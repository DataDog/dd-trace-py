import functools
import sys
from typing import Any
from typing import Callable
from typing import Dict
from typing import List
from typing import Optional

from ddtrace._trace.span import Span
from ddtrace._trace.utils import extract_DD_context_from_messages
from ddtrace._trace.utils import set_botocore_patched_api_call_span_tags as set_patched_api_call_span_tags
from ddtrace._trace.utils import set_botocore_response_metadata_tags
from ddtrace.constants import ANALYTICS_SAMPLE_RATE_KEY
from ddtrace.constants import SPAN_KIND
from ddtrace.constants import SPAN_MEASURED_KEY
from ddtrace.contrib import trace_utils
from ddtrace.contrib.trace_utils import _get_request_header_user_agent
from ddtrace.contrib.trace_utils import _set_url_tag
from ddtrace.ext import SpanKind
from ddtrace.ext import db
from ddtrace.ext import http
from ddtrace.internal import core
from ddtrace.internal.compat import maybe_stringify
from ddtrace.internal.compat import nullcontext
from ddtrace.internal.constants import COMPONENT
from ddtrace.internal.constants import FLASK_ENDPOINT
from ddtrace.internal.constants import FLASK_URL_RULE
from ddtrace.internal.constants import FLASK_VIEW_ARGS
from ddtrace.internal.constants import HTTP_REQUEST_BLOCKED
from ddtrace.internal.constants import RESPONSE_HEADERS
from ddtrace.internal.logger import get_logger
from ddtrace.internal.schema.span_attribute_schema import SpanDirection
from ddtrace.internal.utils import http as http_utils
from ddtrace.propagation.http import HTTPPropagator
from ddtrace.vendor import wrapt


log = get_logger(__name__)


class _TracedIterable(wrapt.ObjectProxy):
    def __init__(self, wrapped, span, parent_span, wrapped_is_iterator=False):
        self._self_wrapped_is_iterator = wrapped_is_iterator
        if self._self_wrapped_is_iterator:
            super(_TracedIterable, self).__init__(wrapped)
            self._wrapped_iterator = iter(wrapped)
        else:
            super(_TracedIterable, self).__init__(iter(wrapped))
        self._self_span = span
        self._self_parent_span = parent_span
        self._self_span_finished = False

    def __iter__(self):
        return self

    def __next__(self):
        try:
            if self._self_wrapped_is_iterator:
                return next(self._wrapped_iterator)
            else:
                return next(self.__wrapped__)
        except StopIteration:
            self._finish_spans()
            raise
        except Exception:
            self._self_span.set_exc_info(*sys.exc_info())
            self._finish_spans()
            raise

    # PY2 Support
    next = __next__

    def close(self):
        if getattr(self.__wrapped__, "close", None):
            self.__wrapped__.close()
        self._finish_spans()

    def _finish_spans(self):
        if not self._self_span_finished:
            self._self_span.finish()
            self._self_parent_span.finish()
            self._self_span_finished = True

    def __getattribute__(self, name):
        if name == "__len__":
            # __len__ is defined by the parent class, wrapt.ObjectProxy.
            # However this attribute should not be defined for iterables.
            # By definition, iterables should not support len(...).
            raise AttributeError("__len__ is not supported")
        return super(_TracedIterable, self).__getattribute__(name)


def _get_parameters_for_new_span_directly_from_context(ctx: core.ExecutionContext) -> Dict[str, str]:
    span_kwargs = {}
    for parameter_name in {"span_type", "resource", "service", "child_of", "activate"}:
        parameter_value = ctx.get_item(parameter_name, traverse=False)
        if parameter_value:
            span_kwargs[parameter_name] = parameter_value
    return span_kwargs


def _start_span(ctx: core.ExecutionContext, call_trace: bool = True, **kwargs) -> Span:
    span_kwargs = _get_parameters_for_new_span_directly_from_context(ctx)
    call_trace = ctx.get_item("call_trace", call_trace)
    tracer = (ctx.get_item("middleware") or ctx["pin"]).tracer
    distributed_headers_config = ctx.get_item("distributed_headers_config")
    if distributed_headers_config:
        trace_utils.activate_distributed_headers(
            tracer, int_config=distributed_headers_config, request_headers=ctx["distributed_headers"]
        )
    distributed_context = ctx.get_item("distributed_context", traverse=True)
    if distributed_context and not call_trace:
        span_kwargs["child_of"] = distributed_context
    span_kwargs.update(kwargs)
    span = (tracer.trace if call_trace else tracer.start_span)(ctx["span_name"], **span_kwargs)
    for tk, tv in ctx.get_item("tags", dict()).items():
        span.set_tag_str(tk, tv)
    call_keys = ctx.get_item("call_key", "call")
    if isinstance(call_keys, str):
        call_keys = [call_keys]
    for call_key in call_keys:
        ctx.set_item(call_key, span)
    return span


def _on_traced_request_context_started_flask(ctx):
    current_span = ctx["pin"].tracer.current_span()
    if not ctx["pin"].enabled or not current_span:
        ctx.set_item(ctx["call_key"], nullcontext())
        return

    ctx.set_item("current_span", current_span)
    flask_config = ctx["flask_config"]
    _set_flask_request_tags(ctx["flask_request"], current_span, flask_config)
    request_span = _start_span(ctx)
    request_span._ignore_exception(ctx.get_item("ignored_exception_type"))


def _maybe_start_http_response_span(ctx: core.ExecutionContext) -> None:
    request_span = ctx["request_span"]
    middleware = ctx["middleware"]
    status_code, status_msg = ctx["status"].split(" ", 1)
    trace_utils.set_http_meta(
        request_span, middleware._config, status_code=status_code, response_headers=ctx["environ"]
    )
    if ctx.get_item("start_span", False):
        request_span.set_tag_str(http.STATUS_MSG, status_msg)
        _start_span(
            ctx,
            call_trace=False,
            child_of=ctx["parent_call"],
            activate=True,
        )


def _wsgi_make_block_content(ctx, construct_url):
    middleware = ctx.get_item("middleware")
    req_span = ctx.get_item("req_span")
    headers = ctx.get_item("headers")
    environ = ctx.get_item("environ")
    if req_span is None:
        raise ValueError("request span not found")
    block_config = core.get_item(HTTP_REQUEST_BLOCKED, span=req_span)
    desired_type = block_config.get("type", "auto")
    ctype = None
    if desired_type == "none":
        content = ""
        resp_headers = [("content-type", "text/plain; charset=utf-8"), ("location", block_config.get("location", ""))]
    else:
        if desired_type == "auto":
            ctype = "text/html" if "text/html" in headers.get("Accept", "").lower() else "text/json"
        else:
            ctype = "text/" + block_config["type"]
        content = http_utils._get_blocked_template(ctype).encode("UTF-8")
        resp_headers = [("content-type", ctype)]
    status = block_config.get("status_code", 403)
    try:
        req_span.set_tag_str(RESPONSE_HEADERS + ".content-length", str(len(content)))
        if ctype is not None:
            req_span.set_tag_str(RESPONSE_HEADERS + ".content-type", ctype)
        req_span.set_tag_str(http.STATUS_CODE, str(status))
        url = construct_url(environ)
        query_string = environ.get("QUERY_STRING")
        _set_url_tag(middleware._config, req_span, url, query_string)
        if query_string and middleware._config.trace_query_string:
            req_span.set_tag_str(http.QUERY_STRING, query_string)
        method = environ.get("REQUEST_METHOD")
        if method:
            req_span.set_tag_str(http.METHOD, method)
        user_agent = _get_request_header_user_agent(headers, headers_are_case_sensitive=True)
        if user_agent:
            req_span.set_tag_str(http.USER_AGENT, user_agent)
    except Exception as e:
        log.warning("Could not set some span tags on blocked request: %s", str(e))  # noqa: G200

    return status, resp_headers, content


def _asgi_make_block_content(ctx, url):
    middleware = ctx.get_item("middleware")
    req_span = ctx.get_item("req_span")
    headers = ctx.get_item("headers")
    environ = ctx.get_item("environ")
    if req_span is None:
        raise ValueError("request span not found")
    block_config = core.get_item(HTTP_REQUEST_BLOCKED, span=req_span)
    desired_type = block_config.get("type", "auto")
    ctype = None
    if desired_type == "none":
        content = ""
        resp_headers = [
            (b"content-type", b"text/plain; charset=utf-8"),
            (b"location", block_config.get("location", "").encode()),
        ]
    else:
        if desired_type == "auto":
            ctype = (
                "text/html" if "text/html" in headers.get("Accept", headers.get("accept", "")).lower() else "text/json"
            )
        else:
            ctype = "text/" + block_config["type"]
        content = http_utils._get_blocked_template(ctype).encode("UTF-8")
        # ctype = f"{ctype}; charset=utf-8" can be considered at some point
        resp_headers = [(b"content-type", ctype.encode())]
    status = block_config.get("status_code", 403)
    try:
        req_span.set_tag_str(RESPONSE_HEADERS + ".content-length", str(len(content)))
        if ctype is not None:
            req_span.set_tag_str(RESPONSE_HEADERS + ".content-type", ctype)
        req_span.set_tag_str(http.STATUS_CODE, str(status))
        query_string = environ.get("QUERY_STRING")
        _set_url_tag(middleware.integration_config, req_span, url, query_string)
        if query_string and middleware._config.trace_query_string:
            req_span.set_tag_str(http.QUERY_STRING, query_string)
        method = environ.get("REQUEST_METHOD")
        if method:
            req_span.set_tag_str(http.METHOD, method)
        user_agent = _get_request_header_user_agent(headers, headers_are_case_sensitive=True)
        if user_agent:
            req_span.set_tag_str(http.USER_AGENT, user_agent)
    except Exception as e:
        log.warning("Could not set some span tags on blocked request: %s", str(e))  # noqa: G200

    return status, resp_headers, content


def _on_request_prepare(ctx, start_response):
    middleware = ctx.get_item("middleware")
    req_span = ctx.get_item("req_span")
    req_span.set_tag_str(COMPONENT, middleware._config.integration_name)
    # set span.kind to the type of operation being performed
    req_span.set_tag_str(SPAN_KIND, SpanKind.SERVER)
    if hasattr(middleware, "_request_call_modifier"):
        modifier = middleware._request_call_modifier
        args = [ctx]
    else:
        modifier = middleware._request_span_modifier
        args = [req_span, ctx.get_item("environ")]
    modifier(*args)
    app_span = middleware.tracer.trace(
        middleware._application_call_name
        if hasattr(middleware, "_application_call_name")
        else middleware._application_span_name
    )

    app_span.set_tag_str(COMPONENT, middleware._config.integration_name)
    ctx.set_item("app_span", app_span)

    if hasattr(middleware, "_wrapped_start_response"):
        wrapped = middleware._wrapped_start_response
        args = [start_response, ctx]
    else:
        wrapped = middleware._traced_start_response
        args = [start_response, req_span, app_span]
    intercept_start_response = functools.partial(wrapped, *args)
    ctx.set_item("intercept_start_response", intercept_start_response)


def _on_app_success(ctx, closing_iterable):
    app_span = ctx.get_item("app_span")
    middleware = ctx.get_item("middleware")
    modifier = (
        middleware._application_call_modifier
        if hasattr(middleware, "_application_call_modifier")
        else middleware._application_span_modifier
    )
    modifier(app_span, ctx.get_item("environ"), closing_iterable)
    app_span.finish()


def _on_app_exception(ctx):
    req_span = ctx.get_item("req_span")
    app_span = ctx.get_item("app_span")
    req_span.set_exc_info(*sys.exc_info())
    app_span.set_exc_info(*sys.exc_info())
    app_span.finish()
    req_span.finish()


def _on_request_complete(ctx, closing_iterable, app_is_iterator):
    middleware = ctx.get_item("middleware")
    req_span = ctx.get_item("req_span")
    # start flask.response span. This span will be finished after iter(result) is closed.
    # start_span(child_of=...) is used to ensure correct parenting.
    resp_span = middleware.tracer.start_span(
        middleware._response_call_name
        if hasattr(middleware, "_response_call_name")
        else middleware._response_span_name,
        child_of=req_span,
        activate=True,
    )

    resp_span.set_tag_str(COMPONENT, middleware._config.integration_name)

    modifier = (
        middleware._response_call_modifier
        if hasattr(middleware, "_response_call_modifier")
        else middleware._response_span_modifier
    )
    modifier(resp_span, closing_iterable)

    return _TracedIterable(closing_iterable, resp_span, req_span, wrapped_is_iterator=app_is_iterator)


def _on_response_prepared(resp_span, response):
    if hasattr(response, "__class__"):
        resp_class = getattr(response.__class__, "__name__", None)
        if resp_class:
            resp_span.set_tag_str("result_class", resp_class)


def _on_request_prepared(middleware, req_span, url, request_headers, environ):
    method = environ.get("REQUEST_METHOD")
    query_string = environ.get("QUERY_STRING")
    trace_utils.set_http_meta(
        req_span, middleware._config, method=method, url=url, query=query_string, request_headers=request_headers
    )
    if middleware.span_modifier:
        middleware.span_modifier(req_span, environ)


def _set_flask_request_tags(request, span, flask_config):
    try:
        span.set_tag_str(COMPONENT, flask_config.integration_name)

        if span.name.split(".")[-1] == "request":
            span.set_tag_str(SPAN_KIND, SpanKind.SERVER)

        # DEV: This name will include the blueprint name as well (e.g. `bp.index`)
        if not span.get_tag(FLASK_ENDPOINT) and request.endpoint:
            span.resource = " ".join((request.method, request.endpoint))
            span.set_tag_str(FLASK_ENDPOINT, request.endpoint)

        if not span.get_tag(FLASK_URL_RULE) and request.url_rule and request.url_rule.rule:
            span.resource = " ".join((request.method, request.url_rule.rule))
            span.set_tag_str(FLASK_URL_RULE, request.url_rule.rule)

        if not span.get_tag(FLASK_VIEW_ARGS) and request.view_args and flask_config.get("collect_view_args"):
            for k, v in request.view_args.items():
                # DEV: Do not use `set_tag_str` here since view args can be string/int/float/path/uuid/etc
                #      https://flask.palletsprojects.com/en/1.1.x/api/#url-route-registrations
                span.set_tag(".".join((FLASK_VIEW_ARGS, k)), v)
            trace_utils.set_http_meta(span, flask_config, request_path_params=request.view_args)
    except Exception:
        log.debug('failed to set tags for "flask.request" span', exc_info=True)


def _on_start_response_pre(request, ctx, flask_config, status_code, headers):
    span = ctx.get_item("req_span")
    code, _, _ = status_code.partition(" ")
    # If values are accessible, set the resource as `<method> <path>` and add other request tags
    _set_flask_request_tags(request, span, flask_config)
    # Override root span resource name to be `<method> 404` for 404 requests
    # DEV: We do this because we want to make it easier to see all unknown requests together
    #      Also, we do this to reduce the cardinality on unknown urls
    # DEV: If we have an endpoint or url rule tag, then we don't need to do this,
    #      we still want `GET /product/<int:product_id>` grouped together,
    #      even if it is a 404
    if not span.get_tag(FLASK_ENDPOINT) and not span.get_tag(FLASK_URL_RULE):
        span.resource = " ".join((request.method, code))

    response_cookies = _cookies_from_response_headers(headers)
    trace_utils.set_http_meta(
        span,
        flask_config,
        status_code=code,
        response_headers=headers,
        route=span.get_tag(FLASK_URL_RULE),
        response_cookies=response_cookies,
    )


def _cookies_from_response_headers(response_headers):
    cookies = {}
    for header_tuple in response_headers:
        if header_tuple[0] == "Set-Cookie":
            cookie_tokens = header_tuple[1].split("=", 1)
            cookies[cookie_tokens[0]] = cookie_tokens[1]

    return cookies


def _on_flask_blocked_request(span):
    span.set_tag_str(http.STATUS_CODE, "403")
    request = core.get_item("flask_request")
    try:
        base_url = getattr(request, "base_url", None)
        query_string = getattr(request, "query_string", None)
        if base_url and query_string:
            _set_url_tag(core.get_item("flask_config"), span, base_url, query_string)
        if query_string and core.get_item("flask_config").trace_query_string:
            span.set_tag_str(http.QUERY_STRING, query_string)
        if request.method is not None:
            span.set_tag_str(http.METHOD, request.method)
        user_agent = _get_request_header_user_agent(request.headers)
        if user_agent:
            span.set_tag_str(http.USER_AGENT, user_agent)
    except Exception as e:
        log.warning("Could not set some span tags on blocked request: %s", str(e))  # noqa: G200


def _on_flask_render(template, flask_config):
    span = core.get_item("current_span")
    if not span:
        return
    name = maybe_stringify(getattr(template, "name", None) or flask_config.get("template_default_name"))
    if name is not None:
        span.resource = name
        span.set_tag_str("flask.template_name", name)


def _on_request_span_modifier(
    ctx, flask_config, request, environ, _HAS_JSON_MIXIN, flask_version, flask_version_str, exception_type
):
    span = ctx.get_item("req_span")
    # Default resource is method and path:
    #   GET /
    #   POST /save
    # We will override this below in `traced_dispatch_request` when we have a `
    # RequestContext` and possibly a url rule
    span.resource = " ".join((request.method, request.path))

    span.set_tag(SPAN_MEASURED_KEY)
    # set analytics sample rate with global config enabled
    sample_rate = flask_config.get_analytics_sample_rate(use_global_config=True)
    if sample_rate is not None:
        span.set_tag(ANALYTICS_SAMPLE_RATE_KEY, sample_rate)

    span.set_tag_str(flask_version, flask_version_str)


def _on_request_span_modifier_post(ctx, flask_config, request, req_body):
    span = ctx.get_item("req_span")
    try:
        raw_uri = ctx.get_item("wsgi.construct_url")(ctx.get_item("environ"))
    except Exception:
        raw_uri = request.url
    trace_utils.set_http_meta(
        span,
        flask_config,
        method=request.method,
        url=request.base_url,
        raw_uri=raw_uri,
        query=request.query_string,
        parsed_query=request.args,
        request_headers=request.headers,
        request_cookies=request.cookies,
        request_body=req_body,
        peer_ip=request.remote_addr,
    )


def _on_start_response_blocked(ctx, flask_config, response_headers, status):
    trace_utils.set_http_meta(ctx["req_span"], flask_config, status_code=status, response_headers=response_headers)


def _on_traced_get_response_pre(_, ctx: core.ExecutionContext, request, before_request_tags):
    before_request_tags(ctx["pin"], ctx["call"], request)
    ctx["call"]._metrics[SPAN_MEASURED_KEY] = 1


def _on_django_finalize_response_pre(ctx, after_request_tags, request, response):
    # DEV: Always set these tags, this is where `span.resource` is set
    span = ctx["call"]
    after_request_tags(ctx["pin"], span, request, response)
    trace_utils.set_http_meta(span, ctx["distributed_headers_config"], route=span.get_tag("http.route"))


def _on_django_start_response(
    ctx, request, extract_body: Callable, query: str, uri: str, path: Optional[Dict[str, str]]
):
    parsed_query = request.GET
    body = extract_body(request)
    trace_utils.set_http_meta(
        ctx["call"],
        ctx["distributed_headers_config"],
        method=request.method,
        query=query,
        raw_uri=uri,
        request_path_params=path,
        parsed_query=parsed_query,
        request_body=body,
        request_cookies=request.COOKIES,
    )


def _on_django_cache(ctx: core.ExecutionContext, rowcount: int):
    ctx["call"].set_metric(db.ROWCOUNT, rowcount)


def _on_django_func_wrapped(_unused1, _unused2, _unused3, ctx, ignored_excs):
    if ignored_excs:
        for exc in ignored_excs:
            ctx["call"]._ignore_exception(exc)


def _on_django_process_exception(ctx: core.ExecutionContext, should_set_traceback: bool):
    if should_set_traceback:
        ctx["call"].set_traceback()


def _on_django_block_request(ctx: core.ExecutionContext, metadata: Dict[str, str], django_config, url: str, query: str):
    for tk, tv in metadata.items():
        ctx["call"].set_tag_str(tk, tv)
    _set_url_tag(django_config, ctx["call"], url, query)


def _on_django_after_request_headers_post(
    request_headers,
    response_headers,
    span: Span,
    django_config,
    request,
    url,
    raw_uri,
    status,
    response_cookies,
):
    trace_utils.set_http_meta(
        span,
        django_config,
        method=request.method,
        url=url,
        raw_uri=raw_uri,
        status_code=status,
        query=request.META.get("QUERY_STRING", None),
        parsed_query=request.GET,
        request_headers=request_headers,
        response_headers=response_headers,
        request_cookies=request.COOKIES,
        request_path_params=request.resolver_match.kwargs if request.resolver_match is not None else None,
        peer_ip=core.get_item("http.request.remote_ip", span=span),
        headers_are_case_sensitive=bool(core.get_item("http.request.headers_case_sensitive", span=span)),
        response_cookies=response_cookies,
    )


def _on_botocore_patched_api_call_started(ctx):
    span = ctx.get_item(ctx.get_item("call_key"))
    set_patched_api_call_span_tags(
        span,
        ctx.get_item("instance"),
        ctx.get_item("args"),
        ctx.get_item("params"),
        ctx.get_item("endpoint_name"),
        ctx.get_item("operation"),
    )

    # we need this since we may have ran the wrapped operation before starting the span
    # we need to ensure the span start time is correct
    start_ns = ctx.get_item("start_ns")
    if start_ns is not None and ctx.get_item("func_run"):
        span.start_ns = start_ns


def _on_botocore_patched_api_call_exception(ctx, response, exception_type, is_error_code_fn):
    span = ctx.get_item(ctx.get_item("call_key"))
    # `ClientError.response` contains the result, so we can still grab response metadata
    set_botocore_response_metadata_tags(span, response, is_error_code_fn=is_error_code_fn)

    # If we have a status code, and the status code is not an error,
    #   then ignore the exception being raised
    status_code = span.get_tag(http.STATUS_CODE)
    if status_code and not is_error_code_fn(int(status_code)):
        span._ignore_exception(exception_type)


def _on_botocore_patched_api_call_success(ctx, response):
    set_botocore_response_metadata_tags(ctx.get_item(ctx.get_item("call_key")), response)


def _on_botocore_trace_context_injection_prepared(
    ctx, cloud_service, schematization_function, injection_function, trace_operation
):
    endpoint_name = ctx.get_item("endpoint_name")
    if cloud_service is not None:
        span = ctx.get_item(ctx["call_key"])
        inject_kwargs = dict(endpoint_service=endpoint_name) if cloud_service == "sns" else dict()
        schematize_kwargs = dict(cloud_provider="aws", cloud_service=cloud_service)
        if endpoint_name != "lambda":
            schematize_kwargs["direction"] = SpanDirection.OUTBOUND
        try:
            injection_function(ctx, **inject_kwargs)
            span.name = schematization_function(trace_operation, **schematize_kwargs)
        except Exception:
            log.warning("Unable to inject trace context", exc_info=True)


def _on_botocore_kinesis_update_record(ctx, stream, data_obj: Dict, record, inject_trace_context):
    if inject_trace_context:
        if "_datadog" not in data_obj:
            data_obj["_datadog"] = {}
        HTTPPropagator.inject(ctx[ctx["call_key"]].context, data_obj["_datadog"])


def _on_botocore_update_messages(ctx, span, _, trace_data, __, message=None):
    context = span.context if span else ctx[ctx["call_key"]].context
    HTTPPropagator.inject(context, trace_data)


def _on_botocore_patched_bedrock_api_call_started(ctx, request_params):
    span = ctx[ctx["call_key"]]
    integration = ctx["bedrock_integration"]
    span.set_tag_str("bedrock.request.model_provider", ctx["model_provider"])
    span.set_tag_str("bedrock.request.model", ctx["model_name"])
    for k, v in request_params.items():
        if k == "prompt":
            if integration.is_pc_sampled_span(span):
                v = integration.trunc(str(v))
        span.set_tag_str("bedrock.request.{}".format(k), str(v))
        if k == "n":
            ctx.set_item("num_generations", str(v))


def _on_botocore_patched_bedrock_api_call_exception(ctx, exc_info):
    span = ctx[ctx["call_key"]]
    span.set_exc_info(*exc_info)
    prompt = ctx["prompt"]
    model_name = ctx["model_name"]
    integration = ctx["bedrock_integration"]
    if integration.is_pc_sampled_llmobs(span) and "embed" not in model_name:
        integration.llmobs_set_tags(span, formatted_response=None, prompt=prompt, err=True)
    span.finish()


def _on_botocore_patched_bedrock_api_call_success(ctx, reqid, latency, input_token_count, output_token_count):
    span = ctx[ctx["call_key"]]
    span.set_tag_str("bedrock.response.id", reqid)
    span.set_tag_str("bedrock.response.duration", latency)
    span.set_tag_str("bedrock.usage.prompt_tokens", input_token_count)
    span.set_tag_str("bedrock.usage.completion_tokens", output_token_count)


def _on_botocore_bedrock_process_response(
    ctx: core.ExecutionContext,
    formatted_response: Dict[str, Any],
    metadata: Dict[str, Any],
    body: Dict[str, List[Dict]],
    should_set_choice_ids: bool,
) -> None:
    text = formatted_response["text"]
    span = ctx[ctx["call_key"]]
    model_name = ctx["model_name"]
    if should_set_choice_ids:
        for i in range(len(text)):
            span.set_tag_str("bedrock.response.choices.{}.id".format(i), str(body["generations"][i]["id"]))
    integration = ctx["bedrock_integration"]
    if metadata is not None:
        for k, v in metadata.items():
            span.set_tag_str("bedrock.{}".format(k), str(v))
    if "embed" in model_name:
        span.set_metric("bedrock.response.embedding_length", len(formatted_response["text"][0]))
        span.finish()
        return
    for i in range(len(formatted_response["text"])):
        if integration.is_pc_sampled_span(span):
            span.set_tag_str(
                "bedrock.response.choices.{}.text".format(i),
                integration.trunc(str(formatted_response["text"][i])),
            )
        span.set_tag_str(
            "bedrock.response.choices.{}.finish_reason".format(i), str(formatted_response["finish_reason"][i])
        )
    if integration.is_pc_sampled_llmobs(span):
        integration.llmobs_set_tags(span, formatted_response=formatted_response, prompt=ctx["prompt"])
    span.finish()


def _on_botocore_sqs_recvmessage_post(
    ctx: core.ExecutionContext, _, result: Dict, propagate: bool, message_parser: Callable
) -> None:
    if result is not None and "Messages" in result and len(result["Messages"]) >= 1:
        ctx.set_item("message_received", True)
        if propagate:
            ctx.set_safe("distributed_context", extract_DD_context_from_messages(result["Messages"], message_parser))


def _on_botocore_kinesis_getrecords_post(
    ctx: core.ExecutionContext,
    _,
    __,
    ___,
    ____,
    result,
    propagate: bool,
    message_parser: Callable,
):
    if result is not None and "Records" in result and len(result["Records"]) >= 1:
        ctx.set_item("message_received", True)
        if propagate:
            ctx.set_item("distributed_context", extract_DD_context_from_messages(result["Records"], message_parser))


<<<<<<< HEAD
def _on_redis_command_post(ctx: core.ExecutionContext, rowcount):
=======
def _on_redis_async_command_post(span, rowcount):
>>>>>>> 6fc0f197
    if rowcount is not None:
        ctx[ctx["call_key"]].set_metric(db.ROWCOUNT, rowcount)


def listen():
    core.on("wsgi.block.started", _wsgi_make_block_content, "status_headers_content")
    core.on("asgi.block.started", _asgi_make_block_content, "status_headers_content")
    core.on("wsgi.request.prepare", _on_request_prepare)
    core.on("wsgi.request.prepared", _on_request_prepared)
    core.on("wsgi.app.success", _on_app_success)
    core.on("wsgi.app.exception", _on_app_exception)
    core.on("wsgi.request.complete", _on_request_complete, "traced_iterable")
    core.on("wsgi.response.prepared", _on_response_prepared)
    core.on("flask.start_response.pre", _on_start_response_pre)
    core.on("flask.blocked_request_callable", _on_flask_blocked_request)
    core.on("flask.request_call_modifier", _on_request_span_modifier)
    core.on("flask.request_call_modifier.post", _on_request_span_modifier_post)
    core.on("flask.render", _on_flask_render)
    core.on("flask.start_response.blocked", _on_start_response_blocked)
    core.on("context.started.wsgi.response", _maybe_start_http_response_span)
    core.on("context.started.flask._patched_request", _on_traced_request_context_started_flask)
    core.on("django.traced_get_response.pre", _on_traced_get_response_pre)
    core.on("django.finalize_response.pre", _on_django_finalize_response_pre)
    core.on("django.start_response", _on_django_start_response)
    core.on("django.cache", _on_django_cache)
    core.on("django.func.wrapped", _on_django_func_wrapped)
    core.on("django.process_exception", _on_django_process_exception)
    core.on("django.block_request_callback", _on_django_block_request)
    core.on("django.after_request_headers.post", _on_django_after_request_headers_post)
    core.on("botocore.patched_api_call.exception", _on_botocore_patched_api_call_exception)
    core.on("botocore.patched_api_call.success", _on_botocore_patched_api_call_success)
    core.on("botocore.patched_kinesis_api_call.success", _on_botocore_patched_api_call_success)
    core.on("botocore.patched_kinesis_api_call.exception", _on_botocore_patched_api_call_exception)
    core.on("botocore.prep_context_injection.post", _on_botocore_trace_context_injection_prepared)
    core.on("botocore.patched_api_call.started", _on_botocore_patched_api_call_started)
    core.on("botocore.patched_kinesis_api_call.started", _on_botocore_patched_api_call_started)
    core.on("botocore.kinesis.update_record", _on_botocore_kinesis_update_record)
    core.on("botocore.patched_sqs_api_call.started", _on_botocore_patched_api_call_started)
    core.on("botocore.patched_sqs_api_call.exception", _on_botocore_patched_api_call_exception)
    core.on("botocore.patched_sqs_api_call.success", _on_botocore_patched_api_call_success)
    core.on("botocore.sqs_sns.update_messages", _on_botocore_update_messages)
    core.on("botocore.patched_stepfunctions_api_call.started", _on_botocore_patched_api_call_started)
    core.on("botocore.patched_stepfunctions_api_call.exception", _on_botocore_patched_api_call_exception)
    core.on("botocore.stepfunctions.update_messages", _on_botocore_update_messages)
    core.on("botocore.eventbridge.update_messages", _on_botocore_update_messages)
    core.on("botocore.client_context.update_messages", _on_botocore_update_messages)
    core.on("botocore.patched_bedrock_api_call.started", _on_botocore_patched_bedrock_api_call_started)
    core.on("botocore.patched_bedrock_api_call.exception", _on_botocore_patched_bedrock_api_call_exception)
    core.on("botocore.patched_bedrock_api_call.success", _on_botocore_patched_bedrock_api_call_success)
    core.on("botocore.bedrock.process_response", _on_botocore_bedrock_process_response)
    core.on("botocore.sqs.ReceiveMessage.post", _on_botocore_sqs_recvmessage_post)
    core.on("botocore.kinesis.GetRecords.post", _on_botocore_kinesis_getrecords_post)
    core.on("redis.async_command.post", _on_redis_command_post)
    core.on("redis.command.post", _on_redis_command_post)

    for context_name in (
        "flask.call",
        "flask.jsonify",
        "flask.render_template",
        "wsgi.__call__",
        "django.traced_get_response",
        "django.cache",
        "django.template.render",
        "django.process_exception",
        "django.func.wrapped",
        "botocore.instrumented_api_call",
        "botocore.instrumented_lib_function",
        "botocore.patched_kinesis_api_call",
        "botocore.patched_sqs_api_call",
        "botocore.patched_stepfunctions_api_call",
        "botocore.patched_bedrock_api_call",
        "redis.command",
    ):
        core.on(f"context.started.start_span.{context_name}", _start_span)


listen()<|MERGE_RESOLUTION|>--- conflicted
+++ resolved
@@ -711,11 +711,7 @@
             ctx.set_item("distributed_context", extract_DD_context_from_messages(result["Records"], message_parser))
 
 
-<<<<<<< HEAD
 def _on_redis_command_post(ctx: core.ExecutionContext, rowcount):
-=======
-def _on_redis_async_command_post(span, rowcount):
->>>>>>> 6fc0f197
     if rowcount is not None:
         ctx[ctx["call_key"]].set_metric(db.ROWCOUNT, rowcount)
 
