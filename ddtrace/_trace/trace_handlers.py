--- conflicted
+++ resolved
@@ -163,11 +163,7 @@
 
 
 def _on_web_framework_finish_request(
-<<<<<<< HEAD
     span, int_config, method, url, status_code, query, req_headers, res_headers, route, finish, **kwargs
-=======
-    span, int_config, method, url, status_code, query, req_headers, res_headers, route, finish
->>>>>>> 55767a78
 ):
     trace_utils.set_http_meta(
         span=span,
@@ -179,20 +175,15 @@
         request_headers=req_headers,
         response_headers=res_headers,
         route=route,
-<<<<<<< HEAD
         **kwargs,
     )
 
     _set_inferred_proxy_tags(span, status_code)
 
-=======
-    )
->>>>>>> 55767a78
     if finish:
         span.finish()
 
 
-<<<<<<< HEAD
 def _set_inferred_proxy_tags(span, status_code):
     if span._parent and span._parent.name == "aws.apigateway":
         inferred_span = span._parent
@@ -223,7 +214,7 @@
         return
 
     # If the application has overridden the setting to false, respect it
-    if str(config._inferred_proxy_services_enabled).lower() == 'false':
+    if str(config._inferred_proxy_services_enabled).lower() == "false":
         return None
 
     # Skip creating another inferred span if one has already been created for this request
@@ -267,8 +258,6 @@
         ctx.span._on_finish_callbacks.append(inferred_proxy_finish_callback)
 
 
-=======
->>>>>>> 55767a78
 def _on_traced_request_context_started_flask(ctx):
     current_span = ctx["pin"].tracer.current_span()
     if not ctx["pin"].enabled or not current_span:
@@ -920,13 +909,10 @@
     core.on("web.request.start", _on_web_framework_start_request)
     core.on("web.request.finish", _on_web_framework_finish_request)
 
-<<<<<<< HEAD
     # inferred proxy handlers
     core.on("inferred_proxy.start", _on_inferred_proxy_start)
     core.on("inferred_proxy.finish", _on_inferred_proxy_finish)
 
-=======
->>>>>>> 55767a78
     core.on("test_visibility.enable", _on_test_visibility_enable)
     core.on("test_visibility.disable", _on_test_visibility_disable)
     core.on("test_visibility.is_enabled", _on_test_visibility_is_enabled, "is_enabled")
