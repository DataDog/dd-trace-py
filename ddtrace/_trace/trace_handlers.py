--- conflicted
+++ resolved
@@ -1057,14 +1057,11 @@
         "django.middleware.process_template_response",
         "django.middleware.process_view",
         "django.template.render",
-<<<<<<< HEAD
         "django.traced_get_response",
-=======
         "molten.trace_func",
         "redis.execute_pipeline",
         "redis.command",
         "psycopg.patched_connect",
->>>>>>> 2a4773c9
     ):
         core.on(f"context.ended.{name}", _finish_span)
 
