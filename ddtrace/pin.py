from typing import Any
from typing import Dict
from typing import Optional
from typing import TYPE_CHECKING

import ddtrace
from ddtrace.vendor import debtcollector

from .internal.logger import get_logger
from .vendor import wrapt


if TYPE_CHECKING:
    from .tracer import Tracer


log = get_logger(__name__)


# To set attributes on wrapt proxy objects use this prefix:
# http://wrapt.readthedocs.io/en/latest/wrappers.html
_DD_PIN_NAME = "_datadog_pin"
_DD_PIN_PROXY_NAME = "_self_" + _DD_PIN_NAME


class Pin(object):
    """Pin (a.k.a Patch INfo) is a small class which is used to
    set tracing metadata on a particular traced connection.
    This is useful if you wanted to, say, trace two different
    database clusters.

        >>> conn = sqlite.connect('/tmp/user.db')
        >>> # Override a pin for a specific connection
        >>> pin = Pin.override(conn, service='user-db')
        >>> conn = sqlite.connect('/tmp/image.db')
    """

    __slots__ = ["app", "tags", "tracer", "_target", "_config", "_initialized"]

    @debtcollector.removals.removed_kwarg("app_type")
    def __init__(
        self,
        service=None,  # type: Optional[str]
        app=None,  # type: Optional[str]
        app_type=None,
        tags=None,  # type: Optional[Dict[str, str]]
        tracer=None,  # type: Optional[Tracer]
        _config=None,  # type: Optional[Dict[str, Any]]
    ):
        # type: (...) -> None
        tracer = tracer or ddtrace.tracer
        self.app = app
        self.tags = tags
        self.tracer = tracer
        self._target = None  # type: Optional[int]
        # keep the configuration attribute internal because the
        # public API to access it is not the Pin class
        self._config = _config or {}  # type: Dict[str, Any]
        # [Backward compatibility]: service argument updates the `Pin` config
        self._config["service_name"] = service
        self._initialized = True

    @property
    def service(self):
        # type: () -> str
        """Backward compatibility: accessing to `pin.service` returns the underlying
        configuration value.
        """
        return self._config["service_name"]

    def __setattr__(self, name, value):
        if getattr(self, "_initialized", False) and name != "_target":
            raise AttributeError("can't mutate a pin, use override() or clone() instead")
        super(Pin, self).__setattr__(name, value)

    def __repr__(self):
        return "Pin(service=%s, app=%s, tags=%s, tracer=%s)" % (self.service, self.app, self.tags, self.tracer)

    @staticmethod
    def _find(*objs):
        # type: (Any) -> Optional[Pin]
        """
        Return the first :class:`ddtrace.pin.Pin` found on any of the provided objects or `None` if none were found


            >>> pin = Pin._find(wrapper, instance, conn, app)

        :param objs: The objects to search for a :class:`ddtrace.pin.Pin` on
        :type objs: List of objects
        :rtype: :class:`ddtrace.pin.Pin`, None
        :returns: The first found :class:`ddtrace.pin.Pin` or `None` is none was found
        """
        for obj in objs:
            pin = Pin.get_from(obj)
            if pin:
                return pin
        return None

    @staticmethod
    def get_from(obj):
        # type: (Any) -> Optional[Pin]
        """Return the pin associated with the given object. If a pin is attached to
        `obj` but the instance is not the owner of the pin, a new pin is cloned and
        attached. This ensures that a pin inherited from a class is a copy for the new
        instance, avoiding that a specific instance overrides other pins values.

            >>> pin = Pin.get_from(conn)

        :param obj: The object to look for a :class:`ddtrace.pin.Pin` on
        :type obj: object
        :rtype: :class:`ddtrace.pin.Pin`, None
        :returns: :class:`ddtrace.pin.Pin` associated with the object, or None if none was found
        """
        if hasattr(obj, "__getddpin__"):
            return obj.__getddpin__()

        pin_name = _DD_PIN_PROXY_NAME if isinstance(obj, wrapt.ObjectProxy) else _DD_PIN_NAME
        pin = getattr(obj, pin_name, None)  # type: Optional[Pin]
        # detect if the PIN has been inherited from a class
        if pin is not None and pin._target != id(obj):
            pin = pin.clone()
            pin.onto(obj)  # type: ignore[union-attr]
        return pin

    @classmethod
    @debtcollector.removals.removed_kwarg("app_type")
    def override(
        cls,
        obj,  # type: Any
        service=None,  # type: Optional[str]
        app=None,  # type: Optional[str]
        app_type=None,
        tags=None,  # type: Optional[Dict[str, str]]
        tracer=None,  # type: Optional[Tracer]
    ):
        # type: (...) -> None
        """Override an object with the given attributes.

        That's the recommended way to customize an already instrumented client, without
        losing existing attributes.

            >>> conn = sqlite.connect('/tmp/user.db')
            >>> # Override a pin for a specific connection
            >>> Pin.override(conn, service='user-db')
        """
        if not obj:
            return

        pin = cls.get_from(obj)
        if pin is None:
<<<<<<< HEAD
            pin = Pin(service)

        pin.clone(
            service=service,
            app=app,
            tags=tags,
            tracer=tracer,
        ).onto(obj)
=======
            Pin(service=service, app=app, tags=tags, tracer=tracer).onto(obj)
        else:
            pin.clone(service=service, app=app, tags=tags, tracer=tracer).onto(obj)
>>>>>>> 02a009f6

    def enabled(self):
        # type: () -> bool
        """Return true if this pin's tracer is enabled."""
        return bool(self.tracer) and self.tracer.enabled

    def onto(self, obj, send=True):
        # type: (Any, bool) -> None
        """Patch this pin onto the given object. If send is true, it will also
        queue the metadata to be sent to the server.
        """
        # Actually patch it on the object.
        try:
            if hasattr(obj, "__setddpin__"):
                return obj.__setddpin__(self)

            pin_name = _DD_PIN_PROXY_NAME if isinstance(obj, wrapt.ObjectProxy) else _DD_PIN_NAME

            # set the target reference; any get_from, clones and retarget the new PIN
            self._target = id(obj)
            return setattr(obj, pin_name, self)
        except AttributeError:
            log.debug("can't pin onto object. skipping", exc_info=True)

    def remove_from(self, obj):
        # type: (Any) -> None
        # Remove pin from the object.
        try:
            pin_name = _DD_PIN_PROXY_NAME if isinstance(obj, wrapt.ObjectProxy) else _DD_PIN_NAME

            pin = Pin.get_from(obj)
            if pin is not None:
                delattr(obj, pin_name)
        except AttributeError:
            log.debug("can't remove pin from object. skipping", exc_info=True)

    @debtcollector.removals.removed_kwarg("app_type")
    def clone(
        self,
        service=None,  # type: Optional[str]
        app=None,  # type: Optional[str]
        app_type=None,
        tags=None,  # type: Optional[Dict[str, str]]
        tracer=None,  # type: Optional[Tracer]
    ):
        # type: (...) -> Pin
        """Return a clone of the pin with the given attributes replaced."""
        # do a shallow copy of Pin dicts
        if not tags and self.tags:
            tags = self.tags.copy()

        # we use a copy instead of a deepcopy because we expect configurations
        # to have only a root level dictionary without nested objects. Using
        # deepcopy introduces a big overhead:
        #
        # copy: 0.00654911994934082
        # deepcopy: 0.2787208557128906
        config = self._config.copy()

        return Pin(
            service=service or self.service,
            app=app or self.app,
            tags=tags,
            tracer=tracer or self.tracer,  # do not clone the Tracer
            _config=config,
        )<|MERGE_RESOLUTION|>--- conflicted
+++ resolved
@@ -148,20 +148,9 @@
 
         pin = cls.get_from(obj)
         if pin is None:
-<<<<<<< HEAD
-            pin = Pin(service)
-
-        pin.clone(
-            service=service,
-            app=app,
-            tags=tags,
-            tracer=tracer,
-        ).onto(obj)
-=======
             Pin(service=service, app=app, tags=tags, tracer=tracer).onto(obj)
         else:
             pin.clone(service=service, app=app, tags=tags, tracer=tracer).onto(obj)
->>>>>>> 02a009f6
 
     def enabled(self):
         # type: () -> bool
