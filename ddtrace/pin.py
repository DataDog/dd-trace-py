from typing import Any
from typing import Dict
from typing import Optional
from typing import TYPE_CHECKING

import ddtrace
from ddtrace.vendor import debtcollector

from .internal.logger import get_logger
from .vendor import wrapt


if TYPE_CHECKING:
    from .tracer import Tracer


log = get_logger(__name__)


# To set attributes on wrapt proxy objects use this prefix:
# http://wrapt.readthedocs.io/en/latest/wrappers.html
_DD_PIN_NAME = "_datadog_pin"
_DD_PIN_PROXY_NAME = "_self_" + _DD_PIN_NAME


class Pin(object):
    """Pin (a.k.a Patch INfo) is a small class which is used to
    set tracing metadata on a particular traced connection.
    This is useful if you wanted to, say, trace two different
    database clusters.

        >>> conn = sqlite.connect('/tmp/user.db')
        >>> # Override a pin for a specific connection
        >>> pin = Pin.override(conn, service='user-db')
        >>> conn = sqlite.connect('/tmp/image.db')
    """

    __slots__ = ["app", "tags", "tracer", "_target", "_config", "_initialized"]

    @debtcollector.removals.removed_kwarg("app_type")
    def __init__(
        self,
        service=None,  # type: Optional[str]
        app=None,  # type: Optional[str]
        app_type=None,
        tags=None,  # type: Optional[Dict[str, str]]
        tracer=None,  # type: Optional[Tracer]
        _config=None,  # type: Optional[Dict[str, Any]]
    ):
        # type: (...) -> None
        tracer = tracer or ddtrace.tracer
        self.app = app
        self.tags = tags
        self.tracer = tracer
        self._target = None  # type: Optional[int]
        # keep the configuration attribute internal because the
        # public API to access it is not the Pin class
        self._config = _config or {}  # type: Dict[str, Any]
        # [Backward compatibility]: service argument updates the `Pin` config
        self._config["service_name"] = service
        self._initialized = True

    @property
    def service(self):
        # type: () -> str
        """Backward compatibility: accessing to `pin.service` returns the underlying
        configuration value.
        """
        return self._config["service_name"]

    def __setattr__(self, name, value):
        if getattr(self, "_initialized", False) and name != "_target":
            raise AttributeError("can't mutate a pin, use override() or clone() instead")
        super(Pin, self).__setattr__(name, value)

    def __repr__(self):
        return "Pin(service=%s, app=%s, tags=%s, tracer=%s)" % (self.service, self.app, self.tags, self.tracer)

    @staticmethod
    def _find(*objs):
        # type: (Any) -> Optional[Pin]
        """
        Return the first :class:`ddtrace.pin.Pin` found on any of the provided objects or `None` if none were found


            >>> pin = Pin._find(wrapper, instance, conn, app)

        :param objs: The objects to search for a :class:`ddtrace.pin.Pin` on
        :type objs: List of objects
        :rtype: :class:`ddtrace.pin.Pin`, None
        :returns: The first found :class:`ddtrace.pin.Pin` or `None` is none was found
        """
        for obj in objs:
            pin = Pin.get_from(obj)
            if pin:
                return pin
        return None

    @staticmethod
    def get_from(obj):
        # type: (Any) -> Pin
        """Return the pin associated with the given object. If a pin is attached to
        `obj` but the instance is not the owner of the pin, a new pin is cloned and
        attached. This ensures that a pin inherited from a class is a copy for the new
        instance, avoiding that a specific instance overrides other pins values.

            >>> pin = Pin.get_from(conn)

        :param obj: The object to look for a :class:`ddtrace.pin.Pin` on
        :type obj: object
        :rtype: :class:`ddtrace.pin.Pin`, None
        :returns: :class:`ddtrace.pin.Pin` associated with the object, or None if none was found
        """
        if hasattr(obj, "__getddpin__"):
            return obj.__getddpin__()

        pin_name = _DD_PIN_PROXY_NAME if isinstance(obj, wrapt.ObjectProxy) else _DD_PIN_NAME
        pin = getattr(obj, pin_name, None)
        # detect if the PIN has been inherited from a class
        if pin is not None and pin._target != id(obj):
            pin = pin.clone()
            pin.onto(obj)
        return pin

    @classmethod
    @debtcollector.removals.removed_kwarg("app_type")
    def override(
        cls,
        obj,  # type: Any
        service=None,  # type: Optional[str]
        app=None,  # type: Optional[str]
        app_type=None,
        tags=None,  # type: Optional[Dict[str, str]]
        tracer=None,  # type: Optional[Tracer]
    ):
        # type: (...) -> None
        """Override an object with the given attributes.

        That's the recommended way to customize an already instrumented client, without
        losing existing attributes.

            >>> conn = sqlite.connect('/tmp/user.db')
            >>> # Override a pin for a specific connection
            >>> Pin.override(conn, service='user-db')
        """
        if not obj:
            return

        pin = cls.get_from(obj)
        if not pin:
            pin = Pin(service)

        pin.clone(
            service=service,
            app=app,
            tags=tags,
            tracer=tracer,
        ).onto(obj)

    def enabled(self):
        # type: () -> bool
        """Return true if this pin's tracer is enabled."""
        return bool(self.tracer) and self.tracer.enabled

    def onto(self, obj, send=True):
        # type: (Any, bool) -> None
        """Patch this pin onto the given object. If send is true, it will also
        queue the metadata to be sent to the server.
        """
        # Actually patch it on the object.
        try:
            if hasattr(obj, "__setddpin__"):
                return obj.__setddpin__(self)

            pin_name = _DD_PIN_PROXY_NAME if isinstance(obj, wrapt.ObjectProxy) else _DD_PIN_NAME

            # set the target reference; any get_from, clones and retarget the new PIN
            self._target = id(obj)
            return setattr(obj, pin_name, self)
        except AttributeError:
            log.debug("can't pin onto object. skipping", exc_info=True)

<<<<<<< HEAD
    @staticmethod
    def remove_from(obj):
=======
    def remove_from(self, obj):
        # type: (Any) -> None
>>>>>>> c0b64cdc
        # Remove pin from the object.
        try:
            pin_name = _DD_PIN_PROXY_NAME if isinstance(obj, wrapt.ObjectProxy) else _DD_PIN_NAME

            pin = Pin.get_from(obj)
            if pin is not None:
                delattr(obj, pin_name)
        except AttributeError:
            log.debug("can't remove pin from object. skipping", exc_info=True)

    @debtcollector.removals.removed_kwarg("app_type")
    def clone(
        self,
        service=None,  # type: Optional[str]
        app=None,  # type: Optional[str]
        app_type=None,
        tags=None,  # type: Optional[Dict[str, str]]
        tracer=None,  # type: Optional[Tracer]
    ):
        # type: (...) -> Pin
        """Return a clone of the pin with the given attributes replaced."""
        # do a shallow copy of Pin dicts
        if not tags and self.tags:
            tags = self.tags.copy()

        # we use a copy instead of a deepcopy because we expect configurations
        # to have only a root level dictionary without nested objects. Using
        # deepcopy introduces a big overhead:
        #
        # copy: 0.00654911994934082
        # deepcopy: 0.2787208557128906
        config = self._config.copy()

        return Pin(
            service=service or self.service,
            app=app or self.app,
            tags=tags,
            tracer=tracer or self.tracer,  # do not clone the Tracer
            _config=config,
        )<|MERGE_RESOLUTION|>--- conflicted
+++ resolved
@@ -180,13 +180,8 @@
         except AttributeError:
             log.debug("can't pin onto object. skipping", exc_info=True)
 
-<<<<<<< HEAD
-    @staticmethod
-    def remove_from(obj):
-=======
     def remove_from(self, obj):
         # type: (Any) -> None
->>>>>>> c0b64cdc
         # Remove pin from the object.
         try:
             pin_name = _DD_PIN_PROXY_NAME if isinstance(obj, wrapt.ObjectProxy) else _DD_PIN_NAME
