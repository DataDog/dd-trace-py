--- conflicted
+++ resolved
@@ -1,13 +1,7 @@
-<<<<<<< HEAD
-import wrapt
-=======
-import logging
-
-from ddtrace.vendor import wrapt
->>>>>>> 2952888b
 import ddtrace
 
 from .internal.logger import get_logger
+from .vendor import wrapt
 
 
 log = get_logger(__name__)
