--- conflicted
+++ resolved
@@ -7,7 +7,6 @@
 
 
 class SpanContext(OpenTracingSpanContext):
-<<<<<<< HEAD
     """Implementation of the OpenTracing span context."""
 
     def __init__(self, trace_id=None, span_id=None, sampled=True,
@@ -15,12 +14,6 @@
 
         baggage = baggage or OpenTracingSpanContext.EMPTY_BAGGAGE
 
-=======
-    """Implementation of the opentracing span context."""
-
-    def __init__(self, trace_id=None, span_id=None, sampled=True,
-                 sampling_priority=None, baggage=None, context=None):
->>>>>>> d4479580
         if context:
             self._context = context
         else:
@@ -37,7 +30,6 @@
     def baggage(self):
         return self._baggage
 
-<<<<<<< HEAD
     def with_baggage_item(self, key, value):
         """Creates a copy of this span with a new baggage item.
 
@@ -46,9 +38,4 @@
 
         baggage = dict(self._baggage)
         baggage[key] = value
-        return SpanContext(context=self._context, baggage=baggage)
-=======
-    def _get_dd_context(self):
-        """Return the Datadog context."""
-        return self._context
->>>>>>> d4479580
+        return SpanContext(context=self._context, baggage=baggage)