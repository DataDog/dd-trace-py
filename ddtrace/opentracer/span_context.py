--- conflicted
+++ resolved
@@ -14,22 +14,6 @@
 
     def __init__(self, trace_id=None, span_id=None, sampled=True,
                  sampling_priority=None, baggage=None, context=None):
-<<<<<<< HEAD
-
-        baggage = baggage or OpenTracingSpanContext.EMPTY_BAGGAGE
-
-        if context:
-            self._context = context
-        else:
-            self._context = Context(
-                trace_id=trace_id,
-                span_id=span_id,
-                sampled=sampled,
-                sampling_priority=sampling_priority,
-            )
-
-=======
-
         # create a new dict for the baggage if it is not provided
         # NOTE: it would be preferable to use opentracing.SpanContext.EMPTY_BAGGAGE
         #       but it is mutable.
@@ -46,7 +30,6 @@
                 sampling_priority=sampling_priority,
             )
 
->>>>>>> 6c5e039c
         self._baggage = baggage
 
     @property
