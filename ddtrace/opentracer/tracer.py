--- conflicted
+++ resolved
@@ -164,8 +164,6 @@
                 '...',
                 references=[opentracing.child_of(parent_span)])
 
-<<<<<<< HEAD
-=======
         Note: the precedence when defining a relationship is the following:
         (highest)
             1. *child_of*
@@ -176,7 +174,6 @@
 
         Currently Datadog only supports `child_of` references.
 
->>>>>>> 1d766537
         :param operation_name: name of the operation represented by the new
             span from the perspective of the current service.
         :param child_of: (optional) a Span or SpanContext instance representing
