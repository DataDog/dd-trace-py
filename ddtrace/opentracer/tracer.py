--- conflicted
+++ resolved
@@ -1,12 +1,9 @@
-<<<<<<< HEAD
-from typing import Dict
-=======
 from typing import Any
 from typing import Dict
 from typing import List
 from typing import Optional
 from typing import Union
->>>>>>> 8f6388d1
+
 
 import opentracing
 from opentracing import Format
