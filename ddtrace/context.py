import threading
from typing import Optional
from typing import TYPE_CHECKING
from typing import Text

import attr

from .constants import ORIGIN_KEY
from .constants import SAMPLING_PRIORITY_KEY
from .internal.logger import get_logger
<<<<<<< HEAD
=======
from .utils.deprecation import deprecated
from .utils.formats import asbool
from .utils.formats import get_env
>>>>>>> 4ac313b7


if TYPE_CHECKING:
    from .internal.compat import NumericType
    from .span import Span
    from .span import _MetaDictType
    from .span import _MetricDictType

log = get_logger(__name__)


@attr.s(eq=True, slots=True)
class Context(object):
    """Represents the state required to propagate a trace across execution
    boundaries.
    """

    trace_id = attr.ib(default=None)  # type: Optional[int]
    span_id = attr.ib(default=None)  # type: Optional[int]
    _dd_origin = attr.ib(default=None)  # type: Optional[str]
    _sampling_priority = attr.ib(default=None)  # type: Optional[NumericType]
    _lock = attr.ib(factory=threading.RLock, eq=False)  # type: threading.RLock
    _meta = attr.ib(factory=dict)  # type: _MetaDictType
    _metrics = attr.ib(factory=dict)  # type: _MetricDictType

    def __attrs_post_init__(self):
        self.dd_origin = self._dd_origin
        self.sampling_priority = self._sampling_priority

    def _with_span(self, span):
        # type: (Span) -> Context
        """Return a shallow copy of the context with the given span."""
        with self._lock:
            ctx = self.__class__(trace_id=span.trace_id, span_id=span.span_id)
            ctx._lock = self._lock
            ctx._meta = self._meta
            ctx._metrics = self._metrics
            return ctx

    def _update_tags(self, span):
        # type: (Span) -> None
        with self._lock:
            span.meta.update(self._meta)
            span.metrics.update(self._metrics)

    @property
    def sampling_priority(self):
        # type: () -> Optional[NumericType]
        """Return the context sampling priority for the trace."""
        return self._metrics.get(SAMPLING_PRIORITY_KEY)

    @sampling_priority.setter
    def sampling_priority(self, value):
<<<<<<< HEAD
        # type: (Optional[NumericType]) -> None
=======
        # type: (int) -> None
        """Set sampling priority."""
        with self._lock:
            self._sampling_priority = value

    def _clone(self):
        # type: () -> Context
>>>>>>> 4ac313b7
        with self._lock:
            if value is None:
                if SAMPLING_PRIORITY_KEY in self._metrics:
                    del self._metrics[SAMPLING_PRIORITY_KEY]
                return
            self._metrics[SAMPLING_PRIORITY_KEY] = value

<<<<<<< HEAD
    @property
    def dd_origin(self):
        # type: () -> Optional[Text]
        """Get the origin of the trace."""
        return self._meta.get(ORIGIN_KEY)

    @dd_origin.setter
    def dd_origin(self, value):
        # type: (Optional[Text]) -> None
        """Set the origin of the trace."""
        with self._lock:
            if value is None:
                if ORIGIN_KEY in self._meta:
                    del self._meta[ORIGIN_KEY]
                return
            self._meta[ORIGIN_KEY] = value
=======
    @deprecated("Cloning contexts will no longer be required in 0.50", version="0.50")
    def clone(self):
        # type: () -> Context
        """
        Partially clones the current context.
        It copies everything EXCEPT the registered and finished spans.
        """
        return self._clone()

    def _get_current_root_span(self):
        # type: () -> Optional[Span]
        with self._lock:
            return self._local_root_span

    @deprecated("Please use tracer.current_root_span() instead", version="0.50")
    def get_current_root_span(self):
        # type: () -> Optional[Span]
        """
        Return the root span of the context or None if it does not exist.
        """
        return self._get_current_root_span()

    def _get_current_span(self):
        # type: () -> Optional[Span]
        with self._lock:
            return self._current_span

    @deprecated("Please use tracer.current_span() instead", version="0.50")
    def get_current_span(self):
        # type: () -> Optional[Span]
        """
        Return the last active span that corresponds to the last inserted
        item in the trace list. This cannot be considered as the current active
        span in asynchronous environments, because some spans can be closed
        earlier while child spans still need to finish their traced execution.
        """
        return self._get_current_span()

    def _set_current_span(self, span):
        # type: (Optional[Span]) -> None
        """
        Set current span internally.

        Non-safe if not used with a lock. For internal Context usage only.
        """
        self._current_span = span
        if span:
            self._parent_trace_id = span.trace_id
            self._parent_span_id = span.span_id
        else:
            self._parent_span_id = None

    def _add_span(self, span):
        # type: (Span) -> None
        with self._lock:
            # Assume the first span added to the context is the local root
            if self._local_root_span is None:
                self._local_root_span = span
            self._set_current_span(span)
            span._context = self

    @deprecated("Context will no longer support active span management in a later version.", version="0.50")
    def add_span(self, span):
        # type: (Span) -> None
        """Activates span in the context."""
        return self._add_span(span)

    def _close_span(self, span):
        # type: (Span) -> None
        with self._lock:
            if span == self._local_root_span:
                if self.dd_origin is not None:
                    span.meta[ORIGIN_KEY] = self.dd_origin
                if self._sampling_priority is not None:
                    span.metrics[SAMPLING_PRIORITY_KEY] = self._sampling_priority

            # If a parent exists to the closing span and it is unfinished, then
            # activate it next.
            if span._parent and not span._parent.finished:
                self._set_current_span(span._parent)
            # Else if the span is the local root of this context, then clear the
            # context so the next trace can be started.
            elif span == self._local_root_span:
                self._set_current_span(span._parent)
                self._local_root_span = None
                self._parent_trace_id = None
                self._parent_span_id = None
                self._sampling_priority = None
            # Else the span that is closing is closing after its parent.
            # This is most likely an error. To ensure future traces are not
            # affected clear out the context and set the current span to
            # ``None``.
            else:
                log.debug(
                    "span %r closing after its parent %r, this is an error when not using async", span, span._parent
                )
                self._set_current_span(None)
                self._local_root_span = None
                self._parent_trace_id = None
                self._parent_span_id = None
                self._sampling_priority = None

    @deprecated(message="Context will no longer support active span management in a later version.", version="0.50")
    def close_span(self, span):
        # type: (Span) -> None
        """Updates the context after a span has finished.

        The next active span becomes `span`'s parent.
        """
        return self._close_span(span)
>>>>>>> 4ac313b7
<|MERGE_RESOLUTION|>--- conflicted
+++ resolved
@@ -8,12 +8,7 @@
 from .constants import ORIGIN_KEY
 from .constants import SAMPLING_PRIORITY_KEY
 from .internal.logger import get_logger
-<<<<<<< HEAD
-=======
 from .utils.deprecation import deprecated
-from .utils.formats import asbool
-from .utils.formats import get_env
->>>>>>> 4ac313b7
 
 
 if TYPE_CHECKING:
@@ -67,17 +62,7 @@
 
     @sampling_priority.setter
     def sampling_priority(self, value):
-<<<<<<< HEAD
         # type: (Optional[NumericType]) -> None
-=======
-        # type: (int) -> None
-        """Set sampling priority."""
-        with self._lock:
-            self._sampling_priority = value
-
-    def _clone(self):
-        # type: () -> Context
->>>>>>> 4ac313b7
         with self._lock:
             if value is None:
                 if SAMPLING_PRIORITY_KEY in self._metrics:
@@ -85,7 +70,6 @@
                 return
             self._metrics[SAMPLING_PRIORITY_KEY] = value
 
-<<<<<<< HEAD
     @property
     def dd_origin(self):
         # type: () -> Optional[Text]
@@ -102,7 +86,7 @@
                     del self._meta[ORIGIN_KEY]
                 return
             self._meta[ORIGIN_KEY] = value
-=======
+
     @deprecated("Cloning contexts will no longer be required in 0.50", version="0.50")
     def clone(self):
         # type: () -> Context
@@ -110,107 +94,4 @@
         Partially clones the current context.
         It copies everything EXCEPT the registered and finished spans.
         """
-        return self._clone()
-
-    def _get_current_root_span(self):
-        # type: () -> Optional[Span]
-        with self._lock:
-            return self._local_root_span
-
-    @deprecated("Please use tracer.current_root_span() instead", version="0.50")
-    def get_current_root_span(self):
-        # type: () -> Optional[Span]
-        """
-        Return the root span of the context or None if it does not exist.
-        """
-        return self._get_current_root_span()
-
-    def _get_current_span(self):
-        # type: () -> Optional[Span]
-        with self._lock:
-            return self._current_span
-
-    @deprecated("Please use tracer.current_span() instead", version="0.50")
-    def get_current_span(self):
-        # type: () -> Optional[Span]
-        """
-        Return the last active span that corresponds to the last inserted
-        item in the trace list. This cannot be considered as the current active
-        span in asynchronous environments, because some spans can be closed
-        earlier while child spans still need to finish their traced execution.
-        """
-        return self._get_current_span()
-
-    def _set_current_span(self, span):
-        # type: (Optional[Span]) -> None
-        """
-        Set current span internally.
-
-        Non-safe if not used with a lock. For internal Context usage only.
-        """
-        self._current_span = span
-        if span:
-            self._parent_trace_id = span.trace_id
-            self._parent_span_id = span.span_id
-        else:
-            self._parent_span_id = None
-
-    def _add_span(self, span):
-        # type: (Span) -> None
-        with self._lock:
-            # Assume the first span added to the context is the local root
-            if self._local_root_span is None:
-                self._local_root_span = span
-            self._set_current_span(span)
-            span._context = self
-
-    @deprecated("Context will no longer support active span management in a later version.", version="0.50")
-    def add_span(self, span):
-        # type: (Span) -> None
-        """Activates span in the context."""
-        return self._add_span(span)
-
-    def _close_span(self, span):
-        # type: (Span) -> None
-        with self._lock:
-            if span == self._local_root_span:
-                if self.dd_origin is not None:
-                    span.meta[ORIGIN_KEY] = self.dd_origin
-                if self._sampling_priority is not None:
-                    span.metrics[SAMPLING_PRIORITY_KEY] = self._sampling_priority
-
-            # If a parent exists to the closing span and it is unfinished, then
-            # activate it next.
-            if span._parent and not span._parent.finished:
-                self._set_current_span(span._parent)
-            # Else if the span is the local root of this context, then clear the
-            # context so the next trace can be started.
-            elif span == self._local_root_span:
-                self._set_current_span(span._parent)
-                self._local_root_span = None
-                self._parent_trace_id = None
-                self._parent_span_id = None
-                self._sampling_priority = None
-            # Else the span that is closing is closing after its parent.
-            # This is most likely an error. To ensure future traces are not
-            # affected clear out the context and set the current span to
-            # ``None``.
-            else:
-                log.debug(
-                    "span %r closing after its parent %r, this is an error when not using async", span, span._parent
-                )
-                self._set_current_span(None)
-                self._local_root_span = None
-                self._parent_trace_id = None
-                self._parent_span_id = None
-                self._sampling_priority = None
-
-    @deprecated(message="Context will no longer support active span management in a later version.", version="0.50")
-    def close_span(self, span):
-        # type: (Span) -> None
-        """Updates the context after a span has finished.
-
-        The next active span becomes `span`'s parent.
-        """
-        return self._close_span(span)
->>>>>>> 4ac313b7
+        return self