import threading
from typing import Optional
from typing import TYPE_CHECKING
from typing import Text

import attr

<<<<<<< HEAD
from .internal.constants import ORIGIN_KEY
from .internal.constants import SAMPLING_PRIORITY_KEY
=======
from .constants import ORIGIN_KEY
from .constants import SAMPLING_PRIORITY_KEY
from .internal.compat import NumericType
>>>>>>> 13bda8dc
from .internal.logger import get_logger
from .utils.deprecation import deprecated


if TYPE_CHECKING:
    from .span import Span
    from .span import _MetaDictType
    from .span import _MetricDictType

log = get_logger(__name__)


@attr.s(eq=False, slots=True)
class Context(object):
    """Represents the state required to propagate a trace across execution
    boundaries.
    """

    trace_id = attr.ib(default=None, type=Optional[int])
    span_id = attr.ib(default=None, type=Optional[int])
    _dd_origin = attr.ib(default=None, type=Optional[str], repr=False)
    _sampling_priority = attr.ib(default=None, type=Optional[NumericType], repr=False)
    _lock = attr.ib(factory=threading.RLock, type=threading.RLock, repr=False)
    _meta = attr.ib(factory=dict)  # type: _MetaDictType
    _metrics = attr.ib(factory=dict)  # type: _MetricDictType

    def __attrs_post_init__(self):
        if self._dd_origin is not None:
            self.dd_origin = self._dd_origin
        if self._sampling_priority is not None:
            self.sampling_priority = self._sampling_priority
        del self._dd_origin
        del self._sampling_priority

    def __eq__(self, other):
        if isinstance(other, Context):
            with self._lock:
                return (
                    self.trace_id == other.trace_id
                    and self.span_id == other.span_id
                    and self._meta == other._meta
                    and self._metrics == other._metrics
                )
        return False

    def _with_span(self, span):
        # type: (Span) -> Context
        """Return a shallow copy of the context with the given span."""
        ctx = self.__class__(trace_id=span.trace_id, span_id=span.span_id)
        ctx._lock = self._lock
        ctx._meta = self._meta
        ctx._metrics = self._metrics
        return ctx

    def _update_tags(self, span):
        # type: (Span) -> None
        with self._lock:
            span.meta.update(self._meta)
            span.metrics.update(self._metrics)

    @property
    def sampling_priority(self):
        # type: () -> Optional[NumericType]
        """Return the context sampling priority for the trace."""
        return self._metrics.get(SAMPLING_PRIORITY_KEY)

    @sampling_priority.setter
    def sampling_priority(self, value):
        # type: (Optional[NumericType]) -> None
        with self._lock:
            if value is None:
                if SAMPLING_PRIORITY_KEY in self._metrics:
                    del self._metrics[SAMPLING_PRIORITY_KEY]
                return
            self._metrics[SAMPLING_PRIORITY_KEY] = value

    @property
    def dd_origin(self):
        # type: () -> Optional[Text]
        """Get the origin of the trace."""
        return self._meta.get(ORIGIN_KEY)

    @dd_origin.setter
    def dd_origin(self, value):
        # type: (Optional[Text]) -> None
        """Set the origin of the trace."""
        with self._lock:
            if value is None:
                if ORIGIN_KEY in self._meta:
                    del self._meta[ORIGIN_KEY]
                return
            self._meta[ORIGIN_KEY] = value

    @deprecated("Cloning contexts will no longer be required in 0.50", version="0.50")
    def clone(self):
        # type: () -> Context
        """
        Partially clones the current context.
        It copies everything EXCEPT the registered and finished spans.
        """
        return self<|MERGE_RESOLUTION|>--- conflicted
+++ resolved
@@ -5,14 +5,9 @@
 
 import attr
 
-<<<<<<< HEAD
+from .internal.compat import NumericType
 from .internal.constants import ORIGIN_KEY
 from .internal.constants import SAMPLING_PRIORITY_KEY
-=======
-from .constants import ORIGIN_KEY
-from .constants import SAMPLING_PRIORITY_KEY
-from .internal.compat import NumericType
->>>>>>> 13bda8dc
 from .internal.logger import get_logger
 from .utils.deprecation import deprecated
 
