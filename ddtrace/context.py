import base64
import re
import threading
from typing import TYPE_CHECKING
from typing import Any
from typing import Optional
from typing import Text

from ddtrace.tracing._span_link import SpanLink

from .constants import ORIGIN_KEY
from .constants import SAMPLING_PRIORITY_KEY
from .constants import USER_ID_KEY
from .internal.compat import PY2
from .internal.compat import NumericType
from .internal.constants import W3C_TRACEPARENT_KEY
from .internal.constants import W3C_TRACESTATE_KEY
from .internal.logger import get_logger
from .internal.utils.http import w3c_get_dd_list_member as _w3c_get_dd_list_member


if TYPE_CHECKING:  # pragma: no cover
    from typing import Tuple

    from .span import Span
    from .span import _MetaDictType
    from .span import _MetricDictType

    _ContextState = Tuple[
        Optional[int],  # trace_id
        Optional[int],  # span_id
        _MetaDictType,  # _meta
        _MetricDictType,  # _metrics
    ]


_DD_ORIGIN_INVALID_CHARS_REGEX = re.compile(r"[^\x20-\x7E]+")

log = get_logger(__name__)


class Context(object):
    """Represents the state required to propagate a trace across execution
    boundaries.
    """

<<<<<<< HEAD
    __slots__ = ["trace_id", "span_id", "_lock", "_meta", "_metrics", "_baggage"]
=======
    __slots__ = ["trace_id", "span_id", "_lock", "_meta", "_metrics", "_span_links"]
>>>>>>> 79546619

    def __init__(
        self,
        trace_id=None,  # type: Optional[int]
        span_id=None,  # type: Optional[int]
        dd_origin=None,  # type: Optional[str]
        sampling_priority=None,  # type: Optional[float]
        meta=None,  # type: Optional[_MetaDictType]
        metrics=None,  # type: Optional[_MetricDictType]
        lock=None,  # type: Optional[threading.RLock]
<<<<<<< HEAD
        baggage=None,  # type: Optional[dict[str, Any]]
=======
        span_links=None,  # type: Optional[list[SpanLink]]
>>>>>>> 79546619
    ):
        self._meta = meta if meta is not None else {}  # type: _MetaDictType
        self._metrics = metrics if metrics is not None else {}  # type: _MetricDictType
        self._baggage = baggage if baggage is not None else {}  # type: dict[str, Any]

        self.trace_id = trace_id  # type: Optional[int]
        self.span_id = span_id  # type: Optional[int]

        if dd_origin is not None and _DD_ORIGIN_INVALID_CHARS_REGEX.search(dd_origin) is None:
            self._meta[ORIGIN_KEY] = dd_origin
        if sampling_priority is not None:
            self._metrics[SAMPLING_PRIORITY_KEY] = sampling_priority
        if span_links is not None:
            self._span_links = span_links
        else:
            self._span_links = []

        if lock is not None:
            self._lock = lock
        else:
            # DEV: A `forksafe.RLock` is not necessary here since Contexts
            # are recreated by the tracer after fork
            # https://github.com/DataDog/dd-trace-py/blob/a1932e8ddb704d259ea8a3188d30bf542f59fd8d/ddtrace/tracer.py#L489-L508
            self._lock = threading.RLock()

    def __getstate__(self):
        # type: () -> _ContextState
        return (
            self.trace_id,
            self.span_id,
            self._meta,
            self._metrics,
            # Note: self._lock is not serializable
        )

    def __setstate__(self, state):
        # type: (_ContextState) -> None
        self.trace_id, self.span_id, self._meta, self._metrics = state
        # We cannot serialize and lock, so we must recreate it unless we already have one
        self._lock = threading.RLock()

    def _with_span(self, span):
        # type: (Span) -> Context
        """Return a shallow copy of the context with the given span."""
        return self.__class__(
            trace_id=span.trace_id,
            span_id=span.span_id,
            meta=self._meta,
            metrics=self._metrics,
            lock=self._lock,
            baggage=self._baggage,
        )

    def _update_tags(self, span):
        # type: (Span) -> None
        with self._lock:
            for tag in self._meta:
                span._meta.setdefault(tag, self._meta[tag])
            for metric in self._metrics:
                span._metrics.setdefault(metric, self._metrics[metric])

    @property
    def sampling_priority(self):
        # type: () -> Optional[NumericType]
        """Return the context sampling priority for the trace."""
        return self._metrics.get(SAMPLING_PRIORITY_KEY)

    @sampling_priority.setter
    def sampling_priority(self, value):
        # type: (Optional[NumericType]) -> None
        with self._lock:
            if value is None:
                if SAMPLING_PRIORITY_KEY in self._metrics:
                    del self._metrics[SAMPLING_PRIORITY_KEY]
                return
            self._metrics[SAMPLING_PRIORITY_KEY] = value

    @property
    def _traceparent(self):
        # type: () -> str
        tp = self._meta.get(W3C_TRACEPARENT_KEY)
        if self.span_id is None or self.trace_id is None:
            # if we only have a traceparent then we'll forward it
            # if we don't have a span id or trace id value we can't build a valid traceparent
            return tp or ""

        # determine the trace_id value
        if tp:
            # grab the original traceparent trace id, not the converted value
            trace_id = tp.split("-")[1]
        else:
            trace_id = "{:032x}".format(self.trace_id)

        return "00-{}-{:016x}-{}".format(trace_id, self.span_id, self._traceflags)

    @property
    def _traceflags(self):
        # type: () -> str
        return "01" if self.sampling_priority and self.sampling_priority > 0 else "00"

    @property
    def _tracestate(self):
        # type: () -> str
        dd_list_member = _w3c_get_dd_list_member(self)

        # if there's a preexisting tracestate we need to update it to preserve other vendor data
        ts = self._meta.get(W3C_TRACESTATE_KEY, "")
        if ts and dd_list_member:
            # cut out the original dd list member from tracestate so we can replace it with the new one we created
            ts_w_out_dd = re.sub("dd=(.+?)(?:,|$)", "", ts)
            if ts_w_out_dd:
                ts = "dd={},{}".format(dd_list_member, ts_w_out_dd)
            else:
                ts = "dd={}".format(dd_list_member)
        # if there is no original tracestate value then tracestate is just the dd list member we created
        elif dd_list_member:
            ts = "dd={}".format(dd_list_member)
        return ts

    @property
    def dd_origin(self):
        # type: () -> Optional[Text]
        """Get the origin of the trace."""
        return self._meta.get(ORIGIN_KEY)

    @dd_origin.setter
    def dd_origin(self, value):
        # type: (Optional[Text]) -> None
        """Set the origin of the trace."""
        with self._lock:
            if value is None:
                if ORIGIN_KEY in self._meta:
                    del self._meta[ORIGIN_KEY]
                return
            self._meta[ORIGIN_KEY] = value

    @property
    def dd_user_id(self):
        # type: () -> Optional[Text]
        """Get the user ID of the trace."""
        user_id = self._meta.get(USER_ID_KEY)
        if user_id:
            if not PY2:
                return str(base64.b64decode(user_id), encoding="utf-8")
            else:
                return str(base64.b64decode(user_id))
        return None

    @dd_user_id.setter
    def dd_user_id(self, value):
        # type: (Optional[Text]) -> None
        """Set the user ID of the trace."""
        with self._lock:
            if value is None:
                if USER_ID_KEY in self._meta:
                    del self._meta[USER_ID_KEY]
                return
            if not PY2:
                value = str(base64.b64encode(bytes(value, encoding="utf-8")), encoding="utf-8")
            else:
                value = str(base64.b64encode(bytes(value)))
            self._meta[USER_ID_KEY] = value

    @property
    def baggage(self):
        # type: () -> dict[str, Any]
        return self._baggage

    def set_baggage_item(self, key, value):
        # type: (str, Any) -> None
        """Sets a baggage item in this span context.
        Note that this operation mutates the baggage of this span context
        """
        self._baggage[key] = value

    def with_baggage_item(self, key, value):
        # type: (str, Any) -> Context
        """Returns a copy of this span with a new baggage item.
        Useful for instantiating new child span contexts.
        """
        new_baggage = dict(self._baggage)
        new_baggage[key] = value

        ctx = self.__class__(trace_id=self.trace_id, span_id=self.span_id)
        ctx._meta = self._meta
        ctx._metrics = self._metrics
        ctx._baggage = new_baggage
        return ctx

    def get_baggage_item(self, key):
        # type: (str) -> Optional[Any]
        """Gets a baggage item in this span context."""
        return self._baggage.get(key, None)

    def __eq__(self, other):
        # type: (Any) -> bool
        if isinstance(other, Context):
            with self._lock:
                return (
                    self.trace_id == other.trace_id
                    and self.span_id == other.span_id
                    and self._meta == other._meta
                    and self._metrics == other._metrics
                )
        return False

    def __repr__(self):
        # type: () -> str
        return "Context(trace_id=%s, span_id=%s, _meta=%s, _metrics=%s, _span_links=%s)" % (
            self.trace_id,
            self.span_id,
            self._meta,
            self._metrics,
            self._span_links,
        )

    __str__ = __repr__<|MERGE_RESOLUTION|>--- conflicted
+++ resolved
@@ -44,11 +44,7 @@
     boundaries.
     """
 
-<<<<<<< HEAD
-    __slots__ = ["trace_id", "span_id", "_lock", "_meta", "_metrics", "_baggage"]
-=======
-    __slots__ = ["trace_id", "span_id", "_lock", "_meta", "_metrics", "_span_links"]
->>>>>>> 79546619
+    __slots__ = ["trace_id", "span_id", "_lock", "_meta", "_metrics", "_span_links", "_baggage"]
 
     def __init__(
         self,
@@ -59,11 +55,8 @@
         meta=None,  # type: Optional[_MetaDictType]
         metrics=None,  # type: Optional[_MetricDictType]
         lock=None,  # type: Optional[threading.RLock]
-<<<<<<< HEAD
+        span_links=None,  # type: Optional[list[SpanLink]]
         baggage=None,  # type: Optional[dict[str, Any]]
-=======
-        span_links=None,  # type: Optional[list[SpanLink]]
->>>>>>> 79546619
     ):
         self._meta = meta if meta is not None else {}  # type: _MetaDictType
         self._metrics = metrics if metrics is not None else {}  # type: _MetricDictType
