--- conflicted
+++ resolved
@@ -25,14 +25,10 @@
 
     This data structure is thread-safe.
     """
-<<<<<<< HEAD
-    def __init__(self, trace_id=None, span_id=None, sampled=True, sampling_priority=None, service=None):
-=======
     _partial_flush_enabled = asbool(get_env('tracer', 'partial_flush_enabled', default=False))
     _partial_flush_min_spans = int(get_env('tracer', 'partial_flush_min_spans', default=500))
 
-    def __init__(self, trace_id=None, span_id=None, sampling_priority=None, _dd_origin=None):
->>>>>>> f8ff0308
+    def __init__(self, trace_id=None, span_id=None, sampling_priority=None, _dd_origin=None, service=None):
         """
         Initialize a new thread-safe ``Context``.
 
@@ -46,11 +42,7 @@
 
         self._parent_trace_id = trace_id
         self._parent_span_id = span_id
-<<<<<<< HEAD
         self._parent_service = service
-        self._sampled = sampled
-=======
->>>>>>> f8ff0308
         self._sampling_priority = sampling_priority
         self._dd_origin = _dd_origin
 
@@ -58,8 +50,8 @@
             'parent_trace_id': trace_id,
             'parent_span_id': span_id,
             'parent_service': service,
-            'sampled': sampled,
-            'sampling_priority': sampling_priority
+            'sampling_priority': sampling_priority,
+            'dd_origin': _dd_origin,
         }
 
     @property
@@ -75,20 +67,12 @@
             return self._parent_span_id
 
     @property
-<<<<<<< HEAD
     def service(self):
         """Return current service."""
         with self._lock:
             return self._parent_service
 
-    def sampled(self):
-        """Return current context sampled flag."""
-        with self._lock:
-            return self._sampled
-
-    @property
-=======
->>>>>>> f8ff0308
+    @property
     def sampling_priority(self):
         """Return current context sampling priority."""
         with self._lock:
@@ -140,11 +124,7 @@
         if span:
             self._parent_trace_id = span.trace_id
             self._parent_span_id = span.span_id
-<<<<<<< HEAD
-            self._sampled = span.sampled
             self._parent_service = span.service
-=======
->>>>>>> f8ff0308
         else:
             self._parent_span_id = None
 
@@ -217,19 +197,12 @@
                 # clean the current state
                 self._trace = []
                 self._finished_spans = 0
-<<<<<<< HEAD
-
                 self._parent_trace_id = self._root_state['parent_trace_id']
                 self._parent_span_id = self._root_state['parent_span_id']
-                self._sampled = self._root_state['sampled']
                 self._parent_service = self._root_state['parent_service']
                 self._sampling_priority = self._root_state['sampling_priority']
-
-=======
-                self._parent_trace_id = None
-                self._parent_span_id = None
-                self._sampling_priority = None
->>>>>>> f8ff0308
+                self._dd_origin = self._root_state['dd_origin']
+
                 return trace, sampled
 
             elif self._partial_flush_enabled:
