import abc
<<<<<<< HEAD
from typing import Any  # noqa:F401
from typing import Callable  # noqa:F401
from typing import Optional  # noqa:F401
from typing import Union  # noqa:F401
=======
import contextvars
from typing import Any
from typing import Callable
from typing import Optional
from typing import Union
>>>>>>> eb0bedc7

import six

from . import _hooks
<<<<<<< HEAD
from .context import Context  # noqa:F401
from .internal.compat import contextvars
=======
from .context import Context
>>>>>>> eb0bedc7
from .internal.logger import get_logger
from .span import Span


log = get_logger(__name__)


_DD_CONTEXTVAR = contextvars.ContextVar(
    "datadog_contextvar", default=None
)  # type: contextvars.ContextVar[Optional[Union[Context, Span]]]

_DD_CI_CONTEXTVAR = contextvars.ContextVar(
    "datadog_civisibility_contextvar", default=None
)  # type: contextvars.ContextVar[Optional[Union[Context, Span]]]


class BaseContextProvider(six.with_metaclass(abc.ABCMeta)):
    """
    A ``ContextProvider`` is an interface that provides the blueprint
    for a callable class, capable to retrieve the current active
    ``Context`` instance. Context providers must inherit this class
    and implement:
    * the ``active`` method, that returns the current active ``Context``
    * the ``activate`` method, that sets the current active ``Context``
    """

    def __init__(self):
        # type: (...) -> None
        self._hooks = _hooks.Hooks()

    @abc.abstractmethod
    def _has_active_context(self):
        pass

    @abc.abstractmethod
    def activate(self, ctx):
        # type: (Optional[Union[Context, Span]]) -> None
        self._hooks.emit(self.activate, ctx)

    @abc.abstractmethod
    def active(self):
        # type: () -> Optional[Union[Context, Span]]
        pass

    def _on_activate(self, func):
        # type: (Callable[[Optional[Union[Span, Context]]], Any]) -> Callable[[Optional[Union[Span, Context]]], Any]
        """Register a function to execute when a span is activated.

        Can be used as a decorator.

        :param func: The function to call when a span is activated.
                     The activated span will be passed as argument.
        """
        self._hooks.register(self.activate, func)
        return func

    def _deregister_on_activate(self, func):
        # type: (Callable[[Optional[Union[Span, Context]]], Any]) -> Callable[[Optional[Union[Span, Context]]], Any]
        """Unregister a function registered to execute when a span is activated.

        Can be used as a decorator.

        :param func: The function to stop calling when a span is activated.
        """

        self._hooks.deregister(self.activate, func)
        return func

    def __call__(self, *args, **kwargs):
        """Method available for backward-compatibility. It proxies the call to
        ``self.active()`` and must not do anything more.
        """
        return self.active()


class DatadogContextMixin(object):
    """Mixin that provides active span updating suitable for synchronous
    and asynchronous executions.
    """

    def activate(self, ctx):
        # type: (Optional[Union[Context, Span]]) -> None
        raise NotImplementedError

    def _update_active(self, span):
        # type: (Span) -> Optional[Span]
        """Updates the active span in an executor.

        The active span is updated to be the span's parent if the span has
        finished until an unfinished span is found.
        """
        if span.finished:
            new_active = span  # type: Optional[Span]
            while new_active and new_active.finished:
                new_active = new_active._parent
            self.activate(new_active)
            return new_active
        return span


class DefaultContextProvider(BaseContextProvider, DatadogContextMixin):
    """Context provider that retrieves contexts from a context variable.

    It is suitable for synchronous programming and for asynchronous executors
    that support contextvars.
    """

    def __init__(self):
        # type: () -> None
        super(DefaultContextProvider, self).__init__()
        _DD_CONTEXTVAR.set(None)

    def _has_active_context(self):
        # type: () -> bool
        """Returns whether there is an active context in the current execution."""
        ctx = _DD_CONTEXTVAR.get()
        return ctx is not None

    def activate(self, ctx):
        # type: (Optional[Union[Span, Context]]) -> None
        """Makes the given context active in the current execution."""
        _DD_CONTEXTVAR.set(ctx)
        super(DefaultContextProvider, self).activate(ctx)

    def active(self):
        # type: () -> Optional[Union[Context, Span]]
        """Returns the active span or context for the current execution."""
        item = _DD_CONTEXTVAR.get()
        if isinstance(item, Span):
            return self._update_active(item)
        return item


class CIContextProvider(DefaultContextProvider):
    """Context provider that retrieves contexts from a context variable.

    It is suitable for synchronous programming and for asynchronous executors
    that support contextvars.
    """

    def __init__(self):
        # type: () -> None
        super(DefaultContextProvider, self).__init__()
        _DD_CI_CONTEXTVAR.set(None)

    def _has_active_context(self):
        # type: () -> bool
        """Returns whether there is an active context in the current execution."""
        ctx = _DD_CI_CONTEXTVAR.get()
        return ctx is not None

    def activate(self, ctx):
        # type: (Optional[Union[Span, Context]]) -> None
        """Makes the given context active in the current execution."""
        _DD_CI_CONTEXTVAR.set(ctx)
        super(DefaultContextProvider, self).activate(ctx)

    def active(self):
        # type: () -> Optional[Union[Context, Span]]
        """Returns the active span or context for the current execution."""
        item = _DD_CI_CONTEXTVAR.get()
        if isinstance(item, Span):
            return self._update_active(item)
        return item<|MERGE_RESOLUTION|>--- conflicted
+++ resolved
@@ -1,26 +1,14 @@
 import abc
-<<<<<<< HEAD
+import contextvars
 from typing import Any  # noqa:F401
 from typing import Callable  # noqa:F401
 from typing import Optional  # noqa:F401
 from typing import Union  # noqa:F401
-=======
-import contextvars
-from typing import Any
-from typing import Callable
-from typing import Optional
-from typing import Union
->>>>>>> eb0bedc7
 
 import six
 
 from . import _hooks
-<<<<<<< HEAD
 from .context import Context  # noqa:F401
-from .internal.compat import contextvars
-=======
-from .context import Context
->>>>>>> eb0bedc7
 from .internal.logger import get_logger
 from .span import Span
 
