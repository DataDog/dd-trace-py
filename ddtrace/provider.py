import abc
from typing import Optional, Union

import six

from ddtrace import Span
from ddtrace.context import Context
from ddtrace.compat import contextvars


_DD_CONTEXTVAR = contextvars.ContextVar("datadog_contextvar", default=None)


class BaseContextProvider(six.with_metaclass(abc.ABCMeta)):
    """
    A ``ContextProvider`` is an interface that provides the blueprint
    for a callable class, capable to retrieve the current active
    ``Context`` instance. Context providers must inherit this class
    and implement:
    * the ``active`` method, that returns the current active ``Context``
    * the ``activate`` method, that sets the current active ``Context``
    """

    @abc.abstractmethod
    def _has_active_context(self):
        pass

    @abc.abstractmethod
    def activate(self, context):
        # type: (Context) -> None
        pass

    @abc.abstractmethod
    def active(self):
        # type: () -> Context
        pass

    def __call__(self, *args, **kwargs):
        """Method available for backward-compatibility. It proxies the call to
        ``self.active()`` and must not do anything more.
        """
        return self.active()


class DefaultContextProvider(BaseContextProvider):
    """
    Default context provider that retrieves all contexts from a context variable.

    It is suitable for synchronous programming and for asynchronous executors
    that support contextvars.
    """

    def __init__(self):
        # type: () -> None
        _DD_CONTEXTVAR.set(None)

    def _has_active_context(self):
        # type: () -> bool
        """Returns whether there is an active context in the current execution."""
        ctx = _DD_CONTEXTVAR.get()
        return ctx is not None

<<<<<<< HEAD
    def activate(self, context):
        # type: (Optional[Span, Context]) -> None
        """Makes the given context active in the current execution."""
        _DD_CONTEXTVAR.set(context)

    def active(self):
        # type: () -> Optional[Union[Context, Span]]
        """Returns the active context for the current execution."""
        return _DD_CONTEXTVAR.get()
=======
    def activate(self, ctx):
        # type: (Context) -> None
        """Makes the given ``context`` active, so that the provider calls
        the thread-local storage implementation.
        """
        _DD_CONTEXTVAR.set(ctx)  # type: ignore[arg-type]

    def active(self):
        # type: () -> Context
        """Returns the current active ``Context`` for this tracer. Returned
        ``Context`` must be thread-safe or thread-local for this specific
        implementation.
        """
        ctx = _DD_CONTEXTVAR.get()
        if not ctx:
            ctx = Context()
            self.activate(ctx)

        return ctx
>>>>>>> d411dee2
<|MERGE_RESOLUTION|>--- conflicted
+++ resolved
@@ -1,14 +1,17 @@
 import abc
-from typing import Optional, Union
+from typing import Optional
+from typing import Union
 
 import six
 
 from ddtrace import Span
+from ddtrace.compat import contextvars
 from ddtrace.context import Context
-from ddtrace.compat import contextvars
 
 
-_DD_CONTEXTVAR = contextvars.ContextVar("datadog_contextvar", default=None)
+_DD_CONTEXTVAR = contextvars.ContextVar(
+    "datadog_contextvar", default=None
+)  # type: contextvars.ContextVar[Optional[Union[Context, Span]]]
 
 
 class BaseContextProvider(six.with_metaclass(abc.ABCMeta)):
@@ -27,12 +30,12 @@
 
     @abc.abstractmethod
     def activate(self, context):
-        # type: (Context) -> None
+        # type: (Optional[Union[Context, Span]]) -> None
         pass
 
     @abc.abstractmethod
     def active(self):
-        # type: () -> Context
+        # type: () -> Optional[Union[Context, Span]]
         pass
 
     def __call__(self, *args, **kwargs):
@@ -60,34 +63,15 @@
         ctx = _DD_CONTEXTVAR.get()
         return ctx is not None
 
-<<<<<<< HEAD
     def activate(self, context):
-        # type: (Optional[Span, Context]) -> None
+        # type: (Optional[Union[Span, Context]]) -> None
         """Makes the given context active in the current execution."""
         _DD_CONTEXTVAR.set(context)
 
     def active(self):
-        # type: () -> Optional[Union[Context, Span]]
+        # type: () -> Union[Context, Span]
         """Returns the active context for the current execution."""
-        return _DD_CONTEXTVAR.get()
-=======
-    def activate(self, ctx):
-        # type: (Context) -> None
-        """Makes the given ``context`` active, so that the provider calls
-        the thread-local storage implementation.
-        """
-        _DD_CONTEXTVAR.set(ctx)  # type: ignore[arg-type]
-
-    def active(self):
-        # type: () -> Context
-        """Returns the current active ``Context`` for this tracer. Returned
-        ``Context`` must be thread-safe or thread-local for this specific
-        implementation.
-        """
         ctx = _DD_CONTEXTVAR.get()
         if not ctx:
             ctx = Context()
-            self.activate(ctx)
-
-        return ctx
->>>>>>> d411dee2
+        return ctx