import abc
import threading
from typing import Any
from typing import Callable
from typing import Optional
from typing import Union

import six

from . import _hooks
from .context import Context
from .internal.compat import contextvars
from .internal.logger import get_logger
from .span import Span


log = get_logger(__name__)


_DD_CONTEXTVAR = contextvars.ContextVar(
    "datadog_contextvar", default=None
)  # type: contextvars.ContextVar[Optional[Union[Context, Span]]]


class BaseContextProvider(six.with_metaclass(abc.ABCMeta)):
    """
    A ``ContextProvider`` is an interface that provides the blueprint
    for a callable class, capable to retrieve the current active
    ``Context`` instance. Context providers must inherit this class
    and implement:
    * the ``active`` method, that returns the current active ``Context``
    * the ``activate`` method, that sets the current active ``Context``
    """

    def __init__(self):
        # type: (...) -> None
        self._hooks = _hooks.Hooks()

    @abc.abstractmethod
    def _has_active_context(self):
        pass

    @abc.abstractmethod
    def activate(self, ctx):
        # type: (Optional[Union[Context, Span]]) -> None
        self._hooks.emit(self.activate, ctx)

    @abc.abstractmethod
    def active(self):
        # type: () -> Optional[Union[Context, Span]]
        pass

    def _on_activate(self, func):
        # type: (Callable[[Optional[Union[Span, Context]]], Any]) -> Callable[[Optional[Union[Span, Context]]], Any]
        """Register a function to execute when a span is activated.

        Can be used as a decorator.

        :param func: The function to call when a span is activated.
                     The activated span will be passed as argument.
        """
        self._hooks.register(self.activate, func)
        return func

    def _deregister_on_activate(self, func):
        # type: (Callable[[Optional[Union[Span, Context]]], Any]) -> Callable[[Optional[Union[Span, Context]]], Any]
        """Unregister a function registered to execute when a span is activated.

        Can be used as a decorator.

        :param func: The function to stop calling when a span is activated.
        """

        self._hooks.deregister(self.activate, func)
        return func

    def __call__(self, *args, **kwargs):
        """Method available for backward-compatibility. It proxies the call to
        ``self.active()`` and must not do anything more.
        """
        return self.active()

<<<<<<< HEAD
    def _executor_id(self):
        # type: () -> Optional[int]
        return threading.current_thread().ident

    def _update_active(self, span):
        # type: (Span) -> Optional[Span]
        """Update the active span based on the state of the span and its executor.

        The new active is determined to be the first span found going up the
        parent hierarchy starting with the previous active span which is:

            1) From the same executor (thread, task, etc)
            2) Unfinished

        If a span from a different executor is found then it is converted to a
        context and activated.
        """
        _exec_id = self._executor_id()

=======

class DatadogContextMixin(object):
    """Mixin that provides active span updating suitable for synchronous
    and asynchronous executions.
    """

    def activate(self, ctx):
        # type: (Optional[Union[Context, Span]]) -> None
        raise NotImplementedError

    def _update_active(self, span):
        # type: (Span) -> Optional[Span]
        """Updates the active span in an executor.

        The active span is updated to be the span's parent if the span has
        finished until an unfinished span is found.
        """
>>>>>>> ca428696
        if span.finished:
            new_active = span  # type: Optional[Span]
            while new_active and new_active.finished and span._executor_id == _exec_id:
                new_active = new_active._parent

            # If the new active span is from a different executor then activate
            # the context of the span instead.
            if new_active and new_active._executor_id != _exec_id:
                self.activate(new_active.context)
            else:
                self.activate(new_active)
            return new_active
        return span


class DefaultContextProvider(BaseContextProvider, DatadogContextMixin):
    """Context provider that retrieves contexts from a context variable.

    It is suitable for synchronous programming and for asynchronous executors
    that support contextvars.
    """

    def __init__(self):
        # type: () -> None
        super(DefaultContextProvider, self).__init__()
        _DD_CONTEXTVAR.set(None)

    def _has_active_context(self):
        # type: () -> bool
        """Returns whether there is an active context in the current execution."""
        ctx = _DD_CONTEXTVAR.get()
        return ctx is not None

    def activate(self, ctx):
        # type: (Optional[Union[Span, Context]]) -> None
        """Makes the given context active in the current execution."""
        _DD_CONTEXTVAR.set(ctx)
        super(DefaultContextProvider, self).activate(ctx)

    def active(self):
        # type: () -> Optional[Union[Context, Span]]
        """Returns the active span or context for the current execution."""
        item = _DD_CONTEXTVAR.get()
        if isinstance(item, Span):
            return self._update_active(item)
        return item<|MERGE_RESOLUTION|>--- conflicted
+++ resolved
@@ -80,7 +80,12 @@
         """
         return self.active()
 
-<<<<<<< HEAD
+
+class DatadogContextMixin(object):
+    """Mixin that provides active span updating suitable for synchronous
+    and asynchronous executions.
+    """
+
     def _executor_id(self):
         # type: () -> Optional[int]
         return threading.current_thread().ident
@@ -98,28 +103,8 @@
         If a span from a different executor is found then it is converted to a
         context and activated.
         """
-        _exec_id = self._executor_id()
-
-=======
-
-class DatadogContextMixin(object):
-    """Mixin that provides active span updating suitable for synchronous
-    and asynchronous executions.
-    """
-
-    def activate(self, ctx):
-        # type: (Optional[Union[Context, Span]]) -> None
-        raise NotImplementedError
-
-    def _update_active(self, span):
-        # type: (Span) -> Optional[Span]
-        """Updates the active span in an executor.
-
-        The active span is updated to be the span's parent if the span has
-        finished until an unfinished span is found.
-        """
->>>>>>> ca428696
         if span.finished:
+            _exec_id = self._executor_id()
             new_active = span  # type: Optional[Span]
             while new_active and new_active.finished and span._executor_id == _exec_id:
                 new_active = new_active._parent
@@ -132,6 +117,10 @@
                 self.activate(new_active)
             return new_active
         return span
+
+    def activate(self, ctx):
+        # type: (Optional[Union[Context, Span]]) -> None
+        raise NotImplementedError
 
 
 class DefaultContextProvider(BaseContextProvider, DatadogContextMixin):
