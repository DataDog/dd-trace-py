--- conflicted
+++ resolved
@@ -4,14 +4,9 @@
 
 import six
 
-<<<<<<< HEAD
-from ddtrace import Span
-from ddtrace.compat import contextvars
-from ddtrace.context import Context
-=======
 from .context import Context
 from .internal.compat import contextvars
->>>>>>> 77aae439
+from .span import Span
 
 
 _DD_CONTEXTVAR = contextvars.ContextVar(
