import functools
import sys

from ddtrace.constants import ANALYTICS_SAMPLE_RATE_KEY
from ddtrace.constants import SPAN_KIND
from ddtrace.constants import SPAN_MEASURED_KEY
from ddtrace.contrib import trace_utils
from ddtrace.contrib.trace_utils import _get_request_header_user_agent
from ddtrace.contrib.trace_utils import _set_url_tag
from ddtrace.ext import SpanKind
from ddtrace.ext import SpanTypes
from ddtrace.ext import http
from ddtrace.internal import core
from ddtrace.internal.compat import maybe_stringify
from ddtrace.internal.compat import nullcontext
from ddtrace.internal.constants import COMPONENT
from ddtrace.internal.constants import FLASK_ENDPOINT
from ddtrace.internal.constants import FLASK_URL_RULE
from ddtrace.internal.constants import FLASK_VIEW_ARGS
from ddtrace.internal.constants import RESPONSE_HEADERS
from ddtrace.internal.logger import get_logger
from ddtrace.internal.utils import http as http_utils
from ddtrace.vendor import wrapt


log = get_logger(__name__)


class _TracedIterable(wrapt.ObjectProxy):
    def __init__(self, wrapped, span, parent_span):
        super(_TracedIterable, self).__init__(wrapped)
        self._self_span = span
        self._self_parent_span = parent_span
        self._self_span_finished = False

    def __iter__(self):
        return self

    def __next__(self):
        try:
            return next(self.__wrapped__)
        except StopIteration:
            self._finish_spans()
            raise
        except Exception:
            self._self_span.set_exc_info(*sys.exc_info())
            self._finish_spans()
            raise

    # PY2 Support
    next = __next__

    def close(self):
        if getattr(self.__wrapped__, "close", None):
            self.__wrapped__.close()
        self._finish_spans()

    def _finish_spans(self):
        if not self._self_span_finished:
            self._self_span.finish()
            self._self_parent_span.finish()
            self._self_span_finished = True

    def __getattribute__(self, name):
        if name == "__len__":
            # __len__ is defined by the parent class, wrapt.ObjectProxy.
            # However this attribute should not be defined for iterables.
            # By definition, iterables should not support len(...).
            raise AttributeError("__len__ is not supported")
        return super(_TracedIterable, self).__getattribute__(name)


def _on_start_response_pre(request, span, flask_config, status_code, headers):
    code, _, _ = status_code.partition(" ")
    # If values are accessible, set the resource as `<method> <path>` and add other request tags
    _set_request_tags(request, span, flask_config)
    # Override root span resource name to be `<method> 404` for 404 requests
    # DEV: We do this because we want to make it easier to see all unknown requests together
    #      Also, we do this to reduce the cardinality on unknown urls
    # DEV: If we have an endpoint or url rule tag, then we don't need to do this,
    #      we still want `GET /product/<int:product_id>` grouped together,
    #      even if it is a 404
    if not span.get_tag(FLASK_ENDPOINT) and not span.get_tag(FLASK_URL_RULE):
        span.resource = " ".join((request.method, code))

    trace_utils.set_http_meta(
        span, flask_config, status_code=code, response_headers=headers, route=span.get_tag(FLASK_URL_RULE)
    )


def _on_context_started(ctx):
    middleware = ctx.get_item("middleware")
    environ = ctx.get_item("environ")
    trace_utils.activate_distributed_headers(middleware.tracer, int_config=middleware._config, request_headers=environ)
    req_span = middleware.tracer.trace(
        middleware._request_span_name,
        service=trace_utils.int_service(middleware._pin, middleware._config),
        span_type=SpanTypes.WEB,
    )
    ctx.set_item("req_span", req_span)


def _make_block_content(ctx, construct_url):
    middleware = ctx.get_item("middleware")
    req_span = ctx.get_item("req_span")
    headers = ctx.get_item("headers")
    environ = ctx.get_item("environ")
    assert req_span is not None
    ctype = "text/html" if "text/html" in headers.get("Accept", "").lower() else "text/json"
    content = http_utils._get_blocked_template(ctype).encode("UTF-8")
    try:
        req_span.set_tag_str(RESPONSE_HEADERS + ".content-length", str(len(content)))
        req_span.set_tag_str(RESPONSE_HEADERS + ".content-type", ctype)
        req_span.set_tag_str(http.STATUS_CODE, "403")
        url = construct_url(environ)
        query_string = environ.get("QUERY_STRING")
        _set_url_tag(middleware._config, req_span, url, query_string)
        if query_string and middleware._config.trace_query_string:
            req_span.set_tag_str(http.QUERY_STRING, query_string)
        method = environ.get("REQUEST_METHOD")
        if method:
            req_span.set_tag_str(http.METHOD, method)
        user_agent = _get_request_header_user_agent(headers, headers_are_case_sensitive=True)
        if user_agent:
            req_span.set_tag_str(http.USER_AGENT, user_agent)
    except Exception as e:
        log.warning("Could not set some span tags on blocked request: %s", str(e))  # noqa: G200

    return ctype, content


def _on_request_prepare(ctx, start_response):
    middleware = ctx.get_item("middleware")
    req_span = ctx.get_item("req_span")
    req_span.set_tag_str(COMPONENT, middleware._config.integration_name)
    # set span.kind to the type of operation being performed
    req_span.set_tag_str(SPAN_KIND, SpanKind.SERVER)
    middleware._request_span_modifier(req_span, ctx.get_item("environ"))
    app_span = middleware.tracer.trace(middleware._application_span_name)

    app_span.set_tag_str(COMPONENT, middleware._config.integration_name)
    ctx.set_item("app_span", app_span)

    intercept_start_response = functools.partial(middleware._traced_start_response, start_response, req_span, app_span)
    ctx.set_item("intercept_start_response", intercept_start_response)


def _on_app_success(ctx, closing_iterator):
    app_span = ctx.get_item("app_span")
    ctx.get_item("middleware")._application_span_modifier(app_span, ctx.get_item("environ"), closing_iterator)
    app_span.finish()


def _on_app_exception(ctx):
    req_span = ctx.get_item("req_span")
    app_span = ctx.get_item("app_span")
    req_span.set_exc_info(*sys.exc_info())
    app_span.set_exc_info(*sys.exc_info())
    app_span.finish()
    req_span.finish()


def _on_request_complete(ctx, closing_iterator):
    middleware = ctx.get_item("middleware")
    req_span = ctx.get_item("req_span")
    # start flask.response span. This span will be finished after iter(result) is closed.
    # start_span(child_of=...) is used to ensure correct parenting.
    resp_span = middleware.tracer.start_span(middleware._response_span_name, child_of=req_span, activate=True)

    resp_span.set_tag_str(COMPONENT, middleware._config.integration_name)

    middleware._response_span_modifier(resp_span, closing_iterator)

    return _TracedIterable(iter(closing_iterator), resp_span, req_span)


def _on_response_context_started(ctx):
    status = ctx.get_item("status")
    request_span = ctx.get_item("request_span")
    middleware = ctx.get_item("middleware")
    environ = ctx.get_item("environ")
    start_span = ctx.get_item("start_span")
    app_span = ctx.get_item("app_span")
    status_code, status_msg = status.split(" ", 1)
    trace_utils.set_http_meta(request_span, middleware._config, status_code=status_code, response_headers=environ)
    if start_span:
        request_span.set_tag_str(http.STATUS_MSG, status_msg)

        span = middleware.tracer.start_span(
            "wsgi.start_response",
            child_of=app_span,
            service=trace_utils.int_service(None, middleware._config),
            span_type=SpanTypes.WEB,
            activate=True,
        )
        span.set_tag_str(COMPONENT, middleware._config.integration_name)
        # set span.kind to the type of operation being performed
        span.set_tag_str(SPAN_KIND, SpanKind.SERVER)
        ctx.set_item("response_span", span)


def _on_response_prepared(resp_span, response):
    if hasattr(response, "__class__"):
        resp_class = getattr(getattr(response, "__class__"), "__name__", None)
        if resp_class:
            resp_span.set_tag_str("result_class", resp_class)


def _on_request_prepared(middleware, req_span, url, request_headers, environ):
    method = environ.get("REQUEST_METHOD")
    query_string = environ.get("QUERY_STRING")
    trace_utils.set_http_meta(
        req_span, middleware._config, method=method, url=url, query=query_string, request_headers=request_headers
    )
    if middleware.span_modifier:
        middleware.span_modifier(req_span, environ)


def _set_request_tags(request, span, flask_config):
    try:
        span.set_tag_str(COMPONENT, flask_config.integration_name)

        if span.name.split(".")[-1] == "request":
            span.set_tag_str(SPAN_KIND, SpanKind.SERVER)

        # DEV: This name will include the blueprint name as well (e.g. `bp.index`)
        if not span.get_tag(FLASK_ENDPOINT) and request.endpoint:
            span.resource = " ".join((request.method, request.endpoint))
            span.set_tag_str(FLASK_ENDPOINT, request.endpoint)

        if not span.get_tag(FLASK_URL_RULE) and request.url_rule and request.url_rule.rule:
            span.resource = " ".join((request.method, request.url_rule.rule))
            span.set_tag_str(FLASK_URL_RULE, request.url_rule.rule)

        if not span.get_tag(FLASK_VIEW_ARGS) and request.view_args and flask_config.get("collect_view_args"):
            for k, v in request.view_args.items():
                # DEV: Do not use `set_tag_str` here since view args can be string/int/float/path/uuid/etc
                #      https://flask.palletsprojects.com/en/1.1.x/api/#url-route-registrations
                span.set_tag(".".join((FLASK_VIEW_ARGS, k)), v)
            trace_utils.set_http_meta(span, flask_config, request_path_params=request.view_args)
    except Exception:
        log.debug('failed to set tags for "flask.request" span', exc_info=True)


def _on_start_response_pre(request, span, flask_config, status_code, headers):
    code, _, _ = status_code.partition(" ")
    # If values are accessible, set the resource as `<method> <path>` and add other request tags
    _set_request_tags(request, span, flask_config)
    # Override root span resource name to be `<method> 404` for 404 requests
    # DEV: We do this because we want to make it easier to see all unknown requests together
    #      Also, we do this to reduce the cardinality on unknown urls
    # DEV: If we have an endpoint or url rule tag, then we don't need to do this,
    #      we still want `GET /product/<int:product_id>` grouped together,
    #      even if it is a 404
    if not span.get_tag(FLASK_ENDPOINT) and not span.get_tag(FLASK_URL_RULE):
        span.resource = " ".join((request.method, code))

    trace_utils.set_http_meta(
        span, flask_config, status_code=code, response_headers=headers, route=span.get_tag(FLASK_URL_RULE)
    )


def _on_traced_request_context_started_flask(ctx):
    """
    trace a Flask function while trying to extract endpoint information (endpoint, url_rule, view_args, etc)

    This wrapper will add identifier tags to the current span from `flask.app.Flask.wsgi_app`.
    """
    pin = ctx.get_item("pin")
    current_span = pin.tracer.current_span()
    if not pin.enabled or not current_span:
        ctx.set_item("flask_request_span", nullcontext())
        return

    ctx.set_item("current_span", current_span)
    flask_config = ctx.get_item("flask_config")
    service = trace_utils.int_service(pin, flask_config, pin)
    _set_request_tags(ctx.get_item("flask_request"), current_span, flask_config)
    request_span = pin.tracer.trace(ctx.get_item("name"), service=service)
    ctx.set_item("flask_request_span", request_span)
    request_span.set_tag_str(COMPONENT, flask_config.integration_name)
    request_span._ignore_exception(ctx.get_item("ignored_exception_type"))


def _on_jsonify_context_started_flask(ctx):
    span = ctx.get_item("pin").tracer.trace(ctx.get_item("name"))
    span.set_tag_str(COMPONENT, ctx.get_item("flask_config").integration_name)
    ctx.set_item("flask_jsonify_call", span)


def _on_flask_blocked_request(span):
    span.set_tag_str(http.STATUS_CODE, "403")
    request = core.get_item("flask_request")
    try:
        base_url = getattr(request, "base_url", None)
        query_string = getattr(request, "query_string", None)
        if base_url and query_string:
            _set_url_tag(core.get_item("flask_config"), span, base_url, query_string)
        if query_string and core.get_item("flask_config").trace_query_string:
            span.set_tag_str(http.QUERY_STRING, query_string)
        if request.method is not None:
            span.set_tag_str(http.METHOD, request.method)
        user_agent = _get_request_header_user_agent(request.headers)
        if user_agent:
            span.set_tag_str(http.USER_AGENT, user_agent)
    except Exception as e:
        log.warning("Could not set some span tags on blocked request: %s", str(e))  # noqa: G200


def _on_flask_render(span, template, flask_config):
    name = maybe_stringify(getattr(template, "name", None) or flask_config.get("template_default_name"))
    if name is not None:
        span.resource = name
        span.set_tag_str("flask.template_name", name)


def _on_render_template_context_started_flask(ctx):
    name = ctx.get_item("name")
    span = ctx.get_item("pin").tracer.trace(name, span_type=SpanTypes.TEMPLATE)
    span.set_tag_str(COMPONENT, ctx.get_item("flask_config").integration_name)
    ctx.set_item(name + ".call", span)


<<<<<<< HEAD
def _on_function_context_started_flask(ctx):
    pin = ctx.get_item("pin")
    name = ctx.get_item("name")
    flask_config = ctx.get_item("flask_config")
    resource = ctx.get_item("resource")
    kwargs = {"service": trace_utils.int_service(pin, flask_config)}
    if resource:
        kwargs["resource"] = resource
    span = pin.tracer.trace(name, **kwargs)
    span.set_tag_str(COMPONENT, flask_config.integration_name)
    signal = ctx.get_item("signal")
    if signal:
        span.set_tag_str("flask.signal", signal)
    ctx.set_item("flask_call", span)


def _on_request_span_modifier(span, flask_config, request, environ, _HAS_JSON_MIXIN, flask_version, flask_version_str):
=======
def _on_request_span_modifier(
    span, flask_config, request, environ, _HAS_JSON_MIXIN, flask_version, flask_version_str, exception_type
):
>>>>>>> b8fe54d7
    # Default resource is method and path:
    #   GET /
    #   POST /save
    # We will override this below in `traced_dispatch_request` when we have a `
    # RequestContext` and possibly a url rule
    span.resource = " ".join((request.method, request.path))

    span.set_tag(SPAN_MEASURED_KEY)
    # set analytics sample rate with global config enabled
    sample_rate = flask_config.get_analytics_sample_rate(use_global_config=True)
    if sample_rate is not None:
        span.set_tag(ANALYTICS_SAMPLE_RATE_KEY, sample_rate)

    span.set_tag_str(flask_version, flask_version_str)


def _on_request_span_modifier_post(span, flask_config, request, req_body):
    trace_utils.set_http_meta(
        span,
        flask_config,
        method=request.method,
        url=request.base_url,
        raw_uri=request.url,
        query=request.query_string,
        parsed_query=request.args,
        request_headers=request.headers,
        request_cookies=request.cookies,
        request_body=req_body,
        peer_ip=request.remote_addr,
    )


def _on_start_response_blocked(req_span, flask_config, response_headers):
    trace_utils.set_http_meta(req_span, flask_config, status_code="403", response_headers=response_headers)


def listen():
    core.on("context.started.wsgi.__call__", _on_context_started)
    core.on("context.started.wsgi.response", _on_response_context_started)
    core.on("wsgi.block.started", _make_block_content)
    core.on("wsgi.request.prepare", _on_request_prepare)
    core.on("wsgi.request.prepared", _on_request_prepared)
    core.on("wsgi.app.success", _on_app_success)
    core.on("wsgi.app.exception", _on_app_exception)
    core.on("wsgi.request.complete", _on_request_complete)
    core.on("wsgi.response.prepared", _on_response_prepared)
    core.on("flask.start_response.pre", _on_start_response_pre)
    core.on("flask.blocked_request_callable", _on_flask_blocked_request)
    core.on("flask.request_span_modifier", _on_request_span_modifier)
    core.on("flask.request_span_modifier.post", _on_request_span_modifier_post)
    core.on("flask.render", _on_flask_render)
    core.on("flask.start_response.blocked", _on_start_response_blocked)
<<<<<<< HEAD
    core.on("context.started.flask._patched_request", _on_traced_request_context_started_flask)
    core.on("context.started.flask.jsonify", _on_jsonify_context_started_flask)
    core.on("context.started.flask.render_template", _on_render_template_context_started_flask)
    core.on("context.started.flask.signal", _on_function_context_started_flask)
    core.on("context.started.flask.function", _on_function_context_started_flask)
=======
    core.on("context.started.flask._traced_request", _on_traced_request_context_started_flask)
    core.on("context.started.flask.jsonify", _on_jsonify_context_started_flask)
    core.on("context.started.flask.render_template", _on_render_template_context_started_flask)
>>>>>>> b8fe54d7
<|MERGE_RESOLUTION|>--- conflicted
+++ resolved
@@ -321,7 +321,6 @@
     ctx.set_item(name + ".call", span)
 
 
-<<<<<<< HEAD
 def _on_function_context_started_flask(ctx):
     pin = ctx.get_item("pin")
     name = ctx.get_item("name")
@@ -338,12 +337,9 @@
     ctx.set_item("flask_call", span)
 
 
-def _on_request_span_modifier(span, flask_config, request, environ, _HAS_JSON_MIXIN, flask_version, flask_version_str):
-=======
 def _on_request_span_modifier(
     span, flask_config, request, environ, _HAS_JSON_MIXIN, flask_version, flask_version_str, exception_type
 ):
->>>>>>> b8fe54d7
     # Default resource is method and path:
     #   GET /
     #   POST /save
@@ -396,14 +392,6 @@
     core.on("flask.request_span_modifier.post", _on_request_span_modifier_post)
     core.on("flask.render", _on_flask_render)
     core.on("flask.start_response.blocked", _on_start_response_blocked)
-<<<<<<< HEAD
-    core.on("context.started.flask._patched_request", _on_traced_request_context_started_flask)
-    core.on("context.started.flask.jsonify", _on_jsonify_context_started_flask)
-    core.on("context.started.flask.render_template", _on_render_template_context_started_flask)
     core.on("context.started.flask.signal", _on_function_context_started_flask)
     core.on("context.started.flask.function", _on_function_context_started_flask)
-=======
-    core.on("context.started.flask._traced_request", _on_traced_request_context_started_flask)
-    core.on("context.started.flask.jsonify", _on_jsonify_context_started_flask)
-    core.on("context.started.flask.render_template", _on_render_template_context_started_flask)
->>>>>>> b8fe54d7
+    core.on("context.started.flask._patched_request", _on_traced_request_context_started_flask)