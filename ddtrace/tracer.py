--- conflicted
+++ resolved
@@ -134,16 +134,13 @@
                 report_metrics=config.health_metrics_enabled,
                 sync_mode=self._use_sync_mode(),
             )
-<<<<<<< HEAD
-        self.writer = writer  # type: Union[AgentWriter, LogWriter]
-=======
         self.writer = writer  # type: TraceWriter
-        self._processor = TraceProcessor([])
->>>>>>> c7e0fcfc
         self._hooks = _hooks.Hooks()
         atexit.register(self._atexit)
         self._partial_flush_enabled = asbool(get_env("tracer", "partial_flush_enabled", default=False))
-        self._partial_flush_min_spans = int(get_env("tracer", "partial_flush_min_spans", default=500))
+        self._partial_flush_min_spans = int(
+            get_env("tracer", "partial_flush_min_spans", default=500)  # type: ignore[arg-type]
+        )
         self._processors = [
             SpansToTraceProcessor(
                 partial_flush_enabled=self._partial_flush_enabled,
@@ -342,8 +339,8 @@
         elif writer is None and isinstance(self.writer, LogWriter):
             # No need to do anything for the LogWriter.
             pass
-<<<<<<< HEAD
-        self.writer.dogstatsd = get_dogstatsd_client(self._dogstatsd_url)
+        if isinstance(self.writer, AgentWriter):
+            self.writer.dogstatsd = get_dogstatsd_client(self._dogstatsd_url)
         self._processors = [
             SpansToTraceProcessor(
                 partial_flush_enabled=self._partial_flush_enabled,
@@ -355,11 +352,6 @@
                 writer=self.writer,
             ),
         ]
-=======
-        if isinstance(self.writer, AgentWriter):
-            self.writer.dogstatsd = get_dogstatsd_client(self._dogstatsd_url)
-        self._processor = TraceProcessor(filters=self._filters)
->>>>>>> c7e0fcfc
 
         if context_provider is not None:
             self.context_provider = context_provider
