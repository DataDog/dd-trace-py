--- conflicted
+++ resolved
@@ -430,39 +430,26 @@
         Be sure to finish all spans to avoid memory leaks and incorrect
         parenting of spans.
         """
-<<<<<<< HEAD
-        self._check_new_process()
-=======
         is_new_process = self._check_new_process()
         if is_new_process:
             # The spans remaining in the context can not and will not be finished
             # in this new process. So we need to copy out the trace metadata needed
             # to continue the trace.
-            if isinstance(child_of, Context):
-                new_ctx = Context(
-                    sampling_priority=child_of._sampling_priority,
-                    span_id=child_of._parent_span_id,
-                    trace_id=child_of._parent_trace_id,
-                )
-                self.context_provider.activate(new_ctx)
-                child_of = new_ctx
-            elif isinstance(child_of, Span):
+            if isinstance(child_of, Span):
+                active = self.context_provider.active()
                 new_ctx = Context(
                     sampling_priority=child_of.context.sampling_priority,
                     span_id=child_of.span_id,
                     trace_id=child_of.trace_id,
                 )
+                if active is child_of:
+                    self.context_provider.activate(new_ctx)
                 child_of = new_ctx
->>>>>>> b6ec7a56
 
         parent = None  # type: Optional[Span]
         if child_of is not None:
             if isinstance(child_of, Context):
                 context = child_of
-<<<<<<< HEAD
-=======
-                parent = child_of._get_current_span()
->>>>>>> b6ec7a56
             else:
                 context = child_of.context
                 parent = child_of
@@ -647,10 +634,7 @@
         # Re-create the background writer thread
         self.writer = self.writer.recreate()
         self._initialize_span_processors()
-<<<<<<< HEAD
-=======
         return True
->>>>>>> b6ec7a56
 
     def _log_compat(self, level, msg):
         """Logs a message for the given level.
