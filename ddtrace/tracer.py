import functools
from itertools import chain
import json
import logging
import os
from os import environ
from os import getpid
import sys
from threading import RLock
from typing import TYPE_CHECKING

from ddtrace import config
from ddtrace.filters import TraceFilter
from ddtrace.internal.processor.endpoint_call_counter import EndpointCallCounterProcessor
from ddtrace.internal.sampling import SpanSamplingRule
from ddtrace.internal.sampling import get_span_sampling_rules
from ddtrace.internal.utils import _get_metas_to_propagate
from ddtrace.settings.peer_service import _ps_config

from . import _hooks
<<<<<<< HEAD
from ._logger import _configure_log_injection
from .constants import AUTO_KEEP
from .constants import AUTO_REJECT
=======
>>>>>>> 44a87f8c
from .constants import ENV_KEY
from .constants import HOSTNAME_KEY
from .constants import PID
from .constants import VERSION_KEY
from .context import Context
from .internal import agent
from .internal import atexit
from .internal import compat
from .internal import debug
from .internal import forksafe
from .internal import hostname
from .internal.atexit import register_on_exit_signal
from .internal.constants import SAMPLING_DECISION_TRACE_TAG_KEY
from .internal.constants import SPAN_API_DATADOG
from .internal.dogstatsd import get_dogstatsd_client
from .internal.logger import get_logger
from .internal.logger import hasHandlers
from .internal.processor import SpanProcessor
from .internal.processor.trace import BaseServiceProcessor
from .internal.processor.trace import PeerServiceProcessor
from .internal.processor.trace import SpanAggregator
from .internal.processor.trace import SpanSamplingProcessor
from .internal.processor.trace import TopLevelSpanProcessor
from .internal.processor.trace import TraceProcessor
from .internal.processor.trace import TraceSamplingProcessor
from .internal.processor.trace import TraceTagsProcessor
from .internal.runtime import get_runtime_id
from .internal.serverless import has_aws_lambda_agent_extension
from .internal.serverless import in_aws_lambda
from .internal.serverless import in_azure_function_consumption_plan
from .internal.serverless import in_gcp_function
from .internal.serverless.mini_agent import maybe_start_serverless_mini_agent
from .internal.service import ServiceStatusError
from .internal.utils.formats import asbool
from .internal.writer import AgentWriter
from .internal.writer import LogWriter
from .internal.writer import TraceWriter
from .provider import DefaultContextProvider
from .sampler import BaseSampler
from .sampler import DatadogSampler
from .sampler import RateSampler
from .span import Span


if TYPE_CHECKING:  # pragma: no cover
    from typing import Any
    from typing import Dict
    from typing import List
    from typing import Optional
    from typing import Set
    from typing import Union
    from typing import Tuple

from typing import Callable
from typing import TypeVar


# DELETEME: workaround to get circleci tests working
<<<<<<< HEAD


log = get_logger(__name__)


if config.logs_injection:
    # We need to ensure logging is patched in case the tracer logs during initialization
    _configure_log_injection()
=======


log = get_logger(__name__)
>>>>>>> 44a87f8c


_INTERNAL_APPLICATION_SPAN_TYPES = {"custom", "template", "web", "worker"}


AnyCallable = TypeVar("AnyCallable", bound=Callable)


def _start_appsec_processor():
    # type: () -> Optional[Any]
    # FIXME: type should be AppsecSpanProcessor but we have a cyclic import here
    try:
        from .appsec.processor import AppSecSpanProcessor

        return AppSecSpanProcessor()
    except Exception as e:
        # DDAS-001-01
        log.error(
            "[DDAS-001-01] "
            "AppSec could not start because of an unexpected error. No security activities will "
            "be collected. "
            "Please contact support at https://docs.datadoghq.com/help/ for help. Error details: "
            "\n%s",
            repr(e),
        )
        if config._raise:
            raise
    return None


def _default_span_processors_factory(
    trace_filters,  # type: List[TraceFilter]
    trace_writer,  # type: TraceWriter
    partial_flush_enabled,  # type: bool
    partial_flush_min_spans,  # type: int
    appsec_enabled,  # type: bool
    iast_enabled,  # type: bool
    compute_stats_enabled,  # type: bool
    single_span_sampling_rules,  # type: List[SpanSamplingRule]
    agent_url,  # type: str
    profiling_span_processor,  # type: EndpointCallCounterProcessor
):
    # type: (...) -> Tuple[List[SpanProcessor], Optional[Any], List[SpanProcessor]]
    # FIXME: type should be AppsecSpanProcessor but we have a cyclic import here
    """Construct the default list of span processors to use."""
    trace_processors = []  # type: List[TraceProcessor]
    trace_processors += [TraceTagsProcessor(), PeerServiceProcessor(_ps_config), BaseServiceProcessor()]
    trace_processors += [TraceSamplingProcessor(compute_stats_enabled)]
    trace_processors += trace_filters

    span_processors = []  # type: List[SpanProcessor]
    span_processors += [TopLevelSpanProcessor()]

    if appsec_enabled:
        if config._api_security_enabled:
            from ddtrace.appsec._api_security.api_manager import APIManager

            APIManager.enable()

        appsec_processor = _start_appsec_processor()
        if appsec_processor:
            span_processors.append(appsec_processor)
    else:
        if config._api_security_enabled:
            from ddtrace.appsec._api_security.api_manager import APIManager

            APIManager.disable()

        appsec_processor = None

    if iast_enabled:
        from .appsec.iast.processor import AppSecIastSpanProcessor

        span_processors.append(AppSecIastSpanProcessor())

    if compute_stats_enabled:
        # Inline the import to avoid pulling in ddsketch or protobuf
        # when importing ddtrace.
        from .internal.processor.stats import SpanStatsProcessorV06

        span_processors.append(
            SpanStatsProcessorV06(
                agent_url,
            ),
        )

    span_processors.append(profiling_span_processor)

    if single_span_sampling_rules:
        span_processors.append(SpanSamplingProcessor(single_span_sampling_rules))

    # These need to run after all the other processors
    deferred_processors = [
        SpanAggregator(
            partial_flush_enabled=partial_flush_enabled,
            partial_flush_min_spans=partial_flush_min_spans,
            trace_processors=trace_processors,
            writer=trace_writer,
        )
    ]  # type: List[SpanProcessor]
    return span_processors, appsec_processor, deferred_processors


class Tracer(object):
    """
    Tracer is used to create, sample and submit spans that measure the
    execution time of sections of code.

    If you're running an application that will serve a single trace per thread,
    you can use the global tracer instance::

        from ddtrace import tracer
        trace = tracer.trace('app.request', 'web-server').finish()
    """

    SHUTDOWN_TIMEOUT = 5

    def __init__(
        self,
        url=None,  # type: Optional[str]
        dogstatsd_url=None,  # type: Optional[str]
        context_provider=None,  # type: Optional[DefaultContextProvider]
    ):
        # type: (...) -> None
        """
        Create a new ``Tracer`` instance. A global tracer is already initialized
        for common usage, so there is no need to initialize your own ``Tracer``.

        :param url: The Datadog agent URL.
        :param dogstatsd_url: The DogStatsD URL.
        """

        maybe_start_serverless_mini_agent()

        self._filters = []  # type: List[TraceFilter]

        # globally set tags
        self._tags = config.tags.copy()

        # collection of services seen, used for runtime metrics tags
        # a buffer for service info so we don't perpetually send the same things
        self._services = set()  # type: Set[str]
        if config.service:
            self._services.add(config.service)

        # Runtime id used for associating data collected during runtime to
        # traces
        self._pid = getpid()

        self.enabled = asbool(os.getenv("DD_TRACE_ENABLED", default=True))
        self.context_provider = context_provider or DefaultContextProvider()
        self._sampler = DatadogSampler()  # type: BaseSampler
        self._dogstatsd_url = agent.get_stats_url() if dogstatsd_url is None else dogstatsd_url
        self._compute_stats = config._trace_compute_stats
        self._agent_url = agent.get_trace_url() if url is None else url  # type: str
        agent.verify_url(self._agent_url)

        if self._use_log_writer() and url is None:
            writer = LogWriter()  # type: TraceWriter
        else:
            writer = AgentWriter(
                agent_url=self._agent_url,
                sampler=self._sampler,
                priority_sampling=config._priority_sampling,
                dogstatsd=get_dogstatsd_client(self._dogstatsd_url),
                sync_mode=self._use_sync_mode(),
                headers={"Datadog-Client-Computed-Stats": "yes"} if self._compute_stats else {},
            )
        self._single_span_sampling_rules = get_span_sampling_rules()  # type: List[SpanSamplingRule]
        self._writer = writer  # type: TraceWriter
        self._partial_flush_enabled = asbool(os.getenv("DD_TRACE_PARTIAL_FLUSH_ENABLED", default=True))
        self._partial_flush_min_spans = int(os.getenv("DD_TRACE_PARTIAL_FLUSH_MIN_SPANS", default=500))
        self._appsec_enabled = config._appsec_enabled
        # Direct link to the appsec processor
        self._appsec_processor = None
        self._iast_enabled = config._iast_enabled
        self._endpoint_call_counter_span_processor = EndpointCallCounterProcessor()
        self._span_processors, self._appsec_processor, self._deferred_processors = _default_span_processors_factory(
            self._filters,
            self._writer,
            self._partial_flush_enabled,
            self._partial_flush_min_spans,
            self._appsec_enabled,
            self._iast_enabled,
            self._compute_stats,
            self._single_span_sampling_rules,
            self._agent_url,
            self._endpoint_call_counter_span_processor,
        )
        if config._data_streams_enabled:
            # Inline the import to avoid pulling in ddsketch or protobuf
            # when importing ddtrace.
            from .internal.datastreams.processor import DataStreamsProcessor

            self.data_streams_processor = DataStreamsProcessor(self._agent_url)

        self._hooks = _hooks.Hooks()
        atexit.register(self._atexit)
        forksafe.register(self._child_after_fork)
        register_on_exit_signal(self._atexit)

        self._shutdown_lock = RLock()

        self._new_process = False

    def _atexit(self):
        # type: () -> None
        key = "ctrl-break" if os.name == "nt" else "ctrl-c"
        log.debug(
            "Waiting %d seconds for tracer to finish. Hit %s to quit.",
            self.SHUTDOWN_TIMEOUT,
            key,
        )
        self.shutdown(timeout=self.SHUTDOWN_TIMEOUT)

    def on_start_span(self, func):
        # type: (Callable) -> Callable
        """Register a function to execute when a span start.

        Can be used as a decorator.

        :param func: The function to call when starting a span.
                     The started span will be passed as argument.
        """
        self._hooks.register(self.__class__.start_span, func)
        return func

    def deregister_on_start_span(self, func):
        # type: (Callable) -> Callable
        """Unregister a function registered to execute when a span starts.

        Can be used as a decorator.

        :param func: The function to stop calling when starting a span.
        """

        self._hooks.deregister(self.__class__.start_span, func)
        return func

    @property
    def debug_logging(self):
        return log.isEnabledFor(logging.DEBUG)

    def current_trace_context(self, *args, **kwargs):
        # type: (...) -> Optional[Context]
        """Return the context for the current trace.

        If there is no active trace then None is returned.
        """
        active = self.context_provider.active()
        if isinstance(active, Context):
            return active
        elif isinstance(active, Span):
            return active.context
        return None

    def get_log_correlation_context(self):
        # type: () -> Dict[str, str]
        """Retrieves the data used to correlate a log with the current active trace.
        Generates a dictionary for custom logging instrumentation including the trace id and
        span id of the current active span, as well as the configured service, version, and environment names.
        If there is no active span, a dictionary with an empty string for each value will be returned.
        """
        active = None  # type: Optional[Union[Context, Span]]
        if self.enabled:
            active = self.context_provider.active()

        if isinstance(active, Span) and active.service:
            service = active.service
        else:
            service = config.service

        return {
            "trace_id": str(active.trace_id) if active else "0",
            "span_id": str(active.span_id) if active else "0",
            "service": service or "",
            "version": config.version or "",
            "env": config.env or "",
        }

    # TODO: deprecate this method and make sure users create a new tracer if they need different parameters
    def configure(
        self,
        enabled=None,  # type: Optional[bool]
        hostname=None,  # type: Optional[str]
        port=None,  # type: Optional[int]
        uds_path=None,  # type: Optional[str]
        https=None,  # type: Optional[bool]
        sampler=None,  # type: Optional[BaseSampler]
        context_provider=None,  # type: Optional[DefaultContextProvider]
        wrap_executor=None,  # type: Optional[Callable]
        priority_sampling=None,  # type: Optional[bool]
        settings=None,  # type: Optional[Dict[str, Any]]
        dogstatsd_url=None,  # type: Optional[str]
        writer=None,  # type: Optional[TraceWriter]
        partial_flush_enabled=None,  # type: Optional[bool]
        partial_flush_min_spans=None,  # type: Optional[int]
        api_version=None,  # type: Optional[str]
        compute_stats_enabled=None,  # type: Optional[bool]
        appsec_enabled=None,  # type: Optional[bool]
        iast_enabled=None,  # type: Optional[bool]
    ):
        # type: (...) -> None
        """Configure a Tracer.

        :param bool enabled: If True, finished traces will be submitted to the API, else they'll be dropped.
        :param str hostname: Hostname running the Trace Agent
        :param int port: Port of the Trace Agent
        :param str uds_path: The Unix Domain Socket path of the agent.
        :param bool https: Whether to use HTTPS or HTTP.
        :param object sampler: A custom Sampler instance, locally deciding to totally drop the trace or not.
        :param object context_provider: The ``ContextProvider`` that will be used to retrieve
            automatically the current call context. This is an advanced option that usually
            doesn't need to be changed from the default value
        :param object wrap_executor: callable that is used when a function is decorated with
            ``Tracer.wrap()``. This is an advanced option that usually doesn't need to be changed
            from the default value
        :param priority_sampling: enable priority sampling, this is required for
            complete distributed tracing support. Enabled by default.
        :param str dogstatsd_url: URL for UDP or Unix socket connection to DogStatsD
        """
        if enabled is not None:
            self.enabled = enabled

        if settings is not None:
            self._filters = settings.get("FILTERS") or self._filters

        if partial_flush_enabled is not None:
            self._partial_flush_enabled = partial_flush_enabled

        if partial_flush_min_spans is not None:
            self._partial_flush_min_spans = partial_flush_min_spans

        if appsec_enabled is not None:
            self._appsec_enabled = config._appsec_enabled = appsec_enabled

        if iast_enabled is not None:
            self._iast_enabled = config._iast_enabled = iast_enabled

        if sampler is not None:
            self._sampler = sampler

        self._dogstatsd_url = dogstatsd_url or self._dogstatsd_url

        if any(x is not None for x in [hostname, port, uds_path, https]):
            # If any of the parts of the URL have updated, merge them with
            # the previous writer values.
            prev_url_parsed = compat.parse.urlparse(self._agent_url)

            if uds_path is not None:
                if hostname is None and prev_url_parsed.scheme == "unix":
                    hostname = prev_url_parsed.hostname
                new_url = "unix://%s%s" % (hostname or "", uds_path)
            else:
                if https is None:
                    https = prev_url_parsed.scheme == "https"
                if hostname is None:
                    hostname = prev_url_parsed.hostname or ""
                if port is None:
                    port = prev_url_parsed.port
                scheme = "https" if https else "http"
                new_url = "%s://%s:%s" % (scheme, hostname, port)
            agent.verify_url(new_url)
            self._agent_url = new_url
        else:
            new_url = None

        if compute_stats_enabled is not None:
            self._compute_stats = compute_stats_enabled

        try:
            self._writer.stop()
        except ServiceStatusError:
            # It's possible the writer never got started
            pass

        if writer is not None:
            self._writer = writer
        elif any(x is not None for x in [new_url, api_version, sampler, dogstatsd_url]):
            self._writer = AgentWriter(
                self._agent_url,
                sampler=self._sampler,
                priority_sampling=priority_sampling in (None, True) or config._priority_sampling,
                dogstatsd=get_dogstatsd_client(self._dogstatsd_url),
                sync_mode=self._use_sync_mode(),
                api_version=api_version,
                headers={"Datadog-Client-Computed-Stats": "yes"} if compute_stats_enabled else {},
            )
        elif writer is None and isinstance(self._writer, LogWriter):
            # No need to do anything for the LogWriter.
            pass
        if isinstance(self._writer, AgentWriter):
            self._writer.dogstatsd = get_dogstatsd_client(self._dogstatsd_url)

        if any(
            x is not None
            for x in [
                partial_flush_min_spans,
                partial_flush_enabled,
                writer,
                dogstatsd_url,
                hostname,
                port,
                https,
                uds_path,
                api_version,
                sampler,
                settings.get("FILTERS") if settings is not None else None,
                compute_stats_enabled,
                appsec_enabled,
                iast_enabled,
            ]
        ):
            self._span_processors, self._appsec_processor, self._deferred_processors = _default_span_processors_factory(
                self._filters,
                self._writer,
                self._partial_flush_enabled,
                self._partial_flush_min_spans,
                self._appsec_enabled,
                self._iast_enabled,
                self._compute_stats,
                self._single_span_sampling_rules,
                self._agent_url,
                self._endpoint_call_counter_span_processor,
            )

        if context_provider is not None:
            self.context_provider = context_provider

        if wrap_executor is not None:
            self._wrap_executor = wrap_executor

        self._generate_diagnostic_logs()

    def _generate_diagnostic_logs(self):
        if config._debug_mode or config._startup_logs_enabled:
            try:
                info = debug.collect(self)
            except Exception as e:
                msg = "Failed to collect start-up logs: %s" % e
                self._log_compat(logging.WARNING, "- DATADOG TRACER DIAGNOSTIC - %s" % msg)
            else:
                if log.isEnabledFor(logging.INFO):
                    msg = "- DATADOG TRACER CONFIGURATION - %s" % json.dumps(info)
                    self._log_compat(logging.INFO, msg)

                # Always log errors since we're either in debug_mode or start up logs
                # are enabled.
                agent_error = info.get("agent_error")
                if agent_error:
                    msg = "- DATADOG TRACER DIAGNOSTIC - %s" % agent_error
                    self._log_compat(logging.WARNING, msg)

    def _child_after_fork(self):
        self._pid = getpid()

        # Assume that the services of the child are not necessarily a subset of those
        # of the parent.
        self._services = set()
        if config.service:
            self._services.add(config.service)

        # Re-create the background writer thread
        self._writer = self._writer.recreate()
        self._span_processors, self._appsec_processor, self._deferred_processors = _default_span_processors_factory(
            self._filters,
            self._writer,
            self._partial_flush_enabled,
            self._partial_flush_min_spans,
            self._appsec_enabled,
            self._iast_enabled,
            self._compute_stats,
            self._single_span_sampling_rules,
            self._agent_url,
            self._endpoint_call_counter_span_processor,
        )

        self._new_process = True

    def _start_span_after_shutdown(
        self,
        name,  # type: str
        child_of=None,  # type: Optional[Union[Span, Context]]
        service=None,  # type: Optional[str]
        resource=None,  # type: Optional[str]
        span_type=None,  # type: Optional[str]
        activate=False,  # type: bool
        span_api=SPAN_API_DATADOG,  # type: str
    ):
        # type: (...) -> Span
        log.warning("Spans started after the tracer has been shut down will not be sent to the Datadog Agent.")
        return self._start_span(name, child_of, service, resource, span_type, activate, span_api)

    def _start_span(
        self,
        name,  # type: str
        child_of=None,  # type: Optional[Union[Span, Context]]
        service=None,  # type: Optional[str]
        resource=None,  # type: Optional[str]
        span_type=None,  # type: Optional[str]
        activate=False,  # type: bool
        span_api=SPAN_API_DATADOG,  # type: str
    ):
        # type: (...) -> Span
        """Return a span that represents an operation called ``name``.

        Note that the :meth:`.trace` method will almost always be preferred
        over this method as it provides automatic span parenting. This method
        should only be used if manual parenting is desired.

        :param str name: the name of the operation being traced.
        :param object child_of: a ``Span`` or a ``Context`` instance representing the parent for this span.
        :param str service: the name of the service being traced.
        :param str resource: an optional name of the resource being tracked.
        :param str span_type: an optional operation type.
        :param activate: activate the span once it is created.

        To start a new root span::

            span = tracer.start_span("web.request")

        To create a child for a root span::

            root_span = tracer.start_span("web.request")
            span = tracer.start_span("web.decoder", child_of=root_span)

        Spans from ``start_span`` are not activated by default::

            with tracer.start_span("parent") as parent:
                assert tracer.current_span() is None
                with tracer.start_span("child", child_of=parent):
                    assert tracer.current_span() is None

            new_parent = tracer.start_span("new_parent", activate=True)
            assert tracer.current_span() is new_parent

        Note: be sure to finish all spans to avoid memory leaks and incorrect
        parenting of spans.
        """
        if self._new_process:
            self._new_process = False

            # The spans remaining in the context can not and will not be
            # finished in this new process. So to avoid memory leaks the
            # strong span reference (which will never be finished) is replaced
            # with a context representing the span.
            if isinstance(child_of, Span):
                new_ctx = Context(
                    sampling_priority=child_of.context.sampling_priority,
                    span_id=child_of.span_id,
                    trace_id=child_of.trace_id,
                )

                # If the child_of span was active then activate the new context
                # containing it so that the strong span referenced is removed
                # from the execution.
                if self.context_provider.active() is child_of:
                    self.context_provider.activate(new_ctx)
                child_of = new_ctx

        parent = None  # type: Optional[Span]
        if child_of is not None:
            if isinstance(child_of, Context):
                context = child_of
            else:
                context = child_of.context
                parent = child_of
        else:
            context = Context()

        trace_id = context.trace_id
        parent_id = context.span_id

        # The following precedence is used for a new span's service:
        # 1. Explicitly provided service name
        #     a. User provided or integration provided service name
        # 2. Parent's service name (if defined)
        # 3. Globally configured service name
        #     a. `config.service`/`DD_SERVICE`/`DD_TAGS`
        if service is None:
            if parent:
                service = parent.service
            else:
                service = config.service

        # Update the service name based on any mapping
        service = config.service_mapping.get(service, service)

        if trace_id:
            # child_of a non-empty context, so either a local child span or from a remote context
            span = Span(
                name=name,
                context=context,
                trace_id=trace_id,
                parent_id=parent_id,
                service=service,
                resource=resource,
                span_type=span_type,
                span_api=span_api,
                on_finish=[self._on_span_finish],
            )

            # Extra attributes when from a local parent
            if parent:
                span.sampled = parent.sampled
                span._parent = parent
                span._local_root = parent._local_root

            if span._local_root is None:
                span._local_root = span
            for k, v in _get_metas_to_propagate(context):
                if k != SAMPLING_DECISION_TRACE_TAG_KEY:
                    span._meta[k] = v
        else:
            # this is the root span of a new trace
            span = Span(
                name=name,
                context=context,
                service=service,
                resource=resource,
                span_type=span_type,
                span_api=span_api,
                on_finish=[self._on_span_finish],
            )
            span._local_root = span
            if config.report_hostname:
                span.set_tag_str(HOSTNAME_KEY, hostname.get_hostname())

        if not span._parent:
            span.set_tag_str("runtime-id", get_runtime_id())
            span._metrics[PID] = self._pid

        # Apply default global tags.
        if self._tags:
            span.set_tags(self._tags)

        if config.env:
            span.set_tag_str(ENV_KEY, config.env)

        # Only set the version tag on internal spans.
        if config.version:
            root_span = self.current_root_span()
            # if: 1. the span is the root span and the span's service matches the global config; or
            #     2. the span is not the root, but the root span's service matches the span's service
            #        and the root span has a version tag
            # then the span belongs to the user application and so set the version tag
            if (root_span is None and service == config.service) or (
                root_span and root_span.service == service and root_span.get_tag(VERSION_KEY) is not None
            ):
                span.set_tag_str(VERSION_KEY, config.version)

        if activate:
            self.context_provider.activate(span)

        # update set of services handled by tracer
        if service and service not in self._services and self._is_span_internal(span):
            self._services.add(service)

        if not trace_id:
            span.sampled = self._sampler.sample(span, allow_false=isinstance(self._sampler, RateSampler))

        # Only call span processors if the tracer is enabled
        if self.enabled:
            for p in chain(self._span_processors, SpanProcessor.__processors__, self._deferred_processors):
                p.on_span_start(span)
        self._hooks.emit(self.__class__.start_span, span)

        return span

    start_span = _start_span

    def _on_span_finish(self, span):
        # type: (Span) -> None
        active = self.current_span()
        # Debug check: if the finishing span has a parent and its parent
        # is not the next active span then this is an error in synchronous tracing.
        if span._parent is not None and active is not span._parent:
            log.debug("span %r closing after its parent %r, this is an error when not using async", span, span._parent)

        # Only call span processors if the tracer is enabled
        if self.enabled:
            for p in chain(self._span_processors, SpanProcessor.__processors__, self._deferred_processors):
                p.on_span_finish(span)

        if log.isEnabledFor(logging.DEBUG):
            log.debug("finishing span %s (enabled:%s)", span._pprint(), self.enabled)

    def _log_compat(self, level, msg):
        """Logs a message for the given level.

        Python 2 will not submit logs to stderr if no handler is configured.

        Instead, something like this will be printed to stderr:
            No handlers could be found for logger "ddtrace.tracer"

        Since the global tracer is configured on import and it is recommended
        to import the tracer as early as possible, it will likely be the case
        that there are no handlers installed yet.
        """
        if compat.PY2 and not hasHandlers(log):
            sys.stderr.write("%s\n" % msg)
        else:
            log.log(level, msg)

    def trace(self, name, service=None, resource=None, span_type=None, span_api=SPAN_API_DATADOG):
        # type: (str, Optional[str], Optional[str], Optional[str], str) -> Span
        """Activate and return a new span that inherits from the current active span.

        :param str name: the name of the operation being traced
        :param str service: the name of the service being traced. If not set,
                            it will inherit the service from its parent.
        :param str resource: an optional name of the resource being tracked.
        :param str span_type: an optional operation type.

        The returned span *must* be ``finish``'d or it will remain in memory
        indefinitely::

            >>> span = tracer.trace("web.request")
                try:
                    # do something
                finally:
                    span.finish()

            >>> with tracer.trace("web.request") as span:
                    # do something

        Example of the automatic parenting::

            parent = tracer.trace("parent")     # has no parent span
            assert tracer.current_span() is parent

            child  = tracer.trace("child")
            assert child.parent_id == parent.span_id
            assert tracer.current_span() is child
            child.finish()

            # parent is now the active span again
            assert tracer.current_span() is parent
            parent.finish()

            assert tracer.current_span() is None

            parent2 = tracer.trace("parent2")
            assert parent2.parent_id is None
            parent2.finish()
        """
        return self.start_span(
            name,
            child_of=self.context_provider.active(),
            service=service,
            resource=resource,
            span_type=span_type,
            activate=True,
            span_api=span_api,
        )

    def current_root_span(self):
        # type: () -> Optional[Span]
        """Returns the root span of the current execution.

        This is useful for attaching information related to the trace as a
        whole without needing to add to child spans.

        For example::

            # get the root span
            root_span = tracer.current_root_span()
            # set the host just once on the root span
            if root_span:
                root_span.set_tag('host', '127.0.0.1')
        """
        span = self.current_span()
        if span is None:
            return None
        return span._local_root

    def current_span(self):
        # type: () -> Optional[Span]
        """Return the active span in the current execution context.

        Note that there may be an active span represented by a context object
        (like from a distributed trace) which will not be returned by this
        method.
        """
        active = self.context_provider.active()
        return active if isinstance(active, Span) else None

    @property
    def agent_trace_url(self):
        # type: () -> Optional[str]
        """Trace agent url"""
        if isinstance(self._writer, AgentWriter):
            return self._writer.agent_url

        return None

    def flush(self):
        """Flush the buffer of the trace writer. This does nothing if an unbuffered trace writer is used."""
        self._writer.flush_queue()

    def wrap(
        self,
        name=None,  # type: Optional[str]
        service=None,  # type: Optional[str]
        resource=None,  # type: Optional[str]
        span_type=None,  # type: Optional[str]
    ):
        # type: (...) -> Callable[[AnyCallable], AnyCallable]
        """
        A decorator used to trace an entire function. If the traced function
        is a coroutine, it traces the coroutine execution when is awaited.
        If a ``wrap_executor`` callable has been provided in the ``Tracer.configure()``
        method, it will be called instead of the default one when the function
        decorator is invoked.

        :param str name: the name of the operation being traced. If not set,
                         defaults to the fully qualified function name.
        :param str service: the name of the service being traced. If not set,
                            it will inherit the service from it's parent.
        :param str resource: an optional name of the resource being tracked.
        :param str span_type: an optional operation type.

        >>> @tracer.wrap('my.wrapped.function', service='my.service')
            def run():
                return 'run'

        >>> # name will default to 'execute' if unset
            @tracer.wrap()
            def execute():
                return 'executed'

        >>> # or use it in asyncio coroutines
            @tracer.wrap()
            async def coroutine():
                return 'executed'

        >>> @tracer.wrap()
            @asyncio.coroutine
            def coroutine():
                return 'executed'

        You can access the current span using `tracer.current_span()` to set
        tags:

        >>> @tracer.wrap()
            def execute():
                span = tracer.current_span()
                span.set_tag('a', 'b')
        """

        def wrap_decorator(f):
            # type: (AnyCallable) -> AnyCallable
            # FIXME[matt] include the class name for methods.
            span_name = name if name else "%s.%s" % (f.__module__, f.__name__)

            # detect if the the given function is a coroutine to use the
            # right decorator; this initial check ensures that the
            # evaluation is done only once for each @tracer.wrap
            if compat.iscoroutinefunction(f):
                # call the async factory that creates a tracing decorator capable
                # to await the coroutine execution before finishing the span. This
                # code is used for compatibility reasons to prevent Syntax errors
                # in Python 2
                func_wrapper = compat.make_async_decorator(
                    self,
                    f,
                    span_name,
                    service=service,
                    resource=resource,
                    span_type=span_type,
                )
            else:

                @functools.wraps(f)
                def func_wrapper(*args, **kwargs):
                    # if a wrap executor has been configured, it is used instead
                    # of the default tracing function
                    if getattr(self, "_wrap_executor", None):
                        return self._wrap_executor(
                            self,
                            f,
                            args,
                            kwargs,
                            span_name,
                            service=service,
                            resource=resource,
                            span_type=span_type,
                        )

                    # otherwise fallback to a default tracing
                    with self.trace(span_name, service=service, resource=resource, span_type=span_type):
                        return f(*args, **kwargs)

            return func_wrapper

        return wrap_decorator

    def set_tags(self, tags):
        # type: (Dict[str, str]) -> None
        """Set some tags at the tracer level.
        This will append those tags to each span created by the tracer.

        :param dict tags: dict of tags to set at tracer level
        """
        self._tags.update(tags)

    def shutdown(self, timeout=None):
        # type: (Optional[float]) -> None
        """Shutdown the tracer and flush finished traces. Avoid calling shutdown multiple times.

        :param timeout: How long in seconds to wait for the background worker to flush traces
            before exiting or :obj:`None` to block until flushing has successfully completed (default: :obj:`None`)
        :type timeout: :obj:`int` | :obj:`float` | :obj:`None`
        """
        with self._shutdown_lock:
            # Thread safety: Ensures tracer is shutdown synchronously
            try:
                # Data streams tries to flush data on shutdown.
                # Adding a try except here to ensure we don't crash the application if the agent is killed before
                # the application for example.
                self.data_streams_processor.shutdown(timeout)
            except Exception as e:
                if config._data_streams_enabled:
                    log.warning("Failed to shutdown data streams processor: %s", repr(e))
            span_processors = self._span_processors
            deferred_processors = self._deferred_processors
            self._span_processors = []
            self._deferred_processors = []
            for processor in chain(span_processors, SpanProcessor.__processors__, deferred_processors):
                if hasattr(processor, "shutdown"):
                    processor.shutdown(timeout)

            atexit.unregister(self._atexit)
            forksafe.unregister(self._child_after_fork)

        self.start_span = self._start_span_after_shutdown  # type: ignore[assignment]

    @staticmethod
    def _use_log_writer():
        # type: () -> bool
        """Returns whether the LogWriter should be used in the environment by
        default.

        The LogWriter required by default in AWS Lambdas when the Datadog Agent extension
        is not available in the Lambda.
        """
        if (
            environ.get("DD_AGENT_HOST")
            or environ.get("DATADOG_TRACE_AGENT_HOSTNAME")
            or environ.get("DD_TRACE_AGENT_URL")
        ):
            # If one of these variables are set, we definitely have an agent
            return False
        elif in_aws_lambda() and has_aws_lambda_agent_extension():
            # If the Agent Lambda extension is available then an AgentWriter is used.
            return False
        elif in_gcp_function() or in_azure_function_consumption_plan():
            return False
        else:
            return in_aws_lambda()

    @staticmethod
    def _use_sync_mode():
        # type: () -> bool
        """Returns, if an `AgentWriter` is to be used, whether it should be run
         in synchronous mode by default.

        There are only two cases in which this is desirable:

        - AWS Lambdas can have the Datadog agent installed via an extension.
          When it's available traces must be sent synchronously to ensure all
          are received before the Lambda terminates.
        - Google Cloud Functions and Azure Consumption Plan Functions have a mini-agent spun up by the tracer.
          Similarly to AWS Lambdas, sync mode should be used to avoid data loss.
        """
        return (
            (in_aws_lambda() and has_aws_lambda_agent_extension())
            or in_gcp_function()
            or in_azure_function_consumption_plan()
        )

    @staticmethod
    def _is_span_internal(span):
        return not span.span_type or span.span_type in _INTERNAL_APPLICATION_SPAN_TYPES<|MERGE_RESOLUTION|>--- conflicted
+++ resolved
@@ -18,12 +18,6 @@
 from ddtrace.settings.peer_service import _ps_config
 
 from . import _hooks
-<<<<<<< HEAD
-from ._logger import _configure_log_injection
-from .constants import AUTO_KEEP
-from .constants import AUTO_REJECT
-=======
->>>>>>> 44a87f8c
 from .constants import ENV_KEY
 from .constants import HOSTNAME_KEY
 from .constants import PID
@@ -82,20 +76,9 @@
 
 
 # DELETEME: workaround to get circleci tests working
-<<<<<<< HEAD
 
 
 log = get_logger(__name__)
-
-
-if config.logs_injection:
-    # We need to ensure logging is patched in case the tracer logs during initialization
-    _configure_log_injection()
-=======
-
-
-log = get_logger(__name__)
->>>>>>> 44a87f8c
 
 
 _INTERNAL_APPLICATION_SPAN_TYPES = {"custom", "template", "web", "worker"}
