--- conflicted
+++ resolved
@@ -15,11 +15,8 @@
 from ddtrace.internal.processor.endpoint_call_counter import EndpointCallCounterProcessor
 from ddtrace.internal.sampling import SpanSamplingRule
 from ddtrace.internal.sampling import get_span_sampling_rules
-<<<<<<< HEAD
 from ddtrace.internal.sampling_utils import get_trace_sampling_rules
-=======
 from ddtrace.internal.utils import _get_metas_to_propagate
->>>>>>> a6359578
 from ddtrace.settings.peer_service import PeerServiceConfig
 from ddtrace.vendor import debtcollector
 
@@ -726,13 +723,8 @@
 
             if span._local_root is None:
                 span._local_root = span
-<<<<<<< HEAD
-            if SAMPLING_DECISION_TRACE_TAG_KEY in context._meta:
-                span._meta[SAMPLING_DECISION_TRACE_TAG_KEY] = context._meta[SAMPLING_DECISION_TRACE_TAG_KEY]
-=======
             for k, v in _get_metas_to_propagate(context):
                 span._meta[k] = v
->>>>>>> a6359578
         else:
             # this is the root span of a new trace
             span = Span(
