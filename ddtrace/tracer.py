--- conflicted
+++ resolved
@@ -54,11 +54,7 @@
 from .internal.serverless import in_gcp_function
 from .internal.serverless.mini_agent import maybe_start_serverless_mini_agent
 from .internal.service import ServiceStatusError
-<<<<<<< HEAD
-from .internal.utils.formats import asbool
 from .internal.writer import AgentResponse
-=======
->>>>>>> 040fe1e5
 from .internal.writer import AgentWriter
 from .internal.writer import LogWriter
 from .internal.writer import TraceWriter
@@ -263,11 +259,7 @@
         else:
             writer = AgentWriter(
                 agent_url=self._agent_url,
-<<<<<<< HEAD
-=======
-                sampler=self._sampler,
                 priority_sampling=config._priority_sampling,
->>>>>>> 040fe1e5
                 dogstatsd=get_dogstatsd_client(self._dogstatsd_url),
                 sync_mode=self._use_sync_mode(),
                 headers={"Datadog-Client-Computed-Stats": "yes"} if self._compute_stats else {},
@@ -485,11 +477,7 @@
         elif any(x is not None for x in [new_url, api_version, sampler, dogstatsd_url]):
             self._writer = AgentWriter(
                 self._agent_url,
-<<<<<<< HEAD
-=======
-                sampler=self._sampler,
                 priority_sampling=priority_sampling in (None, True) or config._priority_sampling,
->>>>>>> 040fe1e5
                 dogstatsd=get_dogstatsd_client(self._dogstatsd_url),
                 sync_mode=self._use_sync_mode(),
                 api_version=api_version,
@@ -549,12 +537,12 @@
         The agent can return updated sample rates for the priority sampler.
         """
         try:
-            if isinstance(self._sampler, BasePrioritySampler):
-                self._sampler.update_rate_by_service_sample_rates(
-                    resp.rate_by_service,
-                )
+            self._sampler.update_rate_by_service_sample_rates(
+                resp.rate_by_service,
+            )
         except ValueError:
             log.error("sample_rate is negative, cannot update the rate samplers")
+        return resp
 
     def _generate_diagnostic_logs(self):
         if config._debug_mode or config._startup_logs_enabled:
