--- conflicted
+++ resolved
@@ -145,13 +145,9 @@
     # FIXME: type should be AppsecSpanProcessor but we have a cyclic import here
     """Construct the default list of span processors to use."""
     trace_processors = []  # type: List[TraceProcessor]
-<<<<<<< HEAD
-    trace_processors += [TraceTagsProcessor(), PeerServiceProcessor(PeerServiceConfig())]
+    trace_processors += [TraceTagsProcessor(), PeerServiceProcessor(_ps_config), BaseServiceProcessor()]
     trace_processors += [TraceSamplingProcessor(compute_stats_enabled, trace_sampler)]
-=======
-    trace_processors += [TraceTagsProcessor(), PeerServiceProcessor(_ps_config), BaseServiceProcessor()]
-    trace_processors += [TraceSamplingProcessor(compute_stats_enabled)]
->>>>>>> 39b464b0
+
     trace_processors += trace_filters
 
     span_processors = []  # type: List[SpanProcessor]
