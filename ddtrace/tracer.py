import functools
import json
import logging
from os import environ
from os import getpid
import sys

from ddtrace.vendor import debtcollector

from . import _hooks
from . import compat
from .constants import ENV_KEY
from .constants import FILTERS_KEY
from .constants import HOSTNAME_KEY
from .constants import SAMPLE_RATE_METRIC_KEY
from .constants import VERSION_KEY
from .context import Context
from .ext import system
<<<<<<< HEAD
from .ext.priority import AUTO_REJECT, AUTO_KEEP
from .internal import agent, debug, hostname
from .internal.logger import get_logger, hasHandlers
from .internal.runtime import RuntimeTags, RuntimeWorker, get_runtime_id
from .internal.writer import AgentWriter, LogWriter
=======
from .ext.priority import AUTO_KEEP
from .ext.priority import AUTO_REJECT
>>>>>>> d2a42b42
from .internal import _rand
from .internal import debug
from .internal import hostname
from .internal.logger import get_logger
from .internal.logger import hasHandlers
from .internal.runtime import RuntimeTags
from .internal.runtime import RuntimeWorker
from .internal.runtime import get_runtime_id
from .internal.writer import AgentWriter
from .internal.writer import LogWriter
from .provider import DefaultContextProvider
from .sampler import DatadogSampler
from .sampler import RateByServiceSampler
from .sampler import RateSampler
from .settings import config
from .span import Span
from .utils.deprecation import RemovedInDDTrace10Warning
from .utils.deprecation import deprecated
from .utils.formats import asbool
from .utils.formats import get_env
from .vendor.dogstatsd import DogStatsd


log = get_logger(__name__)

debug_mode = asbool(get_env("trace", "debug", default=False))

DD_LOG_FORMAT = "%(asctime)s %(levelname)s [%(name)s] [%(filename)s:%(lineno)d] {}- %(message)s".format(
    "[dd.service=%(dd.service)s dd.env=%(dd.env)s dd.version=%(dd.version)s"
    " dd.trace_id=%(dd.trace_id)s dd.span_id=%(dd.span_id)s] "
)
if debug_mode and not hasHandlers(log):
    if config.logs_injection:
        logging.basicConfig(level=logging.DEBUG, format=DD_LOG_FORMAT)
    else:
        logging.basicConfig(level=logging.DEBUG)


def _parse_dogstatsd_url(url):
    if url is None:
        return

    # url can be either of the form `udp://<host>:<port>` or `unix://<path>`
    # also support without url scheme included
    if url.startswith("/"):
        url = "unix://" + url
    elif "://" not in url:
        url = "udp://" + url

    parsed = compat.parse.urlparse(url)

    if parsed.scheme == "unix":
        return dict(socket_path=parsed.path)
    elif parsed.scheme == "udp":
        return dict(host=parsed.hostname, port=parsed.port)
    else:
        raise ValueError("Unknown scheme `%s` for DogStatsD URL `{}`".format(parsed.scheme))


_INTERNAL_APPLICATION_SPAN_TYPES = ["custom", "template", "web", "worker"]


class Tracer(object):
    """
    Tracer is used to create, sample and submit spans that measure the
    execution time of sections of code.

    If you're running an application that will serve a single trace per thread,
    you can use the global tracer instance::

        from ddtrace import tracer
        trace = tracer.trace('app.request', 'web-server').finish()
    """

    _RUNTIME_METRICS_INTERVAL = 10

    DEFAULT_HOSTNAME = agent.HOSTNAME
    DEFAULT_PORT = agent.PORT
    DEFAULT_DOGSTATSD_PORT = int(get_env("dogstatsd", "port", default=8125))
    DEFAULT_DOGSTATSD_URL = get_env(
        "dogstatsd", "url", default="udp://{}:{}".format(DEFAULT_HOSTNAME, DEFAULT_DOGSTATSD_PORT)
    )
    DEFAULT_AGENT_URL = agent.URL

    def __init__(self, url=None, dogstatsd_url=DEFAULT_DOGSTATSD_URL):
        """
        Create a new ``Tracer`` instance. A global tracer is already initialized
        for common usage, so there is no need to initialize your own ``Tracer``.

        :param url: The Datadog agent URL.
        :param url: The DogStatsD URL.
        """
        self.log = log
        self.sampler = None
        self.priority_sampler = None
        self._runtime_worker = None
        self._filters = []

        uds_path = None
        https = None
        hostname = self.DEFAULT_HOSTNAME
        port = self.DEFAULT_PORT
        writer = None

        if self._is_agentless_environment() and url is None:
            writer = LogWriter()
        else:
            if url is None:
                url = self.DEFAULT_AGENT_URL
            url_parsed = compat.parse.urlparse(url)
            if url_parsed.scheme not in ("http", "https", "unix"):
                raise ValueError("Unknown scheme `%s` for agent URL" % url_parsed.scheme)

            hostname = url_parsed.hostname
            https = url_parsed.scheme == "https"
            port = url_parsed.port
            # FIXME This is needed because of the way of configure() works
            # right now, where it considers `port=None` to be "no port set so
            # let's use the default". It should go away when we remove
            # configure()
            if port is None:
                port = 443 if https else 80
            if url_parsed.scheme == "unix":
                uds_path = url_parsed.path

        # globally set tags
        self.tags = config.tags.copy()

        # a buffer for service info so we don't perpetually send the same things
        self._services = set()

        # Runtime id used for associating data collected during runtime to
        # traces
        self._pid = getpid()

        self.enabled = asbool(get_env("trace", "enabled", default=True))

        # Apply the default configuration
        self.configure(
            hostname=hostname,
            port=port,
            https=https,
            uds_path=uds_path,
            sampler=DatadogSampler(),
            context_provider=DefaultContextProvider(),
            dogstatsd_url=dogstatsd_url,
            writer=writer,
        )

        self._hooks = _hooks.Hooks()

    def on_start_span(self, func):
        """Register a function to execute when a span start.

        Can be used as a decorator.

        :param func: The function to call when starting a span.
                     The started span will be passed as argument.
        """
        self._hooks.register(self.__class__.start_span, func)
        return func

    def deregister_on_start_span(self, func):
        """Unregister a function registered to execute when a span starts.

        Can be used as a decorator.

        :param func: The function to stop calling when starting a span.
        """

        self._hooks.deregister(self.__class__.start_span, func)
        return func

    @property
    def debug_logging(self):
        return self.log.isEnabledFor(logging.DEBUG)

    @debug_logging.setter
    @deprecated(message="Use logging.setLevel instead", version="1.0.0")
    def debug_logging(self, value):
        self.log.setLevel(logging.DEBUG if value else logging.WARN)

    @deprecated("Use .tracer, not .tracer()", "1.0.0")
    def __call__(self):
        return self

    @deprecated("This method will be removed altogether", "1.0.0")
    def global_excepthook(self, tp, value, traceback):
        """The global tracer except hook."""

    def get_call_context(self, *args, **kwargs):
        """
        Return the current active ``Context`` for this traced execution. This method is
        automatically called in the ``tracer.trace()``, but it can be used in the application
        code during manual instrumentation like::

            from ddtrace import tracer

            async def web_handler(request):
                context = tracer.get_call_context()
                # use the context if needed
                # ...

        This method makes use of a ``ContextProvider`` that is automatically set during the tracer
        initialization, or while using a library instrumentation.
        """
        return self.context_provider.active(*args, **kwargs)

    # TODO: deprecate this method and make sure users create a new tracer if they need different parameters
    @debtcollector.removals.removed_kwarg(
        "dogstatsd_host", "Use `dogstatsd_url` instead", category=RemovedInDDTrace10Warning
    )
    @debtcollector.removals.removed_kwarg(
        "dogstatsd_port", "Use `dogstatsd_url` instead", category=RemovedInDDTrace10Warning
    )
    def configure(
        self,
        enabled=None,
        hostname=None,
        port=None,
        uds_path=None,
        https=None,
        sampler=None,
        context_provider=None,
        wrap_executor=None,
        priority_sampling=None,
        settings=None,
        collect_metrics=None,
        dogstatsd_host=None,
        dogstatsd_port=None,
        dogstatsd_url=None,
        writer=None,
    ):
        """
        Configure an existing Tracer the easy way.
        Allow to configure or reconfigure a Tracer instance.

        :param bool enabled: If True, finished traces will be submitted to the API.
            Otherwise they'll be dropped.
        :param str hostname: Hostname running the Trace Agent
        :param int port: Port of the Trace Agent
        :param str uds_path: The Unix Domain Socket path of the agent.
        :param bool https: Whether to use HTTPS or HTTP.
        :param object sampler: A custom Sampler instance, locally deciding to totally drop the trace or not.
        :param object context_provider: The ``ContextProvider`` that will be used to retrieve
            automatically the current call context. This is an advanced option that usually
            doesn't need to be changed from the default value
        :param object wrap_executor: callable that is used when a function is decorated with
            ``Tracer.wrap()``. This is an advanced option that usually doesn't need to be changed
            from the default value
        :param priority_sampling: enable priority sampling, this is required for
            complete distributed tracing support. Enabled by default.
        :param collect_metrics: Whether to enable runtime metrics collection.
        :param str dogstatsd_host: Host for UDP connection to DogStatsD (deprecated: use dogstatsd_url)
        :param int dogstatsd_port: Port for UDP connection to DogStatsD (deprecated: use dogstatsd_url)
        :param str dogstatsd_url: URL for UDP or Unix socket connection to DogStatsD
        """
        if enabled is not None:
            self.enabled = enabled

        if settings is not None:
            filters = settings.get(FILTERS_KEY)
            if filters is not None:
                self._filters = filters

        # If priority sampling is not set or is True and no priority sampler is set yet
        if priority_sampling in (None, True) and not self.priority_sampler:
            self.priority_sampler = RateByServiceSampler()
        # Explicitly disable priority sampling
        elif priority_sampling is False:
            self.priority_sampler = None

        if sampler is not None:
            self.sampler = sampler

        if dogstatsd_host is not None and dogstatsd_url is None:
            dogstatsd_url = "udp://{}:{}".format(dogstatsd_host, dogstatsd_port or self.DEFAULT_DOGSTATSD_PORT)

        if dogstatsd_url is not None:
            dogstatsd_kwargs = _parse_dogstatsd_url(dogstatsd_url)
            self.log.debug("Connecting to DogStatsd(%s)", dogstatsd_url)
            self._dogstatsd_client = DogStatsd(**dogstatsd_kwargs)

        if writer:
            self.writer = writer
            self.writer.dogstatsd = self._dogstatsd_client
        elif (
            hostname is not None
            or port is not None
            or uds_path is not None
            or https is not None
            or priority_sampling is not None
            or sampler is not None
        ):
            if hostname is not None or port is not None or uds_path is not None or https is not None:
                if uds_path:
                    url = "unix://%s%s" % (hostname or "", uds_path)
                else:
                    if https:
                        scheme = "https"
                    else:
                        scheme = "http"
                    url = "%s://%s:%d" % (scheme, hostname or self.DEFAULT_HOSTNAME, port or self.DEFAULT_PORT)
            elif hasattr(self, "writer") and isinstance(self.writer, AgentWriter):
                # Preserve hostname and port when overriding priority sampling
                # This is clumsy and a good reason to get rid of this configure() API
                url = self.writer.url
            else:
                url = self.DEFAULT_AGENT_URL

            if hasattr(self, "writer") and self.writer.is_alive():
                self.writer.stop()

            self.writer = AgentWriter(
                url,
                sampler=self.sampler,
                priority_sampler=self.priority_sampler,
                dogstatsd=self._dogstatsd_client,
                report_metrics=config.health_metrics_enabled,
            )

        if context_provider is not None:
            self.context_provider = context_provider

        if wrap_executor is not None:
            self._wrap_executor = wrap_executor

        # Since we've recreated our dogstatsd agent, we need to restart metric collection with that new agent
        if self._runtime_worker:
            runtime_metrics_was_running = True
            self._runtime_worker.stop()
            self._runtime_worker.join()
            self._runtime_worker = None
        else:
            runtime_metrics_was_running = False

        if (collect_metrics is None and runtime_metrics_was_running) or collect_metrics:
            self._start_runtime_worker()

        if debug_mode or asbool(environ.get("DD_TRACE_STARTUP_LOGS", False)):
            try:
                info = debug.collect(self)
            except Exception as e:
                msg = "Failed to collect start-up logs: %s" % e
                self._log_compat(logging.WARNING, "- DATADOG TRACER DIAGNOSTIC - %s" % msg)
            else:
                if self.log.isEnabledFor(logging.INFO):
                    msg = "- DATADOG TRACER CONFIGURATION - %s" % json.dumps(info)
                    self._log_compat(logging.INFO, msg)

                # Always log errors since we're either in debug_mode or start up logs
                # are enabled.
                agent_error = info.get("agent_error")
                if agent_error:
                    msg = "- DATADOG TRACER DIAGNOSTIC - %s" % agent_error
                    self._log_compat(logging.WARNING, msg)

    def start_span(self, name, child_of=None, service=None, resource=None, span_type=None):
        """
        Return a span that will trace an operation called `name`. This method allows
        parenting using the ``child_of`` kwarg. If it's missing, the newly created span is a
        root span.

        :param str name: the name of the operation being traced.
        :param object child_of: a ``Span`` or a ``Context`` instance representing the parent for this span.
        :param str service: the name of the service being traced.
        :param str resource: an optional name of the resource being tracked.
        :param str span_type: an optional operation type.

        To start a new root span, simply::

            span = tracer.start_span('web.request')

        If you want to create a child for a root span, just::

            root_span = tracer.start_span('web.request')
            span = tracer.start_span('web.decoder', child_of=root_span)

        Or if you have a ``Context`` object::

            context = tracer.get_call_context()
            span = tracer.start_span('web.worker', child_of=context)
        """
        new_ctx = self._check_new_process()

        if child_of is not None:
            if isinstance(child_of, Context):
                context = new_ctx or child_of
                parent = child_of.get_current_span()
            else:
                context = child_of.context
                parent = child_of
        else:
            context = Context()
            parent = None

        if parent:
            trace_id = parent.trace_id
            parent_span_id = parent.span_id
        else:
            trace_id = context.trace_id
            parent_span_id = context.span_id

        # The following precedence is used for a new span's service:
        # 1. Explicitly provided service name
        #     a. User provided or integration provided service name
        # 2. Parent's service name (if defined)
        # 3. Globally configured service name
        #     a. `config.service`/`DD_SERVICE`/`DD_TAGS`
        if service is None:
            if parent:
                service = parent.service
            else:
                service = config.service

        if trace_id:
            # child_of a non-empty context, so either a local child span or from a remote context
            span = Span(
                self,
                name,
                trace_id=trace_id,
                parent_id=parent_span_id,
                service=service,
                resource=resource,
                span_type=span_type,
                _check_pid=False,
            )

            # Extra attributes when from a local parent
            if parent:
                span.sampled = parent.sampled
                span._parent = parent

        else:
            # this is the root span of a new trace
            span = Span(
                self,
                name,
                service=service,
                resource=resource,
                span_type=span_type,
                _check_pid=False,
            )
            span.metrics[system.PID] = self._pid or getpid()
            span.meta["runtime-id"] = get_runtime_id()
            if config.report_hostname:
                span.meta[HOSTNAME_KEY] = hostname.get_hostname()
            # add tags to root span to correlate trace with runtime metrics
            # only applied to spans with types that are internal to applications
            if self._runtime_worker and self._is_span_internal(span):
                span.meta["language"] = "python"

            span.sampled = self.sampler.sample(span)
            # Old behavior
            # DEV: The new sampler sets metrics and priority sampling on the span for us
            if not isinstance(self.sampler, DatadogSampler):
                if span.sampled:
                    # When doing client sampling in the client, keep the sample rate so that we can
                    # scale up statistics in the next steps of the pipeline.
                    if isinstance(self.sampler, RateSampler):
                        span.set_metric(SAMPLE_RATE_METRIC_KEY, self.sampler.sample_rate)

                    if self.priority_sampler:
                        # At this stage, it's important to have the service set. If unset,
                        # priority sampler will use the default sampling rate, which might
                        # lead to oversampling (that is, dropping too many traces).
                        if self.priority_sampler.sample(span):
                            context.sampling_priority = AUTO_KEEP
                        else:
                            context.sampling_priority = AUTO_REJECT
                else:
                    if self.priority_sampler:
                        # If dropped by the local sampler, distributed instrumentation can drop it too.
                        context.sampling_priority = AUTO_REJECT
            else:
                context.sampling_priority = AUTO_KEEP if span.sampled else AUTO_REJECT
                # We must always mark the span as sampled so it is forwarded to the agent
                span.sampled = True

        # Apply default global tags.
        if self.tags:
            span.set_tags(self.tags)

        if config.env:
            span._set_str_tag(ENV_KEY, config.env)

        # Only set the version tag on internal spans.
        if config.version:
            root_span = self.current_root_span()
            # if: 1. the span is the root span and the span's service matches the global config; or
            #     2. the span is not the root, but the root span's service matches the span's service
            #        and the root span has a version tag
            # then the span belongs to the user application and so set the version tag
            if (root_span is None and service == config.service) or (
                root_span and root_span.service == service and VERSION_KEY in root_span.meta
            ):
                span._set_str_tag(VERSION_KEY, config.version)

        # add it to the current context
        context.add_span(span)

        # update set of services handled by tracer
        if service and service not in self._services and self._is_span_internal(span):
            self._services.add(service)

            # The constant tags for the dogstatsd client needs to updated with any new
            # service(s) that may have been added.
            self._update_dogstatsd_constant_tags()

        self._hooks.emit(self.__class__.start_span, span)

        return span

    def _update_dogstatsd_constant_tags(self):
        """Prepare runtime tags for ddstatsd."""
        # DEV: ddstatsd expects tags in the form ['key1:value1', 'key2:value2', ...]
        tags = ["{}:{}".format(k, v) for k, v in RuntimeTags()]
        self.log.debug("Updating constant tags %s", tags)
        self._dogstatsd_client.constant_tags = tags

    def _start_runtime_worker(self):
        self._runtime_worker = RuntimeWorker(self._dogstatsd_client, self._RUNTIME_METRICS_INTERVAL)
        self._runtime_worker.start()

    def _check_new_process(self):
        """Checks if the tracer is in a new process (was forked) and performs
        the necessary updates if it is a new process
        """
        pid = getpid()
        if self._pid == pid:
            return

        self._pid = pid

        # We have to reseed the RNG or we will get collisions between the processes as
        # they will share the seed and generate the same random numbers.
        _rand.seed()

        ctx = self.get_call_context()
        # The spans remaining in the context can not and will not be finished
        # in this new process. So we need to copy out the trace metadata needed
        # to continue the trace.
        # Also, note that because we're in a forked process, the lock that the
        # context has might be permanently locked so we can't use ctx.clone().
        new_ctx = Context(
            sampling_priority=ctx._sampling_priority,
            span_id=ctx._parent_span_id,
            trace_id=ctx._parent_trace_id,
        )
        self.context_provider.activate(new_ctx)

        # Assume that the services of the child are not necessarily a subset of those
        # of the parent.
        self._services = set()

        if self._runtime_worker is not None:
            self._start_runtime_worker()

        # force an immediate update constant tags since we have reset services
        # and generated a new runtime id
        self._update_dogstatsd_constant_tags()

        # Re-create the background writer thread
        self.writer = self.writer.recreate()

        return new_ctx

    def _log_compat(self, level, msg):
        """Logs a message for the given level.

        Python 2 will not submit logs to stderr if no handler is configured.

        Instead, something like this will be printed to stderr:
            No handlers could be found for logger "ddtrace.tracer"

        Since the global tracer is configured on import and it is recommended
        to import the tracer as early as possible, it will likely be the case
        that there are no handlers installed yet.
        """
        if compat.PY2 and not hasHandlers(self.log):
            sys.stderr.write("%s\n" % msg)
        else:
            self.log.log(level, msg)

    def trace(self, name, service=None, resource=None, span_type=None):
        """
        Return a span that will trace an operation called `name`. The context that created
        the span as well as the span parenting, are automatically handled by the tracing
        function.

        :param str name: the name of the operation being traced
        :param str service: the name of the service being traced. If not set,
                            it will inherit the service from its parent.
        :param str resource: an optional name of the resource being tracked.
        :param str span_type: an optional operation type.

        You must call `finish` on all spans, either directly or with a context
        manager::

            >>> span = tracer.trace('web.request')
                try:
                    # do something
                finally:
                    span.finish()

            >>> with tracer.trace('web.request') as span:
                    # do something

        Trace will store the current active span and subsequent child traces will
        become its children::

            parent = tracer.trace('parent')     # has no parent span
            child  = tracer.trace('child')      # is a child of a parent
            child.finish()
            parent.finish()

            parent2 = tracer.trace('parent2')   # has no parent span
            parent2.finish()
        """

        # retrieve the Context using the context provider and create
        # a new Span that could be a root or a nested span
        context = self.get_call_context()
        return self.start_span(
            name,
            child_of=context,
            service=service,
            resource=resource,
            span_type=span_type,
        )

    def current_root_span(self):
        """Returns the root span of the current context.

        This is useful for attaching information related to the trace as a
        whole without needing to add to child spans.

        Usage is simple, for example::

            # get the root span
            root_span = tracer.current_root_span()
            # set the host just once on the root span
            if root_span:
                root_span.set_tag('host', '127.0.0.1')
        """
        ctx = self.get_call_context()
        if ctx:
            return ctx.get_current_root_span()
        return None

    def current_span(self):
        """
        Return the active span for the current call context or ``None``
        if no spans are available.
        """
        ctx = self.get_call_context()
        if ctx:
            return ctx.get_current_span()
        return None

    def write(self, spans):
        """
        Send the trace to the writer to enqueue the spans list in the agent
        sending queue.
        """
        if not spans:
            return  # nothing to do

        if self.log.isEnabledFor(logging.DEBUG):
            self.log.debug("writing %s spans (enabled:%s)", len(spans), self.enabled)
            for span in spans:
                self.log.debug("\n%s", span.pprint())

        if self.enabled and self.writer:
            for filtr in self._filters:
                try:
                    spans = filtr.process_trace(spans)
                except Exception:
                    log.error("error while applying filter %s to traces", filtr, exc_info=True)
                else:
                    if not spans:
                        return

            self.writer.write(spans=spans)

    @deprecated(message="Manually setting service info is no longer necessary", version="1.0.0")
    def set_service_info(self, *args, **kwargs):
        """Set the information about the given service."""
        return

    def wrap(self, name=None, service=None, resource=None, span_type=None):
        """
        A decorator used to trace an entire function. If the traced function
        is a coroutine, it traces the coroutine execution when is awaited.
        If a ``wrap_executor`` callable has been provided in the ``Tracer.configure()``
        method, it will be called instead of the default one when the function
        decorator is invoked.

        :param str name: the name of the operation being traced. If not set,
                         defaults to the fully qualified function name.
        :param str service: the name of the service being traced. If not set,
                            it will inherit the service from it's parent.
        :param str resource: an optional name of the resource being tracked.
        :param str span_type: an optional operation type.

        >>> @tracer.wrap('my.wrapped.function', service='my.service')
            def run():
                return 'run'

        >>> # name will default to 'execute' if unset
            @tracer.wrap()
            def execute():
                return 'executed'

        >>> # or use it in asyncio coroutines
            @tracer.wrap()
            async def coroutine():
                return 'executed'

        >>> @tracer.wrap()
            @asyncio.coroutine
            def coroutine():
                return 'executed'

        You can access the current span using `tracer.current_span()` to set
        tags:

        >>> @tracer.wrap()
            def execute():
                span = tracer.current_span()
                span.set_tag('a', 'b')
        """

        def wrap_decorator(f):
            # FIXME[matt] include the class name for methods.
            span_name = name if name else "%s.%s" % (f.__module__, f.__name__)

            # detect if the the given function is a coroutine to use the
            # right decorator; this initial check ensures that the
            # evaluation is done only once for each @tracer.wrap
            if compat.iscoroutinefunction(f):
                # call the async factory that creates a tracing decorator capable
                # to await the coroutine execution before finishing the span. This
                # code is used for compatibility reasons to prevent Syntax errors
                # in Python 2
                func_wrapper = compat.make_async_decorator(
                    self,
                    f,
                    span_name,
                    service=service,
                    resource=resource,
                    span_type=span_type,
                )
            else:

                @functools.wraps(f)
                def func_wrapper(*args, **kwargs):
                    # if a wrap executor has been configured, it is used instead
                    # of the default tracing function
                    if getattr(self, "_wrap_executor", None):
                        return self._wrap_executor(
                            self,
                            f,
                            args,
                            kwargs,
                            span_name,
                            service=service,
                            resource=resource,
                            span_type=span_type,
                        )

                    # otherwise fallback to a default tracing
                    with self.trace(span_name, service=service, resource=resource, span_type=span_type):
                        return f(*args, **kwargs)

            return func_wrapper

        return wrap_decorator

    def set_tags(self, tags):
        """Set some tags at the tracer level.
        This will append those tags to each span created by the tracer.

        :param dict tags: dict of tags to set at tracer level
        """
        self.tags.update(tags)

    def shutdown(self, timeout=None):
        """Shutdown the tracer.

        This will stop the background writer/worker and flush any finished traces in the buffer.

        :param timeout: How long in seconds to wait for the background worker to flush traces
            before exiting or :obj:`None` to block until flushing has successfully completed (default: :obj:`None`)
        :type timeout: :obj:`int` | :obj:`float` | :obj:`None`
        """
        if not self.writer.is_alive():
            return

        self.writer.stop()
        self.writer.join(timeout=timeout)

    @staticmethod
    def _is_agentless_environment():
        if (
            environ.get("DD_AGENT_HOST")
            or environ.get("DATADOG_TRACE_AGENT_HOSTNAME")
            or environ.get("DD_TRACE_AGENT_URL")
        ):
            # If one of these variables are set, we definitely have an agent
            return False
        if environ.get("AWS_LAMBDA_FUNCTION_NAME"):
            # We are in an AWS Lambda environment
            return True
        return False

    @staticmethod
    def _is_span_internal(span):
        return not span.span_type or span.span_type in _INTERNAL_APPLICATION_SPAN_TYPES<|MERGE_RESOLUTION|>--- conflicted
+++ resolved
@@ -16,17 +16,10 @@
 from .constants import VERSION_KEY
 from .context import Context
 from .ext import system
-<<<<<<< HEAD
-from .ext.priority import AUTO_REJECT, AUTO_KEEP
-from .internal import agent, debug, hostname
-from .internal.logger import get_logger, hasHandlers
-from .internal.runtime import RuntimeTags, RuntimeWorker, get_runtime_id
-from .internal.writer import AgentWriter, LogWriter
-=======
 from .ext.priority import AUTO_KEEP
 from .ext.priority import AUTO_REJECT
->>>>>>> d2a42b42
 from .internal import _rand
+from .internal import agent
 from .internal import debug
 from .internal import hostname
 from .internal.logger import get_logger
