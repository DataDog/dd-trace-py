import functools
import logging
from os import environ, getpid

from ddtrace.vendor import debtcollector

from .constants import FILTERS_KEY, SAMPLE_RATE_METRIC_KEY, VERSION_KEY, ENV_KEY
from .ext import system
from .ext.priority import AUTO_REJECT, AUTO_KEEP
from .internal.logger import get_logger
from .internal.runtime import RuntimeTags, RuntimeWorker
from .internal.writer import AgentWriter, LogWriter
from .provider import DefaultContextProvider
from .context import Context
from .sampler import DatadogSampler, RateSampler, RateByServiceSampler
from .settings import config
from .span import Span
from .utils.formats import get_env
from .utils.deprecation import deprecated, RemovedInDDTrace10Warning
from .vendor.dogstatsd import DogStatsd
from . import compat


log = get_logger(__name__)


def _parse_dogstatsd_url(url):
    if url is None:
        return

    # url can be either of the form `udp://<host>:<port>` or `unix://<path>`
    # also support without url scheme included
    if url.startswith('/'):
        url = 'unix://' + url
    elif '://' not in url:
        url = 'udp://' + url

    parsed = compat.parse.urlparse(url)

    if parsed.scheme == 'unix':
        return dict(socket_path=parsed.path)
    elif parsed.scheme == 'udp':
        return dict(host=parsed.hostname, port=parsed.port)
    else:
        raise ValueError('Unknown scheme `%s` for DogStatsD URL `{}`'.format(parsed.scheme))


_INTERNAL_APPLICATION_SPAN_TYPES = [
    "custom",
    "template",
    "web",
    "worker"
]


class Tracer(object):
    """
    Tracer is used to create, sample and submit spans that measure the
    execution time of sections of code.

    If you're running an application that will serve a single trace per thread,
    you can use the global tracer instance::

        from ddtrace import tracer
        trace = tracer.trace('app.request', 'web-server').finish()
    """
    _RUNTIME_METRICS_INTERVAL = 10

    DEFAULT_HOSTNAME = environ.get('DD_AGENT_HOST', environ.get('DATADOG_TRACE_AGENT_HOSTNAME', 'localhost'))
    DEFAULT_PORT = int(environ.get('DD_TRACE_AGENT_PORT', 8126))
    DEFAULT_DOGSTATSD_PORT = int(get_env('dogstatsd', 'port', default=8125))
    DEFAULT_DOGSTATSD_URL = get_env('dogstatsd', 'url',
                                    default='udp://{}:{}'.format(DEFAULT_HOSTNAME, DEFAULT_DOGSTATSD_PORT))
    DEFAULT_AGENT_URL = environ.get('DD_TRACE_AGENT_URL', 'http://%s:%d' % (DEFAULT_HOSTNAME, DEFAULT_PORT))

    def __init__(self, url=None, dogstatsd_url=DEFAULT_DOGSTATSD_URL):
        """
        Create a new ``Tracer`` instance. A global tracer is already initialized
        for common usage, so there is no need to initialize your own ``Tracer``.

        :param url: The Datadog agent URL.
        :param url: The DogStatsD URL.
        """
        self.log = log
        self.sampler = None
        self.priority_sampler = None
        self._runtime_worker = None

        uds_path = None
        https = None
        hostname = self.DEFAULT_HOSTNAME
        port = self.DEFAULT_PORT
        writer = None

        if self._is_agentless_environment() and url is None:
            writer = LogWriter()
        else:
            if url is None:
                url = self.DEFAULT_AGENT_URL
            url_parsed = compat.parse.urlparse(url)
            if url_parsed.scheme in ('http', 'https'):
                hostname = url_parsed.hostname
                port = url_parsed.port
                https = url_parsed.scheme == 'https'
                # FIXME This is needed because of the way of configure() works right now, where it considers `port=None`
                # to be "no port set so let's use the default".
                # It should go away when we remove configure()
                if port is None:
                    if https:
                        port = 443
                    else:
                        port = 80
            elif url_parsed.scheme == 'unix':
                uds_path = url_parsed.path
            else:
                raise ValueError('Unknown scheme `%s` for agent URL' % url_parsed.scheme)

        # Apply the default configuration
        self.configure(
            enabled=True,
            hostname=hostname,
            port=port,
            https=https,
            uds_path=uds_path,
            sampler=DatadogSampler(),
            context_provider=DefaultContextProvider(),
            dogstatsd_url=dogstatsd_url,
            writer=writer,
        )

        # globally set tags
        self.tags = {}

        # a buffer for service info so we don't perpetually send the same things
        self._services = set()

        # Runtime id used for associating data collected during runtime to
        # traces
        self._pid = getpid()

    @property
    def debug_logging(self):
        return self.log.isEnabledFor(logging.DEBUG)

    @debug_logging.setter
    @deprecated(message='Use logging.setLevel instead', version='1.0.0')
    def debug_logging(self, value):
        self.log.setLevel(logging.DEBUG if value else logging.WARN)

    @deprecated('Use .tracer, not .tracer()', '1.0.0')
    def __call__(self):
        return self

    @deprecated('This method will be removed altogether', '1.0.0')
    def global_excepthook(self, tp, value, traceback):
        """The global tracer except hook."""

    def get_call_context(self, *args, **kwargs):
        """
        Return the current active ``Context`` for this traced execution. This method is
        automatically called in the ``tracer.trace()``, but it can be used in the application
        code during manual instrumentation like::

            from ddtrace import tracer

            async def web_handler(request):
                context = tracer.get_call_context()
                # use the context if needed
                # ...

        This method makes use of a ``ContextProvider`` that is automatically set during the tracer
        initialization, or while using a library instrumentation.
        """
        return self._context_provider.active(*args, **kwargs)

    @property
    def context_provider(self):
        """Returns the current Tracer Context Provider"""
        return self._context_provider

    # TODO: deprecate this method and make sure users create a new tracer if they need different parameters
    @debtcollector.removals.removed_kwarg("dogstatsd_host", "Use `dogstatsd_url` instead",
                                          category=RemovedInDDTrace10Warning)
    @debtcollector.removals.removed_kwarg("dogstatsd_port", "Use `dogstatsd_url` instead",
                                          category=RemovedInDDTrace10Warning)
    def configure(
        self,
        enabled=None,
        hostname=None,
        port=None,
        uds_path=None,
        https=None,
        sampler=None,
        context_provider=None,
        wrap_executor=None,
        priority_sampling=None,
        settings=None,
        collect_metrics=None,
        dogstatsd_host=None,
        dogstatsd_port=None,
        dogstatsd_url=None,
        writer=None,
    ):
        """
        Configure an existing Tracer the easy way.
        Allow to configure or reconfigure a Tracer instance.

        :param bool enabled: If True, finished traces will be submitted to the API.
            Otherwise they'll be dropped.
        :param str hostname: Hostname running the Trace Agent
        :param int port: Port of the Trace Agent
        :param str uds_path: The Unix Domain Socket path of the agent.
        :param bool https: Whether to use HTTPS or HTTP.
        :param object sampler: A custom Sampler instance, locally deciding to totally drop the trace or not.
        :param object context_provider: The ``ContextProvider`` that will be used to retrieve
            automatically the current call context. This is an advanced option that usually
            doesn't need to be changed from the default value
        :param object wrap_executor: callable that is used when a function is decorated with
            ``Tracer.wrap()``. This is an advanced option that usually doesn't need to be changed
            from the default value
        :param priority_sampling: enable priority sampling, this is required for
            complete distributed tracing support. Enabled by default.
        :param collect_metrics: Whether to enable runtime metrics collection.
        :param str dogstatsd_host: Host for UDP connection to DogStatsD (deprecated: use dogstatsd_url)
        :param int dogstatsd_port: Port for UDP connection to DogStatsD (deprecated: use dogstatsd_url)
        :param str dogstatsd_url: URL for UDP or Unix socket connection to DogStatsD
        """
        if enabled is not None:
            self.enabled = enabled

        filters = None
        if settings is not None:
            filters = settings.get(FILTERS_KEY)

        # If priority sampling is not set or is True and no priority sampler is set yet
        if priority_sampling in (None, True) and not self.priority_sampler:
            self.priority_sampler = RateByServiceSampler()
        # Explicitly disable priority sampling
        elif priority_sampling is False:
            self.priority_sampler = None

        if sampler is not None:
            self.sampler = sampler

        if dogstatsd_host is not None and dogstatsd_url is None:
            dogstatsd_url = 'udp://{}:{}'.format(dogstatsd_host, dogstatsd_port or self.DEFAULT_DOGSTATSD_PORT)

        if dogstatsd_url is not None:
            dogstatsd_kwargs = _parse_dogstatsd_url(dogstatsd_url)
            self.log.debug('Connecting to DogStatsd(%s)', dogstatsd_url)
            self._dogstatsd_client = DogStatsd(**dogstatsd_kwargs)

        if writer:
            self.writer = writer
        elif (
            hostname is not None
            or port is not None
            or uds_path is not None
            or https is not None
            or filters is not None
            or priority_sampling is not None
            or sampler is not None
        ):
            # Preserve hostname and port when overriding filters or priority sampling
            # This is clumsy and a good reason to get rid of this configure() API
            if hasattr(self, 'writer') and hasattr(self.writer, 'api'):
                default_hostname = self.writer.api.hostname
                default_port = self.writer.api.port
                if https is None:
                    https = self.writer.api.https
            else:
                default_hostname = self.DEFAULT_HOSTNAME
                default_port = self.DEFAULT_PORT

            if hasattr(self, "writer") and self.writer.is_alive():
                self.writer.stop()

            self.writer = AgentWriter(
                hostname or default_hostname,
                port or default_port,
                uds_path=uds_path,
                https=https,
                filters=filters,
                sampler=self.sampler,
                priority_sampler=self.priority_sampler,
                dogstatsd=self._dogstatsd_client,
            )

        # HACK: since we recreated our dogstatsd agent, replace the old write one
        self.writer.dogstatsd = self._dogstatsd_client

        if context_provider is not None:
            self._context_provider = context_provider

        if wrap_executor is not None:
            self._wrap_executor = wrap_executor

        # Since we've recreated our dogstatsd agent, we need to restart metric collection with that new agent
        if self._runtime_worker:
            runtime_metrics_was_running = True
            self._runtime_worker.stop()
            self._runtime_worker.join()
            self._runtime_worker = None
        else:
            runtime_metrics_was_running = False

        if (collect_metrics is None and runtime_metrics_was_running) or collect_metrics:
            self._start_runtime_worker()

    def start_span(self, name, child_of=None, service=None, resource=None, span_type=None):
        """
        Return a span that will trace an operation called `name`. This method allows
        parenting using the ``child_of`` kwarg. If it's missing, the newly created span is a
        root span.

        :param str name: the name of the operation being traced.
        :param object child_of: a ``Span`` or a ``Context`` instance representing the parent for this span.
        :param str service: the name of the service being traced.
        :param str resource: an optional name of the resource being tracked.
        :param str span_type: an optional operation type.

        To start a new root span, simply::

            span = tracer.start_span('web.request')

        If you want to create a child for a root span, just::

            root_span = tracer.start_span('web.request')
            span = tracer.start_span('web.decoder', child_of=root_span)

        Or if you have a ``Context`` object::

            context = tracer.get_call_context()
            span = tracer.start_span('web.worker', child_of=context)
        """
        new_ctx = self._check_new_process()

        if child_of is not None:
            if isinstance(child_of, Context):
                context = new_ctx or child_of
                parent = child_of.get_current_span()
            else:
                context = child_of.context
                parent = child_of
        else:
            context = Context()
            parent = None

        if parent:
            trace_id = parent.trace_id
            parent_span_id = parent.span_id
            parent_service = parent.service
            parent_sampled = parent.sampled
        else:
            trace_id = context.trace_id
            parent_span_id = context.span_id
            parent_service = context.service
            parent_sampled = True

<<<<<<< HEAD
        if trace_id:
            # child_of a non-empty context, so either a local child span or from a remote context

            # when not provided, inherit from parent's service
            service = service or parent_service
=======
        # The following precedence is used for a new span's service:
        # 1. Explicitly provided service name
        #     a. User provided or integration provided service name
        # 2. Parent's service name (if defined)
        # 3. Globally configured service name
        #     a. `config.service`/`DD_SERVICE`
        if service is None:
            if parent:
                service = parent.service
            else:
                # ``config`` is initialized with DD_SERVICE env var if it exists.
                service = config.service
>>>>>>> 1933a15a

        if trace_id:
            # child_of a non-empty context, so either a local child span or from a remote context
            span = Span(
                self,
                name,
                trace_id=trace_id,
                parent_id=parent_span_id,
                service=service,
                resource=resource,
                span_type=span_type,
            )

            # Extra attributes when from a local parent
            span.sampled = parent_sampled
            if parent:
                span._parent = parent

        else:
            # this is the root span of a new trace
            span = Span(
                self,
                name,
                service=service,
                resource=resource,
                span_type=span_type,
            )

            span.sampled = self.sampler.sample(span)
            # Old behavior
            # DEV: The new sampler sets metrics and priority sampling on the span for us
            if not isinstance(self.sampler, DatadogSampler):
                if span.sampled:
                    # When doing client sampling in the client, keep the sample rate so that we can
                    # scale up statistics in the next steps of the pipeline.
                    if isinstance(self.sampler, RateSampler):
                        span.set_metric(SAMPLE_RATE_METRIC_KEY, self.sampler.sample_rate)

                    if self.priority_sampler:
                        # At this stage, it's important to have the service set. If unset,
                        # priority sampler will use the default sampling rate, which might
                        # lead to oversampling (that is, dropping too many traces).
                        if self.priority_sampler.sample(span):
                            context.sampling_priority = AUTO_KEEP
                        else:
                            context.sampling_priority = AUTO_REJECT
                else:
                    if self.priority_sampler:
                        # If dropped by the local sampler, distributed instrumentation can drop it too.
                        context.sampling_priority = AUTO_REJECT
            else:
                context.sampling_priority = AUTO_KEEP if span.sampled else AUTO_REJECT
                # We must always mark the span as sampled so it is forwarded to the agent
                span.sampled = True

            # add tags to root span to correlate trace with runtime metrics
            # only applied to spans with types that are internal to applications
            if self._runtime_worker and self._is_span_internal(span):
                span.set_tag('language', 'python')

        # Apply default global tags
        if self.tags:
            span.set_tags(self.tags)

        # Add env, service, and version tags
        # DEV: These override the default global tags, `DD_VERSION` takes precedence over `DD_TAGS=version:v`
        if config.env:
            span.set_tag(ENV_KEY, config.env)
        if config.version:
            root_span = self.current_root_span()
            # if: 1. the span is the root span and the span's service matches the global config; or
            #     2. the span is not the root, but the root span's service matches the span's service
            #        and the root span has a version tag
            # then the span belongs to the user application and so set the version tag
            if (root_span is None and service == config.service) or \
               (root_span and root_span.service == service and VERSION_KEY in root_span.meta):
                span.set_tag(VERSION_KEY, config.version)

        if not span._parent:
            span.set_tag(system.PID, getpid())

        # add it to the current context
        context.add_span(span)

        # update set of services handled by tracer
        if service and service not in self._services and self._is_span_internal(span):
            self._services.add(service)

            # The constant tags for the dogstatsd client needs to updated with any new
            # service(s) that may have been added.
            self._update_dogstatsd_constant_tags()

        return span

    def _update_dogstatsd_constant_tags(self):
        """ Prepare runtime tags for ddstatsd.
        """
        # DEV: ddstatsd expects tags in the form ['key1:value1', 'key2:value2', ...]
        tags = [
            '{}:{}'.format(k, v)
            for k, v in RuntimeTags()
        ]
        self.log.debug('Updating constant tags %s', tags)
        self._dogstatsd_client.constant_tags = tags

    def _start_runtime_worker(self):
        self._runtime_worker = RuntimeWorker(self._dogstatsd_client, self._RUNTIME_METRICS_INTERVAL)
        self._runtime_worker.start()

    def _check_new_process(self):
        """ Checks if the tracer is in a new process (was forked) and performs
            the necessary updates if it is a new process
        """
        pid = getpid()
        if self._pid == pid:
            return

        self._pid = pid

        ctx = self.get_call_context()
        # The spans remaining in the context can not and will not be finished
        # in this new process. So we need to copy out the trace metadata needed
        # to continue the trace.
        # Also, note that because we're in a forked process, the lock that the
        # context has might be permanently locked so we can't use ctx.clone().
        new_ctx = Context(
            sampling_priority=ctx._sampling_priority,
            span_id=ctx._parent_span_id,
            trace_id=ctx._parent_trace_id,
        )
        self.context_provider.activate(new_ctx)

        # Assume that the services of the child are not necessarily a subset of those
        # of the parent.
        self._services = set()

        if self._runtime_worker is not None:
            self._start_runtime_worker()

        # force an immediate update constant tags since we have reset services
        # and generated a new runtime id
        self._update_dogstatsd_constant_tags()

        # Re-create the background writer thread
        self.writer = self.writer.recreate()

        return new_ctx

    def trace(self, name, service=None, resource=None, span_type=None):
        """
        Return a span that will trace an operation called `name`. The context that created
        the span as well as the span parenting, are automatically handled by the tracing
        function.

        :param str name: the name of the operation being traced
        :param str service: the name of the service being traced. If not set,
                            it will inherit the service from its parent.
        :param str resource: an optional name of the resource being tracked.
        :param str span_type: an optional operation type.

        You must call `finish` on all spans, either directly or with a context
        manager::

            >>> span = tracer.trace('web.request')
                try:
                    # do something
                finally:
                    span.finish()

            >>> with tracer.trace('web.request') as span:
                    # do something

        Trace will store the current active span and subsequent child traces will
        become its children::

            parent = tracer.trace('parent')     # has no parent span
            child  = tracer.trace('child')      # is a child of a parent
            child.finish()
            parent.finish()

            parent2 = tracer.trace('parent2')   # has no parent span
            parent2.finish()
        """

        # retrieve the Context using the context provider and create
        # a new Span that could be a root or a nested span
        context = self.get_call_context()
        return self.start_span(
            name,
            child_of=context,
            service=service,
            resource=resource,
            span_type=span_type,
        )

    def current_root_span(self):
        """Returns the root span of the current context.

        This is useful for attaching information related to the trace as a
        whole without needing to add to child spans.

        Usage is simple, for example::

            # get the root span
            root_span = tracer.current_root_span()
            # set the host just once on the root span
            if root_span:
                root_span.set_tag('host', '127.0.0.1')
        """
        ctx = self.get_call_context()
        if ctx:
            return ctx.get_current_root_span()
        return None

    def current_span(self):
        """
        Return the active span for the current call context or ``None``
        if no spans are available.
        """
        ctx = self.get_call_context()
        if ctx:
            return ctx.get_current_span()
        return None

    def record(self, context):
        """
        Record the given ``Context`` if it's finished.
        """
        # extract and enqueue the trace if it's sampled
        trace, sampled = context.get()
        if trace and sampled:
            self.write(trace)

    def write(self, spans):
        """
        Send the trace to the writer to enqueue the spans list in the agent
        sending queue.
        """
        if not spans:
            return  # nothing to do

        if self.log.isEnabledFor(logging.DEBUG):
            self.log.debug('writing %s spans (enabled:%s)', len(spans), self.enabled)
            for span in spans:
                self.log.debug('\n%s', span.pprint())

        if self.enabled and self.writer:
            # only submit the spans if we're actually enabled (and don't crash :)
            self.writer.write(spans=spans)

    @deprecated(message='Manually setting service info is no longer necessary', version='1.0.0')
    def set_service_info(self, *args, **kwargs):
        """Set the information about the given service.
        """
        return

    def wrap(self, name=None, service=None, resource=None, span_type=None):
        """
        A decorator used to trace an entire function. If the traced function
        is a coroutine, it traces the coroutine execution when is awaited.
        If a ``wrap_executor`` callable has been provided in the ``Tracer.configure()``
        method, it will be called instead of the default one when the function
        decorator is invoked.

        :param str name: the name of the operation being traced. If not set,
                         defaults to the fully qualified function name.
        :param str service: the name of the service being traced. If not set,
                            it will inherit the service from it's parent.
        :param str resource: an optional name of the resource being tracked.
        :param str span_type: an optional operation type.

        >>> @tracer.wrap('my.wrapped.function', service='my.service')
            def run():
                return 'run'

        >>> # name will default to 'execute' if unset
            @tracer.wrap()
            def execute():
                return 'executed'

        >>> # or use it in asyncio coroutines
            @tracer.wrap()
            async def coroutine():
                return 'executed'

        >>> @tracer.wrap()
            @asyncio.coroutine
            def coroutine():
                return 'executed'

        You can access the current span using `tracer.current_span()` to set
        tags:

        >>> @tracer.wrap()
            def execute():
                span = tracer.current_span()
                span.set_tag('a', 'b')
        """
        def wrap_decorator(f):
            # FIXME[matt] include the class name for methods.
            span_name = name if name else '%s.%s' % (f.__module__, f.__name__)

            # detect if the the given function is a coroutine to use the
            # right decorator; this initial check ensures that the
            # evaluation is done only once for each @tracer.wrap
            if compat.iscoroutinefunction(f):
                # call the async factory that creates a tracing decorator capable
                # to await the coroutine execution before finishing the span. This
                # code is used for compatibility reasons to prevent Syntax errors
                # in Python 2
                func_wrapper = compat.make_async_decorator(
                    self, f, span_name,
                    service=service,
                    resource=resource,
                    span_type=span_type,
                )
            else:
                @functools.wraps(f)
                def func_wrapper(*args, **kwargs):
                    # if a wrap executor has been configured, it is used instead
                    # of the default tracing function
                    if getattr(self, '_wrap_executor', None):
                        return self._wrap_executor(
                            self,
                            f, args, kwargs,
                            span_name,
                            service=service,
                            resource=resource,
                            span_type=span_type,
                        )

                    # otherwise fallback to a default tracing
                    with self.trace(span_name, service=service, resource=resource, span_type=span_type):
                        return f(*args, **kwargs)

            return func_wrapper
        return wrap_decorator

    def set_tags(self, tags):
        """ Set some tags at the tracer level.
        This will append those tags to each span created by the tracer.

        :param dict tags: dict of tags to set at tracer level
        """
        self.tags.update(tags)

    def shutdown(self, timeout=None):
        """Shutdown the tracer.

        This will stop the background writer/worker and flush any finished traces in the buffer.

        :param timeout: How long in seconds to wait for the background worker to flush traces
            before exiting or :obj:`None` to block until flushing has successfully completed (default: :obj:`None`)
        :type timeout: :obj:`int` | :obj:`float` | :obj:`None`
        """
        if not self.writer.is_alive():
            return

        self.writer.stop()
        self.writer.join(timeout=timeout)

    @staticmethod
    def _is_agentless_environment():
        if environ.get('DD_AGENT_HOST') or \
           environ.get('DATADOG_TRACE_AGENT_HOSTNAME') or \
           environ.get('DD_TRACE_AGENT_URL'):
            # If one of these variables are set, we definitely have an agent
            return False
        if environ.get("AWS_LAMBDA_FUNCTION_NAME"):
            # We are in an AWS Lambda environment
            return True
        return False

    @staticmethod
    def _is_span_internal(span):
        return not span.span_type or span.span_type in _INTERNAL_APPLICATION_SPAN_TYPES<|MERGE_RESOLUTION|>--- conflicted
+++ resolved
@@ -357,13 +357,6 @@
             parent_service = context.service
             parent_sampled = True
 
-<<<<<<< HEAD
-        if trace_id:
-            # child_of a non-empty context, so either a local child span or from a remote context
-
-            # when not provided, inherit from parent's service
-            service = service or parent_service
-=======
         # The following precedence is used for a new span's service:
         # 1. Explicitly provided service name
         #     a. User provided or integration provided service name
@@ -376,7 +369,6 @@
             else:
                 # ``config`` is initialized with DD_SERVICE env var if it exists.
                 service = config.service
->>>>>>> 1933a15a
 
         if trace_id:
             # child_of a non-empty context, so either a local child span or from a remote context
