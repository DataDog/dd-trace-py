import functools
import json
import logging
import os
from os import environ
from os import getpid
import sys
from threading import RLock
from typing import Any
from typing import Callable
from typing import Dict
from typing import List
from typing import Optional
from typing import Set
from typing import TypeVar
from typing import Union

from ddtrace import config
from ddtrace.filters import TraceFilter
<<<<<<< HEAD
=======
from ddtrace.internal.utils.deprecation import deprecation
>>>>>>> 1c8ab52c
from ddtrace.vendor import debtcollector

from . import _hooks
from ._monkey import patch
from .constants import AUTO_KEEP
from .constants import AUTO_REJECT
from .constants import ENV_KEY
from .constants import FILTERS_KEY
from .constants import HOSTNAME_KEY
from .constants import PID
from .constants import SAMPLE_RATE_METRIC_KEY
from .constants import VERSION_KEY
from .context import Context
from .internal import agent
from .internal import atexit
from .internal import compat
from .internal import debug
from .internal import forksafe
from .internal import hostname
from .internal import service
from .internal.dogstatsd import get_dogstatsd_client
from .internal.logger import get_logger
from .internal.logger import hasHandlers
from .internal.processor import SpanProcessor
from .internal.processor.trace import SpanAggregator
from .internal.processor.trace import TraceProcessor
from .internal.processor.trace import TraceSamplingProcessor
from .internal.processor.trace import TraceTagsProcessor
from .internal.processor.trace import TraceTopLevelSpanProcessor
from .internal.runtime import get_runtime_id
from .internal.utils.deprecation import deprecated
from .internal.utils.formats import asbool
from .internal.utils.formats import get_env
from .internal.writer import AgentWriter
from .internal.writer import LogWriter
from .internal.writer import TraceWriter
from .provider import DefaultContextProvider
from .sampler import BasePrioritySampler
from .sampler import BaseSampler
from .sampler import DatadogSampler
from .sampler import RateByServiceSampler
from .sampler import RateSampler
from .span import Span
<<<<<<< HEAD
from .utils.deprecation import deprecated
from .utils.formats import asbool
=======
>>>>>>> 1c8ab52c


log = get_logger(__name__)

debug_mode = asbool(os.getenv("DD_TRACE_DEBUG", default=False))
call_basic_config = asbool(os.environ.get("DD_CALL_BASIC_CONFIG", "true"))

DD_LOG_FORMAT = "%(asctime)s %(levelname)s [%(name)s] [%(filename)s:%(lineno)d] {}- %(message)s".format(
    "[dd.service=%(dd.service)s dd.env=%(dd.env)s dd.version=%(dd.version)s"
    " dd.trace_id=%(dd.trace_id)s dd.span_id=%(dd.span_id)s] "
)
if debug_mode and not hasHandlers(log) and call_basic_config:
    if config.logs_injection:
        # We need to ensure logging is patched in case the tracer logs during initialization
        patch(logging=True)
        logging.basicConfig(level=logging.DEBUG, format=DD_LOG_FORMAT)
    else:
        logging.basicConfig(level=logging.DEBUG)


_INTERNAL_APPLICATION_SPAN_TYPES = {"custom", "template", "web", "worker"}


AnyCallable = TypeVar("AnyCallable", bound=Callable)


class Tracer(object):
    """
    Tracer is used to create, sample and submit spans that measure the
    execution time of sections of code.

    If you're running an application that will serve a single trace per thread,
    you can use the global tracer instance::

        from ddtrace import tracer
        trace = tracer.trace('app.request', 'web-server').finish()
    """

    SHUTDOWN_TIMEOUT = 5

    def __init__(
        self,
        url=None,  # type: Optional[str]
        dogstatsd_url=None,  # type: Optional[str]
    ):
        # type: (...) -> None
        """
        Create a new ``Tracer`` instance. A global tracer is already initialized
        for common usage, so there is no need to initialize your own ``Tracer``.

        :param url: The Datadog agent URL.
        :param dogstatsd_url: The DogStatsD URL.
        """
        self.log = log
        self._filters = []  # type: List[TraceFilter]

        # globally set tags
        self.tags = config.tags.copy()

        # a buffer for service info so we don't perpetually send the same things
        self._services = set()  # type: Set[str]

        # Runtime id used for associating data collected during runtime to
        # traces
        self._pid = getpid()

        self.enabled = asbool(os.getenv("DD_TRACE_ENABLED", default=True))
        self.context_provider = DefaultContextProvider()
        self.sampler = DatadogSampler()  # type: BaseSampler
        self.priority_sampler = RateByServiceSampler()  # type: Optional[BasePrioritySampler]
        self._dogstatsd_url = agent.get_stats_url() if dogstatsd_url is None else dogstatsd_url

        if self._use_log_writer() and url is None:
            writer = LogWriter()  # type: TraceWriter
        else:
            url = url or agent.get_trace_url()
            agent.verify_url(url)

            writer = AgentWriter(
                agent_url=url,
                sampler=self.sampler,
                priority_sampler=self.priority_sampler,
                dogstatsd=get_dogstatsd_client(self._dogstatsd_url),
                report_metrics=config.health_metrics_enabled,
                sync_mode=self._use_sync_mode(),
            )
        self.writer = writer  # type: TraceWriter

        pfe_default_value = False
        pfms_default_value = 500
        self._partial_flush_enabled = asbool(os.getenv("DD_TRACE_PARTIAL_FLUSH_ENABLED", default=pfe_default_value))
        self._partial_flush_min_spans = int(os.getenv("DD_TRACE_PARTIAL_FLUSH_MIN_SPANS", default=pfms_default_value))

        self._initialize_span_processors()
        self._hooks = _hooks.Hooks()
        atexit.register(self._atexit)
        forksafe.register(self._child_after_fork)

        self._shutdown_lock = RLock()

        self._new_process = False

    def _atexit(self):
        # type: () -> None
        key = "ctrl-break" if os.name == "nt" else "ctrl-c"
        log.debug(
            "Waiting %d seconds for tracer to finish. Hit %s to quit.",
            self.SHUTDOWN_TIMEOUT,
            key,
        )
        self.shutdown(timeout=self.SHUTDOWN_TIMEOUT)

    def on_start_span(self, func):
        # type: (Callable) -> Callable
        """Register a function to execute when a span start.

        Can be used as a decorator.

        :param func: The function to call when starting a span.
                     The started span will be passed as argument.
        """
        self._hooks.register(self.__class__.start_span, func)
        return func

    def deregister_on_start_span(self, func):
        # type: (Callable) -> Callable
        """Unregister a function registered to execute when a span starts.

        Can be used as a decorator.

        :param func: The function to stop calling when starting a span.
        """

        self._hooks.deregister(self.__class__.start_span, func)
        return func

    @property
    def debug_logging(self):
        return self.log.isEnabledFor(logging.DEBUG)

    @debug_logging.setter  # type: ignore[misc]
    @deprecated(message="Use logging.setLevel instead", version="1.0.0")
    def debug_logging(self, value):
        # type: (bool) -> None
        self.log.setLevel(logging.DEBUG if value else logging.WARN)

    @deprecated("Use .tracer, not .tracer()", "1.0.0")
    def __call__(self):
        return self

    @deprecated("This method will be removed altogether", "1.0.0")
    def global_excepthook(self, tp, value, traceback):
        """The global tracer except hook."""

    @deprecated(
        "Call context has been superseded by trace context. Please use current_trace_context() instead.", "1.0.0"
    )
    def get_call_context(self, *args, **kwargs):
        # type: (...) -> Context
        """
        Return the current active ``Context`` for this traced execution. This method is
        automatically called in the ``tracer.trace()``, but it can be used in the application
        code during manual instrumentation like::

            from ddtrace import tracer

            async def web_handler(request):
                context = tracer.get_call_context()
                # use the context if needed
                # ...

        This method makes use of a ``ContextProvider`` that is automatically set during the tracer
        initialization, or while using a library instrumentation.
        """
        ctx = self.current_trace_context(*args, **kwargs)
        if ctx is None:
            ctx = Context()
        return ctx

    def current_trace_context(self, *args, **kwargs):
        # type: (...) -> Optional[Context]
        """Return the context for the current trace.

        If there is no active trace then None is returned.
        """
        active = self.context_provider.active()
        if isinstance(active, Context):
            return active
        elif isinstance(active, Span):
            return active.context
        return None

    def get_log_correlation_context(self):
        # type: () -> Dict[str, str]
        """Retrieves the data used to correlate a log with the current active trace.
        Generates a dictionary for custom logging instrumentation including the trace id and
        span id of the current active span, as well as the configured service, version, and environment names.
        If there is no active span, a dictionary with an empty string for each value will be returned.
        """
        span = None
        if self.enabled:
            span = self.current_span()

        return {
            "trace_id": str(span.trace_id) if span else "0",
            "span_id": str(span.span_id) if span else "0",
            "service": config.service or "",
            "version": config.version or "",
            "env": config.env or "",
        }

    # TODO: deprecate this method and make sure users create a new tracer if they need different parameters
    def configure(
        self,
        enabled=None,  # type: Optional[bool]
        hostname=None,  # type: Optional[str]
        port=None,  # type: Optional[int]
        uds_path=None,  # type: Optional[str]
        https=None,  # type: Optional[bool]
        sampler=None,  # type: Optional[BaseSampler]
        context_provider=None,  # type: Optional[DefaultContextProvider]
        wrap_executor=None,  # type: Optional[Callable]
        priority_sampling=None,  # type: Optional[bool]
        settings=None,  # type: Optional[Dict[str, Any]]
        dogstatsd_url=None,  # type: Optional[str]
        writer=None,  # type: Optional[TraceWriter]
        partial_flush_enabled=None,  # type: Optional[bool]
        partial_flush_min_spans=None,  # type: Optional[int]
        api_version=None,  # type: Optional[str]
    ):
        # type: (...) -> None
        """
        Configure an existing Tracer the easy way.
        Allow to configure or reconfigure a Tracer instance.

        :param bool enabled: If True, finished traces will be submitted to the API.
            Otherwise they'll be dropped.
        :param str hostname: Hostname running the Trace Agent
        :param int port: Port of the Trace Agent
        :param str uds_path: The Unix Domain Socket path of the agent.
        :param bool https: Whether to use HTTPS or HTTP.
        :param object sampler: A custom Sampler instance, locally deciding to totally drop the trace or not.
        :param object context_provider: The ``ContextProvider`` that will be used to retrieve
            automatically the current call context. This is an advanced option that usually
            doesn't need to be changed from the default value
        :param object wrap_executor: callable that is used when a function is decorated with
            ``Tracer.wrap()``. This is an advanced option that usually doesn't need to be changed
            from the default value
        :param priority_sampling: enable priority sampling, this is required for
            complete distributed tracing support. Enabled by default.
        :param str dogstatsd_url: URL for UDP or Unix socket connection to DogStatsD
        """
        if enabled is not None:
            self.enabled = enabled

        if settings is not None:
            filters = settings.get(FILTERS_KEY)
            if filters is not None:
                self._filters = filters

        if partial_flush_enabled is not None:
            self._partial_flush_enabled = partial_flush_enabled

        if partial_flush_min_spans is not None:
            self._partial_flush_min_spans = partial_flush_min_spans

        # If priority sampling is not set or is True and no priority sampler is set yet
        if priority_sampling in (None, True) and not self.priority_sampler:
            self.priority_sampler = RateByServiceSampler()
        # Explicitly disable priority sampling
        elif priority_sampling is False:
            self.priority_sampler = None

        if sampler is not None:
            self.sampler = sampler

        self._dogstatsd_url = dogstatsd_url or self._dogstatsd_url

        if any(x is not None for x in [hostname, port, uds_path, https]):
            # If any of the parts of the URL have updated, merge them with
            # the previous writer values.
            if isinstance(self.writer, AgentWriter):
                prev_url_parsed = compat.parse.urlparse(self.writer.agent_url)
            else:
                prev_url_parsed = compat.parse.urlparse("")

            if uds_path is not None:
                if hostname is None and prev_url_parsed.scheme == "unix":
                    hostname = prev_url_parsed.hostname
                url = "unix://%s%s" % (hostname or "", uds_path)
            else:
                if https is None:
                    https = prev_url_parsed.scheme == "https"
                if hostname is None:
                    hostname = prev_url_parsed.hostname or ""
                if port is None:
                    port = prev_url_parsed.port
                scheme = "https" if https else "http"
                url = "%s://%s:%s" % (scheme, hostname, port)
        elif isinstance(self.writer, AgentWriter):
            # Reuse the URL from the previous writer if there was one.
            url = self.writer.agent_url
        else:
            # No URL parts have updated and there's no previous writer to
            # get the URL from.
            url = None

        try:
            self.writer.stop()
        except service.ServiceStatusError:
            # It's possible the writer never got started in the first place :(
            pass

        if writer is not None:
            self.writer = writer
        elif url:
            # Verify the URL and create a new AgentWriter with it.
            agent.verify_url(url)
            self.writer = AgentWriter(
                url,
                sampler=self.sampler,
                priority_sampler=self.priority_sampler,
                dogstatsd=get_dogstatsd_client(self._dogstatsd_url),
                report_metrics=config.health_metrics_enabled,
                sync_mode=self._use_sync_mode(),
                api_version=api_version,
            )
        elif writer is None and isinstance(self.writer, LogWriter):
            # No need to do anything for the LogWriter.
            pass
        if isinstance(self.writer, AgentWriter):
            self.writer.dogstatsd = get_dogstatsd_client(self._dogstatsd_url)  # type: ignore[has-type]
        self._initialize_span_processors()

        if context_provider is not None:
            self.context_provider = context_provider

        if wrap_executor is not None:
            self._wrap_executor = wrap_executor

        if debug_mode or asbool(environ.get("DD_TRACE_STARTUP_LOGS", False)):
            try:
                info = debug.collect(self)
            except Exception as e:
                msg = "Failed to collect start-up logs: %s" % e
                self._log_compat(logging.WARNING, "- DATADOG TRACER DIAGNOSTIC - %s" % msg)
            else:
                if self.log.isEnabledFor(logging.INFO):
                    msg = "- DATADOG TRACER CONFIGURATION - %s" % json.dumps(info)
                    self._log_compat(logging.INFO, msg)

                # Always log errors since we're either in debug_mode or start up logs
                # are enabled.
                agent_error = info.get("agent_error")
                if agent_error:
                    msg = "- DATADOG TRACER DIAGNOSTIC - %s" % agent_error
                    self._log_compat(logging.WARNING, msg)

    def _child_after_fork(self):
        self._pid = getpid()

        # Assume that the services of the child are not necessarily a subset of those
        # of the parent.
        self._services = set()

        # Re-create the background writer thread
        self.writer = self.writer.recreate()
        self._initialize_span_processors()

        self._new_process = True

    def _start_span(
        self,
        name,  # type: str
        child_of=None,  # type: Optional[Union[Span, Context]]
        service=None,  # type: Optional[str]
        resource=None,  # type: Optional[str]
        span_type=None,  # type: Optional[str]
        activate=False,  # type: bool
    ):
        # type: (...) -> Span
        """Return a span that represents an operation called ``name``.

        Note that the :meth:`.trace` method will almost always be preferred
        over this method as it provides automatic span parenting. This method
        should only be used if manual parenting is desired.

        :param str name: the name of the operation being traced.
        :param object child_of: a ``Span`` or a ``Context`` instance representing the parent for this span.
        :param str service: the name of the service being traced.
        :param str resource: an optional name of the resource being tracked.
        :param str span_type: an optional operation type.
        :param activate: activate the span once it is created.

        To start a new root span::

            span = tracer.start_span("web.request")

        To create a child for a root span::

            root_span = tracer.start_span("web.request")
            span = tracer.start_span("web.decoder", child_of=root_span)

        Spans from ``start_span`` are not activated by default::

            with tracer.start_span("parent") as parent:
                assert tracer.current_span() is None
                with tracer.start_span("child", child_of=parent):
                    assert tracer.current_span() is None

            new_parent = tracer.start_span("new_parent", activate=True)
            assert tracer.current_span() is new_parent

        Note: be sure to finish all spans to avoid memory leaks and incorrect
        parenting of spans.
        """
        if self._new_process:
            self._new_process = False

            # The spans remaining in the context can not and will not be
            # finished in this new process. So to avoid memory leaks the
            # strong span reference (which will never be finished) is replaced
            # with a context representing the span.
            if isinstance(child_of, Span):
                new_ctx = Context(
                    sampling_priority=child_of.context.sampling_priority,
                    span_id=child_of.span_id,
                    trace_id=child_of.trace_id,
                )

                # If the child_of span was active then activate the new context
                # containing it so that the strong span referenced is removed
                # from the execution.
                if self.context_provider.active() is child_of:
                    self.context_provider.activate(new_ctx)
                child_of = new_ctx

        parent = None  # type: Optional[Span]
        if child_of is not None:
            if isinstance(child_of, Context):
                context = child_of
            else:
                context = child_of.context
                parent = child_of
        else:
            context = Context()

        if parent:
            trace_id = parent.trace_id  # type: Optional[int]
            parent_id = parent.span_id  # type: Optional[int]
        else:
            trace_id = context.trace_id
            parent_id = context.span_id

        # The following precedence is used for a new span's service:
        # 1. Explicitly provided service name
        #     a. User provided or integration provided service name
        # 2. Parent's service name (if defined)
        # 3. Globally configured service name
        #     a. `config.service`/`DD_SERVICE`/`DD_TAGS`
        if service is None:
            if parent:
                service = parent.service
            else:
                service = config.service

        mapped_service = config.service_mapping.get(service, service)

        if trace_id:
            # child_of a non-empty context, so either a local child span or from a remote context
            span = Span(
                self,
                name,
                context=context,
                trace_id=trace_id,
                parent_id=parent_id,
                service=mapped_service,
                resource=resource,
                span_type=span_type,
                on_finish=[self._on_span_finish],
            )

            # Extra attributes when from a local parent
            if parent:
                span.sampled = parent.sampled
                span._parent = parent
                span._local_root = parent._local_root

            if span._local_root is None:
                span._local_root = span
        else:
            # this is the root span of a new trace
            span = Span(
                self,
                name,
                context=context,
                service=mapped_service,
                resource=resource,
                span_type=span_type,
                on_finish=[self._on_span_finish],
            )
            span._local_root = span
            if config.report_hostname:
                span.meta[HOSTNAME_KEY] = hostname.get_hostname()
            span.sampled = self.sampler.sample(span)
            # Old behavior
            # DEV: The new sampler sets metrics and priority sampling on the span for us
            if not isinstance(self.sampler, DatadogSampler):
                if span.sampled:
                    # When doing client sampling in the client, keep the sample rate so that we can
                    # scale up statistics in the next steps of the pipeline.
                    if isinstance(self.sampler, RateSampler):
                        span.set_metric(SAMPLE_RATE_METRIC_KEY, self.sampler.sample_rate)

                    if self.priority_sampler:
                        # At this stage, it's important to have the service set. If unset,
                        # priority sampler will use the default sampling rate, which might
                        # lead to oversampling (that is, dropping too many traces).
                        if self.priority_sampler.sample(span):
                            context.sampling_priority = AUTO_KEEP
                        else:
                            context.sampling_priority = AUTO_REJECT
                else:
                    if self.priority_sampler:
                        # If dropped by the local sampler, distributed instrumentation can drop it too.
                        context.sampling_priority = AUTO_REJECT
            else:
                # We must always mark the span as sampled so it is forwarded to the agent
                span.sampled = True

        if not span._parent:
            span.meta["runtime-id"] = get_runtime_id()
            span.metrics[PID] = self._pid

        # Apply default global tags.
        if self.tags:
            span.set_tags(self.tags)

        if config.env:
            span._set_str_tag(ENV_KEY, config.env)

        # Only set the version tag on internal spans.
        if config.version:
            root_span = self.current_root_span()
            # if: 1. the span is the root span and the span's service matches the global config; or
            #     2. the span is not the root, but the root span's service matches the span's service
            #        and the root span has a version tag
            # then the span belongs to the user application and so set the version tag
            if (root_span is None and service == config.service) or (
                root_span and root_span.service == service and VERSION_KEY in root_span.meta
            ):
                span._set_str_tag(VERSION_KEY, config.version)

        if activate:
            self.context_provider.activate(span)

        # update set of services handled by tracer
        if service and service not in self._services and self._is_span_internal(span):
            self._services.add(service)

        # Only call span processors if the tracer is enabled
        if self.enabled:
            for p in self._span_processors:
                p.on_span_start(span)

        self._hooks.emit(self.__class__.start_span, span)
        return span

    start_span = _start_span

    def _on_span_finish(self, span):
        # type: (Span) -> None
        active = self.current_span()
        # Debug check: if the finishing span has a parent and its parent
        # is not the next active span then this is an error in synchronous tracing.
        if span._parent is not None and active is not span._parent:
            self.log.debug(
                "span %r closing after its parent %r, this is an error when not using async", span, span._parent
            )

        # Only call span processors if the tracer is enabled
        if self.enabled:
            for p in self._span_processors:
                p.on_span_finish(span)

        if self.log.isEnabledFor(logging.DEBUG):
            self.log.debug("finishing span %s (enabled:%s)", span.pprint(), self.enabled)

    def _initialize_span_processors(self, appsec_enabled=asbool(get_env("appsec", "enabled", default=False))):
        # type: (Optional[bool]) -> None
        trace_processors = []  # type: List[TraceProcessor]
        trace_processors += [TraceTagsProcessor()]
        trace_processors += [TraceSamplingProcessor()]
        trace_processors += [TraceTopLevelSpanProcessor()]
        trace_processors += self._filters

        self._span_processors = [
            SpanAggregator(
                partial_flush_enabled=self._partial_flush_enabled,
                partial_flush_min_spans=self._partial_flush_min_spans,
                trace_processors=trace_processors,
                writer=self.writer,
            )
        ]  # type: List[SpanProcessor]

        if appsec_enabled:
            try:
                from .appsec.processor import AppSecSpanProcessor

                appsec_span_processor = AppSecSpanProcessor()
                self._span_processors.append(appsec_span_processor)
            except Exception as e:
                # DDAS-001-01
                log.error(
                    "[DDAS-001-01] "
                    "AppSec could not start because of an unexpected error. No security activities will be collected. "
                    "Please contact support at https://docs.datadoghq.com/help/ for help. Error details: \n%s",
                    repr(e),
                )
                if config._raise:
                    raise

    def _log_compat(self, level, msg):
        """Logs a message for the given level.

        Python 2 will not submit logs to stderr if no handler is configured.

        Instead, something like this will be printed to stderr:
            No handlers could be found for logger "ddtrace.tracer"

        Since the global tracer is configured on import and it is recommended
        to import the tracer as early as possible, it will likely be the case
        that there are no handlers installed yet.
        """
        if compat.PY2 and not hasHandlers(self.log):
            sys.stderr.write("%s\n" % msg)
        else:
            self.log.log(level, msg)

    def _trace(self, name, service=None, resource=None, span_type=None):
        # type: (str, Optional[str], Optional[str], Optional[str]) -> Span
        """Activate and return a new span that inherits from the current active span.

        :param str name: the name of the operation being traced
        :param str service: the name of the service being traced. If not set,
                            it will inherit the service from its parent.
        :param str resource: an optional name of the resource being tracked.
        :param str span_type: an optional operation type.

        The returned span *must* be ``finish``'d or it will remain in memory
        indefinitely::

            >>> span = tracer.trace("web.request")
                try:
                    # do something
                finally:
                    span.finish()

            >>> with tracer.trace("web.request") as span:
                    # do something

        Example of the automatic parenting::

            parent = tracer.trace("parent")     # has no parent span
            assert tracer.current_span() is parent

            child  = tracer.trace("child")
            assert child.parent_id == parent.span_id
            assert tracer.current_span() is child
            child.finish()

            # parent is now the active span again
            assert tracer.current_span() is parent
            parent.finish()

            assert tracer.current_span() is None

            parent2 = tracer.trace("parent2")
            assert parent2.parent_id is None
            parent2.finish()
        """
        return self.start_span(
            name,
            child_of=self.context_provider.active(),
            service=service,
            resource=resource,
            span_type=span_type,
            activate=True,
        )

    trace = _trace

    def current_root_span(self):
        # type: () -> Optional[Span]
        """Returns the root span of the current execution.

        This is useful for attaching information related to the trace as a
        whole without needing to add to child spans.

        For example::

            # get the root span
            root_span = tracer.current_root_span()
            # set the host just once on the root span
            if root_span:
                root_span.set_tag('host', '127.0.0.1')
        """
        span = self.current_span()
        if span is None:
            return None
        return span._local_root

    def current_span(self):
        # type: () -> Optional[Span]
        """Return the active span in the current execution context.

        Note that there may be an active span represented by a context object
        (like from a distributed trace) which will not be returned by this
        method.
        """
        active = self.context_provider.active()
        return active if isinstance(active, Span) else None

    def write(self, spans):
        # type: (Optional[List[Span]]) -> None
        """
        Send the trace to the writer to enqueue the spans list in the agent
        sending queue.
        """
        if not spans:
            return  # nothing to do

        if self.log.isEnabledFor(logging.DEBUG):
            self.log.debug("writing %s spans (enabled:%s)", len(spans), self.enabled)
            for span in spans:
                self.log.debug("\n%s", span.pprint())

        if not self.enabled:
            return

        if spans is not None:
            self.writer.write(spans=spans)

    @deprecated(message="Manually setting service info is no longer necessary", version="1.0.0")
    def set_service_info(self, *args, **kwargs):
        """Set the information about the given service."""
        return

    def wrap(
        self,
        name=None,  # type: Optional[str]
        service=None,  # type: Optional[str]
        resource=None,  # type: Optional[str]
        span_type=None,  # type: Optional[str]
    ):
        # type: (...) -> Callable[[AnyCallable], AnyCallable]
        """
        A decorator used to trace an entire function. If the traced function
        is a coroutine, it traces the coroutine execution when is awaited.
        If a ``wrap_executor`` callable has been provided in the ``Tracer.configure()``
        method, it will be called instead of the default one when the function
        decorator is invoked.

        :param str name: the name of the operation being traced. If not set,
                         defaults to the fully qualified function name.
        :param str service: the name of the service being traced. If not set,
                            it will inherit the service from it's parent.
        :param str resource: an optional name of the resource being tracked.
        :param str span_type: an optional operation type.

        >>> @tracer.wrap('my.wrapped.function', service='my.service')
            def run():
                return 'run'

        >>> # name will default to 'execute' if unset
            @tracer.wrap()
            def execute():
                return 'executed'

        >>> # or use it in asyncio coroutines
            @tracer.wrap()
            async def coroutine():
                return 'executed'

        >>> @tracer.wrap()
            @asyncio.coroutine
            def coroutine():
                return 'executed'

        You can access the current span using `tracer.current_span()` to set
        tags:

        >>> @tracer.wrap()
            def execute():
                span = tracer.current_span()
                span.set_tag('a', 'b')
        """

        def wrap_decorator(f):
            # type: (AnyCallable) -> AnyCallable
            # FIXME[matt] include the class name for methods.
            span_name = name if name else "%s.%s" % (f.__module__, f.__name__)

            # detect if the the given function is a coroutine to use the
            # right decorator; this initial check ensures that the
            # evaluation is done only once for each @tracer.wrap
            if compat.iscoroutinefunction(f):
                # call the async factory that creates a tracing decorator capable
                # to await the coroutine execution before finishing the span. This
                # code is used for compatibility reasons to prevent Syntax errors
                # in Python 2
                func_wrapper = compat.make_async_decorator(
                    self,
                    f,
                    span_name,
                    service=service,
                    resource=resource,
                    span_type=span_type,
                )
            else:

                @functools.wraps(f)
                def func_wrapper(*args, **kwargs):
                    # if a wrap executor has been configured, it is used instead
                    # of the default tracing function
                    if getattr(self, "_wrap_executor", None):
                        return self._wrap_executor(
                            self,
                            f,
                            args,
                            kwargs,
                            span_name,
                            service=service,
                            resource=resource,
                            span_type=span_type,
                        )

                    # otherwise fallback to a default tracing
                    with self.trace(span_name, service=service, resource=resource, span_type=span_type):
                        return f(*args, **kwargs)

            return func_wrapper

        return wrap_decorator

    def set_tags(self, tags):
        # type: (Dict[str, str]) -> None
        """Set some tags at the tracer level.
        This will append those tags to each span created by the tracer.

        :param dict tags: dict of tags to set at tracer level
        """
        self.tags.update(tags)

    def _restore_from_shutdown(self):
        with self._shutdown_lock:
            if self.start_span is self._start_span:
                # Already restored
                return

            atexit.register(self._atexit)
            forksafe.register(self._child_after_fork)

            self.start_span = self._start_span
            self.trace = self._trace

            debtcollector.deprecate(
                "Tracing with a tracer that has been shut down is being deprecated. "
                "A new tracer should be created for generating new traces",
                version="1.0.0",
            )

    def _shutdown_start_span(
        self,
        name,  # type: str
        child_of=None,  # type: Optional[Union[Span, Context]]
        service=None,  # type: Optional[str]
        resource=None,  # type: Optional[str]
        span_type=None,  # type: Optional[str]
        activate=False,  # type: bool
    ):
        # type: (...) -> Span
        self._restore_from_shutdown()

        return self.start_span(name, child_of, service, resource, span_type, activate)

    def _shutdown_trace(self, name, service=None, resource=None, span_type=None):
        # type: (str, Optional[str], Optional[str], Optional[str]) -> Span
        self._restore_from_shutdown()

        return self.trace(name, service, resource, span_type)

    def shutdown(self, timeout=None):
        # type: (Optional[float]) -> None
        """Shutdown the tracer.

        This will stop the background writer/worker and flush any finished traces in the buffer. The tracer cannot be
        used for tracing after this method has been called. A new tracer instance is required to continue tracing.

        :param timeout: How long in seconds to wait for the background worker to flush traces
            before exiting or :obj:`None` to block until flushing has successfully completed (default: :obj:`None`)
        :type timeout: :obj:`int` | :obj:`float` | :obj:`None`
        """
        try:
            self.writer.stop(timeout=timeout)
        except service.ServiceStatusError:
            # It's possible the writer never got started in the first place :(
            pass

        with self._shutdown_lock:
            atexit.unregister(self._atexit)
            forksafe.unregister(self._child_after_fork)

            self.start_span = self._shutdown_start_span  # type: ignore[assignment]
            self.trace = self._shutdown_trace  # type: ignore[assignment]

    @staticmethod
    def _use_log_writer():
        # type: () -> bool
        """Returns whether the LogWriter should be used in the environment by
        default.

        The LogWriter required by default in AWS Lambdas when the Datadog Agent extension
        is not available in the Lambda.
        """
        if (
            environ.get("DD_AGENT_HOST")
            or environ.get("DATADOG_TRACE_AGENT_HOSTNAME")
            or environ.get("DD_TRACE_AGENT_URL")
        ):
            # If one of these variables are set, we definitely have an agent
            return False
        elif _in_aws_lambda() and _has_aws_lambda_agent_extension():
            # If the Agent Lambda extension is available then an AgentWriter is used.
            return False
        else:
            return _in_aws_lambda()

    @staticmethod
    def _use_sync_mode():
        # type: () -> bool
        """Returns, if an `AgentWriter` is to be used, whether it should be run
         in synchronous mode by default.

        There is only one case in which this is desirable:

        - AWS Lambdas can have the Datadog agent installed via an extension.
          When it's available traces must be sent synchronously to ensure all
          are received before the Lambda terminates.
        """
        return _in_aws_lambda() and _has_aws_lambda_agent_extension()

    @staticmethod
    def _is_span_internal(span):
        return not span.span_type or span.span_type in _INTERNAL_APPLICATION_SPAN_TYPES


def _has_aws_lambda_agent_extension():
    # type: () -> bool
    """Returns whether the environment has the AWS Lambda Datadog Agent
    extension available.
    """
    return os.path.exists("/opt/extensions/datadog-agent")


def _in_aws_lambda():
    # type: () -> bool
    """Returns whether the environment is an AWS Lambda.
    This is accomplished by checking if the AWS_LAMBDA_FUNCTION_NAME environment
    variable is defined.
    """
    return bool(environ.get("AWS_LAMBDA_FUNCTION_NAME", False))<|MERGE_RESOLUTION|>--- conflicted
+++ resolved
@@ -17,10 +17,6 @@
 
 from ddtrace import config
 from ddtrace.filters import TraceFilter
-<<<<<<< HEAD
-=======
-from ddtrace.internal.utils.deprecation import deprecation
->>>>>>> 1c8ab52c
 from ddtrace.vendor import debtcollector
 
 from . import _hooks
@@ -53,7 +49,6 @@
 from .internal.runtime import get_runtime_id
 from .internal.utils.deprecation import deprecated
 from .internal.utils.formats import asbool
-from .internal.utils.formats import get_env
 from .internal.writer import AgentWriter
 from .internal.writer import LogWriter
 from .internal.writer import TraceWriter
@@ -64,11 +59,6 @@
 from .sampler import RateByServiceSampler
 from .sampler import RateSampler
 from .span import Span
-<<<<<<< HEAD
-from .utils.deprecation import deprecated
-from .utils.formats import asbool
-=======
->>>>>>> 1c8ab52c
 
 
 log = get_logger(__name__)
@@ -347,7 +337,7 @@
 
         self._dogstatsd_url = dogstatsd_url or self._dogstatsd_url
 
-        if any(x is not None for x in [hostname, port, uds_path, https]):
+        (x is not None for x in [hostname, port, uds_path, https]):
             # If any of the parts of the URL have updated, merge them with
             # the previous writer values.
             if isinstance(self.writer, AgentWriter):
@@ -657,7 +647,7 @@
         if self.log.isEnabledFor(logging.DEBUG):
             self.log.debug("finishing span %s (enabled:%s)", span.pprint(), self.enabled)
 
-    def _initialize_span_processors(self, appsec_enabled=asbool(get_env("appsec", "enabled", default=False))):
+    def _initialize_span_processors(self, appsec_enabled=asbool(os.get_env("DD_APPSEC_ENABLED", default=False))):
         # type: (Optional[bool]) -> None
         trace_processors = []  # type: List[TraceProcessor]
         trace_processors += [TraceTagsProcessor()]
