import functools
from itertools import chain
import logging
import os
from os import environ
from os import getpid
from threading import RLock
from typing import TYPE_CHECKING
from typing import Any
from typing import Callable
from typing import Dict
from typing import List
from typing import Optional
from typing import Set
from typing import Tuple
from typing import TypeVar
from typing import Union

from ddtrace import config
from ddtrace.filters import TraceFilter
from ddtrace.internal.processor.endpoint_call_counter import EndpointCallCounterProcessor
from ddtrace.internal.sampling import SpanSamplingRule
from ddtrace.internal.sampling import get_span_sampling_rules
from ddtrace.internal.utils import _get_metas_to_propagate
from ddtrace.settings.asm import config as asm_config
from ddtrace.settings.peer_service import _ps_config

from . import _hooks
from .constants import ENV_KEY
from .constants import HOSTNAME_KEY
from .constants import PID
from .constants import VERSION_KEY
from .context import Context
from .internal import agent
from .internal import atexit
from .internal import compat
from .internal import debug
from .internal import forksafe
from .internal import hostname
from .internal.atexit import register_on_exit_signal
from .internal.constants import SAMPLING_DECISION_TRACE_TAG_KEY
from .internal.constants import SPAN_API_DATADOG
from .internal.dogstatsd import get_dogstatsd_client
from .internal.logger import get_logger
from .internal.processor import SpanProcessor
from .internal.processor.trace import BaseServiceProcessor
from .internal.processor.trace import PeerServiceProcessor
from .internal.processor.trace import SpanAggregator
from .internal.processor.trace import SpanSamplingProcessor
from .internal.processor.trace import TopLevelSpanProcessor
from .internal.processor.trace import TraceProcessor
from .internal.processor.trace import TraceSamplingProcessor
from .internal.processor.trace import TraceTagsProcessor
from .internal.runtime import get_runtime_id
from .internal.serverless import has_aws_lambda_agent_extension
from .internal.serverless import in_aws_lambda
from .internal.serverless import in_azure_function_consumption_plan
from .internal.serverless import in_gcp_function
from .internal.serverless.mini_agent import maybe_start_serverless_mini_agent
from .internal.service import ServiceStatusError
from .internal.utils.http import verify_url
from .internal.writer import AgentWriter
from .internal.writer import LogWriter
from .internal.writer import TraceWriter
from .provider import DefaultContextProvider
from .sampler import BasePrioritySampler
from .sampler import BaseSampler
from .sampler import DatadogSampler
from .sampler import RateSampler
from .span import Span


if TYPE_CHECKING:
    from ddtrace.settings import Config  # noqa: F401

    from .internal.writer import AgentResponse  # noqa: F401


log = get_logger(__name__)


_INTERNAL_APPLICATION_SPAN_TYPES = {"custom", "template", "web", "worker"}


AnyCallable = TypeVar("AnyCallable", bound=Callable)


def _start_appsec_processor() -> Optional[Any]:
    # FIXME: type should be AppsecSpanProcessor but we have a cyclic import here
    try:
        from .appsec._processor import AppSecSpanProcessor

        return AppSecSpanProcessor()
    except Exception as e:
        # DDAS-001-01
        log.error(
            "[DDAS-001-01] "
            "AppSec could not start because of an unexpected error. No security activities will "
            "be collected. "
            "Please contact support at https://docs.datadoghq.com/help/ for help. Error details: "
            "\n%s",
            repr(e),
        )
        if config._raise:
            raise
    return None


def _default_span_processors_factory(
    trace_filters: List[TraceFilter],
    trace_writer: TraceWriter,
    partial_flush_enabled: bool,
    partial_flush_min_spans: int,
    appsec_enabled: bool,
    iast_enabled: bool,
    compute_stats_enabled: bool,
    single_span_sampling_rules: List[SpanSamplingRule],
    agent_url: str,
    profiling_span_processor: EndpointCallCounterProcessor,
) -> Tuple[List[SpanProcessor], Optional[Any], List[SpanProcessor]]:
    # FIXME: type should be AppsecSpanProcessor but we have a cyclic import here
    """Construct the default list of span processors to use."""
    trace_processors: List[TraceProcessor] = []
    trace_processors += [TraceTagsProcessor(), PeerServiceProcessor(_ps_config), BaseServiceProcessor()]
    trace_processors += [TraceSamplingProcessor(compute_stats_enabled)]
    trace_processors += trace_filters

    span_processors: List[SpanProcessor] = []
    span_processors += [TopLevelSpanProcessor()]

    if appsec_enabled:
        if asm_config._api_security_enabled:
            from ddtrace.appsec._api_security.api_manager import APIManager

            APIManager.enable()

        appsec_processor = _start_appsec_processor()
        if appsec_processor:
            span_processors.append(appsec_processor)
    else:
        if asm_config._api_security_enabled:
            from ddtrace.appsec._api_security.api_manager import APIManager

            APIManager.disable()

        appsec_processor = None

    if iast_enabled:
        from .appsec._iast.processor import AppSecIastSpanProcessor

        span_processors.append(AppSecIastSpanProcessor())

    if compute_stats_enabled:
        # Inline the import to avoid pulling in ddsketch or protobuf
        # when importing ddtrace.
        from .internal.processor.stats import SpanStatsProcessorV06

        span_processors.append(
            SpanStatsProcessorV06(
                agent_url,
            ),
        )

    span_processors.append(profiling_span_processor)

    if single_span_sampling_rules:
        span_processors.append(SpanSamplingProcessor(single_span_sampling_rules))

    # These need to run after all the other processors
    deferred_processors: List[SpanProcessor] = [
        SpanAggregator(
            partial_flush_enabled=partial_flush_enabled,
            partial_flush_min_spans=partial_flush_min_spans,
            trace_processors=trace_processors,
            writer=trace_writer,
        )
    ]
    return span_processors, appsec_processor, deferred_processors


class Tracer(object):
    """
    Tracer is used to create, sample and submit spans that measure the
    execution time of sections of code.

    If you're running an application that will serve a single trace per thread,
    you can use the global tracer instance::

        from ddtrace import tracer
        trace = tracer.trace('app.request', 'web-server').finish()
    """

    SHUTDOWN_TIMEOUT = 5

    def __init__(
        self,
        url: Optional[str] = None,
        dogstatsd_url: Optional[str] = None,
        context_provider: Optional[DefaultContextProvider] = None,
    ) -> None:
        """
        Create a new ``Tracer`` instance. A global tracer is already initialized
        for common usage, so there is no need to initialize your own ``Tracer``.

        :param url: The Datadog agent URL.
        :param dogstatsd_url: The DogStatsD URL.
        """

        maybe_start_serverless_mini_agent()

        self._filters: List[TraceFilter] = []

        # globally set tags
        self._tags = config.tags.copy()

        # collection of services seen, used for runtime metrics tags
        # a buffer for service info so we don't perpetually send the same things
        self._services: Set[str] = set()
        if config.service:
            self._services.add(config.service)

        # Runtime id used for associating data collected during runtime to
        # traces
        self._pid = getpid()

        self.enabled = config._tracing_enabled
        self.context_provider = context_provider or DefaultContextProvider()
        self._user_sampler: Optional[BaseSampler] = None
        self._sampler: BaseSampler = DatadogSampler()
        self._dogstatsd_url = agent.get_stats_url() if dogstatsd_url is None else dogstatsd_url
        self._compute_stats = config._trace_compute_stats
        self._agent_url: str = agent.get_trace_url() if url is None else url
        verify_url(self._agent_url)

        if self._use_log_writer() and url is None:
            writer: TraceWriter = LogWriter()
        else:
            writer = AgentWriter(
                agent_url=self._agent_url,
                priority_sampling=config._priority_sampling,
                dogstatsd=get_dogstatsd_client(self._dogstatsd_url),
                sync_mode=self._use_sync_mode(),
                headers={"Datadog-Client-Computed-Stats": "yes"} if self._compute_stats else {},
                response_callback=self._agent_response_callback,
            )
        self._single_span_sampling_rules: List[SpanSamplingRule] = get_span_sampling_rules()
        self._writer: TraceWriter = writer
        self._partial_flush_enabled = config._partial_flush_enabled
        self._partial_flush_min_spans = config._partial_flush_min_spans
        self._asm_enabled = asm_config._asm_enabled
        # Direct link to the appsec processor
        self._appsec_processor = None
        self._iast_enabled = asm_config._iast_enabled
        self._endpoint_call_counter_span_processor = EndpointCallCounterProcessor()
        self._span_processors, self._appsec_processor, self._deferred_processors = _default_span_processors_factory(
            self._filters,
            self._writer,
            self._partial_flush_enabled,
            self._partial_flush_min_spans,
            self._asm_enabled,
            self._iast_enabled,
            self._compute_stats,
            self._single_span_sampling_rules,
            self._agent_url,
            self._endpoint_call_counter_span_processor,
        )
        if config._data_streams_enabled:
            # Inline the import to avoid pulling in ddsketch or protobuf
            # when importing ddtrace.
            from .internal.datastreams.processor import DataStreamsProcessor

            self.data_streams_processor = DataStreamsProcessor(self._agent_url)
            register_on_exit_signal(self._atexit)

        self._hooks = _hooks.Hooks()
        atexit.register(self._atexit)
        forksafe.register(self._child_after_fork)

        self._shutdown_lock = RLock()

        self._new_process = False
<<<<<<< HEAD
        self._first_trace = True
=======
        config._subscribe(["_trace_sample_rate"], self._on_global_config_update)
>>>>>>> 583cd079

    def _atexit(self) -> None:
        key = "ctrl-break" if os.name == "nt" else "ctrl-c"
        log.debug(
            "Waiting %d seconds for tracer to finish. Hit %s to quit.",
            self.SHUTDOWN_TIMEOUT,
            key,
        )
        self.shutdown(timeout=self.SHUTDOWN_TIMEOUT)

    def on_start_span(self, func: Callable) -> Callable:
        """Register a function to execute when a span start.

        Can be used as a decorator.

        :param func: The function to call when starting a span.
                     The started span will be passed as argument.
        """
        self._hooks.register(self.__class__.start_span, func)
        return func

    def deregister_on_start_span(self, func: Callable) -> Callable:
        """Unregister a function registered to execute when a span starts.

        Can be used as a decorator.

        :param func: The function to stop calling when starting a span.
        """

        self._hooks.deregister(self.__class__.start_span, func)
        return func

    @property
    def debug_logging(self):
        return log.isEnabledFor(logging.DEBUG)

    def current_trace_context(self, *args, **kwargs) -> Optional[Context]:
        """Return the context for the current trace.

        If there is no active trace then None is returned.
        """
        active = self.context_provider.active()
        if isinstance(active, Context):
            return active
        elif isinstance(active, Span):
            return active.context
        return None

    def get_log_correlation_context(self) -> Dict[str, str]:
        """Retrieves the data used to correlate a log with the current active trace.
        Generates a dictionary for custom logging instrumentation including the trace id and
        span id of the current active span, as well as the configured service, version, and environment names.
        If there is no active span, a dictionary with an empty string for each value will be returned.
        """
        active: Optional[Union[Context, Span]] = None
        if self.enabled:
            active = self.context_provider.active()

        if isinstance(active, Span) and active.service:
            service = active.service
        else:
            service = config.service

        return {
            "trace_id": str(active.trace_id) if active else "0",
            "span_id": str(active.span_id) if active else "0",
            "service": service or "",
            "version": config.version or "",
            "env": config.env or "",
        }

    # TODO: deprecate this method and make sure users create a new tracer if they need different parameters
    def configure(
        self,
        enabled: Optional[bool] = None,
        hostname: Optional[str] = None,
        port: Optional[int] = None,
        uds_path: Optional[str] = None,
        https: Optional[bool] = None,
        sampler: Optional[BaseSampler] = None,
        context_provider: Optional[DefaultContextProvider] = None,
        wrap_executor: Optional[Callable] = None,
        priority_sampling: Optional[bool] = None,
        settings: Optional[Dict[str, Any]] = None,
        dogstatsd_url: Optional[str] = None,
        writer: Optional[TraceWriter] = None,
        partial_flush_enabled: Optional[bool] = None,
        partial_flush_min_spans: Optional[int] = None,
        api_version: Optional[str] = None,
        compute_stats_enabled: Optional[bool] = None,
        appsec_enabled: Optional[bool] = None,
        iast_enabled: Optional[bool] = None,
    ) -> None:
        """Configure a Tracer.

        :param bool enabled: If True, finished traces will be submitted to the API, else they'll be dropped.
        :param str hostname: Hostname running the Trace Agent
        :param int port: Port of the Trace Agent
        :param str uds_path: The Unix Domain Socket path of the agent.
        :param bool https: Whether to use HTTPS or HTTP.
        :param object sampler: A custom Sampler instance, locally deciding to totally drop the trace or not.
        :param object context_provider: The ``ContextProvider`` that will be used to retrieve
            automatically the current call context. This is an advanced option that usually
            doesn't need to be changed from the default value
        :param object wrap_executor: callable that is used when a function is decorated with
            ``Tracer.wrap()``. This is an advanced option that usually doesn't need to be changed
            from the default value
        :param priority_sampling: enable priority sampling, this is required for
            complete distributed tracing support. Enabled by default.
        :param str dogstatsd_url: URL for UDP or Unix socket connection to DogStatsD
        """
        if enabled is not None:
            self.enabled = enabled

        if settings is not None:
            self._filters = settings.get("FILTERS") or self._filters

        if partial_flush_enabled is not None:
            self._partial_flush_enabled = partial_flush_enabled

        if partial_flush_min_spans is not None:
            self._partial_flush_min_spans = partial_flush_min_spans

        if appsec_enabled is not None:
            self._asm_enabled = asm_config._asm_enabled = appsec_enabled

        if iast_enabled is not None:
            self._iast_enabled = asm_config._iast_enabled = iast_enabled

        if sampler is not None:
            self._sampler = sampler
            self._user_sampler = self._sampler

        self._dogstatsd_url = dogstatsd_url or self._dogstatsd_url

        if any(x is not None for x in [hostname, port, uds_path, https]):
            # If any of the parts of the URL have updated, merge them with
            # the previous writer values.
            prev_url_parsed = compat.parse.urlparse(self._agent_url)

            if uds_path is not None:
                if hostname is None and prev_url_parsed.scheme == "unix":
                    hostname = prev_url_parsed.hostname
                new_url = "unix://%s%s" % (hostname or "", uds_path)
            else:
                if https is None:
                    https = prev_url_parsed.scheme == "https"
                if hostname is None:
                    hostname = prev_url_parsed.hostname or ""
                if port is None:
                    port = prev_url_parsed.port
                scheme = "https" if https else "http"
                new_url = "%s://%s:%s" % (scheme, hostname, port)
            verify_url(new_url)
            self._agent_url = new_url
        else:
            new_url = None

        if compute_stats_enabled is not None:
            self._compute_stats = compute_stats_enabled

        try:
            self._writer.stop()
        except ServiceStatusError:
            # It's possible the writer never got started
            pass

        if writer is not None:
            self._writer = writer
        elif any(x is not None for x in [new_url, api_version, sampler, dogstatsd_url]):
            self._writer = AgentWriter(
                self._agent_url,
                priority_sampling=priority_sampling in (None, True) or config._priority_sampling,
                dogstatsd=get_dogstatsd_client(self._dogstatsd_url),
                sync_mode=self._use_sync_mode(),
                api_version=api_version,
                headers={"Datadog-Client-Computed-Stats": "yes"} if compute_stats_enabled else {},
                response_callback=self._agent_response_callback,
            )
        elif writer is None and isinstance(self._writer, LogWriter):
            # No need to do anything for the LogWriter.
            pass
        if isinstance(self._writer, AgentWriter):
            self._writer.dogstatsd = get_dogstatsd_client(self._dogstatsd_url)

        if any(
            x is not None
            for x in [
                partial_flush_min_spans,
                partial_flush_enabled,
                writer,
                dogstatsd_url,
                hostname,
                port,
                https,
                uds_path,
                api_version,
                sampler,
                settings.get("FILTERS") if settings is not None else None,
                compute_stats_enabled,
                appsec_enabled,
                iast_enabled,
            ]
        ):
            self._span_processors, self._appsec_processor, self._deferred_processors = _default_span_processors_factory(
                self._filters,
                self._writer,
                self._partial_flush_enabled,
                self._partial_flush_min_spans,
                self._asm_enabled,
                self._iast_enabled,
                self._compute_stats,
                self._single_span_sampling_rules,
                self._agent_url,
                self._endpoint_call_counter_span_processor,
            )

        if context_provider is not None:
            self.context_provider = context_provider

        if wrap_executor is not None:
            self._wrap_executor = wrap_executor

        self._generate_diagnostic_logs()

    def _agent_response_callback(self, resp):
        # type: (AgentResponse) -> None
        """Handle the response from the agent.

        The agent can return updated sample rates for the priority sampler.
        """
        try:
            if isinstance(self._sampler, BasePrioritySampler):
                self._sampler.update_rate_by_service_sample_rates(
                    resp.rate_by_service,
                )
        except ValueError:
            log.error("sample_rate is negative, cannot update the rate samplers")

    def _generate_diagnostic_logs(self):
        if config._debug_mode or config._startup_logs_enabled:
            try:
                info = debug.collect(self)
            except Exception as e:
                msg = "Failed to collect start-up logs: %s" % e
                self._log_compat(logging.WARNING, "- DATADOG TRACER DIAGNOSTIC - %s" % msg)
            else:
                if log.isEnabledFor(logging.INFO):
                    msg = "- DATADOG TRACER CONFIGURATION - %s" % info
                    self._log_compat(logging.INFO, msg)

                # Always log errors since we're either in debug_mode or start up logs
                # are enabled.
                agent_error = info.get("agent_error")
                if agent_error:
                    msg = "- DATADOG TRACER DIAGNOSTIC - %s" % agent_error
                    self._log_compat(logging.WARNING, msg)

    def _child_after_fork(self):
        self._pid = getpid()

        # Assume that the services of the child are not necessarily a subset of those
        # of the parent.
        self._services = set()
        if config.service:
            self._services.add(config.service)

        # Re-create the background writer thread
        self._writer = self._writer.recreate()
        self._span_processors, self._appsec_processor, self._deferred_processors = _default_span_processors_factory(
            self._filters,
            self._writer,
            self._partial_flush_enabled,
            self._partial_flush_min_spans,
            self._asm_enabled,
            self._iast_enabled,
            self._compute_stats,
            self._single_span_sampling_rules,
            self._agent_url,
            self._endpoint_call_counter_span_processor,
        )

        self._new_process = True

    def _start_span_after_shutdown(
        self,
        name: str,
        child_of: Optional[Union[Span, Context]] = None,
        service: Optional[str] = None,
        resource: Optional[str] = None,
        span_type: Optional[str] = None,
        activate: bool = False,
        span_api: str = SPAN_API_DATADOG,
    ) -> Span:
        log.warning("Spans started after the tracer has been shut down will not be sent to the Datadog Agent.")
        return self._start_span(name, child_of, service, resource, span_type, activate, span_api)

    def _start_span(
        self,
        name: str,
        child_of: Optional[Union[Span, Context]] = None,
        service: Optional[str] = None,
        resource: Optional[str] = None,
        span_type: Optional[str] = None,
        activate: bool = False,
        span_api: str = SPAN_API_DATADOG,
    ) -> Span:
        """Return a span that represents an operation called ``name``.

        Note that the :meth:`.trace` method will almost always be preferred
        over this method as it provides automatic span parenting. This method
        should only be used if manual parenting is desired.

        :param str name: the name of the operation being traced.
        :param object child_of: a ``Span`` or a ``Context`` instance representing the parent for this span.
        :param str service: the name of the service being traced.
        :param str resource: an optional name of the resource being tracked.
        :param str span_type: an optional operation type.
        :param activate: activate the span once it is created.

        To start a new root span::

            span = tracer.start_span("web.request")

        To create a child for a root span::

            root_span = tracer.start_span("web.request")
            span = tracer.start_span("web.decoder", child_of=root_span)

        Spans from ``start_span`` are not activated by default::

            with tracer.start_span("parent") as parent:
                assert tracer.current_span() is None
                with tracer.start_span("child", child_of=parent):
                    assert tracer.current_span() is None

            new_parent = tracer.start_span("new_parent", activate=True)
            assert tracer.current_span() is new_parent

        Note: be sure to finish all spans to avoid memory leaks and incorrect
        parenting of spans.
        """
        if self._new_process:
            self._new_process = False

            # The spans remaining in the context can not and will not be
            # finished in this new process. So to avoid memory leaks the
            # strong span reference (which will never be finished) is replaced
            # with a context representing the span.
            if isinstance(child_of, Span):
                new_ctx = Context(
                    sampling_priority=child_of.context.sampling_priority,
                    span_id=child_of.span_id,
                    trace_id=child_of.trace_id,
                )

                # If the child_of span was active then activate the new context
                # containing it so that the strong span referenced is removed
                # from the execution.
                if self.context_provider.active() is child_of:
                    self.context_provider.activate(new_ctx)
                child_of = new_ctx

        parent: Optional[Span] = None
        if child_of is not None:
            if isinstance(child_of, Context):
                context = child_of
            else:
                context = child_of.context
                parent = child_of
        else:
            context = Context()

        trace_id = context.trace_id
        parent_id = context.span_id

        # The following precedence is used for a new span's service:
        # 1. Explicitly provided service name
        #     a. User provided or integration provided service name
        # 2. Parent's service name (if defined)
        # 3. Globally configured service name
        #     a. `config.service`/`DD_SERVICE`/`DD_TAGS`
        if service is None:
            if parent:
                service = parent.service
            else:
                service = config.service

        # Update the service name based on any mapping
        service = config.service_mapping.get(service, service)

        links = context._span_links if not parent else []

        if trace_id:
            # child_of a non-empty context, so either a local child span or from a remote context
            span = Span(
                name=name,
                context=context,
                trace_id=trace_id,
                parent_id=parent_id,
                service=service,
                resource=resource,
                span_type=span_type,
                span_api=span_api,
                links=links,
                on_finish=[self._on_span_finish],
            )

            # Extra attributes when from a local parent
            if parent:
                span.sampled = parent.sampled
                span._parent = parent
                span._local_root = parent._local_root

            if span._local_root is None:
                span._local_root = span
            for k, v in _get_metas_to_propagate(context):
                if k != SAMPLING_DECISION_TRACE_TAG_KEY:
                    span._meta[k] = v
        else:
            # this is the root span of a new trace
            span = Span(
                name=name,
                context=context,
                service=service,
                resource=resource,
                span_type=span_type,
                span_api=span_api,
                on_finish=[self._on_span_finish],
            )
            span._local_root = span
            if config.report_hostname:
                span.set_tag_str(HOSTNAME_KEY, hostname.get_hostname())

        if self._first_trace:
            if config._install_id:
                span._meta["_dd.install.id"] = config._install_id
            if config._install_time:
                span._meta["_dd.install.time"] = config._install_time
            if config._install_type:
                span._meta["_dd.install.type"] = config._install_type
            self._first_trace = False

        if not span._parent:
            span.set_tag_str("runtime-id", get_runtime_id())
            span._metrics[PID] = self._pid

        # Apply default global tags.
        if self._tags:
            span.set_tags(self._tags)

        if config.env:
            span.set_tag_str(ENV_KEY, config.env)

        # Only set the version tag on internal spans.
        if config.version:
            root_span = self.current_root_span()
            # if: 1. the span is the root span and the span's service matches the global config; or
            #     2. the span is not the root, but the root span's service matches the span's service
            #        and the root span has a version tag
            # then the span belongs to the user application and so set the version tag
            if (root_span is None and service == config.service) or (
                root_span and root_span.service == service and root_span.get_tag(VERSION_KEY) is not None
            ):
                span.set_tag_str(VERSION_KEY, config.version)

        if activate:
            self.context_provider.activate(span)

        # update set of services handled by tracer
        if service and service not in self._services and self._is_span_internal(span):
            self._services.add(service)

        if not trace_id:
            span.sampled = self._sampler.sample(span, allow_false=isinstance(self._sampler, RateSampler))

        # Only call span processors if the tracer is enabled
        if self.enabled:
            for p in chain(self._span_processors, SpanProcessor.__processors__, self._deferred_processors):
                p.on_span_start(span)
        self._hooks.emit(self.__class__.start_span, span)

        return span

    start_span = _start_span

    def _on_span_finish(self, span: Span) -> None:
        active = self.current_span()
        # Debug check: if the finishing span has a parent and its parent
        # is not the next active span then this is an error in synchronous tracing.
        if span._parent is not None and active is not span._parent:
            log.debug("span %r closing after its parent %r, this is an error when not using async", span, span._parent)

        # Only call span processors if the tracer is enabled
        if self.enabled:
            for p in chain(self._span_processors, SpanProcessor.__processors__, self._deferred_processors):
                p.on_span_finish(span)

        if log.isEnabledFor(logging.DEBUG):
            log.debug("finishing span %s (enabled:%s)", span._pprint(), self.enabled)

    def _log_compat(self, level, msg):
        """Logs a message for the given level.

        Instead, something like this will be printed to stderr:
            No handlers could be found for logger "ddtrace.tracer"

        Since the global tracer is configured on import and it is recommended
        to import the tracer as early as possible, it will likely be the case
        that there are no handlers installed yet.
        """
        log.log(level, msg)

    def trace(
        self,
        name: str,
        service: Optional[str] = None,
        resource: Optional[str] = None,
        span_type: Optional[str] = None,
        span_api: str = SPAN_API_DATADOG,
    ) -> Span:
        """Activate and return a new span that inherits from the current active span.

        :param str name: the name of the operation being traced
        :param str service: the name of the service being traced. If not set,
                            it will inherit the service from its parent.
        :param str resource: an optional name of the resource being tracked.
        :param str span_type: an optional operation type.

        The returned span *must* be ``finish``'d or it will remain in memory
        indefinitely::

            >>> span = tracer.trace("web.request")
                try:
                    # do something
                finally:
                    span.finish()

            >>> with tracer.trace("web.request") as span:
                    # do something

        Example of the automatic parenting::

            parent = tracer.trace("parent")     # has no parent span
            assert tracer.current_span() is parent

            child  = tracer.trace("child")
            assert child.parent_id == parent.span_id
            assert tracer.current_span() is child
            child.finish()

            # parent is now the active span again
            assert tracer.current_span() is parent
            parent.finish()

            assert tracer.current_span() is None

            parent2 = tracer.trace("parent2")
            assert parent2.parent_id is None
            parent2.finish()
        """
        return self.start_span(
            name,
            child_of=self.context_provider.active(),
            service=service,
            resource=resource,
            span_type=span_type,
            activate=True,
            span_api=span_api,
        )

    def current_root_span(self) -> Optional[Span]:
        """Returns the root span of the current execution.

        This is useful for attaching information related to the trace as a
        whole without needing to add to child spans.

        For example::

            # get the root span
            root_span = tracer.current_root_span()
            # set the host just once on the root span
            if root_span:
                root_span.set_tag('host', '127.0.0.1')
        """
        span = self.current_span()
        if span is None:
            return None
        return span._local_root

    def current_span(self) -> Optional[Span]:
        """Return the active span in the current execution context.

        Note that there may be an active span represented by a context object
        (like from a distributed trace) which will not be returned by this
        method.
        """
        active = self.context_provider.active()
        return active if isinstance(active, Span) else None

    @property
    def agent_trace_url(self) -> Optional[str]:
        """Trace agent url"""
        if isinstance(self._writer, AgentWriter):
            return self._writer.agent_url

        return None

    def flush(self):
        """Flush the buffer of the trace writer. This does nothing if an unbuffered trace writer is used."""
        self._writer.flush_queue()

    def wrap(
        self,
        name: Optional[str] = None,
        service: Optional[str] = None,
        resource: Optional[str] = None,
        span_type: Optional[str] = None,
    ) -> Callable[[AnyCallable], AnyCallable]:
        """
        A decorator used to trace an entire function. If the traced function
        is a coroutine, it traces the coroutine execution when is awaited.
        If a ``wrap_executor`` callable has been provided in the ``Tracer.configure()``
        method, it will be called instead of the default one when the function
        decorator is invoked.

        :param str name: the name of the operation being traced. If not set,
                         defaults to the fully qualified function name.
        :param str service: the name of the service being traced. If not set,
                            it will inherit the service from it's parent.
        :param str resource: an optional name of the resource being tracked.
        :param str span_type: an optional operation type.

        >>> @tracer.wrap('my.wrapped.function', service='my.service')
            def run():
                return 'run'

        >>> # name will default to 'execute' if unset
            @tracer.wrap()
            def execute():
                return 'executed'

        >>> # or use it in asyncio coroutines
            @tracer.wrap()
            async def coroutine():
                return 'executed'

        >>> @tracer.wrap()
            @asyncio.coroutine
            def coroutine():
                return 'executed'

        You can access the current span using `tracer.current_span()` to set
        tags:

        >>> @tracer.wrap()
            def execute():
                span = tracer.current_span()
                span.set_tag('a', 'b')
        """

        def wrap_decorator(f: AnyCallable) -> AnyCallable:
            # FIXME[matt] include the class name for methods.
            span_name = name if name else "%s.%s" % (f.__module__, f.__name__)

            # detect if the the given function is a coroutine to use the
            # right decorator; this initial check ensures that the
            # evaluation is done only once for each @tracer.wrap
            if compat.iscoroutinefunction(f):
                # call the async factory that creates a tracing decorator capable
                # to await the coroutine execution before finishing the span. This
                # code is used for compatibility reasons to prevent Syntax errors
                # in Python 2
                func_wrapper = compat.make_async_decorator(
                    self,
                    f,
                    span_name,
                    service=service,
                    resource=resource,
                    span_type=span_type,
                )
            else:

                @functools.wraps(f)
                def func_wrapper(*args, **kwargs):
                    # if a wrap executor has been configured, it is used instead
                    # of the default tracing function
                    if getattr(self, "_wrap_executor", None):
                        return self._wrap_executor(
                            self,
                            f,
                            args,
                            kwargs,
                            span_name,
                            service=service,
                            resource=resource,
                            span_type=span_type,
                        )

                    # otherwise fallback to a default tracing
                    with self.trace(span_name, service=service, resource=resource, span_type=span_type):
                        return f(*args, **kwargs)

            return func_wrapper

        return wrap_decorator

    def set_tags(self, tags: Dict[str, str]) -> None:
        """Set some tags at the tracer level.
        This will append those tags to each span created by the tracer.

        :param dict tags: dict of tags to set at tracer level
        """
        self._tags.update(tags)

    def shutdown(self, timeout: Optional[float] = None) -> None:
        """Shutdown the tracer and flush finished traces. Avoid calling shutdown multiple times.

        :param timeout: How long in seconds to wait for the background worker to flush traces
            before exiting or :obj:`None` to block until flushing has successfully completed (default: :obj:`None`)
        :type timeout: :obj:`int` | :obj:`float` | :obj:`None`
        """
        with self._shutdown_lock:
            # Thread safety: Ensures tracer is shutdown synchronously
            span_processors = self._span_processors
            deferred_processors = self._deferred_processors
            self._span_processors = []
            self._deferred_processors = []
            for processor in chain(span_processors, SpanProcessor.__processors__, deferred_processors):
                if hasattr(processor, "shutdown"):
                    processor.shutdown(timeout)

            atexit.unregister(self._atexit)
            forksafe.unregister(self._child_after_fork)

        self.start_span = self._start_span_after_shutdown  # type: ignore[assignment]

    @staticmethod
    def _use_log_writer() -> bool:
        """Returns whether the LogWriter should be used in the environment by
        default.

        The LogWriter required by default in AWS Lambdas when the Datadog Agent extension
        is not available in the Lambda.
        """
        if (
            environ.get("DD_AGENT_HOST")
            or environ.get("DATADOG_TRACE_AGENT_HOSTNAME")
            or environ.get("DD_TRACE_AGENT_URL")
        ):
            # If one of these variables are set, we definitely have an agent
            return False
        elif in_aws_lambda() and has_aws_lambda_agent_extension():
            # If the Agent Lambda extension is available then an AgentWriter is used.
            return False
        elif in_gcp_function() or in_azure_function_consumption_plan():
            return False
        else:
            return in_aws_lambda()

    @staticmethod
    def _use_sync_mode() -> bool:
        """Returns, if an `AgentWriter` is to be used, whether it should be run
         in synchronous mode by default.

        There are only two cases in which this is desirable:

        - AWS Lambdas can have the Datadog agent installed via an extension.
          When it's available traces must be sent synchronously to ensure all
          are received before the Lambda terminates.
        - Google Cloud Functions and Azure Consumption Plan Functions have a mini-agent spun up by the tracer.
          Similarly to AWS Lambdas, sync mode should be used to avoid data loss.
        """
        return (
            (in_aws_lambda() and has_aws_lambda_agent_extension())
            or in_gcp_function()
            or in_azure_function_consumption_plan()
        )

    @staticmethod
    def _is_span_internal(span):
        return not span.span_type or span.span_type in _INTERNAL_APPLICATION_SPAN_TYPES

    def _on_global_config_update(self, cfg, items):
        # type: (Config, List) -> None
        if "_trace_sample_rate" in items:
            # Reset the user sampler if one exists
            if cfg._get_source("_trace_sample_rate") != "remote_config" and self._user_sampler:
                self._sampler = self._user_sampler
                return

            if cfg._get_source("_trace_sample_rate") != "default":
                sample_rate = cfg._trace_sample_rate
            else:
                sample_rate = None
            sampler = DatadogSampler(default_sample_rate=sample_rate)
            self._sampler = sampler<|MERGE_RESOLUTION|>--- conflicted
+++ resolved
@@ -279,11 +279,8 @@
         self._shutdown_lock = RLock()
 
         self._new_process = False
-<<<<<<< HEAD
         self._first_trace = True
-=======
         config._subscribe(["_trace_sample_rate"], self._on_global_config_update)
->>>>>>> 583cd079
 
     def _atexit(self) -> None:
         key = "ctrl-break" if os.name == "nt" else "ctrl-c"
