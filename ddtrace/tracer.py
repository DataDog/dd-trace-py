import functools
import json
import logging
from os import environ
from os import getpid
import sys
from typing import Any
from typing import Callable
from typing import Dict
from typing import List
from typing import Optional
from typing import Set
from typing import Union

from ddtrace import config

from . import _hooks
from . import compat
from .constants import ENV_KEY
from .constants import FILTERS_KEY
from .constants import HOSTNAME_KEY
from .constants import SAMPLE_RATE_METRIC_KEY
from .constants import VERSION_KEY
from .context import Context
from .ext import SpanTypes
from .ext import system
from .ext.priority import AUTO_KEEP
from .ext.priority import AUTO_REJECT
from .filters import TraceFilter
from .internal import _rand
from .internal import agent
from .internal import debug
from .internal import hostname
from .internal.dogstatsd import get_dogstatsd_client
from .internal.logger import get_logger
from .internal.logger import hasHandlers
from .internal.processor import TraceProcessor
from .internal.runtime import RuntimeWorker
from .internal.runtime import get_runtime_id
from .internal.writer import AgentWriter
from .internal.writer import LogWriter
from .internal.writer import TraceWriter
from .provider import DefaultContextProvider
from .sampler import BaseSampler
from .sampler import DatadogSampler
from .sampler import RateByServiceSampler
from .sampler import RateSampler
from .span import Span
from .utils.deprecation import deprecated
from .utils.formats import asbool
from .utils.formats import get_env


log = get_logger(__name__)

debug_mode = asbool(get_env("trace", "debug", default=False))

DD_LOG_FORMAT = "%(asctime)s %(levelname)s [%(name)s] [%(filename)s:%(lineno)d] {}- %(message)s".format(
    "[dd.service=%(dd.service)s dd.env=%(dd.env)s dd.version=%(dd.version)s"
    " dd.trace_id=%(dd.trace_id)s dd.span_id=%(dd.span_id)s] "
)
if debug_mode and not hasHandlers(log):
    if config.logs_injection:
        logging.basicConfig(level=logging.DEBUG, format=DD_LOG_FORMAT)
    else:
        logging.basicConfig(level=logging.DEBUG)


_INTERNAL_APPLICATION_SPAN_TYPES = {"custom", "template", "web", "worker"}


class Tracer(object):
    """
    Tracer is used to create, sample and submit spans that measure the
    execution time of sections of code.

    If you're running an application that will serve a single trace per thread,
    you can use the global tracer instance::

        from ddtrace import tracer
        trace = tracer.trace('app.request', 'web-server').finish()
    """

    def __init__(
        self,
        url=None,  # type: Optional[str]
        dogstatsd_url=None,  # type: Optional[str]
    ):
        """
        Create a new ``Tracer`` instance. A global tracer is already initialized
        for common usage, so there is no need to initialize your own ``Tracer``.

        :param url: The Datadog agent URL.
        :param url: The DogStatsD URL.
        """
        self.log = log
        self.sampler = None  # type: Optional[BaseSampler]
        self.priority_sampler = None
        self._runtime_worker = None
        self._filters = []  # type: List[TraceFilter]

        # globally set tags
        self.tags = config.tags.copy()

        # a buffer for service info so we don't perpetually send the same things
        self._services = set()  # type: Set[str]

        # Runtime id used for associating data collected during runtime to
        # traces
        self._pid = getpid()

        self.enabled = asbool(get_env("trace", "enabled", default=True))
        self.context_provider = DefaultContextProvider()
        self.sampler = DatadogSampler()
        self.priority_sampler = RateByServiceSampler()
        self._dogstatsd_url = agent.get_stats_url() if dogstatsd_url is None else dogstatsd_url

        if self._is_agentless_environment() and url is None:
            writer = LogWriter()
        else:
            url = url or agent.get_trace_url()
            agent.verify_url(url)
            writer = AgentWriter(
                agent_url=url,
                sampler=self.sampler,
                priority_sampler=self.priority_sampler,
                dogstatsd=get_dogstatsd_client(self._dogstatsd_url),
                report_metrics=config.health_metrics_enabled,
            )
        self.writer = writer
        self.processor = TraceProcessor([])
        self._hooks = _hooks.Hooks()

    def on_start_span(self, func):
        # type: (Callable) -> Callable
        """Register a function to execute when a span start.

        Can be used as a decorator.

        :param func: The function to call when starting a span.
                     The started span will be passed as argument.
        """
        self._hooks.register(self.__class__.start_span, func)
        return func

    def deregister_on_start_span(self, func):
        # type: (Callable) -> Callable
        """Unregister a function registered to execute when a span starts.

        Can be used as a decorator.

        :param func: The function to stop calling when starting a span.
        """

        self._hooks.deregister(self.__class__.start_span, func)
        return func

    @property
    def debug_logging(self):
        return self.log.isEnabledFor(logging.DEBUG)

    @debug_logging.setter  # type: ignore[misc]
    @deprecated(message="Use logging.setLevel instead", version="1.0.0")
    def debug_logging(self, value):
        # type: (bool) -> None
        self.log.setLevel(logging.DEBUG if value else logging.WARN)

    @deprecated("Use .tracer, not .tracer()", "1.0.0")
    def __call__(self):
        return self

    @deprecated("This method will be removed altogether", "1.0.0")
    def global_excepthook(self, tp, value, traceback):
        """The global tracer except hook."""

    def get_call_context(self, *args, **kwargs):
        # type: (...) -> Context
        """
        Return the current active ``Context`` for this traced execution. This method is
        automatically called in the ``tracer.trace()``, but it can be used in the application
        code during manual instrumentation like::

            from ddtrace import tracer

            async def web_handler(request):
                context = tracer.get_call_context()
                # use the context if needed
                # ...

        This method makes use of a ``ContextProvider`` that is automatically set during the tracer
        initialization, or while using a library instrumentation.
        """
        return self.context_provider.active(*args, **kwargs)  # type: ignore

    # TODO: deprecate this method and make sure users create a new tracer if they need different parameters
    def configure(
        self,
        enabled=None,  # type: Optional[bool]
        hostname=None,  # type: Optional[str]
        port=None,  # type: Optional[int]
        uds_path=None,  # type: Optional[str]
        https=None,  # type: Optional[bool]
        sampler=None,  # type: Optional[BaseSampler]
        context_provider=None,  # type: Optional[DefaultContextProvider]
        wrap_executor=None,  # type: Optional[Callable]
        priority_sampling=None,  # type: Optional[bool]
        settings=None,  # type: Optional[Dict[str, Any]]
        collect_metrics=None,  # type: Optional[bool]
        dogstatsd_url=None,  # type: Optional[str]
        writer=None,  # type: Optional[TraceWriter]
    ):
        """
        Configure an existing Tracer the easy way.
        Allow to configure or reconfigure a Tracer instance.

        :param bool enabled: If True, finished traces will be submitted to the API.
            Otherwise they'll be dropped.
        :param str hostname: Hostname running the Trace Agent
        :param int port: Port of the Trace Agent
        :param str uds_path: The Unix Domain Socket path of the agent.
        :param bool https: Whether to use HTTPS or HTTP.
        :param object sampler: A custom Sampler instance, locally deciding to totally drop the trace or not.
        :param object context_provider: The ``ContextProvider`` that will be used to retrieve
            automatically the current call context. This is an advanced option that usually
            doesn't need to be changed from the default value
        :param object wrap_executor: callable that is used when a function is decorated with
            ``Tracer.wrap()``. This is an advanced option that usually doesn't need to be changed
            from the default value
        :param priority_sampling: enable priority sampling, this is required for
            complete distributed tracing support. Enabled by default.
        :param collect_metrics: Whether to enable runtime metrics collection.
        :param str dogstatsd_url: URL for UDP or Unix socket connection to DogStatsD
        """
        if enabled is not None:
            self.enabled = enabled

        if settings is not None:
            filters = settings.get(FILTERS_KEY)
            if filters is not None:
                self._filters = filters

        # If priority sampling is not set or is True and no priority sampler is set yet
        if priority_sampling in (None, True) and not self.priority_sampler:
            self.priority_sampler = RateByServiceSampler()
        # Explicitly disable priority sampling
        elif priority_sampling is False:
            self.priority_sampler = None

        if sampler is not None:
            self.sampler = sampler

        self._dogstatsd_url = dogstatsd_url or self._dogstatsd_url

        if any(x is not None for x in [hostname, port, uds_path, https]):
            # If any of the parts of the URL have updated, merge them with
            # the previous writer values.
            if isinstance(self.writer, AgentWriter):
                prev_url_parsed = compat.parse.urlparse(self.writer.agent_url)
            else:
                prev_url_parsed = compat.parse.urlparse("")

            if uds_path is not None:
                if hostname is None and prev_url_parsed.scheme == "unix":
                    hostname = prev_url_parsed.hostname
                url = "unix://%s%s" % (hostname or "", uds_path)
            else:
                if https is None:
                    https = prev_url_parsed.scheme == "https"
                if hostname is None:
                    hostname = prev_url_parsed.hostname or ""
                if port is None:
                    port = prev_url_parsed.port
                scheme = "https" if https else "http"
                url = "%s://%s:%s" % (scheme, hostname, port)
        elif isinstance(self.writer, AgentWriter):
            # Reuse the URL from the previous writer if there was one.
            url = self.writer.agent_url
        else:
            # No URL parts have updated and there's no previous writer to
            # get the URL from.
            url = None  # type: ignore

        self.writer.stop()
        if url:
            agent.verify_url(url)
        self.writer = writer or AgentWriter(
            url,
            sampler=self.sampler,
            priority_sampler=self.priority_sampler,
            dogstatsd=get_dogstatsd_client(self._dogstatsd_url),
            report_metrics=config.health_metrics_enabled,
        )
        self.writer.dogstatsd = get_dogstatsd_client(self._dogstatsd_url)
        self.processor = TraceProcessor(filters=self._filters)

        if context_provider is not None:
            self.context_provider = context_provider

        if wrap_executor is not None:
            self._wrap_executor = wrap_executor

        # Since we've recreated our dogstatsd agent, we need to restart metric collection with that new agent
        if self._runtime_worker:
            runtime_metrics_was_running = True
            self._shutdown_runtime_worker()
            self._runtime_worker = None
        else:
            runtime_metrics_was_running = False

        if (collect_metrics is None and runtime_metrics_was_running) or collect_metrics:
            self._start_runtime_worker()

        if debug_mode or asbool(environ.get("DD_TRACE_STARTUP_LOGS", False)):
            try:
                info = debug.collect(self)
            except Exception as e:
                msg = "Failed to collect start-up logs: %s" % e
                self._log_compat(logging.WARNING, "- DATADOG TRACER DIAGNOSTIC - %s" % msg)
            else:
                if self.log.isEnabledFor(logging.INFO):
                    msg = "- DATADOG TRACER CONFIGURATION - %s" % json.dumps(info)
                    self._log_compat(logging.INFO, msg)

                # Always log errors since we're either in debug_mode or start up logs
                # are enabled.
                agent_error = info.get("agent_error")
                if agent_error:
                    msg = "- DATADOG TRACER DIAGNOSTIC - %s" % agent_error
                    self._log_compat(logging.WARNING, msg)

    def start_span(
        self,
        name,  # type: str
        child_of=None,  # type: Optional[Union[Span, Context]]
        service=None,  # type: Optional[str]
        resource=None,  # type: Optional[str]
        span_type=None,  # type: Optional[Union[str, SpanTypes]]
    ):
        """
        Return a span that will trace an operation called `name`. This method allows
        parenting using the ``child_of`` kwarg. If it's missing, the newly created span is a
        root span.

        :param str name: the name of the operation being traced.
        :param object child_of: a ``Span`` or a ``Context`` instance representing the parent for this span.
        :param str service: the name of the service being traced.
        :param str resource: an optional name of the resource being tracked.
        :param str span_type: an optional operation type.

        To start a new root span, simply::

            span = tracer.start_span('web.request')

        If you want to create a child for a root span, just::

            root_span = tracer.start_span('web.request')
            span = tracer.start_span('web.decoder', child_of=root_span)

        Or if you have a ``Context`` object::

            context = tracer.get_call_context()
            span = tracer.start_span('web.worker', child_of=context)
        """
        new_ctx = self._check_new_process()

        if child_of is not None:
            if isinstance(child_of, Context):
                context = new_ctx or child_of
                parent = child_of.get_current_span()
            else:
                context = child_of.context
                parent = child_of
        else:
            context = Context()
            parent = None

        if parent:
            trace_id = parent.trace_id
            parent_span_id = parent.span_id
        else:
            trace_id = context.trace_id
            parent_span_id = context.span_id

        # The following precedence is used for a new span's service:
        # 1. Explicitly provided service name
        #     a. User provided or integration provided service name
        # 2. Parent's service name (if defined)
        # 3. Globally configured service name
        #     a. `config.service`/`DD_SERVICE`/`DD_TAGS`
        if service is None:
            if parent:
                service = parent.service
            else:
                service = config.service

        mapped_service = config.service_mapping.get(service, service)

        if trace_id:
            # child_of a non-empty context, so either a local child span or from a remote context
            span = Span(
                self,
                name,
                trace_id=trace_id,
                parent_id=parent_span_id,
                service=mapped_service,
                resource=resource,
                span_type=span_type,
                _check_pid=False,
            )

            # Extra attributes when from a local parent
            if parent:
                span.sampled = parent.sampled
                span._parent = parent

        else:
            # this is the root span of a new trace
            span = Span(
                self,
                name,
                service=mapped_service,
                resource=resource,
                span_type=span_type,
                _check_pid=False,
            )
            span.metrics[system.PID] = self._pid or getpid()
            span.meta["runtime-id"] = get_runtime_id()
            if config.report_hostname:
                span.meta[HOSTNAME_KEY] = hostname.get_hostname()
            # add tags to root span to correlate trace with runtime metrics
            # only applied to spans with types that are internal to applications
            if self._runtime_worker and self._is_span_internal(span):
                span.meta["language"] = "python"
            # TODO: Can remove below type ignore once sampler is mypy type hinted
            span.sampled = self.sampler.sample(span)  # type: ignore[union-attr]
            # Old behavior
            # DEV: The new sampler sets metrics and priority sampling on the span for us
            if not isinstance(self.sampler, DatadogSampler):
                if span.sampled:
                    # When doing client sampling in the client, keep the sample rate so that we can
                    # scale up statistics in the next steps of the pipeline.
                    if isinstance(self.sampler, RateSampler):
                        span.set_metric(SAMPLE_RATE_METRIC_KEY, self.sampler.sample_rate)

                    if self.priority_sampler:
                        # At this stage, it's important to have the service set. If unset,
                        # priority sampler will use the default sampling rate, which might
                        # lead to oversampling (that is, dropping too many traces).
                        if self.priority_sampler.sample(span):
                            context.sampling_priority = AUTO_KEEP
                        else:
                            context.sampling_priority = AUTO_REJECT
                else:
                    if self.priority_sampler:
                        # If dropped by the local sampler, distributed instrumentation can drop it too.
                        context.sampling_priority = AUTO_REJECT
            else:
                context.sampling_priority = AUTO_KEEP if span.sampled else AUTO_REJECT
                # We must always mark the span as sampled so it is forwarded to the agent
                span.sampled = True

        # Apply default global tags.
        if self.tags:
            span.set_tags(self.tags)

        if config.env:
            span._set_str_tag(ENV_KEY, config.env)

        # Only set the version tag on internal spans.
        if config.version:
            root_span = self.current_root_span()
            # if: 1. the span is the root span and the span's service matches the global config; or
            #     2. the span is not the root, but the root span's service matches the span's service
            #        and the root span has a version tag
            # then the span belongs to the user application and so set the version tag
            if (root_span is None and service == config.service) or (
                root_span and root_span.service == service and VERSION_KEY in root_span.meta
            ):
                span._set_str_tag(VERSION_KEY, config.version)

        # add it to the current context
        context.add_span(span)

        # update set of services handled by tracer
        if service and service not in self._services and self._is_span_internal(span):
            self._services.add(service)

            # The constant tags for the dogstatsd client needs to updated with any new
            # service(s) that may have been added.
            if self._runtime_worker:
                self._runtime_worker.update_runtime_tags()

        self._hooks.emit(self.__class__.start_span, span)

        return span

    def _start_runtime_worker(self):
        if not self._dogstatsd_url:
            return

        self._runtime_worker = RuntimeWorker(self._dogstatsd_url)

    def _check_new_process(self):
        """Checks if the tracer is in a new process (was forked) and performs
        the necessary updates if it is a new process
        """
        pid = getpid()
        if self._pid == pid:
            return

        self._pid = pid

        # We have to reseed the RNG or we will get collisions between the processes as
        # they will share the seed and generate the same random numbers.
        _rand.seed()

        ctx = self.get_call_context()
        # The spans remaining in the context can not and will not be finished
        # in this new process. So we need to copy out the trace metadata needed
        # to continue the trace.
        # Also, note that because we're in a forked process, the lock that the
        # context has might be permanently locked so we can't use ctx.clone().
        new_ctx = Context(
            sampling_priority=ctx._sampling_priority,
            span_id=ctx._parent_span_id,
            trace_id=ctx._parent_trace_id,
        )
        self.context_provider.activate(new_ctx)

        # Assume that the services of the child are not necessarily a subset of those
        # of the parent.
        self._services = set()

        if self._runtime_worker is not None:
            self._start_runtime_worker()

        # Re-create the background writer thread
        self.writer = self.writer.recreate()

        return new_ctx

    def _log_compat(self, level, msg):
        """Logs a message for the given level.

        Python 2 will not submit logs to stderr if no handler is configured.

        Instead, something like this will be printed to stderr:
            No handlers could be found for logger "ddtrace.tracer"

        Since the global tracer is configured on import and it is recommended
        to import the tracer as early as possible, it will likely be the case
        that there are no handlers installed yet.
        """
        if compat.PY2 and not hasHandlers(self.log):
            sys.stderr.write("%s\n" % msg)
        else:
            self.log.log(level, msg)

    def trace(self, name, service=None, resource=None, span_type=None):
        # type: (str, Optional[str], Optional[str], Optional[Union[str, SpanTypes]]) -> Span
        """
        Return a span that will trace an operation called `name`. The context that created
        the span as well as the span parenting, are automatically handled by the tracing
        function.

        :param str name: the name of the operation being traced
        :param str service: the name of the service being traced. If not set,
                            it will inherit the service from its parent.
        :param str resource: an optional name of the resource being tracked.
        :param str span_type: an optional operation type.

        You must call `finish` on all spans, either directly or with a context
        manager::

            >>> span = tracer.trace('web.request')
                try:
                    # do something
                finally:
                    span.finish()

            >>> with tracer.trace('web.request') as span:
                    # do something

        Trace will store the current active span and subsequent child traces will
        become its children::

            parent = tracer.trace('parent')     # has no parent span
            child  = tracer.trace('child')      # is a child of a parent
            child.finish()
            parent.finish()

            parent2 = tracer.trace('parent2')   # has no parent span
            parent2.finish()
        """

        # retrieve the Context using the context provider and create
        # a new Span that could be a root or a nested span
        context = self.get_call_context()
        return self.start_span(
            name,
            child_of=context,
            service=service,
            resource=resource,
            span_type=span_type,
        )

    def current_root_span(self):
        # type: () -> Optional[Span]
        """Returns the root span of the current context.

        This is useful for attaching information related to the trace as a
        whole without needing to add to child spans.

        Usage is simple, for example::

            # get the root span
            root_span = tracer.current_root_span()
            # set the host just once on the root span
            if root_span:
                root_span.set_tag('host', '127.0.0.1')
        """
        ctx = self.get_call_context()
        if ctx:
            return ctx.get_current_root_span()
        return None

    def current_span(self):
        # type: () -> Optional[Span]
        """
        Return the active span for the current call context or ``None``
        if no spans are available.
        """
        ctx = self.get_call_context()
        if ctx:
            return ctx.get_current_span()
        return None

    def write(self, spans):
        # type: (List[Span]) -> None
        """
        Send the trace to the writer to enqueue the spans list in the agent
        sending queue.
        """
        if not spans:
            return  # nothing to do

        if self.log.isEnabledFor(logging.DEBUG):
            self.log.debug("writing %s spans (enabled:%s)", len(spans), self.enabled)
            for span in spans:
                self.log.debug("\n%s", span.pprint())

<<<<<<< HEAD
        if self.enabled and self.writer:
            for filtr in self._filters:
                try:
                    spans = filtr.process_trace(spans)  # type: ignore[arg-type, assignment]
                except Exception:
                    log.error("error while applying filter %s to traces", filtr, exc_info=True)
                else:
                    if not spans:
                        return
=======
        if not self.enabled:
            return
>>>>>>> 884340e0

        spans = self.processor.process(spans)
        if spans is not None:
            self.writer.write(spans=spans)

    @deprecated(message="Manually setting service info is no longer necessary", version="1.0.0")
    def set_service_info(self, *args, **kwargs):
        """Set the information about the given service."""
        return

    def wrap(self, name=None, service=None, resource=None, span_type=None):
        # type: (Optional[str], Optional[str], Optional[str], Optional[str]) -> Callable[[Callable[..., Any]], Callable[..., Any]]  # noqa
        """
        A decorator used to trace an entire function. If the traced function
        is a coroutine, it traces the coroutine execution when is awaited.
        If a ``wrap_executor`` callable has been provided in the ``Tracer.configure()``
        method, it will be called instead of the default one when the function
        decorator is invoked.

        :param str name: the name of the operation being traced. If not set,
                         defaults to the fully qualified function name.
        :param str service: the name of the service being traced. If not set,
                            it will inherit the service from it's parent.
        :param str resource: an optional name of the resource being tracked.
        :param str span_type: an optional operation type.

        >>> @tracer.wrap('my.wrapped.function', service='my.service')
            def run():
                return 'run'

        >>> # name will default to 'execute' if unset
            @tracer.wrap()
            def execute():
                return 'executed'

        >>> # or use it in asyncio coroutines
            @tracer.wrap()
            async def coroutine():
                return 'executed'

        >>> @tracer.wrap()
            @asyncio.coroutine
            def coroutine():
                return 'executed'

        You can access the current span using `tracer.current_span()` to set
        tags:

        >>> @tracer.wrap()
            def execute():
                span = tracer.current_span()
                span.set_tag('a', 'b')
        """

        def wrap_decorator(f):
            # FIXME[matt] include the class name for methods.
            span_name = name if name else "%s.%s" % (f.__module__, f.__name__)

            # detect if the the given function is a coroutine to use the
            # right decorator; this initial check ensures that the
            # evaluation is done only once for each @tracer.wrap
            if compat.iscoroutinefunction(f):
                # call the async factory that creates a tracing decorator capable
                # to await the coroutine execution before finishing the span. This
                # code is used for compatibility reasons to prevent Syntax errors
                # in Python 2
                func_wrapper = compat.make_async_decorator(
                    self,
                    f,
                    span_name,
                    service=service,
                    resource=resource,
                    span_type=span_type,
                )
            else:

                @functools.wraps(f)
                def func_wrapper(*args, **kwargs):
                    # if a wrap executor has been configured, it is used instead
                    # of the default tracing function
                    if getattr(self, "_wrap_executor", None):
                        return self._wrap_executor(
                            self,
                            f,
                            args,
                            kwargs,
                            span_name,
                            service=service,
                            resource=resource,
                            span_type=span_type,
                        )

                    # otherwise fallback to a default tracing
                    with self.trace(span_name, service=service, resource=resource, span_type=span_type):
                        return f(*args, **kwargs)

            return func_wrapper

        return wrap_decorator

    def set_tags(self, tags):
        # type: (Dict[str, str]) -> None
        """Set some tags at the tracer level.
        This will append those tags to each span created by the tracer.

        :param dict tags: dict of tags to set at tracer level
        """
        self.tags.update(tags)

    def shutdown(self, timeout=None):
        # type: (Optional[float]) -> None
        """Shutdown the tracer.

        This will stop the background writer/worker and flush any finished traces in the buffer.

        :param timeout: How long in seconds to wait for the background worker to flush traces
            before exiting or :obj:`None` to block until flushing has successfully completed (default: :obj:`None`)
        :type timeout: :obj:`int` | :obj:`float` | :obj:`None`
        """
        self.writer.stop(timeout=timeout)
        if self._runtime_worker:
            self._shutdown_runtime_worker()

    def _shutdown_runtime_worker(self, timeout=None):
        if not self._runtime_worker.is_alive():
            return

        self._runtime_worker.stop()
        self._runtime_worker.join(timeout=timeout)

    @staticmethod
    def _is_agentless_environment():
        if (
            environ.get("DD_AGENT_HOST")
            or environ.get("DATADOG_TRACE_AGENT_HOSTNAME")
            or environ.get("DD_TRACE_AGENT_URL")
        ):
            # If one of these variables are set, we definitely have an agent
            return False
        if environ.get("AWS_LAMBDA_FUNCTION_NAME"):
            # We are in an AWS Lambda environment
            return True
        return False

    @staticmethod
    def _is_span_internal(span):
        return not span.span_type or span.span_type in _INTERNAL_APPLICATION_SPAN_TYPES<|MERGE_RESOLUTION|>--- conflicted
+++ resolved
@@ -649,20 +649,8 @@
             for span in spans:
                 self.log.debug("\n%s", span.pprint())
 
-<<<<<<< HEAD
-        if self.enabled and self.writer:
-            for filtr in self._filters:
-                try:
-                    spans = filtr.process_trace(spans)  # type: ignore[arg-type, assignment]
-                except Exception:
-                    log.error("error while applying filter %s to traces", filtr, exc_info=True)
-                else:
-                    if not spans:
-                        return
-=======
         if not self.enabled:
             return
->>>>>>> 884340e0
 
         spans = self.processor.process(spans)
         if spans is not None:
