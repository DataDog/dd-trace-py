--- conflicted
+++ resolved
@@ -231,17 +231,6 @@
             return active.context
         return None
 
-    def current_span(self):
-        # type: () -> Optional[Span]
-        """Return the active span in the current execution context.
-
-        Note that there may be an active span represented by a context object
-        (eg. from a distributed trace) which will not be returned by this
-        method.
-        """
-        active = self.context_provider.active()
-        return active if isinstance(active, Span) else None
-
     # TODO: deprecate this method and make sure users create a new tracer if they need different parameters
     @debtcollector.removals.removed_kwarg("collect_metrics", removal_version="0.51")
     def configure(
@@ -437,12 +426,7 @@
         parent = None  # type: Optional[Span]
         if child_of is not None:
             if isinstance(child_of, Context):
-<<<<<<< HEAD
                 context = child_of
-=======
-                context = new_ctx or child_of
-                parent = child_of._get_current_span()
->>>>>>> 4ac313b7
             else:
                 context = child_of.context
                 parent = child_of
@@ -556,13 +540,8 @@
             ):
                 span._set_str_tag(VERSION_KEY, config.version)
 
-<<<<<<< HEAD
         if activate:
             self.context_provider.activate(span)
-=======
-        # add it to the current context
-        context._add_span(span)
->>>>>>> 4ac313b7
 
         # update set of services handled by tracer
         if service and service not in self._services and self._is_span_internal(span):
@@ -721,28 +700,21 @@
             if root_span:
                 root_span.set_tag('host', '127.0.0.1')
         """
-<<<<<<< HEAD
         span = self.current_span()
         if span is None:
             return None
         return span._local_root
-=======
-        ctx = self.get_call_context()
-        if ctx:
-            return ctx._get_current_root_span()
-        return None
 
     def current_span(self):
         # type: () -> Optional[Span]
-        """
-        Return the active span for the current call context or ``None``
-        if no spans are available.
-        """
-        ctx = self.get_call_context()
-        if ctx:
-            return ctx._get_current_span()
-        return None
->>>>>>> 4ac313b7
+        """Return the active span in the current execution context.
+
+        Note that there may be an active span represented by a context object
+        (eg. from a distributed trace) which will not be returned by this
+        method.
+        """
+        active = self.context_provider.active()
+        return active if isinstance(active, Span) else None
 
     def write(self, spans):
         # type: (Optional[List[Span]]) -> None
