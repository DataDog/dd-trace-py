import functools
import json
import logging
from os import environ
from os import getpid
import sys
from typing import Dict
from typing import Callable
from typing import List
from typing import Optional
from typing import Union

from ddtrace import config

from . import _hooks
from . import compat
from .constants import ENV_KEY
from .constants import FILTERS_KEY
from .constants import HOSTNAME_KEY
from .constants import SAMPLE_RATE_METRIC_KEY
from .constants import VERSION_KEY
from .context import Context
from .ext import system
from .ext import SpanTypes
from .ext.priority import AUTO_KEEP
from .ext.priority import AUTO_REJECT
from .filters import TraceFilter
from .internal import _rand
from .internal import agent
from .internal import debug
from .internal import hostname
from .internal.dogstatsd import get_dogstatsd_client
from .internal.logger import get_logger
from .internal.logger import hasHandlers
from .internal.runtime import RuntimeWorker
from .internal.runtime import get_runtime_id
from .internal.writer import AgentWriter
from .internal.writer import LogWriter
from .provider import DefaultContextProvider
from .sampler import DatadogSampler
from .sampler import RateByServiceSampler
from .sampler import RateSampler
<<<<<<< HEAD

from ddtrace import config

# from .settings import config  # TODO: type hint this bad boy OR just import directly from ddtrace
=======
>>>>>>> 3ce5d105
from .span import Span
from .utils.deprecation import deprecated
from .utils.formats import asbool
from .utils.formats import get_env


log = get_logger(__name__)

debug_mode = asbool(get_env("trace", "debug", default=False))

DD_LOG_FORMAT = "%(asctime)s %(levelname)s [%(name)s] [%(filename)s:%(lineno)d] {}- %(message)s".format(
    "[dd.service=%(dd.service)s dd.env=%(dd.env)s dd.version=%(dd.version)s"
    " dd.trace_id=%(dd.trace_id)s dd.span_id=%(dd.span_id)s] "
)
if debug_mode and not hasHandlers(log):
    if config.logs_injection:
        logging.basicConfig(level=logging.DEBUG, format=DD_LOG_FORMAT)
    else:
        logging.basicConfig(level=logging.DEBUG)


_INTERNAL_APPLICATION_SPAN_TYPES = {"custom", "template", "web", "worker"}


class Tracer(object):
    """
    Tracer is used to create, sample and submit spans that measure the
    execution time of sections of code.

    If you're running an application that will serve a single trace per thread,
    you can use the global tracer instance::

        from ddtrace import tracer
        trace = tracer.trace('app.request', 'web-server').finish()
    """

    def __init__(
            self,
            url=None,  # type: Optional[str]
            dogstatsd_url=None  # type: Optional[str]
    ):
        """
        Create a new ``Tracer`` instance. A global tracer is already initialized
        for common usage, so there is no need to initialize your own ``Tracer``.

        :param url: The Datadog agent URL.
        :param url: The DogStatsD URL.
        """
        self.log = log
        self.sampler = None
        self.priority_sampler = None
        self._runtime_worker = None
        self._filters = []  # type: List[TraceFilter]

        # globally set tags
        self.tags = config.tags.copy()

        # a buffer for service info so we don't perpetually send the same things
        self._services = set()

        # Runtime id used for associating data collected during runtime to
        # traces
        self._pid = getpid()

        self.enabled = asbool(get_env("trace", "enabled", default=True))
        self.context_provider = DefaultContextProvider()
        self.sampler = DatadogSampler()
        self.priority_sampler = RateByServiceSampler()
        self._dogstatsd_url = agent.get_stats_url() if dogstatsd_url is None else dogstatsd_url

        if self._is_agentless_environment() and url is None:
            writer = LogWriter()
        else:
            url = url or agent.get_trace_url()
            agent.verify_url(url)
            writer = AgentWriter(
                agent_url=url,
                sampler=self.sampler,
                priority_sampler=self.priority_sampler,
                dogstatsd=get_dogstatsd_client(self._dogstatsd_url),
                report_metrics=config.health_metrics_enabled,
            )
        self.writer = writer
        self._hooks = _hooks.Hooks()

    def on_start_span(self, func):
        # type: (Callable) -> Callable
        """Register a function to execute when a span start.

        Can be used as a decorator.

        :param func: The function to call when starting a span.
                     The started span will be passed as argument.
        """
        self._hooks.register(self.__class__.start_span, func)
        return func

    def deregister_on_start_span(self, func):
        # type: (Callable) -> Callable
        """Unregister a function registered to execute when a span starts.

        Can be used as a decorator.

        :param func: The function to stop calling when starting a span.
        """

        self._hooks.deregister(self.__class__.start_span, func)
        return func

    @property
    def debug_logging(self):
        return self.log.isEnabledFor(logging.DEBUG)

    @debug_logging.setter  # type: ignore[misc]
    @deprecated(message="Use logging.setLevel instead", version="1.0.0")
    def debug_logging(self, value):
        self.log.setLevel(logging.DEBUG if value else logging.WARN)

    @deprecated("Use .tracer, not .tracer()", "1.0.0")
    def __call__(self):
        return self

    @deprecated("This method will be removed altogether", "1.0.0")
    def global_excepthook(self, tp, value, traceback):
        """The global tracer except hook."""

    def get_call_context(self, *args, **kwargs):
        # type: (...) -> Context
        """
        Return the current active ``Context`` for this traced execution. This method is
        automatically called in the ``tracer.trace()``, but it can be used in the application
        code during manual instrumentation like::

            from ddtrace import tracer

            async def web_handler(request):
                context = tracer.get_call_context()
                # use the context if needed
                # ...

        This method makes use of a ``ContextProvider`` that is automatically set during the tracer
        initialization, or while using a library instrumentation.
        """
        return self.context_provider.active(*args, **kwargs)

    # TODO: deprecate this method and make sure users create a new tracer if they need different parameters
    def configure(
        self,
        enabled=None,
        hostname=None,
        port=None,
        uds_path=None,
        https=None,
        sampler=None,
        context_provider=None,
        wrap_executor=None,
        priority_sampling=None,
        settings=None,
        collect_metrics=None,
        dogstatsd_url=None,
        writer=None,
    ):
        """
        Configure an existing Tracer the easy way.
        Allow to configure or reconfigure a Tracer instance.

        :param bool enabled: If True, finished traces will be submitted to the API.
            Otherwise they'll be dropped.
        :param str hostname: Hostname running the Trace Agent
        :param int port: Port of the Trace Agent
        :param str uds_path: The Unix Domain Socket path of the agent.
        :param bool https: Whether to use HTTPS or HTTP.
        :param object sampler: A custom Sampler instance, locally deciding to totally drop the trace or not.
        :param object context_provider: The ``ContextProvider`` that will be used to retrieve
            automatically the current call context. This is an advanced option that usually
            doesn't need to be changed from the default value
        :param object wrap_executor: callable that is used when a function is decorated with
            ``Tracer.wrap()``. This is an advanced option that usually doesn't need to be changed
            from the default value
        :param priority_sampling: enable priority sampling, this is required for
            complete distributed tracing support. Enabled by default.
        :param collect_metrics: Whether to enable runtime metrics collection.
        :param str dogstatsd_url: URL for UDP or Unix socket connection to DogStatsD
        """
        if enabled is not None:
            self.enabled = enabled

        if settings is not None:
            filters = settings.get(FILTERS_KEY)
            if filters is not None:
                self._filters = filters

        # If priority sampling is not set or is True and no priority sampler is set yet
        if priority_sampling in (None, True) and not self.priority_sampler:
            self.priority_sampler = RateByServiceSampler()
        # Explicitly disable priority sampling
        elif priority_sampling is False:
            self.priority_sampler = None

        if sampler is not None:
            self.sampler = sampler

        self._dogstatsd_url = dogstatsd_url or self._dogstatsd_url

        if any(x is not None for x in [hostname, port, uds_path, https]):
            # If any of the parts of the URL have updated, merge them with
            # the previous writer values.
            if isinstance(self.writer, AgentWriter):
                prev_url_parsed = compat.parse.urlparse(self.writer.agent_url)
            else:
                prev_url_parsed = compat.parse.urlparse("")

            if uds_path is not None:
                if hostname is None and prev_url_parsed.scheme == "unix":
                    hostname = prev_url_parsed.hostname
                url = "unix://%s%s" % (hostname or "", uds_path)
            else:
                if https is None:
                    https = prev_url_parsed.scheme == "https"
                if hostname is None:
                    hostname = prev_url_parsed.hostname or ""
                if port is None:
                    port = prev_url_parsed.port
                scheme = "https" if https else "http"
                url = "%s://%s:%s" % (scheme, hostname, port)
        elif isinstance(self.writer, AgentWriter):
            # Reuse the URL from the previous writer if there was one.
            url = self.writer.agent_url
        else:
            # No URL parts have updated and there's no previous writer to
            # get the URL from.
            url = None

        self.writer.stop()
        if url:
            agent.verify_url(url)
        self.writer = writer or AgentWriter(
            url,
            sampler=self.sampler,
            priority_sampler=self.priority_sampler,
            dogstatsd=get_dogstatsd_client(self._dogstatsd_url),
            report_metrics=config.health_metrics_enabled,
        )
        self.writer.dogstatsd = get_dogstatsd_client(self._dogstatsd_url)

        if context_provider is not None:
            self.context_provider = context_provider

        if wrap_executor is not None:
            self._wrap_executor = wrap_executor

        # Since we've recreated our dogstatsd agent, we need to restart metric collection with that new agent
        if self._runtime_worker:
            runtime_metrics_was_running = True
            self._shutdown_runtime_worker()
            self._runtime_worker = None
        else:
            runtime_metrics_was_running = False

        if (collect_metrics is None and runtime_metrics_was_running) or collect_metrics:
            self._start_runtime_worker()

        if debug_mode or asbool(environ.get("DD_TRACE_STARTUP_LOGS", False)):
            try:
                info = debug.collect(self)
            except Exception as e:
                msg = "Failed to collect start-up logs: %s" % e
                self._log_compat(logging.WARNING, "- DATADOG TRACER DIAGNOSTIC - %s" % msg)
            else:
                if self.log.isEnabledFor(logging.INFO):
                    msg = "- DATADOG TRACER CONFIGURATION - %s" % json.dumps(info)
                    self._log_compat(logging.INFO, msg)

                # Always log errors since we're either in debug_mode or start up logs
                # are enabled.
                agent_error = info.get("agent_error")
                if agent_error:
                    msg = "- DATADOG TRACER DIAGNOSTIC - %s" % agent_error
                    self._log_compat(logging.WARNING, msg)

    def start_span(
            self,
            name,  # type: str
            child_of=None,  # type: Optional[Union[Span, Context]]
            service=None,  # type: Optional[str]
            resource=None,  # type: Optional[str]
            span_type=None  # type: Optional[Union[str, SpanTypes]]
    ):
        """
        Return a span that will trace an operation called `name`. This method allows
        parenting using the ``child_of`` kwarg. If it's missing, the newly created span is a
        root span.

        :param str name: the name of the operation being traced.
        :param object child_of: a ``Span`` or a ``Context`` instance representing the parent for this span.
        :param str service: the name of the service being traced.
        :param str resource: an optional name of the resource being tracked.
        :param str span_type: an optional operation type.

        To start a new root span, simply::

            span = tracer.start_span('web.request')

        If you want to create a child for a root span, just::

            root_span = tracer.start_span('web.request')
            span = tracer.start_span('web.decoder', child_of=root_span)

        Or if you have a ``Context`` object::

            context = tracer.get_call_context()
            span = tracer.start_span('web.worker', child_of=context)
        """
        new_ctx = self._check_new_process()

        if child_of is not None:
            if isinstance(child_of, Context):
                context = new_ctx or child_of
                parent = child_of.get_current_span()
            else:
                context = child_of.context
                parent = child_of
        else:
            context = Context()
            parent = None

        if parent:
            trace_id = parent.trace_id
            parent_span_id = parent.span_id
        else:
            trace_id = context.trace_id
            parent_span_id = context.span_id

        # The following precedence is used for a new span's service:
        # 1. Explicitly provided service name
        #     a. User provided or integration provided service name
        # 2. Parent's service name (if defined)
        # 3. Globally configured service name
        #     a. `config.service`/`DD_SERVICE`/`DD_TAGS`
        if service is None:
            if parent:
                service = parent.service
            else:
                service = config.service  # type: ignore[attr-defined]

        mapped_service = config.service_mapping.get(service, service)  # type: ignore[attr-defined]

        if trace_id:
            # child_of a non-empty context, so either a local child span or from a remote context
            span = Span(
                self,
                name,
                trace_id=trace_id,
                parent_id=parent_span_id,
                service=mapped_service,
                resource=resource,
                span_type=span_type,
                _check_pid=False,
            )

            # Extra attributes when from a local parent
            if parent:
                span.sampled = parent.sampled
                span._parent = parent

        else:
            # this is the root span of a new trace
            span = Span(
                self,
                name,
                service=mapped_service,
                resource=resource,
                span_type=span_type,
                _check_pid=False,
            )
            span.metrics[system.PID] = self._pid or getpid()
            span.meta["runtime-id"] = get_runtime_id()
            if config.report_hostname:  # type: ignore[attr-defined]
                span.meta[HOSTNAME_KEY] = hostname.get_hostname()
            # add tags to root span to correlate trace with runtime metrics
            # only applied to spans with types that are internal to applications
            if self._runtime_worker and self._is_span_internal(span):
                span.meta["language"] = "python"

            span.sampled = self.sampler.sample(span)
            # Old behavior
            # DEV: The new sampler sets metrics and priority sampling on the span for us
            if not isinstance(self.sampler, DatadogSampler):
                if span.sampled:
                    # When doing client sampling in the client, keep the sample rate so that we can
                    # scale up statistics in the next steps of the pipeline.
                    if isinstance(self.sampler, RateSampler):
                        span.set_metric(SAMPLE_RATE_METRIC_KEY, self.sampler.sample_rate)

                    if self.priority_sampler:
                        # At this stage, it's important to have the service set. If unset,
                        # priority sampler will use the default sampling rate, which might
                        # lead to oversampling (that is, dropping too many traces).
                        if self.priority_sampler.sample(span):
                            context.sampling_priority = AUTO_KEEP
                        else:
                            context.sampling_priority = AUTO_REJECT
                else:
                    if self.priority_sampler:
                        # If dropped by the local sampler, distributed instrumentation can drop it too.
                        context.sampling_priority = AUTO_REJECT
            else:
                context.sampling_priority = AUTO_KEEP if span.sampled else AUTO_REJECT
                # We must always mark the span as sampled so it is forwarded to the agent
                span.sampled = True

        # Apply default global tags.
        if self.tags:
            span.set_tags(self.tags)

        if config.env:  # type: ignore[attr-defined]
            span._set_str_tag(ENV_KEY, config.env)  # type: ignore[attr-defined]

        # Only set the version tag on internal spans.
        if config.version:
            root_span = self.current_root_span()
            # if: 1. the span is the root span and the span's service matches the global config; or
            #     2. the span is not the root, but the root span's service matches the span's service
            #        and the root span has a version tag
            # then the span belongs to the user application and so set the version tag
            if (root_span is None and service == config.service) or (  # type: ignore[attr-defined]
                root_span and root_span.service == service and VERSION_KEY in root_span.meta
            ):
                span._set_str_tag(VERSION_KEY, config.version)  # type: ignore[attr-defined]

        # add it to the current context
        context.add_span(span)

        # update set of services handled by tracer
        if service and service not in self._services and self._is_span_internal(span):
            self._services.add(service)

            # The constant tags for the dogstatsd client needs to updated with any new
            # service(s) that may have been added.
            if self._runtime_worker:
                self._runtime_worker.update_runtime_tags()

        self._hooks.emit(self.__class__.start_span, span)

        return span

    def _start_runtime_worker(self):
        if not self._dogstatsd_url:
            return

        self._runtime_worker = RuntimeWorker(self._dogstatsd_url)

    def _check_new_process(self):
        """Checks if the tracer is in a new process (was forked) and performs
        the necessary updates if it is a new process
        """
        pid = getpid()
        if self._pid == pid:
            return

        self._pid = pid

        # We have to reseed the RNG or we will get collisions between the processes as
        # they will share the seed and generate the same random numbers.
        _rand.seed()

        ctx = self.get_call_context()
        # The spans remaining in the context can not and will not be finished
        # in this new process. So we need to copy out the trace metadata needed
        # to continue the trace.
        # Also, note that because we're in a forked process, the lock that the
        # context has might be permanently locked so we can't use ctx.clone().
        new_ctx = Context(
            sampling_priority=ctx._sampling_priority,
            span_id=ctx._parent_span_id,
            trace_id=ctx._parent_trace_id,
        )
        self.context_provider.activate(new_ctx)

        # Assume that the services of the child are not necessarily a subset of those
        # of the parent.
        self._services = set()

        if self._runtime_worker is not None:
            self._start_runtime_worker()

        # Re-create the background writer thread
        self.writer = self.writer.recreate()

        return new_ctx

    def _log_compat(self, level, msg):
        """Logs a message for the given level.

        Python 2 will not submit logs to stderr if no handler is configured.

        Instead, something like this will be printed to stderr:
            No handlers could be found for logger "ddtrace.tracer"

        Since the global tracer is configured on import and it is recommended
        to import the tracer as early as possible, it will likely be the case
        that there are no handlers installed yet.
        """
        if compat.PY2 and not hasHandlers(self.log):
            sys.stderr.write("%s\n" % msg)
        else:
            self.log.log(level, msg)

    def trace(
            self,
            name,  # type: str
            service=None,  # type: Optional[str]
            resource=None,  # type: Optional[str]
            span_type=None  # type: Optional[Union[str, SpanTypes]]
    ):
        """
        Return a span that will trace an operation called `name`. The context that created
        the span as well as the span parenting, are automatically handled by the tracing
        function.

        :param str name: the name of the operation being traced
        :param str service: the name of the service being traced. If not set,
                            it will inherit the service from its parent.
        :param str resource: an optional name of the resource being tracked.
        :param str span_type: an optional operation type.

        You must call `finish` on all spans, either directly or with a context
        manager::

            >>> span = tracer.trace('web.request')
                try:
                    # do something
                finally:
                    span.finish()

            >>> with tracer.trace('web.request') as span:
                    # do something

        Trace will store the current active span and subsequent child traces will
        become its children::

            parent = tracer.trace('parent')     # has no parent span
            child  = tracer.trace('child')      # is a child of a parent
            child.finish()
            parent.finish()

            parent2 = tracer.trace('parent2')   # has no parent span
            parent2.finish()
        """

        # retrieve the Context using the context provider and create
        # a new Span that could be a root or a nested span
        context = self.get_call_context()
        return self.start_span(
            name,
            child_of=context,
            service=service,
            resource=resource,
            span_type=span_type,
        )

    def current_root_span(self):
        # type: () -> Optional[Span]
        """Returns the root span of the current context.

        This is useful for attaching information related to the trace as a
        whole without needing to add to child spans.

        Usage is simple, for example::

            # get the root span
            root_span = tracer.current_root_span()
            # set the host just once on the root span
            if root_span:
                root_span.set_tag('host', '127.0.0.1')
        """
        ctx = self.get_call_context()
        if ctx:
            return ctx.get_current_root_span()
        return None

    def current_span(self):
        # type: () -> Optional[Span]
        """
        Return the active span for the current call context or ``None``
        if no spans are available.
        """
        ctx = self.get_call_context()
        if ctx:
            return ctx.get_current_span()
        return None

    def write(self, spans):
        # type: (List[Span]) -> None
        """
        Send the trace to the writer to enqueue the spans list in the agent
        sending queue.
        """
        if not spans:
            return  # nothing to do

        if self.log.isEnabledFor(logging.DEBUG):
            self.log.debug("writing %s spans (enabled:%s)", len(spans), self.enabled)
            for span in spans:
                self.log.debug("\n%s", span.pprint())

        if self.enabled and self.writer:
            for filtr in self._filters:
                try:
                    spans = filtr.process_trace(spans)
                except Exception:
                    log.error("error while applying filter %s to traces", filtr, exc_info=True)
                else:
                    if not spans:
                        return

            self.writer.write(spans=spans)

    @deprecated(message="Manually setting service info is no longer necessary", version="1.0.0")
    def set_service_info(self, *args, **kwargs):
        """Set the information about the given service."""
        return

    def wrap(
            self,
            name=None,  # type: Optional[str]
            service=None,  # type: Optional[str]
            resource=None,  # type: Optional[str]
            span_type=None  # type: Optional[str]
    ):
        """
        A decorator used to trace an entire function. If the traced function
        is a coroutine, it traces the coroutine execution when is awaited.
        If a ``wrap_executor`` callable has been provided in the ``Tracer.configure()``
        method, it will be called instead of the default one when the function
        decorator is invoked.

        :param str name: the name of the operation being traced. If not set,
                         defaults to the fully qualified function name.
        :param str service: the name of the service being traced. If not set,
                            it will inherit the service from it's parent.
        :param str resource: an optional name of the resource being tracked.
        :param str span_type: an optional operation type.

        >>> @tracer.wrap('my.wrapped.function', service='my.service')
            def run():
                return 'run'

        >>> # name will default to 'execute' if unset
            @tracer.wrap()
            def execute():
                return 'executed'

        >>> # or use it in asyncio coroutines
            @tracer.wrap()
            async def coroutine():
                return 'executed'

        >>> @tracer.wrap()
            @asyncio.coroutine
            def coroutine():
                return 'executed'

        You can access the current span using `tracer.current_span()` to set
        tags:

        >>> @tracer.wrap()
            def execute():
                span = tracer.current_span()
                span.set_tag('a', 'b')
        """

        def wrap_decorator(f):
            # FIXME[matt] include the class name for methods.
            span_name = name if name else "%s.%s" % (f.__module__, f.__name__)

            # detect if the the given function is a coroutine to use the
            # right decorator; this initial check ensures that the
            # evaluation is done only once for each @tracer.wrap
            if compat.iscoroutinefunction(f):
                # call the async factory that creates a tracing decorator capable
                # to await the coroutine execution before finishing the span. This
                # code is used for compatibility reasons to prevent Syntax errors
                # in Python 2
                func_wrapper = compat.make_async_decorator(
                    self,
                    f,
                    span_name,
                    service=service,
                    resource=resource,
                    span_type=span_type,
                )
            else:

                @functools.wraps(f)
                def func_wrapper(*args, **kwargs):
                    # if a wrap executor has been configured, it is used instead
                    # of the default tracing function
                    if getattr(self, "_wrap_executor", None):
                        return self._wrap_executor(
                            self,
                            f,
                            args,
                            kwargs,
                            span_name,
                            service=service,
                            resource=resource,
                            span_type=span_type,
                        )

                    # otherwise fallback to a default tracing
                    with self.trace(span_name, service=service, resource=resource, span_type=span_type):
                        return f(*args, **kwargs)

            return func_wrapper

        return wrap_decorator

    def set_tags(self, tags):
        # type: (Dict[str, str]) -> None
        """Set some tags at the tracer level.
        This will append those tags to each span created by the tracer.

        :param dict tags: dict of tags to set at tracer level
        """
        self.tags.update(tags)

    def shutdown(self, timeout=None):
        # type: (Optional[float]) -> None
        """Shutdown the tracer.

        This will stop the background writer/worker and flush any finished traces in the buffer.

        :param timeout: How long in seconds to wait for the background worker to flush traces
            before exiting or :obj:`None` to block until flushing has successfully completed (default: :obj:`None`)
        :type timeout: :obj:`int` | :obj:`float` | :obj:`None`
        """
        self.writer.stop(timeout=timeout)
        if self._runtime_worker:
            self._shutdown_runtime_worker()

    def _shutdown_runtime_worker(self, timeout=None):
        if not self._runtime_worker.is_alive():
            return

        self._runtime_worker.stop()
        self._runtime_worker.join(timeout=timeout)

    @staticmethod
    def _is_agentless_environment():
        if (
            environ.get("DD_AGENT_HOST")
            or environ.get("DATADOG_TRACE_AGENT_HOSTNAME")
            or environ.get("DD_TRACE_AGENT_URL")
        ):
            # If one of these variables are set, we definitely have an agent
            return False
        if environ.get("AWS_LAMBDA_FUNCTION_NAME"):
            # We are in an AWS Lambda environment
            return True
        return False

    @staticmethod
    def _is_span_internal(span):
        return not span.span_type or span.span_type in _INTERNAL_APPLICATION_SPAN_TYPES<|MERGE_RESOLUTION|>--- conflicted
+++ resolved
@@ -40,13 +40,8 @@
 from .sampler import DatadogSampler
 from .sampler import RateByServiceSampler
 from .sampler import RateSampler
-<<<<<<< HEAD
-
-from ddtrace import config
 
 # from .settings import config  # TODO: type hint this bad boy OR just import directly from ddtrace
-=======
->>>>>>> 3ce5d105
 from .span import Span
 from .utils.deprecation import deprecated
 from .utils.formats import asbool
