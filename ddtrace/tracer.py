import functools
import json
import logging
import os
from os import environ
from os import getpid
import sys
from threading import RLock
from typing import Any
from typing import Callable
from typing import Dict
from typing import List
from typing import Optional
from typing import Set
from typing import TypeVar
from typing import Union

from ddtrace import config
from ddtrace.filters import TraceFilter
from ddtrace.internal.utils.deprecation import deprecation
from ddtrace.vendor import debtcollector

from . import _hooks
from ._monkey import patch
from .constants import AUTO_KEEP
from .constants import AUTO_REJECT
from .constants import ENV_KEY
from .constants import HOSTNAME_KEY
from .constants import PID
from .constants import SAMPLE_RATE_METRIC_KEY
from .constants import VERSION_KEY
from .context import Context
from .internal import agent
from .internal import atexit
from .internal import compat
from .internal import debug
from .internal import forksafe
from .internal import hostname
from .internal import service
from .internal.dogstatsd import get_dogstatsd_client
from .internal.logger import get_logger
from .internal.logger import hasHandlers
from .internal.processor import SpanProcessor
from .internal.processor.stats import SpanStatsProcessorV06
from .internal.processor.trace import SpanAggregator
from .internal.processor.trace import TraceProcessor
from .internal.processor.trace import TraceSamplingProcessor
from .internal.processor.trace import TraceTagsProcessor
from .internal.processor.trace import TraceTopLevelSpanProcessor
from .internal.runtime import get_runtime_id
from .internal.utils.deprecation import deprecated
from .internal.utils.formats import asbool
from .internal.utils.formats import get_env
from .internal.writer import AgentWriter
from .internal.writer import LogWriter
from .internal.writer import TraceWriter
from .provider import DefaultContextProvider
from .sampler import BasePrioritySampler
from .sampler import BaseSampler
from .sampler import DatadogSampler
from .sampler import RateByServiceSampler
from .sampler import RateSampler
from .span import Span
from .vendor.debtcollector import removals


log = get_logger(__name__)

debug_mode = asbool(get_env("trace", "debug", default=False))
call_basic_config = asbool(os.environ.get("DD_CALL_BASIC_CONFIG", "true"))

DD_LOG_FORMAT = "%(asctime)s %(levelname)s [%(name)s] [%(filename)s:%(lineno)d] {}- %(message)s".format(
    "[dd.service=%(dd.service)s dd.env=%(dd.env)s dd.version=%(dd.version)s"
    " dd.trace_id=%(dd.trace_id)s dd.span_id=%(dd.span_id)s] "
)
if debug_mode and not hasHandlers(log) and call_basic_config:
    if config.logs_injection:
        # We need to ensure logging is patched in case the tracer logs during initialization
        patch(logging=True)
        logging.basicConfig(level=logging.DEBUG, format=DD_LOG_FORMAT)
    else:
        logging.basicConfig(level=logging.DEBUG)


_INTERNAL_APPLICATION_SPAN_TYPES = {"custom", "template", "web", "worker"}


AnyCallable = TypeVar("AnyCallable", bound=Callable)


class Tracer(object):
    """
    Tracer is used to create, sample and submit spans that measure the
    execution time of sections of code.

    If you're running an application that will serve a single trace per thread,
    you can use the global tracer instance::

        from ddtrace import tracer
        trace = tracer.trace('app.request', 'web-server').finish()
    """

    SHUTDOWN_TIMEOUT = 5

    def __init__(
        self,
        url=None,  # type: Optional[str]
        dogstatsd_url=None,  # type: Optional[str]
    ):
        # type: (...) -> None
        """
        Create a new ``Tracer`` instance. A global tracer is already initialized
        for common usage, so there is no need to initialize your own ``Tracer``.

        :param url: The Datadog agent URL.
        :param dogstatsd_url: The DogStatsD URL.
        """
        self._filters = []  # type: List[TraceFilter]

        # globally set tags
        self._tags = config.tags.copy()

        # a buffer for service info so we don't perpetually send the same things
        self._services = set()  # type: Set[str]

        # Runtime id used for associating data collected during runtime to
        # traces
        self._pid = getpid()

        self.enabled = asbool(get_env("trace", "enabled", default=True))
        self.context_provider = DefaultContextProvider()
        self._sampler = DatadogSampler()  # type: BaseSampler
        self._priority_sampler = RateByServiceSampler()  # type: Optional[BasePrioritySampler]
        self._dogstatsd_url = agent.get_stats_url() if dogstatsd_url is None else dogstatsd_url
        self._compute_stats = config._compute_stats

        if self._use_log_writer() and url is None:
            writer = LogWriter()  # type: TraceWriter
        else:
            url = url or agent.get_trace_url()
            agent.verify_url(url)

            writer = AgentWriter(
                agent_url=url,
                sampler=self._sampler,
                priority_sampler=self._priority_sampler,
                dogstatsd=get_dogstatsd_client(self._dogstatsd_url),
                report_metrics=config.health_metrics_enabled,
                sync_mode=self._use_sync_mode(),
                compute_stats_enabled=self._compute_stats,
            )
        self._writer = writer  # type: TraceWriter

        # DD_TRACER_... should be deprecated after version 1.0.0 is released
        pfe_default_value = False
        pfms_default_value = 500
        if "DD_TRACER_PARTIAL_FLUSH_ENABLED" in os.environ or "DD_TRACER_PARTIAL_FLUSH_MIN_SPANS" in os.environ:
            deprecation("DD_TRACER_... use DD_TRACE_... instead", version="1.0.0")
            pfe_default_value = asbool(get_env("tracer", "partial_flush_enabled", default=pfe_default_value))
            pfms_default_value = int(
                get_env("tracer", "partial_flush_min_spans", default=pfms_default_value)  # type: ignore[arg-type]
            )
        self._partial_flush_enabled = asbool(get_env("trace", "partial_flush_enabled", default=pfe_default_value))
        self._partial_flush_min_spans = int(
            get_env("trace", "partial_flush_min_spans", default=pfms_default_value)  # type: ignore[arg-type]
        )

        self._initialize_span_processors()
        self._hooks = _hooks.Hooks()
        atexit.register(self._atexit)
        forksafe.register(self._child_after_fork)

        self._shutdown_lock = RLock()

        self._new_process = False

    def _atexit(self):
        # type: () -> None
        key = "ctrl-break" if os.name == "nt" else "ctrl-c"
        log.debug(
            "Waiting %d seconds for tracer to finish. Hit %s to quit.",
            self.SHUTDOWN_TIMEOUT,
            key,
        )
        self.shutdown(timeout=self.SHUTDOWN_TIMEOUT)

    def on_start_span(self, func):
        # type: (Callable) -> Callable
        """Register a function to execute when a span start.

        Can be used as a decorator.

        :param func: The function to call when starting a span.
                     The started span will be passed as argument.
        """
        self._hooks.register(self.__class__.start_span, func)
        return func

    def deregister_on_start_span(self, func):
        # type: (Callable) -> Callable
        """Unregister a function registered to execute when a span starts.

        Can be used as a decorator.

        :param func: The function to stop calling when starting a span.
        """

        self._hooks.deregister(self.__class__.start_span, func)
        return func

    @removals.removed_property(message="Use ddtrace.tracer.log instead", removal_version="1.0.0")
    def log(self):
        # type: () -> logging.Logger
        return log

    @log.setter  # type: ignore
    def log(self, value):
        # type: (logging.Logger) -> None
        global log
        log = value

    @property
    def debug_logging(self):
        return log.isEnabledFor(logging.DEBUG)

    @debug_logging.setter  # type: ignore[misc]
    @deprecated(message="Use logging.setLevel instead", version="1.0.0")
    def debug_logging(self, value):
        # type: (bool) -> None
        log.setLevel(logging.DEBUG if value else logging.WARN)

    @deprecated("Use .tracer, not .tracer()", "1.0.0")
    def __call__(self):
        return self

    @deprecated("This method will be removed altogether", "1.0.0")
    def global_excepthook(self, tp, value, traceback):
        """The global tracer except hook."""

    @deprecated(
        "Call context has been superseded by trace context. Please use current_trace_context() instead.", "1.0.0"
    )
    def get_call_context(self, *args, **kwargs):
        # type: (...) -> Context
        """
        Return the current active ``Context`` for this traced execution. This method is
        automatically called in the ``tracer.trace()``, but it can be used in the application
        code during manual instrumentation like::

            from ddtrace import tracer

            async def web_handler(request):
                context = tracer.get_call_context()
                # use the context if needed
                # ...

        This method makes use of a ``ContextProvider`` that is automatically set during the tracer
        initialization, or while using a library instrumentation.
        """
        ctx = self.current_trace_context(*args, **kwargs)
        if ctx is None:
            ctx = Context()
        return ctx

    def current_trace_context(self, *args, **kwargs):
        # type: (...) -> Optional[Context]
        """Return the context for the current trace.

        If there is no active trace then None is returned.
        """
        active = self.context_provider.active()
        if isinstance(active, Context):
            return active
        elif isinstance(active, Span):
            return active.context
        return None

    def get_log_correlation_context(self):
        # type: () -> Dict[str, str]
        """Retrieves the data used to correlate a log with the current active trace.
        Generates a dictionary for custom logging instrumentation including the trace id and
        span id of the current active span, as well as the configured service, version, and environment names.
        If there is no active span, a dictionary with an empty string for each value will be returned.
        """
        span = None
        if self.enabled:
            span = self.current_span()

        return {
            "trace_id": str(span.trace_id) if span else "0",
            "span_id": str(span.span_id) if span else "0",
            "service": config.service or "",
            "version": config.version or "",
            "env": config.env or "",
        }

    # TODO: deprecate this method and make sure users create a new tracer if they need different parameters
    def configure(
        self,
        enabled=None,  # type: Optional[bool]
        hostname=None,  # type: Optional[str]
        port=None,  # type: Optional[int]
        uds_path=None,  # type: Optional[str]
        https=None,  # type: Optional[bool]
        sampler=None,  # type: Optional[BaseSampler]
        context_provider=None,  # type: Optional[DefaultContextProvider]
        wrap_executor=None,  # type: Optional[Callable]
        priority_sampling=None,  # type: Optional[bool]
        settings=None,  # type: Optional[Dict[str, Any]]
        dogstatsd_url=None,  # type: Optional[str]
        writer=None,  # type: Optional[TraceWriter]
        partial_flush_enabled=None,  # type: Optional[bool]
        partial_flush_min_spans=None,  # type: Optional[int]
        api_version=None,  # type: Optional[str]
        compute_stats_enabled=None,  # type: Optional[bool],
    ):
        # type: (...) -> None
        """
        Configure an existing Tracer the easy way.
        Allow to configure or reconfigure a Tracer instance.

        :param bool enabled: If True, finished traces will be submitted to the API.
            Otherwise they'll be dropped.
        :param str hostname: Hostname running the Trace Agent
        :param int port: Port of the Trace Agent
        :param str uds_path: The Unix Domain Socket path of the agent.
        :param bool https: Whether to use HTTPS or HTTP.
        :param object sampler: A custom Sampler instance, locally deciding to totally drop the trace or not.
        :param object context_provider: The ``ContextProvider`` that will be used to retrieve
            automatically the current call context. This is an advanced option that usually
            doesn't need to be changed from the default value
        :param object wrap_executor: callable that is used when a function is decorated with
            ``Tracer.wrap()``. This is an advanced option that usually doesn't need to be changed
            from the default value
        :param priority_sampling: enable priority sampling, this is required for
            complete distributed tracing support. Enabled by default.
        :param str dogstatsd_url: URL for UDP or Unix socket connection to DogStatsD
        """
        if enabled is not None:
            self.enabled = enabled

        if settings is not None:
            self._filters = settings.get("FILTERS") or self._filters

        if partial_flush_enabled is not None:
            self._partial_flush_enabled = partial_flush_enabled

        if partial_flush_min_spans is not None:
            self._partial_flush_min_spans = partial_flush_min_spans

        # If priority sampling is not set or is True and no priority sampler is set yet
        if priority_sampling in (None, True) and not self._priority_sampler:
            self._priority_sampler = RateByServiceSampler()
        # Explicitly disable priority sampling
        elif priority_sampling is False:
            self._priority_sampler = None

        if sampler is not None:
            self._sampler = sampler

        self._dogstatsd_url = dogstatsd_url or self._dogstatsd_url

        if any(x is not None for x in [hostname, port, uds_path, https]):
            # If any of the parts of the URL have updated, merge them with
            # the previous writer values.
            if isinstance(self._writer, AgentWriter):
                prev_url_parsed = compat.parse.urlparse(self._writer.agent_url)
            else:
                prev_url_parsed = compat.parse.urlparse("")

            if uds_path is not None:
                if hostname is None and prev_url_parsed.scheme == "unix":
                    hostname = prev_url_parsed.hostname
                url = "unix://%s%s" % (hostname or "", uds_path)
            else:
                if https is None:
                    https = prev_url_parsed.scheme == "https"
                if hostname is None:
                    hostname = prev_url_parsed.hostname or ""
                if port is None:
                    port = prev_url_parsed.port
                scheme = "https" if https else "http"
                url = "%s://%s:%s" % (scheme, hostname, port)
        elif isinstance(self._writer, AgentWriter):
            # Reuse the URL from the previous writer if there was one.
            url = self._writer.agent_url
        else:
            # No URL parts have updated and there's no previous writer to
            # get the URL from.
            url = None

        if compute_stats_enabled is not None:
            self._compute_stats = compute_stats_enabled

        try:
            self._writer.stop()
        except service.ServiceStatusError:
            # It's possible the writer never got started in the first place :(
            pass

        if writer is not None:
            self._writer = writer
        elif url:
            # Verify the URL and create a new AgentWriter with it.
            agent.verify_url(url)
            self._writer = AgentWriter(
                url,
                sampler=self._sampler,
                priority_sampler=self._priority_sampler,
                dogstatsd=get_dogstatsd_client(self._dogstatsd_url),
                report_metrics=config.health_metrics_enabled,
                sync_mode=self._use_sync_mode(),
                api_version=api_version,
                compute_stats_enabled=self._compute_stats,
            )
        elif writer is None and isinstance(self._writer, LogWriter):
            # No need to do anything for the LogWriter.
            pass
        if isinstance(self._writer, AgentWriter):
            self._writer.dogstatsd = get_dogstatsd_client(self._dogstatsd_url)  # type: ignore[has-type]
        self._initialize_span_processors()

        if context_provider is not None:
            self.context_provider = context_provider

        if wrap_executor is not None:
            self._wrap_executor = wrap_executor

        if debug_mode or asbool(environ.get("DD_TRACE_STARTUP_LOGS", False)):
            try:
                info = debug.collect(self)
            except Exception as e:
                msg = "Failed to collect start-up logs: %s" % e
                self._log_compat(logging.WARNING, "- DATADOG TRACER DIAGNOSTIC - %s" % msg)
            else:
                if log.isEnabledFor(logging.INFO):
                    msg = "- DATADOG TRACER CONFIGURATION - %s" % json.dumps(info)
                    self._log_compat(logging.INFO, msg)

                # Always log errors since we're either in debug_mode or start up logs
                # are enabled.
                agent_error = info.get("agent_error")
                if agent_error:
                    msg = "- DATADOG TRACER DIAGNOSTIC - %s" % agent_error
                    self._log_compat(logging.WARNING, msg)

    def _child_after_fork(self):
        self._pid = getpid()

        # Assume that the services of the child are not necessarily a subset of those
        # of the parent.
        self._services = set()

        # Re-create the background writer thread
        self._writer = self._writer.recreate()
        self._initialize_span_processors()

        self._new_process = True

    def _start_span(
        self,
        name,  # type: str
        child_of=None,  # type: Optional[Union[Span, Context]]
        service=None,  # type: Optional[str]
        resource=None,  # type: Optional[str]
        span_type=None,  # type: Optional[str]
        activate=False,  # type: bool
    ):
        # type: (...) -> Span
        """Return a span that represents an operation called ``name``.

        Note that the :meth:`.trace` method will almost always be preferred
        over this method as it provides automatic span parenting. This method
        should only be used if manual parenting is desired.

        :param str name: the name of the operation being traced.
        :param object child_of: a ``Span`` or a ``Context`` instance representing the parent for this span.
        :param str service: the name of the service being traced.
        :param str resource: an optional name of the resource being tracked.
        :param str span_type: an optional operation type.
        :param activate: activate the span once it is created.

        To start a new root span::

            span = tracer.start_span("web.request")

        To create a child for a root span::

            root_span = tracer.start_span("web.request")
            span = tracer.start_span("web.decoder", child_of=root_span)

        Spans from ``start_span`` are not activated by default::

            with tracer.start_span("parent") as parent:
                assert tracer.current_span() is None
                with tracer.start_span("child", child_of=parent):
                    assert tracer.current_span() is None

            new_parent = tracer.start_span("new_parent", activate=True)
            assert tracer.current_span() is new_parent

        Note: be sure to finish all spans to avoid memory leaks and incorrect
        parenting of spans.
        """
        if self._new_process:
            self._new_process = False

            # The spans remaining in the context can not and will not be
            # finished in this new process. So to avoid memory leaks the
            # strong span reference (which will never be finished) is replaced
            # with a context representing the span.
            if isinstance(child_of, Span):
                new_ctx = Context(
                    sampling_priority=child_of.context.sampling_priority,
                    span_id=child_of.span_id,
                    trace_id=child_of.trace_id,
                )

                # If the child_of span was active then activate the new context
                # containing it so that the strong span referenced is removed
                # from the execution.
                if self.context_provider.active() is child_of:
                    self.context_provider.activate(new_ctx)
                child_of = new_ctx

        parent = None  # type: Optional[Span]
        if child_of is not None:
            if isinstance(child_of, Context):
                context = child_of
            else:
                context = child_of.context
                parent = child_of
        else:
            context = Context()

        if parent:
            trace_id = parent.trace_id  # type: Optional[int]
            parent_id = parent.span_id  # type: Optional[int]
        else:
            trace_id = context.trace_id
            parent_id = context.span_id

        # The following precedence is used for a new span's service:
        # 1. Explicitly provided service name
        #     a. User provided or integration provided service name
        # 2. Parent's service name (if defined)
        # 3. Globally configured service name
        #     a. `config.service`/`DD_SERVICE`/`DD_TAGS`
        if service is None:
            if parent:
                service = parent.service
            else:
                service = config.service

        mapped_service = config.service_mapping.get(service, service)

        if trace_id:
            # child_of a non-empty context, so either a local child span or from a remote context
            span = Span(
                tracer=None,
                name=name,
                context=context,
                trace_id=trace_id,
                parent_id=parent_id,
                service=mapped_service,
                resource=resource,
                span_type=span_type,
                on_finish=[self._on_span_finish],
            )

            # Extra attributes when from a local parent
            if parent:
                span.sampled = parent.sampled
                span._parent = parent
                span._local_root = parent._local_root

            if span._local_root is None:
                span._local_root = span
        else:
            # this is the root span of a new trace
            span = Span(
                tracer=None,
                name=name,
                context=context,
                service=mapped_service,
                resource=resource,
                span_type=span_type,
                on_finish=[self._on_span_finish],
            )
            span._local_root = span
            if config.report_hostname:
                span._set_str_tag(HOSTNAME_KEY, hostname.get_hostname())
            span.sampled = self._sampler.sample(span)
            # Old behavior
            # DEV: The new sampler sets metrics and priority sampling on the span for us
            if not isinstance(self._sampler, DatadogSampler):
                if span.sampled:
                    # When doing client sampling in the client, keep the sample rate so that we can
                    # scale up statistics in the next steps of the pipeline.
                    if isinstance(self._sampler, RateSampler):
                        span.set_metric(SAMPLE_RATE_METRIC_KEY, self._sampler.sample_rate)

                    if self._priority_sampler:
                        # At this stage, it's important to have the service set. If unset,
                        # priority sampler will use the default sampling rate, which might
                        # lead to oversampling (that is, dropping too many traces).
                        if self._priority_sampler.sample(span):
                            context.sampling_priority = AUTO_KEEP
                        else:
                            context.sampling_priority = AUTO_REJECT
                else:
                    if self._priority_sampler:
                        # If dropped by the local sampler, distributed instrumentation can drop it too.
                        context.sampling_priority = AUTO_REJECT
            else:
                # We must always mark the span as sampled so it is forwarded to the agent
                span.sampled = True

        if not span._parent:
            span._set_str_tag("runtime-id", get_runtime_id())
            span._metrics[PID] = self._pid

        # Apply default global tags.
        if self._tags:
            span.set_tags(self._tags)

        if config.env:
            span._set_str_tag(ENV_KEY, config.env)

        # Only set the version tag on internal spans.
        if config.version:
            root_span = self.current_root_span()
            # if: 1. the span is the root span and the span's service matches the global config; or
            #     2. the span is not the root, but the root span's service matches the span's service
            #        and the root span has a version tag
            # then the span belongs to the user application and so set the version tag
            if (root_span is None and service == config.service) or (
                root_span and root_span.service == service and root_span.get_tag(VERSION_KEY) is not None
            ):
                span._set_str_tag(VERSION_KEY, config.version)

        if activate:
            self.context_provider.activate(span)

        # update set of services handled by tracer
        if service and service not in self._services and self._is_span_internal(span):
            self._services.add(service)

        # Only call span processors if the tracer is enabled
        if self.enabled:
            for p in self._span_processors:
                p.on_span_start(span)

        # Set Span.tracer for backwards compatibility, will be removed in v1.0
        span._tracer = self

        self._hooks.emit(self.__class__.start_span, span)
        return span

    start_span = _start_span

    def _on_span_finish(self, span):
        # type: (Span) -> None
        active = self.current_span()
        # Debug check: if the finishing span has a parent and its parent
        # is not the next active span then this is an error in synchronous tracing.
        if span._parent is not None and active is not span._parent:
            log.debug("span %r closing after its parent %r, this is an error when not using async", span, span._parent)

        # Only call span processors if the tracer is enabled
        if self.enabled:
            for p in self._span_processors:
                p.on_span_finish(span)

        if log.isEnabledFor(logging.DEBUG):
            log.debug("finishing span %s (enabled:%s)", span._pprint(), self.enabled)

    def _initialize_span_processors(self, appsec_enabled=asbool(get_env("appsec", "enabled", default=False))):
        # type: (Optional[bool]) -> None
        trace_processors = []  # type: List[TraceProcessor]
        trace_processors += [TraceSamplingProcessor(self._compute_stats)]
        trace_processors += [TraceTagsProcessor()]
        if not self._compute_stats:
            trace_processors += [TraceTopLevelSpanProcessor()]
        trace_processors += self._filters

<<<<<<< HEAD
        self._span_processors = [
            SpanAggregator(
                partial_flush_enabled=self._partial_flush_enabled,
                partial_flush_min_spans=self._partial_flush_min_spans,
                trace_processors=trace_processors,
                writer=self.writer,
            )
        ]  # type: List[SpanProcessor]
        if self._compute_stats:
            self._span_processors.append(SpanStatsProcessorV06(self.writer.agent_url))
=======
        self._span_processors = []  # type: List[SpanProcessor]
>>>>>>> 1341baee

        if appsec_enabled:
            try:
                from .appsec.processor import AppSecSpanProcessor

                appsec_span_processor = AppSecSpanProcessor()
                self._span_processors.append(appsec_span_processor)
            except Exception as e:
                # DDAS-001-01
                log.error(
                    "[DDAS-001-01] "
                    "AppSec could not start because of an unexpected error. No security activities will be collected. "
                    "Please contact support at https://docs.datadoghq.com/help/ for help. Error details: \n%s",
                    repr(e),
                )
                if config._raise:
                    raise

        self._span_processors.append(
            SpanAggregator(
                partial_flush_enabled=self._partial_flush_enabled,
                partial_flush_min_spans=self._partial_flush_min_spans,
                trace_processors=trace_processors,
                writer=self._writer,
            )
        )

    def _log_compat(self, level, msg):
        """Logs a message for the given level.

        Python 2 will not submit logs to stderr if no handler is configured.

        Instead, something like this will be printed to stderr:
            No handlers could be found for logger "ddtrace.tracer"

        Since the global tracer is configured on import and it is recommended
        to import the tracer as early as possible, it will likely be the case
        that there are no handlers installed yet.
        """
        if compat.PY2 and not hasHandlers(log):
            sys.stderr.write("%s\n" % msg)
        else:
            log.log(level, msg)

    def _trace(self, name, service=None, resource=None, span_type=None):
        # type: (str, Optional[str], Optional[str], Optional[str]) -> Span
        """Activate and return a new span that inherits from the current active span.

        :param str name: the name of the operation being traced
        :param str service: the name of the service being traced. If not set,
                            it will inherit the service from its parent.
        :param str resource: an optional name of the resource being tracked.
        :param str span_type: an optional operation type.

        The returned span *must* be ``finish``'d or it will remain in memory
        indefinitely::

            >>> span = tracer.trace("web.request")
                try:
                    # do something
                finally:
                    span.finish()

            >>> with tracer.trace("web.request") as span:
                    # do something

        Example of the automatic parenting::

            parent = tracer.trace("parent")     # has no parent span
            assert tracer.current_span() is parent

            child  = tracer.trace("child")
            assert child.parent_id == parent.span_id
            assert tracer.current_span() is child
            child.finish()

            # parent is now the active span again
            assert tracer.current_span() is parent
            parent.finish()

            assert tracer.current_span() is None

            parent2 = tracer.trace("parent2")
            assert parent2.parent_id is None
            parent2.finish()
        """
        return self.start_span(
            name,
            child_of=self.context_provider.active(),
            service=service,
            resource=resource,
            span_type=span_type,
            activate=True,
        )

    trace = _trace

    def current_root_span(self):
        # type: () -> Optional[Span]
        """Returns the root span of the current execution.

        This is useful for attaching information related to the trace as a
        whole without needing to add to child spans.

        For example::

            # get the root span
            root_span = tracer.current_root_span()
            # set the host just once on the root span
            if root_span:
                root_span.set_tag('host', '127.0.0.1')
        """
        span = self.current_span()
        if span is None:
            return None
        return span._local_root

    def current_span(self):
        # type: () -> Optional[Span]
        """Return the active span in the current execution context.

        Note that there may be an active span represented by a context object
        (like from a distributed trace) which will not be returned by this
        method.
        """
        active = self.context_provider.active()
        return active if isinstance(active, Span) else None

    def write(self, spans):
        # type: (Optional[List[Span]]) -> None
        """
        Send the trace to the writer to enqueue the spans list in the agent
        sending queue.
        """
        if not spans:
            return  # nothing to do

        if log.isEnabledFor(logging.DEBUG):
            log.debug("writing %s spans (enabled:%s)", len(spans), self.enabled)
            for span in spans:
                log.debug("\n%s", span._pprint())

        if not self.enabled:
            return

        if spans is not None:
            self._writer.write(spans=spans)

    @removals.removed_property(removal_version="1.0.0")
    def priority_sampler(self):
        # type: () -> Optional[BasePrioritySampler]
        return self._priority_sampler

    @priority_sampler.setter  # type: ignore[no-redef]
    def priority_sampler(self, val):
        # type: (Optional[BasePrioritySampler]) -> None
        self._priority_sampler = val

    @removals.removed_property(removal_version="1.0.0")
    def sampler(self):
        # type: () -> BaseSampler
        return self._sampler

    @sampler.setter  # type: ignore[no-redef]
    def sampler(self, val):
        # type: (BaseSampler) -> None
        self._sampler = val

    @removals.removed_property(removal_version="1.0.0")
    def tags(self):
        # type: () -> dict[str, str]
        return self._tags

    @tags.setter  # type: ignore
    def tags(self, t):
        # type: (dict[str, str]) -> None
        self._tags = t

    @removals.removed_property(message="Use Tracer.flush instead to flush buffered traces to agent", version="1.0.0")
    def writer(self):
        return self._writer

    @property
    def agent_trace_url(self):
        # type: () -> Optional[str]
        """Trace agent url"""
        if isinstance(self._writer, AgentWriter):
            return self._writer.agent_url

        return None

    def flush(self):
        """Flush the buffer of the trace writer. This does nothing if an unbuffered trace writer is used."""
        self._writer.flush_queue()

    @deprecated(message="Manually setting service info is no longer necessary", version="1.0.0")
    def set_service_info(self, *args, **kwargs):
        """Set the information about the given service."""
        return

    def wrap(
        self,
        name=None,  # type: Optional[str]
        service=None,  # type: Optional[str]
        resource=None,  # type: Optional[str]
        span_type=None,  # type: Optional[str]
    ):
        # type: (...) -> Callable[[AnyCallable], AnyCallable]
        """
        A decorator used to trace an entire function. If the traced function
        is a coroutine, it traces the coroutine execution when is awaited.
        If a ``wrap_executor`` callable has been provided in the ``Tracer.configure()``
        method, it will be called instead of the default one when the function
        decorator is invoked.

        :param str name: the name of the operation being traced. If not set,
                         defaults to the fully qualified function name.
        :param str service: the name of the service being traced. If not set,
                            it will inherit the service from it's parent.
        :param str resource: an optional name of the resource being tracked.
        :param str span_type: an optional operation type.

        >>> @tracer.wrap('my.wrapped.function', service='my.service')
            def run():
                return 'run'

        >>> # name will default to 'execute' if unset
            @tracer.wrap()
            def execute():
                return 'executed'

        >>> # or use it in asyncio coroutines
            @tracer.wrap()
            async def coroutine():
                return 'executed'

        >>> @tracer.wrap()
            @asyncio.coroutine
            def coroutine():
                return 'executed'

        You can access the current span using `tracer.current_span()` to set
        tags:

        >>> @tracer.wrap()
            def execute():
                span = tracer.current_span()
                span.set_tag('a', 'b')
        """

        def wrap_decorator(f):
            # type: (AnyCallable) -> AnyCallable
            # FIXME[matt] include the class name for methods.
            span_name = name if name else "%s.%s" % (f.__module__, f.__name__)

            # detect if the the given function is a coroutine to use the
            # right decorator; this initial check ensures that the
            # evaluation is done only once for each @tracer.wrap
            if compat.iscoroutinefunction(f):
                # call the async factory that creates a tracing decorator capable
                # to await the coroutine execution before finishing the span. This
                # code is used for compatibility reasons to prevent Syntax errors
                # in Python 2
                func_wrapper = compat.make_async_decorator(
                    self,
                    f,
                    span_name,
                    service=service,
                    resource=resource,
                    span_type=span_type,
                )
            else:

                @functools.wraps(f)
                def func_wrapper(*args, **kwargs):
                    # if a wrap executor has been configured, it is used instead
                    # of the default tracing function
                    if getattr(self, "_wrap_executor", None):
                        return self._wrap_executor(
                            self,
                            f,
                            args,
                            kwargs,
                            span_name,
                            service=service,
                            resource=resource,
                            span_type=span_type,
                        )

                    # otherwise fallback to a default tracing
                    with self.trace(span_name, service=service, resource=resource, span_type=span_type):
                        return f(*args, **kwargs)

            return func_wrapper

        return wrap_decorator

    def set_tags(self, tags):
        # type: (Dict[str, str]) -> None
        """Set some tags at the tracer level.
        This will append those tags to each span created by the tracer.

        :param dict tags: dict of tags to set at tracer level
        """
        self._tags.update(tags)

    def _restore_from_shutdown(self):
        with self._shutdown_lock:
            if self.start_span is self._start_span:
                # Already restored
                return

            atexit.register(self._atexit)
            forksafe.register(self._child_after_fork)

            self.start_span = self._start_span
            self.trace = self._trace

            debtcollector.deprecate(
                "Tracing with a tracer that has been shut down is being deprecated. "
                "A new tracer should be created for generating new traces",
                version="1.0.0",
            )

    def _shutdown_start_span(
        self,
        name,  # type: str
        child_of=None,  # type: Optional[Union[Span, Context]]
        service=None,  # type: Optional[str]
        resource=None,  # type: Optional[str]
        span_type=None,  # type: Optional[str]
        activate=False,  # type: bool
    ):
        # type: (...) -> Span
        self._restore_from_shutdown()

        return self.start_span(name, child_of, service, resource, span_type, activate)

    def _shutdown_trace(self, name, service=None, resource=None, span_type=None):
        # type: (str, Optional[str], Optional[str], Optional[str]) -> Span
        self._restore_from_shutdown()

        return self.trace(name, service, resource, span_type)

    def shutdown(self, timeout=None):
        # type: (Optional[float]) -> None
        """Shutdown the tracer.

        This will stop the background writer/worker and flush any finished traces in the buffer. The tracer cannot be
        used for tracing after this method has been called. A new tracer instance is required to continue tracing.

        :param timeout: How long in seconds to wait for the background worker to flush traces
            before exiting or :obj:`None` to block until flushing has successfully completed (default: :obj:`None`)
        :type timeout: :obj:`int` | :obj:`float` | :obj:`None`
        """
        try:
            self._writer.stop(timeout=timeout)
        except service.ServiceStatusError:
            # It's possible the writer never got started in the first place :(
            pass

        for proc in self._span_processors:
            if hasattr(proc, "shutdown"):
                proc.shutdown()

        with self._shutdown_lock:
            atexit.unregister(self._atexit)
            forksafe.unregister(self._child_after_fork)

            self.start_span = self._shutdown_start_span  # type: ignore[assignment]
            self.trace = self._shutdown_trace  # type: ignore[assignment]

    @staticmethod
    def _use_log_writer():
        # type: () -> bool
        """Returns whether the LogWriter should be used in the environment by
        default.

        The LogWriter required by default in AWS Lambdas when the Datadog Agent extension
        is not available in the Lambda.
        """
        if (
            environ.get("DD_AGENT_HOST")
            or environ.get("DATADOG_TRACE_AGENT_HOSTNAME")
            or environ.get("DD_TRACE_AGENT_URL")
        ):
            # If one of these variables are set, we definitely have an agent
            return False
        elif _in_aws_lambda() and _has_aws_lambda_agent_extension():
            # If the Agent Lambda extension is available then an AgentWriter is used.
            return False
        else:
            return _in_aws_lambda()

    @staticmethod
    def _use_sync_mode():
        # type: () -> bool
        """Returns, if an `AgentWriter` is to be used, whether it should be run
         in synchronous mode by default.

        There is only one case in which this is desirable:

        - AWS Lambdas can have the Datadog agent installed via an extension.
          When it's available traces must be sent synchronously to ensure all
          are received before the Lambda terminates.
        """
        return _in_aws_lambda() and _has_aws_lambda_agent_extension()

    @staticmethod
    def _is_span_internal(span):
        return not span.span_type or span.span_type in _INTERNAL_APPLICATION_SPAN_TYPES


def _has_aws_lambda_agent_extension():
    # type: () -> bool
    """Returns whether the environment has the AWS Lambda Datadog Agent
    extension available.
    """
    return os.path.exists("/opt/extensions/datadog-agent")


def _in_aws_lambda():
    # type: () -> bool
    """Returns whether the environment is an AWS Lambda.
    This is accomplished by checking if the AWS_LAMBDA_FUNCTION_NAME environment
    variable is defined.
    """
    return bool(environ.get("AWS_LAMBDA_FUNCTION_NAME", False))<|MERGE_RESOLUTION|>--- conflicted
+++ resolved
@@ -684,7 +684,6 @@
             trace_processors += [TraceTopLevelSpanProcessor()]
         trace_processors += self._filters
 
-<<<<<<< HEAD
         self._span_processors = [
             SpanAggregator(
                 partial_flush_enabled=self._partial_flush_enabled,
@@ -695,9 +694,6 @@
         ]  # type: List[SpanProcessor]
         if self._compute_stats:
             self._span_processors.append(SpanStatsProcessorV06(self.writer.agent_url))
-=======
-        self._span_processors = []  # type: List[SpanProcessor]
->>>>>>> 1341baee
 
         if appsec_enabled:
             try:
