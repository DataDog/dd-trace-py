import functools
import json
import logging
import os
from os import environ
from os import getpid
import sys
from threading import RLock
from typing import Any
from typing import Callable
from typing import Dict
from typing import List
from typing import Optional
from typing import Set
from typing import TypeVar
from typing import Union

from ddtrace import config
from ddtrace.filters import TraceFilter
from ddtrace.vendor import debtcollector

from . import _hooks
from .constants import ENV_KEY
from .constants import FILTERS_KEY
from .constants import HOSTNAME_KEY
from .constants import SAMPLE_RATE_METRIC_KEY
from .constants import VERSION_KEY
from .context import Context
from .ext import system
from .ext.priority import AUTO_KEEP
from .ext.priority import AUTO_REJECT
from .internal import agent
from .internal import atexit
from .internal import compat
from .internal import debug
from .internal import forksafe
from .internal import hostname
from .internal import service
from .internal.dogstatsd import get_dogstatsd_client
from .internal.logger import get_logger
from .internal.logger import hasHandlers
from .internal.processor import SpanProcessor
from .internal.processor.trace import SpanAggregator
from .internal.processor.trace import TraceProcessor
from .internal.processor.trace import TraceSamplingProcessor
from .internal.processor.trace import TraceTagsProcessor
from .internal.runtime import get_runtime_id
from .internal.writer import AgentWriter
from .internal.writer import LogWriter
from .internal.writer import TraceWriter
from .provider import DefaultContextProvider
from .sampler import BasePrioritySampler
from .sampler import BaseSampler
from .sampler import DatadogSampler
from .sampler import RateByServiceSampler
from .sampler import RateSampler
from .span import Span
from .utils.deprecation import deprecated
from .utils.formats import asbool
from .utils.formats import get_env


log = get_logger(__name__)

debug_mode = asbool(get_env("trace", "debug", default=False))
call_basic_config = asbool(os.environ.get("DD_CALL_BASIC_CONFIG", "true"))

DD_LOG_FORMAT = "%(asctime)s %(levelname)s [%(name)s] [%(filename)s:%(lineno)d] {}- %(message)s".format(
    "[dd.service=%(dd.service)s dd.env=%(dd.env)s dd.version=%(dd.version)s"
    " dd.trace_id=%(dd.trace_id)s dd.span_id=%(dd.span_id)s] "
)
if debug_mode and not hasHandlers(log) and call_basic_config:
    if config.logs_injection:
        logging.basicConfig(level=logging.DEBUG, format=DD_LOG_FORMAT)
    else:
        logging.basicConfig(level=logging.DEBUG)


_INTERNAL_APPLICATION_SPAN_TYPES = {"custom", "template", "web", "worker"}


AnyCallable = TypeVar("AnyCallable", bound=Callable)


class Tracer(object):
    """
    Tracer is used to create, sample and submit spans that measure the
    execution time of sections of code.

    If you're running an application that will serve a single trace per thread,
    you can use the global tracer instance::

        from ddtrace import tracer
        trace = tracer.trace('app.request', 'web-server').finish()
    """

    SHUTDOWN_TIMEOUT = 5

    def __init__(
        self,
        url=None,  # type: Optional[str]
        dogstatsd_url=None,  # type: Optional[str]
    ):
        # type: (...) -> None
        """
        Create a new ``Tracer`` instance. A global tracer is already initialized
        for common usage, so there is no need to initialize your own ``Tracer``.

        :param url: The Datadog agent URL.
        :param dogstatsd_url: The DogStatsD URL.
        """
        self.log = log
        self._filters = []  # type: List[TraceFilter]

        # globally set tags
        self.tags = config.tags.copy()

        # a buffer for service info so we don't perpetually send the same things
        self._services = set()  # type: Set[str]

        # Runtime id used for associating data collected during runtime to
        # traces
        self._pid = getpid()

        self.enabled = asbool(get_env("trace", "enabled", default=True))
        self.context_provider = DefaultContextProvider()
        self.sampler = DatadogSampler()  # type: BaseSampler
        self.priority_sampler = RateByServiceSampler()  # type: Optional[BasePrioritySampler]
        self._dogstatsd_url = agent.get_stats_url() if dogstatsd_url is None else dogstatsd_url

        if self._use_log_writer() and url is None:
            writer = LogWriter()  # type: TraceWriter
        else:
            url = url or agent.get_trace_url()
            agent.verify_url(url)

            writer = AgentWriter(
                agent_url=url,
                sampler=self.sampler,
                priority_sampler=self.priority_sampler,
                dogstatsd=get_dogstatsd_client(self._dogstatsd_url),
                report_metrics=config.health_metrics_enabled,
                sync_mode=self._use_sync_mode(),
            )
        self.writer = writer  # type: TraceWriter
        self._partial_flush_enabled = asbool(get_env("tracer", "partial_flush_enabled", default=False))
        self._partial_flush_min_spans = int(
            get_env("tracer", "partial_flush_min_spans", default=500)  # type: ignore[arg-type]
        )
        self._initialize_span_processors()
        self._hooks = _hooks.Hooks()
        atexit.register(self._atexit)
        forksafe.register(self._child_after_fork)

        self._shutdown_lock = RLock()

    def _atexit(self):
        # type: () -> None
        key = "ctrl-break" if os.name == "nt" else "ctrl-c"
        log.debug(
            "Waiting %d seconds for tracer to finish. Hit %s to quit.",
            self.SHUTDOWN_TIMEOUT,
            key,
        )
        self.shutdown(timeout=self.SHUTDOWN_TIMEOUT)

    def on_start_span(self, func):
        # type: (Callable) -> Callable
        """Register a function to execute when a span start.

        Can be used as a decorator.

        :param func: The function to call when starting a span.
                     The started span will be passed as argument.
        """
        self._hooks.register(self.__class__.start_span, func)
        return func

    def deregister_on_start_span(self, func):
        # type: (Callable) -> Callable
        """Unregister a function registered to execute when a span starts.

        Can be used as a decorator.

        :param func: The function to stop calling when starting a span.
        """

        self._hooks.deregister(self.__class__.start_span, func)
        return func

    @property
    def debug_logging(self):
        return self.log.isEnabledFor(logging.DEBUG)

    @debug_logging.setter  # type: ignore[misc]
    @deprecated(message="Use logging.setLevel instead", version="1.0.0")
    def debug_logging(self, value):
        # type: (bool) -> None
        self.log.setLevel(logging.DEBUG if value else logging.WARN)

    @deprecated("Use .tracer, not .tracer()", "1.0.0")
    def __call__(self):
        return self

    @deprecated("This method will be removed altogether", "1.0.0")
    def global_excepthook(self, tp, value, traceback):
        """The global tracer except hook."""

    @deprecated(
        "Call context has been superseded by trace context. Please use current_trace_context() instead.", "1.0.0"
    )
    def get_call_context(self, *args, **kwargs):
        # type: (...) -> Context
        """
        Return the current active ``Context`` for this traced execution. This method is
        automatically called in the ``tracer.trace()``, but it can be used in the application
        code during manual instrumentation like::

            from ddtrace import tracer

            async def web_handler(request):
                context = tracer.get_call_context()
                # use the context if needed
                # ...

        This method makes use of a ``ContextProvider`` that is automatically set during the tracer
        initialization, or while using a library instrumentation.
        """
        ctx = self.current_trace_context(*args, **kwargs)
        if ctx is None:
            ctx = Context()
        return ctx

    def current_trace_context(self, *args, **kwargs):
        # type (...) -> Optional[Context]
        """Return the context for the current trace.

        If there is no active trace then None is returned.
        """
        active = self.context_provider.active(*args, **kwargs)
        if isinstance(active, Context):
            return active
        elif isinstance(active, Span):
            return active.context
        return None

    # TODO: deprecate this method and make sure users create a new tracer if they need different parameters
    @debtcollector.removals.removed_kwarg("collect_metrics", removal_version="0.51")
    def configure(
        self,
        enabled=None,  # type: Optional[bool]
        hostname=None,  # type: Optional[str]
        port=None,  # type: Optional[int]
        uds_path=None,  # type: Optional[str]
        https=None,  # type: Optional[bool]
        sampler=None,  # type: Optional[BaseSampler]
        context_provider=None,  # type: Optional[DefaultContextProvider]
        wrap_executor=None,  # type: Optional[Callable]
        priority_sampling=None,  # type: Optional[bool]
        settings=None,  # type: Optional[Dict[str, Any]]
        collect_metrics=None,  # type: Optional[bool]
        dogstatsd_url=None,  # type: Optional[str]
        writer=None,  # type: Optional[TraceWriter]
        partial_flush_enabled=None,  # type: Optional[bool]
        partial_flush_min_spans=None,  # type: Optional[int]
    ):
        # type: (...) -> None
        """
        Configure an existing Tracer the easy way.
        Allow to configure or reconfigure a Tracer instance.

        :param bool enabled: If True, finished traces will be submitted to the API.
            Otherwise they'll be dropped.
        :param str hostname: Hostname running the Trace Agent
        :param int port: Port of the Trace Agent
        :param str uds_path: The Unix Domain Socket path of the agent.
        :param bool https: Whether to use HTTPS or HTTP.
        :param object sampler: A custom Sampler instance, locally deciding to totally drop the trace or not.
        :param object context_provider: The ``ContextProvider`` that will be used to retrieve
            automatically the current call context. This is an advanced option that usually
            doesn't need to be changed from the default value
        :param object wrap_executor: callable that is used when a function is decorated with
            ``Tracer.wrap()``. This is an advanced option that usually doesn't need to be changed
            from the default value
        :param priority_sampling: enable priority sampling, this is required for
            complete distributed tracing support. Enabled by default.
        :param collect_metrics: Whether to enable runtime metrics collection.
        :param str dogstatsd_url: URL for UDP or Unix socket connection to DogStatsD
        """
        if enabled is not None:
            self.enabled = enabled

        if settings is not None:
            filters = settings.get(FILTERS_KEY)
            if filters is not None:
                self._filters = filters

        if partial_flush_enabled is not None:
            self._partial_flush_enabled = partial_flush_enabled

        if partial_flush_min_spans is not None:
            self._partial_flush_min_spans = partial_flush_min_spans

        # If priority sampling is not set or is True and no priority sampler is set yet
        if priority_sampling in (None, True) and not self.priority_sampler:
            self.priority_sampler = RateByServiceSampler()
        # Explicitly disable priority sampling
        elif priority_sampling is False:
            self.priority_sampler = None

        if sampler is not None:
            self.sampler = sampler

        self._dogstatsd_url = dogstatsd_url or self._dogstatsd_url

        if any(x is not None for x in [hostname, port, uds_path, https]):
            # If any of the parts of the URL have updated, merge them with
            # the previous writer values.
            if isinstance(self.writer, AgentWriter):
                prev_url_parsed = compat.parse.urlparse(self.writer.agent_url)
            else:
                prev_url_parsed = compat.parse.urlparse("")

            if uds_path is not None:
                if hostname is None and prev_url_parsed.scheme == "unix":
                    hostname = prev_url_parsed.hostname
                url = "unix://%s%s" % (hostname or "", uds_path)
            else:
                if https is None:
                    https = prev_url_parsed.scheme == "https"
                if hostname is None:
                    hostname = prev_url_parsed.hostname or ""
                if port is None:
                    port = prev_url_parsed.port
                scheme = "https" if https else "http"
                url = "%s://%s:%s" % (scheme, hostname, port)
        elif isinstance(self.writer, AgentWriter):
            # Reuse the URL from the previous writer if there was one.
            url = self.writer.agent_url
        else:
            # No URL parts have updated and there's no previous writer to
            # get the URL from.
            url = None  # type: ignore

        try:
            self.writer.stop()
        except service.ServiceStatusError:
            # It's possible the writer never got started in the first place :(
            pass

        if writer is not None:
            self.writer = writer
        elif url:
            # Verify the URL and create a new AgentWriter with it.
            agent.verify_url(url)
            self.writer = AgentWriter(
                url,
                sampler=self.sampler,
                priority_sampler=self.priority_sampler,
                dogstatsd=get_dogstatsd_client(self._dogstatsd_url),
                report_metrics=config.health_metrics_enabled,
                sync_mode=self._use_sync_mode(),
            )
        elif writer is None and isinstance(self.writer, LogWriter):
            # No need to do anything for the LogWriter.
            pass
        if isinstance(self.writer, AgentWriter):
            self.writer.dogstatsd = get_dogstatsd_client(self._dogstatsd_url)
        self._initialize_span_processors()

        if context_provider is not None:
            self.context_provider = context_provider

        if wrap_executor is not None:
            self._wrap_executor = wrap_executor

        runtime_metrics_was_running = False
        # FIXME: Import RuntimeWorker here to avoid circular imports. This will
        # be gone together with the collect_metrics attribute soon.
        from .internal.runtime.runtime_metrics import RuntimeWorker

        if RuntimeWorker._instance is not None:
            runtime_metrics_was_running = True
            RuntimeWorker.disable()

        if (collect_metrics is None and runtime_metrics_was_running) or collect_metrics:
            RuntimeWorker.enable(tracer=self, dogstatsd_url=self._dogstatsd_url)

        if debug_mode or asbool(environ.get("DD_TRACE_STARTUP_LOGS", False)):
            try:
                info = debug.collect(self)
            except Exception as e:
                msg = "Failed to collect start-up logs: %s" % e
                self._log_compat(logging.WARNING, "- DATADOG TRACER DIAGNOSTIC - %s" % msg)
            else:
                if self.log.isEnabledFor(logging.INFO):
                    msg = "- DATADOG TRACER CONFIGURATION - %s" % json.dumps(info)
                    self._log_compat(logging.INFO, msg)

                # Always log errors since we're either in debug_mode or start up logs
                # are enabled.
                agent_error = info.get("agent_error")
                if agent_error:
                    msg = "- DATADOG TRACER DIAGNOSTIC - %s" % agent_error
                    self._log_compat(logging.WARNING, msg)

<<<<<<< HEAD
    def _child_after_fork(self):
        self._pid = getpid()

        # Assume that the services of the child are not necessarily a subset of those
        # of the parent.
        self._services = set()

        # Re-create the background writer thread
        self.writer = self.writer.recreate()
        self._initialize_span_processors()

        # The spans remaining in the context can not and will not be
        # finished in this new process. So to avoid memory leaks the
        # strong span reference (which will never be finished) is replaced
        # with a context representing the span.
        child_of = self.context_provider.active()
        if isinstance(child_of, Span):
            new_ctx = Context(
                sampling_priority=child_of.context.sampling_priority,
                span_id=child_of.span_id,
                trace_id=child_of.trace_id,
            )

            # If the child_of span was active then activate the new context
            # containing it so that the strong span referenced is removed
            # from the execution.
            if self.context_provider.active() is child_of:
                self.context_provider.activate(new_ctx)

    def start_span(
=======
    def _start_span(
>>>>>>> a73faf46
        self,
        name,  # type: str
        child_of=None,  # type: Optional[Union[Span, Context]]
        service=None,  # type: Optional[str]
        resource=None,  # type: Optional[str]
        span_type=None,  # type: Optional[str]
        activate=False,  # type: bool
    ):
        # type: (...) -> Span
        """Return a span that represents an operation called ``name``.

        Note that the :meth:`.trace` method will almost always be preferred
        over this method as it provides automatic span parenting. This method
        should only be used if manual parenting is desired.

        :param str name: the name of the operation being traced.
        :param object child_of: a ``Span`` or a ``Context`` instance representing the parent for this span.
        :param str service: the name of the service being traced.
        :param str resource: an optional name of the resource being tracked.
        :param str span_type: an optional operation type.
        :param activate: activate the span once it is created.

        To start a new root span::

            span = tracer.start_span("web.request")

        To create a child for a root span::

            root_span = tracer.start_span("web.request")
            span = tracer.start_span("web.decoder", child_of=root_span)

        Spans from ``start_span`` are not activated by default::

            with tracer.start_span("parent") as parent:
                assert tracer.current_span() is None
                with tracer.start_span("child", child_of=parent):
                    assert tracer.current_span() is None

            new_parent = tracer.start_span("new_parent", activate=True)
            assert tracer.current_span() is new_parent

        Note: be sure to finish all spans to avoid memory leaks and incorrect
        parenting of spans.
        """
        parent = None  # type: Optional[Span]
        if child_of is not None:
            if isinstance(child_of, Context):
                context = child_of
            else:
                context = child_of.context
                parent = child_of
        else:
            context = Context()

        if parent:
            trace_id = parent.trace_id  # type: Optional[int]
            parent_id = parent.span_id  # type: Optional[int]
        else:
            trace_id = context.trace_id
            parent_id = context.span_id

        # The following precedence is used for a new span's service:
        # 1. Explicitly provided service name
        #     a. User provided or integration provided service name
        # 2. Parent's service name (if defined)
        # 3. Globally configured service name
        #     a. `config.service`/`DD_SERVICE`/`DD_TAGS`
        if service is None:
            if parent:
                service = parent.service
            else:
                service = config.service

        mapped_service = config.service_mapping.get(service, service)

        if trace_id:
            # child_of a non-empty context, so either a local child span or from a remote context
            span = Span(
                self,
                name,
                context=context,
                trace_id=trace_id,
                parent_id=parent_id,
                service=mapped_service,
                resource=resource,
                span_type=span_type,
                _check_pid=False,
                on_finish=[self._on_span_finish],
            )

            # Extra attributes when from a local parent
            if parent:
                span.sampled = parent.sampled
                span._parent = parent
                span._local_root = parent._local_root

            if span._local_root is None:
                span._local_root = span
        else:
            # this is the root span of a new trace
            span = Span(
                self,
                name,
                context=context,
                service=mapped_service,
                resource=resource,
                span_type=span_type,
                _check_pid=False,
                on_finish=[self._on_span_finish],
            )
            span._local_root = span
            span.metrics[system.PID] = self._pid or getpid()
            span.meta["runtime-id"] = get_runtime_id()
            if config.report_hostname:
                span.meta[HOSTNAME_KEY] = hostname.get_hostname()
            span.sampled = self.sampler.sample(span)
            # Old behavior
            # DEV: The new sampler sets metrics and priority sampling on the span for us
            if not isinstance(self.sampler, DatadogSampler):
                if span.sampled:
                    # When doing client sampling in the client, keep the sample rate so that we can
                    # scale up statistics in the next steps of the pipeline.
                    if isinstance(self.sampler, RateSampler):
                        span.set_metric(SAMPLE_RATE_METRIC_KEY, self.sampler.sample_rate)

                    if self.priority_sampler:
                        # At this stage, it's important to have the service set. If unset,
                        # priority sampler will use the default sampling rate, which might
                        # lead to oversampling (that is, dropping too many traces).
                        if self.priority_sampler.sample(span):
                            context.sampling_priority = AUTO_KEEP
                        else:
                            context.sampling_priority = AUTO_REJECT
                else:
                    if self.priority_sampler:
                        # If dropped by the local sampler, distributed instrumentation can drop it too.
                        context.sampling_priority = AUTO_REJECT
            else:
                context.sampling_priority = AUTO_KEEP if span.sampled else AUTO_REJECT
                # We must always mark the span as sampled so it is forwarded to the agent
                span.sampled = True

        # Apply default global tags.
        if self.tags:
            span.set_tags(self.tags)

        if config.env:
            span._set_str_tag(ENV_KEY, config.env)

        # Only set the version tag on internal spans.
        if config.version:
            root_span = self.current_root_span()
            # if: 1. the span is the root span and the span's service matches the global config; or
            #     2. the span is not the root, but the root span's service matches the span's service
            #        and the root span has a version tag
            # then the span belongs to the user application and so set the version tag
            if (root_span is None and service == config.service) or (
                root_span and root_span.service == service and VERSION_KEY in root_span.meta
            ):
                span._set_str_tag(VERSION_KEY, config.version)

        if activate:
            self.context_provider.activate(span)

        # update set of services handled by tracer
        if service and service not in self._services and self._is_span_internal(span):
            self._services.add(service)

        for p in self._span_processors:
            p.on_span_start(span)

        self._hooks.emit(self.__class__.start_span, span)
        return span

    start_span = _start_span

    def _on_span_finish(self, span):
        # type: (Span) -> None
        if self.log.isEnabledFor(logging.DEBUG):
            self.log.debug("finishing span %s (enabled:%s)", span.pprint(), self.enabled)

        active = self.current_span()
        # Debug check: if the finishing span has a parent and its parent
        # is not the next active span then this is an error in synchronous tracing.
        if span._parent is not None and active is not span._parent:
            self.log.debug(
                "span %r closing after its parent %r, this is an error when not using async", span, span._parent
            )

        if not self.enabled:
            return  # nothing to do

        for p in self._span_processors:
            p.on_span_finish(span)

    def _initialize_span_processors(self):
        # type: () -> None
        trace_processors = []  # type: List[TraceProcessor]
        trace_processors += [TraceTagsProcessor()]
        trace_processors += [TraceSamplingProcessor()]
        trace_processors += self._filters

        self._span_processors = [
            SpanAggregator(
                partial_flush_enabled=self._partial_flush_enabled,
                partial_flush_min_spans=self._partial_flush_min_spans,
                trace_processors=trace_processors,
                writer=self.writer,
            ),
        ]  # type: List[SpanProcessor]

    def _log_compat(self, level, msg):
        """Logs a message for the given level.

        Python 2 will not submit logs to stderr if no handler is configured.

        Instead, something like this will be printed to stderr:
            No handlers could be found for logger "ddtrace.tracer"

        Since the global tracer is configured on import and it is recommended
        to import the tracer as early as possible, it will likely be the case
        that there are no handlers installed yet.
        """
        if compat.PY2 and not hasHandlers(self.log):
            sys.stderr.write("%s\n" % msg)
        else:
            self.log.log(level, msg)

    def _trace(self, name, service=None, resource=None, span_type=None):
        # type: (str, Optional[str], Optional[str], Optional[str]) -> Span
        """Activate and return a new span that inherits from the current active span.

        :param str name: the name of the operation being traced
        :param str service: the name of the service being traced. If not set,
                            it will inherit the service from its parent.
        :param str resource: an optional name of the resource being tracked.
        :param str span_type: an optional operation type.

        The returned span *must* be ``finish``'d or it will remain in memory
        indefinitely::

            >>> span = tracer.trace("web.request")
                try:
                    # do something
                finally:
                    span.finish()

            >>> with tracer.trace("web.request") as span:
                    # do something

        Example of the automatic parenting::

            parent = tracer.trace("parent")     # has no parent span
            assert tracer.current_span() is parent

            child  = tracer.trace("child")
            assert child.parent_id == parent.span_id
            assert tracer.current_span() is child
            child.finish()

            # parent is now the active span again
            assert tracer.current_span() is parent
            parent.finish()

            assert tracer.current_span() is None

            parent2 = tracer.trace("parent2")
            assert parent2.parent_id is None
            parent2.finish()
        """
        return self.start_span(
            name,
            child_of=self.context_provider.active(),
            service=service,
            resource=resource,
            span_type=span_type,
            activate=True,
        )

    trace = _trace

    def current_root_span(self):
        # type: () -> Optional[Span]
        """Returns the root span of the current execution.

        This is useful for attaching information related to the trace as a
        whole without needing to add to child spans.

        For example::

            # get the root span
            root_span = tracer.current_root_span()
            # set the host just once on the root span
            if root_span:
                root_span.set_tag('host', '127.0.0.1')
        """
        span = self.current_span()
        if span is None:
            return None
        return span._local_root

    def current_span(self):
        # type: () -> Optional[Span]
        """Return the active span in the current execution context.

        Note that there may be an active span represented by a context object
        (like from a distributed trace) which will not be returned by this
        method.
        """
        active = self.context_provider.active()
        return active if isinstance(active, Span) else None

    def write(self, spans):
        # type: (Optional[List[Span]]) -> None
        """
        Send the trace to the writer to enqueue the spans list in the agent
        sending queue.
        """
        if not spans:
            return  # nothing to do

        if self.log.isEnabledFor(logging.DEBUG):
            self.log.debug("writing %s spans (enabled:%s)", len(spans), self.enabled)
            for span in spans:
                self.log.debug("\n%s", span.pprint())

        if not self.enabled:
            return

        if spans is not None:
            self.writer.write(spans=spans)

    @deprecated(message="Manually setting service info is no longer necessary", version="1.0.0")
    def set_service_info(self, *args, **kwargs):
        """Set the information about the given service."""
        return

    def wrap(
        self,
        name=None,  # type: Optional[str]
        service=None,  # type: Optional[str]
        resource=None,  # type: Optional[str]
        span_type=None,  # type: Optional[str]
    ):
        # type: (...) -> Callable[[AnyCallable], AnyCallable]
        """
        A decorator used to trace an entire function. If the traced function
        is a coroutine, it traces the coroutine execution when is awaited.
        If a ``wrap_executor`` callable has been provided in the ``Tracer.configure()``
        method, it will be called instead of the default one when the function
        decorator is invoked.

        :param str name: the name of the operation being traced. If not set,
                         defaults to the fully qualified function name.
        :param str service: the name of the service being traced. If not set,
                            it will inherit the service from it's parent.
        :param str resource: an optional name of the resource being tracked.
        :param str span_type: an optional operation type.

        >>> @tracer.wrap('my.wrapped.function', service='my.service')
            def run():
                return 'run'

        >>> # name will default to 'execute' if unset
            @tracer.wrap()
            def execute():
                return 'executed'

        >>> # or use it in asyncio coroutines
            @tracer.wrap()
            async def coroutine():
                return 'executed'

        >>> @tracer.wrap()
            @asyncio.coroutine
            def coroutine():
                return 'executed'

        You can access the current span using `tracer.current_span()` to set
        tags:

        >>> @tracer.wrap()
            def execute():
                span = tracer.current_span()
                span.set_tag('a', 'b')
        """

        def wrap_decorator(f):
            # type: (AnyCallable) -> AnyCallable
            # FIXME[matt] include the class name for methods.
            span_name = name if name else "%s.%s" % (f.__module__, f.__name__)

            # detect if the the given function is a coroutine to use the
            # right decorator; this initial check ensures that the
            # evaluation is done only once for each @tracer.wrap
            if compat.iscoroutinefunction(f):
                # call the async factory that creates a tracing decorator capable
                # to await the coroutine execution before finishing the span. This
                # code is used for compatibility reasons to prevent Syntax errors
                # in Python 2
                func_wrapper = compat.make_async_decorator(
                    self,
                    f,
                    span_name,
                    service=service,
                    resource=resource,
                    span_type=span_type,
                )
            else:

                @functools.wraps(f)
                def func_wrapper(*args, **kwargs):
                    # if a wrap executor has been configured, it is used instead
                    # of the default tracing function
                    if getattr(self, "_wrap_executor", None):
                        return self._wrap_executor(
                            self,
                            f,
                            args,
                            kwargs,
                            span_name,
                            service=service,
                            resource=resource,
                            span_type=span_type,
                        )

                    # otherwise fallback to a default tracing
                    with self.trace(span_name, service=service, resource=resource, span_type=span_type):
                        return f(*args, **kwargs)

            return func_wrapper

        return wrap_decorator

    def set_tags(self, tags):
        # type: (Dict[str, str]) -> None
        """Set some tags at the tracer level.
        This will append those tags to each span created by the tracer.

        :param dict tags: dict of tags to set at tracer level
        """
        self.tags.update(tags)

    def _restore_from_shutdown(self):
        with self._shutdown_lock:
            if self.start_span is self._start_span:
                # Already restored
                return

            atexit.register(self._atexit)

            self.start_span = self._start_span
            self.trace = self._trace

            debtcollector.deprecate(
                "Tracing with a tracer that has been shut down is being deprecated. "
                "A new tracer should be created for generating new traces",
                version="1.0.0",
            )

    def _shutdown_start_span(
        self,
        name,  # type: str
        child_of=None,  # type: Optional[Union[Span, Context]]
        service=None,  # type: Optional[str]
        resource=None,  # type: Optional[str]
        span_type=None,  # type: Optional[str]
        activate=False,  # type: bool
    ):
        # type: (...) -> Span
        self._restore_from_shutdown()

        return self.start_span(name, child_of, service, resource, span_type, activate)

    def _shutdown_trace(self, name, service=None, resource=None, span_type=None):
        # type: (str, Optional[str], Optional[str], Optional[str]) -> Span
        self._restore_from_shutdown()

        return self.trace(name, service, resource, span_type)

    def shutdown(self, timeout=None):
        # type: (Optional[float]) -> None
        """Shutdown the tracer.

        This will stop the background writer/worker and flush any finished traces in the buffer. The tracer cannot be
        used for tracing after this method has been called. A new tracer instance is required to continue tracing.

        :param timeout: How long in seconds to wait for the background worker to flush traces
            before exiting or :obj:`None` to block until flushing has successfully completed (default: :obj:`None`)
        :type timeout: :obj:`int` | :obj:`float` | :obj:`None`
        """
        try:
            self.writer.stop(timeout=timeout)
        except service.ServiceStatusError:
            # It's possible the writer never got started in the first place :(
            pass
<<<<<<< HEAD
        atexit.unregister(self._atexit)
        forksafe.unregister(self._child_after_fork)
=======

        with self._shutdown_lock:
            atexit.unregister(self._atexit)

            self.start_span = self._shutdown_start_span  # type: ignore[assignment]
            self.trace = self._shutdown_trace  # type: ignore[assignment]
>>>>>>> a73faf46

    @staticmethod
    def _use_log_writer():
        # type: () -> bool
        """Returns whether the LogWriter should be used in the environment by
        default.

        The LogWriter required by default in AWS Lambdas when the Datadog Agent extension
        is not available in the Lambda.
        """
        if (
            environ.get("DD_AGENT_HOST")
            or environ.get("DATADOG_TRACE_AGENT_HOSTNAME")
            or environ.get("DD_TRACE_AGENT_URL")
        ):
            # If one of these variables are set, we definitely have an agent
            return False
        elif _in_aws_lambda() and _has_aws_lambda_agent_extension():
            # If the Agent Lambda extension is available then an AgentWriter is used.
            return False
        else:
            return _in_aws_lambda()

    @staticmethod
    def _use_sync_mode():
        # type: () -> bool
        """Returns, if an `AgentWriter` is to be used, whether it should be run
         in synchronous mode by default.

        There is only one case in which this is desirable:

        - AWS Lambdas can have the Datadog agent installed via an extension.
          When it's available traces must be sent synchronously to ensure all
          are received before the Lambda terminates.
        """
        return _in_aws_lambda() and _has_aws_lambda_agent_extension()

    @staticmethod
    def _is_span_internal(span):
        return not span.span_type or span.span_type in _INTERNAL_APPLICATION_SPAN_TYPES


def _has_aws_lambda_agent_extension():
    # type: () -> bool
    """Returns whether the environment has the AWS Lambda Datadog Agent
    extension available.
    """
    return os.path.exists("/opt/extensions/datadog-agent")


def _in_aws_lambda():
    # type: () -> bool
    """Returns whether the environment is an AWS Lambda.
    This is accomplished by checking if the AWS_LAMBDA_FUNCTION_NAME environment
    variable is defined.
    """
    return bool(environ.get("AWS_LAMBDA_FUNCTION_NAME", False))<|MERGE_RESOLUTION|>--- conflicted
+++ resolved
@@ -154,6 +154,8 @@
 
         self._shutdown_lock = RLock()
 
+        self._new_process = False
+
     def _atexit(self):
         # type: () -> None
         key = "ctrl-break" if os.name == "nt" else "ctrl-c"
@@ -404,7 +406,6 @@
                     msg = "- DATADOG TRACER DIAGNOSTIC - %s" % agent_error
                     self._log_compat(logging.WARNING, msg)
 
-<<<<<<< HEAD
     def _child_after_fork(self):
         self._pid = getpid()
 
@@ -416,28 +417,9 @@
         self.writer = self.writer.recreate()
         self._initialize_span_processors()
 
-        # The spans remaining in the context can not and will not be
-        # finished in this new process. So to avoid memory leaks the
-        # strong span reference (which will never be finished) is replaced
-        # with a context representing the span.
-        child_of = self.context_provider.active()
-        if isinstance(child_of, Span):
-            new_ctx = Context(
-                sampling_priority=child_of.context.sampling_priority,
-                span_id=child_of.span_id,
-                trace_id=child_of.trace_id,
-            )
-
-            # If the child_of span was active then activate the new context
-            # containing it so that the strong span referenced is removed
-            # from the execution.
-            if self.context_provider.active() is child_of:
-                self.context_provider.activate(new_ctx)
-
-    def start_span(
-=======
+        self._new_process = True
+
     def _start_span(
->>>>>>> a73faf46
         self,
         name,  # type: str
         child_of=None,  # type: Optional[Union[Span, Context]]
@@ -482,6 +464,27 @@
         Note: be sure to finish all spans to avoid memory leaks and incorrect
         parenting of spans.
         """
+        if self._new_process:
+            self._new_process = False
+
+            # The spans remaining in the context can not and will not be
+            # finished in this new process. So to avoid memory leaks the
+            # strong span reference (which will never be finished) is replaced
+            # with a context representing the span.
+            if isinstance(child_of, Span):
+                new_ctx = Context(
+                    sampling_priority=child_of.context.sampling_priority,
+                    span_id=child_of.span_id,
+                    trace_id=child_of.trace_id,
+                )
+
+                # If the child_of span was active then activate the new context
+                # containing it so that the strong span referenced is removed
+                # from the execution.
+                if self.context_provider.active() is child_of:
+                    self.context_provider.activate(new_ctx)
+                child_of = new_ctx
+
         parent = None  # type: Optional[Span]
         if child_of is not None:
             if isinstance(child_of, Context):
@@ -888,6 +891,7 @@
                 return
 
             atexit.register(self._atexit)
+            forksafe.register(self._child_after_fork)
 
             self.start_span = self._start_span
             self.trace = self._trace
@@ -934,17 +938,13 @@
         except service.ServiceStatusError:
             # It's possible the writer never got started in the first place :(
             pass
-<<<<<<< HEAD
-        atexit.unregister(self._atexit)
-        forksafe.unregister(self._child_after_fork)
-=======
 
         with self._shutdown_lock:
             atexit.unregister(self._atexit)
+            forksafe.unregister(self._child_after_fork)
 
             self.start_span = self._shutdown_start_span  # type: ignore[assignment]
             self.trace = self._shutdown_trace  # type: ignore[assignment]
->>>>>>> a73faf46
 
     @staticmethod
     def _use_log_writer():
