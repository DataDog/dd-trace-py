import atexit
import functools
import json
import logging
import os
from os import environ
from os import getpid
import sys
from typing import Any
from typing import Callable
from typing import Dict
from typing import List
from typing import Optional
from typing import Set
from typing import Union

from ddtrace import config
from ddtrace.vendor import debtcollector

from . import _hooks
from . import compat
from .constants import ENV_KEY
from .constants import FILTERS_KEY
from .constants import HOSTNAME_KEY
from .constants import SAMPLE_RATE_METRIC_KEY
from .constants import VERSION_KEY
from .context import Context
from .ext import system
from .ext.priority import AUTO_KEEP
from .ext.priority import AUTO_REJECT
from .filters import TraceFilter
from .internal import _rand
from .internal import agent
from .internal import debug
from .internal import hostname
from .internal.dogstatsd import get_dogstatsd_client
from .internal.logger import get_logger
from .internal.logger import hasHandlers
<<<<<<< HEAD
=======
from .internal.processor import TraceProcessor
from .internal.runtime import RuntimeWorker
>>>>>>> c9abe957
from .internal.runtime import get_runtime_id
from .internal.runtime.runtime_metrics import RuntimeWorker
from .internal.writer import AgentWriter
from .internal.writer import LogWriter
from .internal.writer import TraceWriter
from .provider import DefaultContextProvider
from .sampler import BasePrioritySampler
from .sampler import BaseSampler
from .sampler import DatadogSampler
from .sampler import RateByServiceSampler
from .sampler import RateSampler
from .span import Span
from .utils.deprecation import deprecated
from .utils.formats import asbool
from .utils.formats import get_env


log = get_logger(__name__)

debug_mode = asbool(get_env("trace", "debug", default=False))

DD_LOG_FORMAT = "%(asctime)s %(levelname)s [%(name)s] [%(filename)s:%(lineno)d] {}- %(message)s".format(
    "[dd.service=%(dd.service)s dd.env=%(dd.env)s dd.version=%(dd.version)s"
    " dd.trace_id=%(dd.trace_id)s dd.span_id=%(dd.span_id)s] "
)
if debug_mode and not hasHandlers(log):
    if config.logs_injection:
        logging.basicConfig(level=logging.DEBUG, format=DD_LOG_FORMAT)
    else:
        logging.basicConfig(level=logging.DEBUG)


_INTERNAL_APPLICATION_SPAN_TYPES = {"custom", "template", "web", "worker"}


class Tracer(object):
    """
    Tracer is used to create, sample and submit spans that measure the
    execution time of sections of code.

    If you're running an application that will serve a single trace per thread,
    you can use the global tracer instance::

        from ddtrace import tracer
        trace = tracer.trace('app.request', 'web-server').finish()
    """

    SHUTDOWN_TIMEOUT = 5

    def __init__(
        self,
        url=None,  # type: Optional[str]
        dogstatsd_url=None,  # type: Optional[str]
    ):
        # type: (...) -> None
        """
        Create a new ``Tracer`` instance. A global tracer is already initialized
        for common usage, so there is no need to initialize your own ``Tracer``.

        :param url: The Datadog agent URL.
        :param url: The DogStatsD URL.
        """
        self.log = log
<<<<<<< HEAD
        self.sampler = None
        self.priority_sampler = None
        self._filters = []
=======
        self._runtime_worker = None
        self._filters = []  # type: List[TraceFilter]
>>>>>>> c9abe957

        # globally set tags
        self.tags = config.tags.copy()

        # a buffer for service info so we don't perpetually send the same things
        self._services = set()  # type: Set[str]

        # Runtime id used for associating data collected during runtime to
        # traces
        self._pid = getpid()

        self.enabled = asbool(get_env("trace", "enabled", default=True))
        self.context_provider = DefaultContextProvider()
        self.sampler = DatadogSampler()  # type: BaseSampler
        self.priority_sampler = RateByServiceSampler()  # type: Optional[BasePrioritySampler]
        self._dogstatsd_url = agent.get_stats_url() if dogstatsd_url is None else dogstatsd_url

        if self._use_log_writer() and url is None:
            writer = LogWriter()
        else:
            url = url or agent.get_trace_url()
            agent.verify_url(url)

            writer = AgentWriter(
                agent_url=url,
                sampler=self.sampler,
                priority_sampler=self.priority_sampler,
                dogstatsd=get_dogstatsd_client(self._dogstatsd_url),
                report_metrics=config.health_metrics_enabled,
                sync_mode=self._use_sync_mode(),
            )
        self.writer = writer  # type: Union[AgentWriter, LogWriter]
        self._processor = TraceProcessor([])  # type: ignore[call-arg]
        self._hooks = _hooks.Hooks()
        atexit.register(self._atexit)

    def _atexit(self):
        # type: () -> None
        key = "ctrl-break" if os.name == "nt" else "ctrl-c"
        log.debug(
            "Waiting %d seconds for tracer to finish. Hit %s to quit.",
            self.SHUTDOWN_TIMEOUT,
            key,
        )
        self.shutdown(timeout=self.SHUTDOWN_TIMEOUT)

    def on_start_span(self, func):
        # type: (Callable) -> Callable
        """Register a function to execute when a span start.

        Can be used as a decorator.

        :param func: The function to call when starting a span.
                     The started span will be passed as argument.
        """
        self._hooks.register(self.__class__.start_span, func)
        return func

    def deregister_on_start_span(self, func):
        # type: (Callable) -> Callable
        """Unregister a function registered to execute when a span starts.

        Can be used as a decorator.

        :param func: The function to stop calling when starting a span.
        """

        self._hooks.deregister(self.__class__.start_span, func)
        return func

    @property
    def debug_logging(self):
        return self.log.isEnabledFor(logging.DEBUG)

    @debug_logging.setter  # type: ignore[misc]
    @deprecated(message="Use logging.setLevel instead", version="1.0.0")
    def debug_logging(self, value):
        # type: (bool) -> None
        self.log.setLevel(logging.DEBUG if value else logging.WARN)

    @deprecated("Use .tracer, not .tracer()", "1.0.0")
    def __call__(self):
        return self

    @deprecated("This method will be removed altogether", "1.0.0")
    def global_excepthook(self, tp, value, traceback):
        """The global tracer except hook."""

    def get_call_context(self, *args, **kwargs):
        # type: (...) -> Context
        """
        Return the current active ``Context`` for this traced execution. This method is
        automatically called in the ``tracer.trace()``, but it can be used in the application
        code during manual instrumentation like::

            from ddtrace import tracer

            async def web_handler(request):
                context = tracer.get_call_context()
                # use the context if needed
                # ...

        This method makes use of a ``ContextProvider`` that is automatically set during the tracer
        initialization, or while using a library instrumentation.
        """
        return self.context_provider.active(*args, **kwargs)  # type: ignore

    # TODO: deprecate this method and make sure users create a new tracer if they need different parameters
    @debtcollector.removals.removed_kwarg("collect_metrics", removal_version="0.49")
    def configure(
        self,
        enabled=None,  # type: Optional[bool]
        hostname=None,  # type: Optional[str]
        port=None,  # type: Optional[int]
        uds_path=None,  # type: Optional[str]
        https=None,  # type: Optional[bool]
        sampler=None,  # type: Optional[BaseSampler]
        context_provider=None,  # type: Optional[DefaultContextProvider]
        wrap_executor=None,  # type: Optional[Callable]
        priority_sampling=None,  # type: Optional[bool]
        settings=None,  # type: Optional[Dict[str, Any]]
        collect_metrics=None,  # type: Optional[bool]
        dogstatsd_url=None,  # type: Optional[str]
        writer=None,  # type: Optional[TraceWriter]
    ):
        # type: (...) -> None
        """
        Configure an existing Tracer the easy way.
        Allow to configure or reconfigure a Tracer instance.

        :param bool enabled: If True, finished traces will be submitted to the API.
            Otherwise they'll be dropped.
        :param str hostname: Hostname running the Trace Agent
        :param int port: Port of the Trace Agent
        :param str uds_path: The Unix Domain Socket path of the agent.
        :param bool https: Whether to use HTTPS or HTTP.
        :param object sampler: A custom Sampler instance, locally deciding to totally drop the trace or not.
        :param object context_provider: The ``ContextProvider`` that will be used to retrieve
            automatically the current call context. This is an advanced option that usually
            doesn't need to be changed from the default value
        :param object wrap_executor: callable that is used when a function is decorated with
            ``Tracer.wrap()``. This is an advanced option that usually doesn't need to be changed
            from the default value
        :param priority_sampling: enable priority sampling, this is required for
            complete distributed tracing support. Enabled by default.
        :param collect_metrics: Whether to enable runtime metrics collection.
        :param str dogstatsd_url: URL for UDP or Unix socket connection to DogStatsD
        """
        if enabled is not None:
            self.enabled = enabled

        if settings is not None:
            filters = settings.get(FILTERS_KEY)
            if filters is not None:
                self._filters = filters

        # If priority sampling is not set or is True and no priority sampler is set yet
        if priority_sampling in (None, True) and not self.priority_sampler:
            self.priority_sampler = RateByServiceSampler()
        # Explicitly disable priority sampling
        elif priority_sampling is False:
            self.priority_sampler = None

        if sampler is not None:
            self.sampler = sampler

        self._dogstatsd_url = dogstatsd_url or self._dogstatsd_url

        if any(x is not None for x in [hostname, port, uds_path, https]):
            # If any of the parts of the URL have updated, merge them with
            # the previous writer values.
            if isinstance(self.writer, AgentWriter):
                prev_url_parsed = compat.parse.urlparse(self.writer.agent_url)
            else:
                prev_url_parsed = compat.parse.urlparse("")

            if uds_path is not None:
                if hostname is None and prev_url_parsed.scheme == "unix":
                    hostname = prev_url_parsed.hostname
                url = "unix://%s%s" % (hostname or "", uds_path)
            else:
                if https is None:
                    https = prev_url_parsed.scheme == "https"
                if hostname is None:
                    hostname = prev_url_parsed.hostname or ""
                if port is None:
                    port = prev_url_parsed.port
                scheme = "https" if https else "http"
                url = "%s://%s:%s" % (scheme, hostname, port)
        elif isinstance(self.writer, AgentWriter):
            # Reuse the URL from the previous writer if there was one.
            url = self.writer.agent_url
        else:
            # No URL parts have updated and there's no previous writer to
            # get the URL from.
            url = None  # type: ignore

        self.writer.stop()

        if writer is not None:
            self.writer = writer
        elif url:
            # Verify the URL and create a new AgentWriter with it.
            agent.verify_url(url)
            self.writer = AgentWriter(
                url,
                sampler=self.sampler,
                priority_sampler=self.priority_sampler,
                dogstatsd=get_dogstatsd_client(self._dogstatsd_url),
                report_metrics=config.health_metrics_enabled,
                sync_mode=self._use_sync_mode(),
            )
        elif writer is None and isinstance(self.writer, LogWriter):
            # No need to do anything for the LogWriter.
            pass
        self.writer.dogstatsd = get_dogstatsd_client(self._dogstatsd_url)
        self._processor = TraceProcessor(filters=self._filters)  # type: ignore[call-arg]

        if context_provider is not None:
            self.context_provider = context_provider

        if wrap_executor is not None:
            self._wrap_executor = wrap_executor

        runtime_metrics_was_running = False
        if RuntimeWorker._instance is not None:
            runtime_metrics_was_running = True
            RuntimeWorker.disable()

        if (collect_metrics is None and runtime_metrics_was_running) or collect_metrics:
            RuntimeWorker.enable(tracer=self, dogstatsd_url=self._dogstatsd_url)

        if debug_mode or asbool(environ.get("DD_TRACE_STARTUP_LOGS", False)):
            try:
                info = debug.collect(self)
            except Exception as e:
                msg = "Failed to collect start-up logs: %s" % e
                self._log_compat(logging.WARNING, "- DATADOG TRACER DIAGNOSTIC - %s" % msg)
            else:
                if self.log.isEnabledFor(logging.INFO):
                    msg = "- DATADOG TRACER CONFIGURATION - %s" % json.dumps(info)
                    self._log_compat(logging.INFO, msg)

                # Always log errors since we're either in debug_mode or start up logs
                # are enabled.
                agent_error = info.get("agent_error")
                if agent_error:
                    msg = "- DATADOG TRACER DIAGNOSTIC - %s" % agent_error
                    self._log_compat(logging.WARNING, msg)

    def start_span(
        self,
        name,  # type: str
        child_of=None,  # type: Optional[Union[Span, Context]]
        service=None,  # type: Optional[str]
        resource=None,  # type: Optional[str]
        span_type=None,  # type: Optional[str]
    ):
        # type: (...) -> Span
        """
        Return a span that will trace an operation called `name`. This method allows
        parenting using the ``child_of`` kwarg. If it's missing, the newly created span is a
        root span.

        :param str name: the name of the operation being traced.
        :param object child_of: a ``Span`` or a ``Context`` instance representing the parent for this span.
        :param str service: the name of the service being traced.
        :param str resource: an optional name of the resource being tracked.
        :param str span_type: an optional operation type.

        To start a new root span, simply::

            span = tracer.start_span('web.request')

        If you want to create a child for a root span, just::

            root_span = tracer.start_span('web.request')
            span = tracer.start_span('web.decoder', child_of=root_span)

        Or if you have a ``Context`` object::

            context = tracer.get_call_context()
            span = tracer.start_span('web.worker', child_of=context)
        """
        new_ctx = self._check_new_process()

        if child_of is not None:
            if isinstance(child_of, Context):
                context = new_ctx or child_of
                parent = child_of.get_current_span()
            else:
                context = child_of.context
                parent = child_of
        else:
            context = Context()
            parent = None

        if parent:
            trace_id = parent.trace_id
            parent_span_id = parent.span_id
        else:
            trace_id = context.trace_id
            parent_span_id = context.span_id

        # The following precedence is used for a new span's service:
        # 1. Explicitly provided service name
        #     a. User provided or integration provided service name
        # 2. Parent's service name (if defined)
        # 3. Globally configured service name
        #     a. `config.service`/`DD_SERVICE`/`DD_TAGS`
        if service is None:
            if parent:
                service = parent.service
            else:
                service = config.service

        mapped_service = config.service_mapping.get(service, service)

        if trace_id:
            # child_of a non-empty context, so either a local child span or from a remote context
            span = Span(
                self,
                name,
                trace_id=trace_id,
                parent_id=parent_span_id,
                service=mapped_service,
                resource=resource,
                span_type=span_type,
                _check_pid=False,
            )

            # Extra attributes when from a local parent
            if parent:
                span.sampled = parent.sampled
                span._parent = parent

        else:
            # this is the root span of a new trace
            span = Span(
                self,
                name,
                service=mapped_service,
                resource=resource,
                span_type=span_type,
                _check_pid=False,
            )
            span.metrics[system.PID] = self._pid or getpid()
            span.meta["runtime-id"] = get_runtime_id()
            if config.report_hostname:
                span.meta[HOSTNAME_KEY] = hostname.get_hostname()
<<<<<<< HEAD

=======
            # add tags to root span to correlate trace with runtime metrics
            # only applied to spans with types that are internal to applications
            if self._runtime_worker and self._is_span_internal(span):
                span.meta["language"] = "python"
>>>>>>> c9abe957
            span.sampled = self.sampler.sample(span)
            # Old behavior
            # DEV: The new sampler sets metrics and priority sampling on the span for us
            if not isinstance(self.sampler, DatadogSampler):
                if span.sampled:
                    # When doing client sampling in the client, keep the sample rate so that we can
                    # scale up statistics in the next steps of the pipeline.
                    if isinstance(self.sampler, RateSampler):
                        span.set_metric(SAMPLE_RATE_METRIC_KEY, self.sampler.sample_rate)

                    if self.priority_sampler:
                        # At this stage, it's important to have the service set. If unset,
                        # priority sampler will use the default sampling rate, which might
                        # lead to oversampling (that is, dropping too many traces).
                        if self.priority_sampler.sample(span):
                            context.sampling_priority = AUTO_KEEP
                        else:
                            context.sampling_priority = AUTO_REJECT
                else:
                    if self.priority_sampler:
                        # If dropped by the local sampler, distributed instrumentation can drop it too.
                        context.sampling_priority = AUTO_REJECT
            else:
                context.sampling_priority = AUTO_KEEP if span.sampled else AUTO_REJECT
                # We must always mark the span as sampled so it is forwarded to the agent
                span.sampled = True

        # Apply default global tags.
        if self.tags:
            span.set_tags(self.tags)

        if config.env:
            span._set_str_tag(ENV_KEY, config.env)

        # Only set the version tag on internal spans.
        if config.version:
            root_span = self.current_root_span()
            # if: 1. the span is the root span and the span's service matches the global config; or
            #     2. the span is not the root, but the root span's service matches the span's service
            #        and the root span has a version tag
            # then the span belongs to the user application and so set the version tag
            if (root_span is None and service == config.service) or (
                root_span and root_span.service == service and VERSION_KEY in root_span.meta
            ):
                span._set_str_tag(VERSION_KEY, config.version)

        # add it to the current context
        context.add_span(span)

        # update set of services handled by tracer
        if service and service not in self._services and self._is_span_internal(span):
            self._services.add(service)

        self._hooks.emit(self.__class__.start_span, span)

        return span

    def _check_new_process(self):
        """Checks if the tracer is in a new process (was forked) and performs
        the necessary updates if it is a new process
        """
        pid = getpid()
        if self._pid == pid:
            return

        self._pid = pid

        # We have to reseed the RNG or we will get collisions between the processes as
        # they will share the seed and generate the same random numbers.
        _rand.seed()

        ctx = self.get_call_context()
        # The spans remaining in the context can not and will not be finished
        # in this new process. So we need to copy out the trace metadata needed
        # to continue the trace.
        # Also, note that because we're in a forked process, the lock that the
        # context has might be permanently locked so we can't use ctx.clone().
        new_ctx = Context(
            sampling_priority=ctx._sampling_priority,
            span_id=ctx._parent_span_id,
            trace_id=ctx._parent_trace_id,
        )
        self.context_provider.activate(new_ctx)

        # Assume that the services of the child are not necessarily a subset of those
        # of the parent.
        self._services = set()

        # Re-create the background writer thread
        self.writer = self.writer.recreate()

        return new_ctx

    def _log_compat(self, level, msg):
        """Logs a message for the given level.

        Python 2 will not submit logs to stderr if no handler is configured.

        Instead, something like this will be printed to stderr:
            No handlers could be found for logger "ddtrace.tracer"

        Since the global tracer is configured on import and it is recommended
        to import the tracer as early as possible, it will likely be the case
        that there are no handlers installed yet.
        """
        if compat.PY2 and not hasHandlers(self.log):
            sys.stderr.write("%s\n" % msg)
        else:
            self.log.log(level, msg)

    def trace(self, name, service=None, resource=None, span_type=None):
        # type: (str, Optional[str], Optional[str], Optional[str]) -> Span
        """
        Return a span that will trace an operation called `name`. The context that created
        the span as well as the span parenting, are automatically handled by the tracing
        function.

        :param str name: the name of the operation being traced
        :param str service: the name of the service being traced. If not set,
                            it will inherit the service from its parent.
        :param str resource: an optional name of the resource being tracked.
        :param str span_type: an optional operation type.

        You must call `finish` on all spans, either directly or with a context
        manager::

            >>> span = tracer.trace('web.request')
                try:
                    # do something
                finally:
                    span.finish()

            >>> with tracer.trace('web.request') as span:
                    # do something

        Trace will store the current active span and subsequent child traces will
        become its children::

            parent = tracer.trace('parent')     # has no parent span
            child  = tracer.trace('child')      # is a child of a parent
            child.finish()
            parent.finish()

            parent2 = tracer.trace('parent2')   # has no parent span
            parent2.finish()
        """

        # retrieve the Context using the context provider and create
        # a new Span that could be a root or a nested span
        context = self.get_call_context()
        return self.start_span(
            name,
            child_of=context,
            service=service,
            resource=resource,
            span_type=span_type,
        )

    def current_root_span(self):
        # type: () -> Optional[Span]
        """Returns the root span of the current context.

        This is useful for attaching information related to the trace as a
        whole without needing to add to child spans.

        Usage is simple, for example::

            # get the root span
            root_span = tracer.current_root_span()
            # set the host just once on the root span
            if root_span:
                root_span.set_tag('host', '127.0.0.1')
        """
        ctx = self.get_call_context()
        if ctx:
            return ctx.get_current_root_span()
        return None

    def current_span(self):
        # type: () -> Optional[Span]
        """
        Return the active span for the current call context or ``None``
        if no spans are available.
        """
        ctx = self.get_call_context()
        if ctx:
            return ctx.get_current_span()
        return None

    def write(self, spans):
        # type: (Optional[List[Span]]) -> None
        """
        Send the trace to the writer to enqueue the spans list in the agent
        sending queue.
        """
        if not spans:
            return  # nothing to do

        if self.log.isEnabledFor(logging.DEBUG):
            self.log.debug("writing %s spans (enabled:%s)", len(spans), self.enabled)
            for span in spans:
                self.log.debug("\n%s", span.pprint())

        if not self.enabled:
            return

        spans = self._processor.process(spans)
        if spans is not None:
            self.writer.write(spans=spans)

    @deprecated(message="Manually setting service info is no longer necessary", version="1.0.0")
    def set_service_info(self, *args, **kwargs):
        """Set the information about the given service."""
        return

    def wrap(
        self,
        name=None,  # type: Optional[str]
        service=None,  # type: Optional[str]
        resource=None,  # type: Optional[str]
        span_type=None,  # type: Optional[str]
    ):
        # type: (...) -> Callable[[Callable[..., Any]], Callable[..., Any]]
        """
        A decorator used to trace an entire function. If the traced function
        is a coroutine, it traces the coroutine execution when is awaited.
        If a ``wrap_executor`` callable has been provided in the ``Tracer.configure()``
        method, it will be called instead of the default one when the function
        decorator is invoked.

        :param str name: the name of the operation being traced. If not set,
                         defaults to the fully qualified function name.
        :param str service: the name of the service being traced. If not set,
                            it will inherit the service from it's parent.
        :param str resource: an optional name of the resource being tracked.
        :param str span_type: an optional operation type.

        >>> @tracer.wrap('my.wrapped.function', service='my.service')
            def run():
                return 'run'

        >>> # name will default to 'execute' if unset
            @tracer.wrap()
            def execute():
                return 'executed'

        >>> # or use it in asyncio coroutines
            @tracer.wrap()
            async def coroutine():
                return 'executed'

        >>> @tracer.wrap()
            @asyncio.coroutine
            def coroutine():
                return 'executed'

        You can access the current span using `tracer.current_span()` to set
        tags:

        >>> @tracer.wrap()
            def execute():
                span = tracer.current_span()
                span.set_tag('a', 'b')
        """

        def wrap_decorator(f):
            # FIXME[matt] include the class name for methods.
            span_name = name if name else "%s.%s" % (f.__module__, f.__name__)

            # detect if the the given function is a coroutine to use the
            # right decorator; this initial check ensures that the
            # evaluation is done only once for each @tracer.wrap
            if compat.iscoroutinefunction(f):
                # call the async factory that creates a tracing decorator capable
                # to await the coroutine execution before finishing the span. This
                # code is used for compatibility reasons to prevent Syntax errors
                # in Python 2
                func_wrapper = compat.make_async_decorator(
                    self,
                    f,
                    span_name,
                    service=service,
                    resource=resource,
                    span_type=span_type,
                )
            else:

                @functools.wraps(f)
                def func_wrapper(*args, **kwargs):
                    # if a wrap executor has been configured, it is used instead
                    # of the default tracing function
                    if getattr(self, "_wrap_executor", None):
                        return self._wrap_executor(
                            self,
                            f,
                            args,
                            kwargs,
                            span_name,
                            service=service,
                            resource=resource,
                            span_type=span_type,
                        )

                    # otherwise fallback to a default tracing
                    with self.trace(span_name, service=service, resource=resource, span_type=span_type):
                        return f(*args, **kwargs)

            return func_wrapper

        return wrap_decorator

    def set_tags(self, tags):
        # type: (Dict[str, str]) -> None
        """Set some tags at the tracer level.
        This will append those tags to each span created by the tracer.

        :param dict tags: dict of tags to set at tracer level
        """
        self.tags.update(tags)

    def shutdown(self, timeout=None):
        # type: (Optional[float]) -> None
        """Shutdown the tracer.

        This will stop the background writer/worker and flush any finished traces in the buffer.

        :param timeout: How long in seconds to wait for the background worker to flush traces
            before exiting or :obj:`None` to block until flushing has successfully completed (default: :obj:`None`)
        :type timeout: :obj:`int` | :obj:`float` | :obj:`None`
        """
        self.writer.stop(timeout=timeout)
<<<<<<< HEAD
=======
        if self._runtime_worker:
            self._shutdown_runtime_worker(timeout)

    def _shutdown_runtime_worker(self, timeout=None):
        self._runtime_worker.stop()
        self._runtime_worker.join(timeout=timeout)
>>>>>>> c9abe957

    @staticmethod
    def _use_log_writer():
        # type: () -> bool
        """Returns whether the LogWriter should be used in the environment by
        default.

        The LogWriter required by default in AWS Lambdas when the Datadog Agent extension
        is not available in the Lambda.
        """
        if (
            environ.get("DD_AGENT_HOST")
            or environ.get("DATADOG_TRACE_AGENT_HOSTNAME")
            or environ.get("DD_TRACE_AGENT_URL")
        ):
            # If one of these variables are set, we definitely have an agent
            return False
        elif _in_aws_lambda() and _has_aws_lambda_agent_extension():
            # If the Agent Lambda extension is available then an AgentWriter is used.
            return False
        else:
            return _in_aws_lambda()

    @staticmethod
    def _use_sync_mode():
        # type: () -> bool
        """Returns, if an `AgentWriter` is to be used, whether it should be run
         in synchronous mode by default.

        There is only one case in which this is desirable:

        - AWS Lambdas can have the Datadog agent installed via an extension.
          When it's available traces must be sent synchronously to ensure all
          are received before the Lambda terminates.
        """
        return _in_aws_lambda() and _has_aws_lambda_agent_extension()

    @staticmethod
    def _is_span_internal(span):
        return not span.span_type or span.span_type in _INTERNAL_APPLICATION_SPAN_TYPES


def _has_aws_lambda_agent_extension():
    # type: () -> bool
    """Returns whether the environment has the AWS Lambda Datadog Agent
    extension available.
    """
    return os.path.exists("/opt/extensions/datadog-agent")


def _in_aws_lambda():
    # type: () -> bool
    """Returns whether the environment is an AWS Lambda.
    This is accomplished by checking if the AWS_LAMBDA_FUNCTION_NAME environment
    variable is defined.
    """
    return bool(environ.get("AWS_LAMBDA_FUNCTION_NAME", False))<|MERGE_RESOLUTION|>--- conflicted
+++ resolved
@@ -28,7 +28,6 @@
 from .ext import system
 from .ext.priority import AUTO_KEEP
 from .ext.priority import AUTO_REJECT
-from .filters import TraceFilter
 from .internal import _rand
 from .internal import agent
 from .internal import debug
@@ -36,11 +35,8 @@
 from .internal.dogstatsd import get_dogstatsd_client
 from .internal.logger import get_logger
 from .internal.logger import hasHandlers
-<<<<<<< HEAD
-=======
 from .internal.processor import TraceProcessor
 from .internal.runtime import RuntimeWorker
->>>>>>> c9abe957
 from .internal.runtime import get_runtime_id
 from .internal.runtime.runtime_metrics import RuntimeWorker
 from .internal.writer import AgentWriter
@@ -104,14 +100,7 @@
         :param url: The DogStatsD URL.
         """
         self.log = log
-<<<<<<< HEAD
-        self.sampler = None
-        self.priority_sampler = None
         self._filters = []
-=======
-        self._runtime_worker = None
-        self._filters = []  # type: List[TraceFilter]
->>>>>>> c9abe957
 
         # globally set tags
         self.tags = config.tags.copy()
@@ -462,14 +451,6 @@
             span.meta["runtime-id"] = get_runtime_id()
             if config.report_hostname:
                 span.meta[HOSTNAME_KEY] = hostname.get_hostname()
-<<<<<<< HEAD
-
-=======
-            # add tags to root span to correlate trace with runtime metrics
-            # only applied to spans with types that are internal to applications
-            if self._runtime_worker and self._is_span_internal(span):
-                span.meta["language"] = "python"
->>>>>>> c9abe957
             span.sampled = self.sampler.sample(span)
             # Old behavior
             # DEV: The new sampler sets metrics and priority sampling on the span for us
@@ -801,15 +782,6 @@
         :type timeout: :obj:`int` | :obj:`float` | :obj:`None`
         """
         self.writer.stop(timeout=timeout)
-<<<<<<< HEAD
-=======
-        if self._runtime_worker:
-            self._shutdown_runtime_worker(timeout)
-
-    def _shutdown_runtime_worker(self, timeout=None):
-        self._runtime_worker.stop()
-        self._runtime_worker.join(timeout=timeout)
->>>>>>> c9abe957
 
     @staticmethod
     def _use_log_writer():
