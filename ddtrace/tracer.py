--- conflicted
+++ resolved
@@ -159,9 +159,8 @@
                 resource=resource,
                 span_type=span_type,
             )
-<<<<<<< HEAD
+
             span.set_tag(system.PID, getpid())
-=======
 
             #    http://pypi.datadoghq.com/trace/docs/#distributed-tracing
             parent_trace_id, parent_span_id = context._get_parent_span_ids()
@@ -171,7 +170,6 @@
             if parent_span_id:
                 span.parent_id = parent_span_id
 
->>>>>>> e67feec4
             self.sampler.sample(span)
 
         # add common tags
