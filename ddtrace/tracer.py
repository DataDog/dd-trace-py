import atexit
import functools
import json
import logging
import os
from os import environ
from os import getpid
import sys
<<<<<<< HEAD
import threading
from typing import Dict, List, Optional, Tuple, Union

from ddtrace.vendor import attr
from ddtrace.vendor import debtcollector

from .constants import (
    FILTERS_KEY,
    SAMPLING_PRIORITY_KEY,
    SAMPLE_RATE_METRIC_KEY,
    VERSION_KEY,
    ENV_KEY,
    ORIGIN_KEY,
    HOSTNAME_KEY,
)
from .context import Context
from .ext import system, SpanTypes
from .ext.priority import AUTO_REJECT, AUTO_KEEP
from .internal import debug, hostname
from .internal.logger import get_logger, hasHandlers
from .internal.runtime import RuntimeTags, RuntimeWorker, get_runtime_id
from .internal.writer import AgentWriter, LogWriter
=======
from typing import Any
from typing import Callable
from typing import Dict
from typing import List
from typing import Optional
from typing import Set
from typing import Union

from ddtrace import config
from ddtrace.filters import TraceFilter
from ddtrace.vendor import debtcollector

from . import _hooks
from . import compat
from .constants import ENV_KEY
from .constants import FILTERS_KEY
from .constants import HOSTNAME_KEY
from .constants import SAMPLE_RATE_METRIC_KEY
from .constants import VERSION_KEY
from .context import Context
from .ext import system
from .ext.priority import AUTO_KEEP
from .ext.priority import AUTO_REJECT
>>>>>>> d411dee2
from .internal import _rand
from .internal import agent
from .internal import debug
from .internal import hostname
from .internal.dogstatsd import get_dogstatsd_client
from .internal.logger import get_logger
from .internal.logger import hasHandlers
from .internal.processor import SpanProcessor
from .internal.processor.trace import SpanAggregator
from .internal.processor.trace import TraceProcessor
from .internal.processor.trace import TraceSamplingProcessor
from .internal.runtime import get_runtime_id
from .internal.writer import AgentWriter
from .internal.writer import LogWriter
from .internal.writer import TraceWriter
from .provider import DefaultContextProvider
<<<<<<< HEAD
from .sampler import DatadogSampler, RateSampler, RateByServiceSampler
from .settings import config
=======
from .sampler import BasePrioritySampler
from .sampler import BaseSampler
from .sampler import DatadogSampler
from .sampler import RateByServiceSampler
from .sampler import RateSampler
>>>>>>> d411dee2
from .span import Span
from .utils.deprecation import deprecated
from .utils.formats import asbool
from .utils.formats import get_env


log = get_logger(__name__)
debug_mode = asbool(get_env("trace", "debug", default=False))
partial_flush_enabled = asbool(get_env("tracer", "partial_flush_enabled", default=True))
partial_flush_min_spans = int(get_env("tracer", "partial_flush_min_spans", default=500))

DD_LOG_FORMAT = "%(asctime)s %(levelname)s [%(name)s] [%(filename)s:%(lineno)d] {}- %(message)s".format(
    "[dd.service=%(dd.service)s dd.env=%(dd.env)s dd.version=%(dd.version)s"
    " dd.trace_id=%(dd.trace_id)s dd.span_id=%(dd.span_id)s] "
)
if debug_mode and not hasHandlers(log):
    if config.logs_injection:
        logging.basicConfig(level=logging.DEBUG, format=DD_LOG_FORMAT)
    else:
        logging.basicConfig(level=logging.DEBUG)


<<<<<<< HEAD
@attr.s()
class _Trace(object):
    """Maintains the state of a trace (a collection of spans).

    This data structure is required since there are data that exist on the meta
    level of a trace. Currently this data is passed to the Datadog backend
    through trace chunk roots (first span of a trace payload to the agent).

    Unfortunately due to this design, trace state has to be maintained within
    the client and hence this data structure.
    """

    trace_id = attr.ib(type=int)  # type: int
    """
    The sampling decision made for the trace. This should only be set by the
    library initially when the root span is created but for legacy reasons
    can be set with the `span.sampled` property for any span in the trace.
    """
    sampled = attr.ib(type=bool, default=True)  # type: bool
    """
    The sampling priority decision for the trace. This is calculated by the library
    when the root span of a trace is created but for legacy reasons can be set
    with the `span.context.sampling_priority` attribute.
    """
    sampling_priority = attr.ib(default=None)  # type: Optional[int]
    """
    The origin of the trace. This is used in distributed tracing to indicate
    the source of a request (eg. synthetics).
    """
    dd_origin = attr.ib(default=None)  # type: Optional[str]
    """Number of spans finished in the trace."""
    _num_finished = attr.ib(type=int, default=0)  # type: int
    _spans = attr.ib(default=attr.Factory(list))  # type: List[Span]
    _lock = attr.ib(type=threading.Lock, default=attr.Factory(threading.Lock))  # type: threading.Lock

    def __len__(self):
        with self._lock:
            return len(self._spans)

    @property
    def root_span(self):
        # type: () -> Optional[Span]
        """Returns the first span created in a trace."""
        with self._lock:
            return self._spans[0] if len(self._spans) else None

    def add_span(self, span):
        # type: (Span) -> None
        with self._lock:
            self._spans.append(span)

    def finish_span(self):
        # type: () -> Tuple[List[Span], bool, bool]
        with self._lock:
            self._num_finished += 1

            if self._num_finished == len(self._spans) or (
                partial_flush_enabled and self._num_finished >= partial_flush_min_spans
            ):
                finished_spans = [s for s in self._spans if s.finished]

                chunk_root = finished_spans[0]
                if chunk_root:
                    if self.sampling_priority is not None and self.sampled:
                        chunk_root.set_metric(SAMPLING_PRIORITY_KEY, self.sampling_priority)
                    if self.dd_origin:
                        chunk_root.meta[ORIGIN_KEY] = str(self.dd_origin)

                self._spans = [s for s in self._spans if not s.finished]
                self._num_finished -= len(finished_spans)
                return finished_spans, self.sampled, len(self._spans) == 0

            return [], False, False


def _parse_dogstatsd_url(url):
    if url is None:
        return

    # url can be either of the form `udp://<host>:<port>` or `unix://<path>`
    # also support without url scheme included
    if url.startswith("/"):
        url = "unix://" + url
    elif "://" not in url:
        url = "udp://" + url

    parsed = compat.parse.urlparse(url)

    if parsed.scheme == "unix":
        return dict(socket_path=parsed.path)
    elif parsed.scheme == "udp":
        return dict(host=parsed.hostname, port=parsed.port)
    else:
        raise ValueError("Unknown scheme `%s` for DogStatsD URL `{}`".format(parsed.scheme))


_INTERNAL_APPLICATION_SPAN_TYPES = ["custom", "template", "web", "worker"]
=======
_INTERNAL_APPLICATION_SPAN_TYPES = {"custom", "template", "web", "worker"}
>>>>>>> d411dee2


class Tracer(object):
    """
    Tracer is used to create, sample and submit spans that measure the
    execution time of sections of code.

    If you're running an application that will serve a single trace per thread,
    you can use the global tracer instance::

        from ddtrace import tracer
        trace = tracer.trace('app.request', 'web-server').finish()
    """

    SHUTDOWN_TIMEOUT = 5

    def __init__(
        self,
        url=None,  # type: Optional[str]
        dogstatsd_url=None,  # type: Optional[str]
    ):
        # type: (...) -> None
        """
        Create a new ``Tracer`` instance. A global tracer is already initialized
        for common usage, so there is no need to initialize your own ``Tracer``.

        :param url: The Datadog agent URL.
        :param dogstatsd_url: The DogStatsD URL.
        """
        self.log = log
<<<<<<< HEAD
        self.sampler = None
        self.priority_sampler = None
        self._runtime_worker = None
        self._filters = []
        self._traces = {}  # type: Dict[int, _Trace]
        self._traces_lock = threading.Lock()

        uds_path = None
        https = None
        hostname = self.DEFAULT_HOSTNAME
        port = self.DEFAULT_PORT
        writer = None

        if self._is_agentless_environment() and url is None:
            writer = LogWriter()
        else:
            if url is None:
                url = self.DEFAULT_AGENT_URL
            url_parsed = compat.parse.urlparse(url)
            if url_parsed.scheme in ("http", "https"):
                hostname = url_parsed.hostname
                port = url_parsed.port
                https = url_parsed.scheme == "https"
                # FIXME This is needed because of the way of configure() works right now, where it considers `port=None`
                # to be "no port set so let's use the default".
                # It should go away when we remove configure()
                if port is None:
                    if https:
                        port = 443
                    else:
                        port = 80
            elif url_parsed.scheme == "unix":
                uds_path = url_parsed.path
            else:
                raise ValueError("Unknown scheme `%s` for agent URL" % url_parsed.scheme)
=======
        self._filters = []  # type: List[TraceFilter]
>>>>>>> d411dee2

        # globally set tags
        self.tags = config.tags.copy()

        # a buffer for service info so we don't perpetually send the same things
        self._services = set()  # type: Set[str]

        # Runtime id used for associating data collected during runtime to
        # traces
        self._pid = getpid()

        self.enabled = asbool(get_env("trace", "enabled", default=True))
        self.context_provider = DefaultContextProvider()
        self.sampler = DatadogSampler()  # type: BaseSampler
        self.priority_sampler = RateByServiceSampler()  # type: Optional[BasePrioritySampler]
        self._dogstatsd_url = agent.get_stats_url() if dogstatsd_url is None else dogstatsd_url

        if self._use_log_writer() and url is None:
            writer = LogWriter()  # type: TraceWriter
        else:
            url = url or agent.get_trace_url()
            agent.verify_url(url)

            writer = AgentWriter(
                agent_url=url,
                sampler=self.sampler,
                priority_sampler=self.priority_sampler,
                dogstatsd=get_dogstatsd_client(self._dogstatsd_url),
                report_metrics=config.health_metrics_enabled,
                sync_mode=self._use_sync_mode(),
            )
        self.writer = writer  # type: TraceWriter
        self._partial_flush_enabled = asbool(get_env("tracer", "partial_flush_enabled", default=False))
        self._partial_flush_min_spans = int(
            get_env("tracer", "partial_flush_min_spans", default=500)  # type: ignore[arg-type]
        )
        self._initialize_span_processors()
        self._hooks = _hooks.Hooks()
        atexit.register(self._atexit)

    def _atexit(self):
        # type: () -> None
        key = "ctrl-break" if os.name == "nt" else "ctrl-c"
        log.debug(
            "Waiting %d seconds for tracer to finish. Hit %s to quit.",
            self.SHUTDOWN_TIMEOUT,
            key,
        )
        self.shutdown(timeout=self.SHUTDOWN_TIMEOUT)

    def _get_trace(self, trace_id):
        # type: (int) -> Optional[_Trace]
        with self._traces_lock:
            return self._traces.get(trace_id, None)

    def _get_or_create_trace(self, trace_id):
        # type: (int) -> _Trace
        with self._traces_lock:
            if trace_id in self._traces:
                return self._traces[trace_id]
            else:
                trace = _Trace(trace_id=trace_id)
                self._traces[trace_id] = trace
                return trace

    def _is_sampled(self, span):
        # type: (Span) -> bool
        trace = self._get_trace(span.trace_id)
        return trace.sampled if trace else True

    def on_start_span(self, func):
        # type: (Callable) -> Callable
        """Register a function to execute when a span start.

        Can be used as a decorator.

        :param func: The function to call when starting a span.
                     The started span will be passed as argument.
        """
        self._hooks.register(self.__class__.start_span, func)
        return func

    def deregister_on_start_span(self, func):
        # type: (Callable) -> Callable
        """Unregister a function registered to execute when a span starts.

        Can be used as a decorator.

        :param func: The function to stop calling when starting a span.
        """

        self._hooks.deregister(self.__class__.start_span, func)
        return func

    @property
    def debug_logging(self):
        return self.log.isEnabledFor(logging.DEBUG)

    @debug_logging.setter  # type: ignore[misc]
    @deprecated(message="Use logging.setLevel instead", version="1.0.0")
    def debug_logging(self, value):
        # type: (bool) -> None
        self.log.setLevel(logging.DEBUG if value else logging.WARN)

    @deprecated("Use .tracer, not .tracer()", "1.0.0")
    def __call__(self):
        return self

    @deprecated("This method will be removed altogether", "1.0.0")
    def global_excepthook(self, tp, value, traceback):
        """The global tracer except hook."""

<<<<<<< HEAD
    def _active_trace(self):
        # type: () -> Optional[_Trace]
        active = self.active()
        if active and active.trace_id:
            return self._get_trace(active.trace_id)
        return None
=======
    def get_call_context(self, *args, **kwargs):
        # type: (...) -> Context
        """
        Return the current active ``Context`` for this traced execution. This method is
        automatically called in the ``tracer.trace()``, but it can be used in the application
        code during manual instrumentation like::
>>>>>>> d411dee2

    def activate(self, span_or_ctx):
        # type: (Union[Context, Span]) -> None
        """Activate a span or context for the current execution context."""
        if isinstance(span_or_ctx, Context):
            trace = _Trace(
                trace_id=span_or_ctx.trace_id,
                sampling_priority=span_or_ctx.sampling_priority,
                dd_origin=span_or_ctx.dd_origin,
            )
            with self._traces_lock:
                self._traces[trace.trace_id] = trace
        self.context_provider.activate(span_or_ctx)

    def active(self):
        # type: () -> Optional[Union[Context, Span]]
        """Return the active span or context for the current execution context."""
        return self.context_provider.active()

    def active_span(self):
        # type: () -> Optional[Span]
        """Return the active span in the current execution context."""
        active = self.context_provider.active()
        return active if isinstance(active, Span) else None

    current_span = active_span

    def get_call_context(self, *args, **kwargs):
        # type (...) -> Context
        """Return the active ``Context`` for the current execution.

        This method makes use of a ``ContextProvider`` that is automatically set during the tracer
        initialization, or while using a library instrumentation.
        """
<<<<<<< HEAD
        active = self.context_provider.active(*args, **kwargs)
        if isinstance(active, Context):
            return active
        elif isinstance(active, Span):
            trace = self._get_trace(active.trace_id)
            return Context(
                span_id=active.span_id,
                trace_id=active.trace_id,
                sampling_priority=trace.sampling_priority if trace else None,
                dd_origin=trace.dd_origin if trace else None,
            )
        else:
            return Context()
=======
        return self.context_provider.active(*args, **kwargs)  # type: ignore
>>>>>>> d411dee2

    # TODO: deprecate this method and make sure users create a new tracer if they need different parameters
    @debtcollector.removals.removed_kwarg("collect_metrics", removal_version="0.51")
    def configure(
        self,
        enabled=None,  # type: Optional[bool]
        hostname=None,  # type: Optional[str]
        port=None,  # type: Optional[int]
        uds_path=None,  # type: Optional[str]
        https=None,  # type: Optional[bool]
        sampler=None,  # type: Optional[BaseSampler]
        context_provider=None,  # type: Optional[DefaultContextProvider]
        wrap_executor=None,  # type: Optional[Callable]
        priority_sampling=None,  # type: Optional[bool]
        settings=None,  # type: Optional[Dict[str, Any]]
        collect_metrics=None,  # type: Optional[bool]
        dogstatsd_url=None,  # type: Optional[str]
        writer=None,  # type: Optional[TraceWriter]
        partial_flush_enabled=None,  # type: Optional[bool]
        partial_flush_min_spans=None,  # type: Optional[int]
    ):
        # type: (...) -> None
        """
        Configure an existing Tracer the easy way.
        Allow to configure or reconfigure a Tracer instance.

        :param bool enabled: If True, finished traces will be submitted to the API.
            Otherwise they'll be dropped.
        :param str hostname: Hostname running the Trace Agent
        :param int port: Port of the Trace Agent
        :param str uds_path: The Unix Domain Socket path of the agent.
        :param bool https: Whether to use HTTPS or HTTP.
        :param object sampler: A custom Sampler instance, locally deciding to totally drop the trace or not.
        :param object context_provider: The ``ContextProvider`` that will be used to retrieve
            automatically the current call context. This is an advanced option that usually
            doesn't need to be changed from the default value
        :param object wrap_executor: callable that is used when a function is decorated with
            ``Tracer.wrap()``. This is an advanced option that usually doesn't need to be changed
            from the default value
        :param priority_sampling: enable priority sampling, this is required for
            complete distributed tracing support. Enabled by default.
        :param collect_metrics: Whether to enable runtime metrics collection.
        :param str dogstatsd_url: URL for UDP or Unix socket connection to DogStatsD
        """
        if enabled is not None:
            self.enabled = enabled

        if settings is not None:
            filters = settings.get(FILTERS_KEY)
            if filters is not None:
                self._filters = filters

        if partial_flush_enabled is not None:
            self._partial_flush_enabled = partial_flush_enabled

        if partial_flush_min_spans is not None:
            self._partial_flush_min_spans = partial_flush_min_spans

        # If priority sampling is not set or is True and no priority sampler is set yet
        if priority_sampling in (None, True) and not self.priority_sampler:
            self.priority_sampler = RateByServiceSampler()
        # Explicitly disable priority sampling
        elif priority_sampling is False:
            self.priority_sampler = None

        if sampler is not None:
            self.sampler = sampler

        self._dogstatsd_url = dogstatsd_url or self._dogstatsd_url

        if any(x is not None for x in [hostname, port, uds_path, https]):
            # If any of the parts of the URL have updated, merge them with
            # the previous writer values.
            if isinstance(self.writer, AgentWriter):
                prev_url_parsed = compat.parse.urlparse(self.writer.agent_url)
            else:
                prev_url_parsed = compat.parse.urlparse("")

            if uds_path is not None:
                if hostname is None and prev_url_parsed.scheme == "unix":
                    hostname = prev_url_parsed.hostname
                url = "unix://%s%s" % (hostname or "", uds_path)
            else:
                if https is None:
                    https = prev_url_parsed.scheme == "https"
                if hostname is None:
                    hostname = prev_url_parsed.hostname or ""
                if port is None:
                    port = prev_url_parsed.port
                scheme = "https" if https else "http"
                url = "%s://%s:%s" % (scheme, hostname, port)
        elif isinstance(self.writer, AgentWriter):
            # Reuse the URL from the previous writer if there was one.
            url = self.writer.agent_url
        else:
            # No URL parts have updated and there's no previous writer to
            # get the URL from.
            url = None  # type: ignore

        self.writer.stop()

        if writer is not None:
            self.writer = writer
        elif url:
            # Verify the URL and create a new AgentWriter with it.
            agent.verify_url(url)
            self.writer = AgentWriter(
                url,
                sampler=self.sampler,
                priority_sampler=self.priority_sampler,
                dogstatsd=get_dogstatsd_client(self._dogstatsd_url),
                report_metrics=config.health_metrics_enabled,
                sync_mode=self._use_sync_mode(),
            )
        elif writer is None and isinstance(self.writer, LogWriter):
            # No need to do anything for the LogWriter.
            pass
        if isinstance(self.writer, AgentWriter):
            self.writer.dogstatsd = get_dogstatsd_client(self._dogstatsd_url)
        self._initialize_span_processors()

        if context_provider is not None:
            self.context_provider = context_provider

        if wrap_executor is not None:
            self._wrap_executor = wrap_executor

        runtime_metrics_was_running = False
        # FIXME: Import RuntimeWorker here to avoid circular imports. This will
        # be gone together with the collect_metrics attribute soon.
        from .internal.runtime.runtime_metrics import RuntimeWorker

        if RuntimeWorker._instance is not None:
            runtime_metrics_was_running = True
            RuntimeWorker.disable()

        if (collect_metrics is None and runtime_metrics_was_running) or collect_metrics:
            RuntimeWorker.enable(tracer=self, dogstatsd_url=self._dogstatsd_url)

        if debug_mode or asbool(environ.get("DD_TRACE_STARTUP_LOGS", False)):
            try:
                info = debug.collect(self)
            except Exception as e:
                msg = "Failed to collect start-up logs: %s" % e
                self._log_compat(logging.WARNING, "- DATADOG TRACER DIAGNOSTIC - %s" % msg)
            else:
                if self.log.isEnabledFor(logging.INFO):
                    msg = "- DATADOG TRACER CONFIGURATION - %s" % json.dumps(info)
                    self._log_compat(logging.INFO, msg)

                # Always log errors since we're either in debug_mode or start up logs
                # are enabled.
                agent_error = info.get("agent_error")
                if agent_error:
                    msg = "- DATADOG TRACER DIAGNOSTIC - %s" % agent_error
                    self._log_compat(logging.WARNING, msg)

<<<<<<< HEAD
    def start_span(self, name, child_of=None, service=None, resource=None, span_type=None, activate=True):
        # type: (str, Optional[Union[Context, Span]], Optional[str], Optional[str], Optional[SpanTypes], bool) -> Span
        """Return a span that represents a unit of work designated by `name`.
=======
    def start_span(
        self,
        name,  # type: str
        child_of=None,  # type: Optional[Union[Span, Context]]
        service=None,  # type: Optional[str]
        resource=None,  # type: Optional[str]
        span_type=None,  # type: Optional[str]
    ):
        # type: (...) -> Span
        """
        Return a span that will trace an operation called `name`. This method allows
        parenting using the ``child_of`` kwarg. If it's missing, the newly created span is a
        root span.
>>>>>>> d411dee2

        :param str name: the name of the operation being traced.
        :param object child_of: a ``Span`` or a ``Context`` instance representing the parent for this span.
        :param str service: the name of the service being traced.
        :param str resource: an optional name of the resource being tracked.
        :param str span_type: an optional operation type.
        :param activate: Whether or not to activate the span once it is created.

        To start a new root span, simply::

            span = tracer.start_span('web.request')
            span.finish()

        If you want to create a child for a root span, just::

            root_span = tracer.start_span('web.request')
            span = tracer.start_span('web.decoder', child_of=root_span)
            span.finish()

        Be sure to finish all spans to avoid memory leaks and incorrect
        parenting of spans.
        """
        self._check_new_process()

        if child_of is None:
            trace_id = parent_id = parent = None
        else:
            trace_id = child_of.trace_id
            parent_id = child_of.span_id
            parent = child_of if isinstance(child_of, Span) else None  # type: Optional[Span]

        # The following precedence is used for a new span's service:
        # 1. Explicitly provided service name
        #     a. User provided or integration provided service name
        # 2. Parent's service name (if defined)
        # 3. Globally configured service name
        #     a. `config.service`/`DD_SERVICE`/`DD_TAGS`
        if service is None:
            if parent:
                service = parent.service
            else:
                service = config.service

        mapped_service = config.service_mapping.get(service, service)

        if trace_id:
            # child_of a non-empty context, so either a local child span or from a remote context
            span = Span(
                self,
                name,
                trace_id=trace_id,
<<<<<<< HEAD
                parent_id=parent_id,
                service=service,
=======
                parent_id=parent_span_id,
                service=mapped_service,
>>>>>>> d411dee2
                resource=resource,
                span_type=span_type,
                _check_pid=False,
                on_finish=[self._on_span_finish],
            )

            # Extra attributes when from a local parent
            if parent:
                span._parent = parent

            trace = self._get_or_create_trace(span.trace_id)
            trace.add_span(span)
            # If the parent object has a sampling priority or origin defined
            # then update the trace accordingly.
            sampling_priority = getattr(child_of, "sampling_priority", None)
            if sampling_priority is not None:
                trace.sampling_priority = sampling_priority
            dd_origin = getattr(child_of, "dd_origin", None)
            if dd_origin is not None:
                trace.dd_origin = dd_origin
        else:
            # this is the root span of a new trace
            span = Span(
                self,
                name,
                service=mapped_service,
                resource=resource,
                span_type=span_type,
                _check_pid=False,
                on_finish=[self._on_span_finish],
            )
            span.metrics[system.PID] = self._pid or getpid()
            span.meta["runtime-id"] = get_runtime_id()
            if config.report_hostname:
                span.meta[HOSTNAME_KEY] = hostname.get_hostname()
<<<<<<< HEAD
            # add tags to root span to correlate trace with runtime metrics
            # only applied to spans with types that are internal to applications
            if self._runtime_worker and self._is_span_internal(span):
                span.meta["language"] = "python"

            sampled = self.sampler.sample(span)
            sampling_priority = None
=======
            span.sampled = self.sampler.sample(span)
>>>>>>> d411dee2
            # Old behavior
            # DEV: The new sampler sets metrics and priority sampling on the span for us
            if not isinstance(self.sampler, DatadogSampler):
                if sampled:
                    # When doing client sampling in the client, keep the sample rate so that we can
                    # scale up statistics in the next steps of the pipeline.
                    if isinstance(self.sampler, RateSampler):
                        span.set_metric(SAMPLE_RATE_METRIC_KEY, self.sampler.sample_rate)

                    if self.priority_sampler:
                        # At this stage, it's important to have the service set. If unset,
                        # priority sampler will use the default sampling rate, which might
                        # lead to oversampling (that is, dropping too many traces).
                        if self.priority_sampler.sample(span):
                            sampling_priority = AUTO_KEEP
                        else:
                            sampling_priority = AUTO_REJECT
                else:
                    if self.priority_sampler:
                        # If dropped by the local sampler, distributed instrumentation can drop it too.
                        sampling_priority = AUTO_REJECT
            else:
                sampling_priority = AUTO_KEEP if sampled else AUTO_REJECT
                # The trace must be marked as sampled so it is forwarded to the agent.
                sampled = True

            trace = self._get_or_create_trace(span.trace_id)
            trace.sampled = sampled
            trace.sampling_priority = sampling_priority
            trace.add_span(span)

        if activate:
            self.context_provider.activate(span)

        # Apply default global tags.
        if self.tags:
            span.set_tags(self.tags)

        if config.env:
            span._set_str_tag(ENV_KEY, config.env)

        # Only set the version tag on internal spans.
        if config.version:
            root_span = self.active_root_span()
            # if: 1. the span is the root span and the span's service matches the global config; or
            #     2. the span is not the root, but the root span's service matches the span's service
            #        and the root span has a version tag
            # then the span belongs to the user application and so set the version tag
            if (root_span is None and service == config.service) or (
                root_span and root_span.service == service and VERSION_KEY in root_span.meta
            ):
                span._set_str_tag(VERSION_KEY, config.version)

        # update set of services handled by tracer
        if service and service not in self._services and self._is_span_internal(span):
            self._services.add(service)

        for p in self._span_processors:
            p.on_span_start(span)

        self._hooks.emit(self.__class__.start_span, span)
        return span

<<<<<<< HEAD
    def _finish_span(self, span):
        # type: (Span) -> None

        # Only set the next active span to the parent if the span is active
        # and the parent is not finished.
        active = self.active()
        if active is span and span._parent and not span._parent.finished:
            self.context_provider.activate(span._parent)
        # Else if the span is the active span and there is no suitable parent,
        # activate nothing so future spans do not inherit from it.
        elif active is span:
            self.context_provider.activate(None)

        # It's possible that a span can be created from a trace that has already
        # been finished and deleted. So _get_or_create_trace has to be used instead
        # of _get_trace.
        trace = self._get_or_create_trace(span.trace_id)
        spans, sampled, trace_done = trace.finish_span()

        if trace_done:
            with self._traces_lock:
                del self._traces[trace.trace_id]

        if spans and sampled:
            self.write(spans)

    def _update_dogstatsd_constant_tags(self):
        """Prepare runtime tags for ddstatsd."""
        # DEV: ddstatsd expects tags in the form ['key1:value1', 'key2:value2', ...]
        tags = ["{}:{}".format(k, v) for k, v in RuntimeTags()]
        self.log.debug("Updating constant tags %s", tags)
        self._dogstatsd_client.constant_tags = tags
=======
    def _on_span_finish(self, span):
        if not self.enabled:
            return  # nothing to do
>>>>>>> d411dee2

        if self.log.isEnabledFor(logging.DEBUG):
            self.log.debug("finishing span %r", span)

        for p in self._span_processors:
            p.on_span_finish(span)

    def _initialize_span_processors(self):
        # type: () -> None
        trace_processors = []  # type: List[TraceProcessor]
        trace_processors += [TraceSamplingProcessor()]
        trace_processors += self._filters

        self._span_processors = [
            SpanAggregator(
                partial_flush_enabled=self._partial_flush_enabled,
                partial_flush_min_spans=self._partial_flush_min_spans,
                trace_processors=trace_processors,
                writer=self.writer,
            ),
        ]  # type: List[SpanProcessor]

    def _check_new_process(self):
        """Checks if the tracer is in a new process (was forked) and performs
        the necessary updates if it is a new process
        """
        pid = getpid()
        if self._pid == pid:
            return

        self._pid = pid

        # We have to reseed the RNG or we will get collisions between the processes as
        # they will share the seed and generate the same random numbers.
        _rand.seed()

        # The previous process is responsible for flushing the spans it created.
        for trace_id, trace in self._traces:
            # Note that the remaining metadata is left in place so that
            # sampling decisions are not affected.
            trace.spans = []

        # Assume that the services of the child are not necessarily a subset of those
        # of the parent.
        self._services = set()

        # Re-create the background writer thread
        self.writer = self.writer.recreate()
<<<<<<< HEAD
=======
        self._initialize_span_processors()
        return new_ctx
>>>>>>> d411dee2

    def _log_compat(self, level, msg):
        """Logs a message for the given level.

        Python 2 will not submit logs to stderr if no handler is configured.

        Instead, something like this will be printed to stderr:
            No handlers could be found for logger "ddtrace.tracer"

        Since the global tracer is configured on import and it is recommended
        to import the tracer as early as possible, it will likely be the case
        that there are no handlers installed yet.
        """
        if compat.PY2 and not hasHandlers(self.log):
            sys.stderr.write("%s\n" % msg)
        else:
            self.log.log(level, msg)

    def trace(self, name, service=None, resource=None, span_type=None):
<<<<<<< HEAD
        # type: (str, Optional[str], Optional[str], Optional[SpanTypes], bool) -> Span
        """Return an active span that inherits from the active span.

        The returned span will automatically be activated in the current
        execution and will inherit from the previously active span or context.
=======
        # type: (str, Optional[str], Optional[str], Optional[str]) -> Span
        """
        Return a span that will trace an operation called `name`. The context that created
        the span as well as the span parenting, are automatically handled by the tracing
        function.
>>>>>>> d411dee2

        :param str name: the name of the operation being traced
        :param str service: the name of the service being traced. If not set,
                            it will inherit the service from its parent.
        :param str resource: an optional name of the resource being tracked.
        :param str span_type: an optional operation type.

        The returned span *must* be `finish`'d or it will remain in memory
        indefinitely::

            >>> span = tracer.trace('web.request')
                try:
                    # do something
                finally:
                    span.finish()

            >>> with tracer.trace('web.request') as span:
                    # do something

        Example of the automatic parenting::

            parent = tracer.trace('parent')     # has no parent span, becomes the active span
            child  = tracer.trace('child')      # is a child of a parent, becomes the active span
            child.finish()
            parent.finish()

            parent2 = tracer.trace('parent2')   # has no parent span as parent and child have finished
            parent2.finish()
        """
        return self.start_span(
            name,
            child_of=self.active(),
            service=service,
            resource=resource,
            span_type=span_type,
            activate=True,
        )

<<<<<<< HEAD
    def active_root_span(self):
        # type: () -> Optional[Span]
        """Returns the root span of the current execution.
=======
    def current_root_span(self):
        # type: () -> Optional[Span]
        """Returns the root span of the current context.
>>>>>>> d411dee2

        This is useful for attaching information related to the trace as a
        whole without needing to add to child spans.

        For example::

            # get the root span
            root_span = tracer.active_root_span()
            # set the host just once on the root span
            if root_span:
                root_span.set_tag('host', '127.0.0.1')
        """
        trace = self._active_trace()
        return trace.root_span if trace else None

<<<<<<< HEAD
    current_root_span = active_root_span
=======
    def current_span(self):
        # type: () -> Optional[Span]
        """
        Return the active span for the current call context or ``None``
        if no spans are available.
        """
        ctx = self.get_call_context()
        if ctx:
            return ctx.get_current_span()
        return None
>>>>>>> d411dee2

    def write(self, spans):
        # type: (Optional[List[Span]]) -> None
        """
        Send the trace to the writer to enqueue the spans list in the agent
        sending queue.
        """
        if not spans:
            return  # nothing to do

        if self.log.isEnabledFor(logging.DEBUG):
            self.log.debug("writing %s spans (enabled:%s)", len(spans), self.enabled)
            for span in spans:
                self.log.debug("\n%s", span.pprint())

        if not self.enabled:
            return

        if spans is not None:
            self.writer.write(spans=spans)

    @deprecated(message="Manually setting service info is no longer necessary", version="1.0.0")
    def set_service_info(self, *args, **kwargs):
        """Set the information about the given service."""
        return

    def wrap(
        self,
        name=None,  # type: Optional[str]
        service=None,  # type: Optional[str]
        resource=None,  # type: Optional[str]
        span_type=None,  # type: Optional[str]
    ):
        # type: (...) -> Callable[[Callable[..., Any]], Callable[..., Any]]
        """
        A decorator used to trace an entire function. If the traced function
        is a coroutine, it traces the coroutine execution when is awaited.
        If a ``wrap_executor`` callable has been provided in the ``Tracer.configure()``
        method, it will be called instead of the default one when the function
        decorator is invoked.

        :param str name: the name of the operation being traced. If not set,
                         defaults to the fully qualified function name.
        :param str service: the name of the service being traced. If not set,
                            it will inherit the service from it's parent.
        :param str resource: an optional name of the resource being tracked.
        :param str span_type: an optional operation type.

        >>> @tracer.wrap('my.wrapped.function', service='my.service')
            def run():
                return 'run'

        >>> # name will default to 'execute' if unset
            @tracer.wrap()
            def execute():
                return 'executed'

        >>> # or use it in asyncio coroutines
            @tracer.wrap()
            async def coroutine():
                return 'executed'

        >>> @tracer.wrap()
            @asyncio.coroutine
            def coroutine():
                return 'executed'

        You can access the current span using `tracer.current_span()` to set
        tags:

        >>> @tracer.wrap()
            def execute():
                span = tracer.current_span()
                span.set_tag('a', 'b')
        """

        def wrap_decorator(f):
            # FIXME[matt] include the class name for methods.
            span_name = name if name else "%s.%s" % (f.__module__, f.__name__)

            # detect if the the given function is a coroutine to use the
            # right decorator; this initial check ensures that the
            # evaluation is done only once for each @tracer.wrap
            if compat.iscoroutinefunction(f):
                # call the async factory that creates a tracing decorator capable
                # to await the coroutine execution before finishing the span. This
                # code is used for compatibility reasons to prevent Syntax errors
                # in Python 2
                func_wrapper = compat.make_async_decorator(
                    self,
                    f,
                    span_name,
                    service=service,
                    resource=resource,
                    span_type=span_type,
                )
            else:

                @functools.wraps(f)
                def func_wrapper(*args, **kwargs):
                    # if a wrap executor has been configured, it is used instead
                    # of the default tracing function
                    if getattr(self, "_wrap_executor", None):
                        return self._wrap_executor(
                            self,
                            f,
                            args,
                            kwargs,
                            span_name,
                            service=service,
                            resource=resource,
                            span_type=span_type,
                        )

                    # otherwise fallback to a default tracing
                    with self.trace(span_name, service=service, resource=resource, span_type=span_type):
                        return f(*args, **kwargs)

            return func_wrapper

        return wrap_decorator

    def set_tags(self, tags):
        # type: (Dict[str, str]) -> None
        """Set some tags at the tracer level.
        This will append those tags to each span created by the tracer.

        :param dict tags: dict of tags to set at tracer level
        """
        self.tags.update(tags)

    def shutdown(self, timeout=None):
        # type: (Optional[float]) -> None
        """Shutdown the tracer.

        This will stop the background writer/worker and flush any finished traces in the buffer.

        :param timeout: How long in seconds to wait for the background worker to flush traces
            before exiting or :obj:`None` to block until flushing has successfully completed (default: :obj:`None`)
        :type timeout: :obj:`int` | :obj:`float` | :obj:`None`
        """
        self.writer.stop(timeout=timeout)

    @staticmethod
    def _use_log_writer():
        # type: () -> bool
        """Returns whether the LogWriter should be used in the environment by
        default.

        The LogWriter required by default in AWS Lambdas when the Datadog Agent extension
        is not available in the Lambda.
        """
        if (
            environ.get("DD_AGENT_HOST")
            or environ.get("DATADOG_TRACE_AGENT_HOSTNAME")
            or environ.get("DD_TRACE_AGENT_URL")
        ):
            # If one of these variables are set, we definitely have an agent
            return False
        elif _in_aws_lambda() and _has_aws_lambda_agent_extension():
            # If the Agent Lambda extension is available then an AgentWriter is used.
            return False
        else:
            return _in_aws_lambda()

    @staticmethod
    def _use_sync_mode():
        # type: () -> bool
        """Returns, if an `AgentWriter` is to be used, whether it should be run
         in synchronous mode by default.

        There is only one case in which this is desirable:

        - AWS Lambdas can have the Datadog agent installed via an extension.
          When it's available traces must be sent synchronously to ensure all
          are received before the Lambda terminates.
        """
        return _in_aws_lambda() and _has_aws_lambda_agent_extension()

    @staticmethod
    def _is_span_internal(span):
        return not span.span_type or span.span_type in _INTERNAL_APPLICATION_SPAN_TYPES


def _has_aws_lambda_agent_extension():
    # type: () -> bool
    """Returns whether the environment has the AWS Lambda Datadog Agent
    extension available.
    """
    return os.path.exists("/opt/extensions/datadog-agent")


def _in_aws_lambda():
    # type: () -> bool
    """Returns whether the environment is an AWS Lambda.
    This is accomplished by checking if the AWS_LAMBDA_FUNCTION_NAME environment
    variable is defined.
    """
    return bool(environ.get("AWS_LAMBDA_FUNCTION_NAME", False))<|MERGE_RESOLUTION|>--- conflicted
+++ resolved
@@ -6,30 +6,6 @@
 from os import environ
 from os import getpid
 import sys
-<<<<<<< HEAD
-import threading
-from typing import Dict, List, Optional, Tuple, Union
-
-from ddtrace.vendor import attr
-from ddtrace.vendor import debtcollector
-
-from .constants import (
-    FILTERS_KEY,
-    SAMPLING_PRIORITY_KEY,
-    SAMPLE_RATE_METRIC_KEY,
-    VERSION_KEY,
-    ENV_KEY,
-    ORIGIN_KEY,
-    HOSTNAME_KEY,
-)
-from .context import Context
-from .ext import system, SpanTypes
-from .ext.priority import AUTO_REJECT, AUTO_KEEP
-from .internal import debug, hostname
-from .internal.logger import get_logger, hasHandlers
-from .internal.runtime import RuntimeTags, RuntimeWorker, get_runtime_id
-from .internal.writer import AgentWriter, LogWriter
-=======
 from typing import Any
 from typing import Callable
 from typing import Dict
@@ -53,7 +29,6 @@
 from .ext import system
 from .ext.priority import AUTO_KEEP
 from .ext.priority import AUTO_REJECT
->>>>>>> d411dee2
 from .internal import _rand
 from .internal import agent
 from .internal import debug
@@ -70,16 +45,11 @@
 from .internal.writer import LogWriter
 from .internal.writer import TraceWriter
 from .provider import DefaultContextProvider
-<<<<<<< HEAD
-from .sampler import DatadogSampler, RateSampler, RateByServiceSampler
-from .settings import config
-=======
 from .sampler import BasePrioritySampler
 from .sampler import BaseSampler
 from .sampler import DatadogSampler
 from .sampler import RateByServiceSampler
 from .sampler import RateSampler
->>>>>>> d411dee2
 from .span import Span
 from .utils.deprecation import deprecated
 from .utils.formats import asbool
@@ -88,8 +58,6 @@
 
 log = get_logger(__name__)
 debug_mode = asbool(get_env("trace", "debug", default=False))
-partial_flush_enabled = asbool(get_env("tracer", "partial_flush_enabled", default=True))
-partial_flush_min_spans = int(get_env("tracer", "partial_flush_min_spans", default=500))
 
 DD_LOG_FORMAT = "%(asctime)s %(levelname)s [%(name)s] [%(filename)s:%(lineno)d] {}- %(message)s".format(
     "[dd.service=%(dd.service)s dd.env=%(dd.env)s dd.version=%(dd.version)s"
@@ -102,107 +70,7 @@
         logging.basicConfig(level=logging.DEBUG)
 
 
-<<<<<<< HEAD
-@attr.s()
-class _Trace(object):
-    """Maintains the state of a trace (a collection of spans).
-
-    This data structure is required since there are data that exist on the meta
-    level of a trace. Currently this data is passed to the Datadog backend
-    through trace chunk roots (first span of a trace payload to the agent).
-
-    Unfortunately due to this design, trace state has to be maintained within
-    the client and hence this data structure.
-    """
-
-    trace_id = attr.ib(type=int)  # type: int
-    """
-    The sampling decision made for the trace. This should only be set by the
-    library initially when the root span is created but for legacy reasons
-    can be set with the `span.sampled` property for any span in the trace.
-    """
-    sampled = attr.ib(type=bool, default=True)  # type: bool
-    """
-    The sampling priority decision for the trace. This is calculated by the library
-    when the root span of a trace is created but for legacy reasons can be set
-    with the `span.context.sampling_priority` attribute.
-    """
-    sampling_priority = attr.ib(default=None)  # type: Optional[int]
-    """
-    The origin of the trace. This is used in distributed tracing to indicate
-    the source of a request (eg. synthetics).
-    """
-    dd_origin = attr.ib(default=None)  # type: Optional[str]
-    """Number of spans finished in the trace."""
-    _num_finished = attr.ib(type=int, default=0)  # type: int
-    _spans = attr.ib(default=attr.Factory(list))  # type: List[Span]
-    _lock = attr.ib(type=threading.Lock, default=attr.Factory(threading.Lock))  # type: threading.Lock
-
-    def __len__(self):
-        with self._lock:
-            return len(self._spans)
-
-    @property
-    def root_span(self):
-        # type: () -> Optional[Span]
-        """Returns the first span created in a trace."""
-        with self._lock:
-            return self._spans[0] if len(self._spans) else None
-
-    def add_span(self, span):
-        # type: (Span) -> None
-        with self._lock:
-            self._spans.append(span)
-
-    def finish_span(self):
-        # type: () -> Tuple[List[Span], bool, bool]
-        with self._lock:
-            self._num_finished += 1
-
-            if self._num_finished == len(self._spans) or (
-                partial_flush_enabled and self._num_finished >= partial_flush_min_spans
-            ):
-                finished_spans = [s for s in self._spans if s.finished]
-
-                chunk_root = finished_spans[0]
-                if chunk_root:
-                    if self.sampling_priority is not None and self.sampled:
-                        chunk_root.set_metric(SAMPLING_PRIORITY_KEY, self.sampling_priority)
-                    if self.dd_origin:
-                        chunk_root.meta[ORIGIN_KEY] = str(self.dd_origin)
-
-                self._spans = [s for s in self._spans if not s.finished]
-                self._num_finished -= len(finished_spans)
-                return finished_spans, self.sampled, len(self._spans) == 0
-
-            return [], False, False
-
-
-def _parse_dogstatsd_url(url):
-    if url is None:
-        return
-
-    # url can be either of the form `udp://<host>:<port>` or `unix://<path>`
-    # also support without url scheme included
-    if url.startswith("/"):
-        url = "unix://" + url
-    elif "://" not in url:
-        url = "udp://" + url
-
-    parsed = compat.parse.urlparse(url)
-
-    if parsed.scheme == "unix":
-        return dict(socket_path=parsed.path)
-    elif parsed.scheme == "udp":
-        return dict(host=parsed.hostname, port=parsed.port)
-    else:
-        raise ValueError("Unknown scheme `%s` for DogStatsD URL `{}`".format(parsed.scheme))
-
-
-_INTERNAL_APPLICATION_SPAN_TYPES = ["custom", "template", "web", "worker"]
-=======
 _INTERNAL_APPLICATION_SPAN_TYPES = {"custom", "template", "web", "worker"}
->>>>>>> d411dee2
 
 
 class Tracer(object):
@@ -233,45 +101,7 @@
         :param dogstatsd_url: The DogStatsD URL.
         """
         self.log = log
-<<<<<<< HEAD
-        self.sampler = None
-        self.priority_sampler = None
-        self._runtime_worker = None
-        self._filters = []
-        self._traces = {}  # type: Dict[int, _Trace]
-        self._traces_lock = threading.Lock()
-
-        uds_path = None
-        https = None
-        hostname = self.DEFAULT_HOSTNAME
-        port = self.DEFAULT_PORT
-        writer = None
-
-        if self._is_agentless_environment() and url is None:
-            writer = LogWriter()
-        else:
-            if url is None:
-                url = self.DEFAULT_AGENT_URL
-            url_parsed = compat.parse.urlparse(url)
-            if url_parsed.scheme in ("http", "https"):
-                hostname = url_parsed.hostname
-                port = url_parsed.port
-                https = url_parsed.scheme == "https"
-                # FIXME This is needed because of the way of configure() works right now, where it considers `port=None`
-                # to be "no port set so let's use the default".
-                # It should go away when we remove configure()
-                if port is None:
-                    if https:
-                        port = 443
-                    else:
-                        port = 80
-            elif url_parsed.scheme == "unix":
-                uds_path = url_parsed.path
-            else:
-                raise ValueError("Unknown scheme `%s` for agent URL" % url_parsed.scheme)
-=======
         self._filters = []  # type: List[TraceFilter]
->>>>>>> d411dee2
 
         # globally set tags
         self.tags = config.tags.copy()
@@ -322,26 +152,6 @@
         )
         self.shutdown(timeout=self.SHUTDOWN_TIMEOUT)
 
-    def _get_trace(self, trace_id):
-        # type: (int) -> Optional[_Trace]
-        with self._traces_lock:
-            return self._traces.get(trace_id, None)
-
-    def _get_or_create_trace(self, trace_id):
-        # type: (int) -> _Trace
-        with self._traces_lock:
-            if trace_id in self._traces:
-                return self._traces[trace_id]
-            else:
-                trace = _Trace(trace_id=trace_id)
-                self._traces[trace_id] = trace
-                return trace
-
-    def _is_sampled(self, span):
-        # type: (Span) -> bool
-        trace = self._get_trace(span.trace_id)
-        return trace.sampled if trace else True
-
     def on_start_span(self, func):
         # type: (Callable) -> Callable
         """Register a function to execute when a span start.
@@ -384,33 +194,9 @@
     def global_excepthook(self, tp, value, traceback):
         """The global tracer except hook."""
 
-<<<<<<< HEAD
-    def _active_trace(self):
-        # type: () -> Optional[_Trace]
-        active = self.active()
-        if active and active.trace_id:
-            return self._get_trace(active.trace_id)
-        return None
-=======
-    def get_call_context(self, *args, **kwargs):
-        # type: (...) -> Context
-        """
-        Return the current active ``Context`` for this traced execution. This method is
-        automatically called in the ``tracer.trace()``, but it can be used in the application
-        code during manual instrumentation like::
->>>>>>> d411dee2
-
     def activate(self, span_or_ctx):
         # type: (Union[Context, Span]) -> None
         """Activate a span or context for the current execution context."""
-        if isinstance(span_or_ctx, Context):
-            trace = _Trace(
-                trace_id=span_or_ctx.trace_id,
-                sampling_priority=span_or_ctx.sampling_priority,
-                dd_origin=span_or_ctx.dd_origin,
-            )
-            with self._traces_lock:
-                self._traces[trace.trace_id] = trace
         self.context_provider.activate(span_or_ctx)
 
     def active(self):
@@ -433,23 +219,13 @@
         This method makes use of a ``ContextProvider`` that is automatically set during the tracer
         initialization, or while using a library instrumentation.
         """
-<<<<<<< HEAD
         active = self.context_provider.active(*args, **kwargs)
         if isinstance(active, Context):
             return active
         elif isinstance(active, Span):
-            trace = self._get_trace(active.trace_id)
-            return Context(
-                span_id=active.span_id,
-                trace_id=active.trace_id,
-                sampling_priority=trace.sampling_priority if trace else None,
-                dd_origin=trace.dd_origin if trace else None,
-            )
+            return active.context
         else:
             return Context()
-=======
-        return self.context_provider.active(*args, **kwargs)  # type: ignore
->>>>>>> d411dee2
 
     # TODO: deprecate this method and make sure users create a new tracer if they need different parameters
     @debtcollector.removals.removed_kwarg("collect_metrics", removal_version="0.51")
@@ -607,11 +383,6 @@
                     msg = "- DATADOG TRACER DIAGNOSTIC - %s" % agent_error
                     self._log_compat(logging.WARNING, msg)
 
-<<<<<<< HEAD
-    def start_span(self, name, child_of=None, service=None, resource=None, span_type=None, activate=True):
-        # type: (str, Optional[Union[Context, Span]], Optional[str], Optional[str], Optional[SpanTypes], bool) -> Span
-        """Return a span that represents a unit of work designated by `name`.
-=======
     def start_span(
         self,
         name,  # type: str
@@ -619,13 +390,13 @@
         service=None,  # type: Optional[str]
         resource=None,  # type: Optional[str]
         span_type=None,  # type: Optional[str]
+        activate=False,  # type: bool
     ):
         # type: (...) -> Span
         """
         Return a span that will trace an operation called `name`. This method allows
         parenting using the ``child_of`` kwarg. If it's missing, the newly created span is a
         root span.
->>>>>>> d411dee2
 
         :param str name: the name of the operation being traced.
         :param object child_of: a ``Span`` or a ``Context`` instance representing the parent for this span.
@@ -650,12 +421,15 @@
         """
         self._check_new_process()
 
-        if child_of is None:
-            trace_id = parent_id = parent = None
-        else:
+        context = child_of if isinstance(child_of, Context) else None
+        trace_id = None
+        parent_id = None
+        parent = None
+        if child_of is not None:
             trace_id = child_of.trace_id
             parent_id = child_of.span_id
-            parent = child_of if isinstance(child_of, Span) else None  # type: Optional[Span]
+            if isinstance(child_of, Span):
+                parent = child_of
 
         # The following precedence is used for a new span's service:
         # 1. Explicitly provided service name
@@ -677,13 +451,8 @@
                 self,
                 name,
                 trace_id=trace_id,
-<<<<<<< HEAD
                 parent_id=parent_id,
-                service=service,
-=======
-                parent_id=parent_span_id,
                 service=mapped_service,
->>>>>>> d411dee2
                 resource=resource,
                 span_type=span_type,
                 _check_pid=False,
@@ -692,18 +461,9 @@
 
             # Extra attributes when from a local parent
             if parent:
+                span.sampled = parent.sampled
                 span._parent = parent
 
-            trace = self._get_or_create_trace(span.trace_id)
-            trace.add_span(span)
-            # If the parent object has a sampling priority or origin defined
-            # then update the trace accordingly.
-            sampling_priority = getattr(child_of, "sampling_priority", None)
-            if sampling_priority is not None:
-                trace.sampling_priority = sampling_priority
-            dd_origin = getattr(child_of, "dd_origin", None)
-            if dd_origin is not None:
-                trace.dd_origin = dd_origin
         else:
             # this is the root span of a new trace
             span = Span(
@@ -719,17 +479,9 @@
             span.meta["runtime-id"] = get_runtime_id()
             if config.report_hostname:
                 span.meta[HOSTNAME_KEY] = hostname.get_hostname()
-<<<<<<< HEAD
-            # add tags to root span to correlate trace with runtime metrics
-            # only applied to spans with types that are internal to applications
-            if self._runtime_worker and self._is_span_internal(span):
-                span.meta["language"] = "python"
 
             sampled = self.sampler.sample(span)
             sampling_priority = None
-=======
-            span.sampled = self.sampler.sample(span)
->>>>>>> d411dee2
             # Old behavior
             # DEV: The new sampler sets metrics and priority sampling on the span for us
             if not isinstance(self.sampler, DatadogSampler):
@@ -756,13 +508,15 @@
                 # The trace must be marked as sampled so it is forwarded to the agent.
                 sampled = True
 
-            trace = self._get_or_create_trace(span.trace_id)
-            trace.sampled = sampled
-            trace.sampling_priority = sampling_priority
-            trace.add_span(span)
-
-        if activate:
-            self.context_provider.activate(span)
+            span.sampled = sampled
+            if sampling_priority is not None:
+                span.sampling_priority = sampling_priority
+
+        if context:
+            if context.sampling_priority is not None:
+                span.sampling_priority = context.sampling_priority
+            if context.dd_origin is not None:
+                span.dd_origin = context.dd_origin
 
         # Apply default global tags.
         if self.tags:
@@ -787,53 +541,40 @@
         if service and service not in self._services and self._is_span_internal(span):
             self._services.add(service)
 
+        if activate:
+            self.context_provider.activate(span)
+
         for p in self._span_processors:
             p.on_span_start(span)
 
         self._hooks.emit(self.__class__.start_span, span)
         return span
 
-<<<<<<< HEAD
-    def _finish_span(self, span):
-        # type: (Span) -> None
-
+    def _on_span_finish(self, span):
+        if self.log.isEnabledFor(logging.DEBUG):
+            self.log.debug("finishing span %r", span)
+
+        active = self.active()
         # Only set the next active span to the parent if the span is active
         # and the parent is not finished.
-        active = self.active()
-        if active is span and span._parent and not span._parent.finished:
-            self.context_provider.activate(span._parent)
-        # Else if the span is the active span and there is no suitable parent,
-        # activate nothing so future spans do not inherit from it.
-        elif active is span:
-            self.context_provider.activate(None)
-
-        # It's possible that a span can be created from a trace that has already
-        # been finished and deleted. So _get_or_create_trace has to be used instead
-        # of _get_trace.
-        trace = self._get_or_create_trace(span.trace_id)
-        spans, sampled, trace_done = trace.finish_span()
-
-        if trace_done:
-            with self._traces_lock:
-                del self._traces[trace.trace_id]
-
-        if spans and sampled:
-            self.write(spans)
-
-    def _update_dogstatsd_constant_tags(self):
-        """Prepare runtime tags for ddstatsd."""
-        # DEV: ddstatsd expects tags in the form ['key1:value1', 'key2:value2', ...]
-        tags = ["{}:{}".format(k, v) for k, v in RuntimeTags()]
-        self.log.debug("Updating constant tags %s", tags)
-        self._dogstatsd_client.constant_tags = tags
-=======
-    def _on_span_finish(self, span):
+        # FIXME we use == checks here because our test utils return span wrappers
+        # that fail this check but we probably want to use `is`.
+        if active == span:
+            if span._parent:
+                if span._parent.finished:
+                    self.log.debug(
+                        "span %r closing after its parent %r, this is an error when not using async", span, span._parent
+                    )
+                    self.context_provider.activate(None)
+                else:
+                    self.context_provider.activate(span._parent)
+            else:
+                # the span is the active span and there is no suitable parent,
+                # activate nothing so future spans do not inherit from it.
+                self.context_provider.activate(None)
+
         if not self.enabled:
             return  # nothing to do
->>>>>>> d411dee2
-
-        if self.log.isEnabledFor(logging.DEBUG):
-            self.log.debug("finishing span %r", span)
 
         for p in self._span_processors:
             p.on_span_finish(span)
@@ -867,23 +608,13 @@
         # they will share the seed and generate the same random numbers.
         _rand.seed()
 
-        # The previous process is responsible for flushing the spans it created.
-        for trace_id, trace in self._traces:
-            # Note that the remaining metadata is left in place so that
-            # sampling decisions are not affected.
-            trace.spans = []
-
         # Assume that the services of the child are not necessarily a subset of those
         # of the parent.
         self._services = set()
 
         # Re-create the background writer thread
         self.writer = self.writer.recreate()
-<<<<<<< HEAD
-=======
         self._initialize_span_processors()
-        return new_ctx
->>>>>>> d411dee2
 
     def _log_compat(self, level, msg):
         """Logs a message for the given level.
@@ -903,19 +634,11 @@
             self.log.log(level, msg)
 
     def trace(self, name, service=None, resource=None, span_type=None):
-<<<<<<< HEAD
-        # type: (str, Optional[str], Optional[str], Optional[SpanTypes], bool) -> Span
+        # type: (str, Optional[str], Optional[str], Optional[str]) -> Span
         """Return an active span that inherits from the active span.
 
         The returned span will automatically be activated in the current
         execution and will inherit from the previously active span or context.
-=======
-        # type: (str, Optional[str], Optional[str], Optional[str]) -> Span
-        """
-        Return a span that will trace an operation called `name`. The context that created
-        the span as well as the span parenting, are automatically handled by the tracing
-        function.
->>>>>>> d411dee2
 
         :param str name: the name of the operation being traced
         :param str service: the name of the service being traced. If not set,
@@ -954,15 +677,9 @@
             activate=True,
         )
 
-<<<<<<< HEAD
     def active_root_span(self):
         # type: () -> Optional[Span]
         """Returns the root span of the current execution.
-=======
-    def current_root_span(self):
-        # type: () -> Optional[Span]
-        """Returns the root span of the current context.
->>>>>>> d411dee2
 
         This is useful for attaching information related to the trace as a
         whole without needing to add to child spans.
@@ -975,23 +692,15 @@
             if root_span:
                 root_span.set_tag('host', '127.0.0.1')
         """
-        trace = self._active_trace()
-        return trace.root_span if trace else None
-
-<<<<<<< HEAD
+        parent = self.active_span()
+        if not parent:
+            return None
+
+        while parent._parent:
+            parent = parent._parent
+        return parent
+
     current_root_span = active_root_span
-=======
-    def current_span(self):
-        # type: () -> Optional[Span]
-        """
-        Return the active span for the current call context or ``None``
-        if no spans are available.
-        """
-        ctx = self.get_call_context()
-        if ctx:
-            return ctx.get_current_span()
-        return None
->>>>>>> d411dee2
 
     def write(self, spans):
         # type: (Optional[List[Span]]) -> None
