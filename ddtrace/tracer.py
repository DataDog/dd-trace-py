--- conflicted
+++ resolved
@@ -814,13 +814,7 @@
         """
 
         def wrap_decorator(f):
-<<<<<<< HEAD
             span_name = name or "%s.%s" % (f.__module__, f.__qualname__)
-=======
-            # type: (AnyCallable) -> AnyCallable
-            # FIXME[matt] include the class name for methods.
-            span_name = name if name else "%s.%s" % (f.__module__, f.__name__)
->>>>>>> c5b5bd24
 
             # detect if the the given function is a coroutine to use the
             # right decorator; this initial check ensures that the
