import functools
import json
import logging
from os import environ
from os import getpid
import sys

from . import _hooks
from . import compat
from .constants import ENV_KEY
from .constants import FILTERS_KEY
from .constants import HOSTNAME_KEY
from .constants import SAMPLE_RATE_METRIC_KEY
from .constants import VERSION_KEY
from .context import Context
from .ext import system
from .ext.priority import AUTO_KEEP
from .ext.priority import AUTO_REJECT
from .internal import _rand
from .internal import agent
from .internal import debug
from .internal import hostname
from .internal.dogstatsd import get_dogstatsd_client
from .internal.logger import get_logger
from .internal.logger import hasHandlers
from .internal.runtime import RuntimeWorker
from .internal.runtime import get_runtime_id
from .internal.writer import AgentWriter
from .internal.writer import LogWriter
from .provider import DefaultContextProvider
from .sampler import DatadogSampler
from .sampler import RateByServiceSampler
from .sampler import RateSampler
from .settings import config
from .span import Span
from .utils.deprecation import deprecated
from .utils.formats import asbool
from .utils.formats import get_env


log = get_logger(__name__)

debug_mode = asbool(get_env("trace", "debug", default=False))

DD_LOG_FORMAT = "%(asctime)s %(levelname)s [%(name)s] [%(filename)s:%(lineno)d] {}- %(message)s".format(
    "[dd.service=%(dd.service)s dd.env=%(dd.env)s dd.version=%(dd.version)s"
    " dd.trace_id=%(dd.trace_id)s dd.span_id=%(dd.span_id)s] "
)
if debug_mode and not hasHandlers(log):
    if config.logs_injection:
        logging.basicConfig(level=logging.DEBUG, format=DD_LOG_FORMAT)
    else:
        logging.basicConfig(level=logging.DEBUG)


_INTERNAL_APPLICATION_SPAN_TYPES = {"custom", "template", "web", "worker"}


class Tracer(object):
    """
    Tracer is used to create, sample and submit spans that measure the
    execution time of sections of code.

    If you're running an application that will serve a single trace per thread,
    you can use the global tracer instance::

        from ddtrace import tracer
        trace = tracer.trace('app.request', 'web-server').finish()
    """

    def __init__(self, url=None, dogstatsd_url=None):
        """
        Create a new ``Tracer`` instance. A global tracer is already initialized
        for common usage, so there is no need to initialize your own ``Tracer``.

        :param url: The Datadog agent URL.
        :param url: The DogStatsD URL.
        """
        self.log = log
        self.sampler = None
        self.priority_sampler = None
        self._runtime_worker = None
        self._filters = []

<<<<<<< HEAD
=======
        configure_kwargs = {}
        writer = None
        if self._is_agentless_environment() and url is None:
            writer = LogWriter()
        elif url is not None:
            url_parsed = agent.verify_url(url)

            if url_parsed.scheme == "unix":
                configure_kwargs["uds_path"] = url_parsed.path
            elif url_parsed.scheme == "http":
                configure_kwargs.update(
                    {
                        "hostname": url_parsed.hostname,
                        "port": 80 if url_parsed.port is None else url_parsed.port,
                        "https": False,
                    }
                )
            elif url_parsed.scheme == "https":
                configure_kwargs.update(
                    {
                        "hostname": url_parsed.hostname,
                        "port": 443 if url_parsed.port is None else url_parsed.port,
                        "https": True,
                    }
                )
            else:
                raise ValueError("Unknown scheme `%s` for agent URL" % url_parsed.scheme)

>>>>>>> eef75c31
        # globally set tags
        self.tags = config.tags.copy()

        # a buffer for service info so we don't perpetually send the same things
        self._services = set()

        # Runtime id used for associating data collected during runtime to
        # traces
        self._pid = getpid()

        self.enabled = asbool(get_env("trace", "enabled", default=True))
        self.context_provider = DefaultContextProvider()
        self.sampler = DatadogSampler()
        self.priority_sampler = RateByServiceSampler()
        self._dogstatsd_url = agent.get_stats_url() if dogstatsd_url is None else dogstatsd_url

        if self._is_agentless_environment() and url is None:
            writer = LogWriter()
        else:
            writer = AgentWriter(
                agent_url=url,
                sampler=self.sampler,
                priority_sampler=self.priority_sampler,
                dogstatsd=get_dogstatsd_client(self._dogstatsd_url),
                report_metrics=config.health_metrics_enabled,
            )
        self.writer = writer
        self._hooks = _hooks.Hooks()

    def on_start_span(self, func):
        """Register a function to execute when a span start.

        Can be used as a decorator.

        :param func: The function to call when starting a span.
                     The started span will be passed as argument.
        """
        self._hooks.register(self.__class__.start_span, func)
        return func

    def deregister_on_start_span(self, func):
        """Unregister a function registered to execute when a span starts.

        Can be used as a decorator.

        :param func: The function to stop calling when starting a span.
        """

        self._hooks.deregister(self.__class__.start_span, func)
        return func

    @property
    def debug_logging(self):
        return self.log.isEnabledFor(logging.DEBUG)

    @debug_logging.setter
    @deprecated(message="Use logging.setLevel instead", version="1.0.0")
    def debug_logging(self, value):
        self.log.setLevel(logging.DEBUG if value else logging.WARN)

    @deprecated("Use .tracer, not .tracer()", "1.0.0")
    def __call__(self):
        return self

    @deprecated("This method will be removed altogether", "1.0.0")
    def global_excepthook(self, tp, value, traceback):
        """The global tracer except hook."""

    def get_call_context(self, *args, **kwargs):
        """
        Return the current active ``Context`` for this traced execution. This method is
        automatically called in the ``tracer.trace()``, but it can be used in the application
        code during manual instrumentation like::

            from ddtrace import tracer

            async def web_handler(request):
                context = tracer.get_call_context()
                # use the context if needed
                # ...

        This method makes use of a ``ContextProvider`` that is automatically set during the tracer
        initialization, or while using a library instrumentation.
        """
        return self.context_provider.active(*args, **kwargs)

    # TODO: deprecate this method and make sure users create a new tracer if they need different parameters
    def configure(
        self,
        enabled=None,
        hostname=None,
        port=None,
        uds_path=None,
        https=None,
        sampler=None,
        context_provider=None,
        wrap_executor=None,
        priority_sampling=None,
        settings=None,
        collect_metrics=None,
        dogstatsd_url=None,
        writer=None,
    ):
        """
        Configure an existing Tracer the easy way.
        Allow to configure or reconfigure a Tracer instance.

        :param bool enabled: If True, finished traces will be submitted to the API.
            Otherwise they'll be dropped.
        :param str hostname: Hostname running the Trace Agent
        :param int port: Port of the Trace Agent
        :param str uds_path: The Unix Domain Socket path of the agent.
        :param bool https: Whether to use HTTPS or HTTP.
        :param object sampler: A custom Sampler instance, locally deciding to totally drop the trace or not.
        :param object context_provider: The ``ContextProvider`` that will be used to retrieve
            automatically the current call context. This is an advanced option that usually
            doesn't need to be changed from the default value
        :param object wrap_executor: callable that is used when a function is decorated with
            ``Tracer.wrap()``. This is an advanced option that usually doesn't need to be changed
            from the default value
        :param priority_sampling: enable priority sampling, this is required for
            complete distributed tracing support. Enabled by default.
        :param collect_metrics: Whether to enable runtime metrics collection.
        :param str dogstatsd_url: URL for UDP or Unix socket connection to DogStatsD
        """
        if enabled is not None:
            self.enabled = enabled

        if settings is not None:
            filters = settings.get(FILTERS_KEY)
            if filters is not None:
                self._filters = filters

        # If priority sampling is not set or is True and no priority sampler is set yet
        if priority_sampling in (None, True) and not self.priority_sampler:
            self.priority_sampler = RateByServiceSampler()
        # Explicitly disable priority sampling
        elif priority_sampling is False:
            self.priority_sampler = None

        if sampler is not None:
            self.sampler = sampler

        self._dogstatsd_url = dogstatsd_url or self._dogstatsd_url

        if any(x is not None for x in [hostname, port, uds_path, https]):
            # If any of the parts of the URL have updated, merge them with
            # the previous writer values.
            if isinstance(self.writer, AgentWriter):
                prev_url_parsed = compat.parse.urlparse(self.writer.agent_url)
            else:
                prev_url_parsed = compat.parse.urlparse("")

<<<<<<< HEAD
            if uds_path is not None:
                if hostname is None and prev_url_parsed.scheme == "unix":
                    hostname = prev_url_parsed.hostname
                url = "unix://%s%s" % (hostname or "", uds_path)
            else:
                if https is None:
                    https = prev_url_parsed.scheme == "https"
                if hostname is None:
                    hostname = prev_url_parsed.hostname or ""
                if port is None:
                    port = prev_url_parsed.port
                scheme = "https" if https else "http"
                url = "%s://%s:%s" % (scheme, hostname, port)
        elif isinstance(self.writer, AgentWriter):
            # Reuse the URL from the previous writer if there was one.
            url = self.writer.agent_url
        else:
            # No URL parts have updated and there's no previous writer to
            # get the URL from.
            url = None

        self.writer.stop()
        self.writer = writer or AgentWriter(
            url,
            sampler=self.sampler,
            priority_sampler=self.priority_sampler,
            dogstatsd=get_dogstatsd_client(self._dogstatsd_url),
            report_metrics=config.health_metrics_enabled,
        )
        self.writer.dogstatsd = get_dogstatsd_client(self._dogstatsd_url)
=======
            if url:
                agent.verify_url(url)
            self.writer = AgentWriter(
                url,
                sampler=self.sampler,
                priority_sampler=self.priority_sampler,
                dogstatsd=get_dogstatsd_client(self._dogstatsd_url),
                report_metrics=config.health_metrics_enabled,
            )
        elif self.writer:
            self.writer.dogstatsd = get_dogstatsd_client(self._dogstatsd_url)
>>>>>>> eef75c31

        if context_provider is not None:
            self.context_provider = context_provider

        if wrap_executor is not None:
            self._wrap_executor = wrap_executor

        # Since we've recreated our dogstatsd agent, we need to restart metric collection with that new agent
        if self._runtime_worker:
            runtime_metrics_was_running = True
            self._shutdown_runtime_worker()
            self._runtime_worker = None
        else:
            runtime_metrics_was_running = False

        if (collect_metrics is None and runtime_metrics_was_running) or collect_metrics:
            self._start_runtime_worker()

        if debug_mode or asbool(environ.get("DD_TRACE_STARTUP_LOGS", False)):
            try:
                info = debug.collect(self)
            except Exception as e:
                msg = "Failed to collect start-up logs: %s" % e
                self._log_compat(logging.WARNING, "- DATADOG TRACER DIAGNOSTIC - %s" % msg)
            else:
                if self.log.isEnabledFor(logging.INFO):
                    msg = "- DATADOG TRACER CONFIGURATION - %s" % json.dumps(info)
                    self._log_compat(logging.INFO, msg)

                # Always log errors since we're either in debug_mode or start up logs
                # are enabled.
                agent_error = info.get("agent_error")
                if agent_error:
                    msg = "- DATADOG TRACER DIAGNOSTIC - %s" % agent_error
                    self._log_compat(logging.WARNING, msg)

    def start_span(self, name, child_of=None, service=None, resource=None, span_type=None):
        """
        Return a span that will trace an operation called `name`. This method allows
        parenting using the ``child_of`` kwarg. If it's missing, the newly created span is a
        root span.

        :param str name: the name of the operation being traced.
        :param object child_of: a ``Span`` or a ``Context`` instance representing the parent for this span.
        :param str service: the name of the service being traced.
        :param str resource: an optional name of the resource being tracked.
        :param str span_type: an optional operation type.

        To start a new root span, simply::

            span = tracer.start_span('web.request')

        If you want to create a child for a root span, just::

            root_span = tracer.start_span('web.request')
            span = tracer.start_span('web.decoder', child_of=root_span)

        Or if you have a ``Context`` object::

            context = tracer.get_call_context()
            span = tracer.start_span('web.worker', child_of=context)
        """
        new_ctx = self._check_new_process()

        if child_of is not None:
            if isinstance(child_of, Context):
                context = new_ctx or child_of
                parent = child_of.get_current_span()
            else:
                context = child_of.context
                parent = child_of
        else:
            context = Context()
            parent = None

        if parent:
            trace_id = parent.trace_id
            parent_span_id = parent.span_id
        else:
            trace_id = context.trace_id
            parent_span_id = context.span_id

        # The following precedence is used for a new span's service:
        # 1. Explicitly provided service name
        #     a. User provided or integration provided service name
        # 2. Parent's service name (if defined)
        # 3. Globally configured service name
        #     a. `config.service`/`DD_SERVICE`/`DD_TAGS`
        if service is None:
            if parent:
                service = parent.service
            else:
                service = config.service

        mapped_service = config.service_mapping.get(service, service)

        if trace_id:
            # child_of a non-empty context, so either a local child span or from a remote context
            span = Span(
                self,
                name,
                trace_id=trace_id,
                parent_id=parent_span_id,
                service=mapped_service,
                resource=resource,
                span_type=span_type,
                _check_pid=False,
            )

            # Extra attributes when from a local parent
            if parent:
                span.sampled = parent.sampled
                span._parent = parent

        else:
            # this is the root span of a new trace
            span = Span(
                self,
                name,
                service=mapped_service,
                resource=resource,
                span_type=span_type,
                _check_pid=False,
            )
            span.metrics[system.PID] = self._pid or getpid()
            span.meta["runtime-id"] = get_runtime_id()
            if config.report_hostname:
                span.meta[HOSTNAME_KEY] = hostname.get_hostname()
            # add tags to root span to correlate trace with runtime metrics
            # only applied to spans with types that are internal to applications
            if self._runtime_worker and self._is_span_internal(span):
                span.meta["language"] = "python"

            span.sampled = self.sampler.sample(span)
            # Old behavior
            # DEV: The new sampler sets metrics and priority sampling on the span for us
            if not isinstance(self.sampler, DatadogSampler):
                if span.sampled:
                    # When doing client sampling in the client, keep the sample rate so that we can
                    # scale up statistics in the next steps of the pipeline.
                    if isinstance(self.sampler, RateSampler):
                        span.set_metric(SAMPLE_RATE_METRIC_KEY, self.sampler.sample_rate)

                    if self.priority_sampler:
                        # At this stage, it's important to have the service set. If unset,
                        # priority sampler will use the default sampling rate, which might
                        # lead to oversampling (that is, dropping too many traces).
                        if self.priority_sampler.sample(span):
                            context.sampling_priority = AUTO_KEEP
                        else:
                            context.sampling_priority = AUTO_REJECT
                else:
                    if self.priority_sampler:
                        # If dropped by the local sampler, distributed instrumentation can drop it too.
                        context.sampling_priority = AUTO_REJECT
            else:
                context.sampling_priority = AUTO_KEEP if span.sampled else AUTO_REJECT
                # We must always mark the span as sampled so it is forwarded to the agent
                span.sampled = True

        # Apply default global tags.
        if self.tags:
            span.set_tags(self.tags)

        if config.env:
            span._set_str_tag(ENV_KEY, config.env)

        # Only set the version tag on internal spans.
        if config.version:
            root_span = self.current_root_span()
            # if: 1. the span is the root span and the span's service matches the global config; or
            #     2. the span is not the root, but the root span's service matches the span's service
            #        and the root span has a version tag
            # then the span belongs to the user application and so set the version tag
            if (root_span is None and service == config.service) or (
                root_span and root_span.service == service and VERSION_KEY in root_span.meta
            ):
                span._set_str_tag(VERSION_KEY, config.version)

        # add it to the current context
        context.add_span(span)

        # update set of services handled by tracer
        if service and service not in self._services and self._is_span_internal(span):
            self._services.add(service)

            # The constant tags for the dogstatsd client needs to updated with any new
            # service(s) that may have been added.
            if self._runtime_worker:
                self._runtime_worker.update_runtime_tags()

        self._hooks.emit(self.__class__.start_span, span)

        return span

    def _start_runtime_worker(self):
        if not self._dogstatsd_url:
            return

        self._runtime_worker = RuntimeWorker(self._dogstatsd_url)

    def _check_new_process(self):
        """Checks if the tracer is in a new process (was forked) and performs
        the necessary updates if it is a new process
        """
        pid = getpid()
        if self._pid == pid:
            return

        self._pid = pid

        # We have to reseed the RNG or we will get collisions between the processes as
        # they will share the seed and generate the same random numbers.
        _rand.seed()

        ctx = self.get_call_context()
        # The spans remaining in the context can not and will not be finished
        # in this new process. So we need to copy out the trace metadata needed
        # to continue the trace.
        # Also, note that because we're in a forked process, the lock that the
        # context has might be permanently locked so we can't use ctx.clone().
        new_ctx = Context(
            sampling_priority=ctx._sampling_priority,
            span_id=ctx._parent_span_id,
            trace_id=ctx._parent_trace_id,
        )
        self.context_provider.activate(new_ctx)

        # Assume that the services of the child are not necessarily a subset of those
        # of the parent.
        self._services = set()

        if self._runtime_worker is not None:
            self._start_runtime_worker()

        # Re-create the background writer thread
        self.writer = self.writer.recreate()

        return new_ctx

    def _log_compat(self, level, msg):
        """Logs a message for the given level.

        Python 2 will not submit logs to stderr if no handler is configured.

        Instead, something like this will be printed to stderr:
            No handlers could be found for logger "ddtrace.tracer"

        Since the global tracer is configured on import and it is recommended
        to import the tracer as early as possible, it will likely be the case
        that there are no handlers installed yet.
        """
        if compat.PY2 and not hasHandlers(self.log):
            sys.stderr.write("%s\n" % msg)
        else:
            self.log.log(level, msg)

    def trace(self, name, service=None, resource=None, span_type=None):
        """
        Return a span that will trace an operation called `name`. The context that created
        the span as well as the span parenting, are automatically handled by the tracing
        function.

        :param str name: the name of the operation being traced
        :param str service: the name of the service being traced. If not set,
                            it will inherit the service from its parent.
        :param str resource: an optional name of the resource being tracked.
        :param str span_type: an optional operation type.

        You must call `finish` on all spans, either directly or with a context
        manager::

            >>> span = tracer.trace('web.request')
                try:
                    # do something
                finally:
                    span.finish()

            >>> with tracer.trace('web.request') as span:
                    # do something

        Trace will store the current active span and subsequent child traces will
        become its children::

            parent = tracer.trace('parent')     # has no parent span
            child  = tracer.trace('child')      # is a child of a parent
            child.finish()
            parent.finish()

            parent2 = tracer.trace('parent2')   # has no parent span
            parent2.finish()
        """

        # retrieve the Context using the context provider and create
        # a new Span that could be a root or a nested span
        context = self.get_call_context()
        return self.start_span(
            name,
            child_of=context,
            service=service,
            resource=resource,
            span_type=span_type,
        )

    def current_root_span(self):
        """Returns the root span of the current context.

        This is useful for attaching information related to the trace as a
        whole without needing to add to child spans.

        Usage is simple, for example::

            # get the root span
            root_span = tracer.current_root_span()
            # set the host just once on the root span
            if root_span:
                root_span.set_tag('host', '127.0.0.1')
        """
        ctx = self.get_call_context()
        if ctx:
            return ctx.get_current_root_span()
        return None

    def current_span(self):
        """
        Return the active span for the current call context or ``None``
        if no spans are available.
        """
        ctx = self.get_call_context()
        if ctx:
            return ctx.get_current_span()
        return None

    def write(self, spans):
        """
        Send the trace to the writer to enqueue the spans list in the agent
        sending queue.
        """
        if not spans:
            return  # nothing to do

        if self.log.isEnabledFor(logging.DEBUG):
            self.log.debug("writing %s spans (enabled:%s)", len(spans), self.enabled)
            for span in spans:
                self.log.debug("\n%s", span.pprint())

        if self.enabled and self.writer:
            for filtr in self._filters:
                try:
                    spans = filtr.process_trace(spans)
                except Exception:
                    log.error("error while applying filter %s to traces", filtr, exc_info=True)
                else:
                    if not spans:
                        return

            self.writer.write(spans=spans)

    @deprecated(message="Manually setting service info is no longer necessary", version="1.0.0")
    def set_service_info(self, *args, **kwargs):
        """Set the information about the given service."""
        return

    def wrap(self, name=None, service=None, resource=None, span_type=None):
        """
        A decorator used to trace an entire function. If the traced function
        is a coroutine, it traces the coroutine execution when is awaited.
        If a ``wrap_executor`` callable has been provided in the ``Tracer.configure()``
        method, it will be called instead of the default one when the function
        decorator is invoked.

        :param str name: the name of the operation being traced. If not set,
                         defaults to the fully qualified function name.
        :param str service: the name of the service being traced. If not set,
                            it will inherit the service from it's parent.
        :param str resource: an optional name of the resource being tracked.
        :param str span_type: an optional operation type.

        >>> @tracer.wrap('my.wrapped.function', service='my.service')
            def run():
                return 'run'

        >>> # name will default to 'execute' if unset
            @tracer.wrap()
            def execute():
                return 'executed'

        >>> # or use it in asyncio coroutines
            @tracer.wrap()
            async def coroutine():
                return 'executed'

        >>> @tracer.wrap()
            @asyncio.coroutine
            def coroutine():
                return 'executed'

        You can access the current span using `tracer.current_span()` to set
        tags:

        >>> @tracer.wrap()
            def execute():
                span = tracer.current_span()
                span.set_tag('a', 'b')
        """

        def wrap_decorator(f):
            # FIXME[matt] include the class name for methods.
            span_name = name if name else "%s.%s" % (f.__module__, f.__name__)

            # detect if the the given function is a coroutine to use the
            # right decorator; this initial check ensures that the
            # evaluation is done only once for each @tracer.wrap
            if compat.iscoroutinefunction(f):
                # call the async factory that creates a tracing decorator capable
                # to await the coroutine execution before finishing the span. This
                # code is used for compatibility reasons to prevent Syntax errors
                # in Python 2
                func_wrapper = compat.make_async_decorator(
                    self,
                    f,
                    span_name,
                    service=service,
                    resource=resource,
                    span_type=span_type,
                )
            else:

                @functools.wraps(f)
                def func_wrapper(*args, **kwargs):
                    # if a wrap executor has been configured, it is used instead
                    # of the default tracing function
                    if getattr(self, "_wrap_executor", None):
                        return self._wrap_executor(
                            self,
                            f,
                            args,
                            kwargs,
                            span_name,
                            service=service,
                            resource=resource,
                            span_type=span_type,
                        )

                    # otherwise fallback to a default tracing
                    with self.trace(span_name, service=service, resource=resource, span_type=span_type):
                        return f(*args, **kwargs)

            return func_wrapper

        return wrap_decorator

    def set_tags(self, tags):
        """Set some tags at the tracer level.
        This will append those tags to each span created by the tracer.

        :param dict tags: dict of tags to set at tracer level
        """
        self.tags.update(tags)

    def shutdown(self, timeout=None):
        """Shutdown the tracer.

        This will stop the background writer/worker and flush any finished traces in the buffer.

        :param timeout: How long in seconds to wait for the background worker to flush traces
            before exiting or :obj:`None` to block until flushing has successfully completed (default: :obj:`None`)
        :type timeout: :obj:`int` | :obj:`float` | :obj:`None`
        """
        self.writer.stop(timeout=timeout)
        if self._runtime_worker:
            self._shutdown_runtime_worker()

    def _shutdown_runtime_worker(self, timeout=None):
        if not self._runtime_worker.is_alive():
            return

        self._runtime_worker.stop()
        self._runtime_worker.join(timeout=timeout)

    @staticmethod
    def _is_agentless_environment():
        if (
            environ.get("DD_AGENT_HOST")
            or environ.get("DATADOG_TRACE_AGENT_HOSTNAME")
            or environ.get("DD_TRACE_AGENT_URL")
        ):
            # If one of these variables are set, we definitely have an agent
            return False
        if environ.get("AWS_LAMBDA_FUNCTION_NAME"):
            # We are in an AWS Lambda environment
            return True
        return False

    @staticmethod
    def _is_span_internal(span):
        return not span.span_type or span.span_type in _INTERNAL_APPLICATION_SPAN_TYPES<|MERGE_RESOLUTION|>--- conflicted
+++ resolved
@@ -82,37 +82,6 @@
         self._runtime_worker = None
         self._filters = []
 
-<<<<<<< HEAD
-=======
-        configure_kwargs = {}
-        writer = None
-        if self._is_agentless_environment() and url is None:
-            writer = LogWriter()
-        elif url is not None:
-            url_parsed = agent.verify_url(url)
-
-            if url_parsed.scheme == "unix":
-                configure_kwargs["uds_path"] = url_parsed.path
-            elif url_parsed.scheme == "http":
-                configure_kwargs.update(
-                    {
-                        "hostname": url_parsed.hostname,
-                        "port": 80 if url_parsed.port is None else url_parsed.port,
-                        "https": False,
-                    }
-                )
-            elif url_parsed.scheme == "https":
-                configure_kwargs.update(
-                    {
-                        "hostname": url_parsed.hostname,
-                        "port": 443 if url_parsed.port is None else url_parsed.port,
-                        "https": True,
-                    }
-                )
-            else:
-                raise ValueError("Unknown scheme `%s` for agent URL" % url_parsed.scheme)
-
->>>>>>> eef75c31
         # globally set tags
         self.tags = config.tags.copy()
 
@@ -132,6 +101,8 @@
         if self._is_agentless_environment() and url is None:
             writer = LogWriter()
         else:
+            url = url or agent.get_trace_url()
+            agent.verify_url(url)
             writer = AgentWriter(
                 agent_url=url,
                 sampler=self.sampler,
@@ -266,7 +237,6 @@
             else:
                 prev_url_parsed = compat.parse.urlparse("")
 
-<<<<<<< HEAD
             if uds_path is not None:
                 if hostname is None and prev_url_parsed.scheme == "unix":
                     hostname = prev_url_parsed.hostname
@@ -289,6 +259,8 @@
             url = None
 
         self.writer.stop()
+        if url:
+            agent.verify_url(url)
         self.writer = writer or AgentWriter(
             url,
             sampler=self.sampler,
@@ -297,19 +269,6 @@
             report_metrics=config.health_metrics_enabled,
         )
         self.writer.dogstatsd = get_dogstatsd_client(self._dogstatsd_url)
-=======
-            if url:
-                agent.verify_url(url)
-            self.writer = AgentWriter(
-                url,
-                sampler=self.sampler,
-                priority_sampler=self.priority_sampler,
-                dogstatsd=get_dogstatsd_client(self._dogstatsd_url),
-                report_metrics=config.health_metrics_enabled,
-            )
-        elif self.writer:
-            self.writer.dogstatsd = get_dogstatsd_client(self._dogstatsd_url)
->>>>>>> eef75c31
 
         if context_provider is not None:
             self.context_provider = context_provider
