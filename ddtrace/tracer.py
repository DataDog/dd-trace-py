--- conflicted
+++ resolved
@@ -1070,10 +1070,6 @@
                 sample_rate = None
             sampler = DatadogSampler(default_sample_rate=sample_rate)
             self._sampler = sampler
-<<<<<<< HEAD
-        if "tags" in items:
-            self._tags = cfg.tags.copy()
-=======
 
         if "tags" in items:
             self._tags = cfg.tags.copy()
@@ -1086,5 +1082,4 @@
             else:
                 from ddtrace.contrib.logging import unpatch
 
-                unpatch()
->>>>>>> 33b0eae3
+                unpatch()