--- conflicted
+++ resolved
@@ -7,12 +7,7 @@
 
 import ddtrace
 from ddtrace.internal.compat import PY2
-<<<<<<< HEAD
-from ddtrace.utils.formats import asbool
-=======
 from ddtrace.internal.utils.formats import asbool
-from ddtrace.internal.utils.formats import get_env
->>>>>>> 1c8ab52c
 
 
 if PY2:
