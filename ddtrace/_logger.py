import logging
from logging.handlers import RotatingFileHandler
import os

from ddtrace import config


DEFAULT_FILE_SIZE_BYTES = 15 << 20  # 15 MB


def configure_ddtrace_logger():
    # type: () -> None
    """Configures ddtrace log levels and file paths.

    Customization is possible with the environment variables:
        ``DD_TRACE_DEBUG``, ``DD_TRACE_LOG_FILE_LEVEL``, and ``DD_TRACE_LOG_FILE``

    By default, when none of the settings have been changed, ddtrace loggers
        inherit from the root logger in the logging module and no logs are written to a file.

    When DD_TRACE_DEBUG has been enabled:
        - Logs are propagated up so that they appear in the application logs if a file path wasn't provided
        - Logs are routed to a file when DD_TRACE_LOG_FILE is specified, using the log level in DD_TRACE_LOG_FILE_LEVEL.
        - Child loggers inherit from the parent ddtrace logger

    Note(s):
        1) The ddtrace-run logs under commands/ddtrace_run do not follow DD_TRACE_LOG_FILE if DD_TRACE_DEBUG is enabled.
            This is because ddtrace-run calls ``logging.basicConfig()`` when DD_TRACE_DEBUG is enabled, so
            this configuration is not applied.
        2) Python 2: If the application is using DD_TRACE_DEBUG=true, logging will need to be configured,
            ie: ``logging.basicConfig()``.

    """
    ddtrace_logger = logging.getLogger("ddtrace")

    _configure_ddtrace_debug_logger(ddtrace_logger)
    _configure_ddtrace_file_logger(ddtrace_logger)


def _configure_ddtrace_debug_logger(logger):
    if config.debug_enabled:
        logger.setLevel(logging.DEBUG)
        logger.debug("debug mode has been enabled for the ddtrace logger")


def _configure_ddtrace_file_logger(logger):
    log_file_level = config.log_file_level
    try:
        file_log_level_value = getattr(logging, log_file_level)
    except AttributeError:
        raise ValueError(
            "DD_TRACE_LOG_FILE_LEVEL is invalid. Log level must be CRITICAL/ERROR/WARNING/INFO/DEBUG.",
            log_file_level,
        )

    log_path = config.log_file
    if log_path is not None:
<<<<<<< HEAD
        max_file_bytes = int(os.environ.get("DD_TRACE_FILE_SIZE_BYTES", DEFAULT_FILE_SIZE_BYTES))
=======
        log_path = os.path.abspath(log_path)
        max_file_bytes = int(os.environ.get("DD_TRACE_LOG_FILE_SIZE_BYTES", DEFAULT_FILE_SIZE_BYTES))
>>>>>>> 7fddbf6c
        num_backup = 1
        ddtrace_file_handler = RotatingFileHandler(
            filename=log_path, mode="a", maxBytes=max_file_bytes, backupCount=num_backup
        )

        log_format = "%(asctime)s %(levelname)s [%(name)s] [%(filename)s:%(lineno)d] - %(message)s"
        log_formatter = logging.Formatter(log_format)

        ddtrace_file_handler.setLevel(file_log_level_value)
        ddtrace_file_handler.setFormatter(log_formatter)
        logger.addHandler(ddtrace_file_handler)
        logger.debug("ddtrace logs will be routed to %s", log_path)<|MERGE_RESOLUTION|>--- conflicted
+++ resolved
@@ -55,12 +55,8 @@
 
     log_path = config.log_file
     if log_path is not None:
-<<<<<<< HEAD
-        max_file_bytes = int(os.environ.get("DD_TRACE_FILE_SIZE_BYTES", DEFAULT_FILE_SIZE_BYTES))
-=======
         log_path = os.path.abspath(log_path)
         max_file_bytes = int(os.environ.get("DD_TRACE_LOG_FILE_SIZE_BYTES", DEFAULT_FILE_SIZE_BYTES))
->>>>>>> 7fddbf6c
         num_backup = 1
         ddtrace_file_handler = RotatingFileHandler(
             filename=log_path, mode="a", maxBytes=max_file_bytes, backupCount=num_backup
