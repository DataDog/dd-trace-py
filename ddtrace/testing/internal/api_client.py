--- conflicted
+++ resolved
@@ -130,12 +130,7 @@
             result.on_error_raise_exception()
 
         except Exception as e:
-<<<<<<< HEAD
-            log.error("Error getting known tests from API")
-            log.debug("Error getting known tests from API", exc_info=True)
-=======
             log.exception("Error getting known tests from API: %s", e)
->>>>>>> 088ee7be
             return set()
 
         try:
