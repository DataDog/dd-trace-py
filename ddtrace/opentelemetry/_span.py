<<<<<<< HEAD
from typing import TYPE_CHECKING  # noqa
=======
from enum import Enum
from typing import TYPE_CHECKING
>>>>>>> 3920b07b

from opentelemetry.trace import Span as OtelSpan
from opentelemetry.trace import SpanContext
from opentelemetry.trace import SpanKind
from opentelemetry.trace import Status
from opentelemetry.trace import StatusCode
from opentelemetry.trace.span import TraceFlags
from opentelemetry.trace.span import TraceState

from ddtrace.constants import ERROR_MSG
from ddtrace.constants import SPAN_KIND
from ddtrace.internal import core
from ddtrace.internal.compat import time_ns
from ddtrace.internal.logger import get_logger


if TYPE_CHECKING:
    from typing import Callable  # noqa
    from typing import Mapping  # noqa
    from typing import Optional  # noqa
    from typing import Union  # noqa

    from opentelemetry.util.types import Attributes
    from opentelemetry.util.types import AttributeValue

    from ddtrace.internal.compat import NumericType
    from ddtrace.span import Span as DDSpan


log = get_logger(__name__)


def _ddmap(span, attribute, value):
    # type: (DDSpan, str, Union[bytes, NumericType]) -> DDSpan
    if attribute.startswith("meta") or attribute.startswith("metrics"):
        meta_key = attribute.split("'")[1] if len(attribute.split("'")) == 3 else None
        if meta_key:
            span.set_tag(meta_key, value)
    else:
        setattr(span, attribute, value)
    return span


_OTelDatadogMapping = {
    "service.name": "service",
    "resource.name": "resource",
    "span.type": "span_type",
    "analytics.event": "metrics['_dd1.sr.eausr']",
}


class Span(OtelSpan):
    """Initializes an OpenTelemetry compatible shim for a Datadog span

    TODO: Add mapping table from otel to datadog
    """

    _RECORD_EXCEPTION_KEY = "_dd.otel.record_exception"
    _SET_EXCEPTION_STATUS_KEY = "_dd.otel.set_status_on_exception"

    def __init__(
        self,
        datadog_span,  # type: DDSpan
        kind=SpanKind.INTERNAL,  # type: SpanKind
        attributes=None,  # type: Optional[Mapping[str, AttributeValue]]
        start_time=None,  # type: Optional[int]
        record_exception=None,  # type: Optional[bool]
        set_status_on_exception=None,  # type: Optional[bool]
    ):
        # type: (...) -> None
        if start_time is not None:
            # start_time should be set in nanoseconds
            datadog_span.start_ns = start_time

        self._ddspan = datadog_span
        if record_exception is not None:
            self._record_exception = record_exception
        if set_status_on_exception is not None:
            self._set_status_on_exception = set_status_on_exception

        if kind is not SpanKind.INTERNAL:
            # Only set if it isn't "internal" to save on bytes
            self.set_attribute(SPAN_KIND, kind.name.lower())

        if attributes:
            self.set_attributes(attributes)

    @property
    def _record_exception(self):
        # type: () -> bool
        # default value is True, if record exception key is not set return True
        return core.get_item(self._RECORD_EXCEPTION_KEY, span=self._ddspan) is not False

    @_record_exception.setter
    def _record_exception(self, value):
        # type: (bool) -> None
        core.set_item(self._RECORD_EXCEPTION_KEY, value, span=self._ddspan)

    @property
    def _set_status_on_exception(self):
        # type: () -> bool
        # default value is True, if set status on exception key is not set return True
        return core.get_item(self._SET_EXCEPTION_STATUS_KEY, span=self._ddspan) is not False

    @_set_status_on_exception.setter
    def _set_status_on_exception(self, value):
        # type: (bool) -> None
        core.set_item(self._SET_EXCEPTION_STATUS_KEY, value, span=self._ddspan)

    def end(self, end_time=None):
        # type: (Optional[int]) -> None
        """
        Marks the end time of a span. This method should be called once.

        :param end_time: The end time of the span, in nanoseconds. Defaults to ``now``.
        """
        if end_time is None:
            end_time = time_ns()
        override_name = self._datadog_operation_name
        if override_name:
            self._ddspan.name = override_name
        self._ddspan._finish_ns(end_time)

    @property
    def kind(self):
        """Gets span kind attribute"""
        # BUG: Span.kind is required by the otel library instrumentation (ex: flask, asgi, django) but
        # this property is only defined in the opentelemetry-sdk and NOT defined the opentelemetry-api.
        # TODO: Propose a fix in opentelemetry-python-contrib project
        return self._ddspan._meta.get(SPAN_KIND, SpanKind.INTERNAL.name.lower())

    def get_span_context(self):
        # type: () -> SpanContext
        """Returns an OpenTelemetry SpanContext"""
        ts = None
        tf = TraceFlags.DEFAULT
        if self._ddspan.context:
            ts = TraceState.from_header([self._ddspan.context._tracestate])
            if self._ddspan.context.sampling_priority and self._ddspan.context.sampling_priority > 0:
                tf = TraceFlags.SAMPLED

        return SpanContext(self._ddspan.trace_id, self._ddspan.span_id, False, tf, ts)

    def set_attributes(self, attributes):
        # type: (Mapping[str, AttributeValue]) -> None
        """Sets attributes/tags"""
        for k, v in attributes.items():
            self.set_attribute(k, v)

    def set_attribute(self, key, value):
        # type: (str, AttributeValue) -> None
        """Sets an attribute or service name on a tag"""
        if not self.is_recording():
            return

        # Override reserved OTel span attributes
        ddattribute = _OTelDatadogMapping.get(key)
        if ddattribute is not None:
            _ddmap(self._ddspan, ddattribute, value)
            return

        self._ddspan.set_tag(key, value)

    def add_event(self, name, attributes=None, timestamp=None):
        # type: (str, Optional[Attributes], Optional[int]) -> None
        """NOOP - events are not yet supported"""
        return

    def update_name(self, name):
        # type: (str) -> None
        """Updates the name of a span"""
        if not self.is_recording():
            return
        self._ddspan.resource = name

    def is_recording(self):
        # type: () -> bool
        """Returns False if Span.end() is called."""
        return not self._ddspan.finished

    def set_status(self, status, description=None):
        # type: (Union[Status, StatusCode], Optional[str]) -> None
        """
        Updates a Span from StatusCode.OK to StatusCode.ERROR.
        Note - The default status is OK. Setting the status to StatusCode.UNSET or updating the
        status from StatusCode.ERROR to StatusCode.OK is not supported.
        """
        if not self.is_recording():
            return

        if isinstance(status, Status):
            status_code = status.status_code
            message = status.description
            log.warning("Description %s ignored. Use either `Status` or `(StatusCode, Description)`", description)
        else:
            status_code = status
            message = description

        if status_code is StatusCode.ERROR:
            self._ddspan.error = 1
            if message:
                self.set_attribute(ERROR_MSG, message)

    def record_exception(self, exception, attributes=None, timestamp=None, escaped=False):
        # type: (BaseException, Optional[Attributes], Optional[int], bool) -> None
        """
        Records the type, message, and traceback of an exception as Span attributes.
        Note - Span Events are not yet supported.
        """
        if not self.is_recording():
            return
        self._ddspan._set_exc_tags(type(exception), exception, exception.__traceback__)
        if attributes:
            self.set_attributes(attributes)

    def __enter__(self):
        # type: () -> Span
        """Invoked when `Span` is used as a context manager.
        Returns the `Span` itself.
        """
        return self

    def __exit__(self, exc_type, exc_val, exc_tb):
        """Ends Span context manager"""
        if exc_val:
            if self._record_exception:
                self.record_exception(exc_val)
            if self._set_status_on_exception:
                # do not overwrite the status message set by record exception
                self.set_status(StatusCode.ERROR)
        self.end()

    @property
    def _datadog_operation_name(self):
        # Adapted from https://github.com/DataDog/dd-trace-java/blob/4131e509a94db430b47104769800ec14de5f0a0d/dd-java-agent/instrumentation/opentelemetry/opentelemetry-1.4/src/main/java/datadog/trace/instrumentation/opentelemetry14/trace/OtelConventions.java#L107
        ddspan = self._ddspan
        span_kind = self.kind

        operation_name = ddspan.get_tag("operation.name")
        if operation_name:
            return operation_name

        if ddspan.get_tag("http.request.method"):
            if span_kind == SpanKind.SERVER:
                return "http.server.request"
            if span_kind == SpanKind.CLIENT:
                return "http.client.request"

        db_system = ddspan.get_tag("db.system")
        if db_system and span_kind == SpanKind.CLIENT:
            return f"{db_system}.query"

        messaging_system = ddspan.get_tag("messaging.system")
        messaging_operation = ddspan.get_tag("messaging.operation")
        if (
            messaging_system
            and messaging_operation
            and (
                span_kind == SpanKind.CONSUMER
                or span_kind == SpanKind.PRODUCER
                or span_kind == SpanKind.CLIENT
                or span_kind == SpanKind.SERVER
            )
        ):
            return messaging_system + "." + messaging_operation

        rpc_system = ddspan.get_tag("rpc.system")
        if span_kind == SpanKind.CLIENT and rpc_system == "aws-api":
            rpc_service = ddspan.get_tag("rpc.service")
            if not rpc_service:
                return "aws.client.request"
            return f"aws.{rpc_service}.request"
        if span_kind == SpanKind.CLIENT and rpc_system:
            return f"{rpc_system}.client.request"
        if span_kind == SpanKind.SERVER and rpc_system:
            return f"{rpc_system}.server.request"

        faas_invoked_provider = ddspan.get_tag("faas.invoked_provider")
        faas_invoked_name = ddspan.get_tag("faas.invoked_name")
        if span_kind == SpanKind.CLIENT and faas_invoked_provider and faas_invoked_name:
            return f"{faas_invoked_provider}.{faas_invoked_name}.invoke"
        faas_trigger = ddspan.get_tag("faas.trigger")
        if span_kind == SpanKind.SERVER and faas_trigger:
            return f"{faas_trigger}.invoke"

        graphql_operation_type = ddspan.get_tag("graphql.operation.type")
        if graphql_operation_type:
            return "graphql.server.request"

        network_protocol_name = ddspan.get_tag("network.protocol.name")
        if span_kind == SpanKind.SERVER:
            if network_protocol_name:
                return f"{network_protocol_name}.server.request"
            else:
                return "server.request"
        if span_kind == SpanKind.CLIENT:
            if network_protocol_name:
                return f"{network_protocol_name}.client.request"
            else:
                return "server.request"

        return span_kind<|MERGE_RESOLUTION|>--- conflicted
+++ resolved
@@ -1,9 +1,5 @@
-<<<<<<< HEAD
+from enum import Enum  # noqa
 from typing import TYPE_CHECKING  # noqa
-=======
-from enum import Enum
-from typing import TYPE_CHECKING
->>>>>>> 3920b07b
 
 from opentelemetry.trace import Span as OtelSpan
 from opentelemetry.trace import SpanContext
