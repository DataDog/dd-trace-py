--- conflicted
+++ resolved
@@ -239,16 +239,7 @@
         }
         Py_DECREF(native_id_obj);
     } else {
-<<<<<<< HEAD
         PyErr_Clear();
-=======
-#if PY_VERSION_HEX >= 0x030b0000
-        name = code->co_qualname ? code->co_qualname : unknown_name;
-#else
-        name = code->co_name ? code->co_name : unknown_name;
-#endif
-        filename = code->co_filename ? code->co_filename : unknown_name;
->>>>>>> d323b6a1
     }
 
     Py_DECREF(thread);
@@ -328,8 +319,14 @@
     PyObject* filename_bytes = nullptr;
 
     if (code != NULL) {
-        if (code->co_name) {
-            name_bytes = PyUnicode_AsUTF8String(code->co_name);
+#if defined(_PY311_AND_LATER)
+        // Python 3.11+ has co_qualname which provides fully qualified names (e.g., "MyClass.method")
+        PyObject* name_obj = code->co_qualname ? code->co_qualname : code->co_name;
+#else
+        PyObject* name_obj = code->co_name;
+#endif
+        if (name_obj) {
+            name_bytes = PyUnicode_AsUTF8String(name_obj);
             if (name_bytes) {
                 const char* name_ptr = PyBytes_AsString(name_bytes);
                 if (name_ptr) {
