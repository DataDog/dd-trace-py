--- conflicted
+++ resolved
@@ -14,11 +14,8 @@
 from ddtrace.profiling import event
 from ddtrace.profiling.collector import _task
 from ddtrace.profiling.collector import _traceback
-<<<<<<< HEAD
 from ddtrace.datadog import ddup
-=======
 from ddtrace.settings.profiling import config
->>>>>>> d75aff79
 from ddtrace.vendor import wrapt
 
 
