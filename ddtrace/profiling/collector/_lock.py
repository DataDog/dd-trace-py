from __future__ import absolute_import
from __future__ import annotations

import _thread
import abc
import os.path
import sys
import time
from types import CodeType
from types import FrameType
from types import ModuleType
from typing import Any
from typing import Callable
from typing import Dict
from typing import List
from typing import Optional
from typing import Tuple
from typing import Type

import wrapt

from ddtrace.internal.datadog.profiling import ddup
from ddtrace.profiling._threading import get_thread_name
from ddtrace.profiling._threading import get_thread_native_id
from ddtrace.profiling.collector import CaptureSampler
from ddtrace.profiling.collector import CaptureSamplerCollector
from ddtrace.profiling.collector import _task
from ddtrace.profiling.collector import _traceback
from ddtrace.profiling.event import DDFrame
from ddtrace.settings.profiling import config
from ddtrace.trace import Tracer


<<<<<<< HEAD
def _current_thread():
    # type: (...) -> typing.Tuple[int, str]
    thread_id = _thread.get_ident()
    return thread_id, get_thread_name(thread_id)
=======
def _current_thread() -> Tuple[int, str]:
    thread_id: int = _thread.get_ident()
    return thread_id, _threading.get_thread_name(thread_id)
>>>>>>> bb902d61


# We need to know if wrapt is compiled in C or not. If it's not using the C module, then the wrappers function will
# appear in the stack trace and we need to hide it.
WRAPT_C_EXT: bool
if os.environ.get("WRAPT_DISABLE_EXTENSIONS"):
    WRAPT_C_EXT = False
else:
    try:
        import wrapt._wrappers as _w  # noqa: F401
    except ImportError:
        WRAPT_C_EXT = False
    else:
        WRAPT_C_EXT = True
        del _w


class _ProfiledLock(wrapt.ObjectProxy):
    def __init__(
        self,
        wrapped: Any,
        tracer: Optional[Tracer],
        max_nframes: int,
        capture_sampler: CaptureSampler,
        endpoint_collection_enabled: bool,
    ) -> None:
        wrapt.ObjectProxy.__init__(self, wrapped)
        self._self_tracer: Optional[Tracer] = tracer
        self._self_max_nframes: int = max_nframes
        self._self_capture_sampler: collector.CaptureSampler = capture_sampler
        self._self_endpoint_collection_enabled: bool = endpoint_collection_enabled
        frame: FrameType = sys._getframe(2 if WRAPT_C_EXT else 3)
        code: CodeType = frame.f_code
        self._self_init_loc: str = "%s:%d" % (os.path.basename(code.co_filename), frame.f_lineno)
        self._self_acquired_at: int = 0
        self._self_name: Optional[str] = None

    def __aenter__(self, *args: Any, **kwargs: Any) -> Any:
        return self._acquire(self.__wrapped__.__aenter__, *args, **kwargs)

    def __aexit__(self, *args: Any, **kwargs: Any) -> Any:
        return self._release(self.__wrapped__.__aexit__, *args, **kwargs)

    def _acquire(self, inner_func: Callable[..., Any], *args: Any, **kwargs: Any) -> Any:
        if not self._self_capture_sampler.capture():
            return inner_func(*args, **kwargs)

        start: int = time.monotonic_ns()
        try:
            return inner_func(*args, **kwargs)
        finally:
            try:
                end: int = time.monotonic_ns()
                self._self_acquired_at = end

                thread_id: int
                thread_name: str
                thread_id, thread_name = _current_thread()

                task_id: Optional[int]
                task_name: Optional[str]
                task_frame: Optional[FrameType]
                task_id, task_name, task_frame = _task.get_task(thread_id)

                self._maybe_update_self_name()
                lock_name: str = (
                    "%s:%s" % (self._self_init_loc, self._self_name) if self._self_name else self._self_init_loc
                )

                frame: FrameType
                if task_frame is None:
                    # If we can't get the task frame, we use the caller frame. We expect acquire/release or
                    # __enter__/__exit__ to be on the stack, so we go back 2 frames.
                    frame = sys._getframe(2)
                else:
                    frame = task_frame

                frames: List[DDFrame]
                frames, _ = _traceback.pyframe_to_frames(frame, self._self_max_nframes)

<<<<<<< HEAD
                thread_native_id = get_thread_native_id(thread_id)
=======
                thread_native_id: int = _threading.get_thread_native_id(thread_id)
>>>>>>> bb902d61

                handle: ddup.SampleHandle = ddup.SampleHandle()
                handle.push_monotonic_ns(end)
                handle.push_lock_name(lock_name)
                handle.push_acquire(end - start, 1)  # AFAICT, capture_pct does not adjust anything here
                handle.push_threadinfo(thread_id, thread_native_id, thread_name)
                handle.push_task_id(task_id)
                handle.push_task_name(task_name)

                if self._self_tracer is not None:
                    handle.push_span(self._self_tracer.current_span())
                for ddframe in frames:
                    handle.push_frame(ddframe.function_name, ddframe.file_name, 0, ddframe.lineno)
                handle.flush_sample()
            except Exception:
                pass  # nosec

    def acquire(self, *args: Any, **kwargs: Any) -> Any:
        return self._acquire(self.__wrapped__.acquire, *args, **kwargs)

    def _release(self, inner_func: Callable[..., Any], *args: Any, **kwargs: Any) -> None:
        # The underlying threading.Lock class is implemented using C code, and
        # it doesn't have the __dict__ attribute. So we can't do
        # self.__dict__.pop("_self_acquired_at", None) to remove the attribute.
        # Instead, we need to use the following workaround to retrieve and
        # remove the attribute.
        start: Optional[int] = getattr(self, "_self_acquired_at", None)
        try:
            # Though it should generally be avoided to call release() from
            # multiple threads, it is possible to do so. In that scenario, the
            # following statement code will raise an AttributeError. This should
            # not be propagated to the caller and to the users. The inner_func
            # will raise an RuntimeError as the threads are trying to release()
            # and unlocked lock, and the expected behavior is to propagate that.
            del self._self_acquired_at
        except AttributeError:
            # We just ignore the error, if the attribute is not found.
            pass
        try:
            return inner_func(*args, **kwargs)
        finally:
            if start is not None:
                end: int = time.monotonic_ns()

                thread_id: int
                thread_name: str
                thread_id, thread_name = _current_thread()

                task_id: Optional[int]
                task_name: Optional[str]
                task_frame: Optional[FrameType]
                task_id, task_name, task_frame = _task.get_task(thread_id)

                lock_name: str = (
                    "%s:%s" % (self._self_init_loc, self._self_name) if self._self_name else self._self_init_loc
                )

                frame: FrameType
                if task_frame is None:
                    # See the comments in _acquire
                    frame = sys._getframe(2)
                else:
                    frame = task_frame

                frames: List[DDFrame]
                frames, _ = _traceback.pyframe_to_frames(frame, self._self_max_nframes)

<<<<<<< HEAD
                thread_native_id = get_thread_native_id(thread_id)
=======
                thread_native_id: int = _threading.get_thread_native_id(thread_id)
>>>>>>> bb902d61

                handle: ddup.SampleHandle = ddup.SampleHandle()
                handle.push_monotonic_ns(end)
                handle.push_lock_name(lock_name)
                handle.push_release(end - start, 1)  # AFAICT, capture_pct does not adjust anything here
                handle.push_threadinfo(thread_id, thread_native_id, thread_name)
                handle.push_task_id(task_id)
                handle.push_task_name(task_name)

                if self._self_tracer is not None:
                    handle.push_span(self._self_tracer.current_span())
                for ddframe in frames:
                    handle.push_frame(ddframe.function_name, ddframe.file_name, 0, ddframe.lineno)
                handle.flush_sample()

    def release(self, *args: Any, **kwargs: Any) -> Any:
        return self._release(self.__wrapped__.release, *args, **kwargs)

    def __enter__(self, *args: Any, **kwargs: Any) -> Any:
        return self._acquire(self.__wrapped__.__enter__, *args, **kwargs)

    def __exit__(self, *args: Any, **kwargs: Any) -> None:
        self._release(self.__wrapped__.__exit__, *args, **kwargs)

    def _find_self_name(self, var_dict: Dict[str, Any]) -> Optional[str]:
        for name, value in var_dict.items():
            if name.startswith("__") or isinstance(value, ModuleType):
                continue
            if value is self:
                return name
            if config.lock.name_inspect_dir:
                for attribute in dir(value):
                    if not attribute.startswith("__") and getattr(value, attribute) is self:
                        self._self_name = attribute
                        return attribute
        return None

    # Get lock acquire/release call location and variable name the lock is assigned to
    # This function propagates ValueError if the frame depth is <= 3.
    def _maybe_update_self_name(self) -> None:
        if self._self_name is not None:
            return
        # We expect the call stack to be like this:
        # 0: this
        # 1: _acquire/_release
        # 2: acquire/release (or __enter__/__exit__)
        # 3: caller frame
        if config.enable_asserts:
            frame: FrameType = sys._getframe(1)
            # TODO: replace dict with list
            if frame.f_code.co_name not in {"_acquire", "_release"}:
                raise AssertionError("Unexpected frame %s" % frame.f_code.co_name)
            frame = sys._getframe(2)
            if frame.f_code.co_name not in {
                "acquire",
                "release",
                "__enter__",
                "__exit__",
                "__aenter__",
                "__aexit__",
            }:
                raise AssertionError("Unexpected frame %s" % frame.f_code.co_name)
        frame = sys._getframe(3)

        # First, look at the local variables of the caller frame, and then the global variables
        self._self_name = self._find_self_name(frame.f_locals) or self._find_self_name(frame.f_globals)

        if not self._self_name:
            self._self_name = ""


class FunctionWrapper(wrapt.FunctionWrapper):
    # Override the __get__ method: whatever happens, _allocate_lock is always considered by Python like a "static"
    # method, even when used as a class attribute. Python never tried to "bind" it to a method, because it sees it is a
    # builtin function. Override default wrapt behavior here that tries to detect bound method.
    def __get__(self, instance: Any, owner: Optional[Type] = None) -> FunctionWrapper:
        return self


class LockCollector(CaptureSamplerCollector):
    """Record lock usage."""

    PROFILED_LOCK_CLASS: Type[Any]

    def __init__(
        self,
        nframes: int = config.max_frames,
        endpoint_collection_enabled: bool = config.endpoint_collection,
        tracer: Optional[Tracer] = None,
        *args: Any,
        **kwargs: Any,
    ) -> None:
        super().__init__(*args, **kwargs)
        self.nframes: int = nframes
        self.endpoint_collection_enabled: bool = endpoint_collection_enabled
        self.tracer: Optional[Tracer] = tracer
        self._original: Optional[Any] = None

    @abc.abstractmethod
    def _get_patch_target(self) -> Callable[..., Any]:
        ...

    @abc.abstractmethod
    def _set_patch_target(self, value: Any) -> None:
        ...

    def _start_service(self) -> None:
        """Start collecting lock usage."""
        self.patch()
        super(LockCollector, self)._start_service()  # type: ignore[safe-super]

    def _stop_service(self) -> None:
        """Stop collecting lock usage."""
        super(LockCollector, self)._stop_service()  # type: ignore[safe-super]
        self.unpatch()

    def patch(self) -> None:
        """Patch the module for tracking lock allocation."""
        # We only patch the lock from the `threading` module.
        # Nobody should use locks from `_thread`; if they do so, then it's deliberate and we don't profile.
        self._original = self._get_patch_target()

        # TODO: `instance` is unused
        def _allocate_lock(wrapped: Any, instance: Any, args: Any, kwargs: Any) -> _ProfiledLock:
            lock: Any = wrapped(*args, **kwargs)
            return self.PROFILED_LOCK_CLASS(
                lock,
                self.tracer,
                self.nframes,
                self._capture_sampler,
                self.endpoint_collection_enabled,
            )

        self._set_patch_target(FunctionWrapper(self._original, _allocate_lock))

    def unpatch(self) -> None:
        """Unpatch the threading module for tracking lock allocation."""
        self._set_patch_target(self._original)<|MERGE_RESOLUTION|>--- conflicted
+++ resolved
@@ -20,6 +20,7 @@
 import wrapt
 
 from ddtrace.internal.datadog.profiling import ddup
+from ddtrace.profiling import collector
 from ddtrace.profiling._threading import get_thread_name
 from ddtrace.profiling._threading import get_thread_native_id
 from ddtrace.profiling.collector import CaptureSampler
@@ -31,16 +32,9 @@
 from ddtrace.trace import Tracer
 
 
-<<<<<<< HEAD
-def _current_thread():
-    # type: (...) -> typing.Tuple[int, str]
-    thread_id = _thread.get_ident()
-    return thread_id, get_thread_name(thread_id)
-=======
 def _current_thread() -> Tuple[int, str]:
     thread_id: int = _thread.get_ident()
-    return thread_id, _threading.get_thread_name(thread_id)
->>>>>>> bb902d61
+    return thread_id, get_thread_name(thread_id)
 
 
 # We need to know if wrapt is compiled in C or not. If it's not using the C module, then the wrappers function will
@@ -121,11 +115,7 @@
                 frames: List[DDFrame]
                 frames, _ = _traceback.pyframe_to_frames(frame, self._self_max_nframes)
 
-<<<<<<< HEAD
-                thread_native_id = get_thread_native_id(thread_id)
-=======
-                thread_native_id: int = _threading.get_thread_native_id(thread_id)
->>>>>>> bb902d61
+                thread_native_id: int = get_thread_native_id(thread_id)
 
                 handle: ddup.SampleHandle = ddup.SampleHandle()
                 handle.push_monotonic_ns(end)
@@ -193,11 +183,7 @@
                 frames: List[DDFrame]
                 frames, _ = _traceback.pyframe_to_frames(frame, self._self_max_nframes)
 
-<<<<<<< HEAD
-                thread_native_id = get_thread_native_id(thread_id)
-=======
-                thread_native_id: int = _threading.get_thread_native_id(thread_id)
->>>>>>> bb902d61
+                thread_native_id: int = get_thread_native_id(thread_id)
 
                 handle: ddup.SampleHandle = ddup.SampleHandle()
                 handle.push_monotonic_ns(end)
