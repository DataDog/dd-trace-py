from __future__ import absolute_import
from __future__ import annotations

import _thread
import abc
import os.path
import sys
import time
from types import CodeType
from types import FrameType
from types import ModuleType
from typing import Any
from typing import Callable
from typing import Dict
from typing import List
from typing import Optional
from typing import Tuple
from typing import Type

from ddtrace.internal.datadog.profiling import ddup
from ddtrace.profiling import _threading
from ddtrace.profiling import collector
from ddtrace.profiling.collector import _task
from ddtrace.profiling.collector import _traceback
from ddtrace.profiling.event import DDFrame
from ddtrace.settings.profiling import config
from ddtrace.trace import Tracer


ACQUIRE_RELEASE_CO_NAMES: frozenset[str] = frozenset(["_acquire", "_release"])
ENTER_EXIT_CO_NAMES: frozenset[str] = frozenset(
    ["acquire", "release", "__enter__", "__exit__", "__aenter__", "__aexit__"]
)


def _current_thread() -> Tuple[int, str]:
    thread_id: int = _thread.get_ident()
    return thread_id, _threading.get_thread_name(thread_id)


class _ProfiledLock:
    """
    Lightweight lock wrapper that profiles lock acquire/release operations.
    It intercepts lock methods without the overhead of a full proxy object.
    """

    __slots__ = (
        "__wrapped__",
        "_self_tracer",
        "_self_max_nframes",
        "_self_capture_sampler",
        "_self_init_loc",
        "_self_acquired_at",
        "_self_name",
    )

    def __init__(
        self,
        wrapped: Any,
        tracer: Optional[Tracer],
        max_nframes: int,
        capture_sampler: collector.CaptureSampler,
    ) -> None:
        self.__wrapped__: Any = wrapped
        self._self_tracer: Optional[Tracer] = tracer
        self._self_max_nframes: int = max_nframes
        self._self_capture_sampler: collector.CaptureSampler = capture_sampler
        # Frame depth: 0=__init__, 1=_profiled_allocate_lock, 2=_LockAllocatorWrapper.__call__, 3=caller
        frame: FrameType = sys._getframe(3)
        code: CodeType = frame.f_code
        self._self_init_loc: str = "%s:%d" % (os.path.basename(code.co_filename), frame.f_lineno)
        self._self_acquired_at: int = 0
        self._self_name: Optional[str] = None

    ### DUNDER methods ###

    def __eq__(self, other: Any) -> bool:
        if isinstance(other, _ProfiledLock):
            return self.__wrapped__ == other.__wrapped__
        return self.__wrapped__ == other

    def __getattr__(self, name: str) -> Any:
        # Delegates acquire_lock, release_lock, locked_lock, and any future methods
        return getattr(self.__wrapped__, name)

    def __hash__(self) -> int:
        return hash(self.__wrapped__)

    def __repr__(self) -> str:
        return f"<_ProfiledLock({self.__wrapped__!r}) at {self._self_init_loc}>"

    ### Regular methods ###

    def locked(self) -> bool:
        """Return True if lock is currently held."""
        return self.__wrapped__.locked()

    def acquire(self, *args: Any, **kwargs: Any) -> Any:
        return self._acquire(self.__wrapped__.acquire, *args, **kwargs)

    def __enter__(self, *args: Any, **kwargs: Any) -> Any:
        return self._acquire(self.__wrapped__.__enter__, *args, **kwargs)

    def __aenter__(self, *args: Any, **kwargs: Any) -> Any:
        return self._acquire(self.__wrapped__.__aenter__, *args, **kwargs)

    def _acquire(self, inner_func: Callable[..., Any], *args: Any, **kwargs: Any) -> Any:
        if not self._self_capture_sampler.capture():
            return inner_func(*args, **kwargs)

        start: int = time.monotonic_ns()
        try:
            return inner_func(*args, **kwargs)
        finally:
            end: int = time.monotonic_ns()
            self._self_acquired_at = end
            try:
                self._maybe_update_self_name()
                self._flush_sample(start, end, is_acquire=True)
            except AssertionError:
                if config.enable_asserts:
                    # AssertionError exceptions need to propagate
                    raise
            except Exception:
                # Instrumentation must never crash user code
                pass  # nosec

    def release(self, *args: Any, **kwargs: Any) -> Any:
        return self._release(self.__wrapped__.release, *args, **kwargs)

    def __exit__(self, *args: Any, **kwargs: Any) -> None:
        self._release(self.__wrapped__.__exit__, *args, **kwargs)

    def __aexit__(self, *args: Any, **kwargs: Any) -> Any:
        return self._release(self.__wrapped__.__aexit__, *args, **kwargs)

    def _release(self, inner_func: Callable[..., Any], *args: Any, **kwargs: Any) -> None:
        start: Optional[int] = getattr(self, "_self_acquired_at", None)
        try:
            # Though it should generally be avoided to call release() from
            # multiple threads, it is possible to do so. In that scenario, the
            # following statement code will raise an AttributeError. This should
            # not be propagated to the caller and to the users. The inner_func
            # will raise an RuntimeError as the threads are trying to release()
            # and unlocked lock, and the expected behavior is to propagate that.
            del self._self_acquired_at
        except AttributeError:
            pass

        try:
            return inner_func(*args, **kwargs)
        finally:
            if start is not None:
                self._flush_sample(start, end=time.monotonic_ns(), is_acquire=False)

    def _flush_sample(self, start: int, end: int, is_acquire: bool) -> None:
        """Helper method to push lock profiling data to ddup.

        Args:
            start: Start timestamp in nanoseconds
            end: End timestamp in nanoseconds
            is_acquire: True for acquire operations, False for release operations
        """
        handle: ddup.SampleHandle = ddup.SampleHandle()

        handle.push_monotonic_ns(end)

        lock_name: str = f"{self._self_init_loc}:{self._self_name}" if self._self_name else self._self_init_loc
        handle.push_lock_name(lock_name)

        duration_ns: int = end - start
        if is_acquire:
            handle.push_acquire(duration_ns, 1)
        else:
            handle.push_release(duration_ns, 1)

        thread_id: int
        thread_name: str
        thread_id, thread_name = _current_thread()

        task_id: Optional[int]
        task_name: Optional[str]
        task_frame: Optional[FrameType]
        task_id, task_name, task_frame = _task.get_task(thread_id)

        handle.push_task_id(task_id)
        handle.push_task_name(task_name)

        thread_native_id: int = _threading.get_thread_native_id(thread_id)
        handle.push_threadinfo(thread_id, thread_native_id, thread_name)

        if self._self_tracer is not None:
            handle.push_span(self._self_tracer.current_span())

        # If we can't get the task frame, we use the caller frame.
        # Call stack: 0: _flush_sample, 1: _acquire/_release, 2: acquire/release/__enter__/__exit__, 3: caller
        frame: FrameType = task_frame or sys._getframe(3)
        frames: List[DDFrame]
        frames, _ = _traceback.pyframe_to_frames(frame, self._self_max_nframes)
        for ddframe in frames:
            handle.push_frame(ddframe.function_name, ddframe.file_name, 0, ddframe.lineno)

        handle.flush_sample()

    def _find_self_name(self, var_dict: Dict[str, Any]) -> Optional[str]:
        for name, value in var_dict.items():
            if name.startswith("__") or isinstance(value, ModuleType):
                continue
            if value is self:
                return name
            if config.lock.name_inspect_dir:
                for attribute in dir(value):
                    try:
                        if not attribute.startswith("__") and getattr(value, attribute) is self:
                            self._self_name = attribute
                            return attribute
                    except AttributeError:
                        # Accessing unset attributes in __slots__ raises AttributeError.
                        pass
        return None

    # Get lock acquire/release call location and variable name the lock is assigned to
    # This function propagates ValueError if the frame depth is <= 3.
    def _maybe_update_self_name(self) -> None:
        if self._self_name is not None:
            return
        # We expect the call stack to be like this:
        # 0: this
        # 1: _acquire/_release
        # 2: acquire/release (or __enter__/__exit__)
        # 3: caller frame
        if config.enable_asserts:
            frame: FrameType = sys._getframe(1)
            if frame.f_code.co_name not in ACQUIRE_RELEASE_CO_NAMES:
                raise AssertionError(f"Unexpected frame in stack: '{frame.f_code.co_name}'")

            frame = sys._getframe(2)
            if frame.f_code.co_name not in ENTER_EXIT_CO_NAMES:
                raise AssertionError(f"Unexpected frame in stack: '{frame.f_code.co_name}'")

        # First, look at the local variables of the caller frame, and then the global variables
        frame = sys._getframe(3)
        self._self_name = self._find_self_name(frame.f_locals) or self._find_self_name(frame.f_globals) or ""


<<<<<<< HEAD
class FunctionWrapper(wrapt.FunctionWrapper):
    # Override the __get__ method: whatever happens, _allocate_lock is always considered by Python like a "static"
    # method, even when used as a class attribute. Python never tried to "bind" it to a method, because it sees it is a
    # builtin function. Override default wrapt behavior here that tries to detect bound method.
    def __get__(self, instance: Any, owner: Optional[Type] = None) -> FunctionWrapper:
=======
class _LockAllocatorWrapper:
    """Wrapper for lock allocator functions that prevents method binding."""

    __slots__ = ("_func",)

    def __init__(self, func: Callable[..., Any]) -> None:
        self._func: Callable[..., Any] = func

    def __call__(self, *args: Any, **kwargs: Any) -> Any:
        return self._func(*args, **kwargs)

    def __get__(self, instance: Any, owner: Optional[Type] = None) -> _LockAllocatorWrapper:
        # Prevent automatic method binding (e.g., Foo.lock_class = threading.Lock)
>>>>>>> aaf06468
        return self


class LockCollector(collector.CaptureSamplerCollector):
    """Record lock usage."""

    PROFILED_LOCK_CLASS: Type[Any]

    def __init__(
        self,
        nframes: int = config.max_frames,
        tracer: Optional[Tracer] = None,
        *args: Any,
        **kwargs: Any,
    ) -> None:
        super().__init__(*args, **kwargs)
        self.nframes: int = nframes
        self.tracer: Optional[Tracer] = tracer
        self._original_lock: Any = None

    @abc.abstractmethod
    def _get_patch_target(self) -> Callable[..., Any]:
        ...

    @abc.abstractmethod
    def _set_patch_target(self, value: Any) -> None:
        ...

    def _start_service(self) -> None:
        """Start collecting lock usage."""
        self.patch()
        super(LockCollector, self)._start_service()  # type: ignore[safe-super]

    def _stop_service(self) -> None:
        """Stop collecting lock usage."""
        super(LockCollector, self)._stop_service()  # type: ignore[safe-super]
        self.unpatch()

    def patch(self) -> None:
        """Patch the module for tracking lock allocation."""
        self._original_lock = self._get_patch_target()
        original_lock: Any = self._original_lock  # Capture non-None value

        def _profiled_allocate_lock(*args: Any, **kwargs: Any) -> _ProfiledLock:
            """Simple wrapper that returns profiled locks."""
            return self.PROFILED_LOCK_CLASS(
                wrapped=original_lock(*args, **kwargs),
                tracer=self.tracer,
                max_nframes=self.nframes,
                capture_sampler=self._capture_sampler,
            )

        self._set_patch_target(_LockAllocatorWrapper(_profiled_allocate_lock))

    def unpatch(self) -> None:
        """Unpatch the threading module for tracking lock allocation."""
        self._set_patch_target(self._original_lock)<|MERGE_RESOLUTION|>--- conflicted
+++ resolved
@@ -243,13 +243,6 @@
         self._self_name = self._find_self_name(frame.f_locals) or self._find_self_name(frame.f_globals) or ""
 
 
-<<<<<<< HEAD
-class FunctionWrapper(wrapt.FunctionWrapper):
-    # Override the __get__ method: whatever happens, _allocate_lock is always considered by Python like a "static"
-    # method, even when used as a class attribute. Python never tried to "bind" it to a method, because it sees it is a
-    # builtin function. Override default wrapt behavior here that tries to detect bound method.
-    def __get__(self, instance: Any, owner: Optional[Type] = None) -> FunctionWrapper:
-=======
 class _LockAllocatorWrapper:
     """Wrapper for lock allocator functions that prevents method binding."""
 
@@ -263,7 +256,6 @@
 
     def __get__(self, instance: Any, owner: Optional[Type] = None) -> _LockAllocatorWrapper:
         # Prevent automatic method binding (e.g., Foo.lock_class = threading.Lock)
->>>>>>> aaf06468
         return self
 
 
