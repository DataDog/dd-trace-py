from __future__ import absolute_import

import abc
import os.path
import sys
import typing

import attr
from six.moves import _thread

from ddtrace.internal import compat
from ddtrace.internal.utils import attr as attr_utils
from ddtrace.internal.utils import formats
from ddtrace.profiling import _threading
from ddtrace.profiling import collector
from ddtrace.profiling import event
from ddtrace.profiling.collector import _task
from ddtrace.profiling.collector import _traceback
from ddtrace.datadog import ddup
from ddtrace.vendor import wrapt


@event.event_class
class LockEventBase(event.StackBasedEvent):
    """Base Lock event."""

    lock_name = attr.ib(default="<unknown lock name>", type=str)
    sampling_pct = attr.ib(default=0, type=int)


@event.event_class
class LockAcquireEvent(LockEventBase):
    """A lock has been acquired."""

    wait_time_ns = attr.ib(default=0, type=int)


@event.event_class
class LockReleaseEvent(LockEventBase):
    """A lock has been released."""

    locked_for_ns = attr.ib(default=0, type=int)


def _current_thread():
    # type: (...) -> typing.Tuple[int, str]
    thread_id = _thread.get_ident()
    return thread_id, _threading.get_thread_name(thread_id)


# We need to know if wrapt is compiled in C or not. If it's not using the C module, then the wrappers function will
# appear in the stack trace and we need to hide it.
if os.environ.get("WRAPT_DISABLE_EXTENSIONS"):
    WRAPT_C_EXT = False
else:
    try:
        import ddtrace.vendor.wrapt._wrappers as _w  # noqa: F401
    except ImportError:
        WRAPT_C_EXT = False
    else:
        WRAPT_C_EXT = True
        del _w


class _ProfiledLock(wrapt.ObjectProxy):

    ACQUIRE_EVENT_CLASS = LockAcquireEvent
    RELEASE_EVENT_CLASS = LockReleaseEvent

    def __init__(self, wrapped, recorder, tracer, max_nframes, capture_sampler, endpoint_collection_enabled):
        wrapt.ObjectProxy.__init__(self, wrapped)
        self._self_recorder = recorder
        self._self_tracer = tracer
        self._self_max_nframes = max_nframes
        self._self_capture_sampler = capture_sampler
        self._self_endpoint_collection_enabled = endpoint_collection_enabled
        frame = sys._getframe(2 if WRAPT_C_EXT else 3)
        code = frame.f_code
        self.use_libdatadog = attr.ib(default=True)
        self.use_pyprof = attr.ib(default=True)
        self._self_name = "%s:%d" % (os.path.basename(code.co_filename), frame.f_lineno)

    def __aenter__(self):
        return self.__wrapped__.__aenter__()

    def __aexit__(self, *args, **kwargs):
        return self.__wrapped__.__aexit__(*args, **kwargs)

    def acquire(self, *args, **kwargs):
        if not self._self_capture_sampler.capture():
            return self.__wrapped__.acquire(*args, **kwargs)

        start = compat.monotonic_ns()
        try:
            return self.__wrapped__.acquire(*args, **kwargs)
        finally:
            try:
                end = self._self_acquired_at = compat.monotonic_ns()
                thread_id, thread_name = _current_thread()
                task_id, task_name, task_frame = _task.get_task(thread_id)

                if task_frame is None:
                    frame = sys._getframe(1)
                else:
                    frame = task_frame

                if self.use_libdatadog:
                    thread_native_id = _threading.get_thread_native_id(thread_id)
                    ddup.start_sample()
                    ddup.push_acquire(end - start, 1)
                    ddup.push_threadinfo(thread_id, thread_native_id, thread_name)
                    ddup.push_taskinfo(task_id, task_name)

                frames, nframes = _traceback.pyframe_to_frames(frame, self._self_max_nframes, self.use_libdatadog, self.use_pyprof)

                if self.use_libdatadog:
                    # TODO endpoint profiling
                    ddup.flush_sample()

                if self.use_pyprof and nframes:
                    event = self.ACQUIRE_EVENT_CLASS(
                        lock_name=self._self_name,
                        frames=frames,
                        nframes=nframes,
                        thread_id=thread_id,
                        thread_name=thread_name,
                        task_id=task_id,
                        task_name=task_name,
                        wait_time_ns=end - start,
                        sampling_pct=self._self_capture_sampler.capture_pct,
                    )

                    if self._self_tracer is not None:
                        event.set_trace_info(self._self_tracer.current_span(), self._self_endpoint_collection_enabled)

                    self._self_recorder.push_event(event)

            except Exception:
                pass

    def release(self, *args, **kwargs):
        # type (typing.Any, typing.Any) -> None
        try:
            return self.__wrapped__.release(*args, **kwargs)
        finally:
            try:
                if hasattr(self, "_self_acquired_at"):
                    try:
                        end = compat.monotonic_ns()
                        thread_id, thread_name = _current_thread()
                        task_id, task_name, task_frame = _task.get_task(thread_id)

                        if task_frame is None:
                            frame = sys._getframe(1)
                        else:
                            frame = task_frame

<<<<<<< HEAD

                        if self.use_libdatadog:
                            thread_native_id = _threading.get_thread_native_id(thread_id)
                            ddup.start_sample()
                            ddup.push_release(end - start, 1)
                            ddup.push_threadinfo(thread_id, thread_native_id, thread_name)
                            ddup.push_taskinfo(task_id, task_name)

                        frames, nframes = _traceback.pyframe_to_frames(frame, self._self_max_nframes, self.use_libdatadog, self.use_pyprof)

                        if self.use_pyprof:
                            ddup.flush_sample()

                        if self.use_pyprof and nframes:
                            event = self.RELEASE_EVENT_CLASS(  # type: ignore[call-arg]
                                lock_name=self._self_name,
                                frames=frames,
                                nframes=nframes,
                                thread_id=thread_id,
                                thread_name=thread_name,
                                task_id=task_id,
                                task_name=task_name,
                                locked_for_ns=end - self._self_acquired_at,
                                sampling_pct=self._self_capture_sampler.capture_pct,
=======
                        frames, nframes = _traceback.pyframe_to_frames(frame, self._self_max_nframes)

                        event = self.RELEASE_EVENT_CLASS(
                            lock_name=self._self_name,
                            frames=frames,
                            nframes=nframes,
                            thread_id=thread_id,
                            thread_name=thread_name,
                            task_id=task_id,
                            task_name=task_name,
                            locked_for_ns=end - self._self_acquired_at,
                            sampling_pct=self._self_capture_sampler.capture_pct,
                        )

                        if self._self_tracer is not None:
                            event.set_trace_info(
                                self._self_tracer.current_span(), self._self_endpoint_collection_enabled
>>>>>>> ea49e538
                            )

                            if self._self_tracer is not None:
                                event.set_trace_info(
                                    self._self_tracer.current_span(), self._self_endpoint_collection_enabled
                                )

                            self._self_recorder.push_event(event)
                    finally:
                        del self._self_acquired_at
            except Exception:
                pass

    acquire_lock = acquire


class FunctionWrapper(wrapt.FunctionWrapper):
    # Override the __get__ method: whatever happens, _allocate_lock is always considered by Python like a "static"
    # method, even when used as a class attribute. Python never tried to "bind" it to a method, because it sees it is a
    # builtin function. Override default wrapt behavior here that tries to detect bound method.
    def __get__(self, instance, owner=None):
        return self


@attr.s
class LockCollector(collector.CaptureSamplerCollector):
    """Record lock usage."""

    nframes = attr.ib(factory=attr_utils.from_env("DD_PROFILING_MAX_FRAMES", 64, int))
    endpoint_collection_enabled = attr.ib(
        factory=attr_utils.from_env("DD_PROFILING_ENDPOINT_COLLECTION_ENABLED", True, formats.asbool)
    )
    tracer = attr.ib(default=None)

    _original = attr.ib(init=False, repr=False, type=typing.Any, cmp=False)
    use_libdatadog = attr.ib(default=True)
    use_pyprof = attr.ib(default=True)

    @abc.abstractmethod
    def _get_original(self):
        # type: (...) -> typing.Any
        pass

    @abc.abstractmethod
    def _set_original(
        self, value  # type: typing.Any
    ):
        # type: (...) -> None
        pass

    def _start_service(self):
        # type: (...) -> None
        """Start collecting lock usage."""
        self.patch()
        super(LockCollector, self)._start_service()

    def _stop_service(self):
        # type: (...) -> None
        """Stop collecting lock usage."""
        super(LockCollector, self)._stop_service()
        self.unpatch()

    def patch(self):
        # type: (...) -> None
        """Patch the module for tracking lock allocation."""
        # We only patch the lock from the `threading` module.
        # Nobody should use locks from `_thread`; if they do so, then it's deliberate and we don't profile.
        self.original = self._get_original()

        def _allocate_lock(wrapped, instance, args, kwargs):
            lock = wrapped(*args, **kwargs)
            return self.PROFILED_LOCK_CLASS(
                lock, self.recorder, self.tracer, self.nframes, self._capture_sampler, self.endpoint_collection_enabled
            )

        self._set_original(FunctionWrapper(self.original, _allocate_lock))

    def unpatch(self):
        # type: (...) -> None
        """Unpatch the threading module for tracking lock allocation."""
        self._set_original(self.original)<|MERGE_RESOLUTION|>--- conflicted
+++ resolved
@@ -155,8 +155,6 @@
                         else:
                             frame = task_frame
 
-<<<<<<< HEAD
-
                         if self.use_libdatadog:
                             thread_native_id = _threading.get_thread_native_id(thread_id)
                             ddup.start_sample()
@@ -180,25 +178,6 @@
                                 task_name=task_name,
                                 locked_for_ns=end - self._self_acquired_at,
                                 sampling_pct=self._self_capture_sampler.capture_pct,
-=======
-                        frames, nframes = _traceback.pyframe_to_frames(frame, self._self_max_nframes)
-
-                        event = self.RELEASE_EVENT_CLASS(
-                            lock_name=self._self_name,
-                            frames=frames,
-                            nframes=nframes,
-                            thread_id=thread_id,
-                            thread_name=thread_name,
-                            task_id=task_id,
-                            task_name=task_name,
-                            locked_for_ns=end - self._self_acquired_at,
-                            sampling_pct=self._self_capture_sampler.capture_pct,
-                        )
-
-                        if self._self_tracer is not None:
-                            event.set_trace_info(
-                                self._self_tracer.current_span(), self._self_endpoint_collection_enabled
->>>>>>> ea49e538
                             )
 
                             if self._self_tracer is not None:
