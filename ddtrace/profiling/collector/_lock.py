from __future__ import absolute_import

import _thread
import abc
import os.path
import sys
import typing

import attr

from ddtrace._trace.tracer import Tracer
from ddtrace.internal import compat
from ddtrace.internal.datadog.profiling import ddup
from ddtrace.profiling import _threading
from ddtrace.profiling import collector
from ddtrace.profiling import event
from ddtrace.profiling.collector import _task
from ddtrace.profiling.collector import _traceback
from ddtrace.profiling.recorder import Recorder
from ddtrace.settings.profiling import config
from ddtrace.vendor import wrapt

from ddtrace.internal.logger import get_logger
LOG = get_logger(__name__)


@event.event_class
class LockEventBase(event.StackBasedEvent):
    """Base Lock event."""

    lock_name = attr.ib(default="<unknown lock name>", type=str)
    sampling_pct = attr.ib(default=0, type=int)


@event.event_class
class LockAcquireEvent(LockEventBase):
    """A lock has been acquired."""

    wait_time_ns = attr.ib(default=0, type=int)


@event.event_class
class LockReleaseEvent(LockEventBase):
    """A lock has been released."""

    locked_for_ns = attr.ib(default=0, type=int)


def _current_thread():
    # type: (...) -> typing.Tuple[int, str]
    thread_id = _thread.get_ident()
    return thread_id, _threading.get_thread_name(thread_id)


# We need to know if wrapt is compiled in C or not. If it's not using the C module, then the wrappers function will
# appear in the stack trace and we need to hide it.
if os.environ.get("WRAPT_DISABLE_EXTENSIONS"):
    WRAPT_C_EXT = False
else:
    try:
        import ddtrace.vendor.wrapt._wrappers as _w  # noqa: F401
    except ImportError:
        WRAPT_C_EXT = False
    else:
        WRAPT_C_EXT = True
        del _w


class _ProfiledLock(wrapt.ObjectProxy):
    ACQUIRE_EVENT_CLASS = LockAcquireEvent
    RELEASE_EVENT_CLASS = LockReleaseEvent

    def __init__(
<<<<<<< HEAD
        self, wrapped, recorder, tracer, max_nframes, capture_sampler, endpoint_collection_enabled, export_libdd_enabled
    ):
=======
        self,
        wrapped: typing.Any,
        recorder: Recorder,
        tracer: typing.Optional[Tracer],
        max_nframes: int,
        capture_sampler: collector.CaptureSampler,
        endpoint_collection_enabled: bool,
        export_libdd_enabled: bool,
    ) -> None:
>>>>>>> 6e46390b
        wrapt.ObjectProxy.__init__(self, wrapped)
        self._self_recorder = recorder
        self._self_tracer = tracer
        self._self_max_nframes = max_nframes
        self._self_capture_sampler = capture_sampler
        self._self_endpoint_collection_enabled = endpoint_collection_enabled
        self._self_export_libdd_enabled = export_libdd_enabled
        frame = sys._getframe(2 if WRAPT_C_EXT else 3)
        code = frame.f_code
        self._self_name = "%s:%d" % (os.path.basename(code.co_filename), frame.f_lineno)


    def __aenter__(self):
        return self.__wrapped__.__aenter__()

    def __aexit__(self, *args, **kwargs):
        return self.__wrapped__.__aexit__(*args, **kwargs)

    def acquire(self, *args, **kwargs):
        if not self._self_capture_sampler.capture():
            return self.__wrapped__.acquire(*args, **kwargs)

        start = compat.monotonic_ns()
        try:
            return self.__wrapped__.acquire(*args, **kwargs)
        finally:
            try:
                end = self._self_acquired_at = compat.monotonic_ns()
                thread_id, thread_name = _current_thread()
                task_id, task_name, task_frame = _task.get_task(thread_id)

                if task_frame is None:
                    frame = sys._getframe(1)
                else:
                    frame = task_frame

                frames, nframes = _traceback.pyframe_to_frames(frame, self._self_max_nframes)

                if self._self_export_libdd_enabled:
                    thread_native_id = _threading.get_thread_native_id(thread_id)

                    handle = ddup.SampleHandle()
<<<<<<< HEAD
                    handle.push_monotonic_ns(end)
                    handle.push_lock_name(self._self_capture_sampler.lock_name)
=======
                    handle.push_lock_name(self._self_name)
>>>>>>> 6e46390b
                    handle.push_acquire(end - start, 1)  # AFAICT, capture_pct does not adjust anything here
                    handle.push_threadinfo(thread_id, thread_native_id, thread_name)
                    handle.push_task_id(task_id)
                    handle.push_task_name(task_name)

                    if self._self_tracer is not None:
                        handle.push_span(self._self_tracer.current_span(), self._self_endpoint_collection_enabled)
                    for frame in frames:
                        handle.push_frame(frame.function_name, frame.file_name, 0, frame.lineno)
                    handle.flush_sample()
                else:
                    event = self.ACQUIRE_EVENT_CLASS(
                        lock_name=self._self_name,
                        frames=frames,
                        nframes=nframes,
                        thread_id=thread_id,
                        thread_name=thread_name,
                        task_id=task_id,
                        task_name=task_name,
                        wait_time_ns=end - start,
                        sampling_pct=self._self_capture_sampler.capture_pct,
                    )

                    if self._self_tracer is not None:
                        event.set_trace_info(self._self_tracer.current_span(), self._self_endpoint_collection_enabled)

                    self._self_recorder.push_event(event)
<<<<<<< HEAD
            except Exception as e:
                LOG.error(f"Error recording lock acquire event: {e}")
=======
            except Exception:
>>>>>>> 6e46390b
                pass  # nosec

    def release(self, *args, **kwargs):
        # type (typing.Any, typing.Any) -> None
        try:
            return self.__wrapped__.release(*args, **kwargs)
        finally:
            try:
                if hasattr(self, "_self_acquired_at"):
                    try:
                        end = compat.monotonic_ns()
                        thread_id, thread_name = _current_thread()
                        task_id, task_name, task_frame = _task.get_task(thread_id)

                        if task_frame is None:
                            frame = sys._getframe(1)
                        else:
                            frame = task_frame

                        frames, nframes = _traceback.pyframe_to_frames(frame, self._self_max_nframes)

                        if self._self_export_libdd_enabled:
                            thread_native_id = _threading.get_thread_native_id(thread_id)

                            handle = ddup.SampleHandle()
<<<<<<< HEAD
                            handle.push_monotonic_ns(end)
                            handle.push_lock_name(self._self_capture_sampler.lock_name)
                            handle.push_release(
                                end - self._self_acquired_at,
                                1
=======
                            handle.push_lock_name(self._self_name)
                            handle.push_release(
                                end - self._self_acquired_at, 1
>>>>>>> 6e46390b
                            )  # AFAICT, capture_pct does not adjust anything here
                            handle.push_threadinfo(thread_id, thread_native_id, thread_name)
                            handle.push_task_id(task_id)
                            handle.push_task_name(task_name)

                            if self._self_tracer is not None:
                                handle.push_span(
                                    self._self_tracer.current_span(), self._self_endpoint_collection_enabled
                                )
                            for frame in frames:
                                handle.push_frame(frame.function_name, frame.file_name, 0, frame.lineno)
                            handle.flush_sample()
                        else:
                            event = self.RELEASE_EVENT_CLASS(
                                lock_name=self._self_name,
                                frames=frames,
                                nframes=nframes,
                                thread_id=thread_id,
                                thread_name=thread_name,
                                task_id=task_id,
                                task_name=task_name,
                                locked_for_ns=end - self._self_acquired_at,
                                sampling_pct=self._self_capture_sampler.capture_pct,
                            )

                            if self._self_tracer is not None:
                                event.set_trace_info(
                                    self._self_tracer.current_span(), self._self_endpoint_collection_enabled
                                )

                            self._self_recorder.push_event(event)
                    finally:
                        del self._self_acquired_at
            except Exception as e:
                LOG.error(f"Error recording lock release event: {e}")
                pass  # nosec

    acquire_lock = acquire


class FunctionWrapper(wrapt.FunctionWrapper):
    # Override the __get__ method: whatever happens, _allocate_lock is always considered by Python like a "static"
    # method, even when used as a class attribute. Python never tried to "bind" it to a method, because it sees it is a
    # builtin function. Override default wrapt behavior here that tries to detect bound method.
    def __get__(self, instance, owner=None):
        return self


@attr.s
class LockCollector(collector.CaptureSamplerCollector):
    """Record lock usage."""

    nframes = attr.ib(type=int, default=config.max_frames)
    endpoint_collection_enabled = attr.ib(type=bool, default=config.endpoint_collection)
    export_libdd_enabled = attr.ib(type=bool, default=config.export.libdd_enabled)

    tracer = attr.ib(default=None)

    _original = attr.ib(init=False, repr=False, type=typing.Any, cmp=False)

    # Check if libdd is available, if not, disable the feature
    if export_libdd_enabled and not ddup.is_available:
        export_libdd_enabled = False

    @abc.abstractmethod
    def _get_original(self):
        # type: (...) -> typing.Any
        pass

    @abc.abstractmethod
    def _set_original(
        self,
        value,  # type: typing.Any
    ):
        # type: (...) -> None
        pass

    def _start_service(self):
        # type: (...) -> None
        """Start collecting lock usage."""
        self.patch()
        super(LockCollector, self)._start_service()

    def _stop_service(self):
        # type: (...) -> None
        """Stop collecting lock usage."""
        super(LockCollector, self)._stop_service()
        self.unpatch()

    def patch(self):
        # type: (...) -> None
        """Patch the module for tracking lock allocation."""
        # We only patch the lock from the `threading` module.
        # Nobody should use locks from `_thread`; if they do so, then it's deliberate and we don't profile.
        self.original = self._get_original()

        def _allocate_lock(wrapped, instance, args, kwargs):
            lock = wrapped(*args, **kwargs)
            return self.PROFILED_LOCK_CLASS(
                lock,
                self.recorder,
                self.tracer,
                self.nframes,
                self._capture_sampler,
                self.endpoint_collection_enabled,
                self.export_libdd_enabled,
            )

        self._set_original(FunctionWrapper(self.original, _allocate_lock))

    def unpatch(self):
        # type: (...) -> None
        """Unpatch the threading module for tracking lock allocation."""
        self._set_original(self.original)<|MERGE_RESOLUTION|>--- conflicted
+++ resolved
@@ -71,10 +71,6 @@
     RELEASE_EVENT_CLASS = LockReleaseEvent
 
     def __init__(
-<<<<<<< HEAD
-        self, wrapped, recorder, tracer, max_nframes, capture_sampler, endpoint_collection_enabled, export_libdd_enabled
-    ):
-=======
         self,
         wrapped: typing.Any,
         recorder: Recorder,
@@ -84,7 +80,6 @@
         endpoint_collection_enabled: bool,
         export_libdd_enabled: bool,
     ) -> None:
->>>>>>> 6e46390b
         wrapt.ObjectProxy.__init__(self, wrapped)
         self._self_recorder = recorder
         self._self_tracer = tracer
@@ -127,12 +122,8 @@
                     thread_native_id = _threading.get_thread_native_id(thread_id)
 
                     handle = ddup.SampleHandle()
-<<<<<<< HEAD
                     handle.push_monotonic_ns(end)
-                    handle.push_lock_name(self._self_capture_sampler.lock_name)
-=======
                     handle.push_lock_name(self._self_name)
->>>>>>> 6e46390b
                     handle.push_acquire(end - start, 1)  # AFAICT, capture_pct does not adjust anything here
                     handle.push_threadinfo(thread_id, thread_native_id, thread_name)
                     handle.push_task_id(task_id)
@@ -160,12 +151,8 @@
                         event.set_trace_info(self._self_tracer.current_span(), self._self_endpoint_collection_enabled)
 
                     self._self_recorder.push_event(event)
-<<<<<<< HEAD
             except Exception as e:
-                LOG.error(f"Error recording lock acquire event: {e}")
-=======
-            except Exception:
->>>>>>> 6e46390b
+                LOG.warn(f"Error recording lock acquire event: {e}")
                 pass  # nosec
 
     def release(self, *args, **kwargs):
@@ -191,17 +178,11 @@
                             thread_native_id = _threading.get_thread_native_id(thread_id)
 
                             handle = ddup.SampleHandle()
-<<<<<<< HEAD
                             handle.push_monotonic_ns(end)
-                            handle.push_lock_name(self._self_capture_sampler.lock_name)
+                            handle.push_lock_name(self._self_name)
                             handle.push_release(
                                 end - self._self_acquired_at,
                                 1
-=======
-                            handle.push_lock_name(self._self_name)
-                            handle.push_release(
-                                end - self._self_acquired_at, 1
->>>>>>> 6e46390b
                             )  # AFAICT, capture_pct does not adjust anything here
                             handle.push_threadinfo(thread_id, thread_native_id, thread_name)
                             handle.push_task_id(task_id)
