from __future__ import absolute_import

import _thread
import abc
import os.path
import sys
import types
import typing

import attr

from ddtrace._trace.tracer import Tracer
from ddtrace.internal import compat
from ddtrace.internal.datadog.profiling import ddup
from ddtrace.internal.logger import get_logger
from ddtrace.profiling import _threading
from ddtrace.profiling import collector
from ddtrace.profiling import event
from ddtrace.profiling.collector import _task
from ddtrace.profiling.collector import _traceback
from ddtrace.profiling.recorder import Recorder
from ddtrace.settings.profiling import config
from ddtrace.vendor import wrapt


LOG = get_logger(__name__)


@event.event_class
class LockEventBase(event.StackBasedEvent):
    """Base Lock event."""

    lock_name = attr.ib(default="<unknown lock name>", type=str)
    sampling_pct = attr.ib(default=0, type=int)


@event.event_class
class LockAcquireEvent(LockEventBase):
    """A lock has been acquired."""

    wait_time_ns = attr.ib(default=0, type=int)


@event.event_class
class LockReleaseEvent(LockEventBase):
    """A lock has been released."""

    locked_for_ns = attr.ib(default=0, type=int)


def _current_thread():
    # type: (...) -> typing.Tuple[int, str]
    thread_id = _thread.get_ident()
    return thread_id, _threading.get_thread_name(thread_id)


# We need to know if wrapt is compiled in C or not. If it's not using the C module, then the wrappers function will
# appear in the stack trace and we need to hide it.
if os.environ.get("WRAPT_DISABLE_EXTENSIONS"):
    WRAPT_C_EXT = False
else:
    try:
        import ddtrace.vendor.wrapt._wrappers as _w  # noqa: F401
    except ImportError:
        WRAPT_C_EXT = False
    else:
        WRAPT_C_EXT = True
        del _w


class _ProfiledLock(wrapt.ObjectProxy):
    ACQUIRE_EVENT_CLASS = LockAcquireEvent
    RELEASE_EVENT_CLASS = LockReleaseEvent

    def __init__(
        self,
        wrapped: typing.Any,
        recorder: Recorder,
        tracer: typing.Optional[Tracer],
        max_nframes: int,
        capture_sampler: collector.CaptureSampler,
        endpoint_collection_enabled: bool,
        export_libdd_enabled: bool,
    ) -> None:
        wrapt.ObjectProxy.__init__(self, wrapped)
        self._self_recorder = recorder
        self._self_tracer = tracer
        self._self_max_nframes = max_nframes
        self._self_capture_sampler = capture_sampler
        self._self_endpoint_collection_enabled = endpoint_collection_enabled
        self._self_export_libdd_enabled = export_libdd_enabled
        frame = sys._getframe(2 if WRAPT_C_EXT else 3)
        code = frame.f_code
        self._self_init_loc = "%s:%d" % (os.path.basename(code.co_filename), frame.f_lineno)
        self._self_name: typing.Optional[str] = None

    def __aenter__(self):
        return self.__wrapped__.__aenter__()

    def __aexit__(self, *args, **kwargs):
        return self.__wrapped__.__aexit__(*args, **kwargs)

    def _acquire(self, inner_func, *args, **kwargs):
        if not self._self_capture_sampler.capture():
            return inner_func(*args, **kwargs)

        start = compat.monotonic_ns()
        try:
            return inner_func(*args, **kwargs)
        finally:
            try:
                end = self._self_acquired_at = compat.monotonic_ns()
                thread_id, thread_name = _current_thread()
                task_id, task_name, task_frame = _task.get_task(thread_id)
                lock_name = self._get_lock_call_loc_with_name() or self._self_init_loc

                if task_frame is None:
                    frame = sys._getframe(1)
                else:
                    frame = task_frame

                frames, nframes = _traceback.pyframe_to_frames(frame, self._self_max_nframes)

                if self._self_export_libdd_enabled:
                    thread_native_id = _threading.get_thread_native_id(thread_id)

                    handle = ddup.SampleHandle()
                    handle.push_monotonic_ns(end)
                    handle.push_lock_name(lock_name)
                    handle.push_acquire(end - start, 1)  # AFAICT, capture_pct does not adjust anything here
                    handle.push_threadinfo(thread_id, thread_native_id, thread_name)
                    handle.push_task_id(task_id)
                    handle.push_task_name(task_name)

                    if self._self_tracer is not None:
                        handle.push_span(self._self_tracer.current_span(), self._self_endpoint_collection_enabled)
                    for frame in frames:
                        handle.push_frame(frame.function_name, frame.file_name, 0, frame.lineno)
                    handle.flush_sample()
                else:
                    event = self.ACQUIRE_EVENT_CLASS(
                        lock_name=lock_name,
                        frames=frames,
                        nframes=nframes,
                        thread_id=thread_id,
                        thread_name=thread_name,
                        task_id=task_id,
                        task_name=task_name,
                        wait_time_ns=end - start,
                        sampling_pct=self._self_capture_sampler.capture_pct,
                    )

                    if self._self_tracer is not None:
                        event.set_trace_info(self._self_tracer.current_span(), self._self_endpoint_collection_enabled)

                    self._self_recorder.push_event(event)
            except Exception as e:
                LOG.warning("Error recording lock acquire event: %s", e)
                pass  # nosec

    def acquire(self, *args, **kwargs):
        return self._acquire(self.__wrapped__.acquire, *args, **kwargs)

    def _release(self, inner_func, *args, **kwargs):
        # type (typing.Any, typing.Any) -> None
        try:
            return inner_func(*args, **kwargs)
        finally:
            try:
                if hasattr(self, "_self_acquired_at"):
                    try:
                        end = compat.monotonic_ns()
                        thread_id, thread_name = _current_thread()
                        task_id, task_name, task_frame = _task.get_task(thread_id)
                        lock_name = self._get_lock_call_loc_with_name() or self._self_init_loc

                        if task_frame is None:
                            frame = sys._getframe(1)
                        else:
                            frame = task_frame

                        frames, nframes = _traceback.pyframe_to_frames(frame, self._self_max_nframes)

                        if self._self_export_libdd_enabled:
                            thread_native_id = _threading.get_thread_native_id(thread_id)

                            handle = ddup.SampleHandle()
                            handle.push_monotonic_ns(end)
                            handle.push_lock_name(lock_name)
                            handle.push_release(
                                end - self._self_acquired_at, 1
                            )  # AFAICT, capture_pct does not adjust anything here
                            handle.push_threadinfo(thread_id, thread_native_id, thread_name)
                            handle.push_task_id(task_id)
                            handle.push_task_name(task_name)

                            if self._self_tracer is not None:
                                handle.push_span(
                                    self._self_tracer.current_span(), self._self_endpoint_collection_enabled
                                )
                            for frame in frames:
                                handle.push_frame(frame.function_name, frame.file_name, 0, frame.lineno)
                            handle.flush_sample()
                        else:
                            event = self.RELEASE_EVENT_CLASS(
                                lock_name=lock_name,
                                frames=frames,
                                nframes=nframes,
                                thread_id=thread_id,
                                thread_name=thread_name,
                                task_id=task_id,
                                task_name=task_name,
                                locked_for_ns=end - self._self_acquired_at,
                                sampling_pct=self._self_capture_sampler.capture_pct,
                            )

                            if self._self_tracer is not None:
                                event.set_trace_info(
                                    self._self_tracer.current_span(), self._self_endpoint_collection_enabled
                                )

                            self._self_recorder.push_event(event)
                    finally:
                        del self._self_acquired_at
            except Exception as e:
                LOG.warning("Error recording lock release event: %s", e)
                pass  # nosec

    def release(self, *args, **kwargs):
        return self._release(self.__wrapped__.release, *args, **kwargs)

    acquire_lock = acquire

    def __enter__(self, *args, **kwargs):
        return self._acquire(self.__wrapped__.__enter__, *args, **kwargs)

    def __exit__(self, *args, **kwargs):
        self._release(self.__wrapped__.__exit__, *args, **kwargs)

<<<<<<< HEAD
    def _maybe_update_lock_name(self, var_dict: typing.Dict):
        if self._self_name:
            return
        for name, value in var_dict.items():
            if name.startswith("__") or isinstance(value, types.ModuleType):
                continue
            if value is self:
                self._self_name = name
                break
            if config.lock.name_inspect_dir:
                for attribute in dir(value):
                    if not attribute.startswith("__") and getattr(value, attribute) is self:
                        self._self_name = attribute
                        break

    # Get lock acquire/release call location and variable name the lock is assigned to
    def _get_lock_call_loc_with_name(self) -> typing.Optional[str]:
        try:
            # We expect the call stack to be like this:
            # 0: this
            # 1: _acquire/_release
            # 2: acquire/release (or __enter__/__exit__)
            # 3: caller frame
            # And we expect additional frame if WRAPT_C_EXT is False
            frame = sys._getframe(3 if WRAPT_C_EXT else 4)
            code = frame.f_code
            call_loc = "%s:%d" % (os.path.basename(code.co_filename), frame.f_lineno)

            # First, look at the local variables of the caller frame, and then the global variables
            self._maybe_update_lock_name(frame.f_locals)
            self._maybe_update_lock_name(frame.f_globals)

            if self._self_name:
                return "%s:%s" % (call_loc, self._self_name)
            else:
                LOG.warning(
                    "Failed to get lock variable name, we only support local/global variables and their attributes."
                )
                return call_loc

        except Exception as e:
            LOG.warning("Error getting lock acquire/release call location and variable name: %s", e)
            return None

=======
>>>>>>> dade0b06

class FunctionWrapper(wrapt.FunctionWrapper):
    # Override the __get__ method: whatever happens, _allocate_lock is always considered by Python like a "static"
    # method, even when used as a class attribute. Python never tried to "bind" it to a method, because it sees it is a
    # builtin function. Override default wrapt behavior here that tries to detect bound method.
    def __get__(self, instance, owner=None):
        return self


@attr.s
class LockCollector(collector.CaptureSamplerCollector):
    """Record lock usage."""

    nframes = attr.ib(type=int, default=config.max_frames)
    endpoint_collection_enabled = attr.ib(type=bool, default=config.endpoint_collection)
    export_libdd_enabled = attr.ib(type=bool, default=config.export.libdd_enabled)

    tracer = attr.ib(default=None)

    _original = attr.ib(init=False, repr=False, type=typing.Any, cmp=False)

    # Check if libdd is available, if not, disable the feature
    if export_libdd_enabled and not ddup.is_available:
        export_libdd_enabled = False

    @abc.abstractmethod
    def _get_original(self):
        # type: (...) -> typing.Any
        pass

    @abc.abstractmethod
    def _set_original(
        self,
        value,  # type: typing.Any
    ):
        # type: (...) -> None
        pass

    def _start_service(self):
        # type: (...) -> None
        """Start collecting lock usage."""
        self.patch()
        super(LockCollector, self)._start_service()

    def _stop_service(self):
        # type: (...) -> None
        """Stop collecting lock usage."""
        super(LockCollector, self)._stop_service()
        self.unpatch()

    def patch(self):
        # type: (...) -> None
        """Patch the module for tracking lock allocation."""
        # We only patch the lock from the `threading` module.
        # Nobody should use locks from `_thread`; if they do so, then it's deliberate and we don't profile.
        self.original = self._get_original()

        def _allocate_lock(wrapped, instance, args, kwargs):
            lock = wrapped(*args, **kwargs)
            return self.PROFILED_LOCK_CLASS(
                lock,
                self.recorder,
                self.tracer,
                self.nframes,
                self._capture_sampler,
                self.endpoint_collection_enabled,
                self.export_libdd_enabled,
            )

        self._set_original(FunctionWrapper(self.original, _allocate_lock))

    def unpatch(self):
        # type: (...) -> None
        """Unpatch the threading module for tracking lock allocation."""
        self._set_original(self.original)<|MERGE_RESOLUTION|>--- conflicted
+++ resolved
@@ -237,7 +237,6 @@
     def __exit__(self, *args, **kwargs):
         self._release(self.__wrapped__.__exit__, *args, **kwargs)
 
-<<<<<<< HEAD
     def _maybe_update_lock_name(self, var_dict: typing.Dict):
         if self._self_name:
             return
@@ -282,8 +281,6 @@
             LOG.warning("Error getting lock acquire/release call location and variable name: %s", e)
             return None
 
-=======
->>>>>>> dade0b06
 
 class FunctionWrapper(wrapt.FunctionWrapper):
     # Override the __get__ method: whatever happens, _allocate_lock is always considered by Python like a "static"
