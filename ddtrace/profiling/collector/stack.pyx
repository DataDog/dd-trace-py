"""CPU profiling collector."""
from __future__ import absolute_import

import sys
import typing

import attr
import six

from ddtrace import _threading as ddtrace_threading
from ddtrace import context
from ddtrace import span as ddspan
from ddtrace.internal import compat
from ddtrace.internal.utils import attr as attr_utils
from ddtrace.internal.utils import formats
from ddtrace.profiling import _threading
from ddtrace.profiling import collector
from ddtrace.profiling.collector import _task
from ddtrace.profiling.collector import _traceback
from ddtrace.profiling.collector import stack_event
from ddtrace.datadog import ddup


# These are special features that might not be available depending on your Python version and platform
FEATURES = {
    "cpu-time": False,
    "stack-exceptions": False,
}


IF UNAME_SYSNAME == "Linux":
    FEATURES['cpu-time'] = True

    from posix.time cimport clock_gettime
    from posix.time cimport timespec
    from posix.types cimport clockid_t

    from cpython.exc cimport PyErr_SetFromErrno

    cdef extern from "<pthread.h>":
        # POSIX says this might be a struct, but CPython relies on it being an unsigned long.
        # We should be defining pthread_t here like this:
        # ctypedef unsigned long pthread_t
        # but e.g. musl libc defines pthread_t as a struct __pthread * which breaks the arithmetic Cython
        # wants to do.
        # We pay this with a warning at compilation time, but it works anyhow.
        int pthread_getcpuclockid(unsigned long thread, clockid_t *clock_id)

    cdef p_pthread_getcpuclockid(tid):
        cdef clockid_t clock_id
        if pthread_getcpuclockid(tid, &clock_id) == 0:
            return clock_id
        PyErr_SetFromErrno(OSError)

    # Python < 3.3 does not have `time.clock_gettime`
    cdef p_clock_gettime_ns(clk_id):
        cdef timespec tp
        if clock_gettime(clk_id, &tp) == 0:
            return int(tp.tv_nsec + tp.tv_sec * 10e8)
        PyErr_SetFromErrno(OSError)

    cdef class _ThreadTime(object):
        cdef dict _last_thread_time

        def __init__(self):
            # This uses a tuple of (pthread_id, thread_native_id) as the key to identify the thread: you'd think using
            # the pthread_t id would be enough, but the glibc reuses the id.
            self._last_thread_time = {}

        # Only used in tests
        def _get_last_thread_time(self):
            return dict(self._last_thread_time)

        def __call__(self, pthread_ids):
            cdef list cpu_times = []
            for pthread_id in pthread_ids:
                # TODO: Use QueryThreadCycleTime on Windows?
                # ⚠ WARNING ⚠
                # `pthread_getcpuclockid` can make Python segfault if the thread is does not exist anymore.
                # In order avoid this, this function must be called with the GIL being held the entire time.
                # This is why this whole file is compiled down to C: we make sure we never release the GIL between
                # calling sys._current_frames() and pthread_getcpuclockid, making sure no thread disappeared.
                try:
                    cpu_time = p_clock_gettime_ns(p_pthread_getcpuclockid(pthread_id))
                except OSError:
                    # Just in case it fails, set it to 0
                    # (Note that glibc never fails, it segfaults instead)
                    cpu_time = 0
                cpu_times.append(cpu_time)

            cdef dict pthread_cpu_time = {}

            # We should now be safe doing more Pythonic stuff and maybe releasing the GIL
            for pthread_id, cpu_time in zip(pthread_ids, cpu_times):
                thread_native_id = _threading.get_thread_native_id(pthread_id)
                key = pthread_id, thread_native_id
                # Do a max(0, …) here just in case the result is < 0:
                # This should never happen, but it can happen if the one chance in a billion happens:
                # - A new thread has been created and has the same native id and the same pthread_id.
                # - We got an OSError with clock_gettime_ns
                pthread_cpu_time[key] = max(0, cpu_time - self._last_thread_time.get(key, cpu_time))
                self._last_thread_time[key] = cpu_time

            # Clear cache
            keys = list(pthread_cpu_time.keys())
            for key in list(self._last_thread_time.keys()):
                if key not in keys:
                    del self._last_thread_time[key]

            return pthread_cpu_time
ELSE:
    from libc cimport stdint

    cdef class _ThreadTime(object):
        cdef stdint.int64_t _last_process_time

        def __init__(self):
            self._last_process_time = compat.process_time_ns()

        def __call__(self, pthread_ids):
            current_process_time = compat.process_time_ns()
            cpu_time = current_process_time - self._last_process_time
            self._last_process_time = current_process_time
            # Spread the consumed CPU time on all threads.
            # It's not fair, but we have no clue which CPU used more unless we can use `pthread_getcpuclockid`
            # Check that we don't have zero thread — _might_ very rarely happen at shutdown
            nb_threads = len(pthread_ids)
            if nb_threads == 0:
                cpu_time = 0
            else:
                cpu_time //= nb_threads
            return {
                (pthread_id, _threading.get_thread_native_id(pthread_id)): cpu_time
                for pthread_id in pthread_ids
            }


from cpython.object cimport PyObject


# The head lock (the interpreter mutex) is only exposed in a data structure in Python ≥ 3.7
IF UNAME_SYSNAME != "Windows" and PY_MAJOR_VERSION >= 3 and PY_MINOR_VERSION >= 7:
    FEATURES['stack-exceptions'] = True

    from cpython cimport PyInterpreterState
    from cpython cimport PyInterpreterState_Head
    from cpython cimport PyInterpreterState_Next
    from cpython cimport PyInterpreterState_ThreadHead
    from cpython cimport PyThreadState_Next
    from cpython.pythread cimport PY_LOCK_ACQUIRED
    from cpython.pythread cimport PyThread_acquire_lock
    from cpython.pythread cimport PyThread_release_lock
    from cpython.pythread cimport PyThread_type_lock
    from cpython.pythread cimport WAIT_LOCK

    IF PY_MINOR_VERSION >= 11:
        from cpython.ref cimport Py_XDECREF

    cdef extern from "<Python.h>":
        # This one is provided as an opaque struct from Cython's cpython/pystate.pxd,
        # but we need to access some of its fields so we redefine it here.
        ctypedef struct PyThreadState:
            unsigned long thread_id
            PyObject* frame

        _PyErr_StackItem * _PyErr_GetTopmostException(PyThreadState *tstate)

        IF PY_MINOR_VERSION < 11:
            ctypedef struct _PyErr_StackItem:
                PyObject* exc_type
                PyObject* exc_value
                PyObject* exc_traceback
        ELSE:
            ctypedef struct _PyErr_StackItem:
                PyObject* exc_value

        PyObject* PyException_GetTraceback(PyObject* exc)
        PyObject* Py_TYPE(PyObject* ob)

    IF PY_MINOR_VERSION == 7:
        # Python 3.7
        cdef extern from "<internal/pystate.h>":

            cdef struct pyinterpreters:
                PyThread_type_lock mutex

            ctypedef struct _PyRuntimeState:
                pyinterpreters interpreters

            cdef extern _PyRuntimeState _PyRuntime

    ELIF PY_MINOR_VERSION >= 8:
        # Python 3.8
        cdef extern from "<internal/pycore_pystate.h>":

            cdef struct pyinterpreters:
                PyThread_type_lock mutex

            ctypedef struct _PyRuntimeState:
                pyinterpreters interpreters

            cdef extern _PyRuntimeState _PyRuntime

        IF PY_MINOR_VERSION >= 9:
            # Needed for accessing _PyGC_FINALIZED when we build with -DPy_BUILD_CORE
            cdef extern from "<internal/pycore_gc.h>":
                pass
            cdef extern from "<Python.h>":
                PyObject* PyThreadState_GetFrame(PyThreadState* tstate)
ELSE:
    from cpython.ref cimport Py_DECREF

    cdef extern from "<pystate.h>":
        PyObject* _PyThread_CurrentFrames()



cdef collect_threads(thread_id_ignore_list, thread_time, thread_span_links) with gil:
    cdef dict current_exceptions = {}

    IF UNAME_SYSNAME != "Windows" and PY_MAJOR_VERSION >= 3 and PY_MINOR_VERSION >= 7:
        cdef PyInterpreterState* interp
        cdef PyThreadState* tstate
        cdef _PyErr_StackItem* exc_info
        cdef PyThread_type_lock lmutex = _PyRuntime.interpreters.mutex
        cdef PyObject* exc_type
        cdef PyObject* exc_tb
        cdef dict running_threads = {}

        # This is an internal lock but we do need it.
        # See https://bugs.python.org/issue1021318
        if PyThread_acquire_lock(lmutex, WAIT_LOCK) == PY_LOCK_ACQUIRED:
            # Do not try to do anything fancy here:
            # Even calling print() will deadlock the program has it will try
            # to lock the GIL and somehow touching this mutex.
            try:
                interp = PyInterpreterState_Head()

                while interp:
                    tstate = PyInterpreterState_ThreadHead(interp)
                    while tstate:
                        # The frame can be NULL
                        # Python 3.11 moved PyFrameObject to internal C API and cannot be directly accessed from tstate
                        IF PY_MINOR_VERSION >= 11:
                            frame = PyThreadState_GetFrame(tstate)
                            if frame:
                                running_threads[tstate.thread_id] = <object>frame
                            exc_info = _PyErr_GetTopmostException(tstate)
                            if exc_info and exc_info.exc_value and <object> exc_info.exc_value is not None:
                                # Python 3.11 removed exc_type, exc_traceback from exception representations,
                                # can instead derive exc_type and exc_traceback from remaining exc_value field
                                exc_type = Py_TYPE(exc_info.exc_value)
                                exc_tb = PyException_GetTraceback(exc_info.exc_value)
                                if exc_tb:
                                    current_exceptions[tstate.thread_id] = (<object>exc_type, <object>exc_tb)
                                Py_XDECREF(exc_tb)
                            Py_XDECREF(frame)
                        ELSE:
                            frame = tstate.frame
                            if frame:
                                running_threads[tstate.thread_id] = <object>frame
                            exc_info = _PyErr_GetTopmostException(tstate)
                            if exc_info and exc_info.exc_type and exc_info.exc_traceback:
                                current_exceptions[tstate.thread_id] = (<object>exc_info.exc_type, <object>exc_info.exc_traceback)
                        tstate = PyThreadState_Next(tstate)

                    interp = PyInterpreterState_Next(interp)
            finally:
                PyThread_release_lock(lmutex)
    ELSE:
        cdef dict running_threads = <dict>_PyThread_CurrentFrames()

        # Now that we own the ref via <dict> casting, we can safely decrease the default refcount
        # so we don't leak the object
        Py_DECREF(running_threads)

    cdef dict cpu_times = thread_time(running_threads.keys())

    return tuple(
        (
            pthread_id,
            native_thread_id,
            _threading.get_thread_name(pthread_id),
            running_threads[pthread_id],
            current_exceptions.get(pthread_id),
            thread_span_links.get_active_span_from_thread_id(pthread_id) if thread_span_links else None,
            cpu_time,
        )
        for (pthread_id, native_thread_id), cpu_time in cpu_times.items()
        if pthread_id not in thread_id_ignore_list
    )



<<<<<<< HEAD
cdef stack_collect(ignore_profiler, thread_time, max_nframes, interval, wall_time, thread_span_links, collect_endpoint, use_libdatadog, use_pyprof):
    if ignore_profiler:
        # Do not use `threading.enumerate` to not mess with locking (gevent!)
        thread_id_ignore_list = {thread_id
                                 for thread_id, thread in threading._active.items()
                                 if getattr(thread, "_ddtrace_profiling_ignore", False)}
    else:
        thread_id_ignore_list = set()
=======
cdef stack_collect(ignore_profiler, thread_time, max_nframes, interval, wall_time, thread_span_links, collect_endpoint):
    # Do not use `threading.enumerate` to not mess with locking (gevent!)
    thread_id_ignore_list = {
        thread_id
        for thread_id, thread in ddtrace_threading._active.items()
        if getattr(thread, "_ddtrace_profiling_ignore", False)
    } if ignore_profiler else set()
>>>>>>> ea49e538

    running_threads = collect_threads(thread_id_ignore_list, thread_time, thread_span_links)

    if thread_span_links:
        # FIXME also use native thread id
        thread_span_links.clear_threads(set(thread[0] for thread in running_threads))

    stack_events = []
    exc_events = []

    for thread_id, thread_native_id, thread_name, thread_pyframes, exception, span, cpu_time in running_threads:
        if thread_name is None:
            # A Python thread with no name is likely still initialising so we
            # ignore it to avoid reporting potentially misleading data.
            # Effectively we would be discarding a negligible number of samples.
            continue

        tasks = _task.list_tasks(thread_id)

        # Inject wall time for all running tasks
        for task_id, task_name, task_pyframes in tasks:

            # Ignore tasks with no frames; nothing to show.
            if task_pyframes is None:
                continue

<<<<<<< HEAD
            if task_id in thread_id_ignore_list:
                continue

            # Push sample information into libdatadog, if enabled
            if use_libdatadog:
                ddup.start_sample()
                ddup.push_walltime(wall_time, 1)
                ddup.push_threadinfo(thread_id, thread_native_id, thread_name)
                ddup.push_taskinfo(task_id, task_name)

            frames, nframes = _traceback.pyframe_to_frames(task_pyframes, max_nframes, use_libdatadog, use_pyprof)

            if use_libdatadog:
                ddup.flush_sample()

            if use_pyprof and nframes:
=======
            frames, nframes = _traceback.pyframe_to_frames(task_pyframes, max_nframes)
            if nframes:
>>>>>>> ea49e538
                stack_events.append(
                    stack_event.StackSampleEvent(
                        thread_id=thread_id,
                        thread_native_id=thread_native_id,
                        thread_name=thread_name,
                        task_id=task_id,
                        task_name=task_name,
                        nframes=nframes, frames=frames,
                        wall_time_ns=wall_time,
                        sampling_period=int(interval * 1e9),
                    )
                )

        if use_libdatadog:
            ddup.start_sample()
            ddup.push_walltime(wall_time, 1)
            ddup.push_cputime(cpu_time, 1)
            ddup.push_threadinfo(thread_id, thread_native_id, thread_name)
            ddup.push_taskinfo(thread_task_id, thread_task_name)

        frames, nframes = _traceback.pyframe_to_frames(thread_pyframes, max_nframes, use_libdatadog, use_pyprof)

        if use_libdatadog:
            ddup.flush_sample()

        if use_pyprof and nframes:
            event = stack_event.StackSampleEvent(
                thread_id=thread_id,
                thread_native_id=thread_native_id,
                thread_name=thread_name,
                task_id=None,
                task_name=None,
                nframes=nframes,
                frames=frames,
                wall_time_ns=wall_time,
                cpu_time_ns=cpu_time,
                sampling_period=int(interval * 1e9),
            )
            event.set_trace_info(span, collect_endpoint)
            stack_events.append(event)

        if exception is not None:
            exc_type, exc_traceback = exception
<<<<<<< HEAD
            if use_libdatadog:
                ddup.start_sample()
                ddup.push_threadinfo(thread_id, thread_native_id, thread_name)
                ddup.push_taskinfo(thread_task_id, thread_task_name)
                ddup.push_exceptioninfo(exc_type, 1)

            frames, nframes = _traceback.traceback_to_frames(exc_traceback, max_nframes, use_libdatadog, use_pyprof)

            if use_libdatadog:
                ddup.flush_sample()

            if use_pyprof and nframes:
                exc_event = stack_event.StackExceptionSampleEvent(
                    thread_id=thread_id,
                    thread_name=thread_name,
                    thread_native_id=thread_native_id,
                    task_id=thread_task_id,
                    task_name=thread_task_name,
                    nframes=nframes,
                    frames=frames,
                    sampling_period=int(interval * 1e9),
                    exc_type=exc_type,
                )
                exc_event.set_trace_info(span, collect_endpoint)
                exc_events.append(exc_event)
=======
            frames, nframes = _traceback.traceback_to_frames(exc_traceback, max_nframes)
            exc_event = stack_event.StackExceptionSampleEvent(
                thread_id=thread_id,
                thread_name=thread_name,
                thread_native_id=thread_native_id,
                task_id=None,
                task_name=None,
                nframes=nframes,
                frames=frames,
                sampling_period=int(interval * 1e9),
                exc_type=exc_type,
            )

            exc_event.set_trace_info(span, collect_endpoint)

            exc_events.append(exc_event)
>>>>>>> ea49e538

    return stack_events, exc_events


if typing.TYPE_CHECKING:
    _thread_span_links_base = _threading._ThreadLink[ddspan.Span]
else:
    _thread_span_links_base = _threading._ThreadLink


@attr.s(slots=True, eq=False)
class _ThreadSpanLinks(_thread_span_links_base):

    def link_span(
            self,
            span # type: typing.Optional[typing.Union[context.Context, ddspan.Span]]
    ):
        # type: (...) -> None
        """Link a span to its running environment.

        Track threads, tasks, etc.
        """
        # Since we're going to iterate over the set, make sure it's locked
        if isinstance(span, ddspan.Span):
            self.link_object(span)

    def get_active_span_from_thread_id(
            self,
            thread_id # type: int
    ):
        # type: (...) -> typing.Optional[ddspan.Span]
        """Return the latest active span for a thread.

        :param thread_id: The thread id.
        :return: A set with the active spans.
        """
        active_span = self.get_object(thread_id)
        if active_span is not None and not active_span.finished:
            return active_span
        return None


def _default_min_interval_time():
    if six.PY2:
        return 0.01
    return sys.getswitchinterval() * 2


@attr.s(slots=True)
class StackCollector(collector.PeriodicCollector):
    """Execution stacks collector."""
    # This need to be a real OS thread in order to catch
    _real_thread = True
    _interval = attr.ib(factory=_default_min_interval_time, init=False, repr=False)
    # This is the minimum amount of time the thread will sleep between polling interval,
    # no matter how fast the computer is.
    min_interval_time = attr.ib(factory=_default_min_interval_time, init=False)

    max_time_usage_pct = attr.ib(factory=attr_utils.from_env("DD_PROFILING_MAX_TIME_USAGE_PCT", 1, float))
    nframes = attr.ib(factory=attr_utils.from_env("DD_PROFILING_MAX_FRAMES", 64, int))
    ignore_profiler = attr.ib(factory=attr_utils.from_env("DD_PROFILING_IGNORE_PROFILER", False, formats.asbool))
    endpoint_collection_enabled = attr.ib(default=None)
    tracer = attr.ib(default=None)
    use_libdatadog = attr.ib(default=True)
    use_pyprof = attr.ib(default=True)
    _thread_time = attr.ib(init=False, repr=False, eq=False)
    _last_wall_time = attr.ib(init=False, repr=False, eq=False, type=int)
    _thread_span_links = attr.ib(default=None, init=False, repr=False, eq=False)

    @max_time_usage_pct.validator
    def _check_max_time_usage(self, attribute, value):
        if value <= 0 or value > 100:
            raise ValueError("Max time usage percent must be greater than 0 and smaller or equal to 100")

    def _init(self):
        # type: (...) -> None
        self._thread_time = _ThreadTime()
        self._last_wall_time = compat.monotonic_ns()
        if self.tracer is not None:
            self._thread_span_links = _ThreadSpanLinks()
            self.tracer.context_provider._on_activate(self._thread_span_links.link_span)

    def _start_service(self):
        # type: (...) -> None
        # This is split in its own function to ease testing
        self._init()
        super(StackCollector, self)._start_service()

    def _stop_service(self):
        # type: (...) -> None
        super(StackCollector, self)._stop_service()
        if self.tracer is not None:
            self.tracer.context_provider._deregister_on_activate(self._thread_span_links.link_span)

    def _compute_new_interval(self, used_wall_time_ns):
        interval = (used_wall_time_ns / (self.max_time_usage_pct / 100.0)) - used_wall_time_ns
        return max(interval / 1e9, self.min_interval_time)

    def collect(self):
        # Compute wall time
        now = compat.monotonic_ns()
        wall_time = now - self._last_wall_time
        self._last_wall_time = now

        all_events = stack_collect(
            self.ignore_profiler,
            self._thread_time,
            self.nframes,
            self.interval,
            wall_time,
            self._thread_span_links,
            self.endpoint_collection_enabled,
            self.use_libdatadog,
            self.use_pyprof
        )

        used_wall_time_ns = compat.monotonic_ns() - now
        self.interval = self._compute_new_interval(used_wall_time_ns)

        return all_events<|MERGE_RESOLUTION|>--- conflicted
+++ resolved
@@ -292,24 +292,13 @@
 
 
 
-<<<<<<< HEAD
 cdef stack_collect(ignore_profiler, thread_time, max_nframes, interval, wall_time, thread_span_links, collect_endpoint, use_libdatadog, use_pyprof):
-    if ignore_profiler:
-        # Do not use `threading.enumerate` to not mess with locking (gevent!)
-        thread_id_ignore_list = {thread_id
-                                 for thread_id, thread in threading._active.items()
-                                 if getattr(thread, "_ddtrace_profiling_ignore", False)}
-    else:
-        thread_id_ignore_list = set()
-=======
-cdef stack_collect(ignore_profiler, thread_time, max_nframes, interval, wall_time, thread_span_links, collect_endpoint):
     # Do not use `threading.enumerate` to not mess with locking (gevent!)
     thread_id_ignore_list = {
         thread_id
         for thread_id, thread in ddtrace_threading._active.items()
         if getattr(thread, "_ddtrace_profiling_ignore", False)
     } if ignore_profiler else set()
->>>>>>> ea49e538
 
     running_threads = collect_threads(thread_id_ignore_list, thread_time, thread_span_links)
 
@@ -336,7 +325,6 @@
             if task_pyframes is None:
                 continue
 
-<<<<<<< HEAD
             if task_id in thread_id_ignore_list:
                 continue
 
@@ -353,10 +341,6 @@
                 ddup.flush_sample()
 
             if use_pyprof and nframes:
-=======
-            frames, nframes = _traceback.pyframe_to_frames(task_pyframes, max_nframes)
-            if nframes:
->>>>>>> ea49e538
                 stack_events.append(
                     stack_event.StackSampleEvent(
                         thread_id=thread_id,
@@ -375,7 +359,7 @@
             ddup.push_walltime(wall_time, 1)
             ddup.push_cputime(cpu_time, 1)
             ddup.push_threadinfo(thread_id, thread_native_id, thread_name)
-            ddup.push_taskinfo(thread_task_id, thread_task_name)
+            ddup.push_taskinfo(task_id, task_name)
 
         frames, nframes = _traceback.pyframe_to_frames(thread_pyframes, max_nframes, use_libdatadog, use_pyprof)
 
@@ -400,11 +384,10 @@
 
         if exception is not None:
             exc_type, exc_traceback = exception
-<<<<<<< HEAD
             if use_libdatadog:
                 ddup.start_sample()
                 ddup.push_threadinfo(thread_id, thread_native_id, thread_name)
-                ddup.push_taskinfo(thread_task_id, thread_task_name)
+                ddup.push_taskinfo(task_id, task_name)
                 ddup.push_exceptioninfo(exc_type, 1)
 
             frames, nframes = _traceback.traceback_to_frames(exc_traceback, max_nframes, use_libdatadog, use_pyprof)
@@ -417,8 +400,8 @@
                     thread_id=thread_id,
                     thread_name=thread_name,
                     thread_native_id=thread_native_id,
-                    task_id=thread_task_id,
-                    task_name=thread_task_name,
+                    task_id=None,
+                    task_name=None,
                     nframes=nframes,
                     frames=frames,
                     sampling_period=int(interval * 1e9),
@@ -426,24 +409,6 @@
                 )
                 exc_event.set_trace_info(span, collect_endpoint)
                 exc_events.append(exc_event)
-=======
-            frames, nframes = _traceback.traceback_to_frames(exc_traceback, max_nframes)
-            exc_event = stack_event.StackExceptionSampleEvent(
-                thread_id=thread_id,
-                thread_name=thread_name,
-                thread_native_id=thread_native_id,
-                task_id=None,
-                task_name=None,
-                nframes=nframes,
-                frames=frames,
-                sampling_period=int(interval * 1e9),
-                exc_type=exc_type,
-            )
-
-            exc_event.set_trace_info(span, collect_endpoint)
-
-            exc_events.append(exc_event)
->>>>>>> ea49e538
 
     return stack_events, exc_events
 
