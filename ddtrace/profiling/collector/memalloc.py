--- conflicted
+++ resolved
@@ -83,24 +83,9 @@
             except RuntimeError:
                 LOG.debug("Failed to stop memalloc profiling on shutdown", exc_info=True)
 
-<<<<<<< HEAD
-    @staticmethod
-    def _get_thread_id_ignore_set() -> Set[int]:
-        # This method is not perfect and prone to race condition in theory, but very little in practice.
-        # Anyhow it's not a big deal — it's a best effort feature.
-        return {
-            thread.ident
-            for thread in threading.enumerate()
-            if getattr(thread, "_ddtrace_profiling_ignore", False) and thread.ident is not None
-        }
-
     def snapshot(self) -> None:
         """Take a snapshot of collected data, to be exported."""
-        thread_id_ignore_set = MemoryCollector._get_thread_id_ignore_set()
 
-=======
-    def snapshot(self) -> None:
->>>>>>> d0950d30
         try:
             if _memalloc is None:
                 raise ValueError("Memalloc is not initialized")
