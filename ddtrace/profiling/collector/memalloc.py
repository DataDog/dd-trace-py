--- conflicted
+++ resolved
@@ -174,11 +174,6 @@
         )
 
     def collect(self):
-<<<<<<< HEAD
-        events, count, alloc_count = _memalloc.iter_events()
-        capture_ratio = count / alloc_count
-        capture_pct = 100 * capture_ratio
-=======
         try:
             events, count, alloc_count = _memalloc.iter_events()
         except RuntimeError:
@@ -187,7 +182,6 @@
             return tuple()
 
         capture_pct = 100 * count / alloc_count
->>>>>>> ea49e538
         thread_id_ignore_set = self._get_thread_id_ignore_set()
         # TODO: The event timestamp is slightly off since it's going to be the time we copy the data from the
         # _memalloc buffer to our Recorder. This is fine for now, but we might want to store the nanoseconds
