--- conflicted
+++ resolved
@@ -21,57 +21,34 @@
 // memalloc_heap_map implementation
 memalloc_heap_map::~memalloc_heap_map()
 {
-<<<<<<< HEAD
-    HeapSamples_CIter it = HeapSamples_citer(&map);
-    for (const HeapSamples_Entry* e = HeapSamples_CIter_get(&it); e != nullptr; e = HeapSamples_CIter_next(&it)) {
-        delete e->val; // Directly delete since we're tearing down
-=======
     // Delete all traceback objects before map is destroyed
     for (auto& [key, tb] : map) {
         delete tb;
->>>>>>> 124b19de
     }
 }
 
 void
 memalloc_heap_map::insert(void* key, traceback_t* value)
 {
-<<<<<<< HEAD
-    HeapSamples_Entry k = { .key = key, .val = value };
-    HeapSamples_Insert res = HeapSamples_insert(&map, &k);
-    if (!res.inserted) {
-        /* This should not happen. It means we did not properly remove a previously-tracked
-         * allocation from the map. Assert to detect if this edge case occurs in practice.
-         * Export the previous entry if it hasn't been reported yet, then delete it and
-         * replace it with the new value. */
-        assert(false && "memalloc_heap_map::insert: found existing entry for key that should have been removed");
-        HeapSamples_Entry* e = HeapSamples_Iter_get(&res.iter);
-        traceback_t* prev = e->val;
-        if (prev && !prev->reported) {
-            /* If the sample hasn't been reported yet, export it before returning to pool */
-            prev->sample.export_sample();
-            prev->reported = true;
-        }
-        e->val = value;
-        heap_pool_put_traceback(std::unique_ptr<traceback_t>(prev));
-    }
-}
-=======
     // Try to insert the new value
     auto [it, inserted] = map.insert({ key, value });
 
     if (!inserted) {
         // Key already existed, replace the value
         /* This should not happen. It means we did not properly remove a previously-tracked
-         * allocation from the map. This should probably be an assertion. Return the previous
-         * entry as it is for an allocation that has been freed. */
+         * allocation from the map. Assert to detect if this edge case occurs in practice.
+         * Export the previous entry if it hasn't been reported yet, then delete it and
+         * replace it with the new value. */
+        assert(false && "memalloc_heap_map::insert: found existing entry for key that should have been removed");
         traceback_t* prev = it->second;
+        if (prev && !prev->reported) {
+            /* If the sample hasn't been reported yet, export it before returning to pool */
+            prev->sample.export_sample();
+            prev->reported = true;
+        }
         it->second = value;
-        return prev;
+        heap_pool_put_traceback(std::unique_ptr<traceback_t>(prev));
     }
->>>>>>> 124b19de
-
-    return nullptr;
 }
 
 traceback_t*
@@ -87,29 +64,6 @@
     return result;
 }
 
-<<<<<<< HEAD
-=======
-PyObject*
-memalloc_heap_map::export_to_python() const
-{
-    PyObject* heap_list = PyList_New(map.size());
-    if (heap_list == nullptr) {
-        return nullptr;
-    }
-
-    size_t i = 0;
-    for (const auto& [key, tb] : map) {
-        PyObject* tb_and_size = PyTuple_New(2);
-        PyTuple_SET_ITEM(tb_and_size, 0, tb->to_tuple());
-        PyTuple_SET_ITEM(tb_and_size, 1, PyLong_FromSize_t(tb->size));
-        PyList_SET_ITEM(heap_list, i++, tb_and_size);
-
-        memalloc_debug_gil_release();
-    }
-    return heap_list;
-}
-
->>>>>>> 124b19de
 void
 memalloc_heap_map::destructive_copy_from(memalloc_heap_map& src)
 {
