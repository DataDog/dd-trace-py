--- conflicted
+++ resolved
@@ -1,3 +1,4 @@
+import sys
 from types import ModuleType
 import weakref
 
@@ -16,20 +17,8 @@
 
         _gevent.patch()
 
-<<<<<<< HEAD
 else:
     _gevent_tracer = None
-=======
-    try:
-        import gevent.hub
-        import gevent.thread
-        from greenlet import getcurrent
-        from greenlet import greenlet
-        from greenlet import settrace
-    except ImportError:
-        # We don't seem to have the required dependencies.
-        return
->>>>>>> e8f98ef2
 
 
     @when_imported("gevent")
@@ -44,7 +33,7 @@
             from greenlet import settrace
         except ImportError:
             # We don't seem to have the required dependencies.
-            return 
+            return
 
         class DDGreenletTracer(object):
             def __init__(self, gevent):
