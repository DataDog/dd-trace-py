--- conflicted
+++ resolved
@@ -1,9 +1,5 @@
 from __future__ import absolute_import
 
-<<<<<<< HEAD
-=======
-import threading
->>>>>>> bb902d61
 import typing
 
 from ddtrace.internal._unpatched import _threading as ddtrace_threading
@@ -11,6 +7,10 @@
 from ddtrace.settings.profiling import config
 
 from . import _lock
+
+
+if typing.TYPE_CHECKING:
+    import threading
 
 
 class _ProfiledThreadingLock(_lock._ProfiledLock):
@@ -22,8 +22,7 @@
 
     PROFILED_LOCK_CLASS = _ProfiledThreadingLock
 
-<<<<<<< HEAD
-    def _get_patch_target(self) -> typing.Any:
+    def _get_patch_target(self) -> typing.Type["threading.Lock"]:
         # Use the copy of threading module that the target application is using
         import threading
 
@@ -32,15 +31,6 @@
     def _set_patch_target(self, value: typing.Any) -> None:
         import threading
 
-=======
-    def _get_patch_target(self) -> typing.Type[threading.Lock]:
-        return threading.Lock
-
-    def _set_patch_target(
-        self,
-        value: typing.Any,
-    ) -> None:
->>>>>>> bb902d61
         threading.Lock = value
 
 
@@ -63,8 +53,4 @@
 
         # Instrument any living threads
         for thread_id, thread in ddtrace_threading._active.items():  # type: ignore[attr-defined]
-<<<<<<< HEAD
-            stack_v2.register_thread(thread_id, thread.native_id, thread.name)  # type: ignore[attr-defined]
-=======
-            stack_v2.register_thread(thread_id, thread.native_id, thread.name)
->>>>>>> bb902d61
+            stack_v2.register_thread(thread_id, thread.native_id, thread.name)