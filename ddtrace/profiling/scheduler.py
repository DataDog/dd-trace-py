--- conflicted
+++ resolved
@@ -29,11 +29,7 @@
         self._configured_interval: float = self.interval
         self._last_export: int = 0  # Overridden in _start_service
         self._tracer = tracer
-<<<<<<< HEAD
-=======
-        self._export_libdd_enabled: bool = config.export.libdd_enabled
         self._enable_code_provenance: bool = config.code_provenance
->>>>>>> 0839272c
 
     def _start_service(self):
         # type: (...) -> None
@@ -53,23 +49,7 @@
             except Exception:
                 LOG.error("Scheduler before_flush hook failed", exc_info=True)
 
-<<<<<<< HEAD
-        ddup.upload(self._tracer)
-=======
-        if self._export_libdd_enabled:
-            ddup.upload(self._tracer, self._enable_code_provenance)
-
-            # These are only used by the Python uploader, but set them here to keep logs/etc
-            # consistent for now
-            start = self._last_export
-            self._last_export = time.time_ns()
-            return
-
-        events: EventsType = {}
-        if self.recorder:
-            events = self.recorder.reset()
-        start = self._last_export
->>>>>>> 0839272c
+        ddup.upload(self._tracer, self._enable_code_provenance)
         self._last_export = time.time_ns()
         return
 
