--- conflicted
+++ resolved
@@ -7,11 +7,8 @@
 from ddtrace.internal import periodic
 from ddtrace.profiling import _traceback
 from ddtrace.profiling import exporter
-<<<<<<< HEAD
 from ddtrace.datadog import ddup
-=======
 from ddtrace.settings.profiling import config
->>>>>>> d75aff79
 
 
 LOG = logging.getLogger(__name__)
@@ -24,13 +21,9 @@
     recorder = attr.ib()
     exporters = attr.ib()
     before_flush = attr.ib(default=None, eq=False)
-<<<<<<< HEAD
     use_libdatadog = attr.ib(default=True)
     use_pyprof = attr.ib(default=True)
-    _interval = attr.ib(factory=attr_utils.from_env("DD_PROFILING_UPLOAD_INTERVAL", 60.0, float))
-=======
     _interval = attr.ib(type=float, default=config.upload_interval)
->>>>>>> d75aff79
     _configured_interval = attr.ib(init=False)
     _last_export = attr.ib(init=False, default=None, eq=False)
 
