--- conflicted
+++ resolved
@@ -173,21 +173,10 @@
         if self._lambda_function_name is not None:
             self.tags.update({"functionname": self._lambda_function_name})
 
-<<<<<<< HEAD
-        # Did the user request the libdd collector?  Better log it.
-        if self._export_libdd_enabled:
-            LOG.debug("The libdd collector is enabled")
-
-        # Build the list of enabled Profiling features and send along as a tag
-        configured_features = []
-        if self._stack_collector_enabled:
-            if config.stack.v2_enabled:
-=======
         # Build the list of enabled Profiling features and send along as a tag
         configured_features = []
         if self._stack_collector_enabled:
             if self._stack_v2_enabled:
->>>>>>> 2022a3bf
                 configured_features.append("stack_v2")
             else:
                 configured_features.append("stack")
@@ -215,33 +204,14 @@
         # * If initialization fails, disable the libdd collector and fall back to the legacy exporter
         if self._export_libdd_enabled:
             try:
-<<<<<<< HEAD
-                enabled_types = [""] + [
-                    collector
-                    for collector, enabled in [
-                        ("stack", self._stack_collector_enabled),
-                        ("lock", self._lock_collector_enabled),
-                        ("memory", self._memory_collector_enabled),
-                        ("pytorch", self._pytorch_collector_enabled),
-                    ]
-                    if enabled
-                ]
-
-                ddup.init(
-=======
                 ddup.config(
->>>>>>> 2022a3bf
                     env=self.env,
                     service=self.service,
                     version=self.version,
                     tags=self.tags,  # type: ignore
                     max_nframes=config.max_frames,
                     url=endpoint,
-<<<<<<< HEAD
-                    types=enabled_types,
-=======
                     timeline_enabled=config.timeline_enabled,
->>>>>>> 2022a3bf
                 )
                 ddup.start()
 
@@ -253,18 +223,16 @@
                 self._export_libdd_enabled = False
                 config.export.libdd_enabled = False
 
-<<<<<<< HEAD
-                # Now disable any other features
-                config.stack.v2_enabled = False
-                config.pytorch.enabled = False
-                self._pytorch_collector_enabled = False
-=======
                 # also disable other features that might be enabled
                 if self._stack_v2_enabled:
                     LOG.error("Disabling stack_v2 as libdd collector failed to initialize")
                     self._stack_v2_enabled = False
                     config.stack.v2_enabled = False
->>>>>>> 2022a3bf
+
+                # pytorch collector relies on libdd exporter
+                if self._pytorch_collector_enabled:
+                    config.pytorch.enabled = False
+                    self._pytorch_collector_enabled = False
 
         # DEV: Import this only if needed to avoid importing protobuf
         # unnecessarily
