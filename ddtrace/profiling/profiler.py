# -*- encoding: utf-8 -*-
import logging
import os
import typing
from typing import List  # noqa:F401
from typing import Optional  # noqa:F401
from typing import Type  # noqa:F401
from typing import Union  # noqa:F401

import attr

import ddtrace
from ddtrace.internal import agent
from ddtrace.internal import atexit
from ddtrace.internal import forksafe
from ddtrace.internal import service
from ddtrace.internal import uwsgi
from ddtrace.internal import writer
from ddtrace.internal.datadog.profiling import ddup
from ddtrace.internal.module import ModuleWatchdog
from ddtrace.profiling import collector
from ddtrace.profiling import exporter  # noqa:F401
from ddtrace.profiling import recorder
from ddtrace.profiling import scheduler
from ddtrace.profiling.collector import asyncio
from ddtrace.profiling.collector import memalloc
from ddtrace.profiling.collector import stack
from ddtrace.profiling.collector import stack_event
from ddtrace.profiling.collector import threading
from ddtrace.settings.profiling import config


LOG = logging.getLogger(__name__)


class Profiler(object):
    """Run profiling while code is executed.

    Note that the whole Python process is profiled, not only the code executed. Data from all running threads are
    caught.

    """

    def __init__(self, *args, **kwargs):
        self._profiler = _ProfilerInstance(*args, **kwargs)

    def start(self, stop_on_exit=True, profile_children=True):
        """Start the profiler.

        :param stop_on_exit: Whether to stop the profiler and flush the profile on exit.
        :param profile_children: Whether to start a profiler in child processes.
        """

        if profile_children:
            try:
                uwsgi.check_uwsgi(self._restart_on_fork, atexit=self.stop if stop_on_exit else None)
            except uwsgi.uWSGIMasterProcess:
                # Do nothing, the start() method will be called in each worker subprocess
                return

        self._profiler.start()

        if stop_on_exit:
            atexit.register(self.stop)

        if profile_children:
            forksafe.register(self._restart_on_fork)

    def stop(self, flush=True):
        """Stop the profiler.

        :param flush: Flush last profile.
        """
        atexit.unregister(self.stop)
        try:
            self._profiler.stop(flush)
        except service.ServiceStatusError:
            # Not a best practice, but for backward API compatibility that allowed to call `stop` multiple times.
            pass

    def _restart_on_fork(self):
        # Be sure to stop the parent first, since it might have to e.g. unpatch functions
        # Do not flush data as we don't want to have multiple copies of the parent profile exported.
        try:
            self._profiler.stop(flush=False, join=False)
        except service.ServiceStatusError:
            # This can happen in uWSGI mode: the children won't have the _profiler started from the master process
            pass
        self._profiler = self._profiler.copy()
        self._profiler.start()

    def __getattr__(
        self,
        key,  # type: str
    ):
        # type: (...) -> typing.Any
        return getattr(self._profiler, key)


@attr.s
class _ProfilerInstance(service.Service):
    """A instance of the profiler.

    Each process must manage its own instance.

    """

    # User-supplied values
    url = attr.ib(default=None)
    service = attr.ib(factory=lambda: os.environ.get("DD_SERVICE"))
    tags = attr.ib(factory=dict, type=typing.Dict[str, str])
    env = attr.ib(factory=lambda: os.environ.get("DD_ENV"))
    version = attr.ib(factory=lambda: os.environ.get("DD_VERSION"))
    tracer = attr.ib(default=ddtrace.tracer)
    api_key = attr.ib(factory=lambda: os.environ.get("DD_API_KEY"), type=Optional[str])
    agentless = attr.ib(type=bool, default=config.agentless)
    _memory_collector_enabled = attr.ib(type=bool, default=config.memory.enabled)
    _stack_collector_enabled = attr.ib(type=bool, default=config.stack.enabled)
    _lock_collector_enabled = attr.ib(type=bool, default=config.lock.enabled)
    enable_code_provenance = attr.ib(type=bool, default=config.code_provenance)
    endpoint_collection_enabled = attr.ib(type=bool, default=config.endpoint_collection)

    _recorder = attr.ib(init=False, default=None)
    _collectors = attr.ib(init=False, default=None)
    _collectors_on_import = attr.ib(init=False, default=None, eq=False)
    _scheduler = attr.ib(init=False, default=None, type=Union[scheduler.Scheduler, scheduler.ServerlessScheduler])
    _lambda_function_name = attr.ib(
        init=False, factory=lambda: os.environ.get("AWS_LAMBDA_FUNCTION_NAME"), type=Optional[str]
    )
    _export_libdd_enabled = attr.ib(type=bool, default=config.export.libdd_enabled)
<<<<<<< HEAD
    _enable_crashtracker = attr.ib(type=bool, default=config.crashtracker.enabled)
    _crashtracker_stdout_filename = attr.ib(type=Optional[str], default=config.crashtracker.stdout_filename)
    _crashtracker_stderr_filename = attr.ib(type=Optional[str], default=config.crashtracker.stderr_filename)
    _crashtracker_alt_stack = attr.ib(type=bool, default=config.crashtracker.alt_stack)
    _crashtracker_stacktrace_resolver = attr.ib(type=Optional[str], default=config.crashtracker.stacktrace_resolver)
=======
    _export_libdd_required = attr.ib(type=bool, default=config.export.libdd_required)
>>>>>>> ffac4a0e

    ENDPOINT_TEMPLATE = "https://intake.profile.{}"

    def _build_default_exporters(self):
        # type: (...) -> List[exporter.Exporter]
        if not self._export_libdd_enabled:
            # If libdatadog support is enabled, we can skip this part
            _OUTPUT_PPROF = config.output_pprof
            if _OUTPUT_PPROF:
                # DEV: Import this only if needed to avoid importing protobuf
                # unnecessarily
                from ddtrace.profiling.exporter import file

                return [
                    file.PprofFileExporter(prefix=_OUTPUT_PPROF),
                ]

        if self.url is not None:
            endpoint = self.url
        elif self.agentless:
            LOG.warning(
                "Agentless uploading is currently for internal usage only and not officially supported. "
                "You should not enable it unless somebody at Datadog instructed you to do so."
            )
            endpoint = self.ENDPOINT_TEMPLATE.format(os.environ.get("DD_SITE", "datadoghq.com"))
        else:
            if isinstance(self.tracer._writer, writer.AgentWriter):
                endpoint = self.tracer._writer.agent_url
            else:
                endpoint = agent.get_trace_url()

        if self.agentless:
            endpoint_path = "/api/v2/profile"
        else:
            # Agent mode
            # path is relative because it is appended
            # to the agent base path.
            endpoint_path = "profiling/v1/input"

        if self._lambda_function_name is not None:
            self.tags.update({"functionname": self._lambda_function_name})

        # Did the user request the libdd collector?  Better log it.
        if self._export_libdd_enabled:
            LOG.debug("The libdd collector is enabled")
        if self._export_libdd_required:
            LOG.debug("The libdd collector is required")

        # Build the list of enabled Profiling features and send along as a tag
        configured_features = []
        if self._stack_collector_enabled:
            if config.stack.v2.enabled:
                configured_features.append("stack_v2")
            else:
                configured_features.append("stack")
        if self._lock_collector_enabled:
            configured_features.append("lock")
        if self._memory_collector_enabled:
            configured_features.append("mem")
        if config.heap.sample_size > 0:
            configured_features.append("heap")

        if self._export_libdd_enabled:
            configured_features.append("exp_dd")
        else:
            configured_features.append("exp_py")
        if self._export_libdd_required:
            configured_features.append("req_dd")
        configured_features.append("CAP" + str(config.capture_pct))
        configured_features.append("MAXF" + str(config.max_frames))
        self.tags.update({"profiler_config": "_".join(configured_features)})

        endpoint_call_counter_span_processor = self.tracer._endpoint_call_counter_span_processor
        if self.endpoint_collection_enabled:
            endpoint_call_counter_span_processor.enable()

<<<<<<< HEAD
        # If crashtracker is enabled, propagate the configuration
        if self._enable_crashtracker:

            # We don't check whether these files exist or are writeable or whatever, we leave that to the crashtracker
            if self._crashtracker_stdout_filename:
                ddup.set_crashtracker_stdout_filename(self._crashtracker_stdout_filename)
            if self._crashtracker_stderr_filename:
                ddup.set_crashtracker_stderr_filename(self._crashtracker_stderr_filename)

            # Different interfaces are called to set the resolver.  If we don't get a valid value, we don't set it.
            ddup.set_crashtracker_alt_stack(self._crashtracker_alt_stack)
            if self._crashtracker_stacktrace_resolver:
                if self._crashtracker_stacktrace_resolver == "safe":
                    ddup.set_crashtracker_resolve_frames_receiver()
                elif self._crashtracker_stacktrace_resolver == "full":
                    ddup.set_crashtracker_resolve_frames_self()

        # Crashtracker and libdd both use parts of the same configuration, so either one can prompt this
        if self._export_libdd_enabled or self._enable_crashtracker:
            ddup.config(
                env=self.env,
                service=self.service,
                version=self.version,
                tags=self.tags,
                max_nframes=config.max_frames,
                url=endpoint,
            )

        # If crashtracker is enabled, let's start it
        if self._enable_crashtracker:
            LOG.error("Starting the crashtracker")
            ddup.start_crashtracker()

        # Choose one of the two collection/uploading methods
        if self._export_libdd_enabled:
            ddup.start()
        else:
            # DEV: Import this only if needed to avoid importing protobuf
            # unnecessarily
            from ddtrace.profiling.exporter import http

            return [
                http.PprofHTTPExporter(
                    service=self.service,
=======
        # If libdd is enabled, then
        # * If initialization fails, disable the libdd collector and fall back to the legacy exporter
        # * If initialization fails and libdd is required, disable everything and return (error)
        if self._export_libdd_enabled:
            try:
                ddup.init(
>>>>>>> ffac4a0e
                    env=self.env,
                    service=self.service,
                    version=self.version,
                    tags=self.tags,  # type: ignore
                    max_nframes=config.max_frames,
                    url=endpoint,
                )
                return []
            except Exception as e:
                LOG.error("Failed to initialize libdd collector (%s), falling back to the legacy collector", e)
                self._export_libdd_enabled = False
                config.export.libdd_enabled = False

                # If we're here and libdd was required, then there's nothing else to do.  We don't have a
                # collector.
                if self._export_libdd_required:
                    LOG.error("libdd collector is required but could not be initialized. Disabling profiling.")
                    config.enabled = False
                    config.export.libdd_required = False
                    config.lock.enabled = False
                    config.memory.enabled = False
                    config.stack.enabled = False
                    return []

        # DEV: Import this only if needed to avoid importing protobuf
        # unnecessarily
        from ddtrace.profiling.exporter import http

        return [
            http.PprofHTTPExporter(
                service=self.service,
                env=self.env,
                tags=self.tags,
                version=self.version,
                api_key=self.api_key,
                endpoint=endpoint,
                endpoint_path=endpoint_path,
                enable_code_provenance=self.enable_code_provenance,
                endpoint_call_counter_span_processor=endpoint_call_counter_span_processor,
            )
        ]

    def __attrs_post_init__(self):
        # type: (...) -> None
        # Allow to store up to 10 threads for 60 seconds at 50 Hz
        max_stack_events = 10 * 60 * 50
        r = self._recorder = recorder.Recorder(
            max_events={
                stack_event.StackSampleEvent: max_stack_events,
                stack_event.StackExceptionSampleEvent: int(max_stack_events / 2),
                # (default buffer size / interval) * export interval
                memalloc.MemoryAllocSampleEvent: int(
                    (memalloc.MemoryCollector._DEFAULT_MAX_EVENTS / memalloc.MemoryCollector._DEFAULT_INTERVAL) * 60
                ),
                # Do not limit the heap sample size as the number of events is relative to allocated memory anyway
                memalloc.MemoryHeapSampleEvent: None,
            },
            default_max_events=config.max_events,
        )

        self._collectors = []

        if self._stack_collector_enabled:
            LOG.debug("Profiling collector (stack) enabled")
            try:
                self._collectors.append(
                    stack.StackCollector(
                        r,
                        tracer=self.tracer,
                        endpoint_collection_enabled=self.endpoint_collection_enabled,
                    )  # type: ignore[call-arg]
                )
                LOG.debug("Profiling collector (stack) initialized")
            except Exception:
                LOG.error("Failed to start stack collector, disabling.", exc_info=True)

        if self._lock_collector_enabled:
            # These collectors require the import of modules, so we create them
            # if their import is detected at runtime.
            def start_collector(collector_class: Type) -> None:
                with self._service_lock:
                    col = collector_class(r, tracer=self.tracer)

                    if self.status == service.ServiceStatus.RUNNING:
                        # The profiler is already running so we need to start the collector
                        try:
                            col.start()
                            LOG.debug("Started collector %r", col)
                        except collector.CollectorUnavailable:
                            LOG.debug("Collector %r is unavailable, disabling", col)
                            return
                        except Exception:
                            LOG.error("Failed to start collector %r, disabling.", col, exc_info=True)
                            return

                    self._collectors.append(col)

            self._collectors_on_import = [
                ("threading", lambda _: start_collector(threading.ThreadingLockCollector)),
                ("asyncio", lambda _: start_collector(asyncio.AsyncioLockCollector)),
            ]

            for module, hook in self._collectors_on_import:
                ModuleWatchdog.register_module_hook(module, hook)

        if self._memory_collector_enabled:
            self._collectors.append(memalloc.MemoryCollector(r))

        exporters = self._build_default_exporters()

        if exporters or self._export_libdd_enabled:
            scheduler_class = (
                scheduler.ServerlessScheduler if self._lambda_function_name else scheduler.Scheduler
            )  # type: (Type[Union[scheduler.Scheduler, scheduler.ServerlessScheduler]])

            self._scheduler = scheduler_class(
                recorder=r,
                exporters=exporters,
                before_flush=self._collectors_snapshot,
            )

    def _collectors_snapshot(self):
        for c in self._collectors:
            try:
                snapshot = c.snapshot()
                if snapshot:
                    for events in snapshot:
                        self._recorder.push_events(events)
            except Exception:
                LOG.error("Error while snapshoting collector %r", c, exc_info=True)

    _COPY_IGNORE_ATTRIBUTES = {"status"}

    def copy(self):
        return self.__class__(
            **{
                a.name: getattr(self, a.name)
                for a in attr.fields(self.__class__)
                if a.name[0] != "_" and a.name not in self._COPY_IGNORE_ATTRIBUTES
            }
        )

    def _start_service(self):
        # type: (...) -> None
        """Start the profiler."""
        collectors = []
        for col in self._collectors:
            try:
                col.start()
            except collector.CollectorUnavailable:
                LOG.debug("Collector %r is unavailable, disabling", col)
            except Exception:
                LOG.error("Failed to start collector %r, disabling.", col, exc_info=True)
            else:
                collectors.append(col)
        self._collectors = collectors

        if self._scheduler is not None:
            self._scheduler.start()

    def _stop_service(self, flush=True, join=True):
        # type: (bool, bool) -> None
        """Stop the profiler.

        :param flush: Flush a last profile.
        """
        # Prevent doing more initialisation now that we are shutting down.
        if self._lock_collector_enabled:
            for module, hook in self._collectors_on_import:
                try:
                    ModuleWatchdog.unregister_module_hook(module, hook)
                except ValueError:
                    pass

        if self._scheduler is not None:
            self._scheduler.stop()
            # Wait for the export to be over: export might need collectors (e.g., for snapshot) so we can't stop
            # collectors before the possibly running flush is finished.
            if join:
                self._scheduler.join()
            if flush:
                # Do not stop the collectors before flushing, they might be needed (snapshot)
                self._scheduler.flush()

        for col in reversed(self._collectors):
            try:
                col.stop()
            except service.ServiceStatusError:
                # It's possible some collector failed to start, ignore failure to stop
                pass

        if join:
            for col in reversed(self._collectors):
                col.join()

    def visible_events(self):
        return not self._export_libdd_enabled<|MERGE_RESOLUTION|>--- conflicted
+++ resolved
@@ -128,15 +128,12 @@
         init=False, factory=lambda: os.environ.get("AWS_LAMBDA_FUNCTION_NAME"), type=Optional[str]
     )
     _export_libdd_enabled = attr.ib(type=bool, default=config.export.libdd_enabled)
-<<<<<<< HEAD
-    _enable_crashtracker = attr.ib(type=bool, default=config.crashtracker.enabled)
+    _crashtracker_enabled = attr.ib(type=bool, default=config.crashtracker.enabled)
     _crashtracker_stdout_filename = attr.ib(type=Optional[str], default=config.crashtracker.stdout_filename)
     _crashtracker_stderr_filename = attr.ib(type=Optional[str], default=config.crashtracker.stderr_filename)
     _crashtracker_alt_stack = attr.ib(type=bool, default=config.crashtracker.alt_stack)
     _crashtracker_stacktrace_resolver = attr.ib(type=Optional[str], default=config.crashtracker.stacktrace_resolver)
-=======
     _export_libdd_required = attr.ib(type=bool, default=config.export.libdd_required)
->>>>>>> ffac4a0e
 
     ENDPOINT_TEMPLATE = "https://intake.profile.{}"
 
@@ -213,59 +210,29 @@
         if self.endpoint_collection_enabled:
             endpoint_call_counter_span_processor.enable()
 
-<<<<<<< HEAD
-        # If crashtracker is enabled, propagate the configuration
-        if self._enable_crashtracker:
-
-            # We don't check whether these files exist or are writeable or whatever, we leave that to the crashtracker
-            if self._crashtracker_stdout_filename:
-                ddup.set_crashtracker_stdout_filename(self._crashtracker_stdout_filename)
-            if self._crashtracker_stderr_filename:
-                ddup.set_crashtracker_stderr_filename(self._crashtracker_stderr_filename)
-
-            # Different interfaces are called to set the resolver.  If we don't get a valid value, we don't set it.
-            ddup.set_crashtracker_alt_stack(self._crashtracker_alt_stack)
-            if self._crashtracker_stacktrace_resolver:
-                if self._crashtracker_stacktrace_resolver == "safe":
-                    ddup.set_crashtracker_resolve_frames_receiver()
-                elif self._crashtracker_stacktrace_resolver == "full":
-                    ddup.set_crashtracker_resolve_frames_self()
-
-        # Crashtracker and libdd both use parts of the same configuration, so either one can prompt this
-        if self._export_libdd_enabled or self._enable_crashtracker:
-            ddup.config(
-                env=self.env,
-                service=self.service,
-                version=self.version,
-                tags=self.tags,
-                max_nframes=config.max_frames,
-                url=endpoint,
-            )
-
-        # If crashtracker is enabled, let's start it
-        if self._enable_crashtracker:
-            LOG.error("Starting the crashtracker")
-            ddup.start_crashtracker()
-
-        # Choose one of the two collection/uploading methods
-        if self._export_libdd_enabled:
-            ddup.start()
-        else:
-            # DEV: Import this only if needed to avoid importing protobuf
-            # unnecessarily
-            from ddtrace.profiling.exporter import http
-
-            return [
-                http.PprofHTTPExporter(
-                    service=self.service,
-=======
         # If libdd is enabled, then
         # * If initialization fails, disable the libdd collector and fall back to the legacy exporter
         # * If initialization fails and libdd is required, disable everything and return (error)
         if self._export_libdd_enabled:
             try:
-                ddup.init(
->>>>>>> ffac4a0e
+                # If crashtracker is enabled, propagate the configuration
+                if self._enable_crashtracker:
+
+                    # We don't check whether these files exist or are writeable or whatever, we leave that to the crashtracker
+                    if self._crashtracker_stdout_filename:
+                        ddup.set_crashtracker_stdout_filename(self._crashtracker_stdout_filename)
+                    if self._crashtracker_stderr_filename:
+                        ddup.set_crashtracker_stderr_filename(self._crashtracker_stderr_filename)
+
+                    # Different interfaces are called to set the resolver.  If we don't get a valid value, we don't set it.
+                    ddup.set_crashtracker_alt_stack(self._crashtracker_alt_stack)
+                    if self._crashtracker_stacktrace_resolver == "safe":
+                        ddup.set_crashtracker_resolve_frames_receiver()
+                    elif self._crashtracker_stacktrace_resolver == "full":
+                        ddup.set_crashtracker_resolve_frames_self()
+
+                # Canonize the configuration.  This sets both the crashtracker and ddup configs.
+                ddup.config(
                     env=self.env,
                     service=self.service,
                     version=self.version,
@@ -273,6 +240,13 @@
                     max_nframes=config.max_frames,
                     url=endpoint,
                 )
+                ddup.start()
+
+                # Start the crashtracker only after libddup has been configured and started.  In theory, the crashtracker can work
+                # without ddup.start() succeeding, but in practice we don't want to optimize for that case, so just do it here.
+                if self._enable_crashtracker:
+                    LOG.debug("Starting the crashtracker")
+                    ddup.start_crashtracker()
                 return []
             except Exception as e:
                 LOG.error("Failed to initialize libdd collector (%s), falling back to the legacy collector", e)
