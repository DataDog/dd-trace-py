# -*- encoding: utf-8 -*-
import logging
import os
from typing import Any
from typing import Dict
from typing import List  # noqa:F401
from typing import Optional  # noqa:F401
from typing import Type  # noqa:F401
from typing import Union  # noqa:F401

import ddtrace
from ddtrace import config
from ddtrace.internal import atexit
from ddtrace.internal import forksafe
from ddtrace.internal import service
from ddtrace.internal import uwsgi
from ddtrace.internal.datadog.profiling import ddup
from ddtrace.internal.module import ModuleWatchdog
from ddtrace.internal.telemetry import telemetry_writer
from ddtrace.internal.telemetry.constants import TELEMETRY_APM_PRODUCT
from ddtrace.profiling import collector
from ddtrace.profiling import exporter  # noqa:F401
from ddtrace.profiling import recorder
from ddtrace.profiling import scheduler
from ddtrace.profiling.collector import asyncio
from ddtrace.profiling.collector import memalloc
from ddtrace.profiling.collector import pytorch
from ddtrace.profiling.collector import stack
from ddtrace.profiling.collector import stack_event
from ddtrace.profiling.collector import threading
from ddtrace.settings.profiling import config as profiling_config
from ddtrace.settings.profiling import config_str


LOG = logging.getLogger(__name__)


class Profiler(object):
    """Run profiling while code is executed.

    Note that the whole Python process is profiled, not only the code executed. Data from all running threads are
    caught.

    """

    def __init__(self, *args, **kwargs):
        self._profiler = _ProfilerInstance(*args, **kwargs)

    def start(self, stop_on_exit=True, profile_children=True):
        """Start the profiler.

        :param stop_on_exit: Whether to stop the profiler and flush the profile on exit.
        :param profile_children: Whether to start a profiler in child processes.
        """

        if profile_children:
            try:
                uwsgi.check_uwsgi(self._restart_on_fork, atexit=self.stop if stop_on_exit else None)
            except uwsgi.uWSGIMasterProcess:
                # Do nothing, the start() method will be called in each worker subprocess
                return

        self._profiler.start()

        if stop_on_exit:
            atexit.register(self.stop)

        if profile_children:
            forksafe.register(self._restart_on_fork)

        telemetry_writer.product_activated(TELEMETRY_APM_PRODUCT.PROFILER, True)

    def stop(self, flush=True):
        """Stop the profiler.

        :param flush: Flush last profile.
        """
        atexit.unregister(self.stop)
        try:
            self._profiler.stop(flush)
            telemetry_writer.product_activated(TELEMETRY_APM_PRODUCT.PROFILER, False)
        except service.ServiceStatusError:
            # Not a best practice, but for backward API compatibility that allowed to call `stop` multiple times.
            pass

    def _restart_on_fork(self):
        # Be sure to stop the parent first, since it might have to e.g. unpatch functions
        # Do not flush data as we don't want to have multiple copies of the parent profile exported.
        try:
            self._profiler.stop(flush=False, join=False)
        except service.ServiceStatusError:
            # This can happen in uWSGI mode: the children won't have the _profiler started from the master process
            pass
        self._profiler = self._profiler.copy()
        self._profiler.start()

    def __getattr__(
        self,
        key,  # type: str
    ):
        # type: (...) -> Any
        return getattr(self._profiler, key)


class _ProfilerInstance(service.Service):
    """A instance of the profiler.

    Each process must manage its own instance.

    """

<<<<<<< HEAD
    # User-supplied values
    url = attr.ib(default=None)
    service = attr.ib(factory=lambda: os.environ.get("DD_SERVICE"))
    tags = attr.ib(factory=dict, type=typing.Dict[str, str])
    env = attr.ib(factory=lambda: os.environ.get("DD_ENV"))
    version = attr.ib(factory=lambda: os.environ.get("DD_VERSION"))
    tracer = attr.ib(default=ddtrace.tracer)
    api_key = attr.ib(factory=lambda: os.environ.get("DD_API_KEY"), type=Optional[str])
    agentless = attr.ib(type=bool, default=config.agentless)
    _memory_collector_enabled = attr.ib(type=bool, default=config.memory.enabled)
    _stack_collector_enabled = attr.ib(type=bool, default=config.stack.enabled)
    _stack_v2_enabled = attr.ib(type=bool, default=config.stack.v2_enabled)
    _lock_collector_enabled = attr.ib(type=bool, default=config.lock.enabled)
    _pytorch_collector_enabled = attr.ib(type=bool, default=config.pytorch.enabled)
    enable_code_provenance = attr.ib(type=bool, default=config.code_provenance)
    endpoint_collection_enabled = attr.ib(type=bool, default=config.endpoint_collection)

    _recorder = attr.ib(init=False, default=None)
    _collectors = attr.ib(init=False, default=None)
    _collectors_on_import = attr.ib(init=False, default=None, eq=False)
    _scheduler = attr.ib(init=False, default=None, type=Union[scheduler.Scheduler, scheduler.ServerlessScheduler])
    _lambda_function_name = attr.ib(
        init=False, factory=lambda: os.environ.get("AWS_LAMBDA_FUNCTION_NAME"), type=Optional[str]
    )
    _export_libdd_enabled = attr.ib(type=bool, default=config.export.libdd_enabled)

    ENDPOINT_TEMPLATE = "https://intake.profile.{}"
=======
    def __init__(
        self,
        service: Optional[str] = None,
        tags: Optional[Dict[str, str]] = None,
        env: Optional[str] = None,
        version: Optional[str] = None,
        tracer: Any = ddtrace.tracer,
        api_key: Optional[str] = None,
        _memory_collector_enabled: bool = profiling_config.memory.enabled,
        _stack_collector_enabled: bool = profiling_config.stack.enabled,
        _stack_v2_enabled: bool = profiling_config.stack.v2_enabled,
        _lock_collector_enabled: bool = profiling_config.lock.enabled,
        enable_code_provenance: bool = profiling_config.code_provenance,
        endpoint_collection_enabled: bool = profiling_config.endpoint_collection,
    ):
        super().__init__()
        # User-supplied values
        self.service: Optional[str] = service if service is not None else config.service
        self.tags: Dict[str, str] = tags if tags is not None else profiling_config.tags
        self.env: Optional[str] = env if env is not None else config.env
        self.version: Optional[str] = version if version is not None else config.version
        self.tracer: Any = tracer
        self.api_key: Optional[str] = api_key if api_key is not None else config._dd_api_key
        self._memory_collector_enabled: bool = _memory_collector_enabled
        self._stack_collector_enabled: bool = _stack_collector_enabled
        self._stack_v2_enabled: bool = _stack_v2_enabled
        self._lock_collector_enabled: bool = _lock_collector_enabled
        self.enable_code_provenance: bool = enable_code_provenance
        self.endpoint_collection_enabled: bool = endpoint_collection_enabled

        # Non-user-supplied values
        self._recorder: Any = None
        self._collectors: List[Union[stack.StackCollector, memalloc.MemoryCollector]] = []
        self._collectors_on_import: Any = None
        self._scheduler: Optional[Union[scheduler.Scheduler, scheduler.ServerlessScheduler]] = None
        self._lambda_function_name: Optional[str] = os.environ.get("AWS_LAMBDA_FUNCTION_NAME")
        self._export_libdd_enabled: bool = profiling_config.export.libdd_enabled

        self.__post_init__()

    def __eq__(self, other):
        for k, v in vars(self).items():
            if k.startswith("_") or k in self._COPY_IGNORE_ATTRIBUTES:
                continue
            if v != getattr(other, k, None):
                return False
        return True
>>>>>>> cbd765bf

    def _build_default_exporters(self):
        # type: (...) -> List[exporter.Exporter]
        if not self._export_libdd_enabled:
            # If libdatadog support is enabled, we can skip this part
            _OUTPUT_PPROF = profiling_config.output_pprof
            if _OUTPUT_PPROF:
                # DEV: Import this only if needed to avoid importing protobuf
                # unnecessarily
                from ddtrace.profiling.exporter import file

                return [
                    file.PprofFileExporter(prefix=_OUTPUT_PPROF),
                ]

        if self._lambda_function_name is not None:
            self.tags.update({"functionname": self._lambda_function_name})

        # Build the list of enabled Profiling features and send along as a tag
<<<<<<< HEAD
        configured_features = []
        if self._stack_collector_enabled:
            if self._stack_v2_enabled:
                configured_features.append("stack_v2")
            else:
                configured_features.append("stack")
        if self._lock_collector_enabled:
            configured_features.append("lock")
        if self._memory_collector_enabled:
            configured_features.append("mem")
        if config.heap.sample_size > 0:
            configured_features.append("heap")
        if self._pytorch_collector_enabled:
            configured_features.append("pytorch")
        if self._export_libdd_enabled:
            configured_features.append("exp_dd")
        else:
            configured_features.append("exp_py")
        configured_features.append("CAP" + str(config.capture_pct))
        configured_features.append("MAXF" + str(config.max_frames))
        self.tags.update({"profiler_config": "_".join(configured_features)})
=======
        profiler_config = config_str(profiling_config)
        self.tags.update({"profiler_config": profiler_config})
>>>>>>> cbd765bf

        endpoint_call_counter_span_processor = self.tracer._endpoint_call_counter_span_processor
        if self.endpoint_collection_enabled:
            endpoint_call_counter_span_processor.enable()

        # If libdd is enabled, then
        # * If initialization fails, disable the libdd collector and fall back to the legacy exporter
        if self._export_libdd_enabled:
            try:
                ddup.config(
                    env=self.env,
                    service=self.service,
                    version=self.version,
                    tags=self.tags,  # type: ignore
                    max_nframes=profiling_config.max_frames,
                    timeline_enabled=profiling_config.timeline_enabled,
                    output_filename=profiling_config.output_pprof,
                    sample_pool_capacity=profiling_config.sample_pool_capacity,
                    enable_code_provenance=profiling_config.code_provenance,
                )
                ddup.start()

                return []
            except Exception as e:
<<<<<<< HEAD
                # If we're here, then the libdatadog upload failed to initialize.  This means we need to disable any
                # of the features that rely on it.
                LOG.error("Failed to initialize libdd collector (%s), falling back to the legacy collector", e)
=======
                try:
                    LOG.error("Failed to load libdd (%s) (%s), falling back to legacy mode", e, ddup.failure_msg)
                except Exception as ee:
                    LOG.error("Failed to load libdd (%s) (%s), falling back to legacy mode", e, ee)
>>>>>>> cbd765bf
                self._export_libdd_enabled = False
                profiling_config.export.libdd_enabled = False

                # also disable other features that might be enabled
                if self._stack_v2_enabled:
                    LOG.error("Disabling stack_v2 as libdd collector failed to initialize")
                    self._stack_v2_enabled = False
                    profiling_config.stack.v2_enabled = False

                # If this instance of ddtrace was injected, then do not enable profiling, since that will load
                # protobuf, breaking some environments.
                if profiling_config._injected:
                    LOG.error("Profiling failures occurred in an injected instance of ddtrace, disabling profiling")
                    return []

                # pytorch collector relies on libdd exporter
                if self._pytorch_collector_enabled:
                    LOG.error("Disabling pytorch profiler as libdd collector failed to initialize")
                    config.pytorch.enabled = False
                    self._pytorch_collector_enabled = False

        # DEV: Import this only if needed to avoid importing protobuf
        # unnecessarily
        from ddtrace.profiling.exporter import http

        return [
            http.PprofHTTPExporter(
                tracer=self.tracer,
                service=self.service,
                env=self.env,
                tags=self.tags,
                version=self.version,
                api_key=self.api_key,
                enable_code_provenance=self.enable_code_provenance,
                endpoint_call_counter_span_processor=endpoint_call_counter_span_processor,
            )
        ]

    def __post_init__(self):
        # type: (...) -> None
        # Allow to store up to 10 threads for 60 seconds at 50 Hz
        max_stack_events = 10 * 60 * 50
        r = self._recorder = recorder.Recorder(
            max_events={
                stack_event.StackSampleEvent: max_stack_events,
                stack_event.StackExceptionSampleEvent: int(max_stack_events / 2),
                # (default buffer size / interval) * export interval
                memalloc.MemoryAllocSampleEvent: int(
                    (memalloc.MemoryCollector._DEFAULT_MAX_EVENTS / memalloc.MemoryCollector._DEFAULT_INTERVAL) * 60
                ),
                # Do not limit the heap sample size as the number of events is relative to allocated memory anyway
                memalloc.MemoryHeapSampleEvent: None,
            },
            default_max_events=profiling_config.max_events,
        )

        if self._stack_collector_enabled:
            LOG.debug("Profiling collector (stack) enabled")
            try:
                self._collectors.append(
                    stack.StackCollector(
                        r,
                        tracer=self.tracer,
                        endpoint_collection_enabled=self.endpoint_collection_enabled,
                    )
                )
                LOG.debug("Profiling collector (stack) initialized")
            except Exception:
                LOG.error("Failed to start stack collector, disabling.", exc_info=True)

        if self._lock_collector_enabled:
            # These collectors require the import of modules, so we create them
            # if their import is detected at runtime.
            def start_collector(collector_class: Type) -> None:
                with self._service_lock:
                    col = collector_class(r, tracer=self.tracer)

                    if self.status == service.ServiceStatus.RUNNING:
                        # The profiler is already running so we need to start the collector
                        try:
                            col.start()
                            LOG.debug("Started collector %r", col)
                        except collector.CollectorUnavailable:
                            LOG.debug("Collector %r is unavailable, disabling", col)
                            return
                        except Exception:
                            LOG.error("Failed to start collector %r, disabling.", col, exc_info=True)
                            return

                    self._collectors.append(col)

            self._collectors_on_import = [
                ("threading", lambda _: start_collector(threading.ThreadingLockCollector)),
                ("asyncio", lambda _: start_collector(asyncio.AsyncioLockCollector)),
            ]

            for module, hook in self._collectors_on_import:
                ModuleWatchdog.register_module_hook(module, hook)

        if self._pytorch_collector_enabled:

            def start_collector(collector_class: Type) -> None:
                with self._service_lock:
                    col = collector_class(r, tracer=self.tracer)

                    if self.status == service.ServiceStatus.RUNNING:
                        # The profiler is already running so we need to start the collector
                        try:
                            col.start()
                            LOG.debug("Started pytorch collector %r", col)
                        except collector.CollectorUnavailable:
                            LOG.debug("Collector %r pytorch is unavailable, disabling", col)
                            return
                        except Exception:
                            LOG.error("Failed to start collector %r pytorch, disabling.", col, exc_info=True)
                            return

                    self._collectors.append(col)

            self._collectors_on_import = [
                ("torch", lambda _: start_collector(pytorch.TorchProfilerCollector)),
            ]

            for module, hook in self._collectors_on_import:
                ModuleWatchdog.register_module_hook(module, hook)

        if self._memory_collector_enabled:
            self._collectors.append(memalloc.MemoryCollector(r))

        exporters = self._build_default_exporters()

        if exporters or self._export_libdd_enabled:
            scheduler_class = (
                scheduler.ServerlessScheduler if self._lambda_function_name else scheduler.Scheduler
            )  # type: (Type[Union[scheduler.Scheduler, scheduler.ServerlessScheduler]])

            self._scheduler = scheduler_class(
                recorder=r,
                exporters=exporters,
                before_flush=self._collectors_snapshot,
            )

    def _collectors_snapshot(self):
        for c in self._collectors:
            try:
                snapshot = c.snapshot()
                if snapshot:
                    for events in snapshot:
                        self._recorder.push_events(events)
            except Exception:
                LOG.error("Error while snapshotting collector %r", c, exc_info=True)

    _COPY_IGNORE_ATTRIBUTES = {"status"}

    def copy(self):
        return self.__class__(
            **{
                key: value
                for key, value in vars(self).items()
                if not key.startswith("_") and key not in self._COPY_IGNORE_ATTRIBUTES
            }
        )

    def _start_service(self):
        # type: (...) -> None
        """Start the profiler."""
        collectors = []
        for col in self._collectors:
            try:
                col.start()
            except collector.CollectorUnavailable:
                LOG.debug("Collector %r is unavailable, disabling", col)
            except Exception:
                LOG.error("Failed to start collector %r, disabling.", col, exc_info=True)
            else:
                collectors.append(col)
        self._collectors = collectors

        if self._scheduler is not None:
            self._scheduler.start()

    def _stop_service(self, flush=True, join=True):
        # type: (bool, bool) -> None
        """Stop the profiler.

        :param flush: Flush a last profile.
        """
        # Prevent doing more initialisation now that we are shutting down.
        if self._lock_collector_enabled:
            for module, hook in self._collectors_on_import:
                try:
                    ModuleWatchdog.unregister_module_hook(module, hook)
                except ValueError:
                    pass

        if self._scheduler is not None:
            self._scheduler.stop()
            # Wait for the export to be over: export might need collectors (e.g., for snapshot) so we can't stop
            # collectors before the possibly running flush is finished.
            if join:
                self._scheduler.join()
            if flush:
                # Do not stop the collectors before flushing, they might be needed (snapshot)
                self._scheduler.flush()

        for col in reversed(self._collectors):
            try:
                col.stop()
            except service.ServiceStatusError:
                # It's possible some collector failed to start, ignore failure to stop
                pass

        if join:
            for col in reversed(self._collectors):
                col.join()

    def visible_events(self):
        return not self._export_libdd_enabled<|MERGE_RESOLUTION|>--- conflicted
+++ resolved
@@ -109,35 +109,6 @@
 
     """
 
-<<<<<<< HEAD
-    # User-supplied values
-    url = attr.ib(default=None)
-    service = attr.ib(factory=lambda: os.environ.get("DD_SERVICE"))
-    tags = attr.ib(factory=dict, type=typing.Dict[str, str])
-    env = attr.ib(factory=lambda: os.environ.get("DD_ENV"))
-    version = attr.ib(factory=lambda: os.environ.get("DD_VERSION"))
-    tracer = attr.ib(default=ddtrace.tracer)
-    api_key = attr.ib(factory=lambda: os.environ.get("DD_API_KEY"), type=Optional[str])
-    agentless = attr.ib(type=bool, default=config.agentless)
-    _memory_collector_enabled = attr.ib(type=bool, default=config.memory.enabled)
-    _stack_collector_enabled = attr.ib(type=bool, default=config.stack.enabled)
-    _stack_v2_enabled = attr.ib(type=bool, default=config.stack.v2_enabled)
-    _lock_collector_enabled = attr.ib(type=bool, default=config.lock.enabled)
-    _pytorch_collector_enabled = attr.ib(type=bool, default=config.pytorch.enabled)
-    enable_code_provenance = attr.ib(type=bool, default=config.code_provenance)
-    endpoint_collection_enabled = attr.ib(type=bool, default=config.endpoint_collection)
-
-    _recorder = attr.ib(init=False, default=None)
-    _collectors = attr.ib(init=False, default=None)
-    _collectors_on_import = attr.ib(init=False, default=None, eq=False)
-    _scheduler = attr.ib(init=False, default=None, type=Union[scheduler.Scheduler, scheduler.ServerlessScheduler])
-    _lambda_function_name = attr.ib(
-        init=False, factory=lambda: os.environ.get("AWS_LAMBDA_FUNCTION_NAME"), type=Optional[str]
-    )
-    _export_libdd_enabled = attr.ib(type=bool, default=config.export.libdd_enabled)
-
-    ENDPOINT_TEMPLATE = "https://intake.profile.{}"
-=======
     def __init__(
         self,
         service: Optional[str] = None,
@@ -150,6 +121,7 @@
         _stack_collector_enabled: bool = profiling_config.stack.enabled,
         _stack_v2_enabled: bool = profiling_config.stack.v2_enabled,
         _lock_collector_enabled: bool = profiling_config.lock.enabled,
+        _pytorch_collector_enabled: bool = profiling_config.pytorch.enabled,
         enable_code_provenance: bool = profiling_config.code_provenance,
         endpoint_collection_enabled: bool = profiling_config.endpoint_collection,
     ):
@@ -165,6 +137,7 @@
         self._stack_collector_enabled: bool = _stack_collector_enabled
         self._stack_v2_enabled: bool = _stack_v2_enabled
         self._lock_collector_enabled: bool = _lock_collector_enabled
+        self._pytorch_collector_enabled: bool = _pytorch_collector_enabled
         self.enable_code_provenance: bool = enable_code_provenance
         self.endpoint_collection_enabled: bool = endpoint_collection_enabled
 
@@ -185,7 +158,6 @@
             if v != getattr(other, k, None):
                 return False
         return True
->>>>>>> cbd765bf
 
     def _build_default_exporters(self):
         # type: (...) -> List[exporter.Exporter]
@@ -205,32 +177,8 @@
             self.tags.update({"functionname": self._lambda_function_name})
 
         # Build the list of enabled Profiling features and send along as a tag
-<<<<<<< HEAD
-        configured_features = []
-        if self._stack_collector_enabled:
-            if self._stack_v2_enabled:
-                configured_features.append("stack_v2")
-            else:
-                configured_features.append("stack")
-        if self._lock_collector_enabled:
-            configured_features.append("lock")
-        if self._memory_collector_enabled:
-            configured_features.append("mem")
-        if config.heap.sample_size > 0:
-            configured_features.append("heap")
-        if self._pytorch_collector_enabled:
-            configured_features.append("pytorch")
-        if self._export_libdd_enabled:
-            configured_features.append("exp_dd")
-        else:
-            configured_features.append("exp_py")
-        configured_features.append("CAP" + str(config.capture_pct))
-        configured_features.append("MAXF" + str(config.max_frames))
-        self.tags.update({"profiler_config": "_".join(configured_features)})
-=======
         profiler_config = config_str(profiling_config)
         self.tags.update({"profiler_config": profiler_config})
->>>>>>> cbd765bf
 
         endpoint_call_counter_span_processor = self.tracer._endpoint_call_counter_span_processor
         if self.endpoint_collection_enabled:
@@ -255,16 +203,10 @@
 
                 return []
             except Exception as e:
-<<<<<<< HEAD
-                # If we're here, then the libdatadog upload failed to initialize.  This means we need to disable any
-                # of the features that rely on it.
-                LOG.error("Failed to initialize libdd collector (%s), falling back to the legacy collector", e)
-=======
                 try:
                     LOG.error("Failed to load libdd (%s) (%s), falling back to legacy mode", e, ddup.failure_msg)
                 except Exception as ee:
                     LOG.error("Failed to load libdd (%s) (%s), falling back to legacy mode", e, ee)
->>>>>>> cbd765bf
                 self._export_libdd_enabled = False
                 profiling_config.export.libdd_enabled = False
 
