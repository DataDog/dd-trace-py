--- conflicted
+++ resolved
@@ -115,22 +115,9 @@
     api_key = attr.ib(factory=lambda: os.environ.get("DD_API_KEY"), type=Optional[str])
     agentless = attr.ib(type=bool, default=config.agentless)
     asyncio_loop_policy_class = attr.ib(default=DdtraceProfilerEventLoopPolicy)
-<<<<<<< HEAD
-    _memory_collector_enabled = attr.ib(
-        factory=lambda: formats.asbool(os.environ.get("DD_PROFILING_MEMORY_ENABLED", "True")), type=bool
-    )
-    enable_code_provenance = attr.ib(
-        factory=attr_utils.from_env("DD_PROFILING_ENABLE_CODE_PROVENANCE", True, formats.asbool),
-        type=bool,
-    )
-    endpoint_collection_enabled = attr.ib(
-        factory=attr_utils.from_env("DD_PROFILING_ENDPOINT_COLLECTION_ENABLED", True, formats.asbool)
-    )
-=======
     _memory_collector_enabled = attr.ib(type=bool, default=config.memory.enabled)
     enable_code_provenance = attr.ib(type=bool, default=config.code_provenance)
     endpoint_collection_enabled = attr.ib(type=bool, default=config.endpoint_collection)
->>>>>>> 8f8a12d8
 
     _recorder = attr.ib(init=False, default=None)
     _collectors = attr.ib(init=False, default=None)
