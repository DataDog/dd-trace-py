# -*- encoding: utf-8 -*-
import logging
import os
import typing
from typing import List
from typing import Optional

import attr

import ddtrace
from ddtrace.internal import agent
from ddtrace.internal import atexit
from ddtrace.internal import forksafe
from ddtrace.internal import service
from ddtrace.internal import uwsgi
from ddtrace.internal import writer
from ddtrace.internal.module import ModuleWatchdog
from ddtrace.profiling import collector
from ddtrace.profiling import exporter
from ddtrace.profiling import recorder
from ddtrace.profiling import scheduler
from ddtrace.profiling.collector import asyncio
from ddtrace.profiling.collector import memalloc
from ddtrace.profiling.collector import stack
from ddtrace.profiling.collector import stack_event
from ddtrace.profiling.collector import threading
from ddtrace.profiling.exporter import file
from ddtrace.profiling.exporter import http
<<<<<<< HEAD
from ddtrace.datadog import ddup
=======
from ddtrace.settings.profiling import config
>>>>>>> d75aff79

from . import _asyncio


LOG = logging.getLogger(__name__)


class Profiler(object):
    """Run profiling while code is executed.

    Note that the whole Python process is profiled, not only the code executed. Data from all running threads are
    caught.

    """

    def __init__(self, *args, **kwargs):
        self._profiler = _ProfilerInstance(*args, **kwargs)

    def start(self, stop_on_exit=True, profile_children=True):
        """Start the profiler.

        :param stop_on_exit: Whether to stop the profiler and flush the profile on exit.
        :param profile_children: Whether to start a profiler in child processes.
        """

        if profile_children:
            try:
                uwsgi.check_uwsgi(self._restart_on_fork, atexit=self.stop if stop_on_exit else None)
            except uwsgi.uWSGIMasterProcess:
                # Do nothing, the start() method will be called in each worker subprocess
                return

        self._profiler.start()

        if stop_on_exit:
            atexit.register(self.stop)

        if profile_children:
            forksafe.register(self._restart_on_fork)

    def stop(self, flush=True):
        """Stop the profiler.

        :param flush: Flush last profile.
        """
        atexit.unregister(self.stop)
        try:
            self._profiler.stop(flush)
        except service.ServiceStatusError:
            # Not a best practice, but for backward API compatibility that allowed to call `stop` multiple times.
            pass

    def _restart_on_fork(self):
        # Be sure to stop the parent first, since it might have to e.g. unpatch functions
        # Do not flush data as we don't want to have multiple copies of the parent profile exported.
        try:
            self._profiler.stop(flush=False, join=False)
        except service.ServiceStatusError:
            # This can happen in uWSGI mode: the children won't have the _profiler started from the master process
            pass
        self._profiler = self._profiler.copy()
        self._profiler.start()

    def __getattr__(
        self, key  # type: str
    ):
        # type: (...) -> typing.Any
        return getattr(self._profiler, key)


@attr.s
class _ProfilerInstance(service.Service):
    """A instance of the profiler.

    Each process must manage its own instance.

    """

    # User-supplied values
    url = attr.ib(default=None)
    service = attr.ib(factory=lambda: os.environ.get("DD_SERVICE"))
    tags = attr.ib(factory=dict, type=typing.Dict[str, str])
    env = attr.ib(factory=lambda: os.environ.get("DD_ENV"))
    version = attr.ib(factory=lambda: os.environ.get("DD_VERSION"))
    use_libdatadog = attr.ib(default=True)
    use_pyprof = attr.ib(default=True)
    tracer = attr.ib(default=ddtrace.tracer)
    api_key = attr.ib(factory=lambda: os.environ.get("DD_API_KEY"), type=Optional[str])
    agentless = attr.ib(type=bool, default=config.agentless)
    _memory_collector_enabled = attr.ib(type=bool, default=config.memory.enabled)
    enable_code_provenance = attr.ib(type=bool, default=config.code_provenance)
    endpoint_collection_enabled = attr.ib(type=bool, default=config.endpoint_collection)

    _recorder = attr.ib(init=False, default=None)
    _collectors = attr.ib(init=False, default=None)
    _scheduler = attr.ib(
        init=False,
        default=None,
        type=scheduler.Scheduler,
    )
    _lambda_function_name = attr.ib(
        init=False, factory=lambda: os.environ.get("AWS_LAMBDA_FUNCTION_NAME"), type=Optional[str]
    )

    ENDPOINT_TEMPLATE = "https://intake.profile.{}"

    def _build_default_exporters(self):
        # type: (...) -> List[exporter.Exporter]
        _OUTPUT_PPROF = config.output_pprof
        if _OUTPUT_PPROF:
            return [
                file.PprofFileExporter(prefix=_OUTPUT_PPROF),
            ]

        if self.url is not None:
            endpoint = self.url
        elif self.agentless:
            LOG.warning(
                "Agentless uploading is currently for internal usage only and not officially supported. "
                "You should not enable it unless somebody at Datadog instructed you to do so."
            )
            endpoint = self.ENDPOINT_TEMPLATE.format(os.environ.get("DD_SITE", "datadoghq.com"))
        else:
            if isinstance(self.tracer._writer, writer.AgentWriter):
                endpoint = self.tracer._writer.agent_url
            else:
                endpoint = agent.get_trace_url()

        if self.agentless:
            endpoint_path = "/api/v2/profile"
        else:
            # Agent mode
            # path is relative because it is appended
            # to the agent base path.
            endpoint_path = "profiling/v1/input"

        if self._lambda_function_name is not None:
            self.tags.update({"functionname": self._lambda_function_name})

        endpoint_call_counter_span_processor = self.tracer._endpoint_call_counter_span_processor
        if self.endpoint_collection_enabled:
            endpoint_call_counter_span_processor.enable()

        if self.use_libdatadog:
          max_nframes = int(os.environ.get("DD_PROFILING_MAX_frames", 64))
          ddup.init(env=self.env,
                    service=self.service,
                    version=self.version,
                    tags=self.tags,
                    max_nframes=max_nframes,
                )

        if self.use_pyprof:
            return [
                http.PprofHTTPExporter(
                    service=self.service,
                    env=self.env,
                    tags=self.tags,
                    version=self.version,
                    api_key=self.api_key,
                    endpoint=endpoint,
                    endpoint_path=endpoint_path,
                    enable_code_provenance=self.enable_code_provenance,
                    endpoint_call_counter_span_processor=endpoint_call_counter_span_processor,
                )
            ]
        return []

    def __attrs_post_init__(self):
        # type: (...) -> None
        # Allow to store up to 10 threads for 60 seconds at 50 Hz
        max_stack_events = 10 * 60 * 50
        r = self._recorder = recorder.Recorder(
            max_events={
                stack_event.StackSampleEvent: max_stack_events,
                stack_event.StackExceptionSampleEvent: int(max_stack_events / 2),
                # (default buffer size / interval) * export interval
                memalloc.MemoryAllocSampleEvent: int(
                    (memalloc.MemoryCollector._DEFAULT_MAX_EVENTS / memalloc.MemoryCollector._DEFAULT_INTERVAL) * 60
                ),
                # Do not limit the heap sample size as the number of events is relative to allocated memory anyway
                memalloc.MemoryHeapSampleEvent: None,
            },
            default_max_events=config.max_events,
        )

        self._collectors = [
            stack.StackCollector(
                r, tracer=self.tracer,
                endpoint_collection_enabled=self.endpoint_collection_enabled,
                use_libdatadog=self.use_libdatadog,
                use_pyprof=self.use_pyprof
            ),  # type: ignore[call-arg]
            threading.ThreadingLockCollector(r, tracer=self.tracer),
        ]

        if _asyncio.is_asyncio_available():

            @ModuleWatchdog.after_module_imported("asyncio")
            def _(_):
                with self._service_lock:
                    col = asyncio.AsyncioLockCollector(r, tracer=self.tracer)

                    if self.status == service.ServiceStatus.RUNNING:
                        # The profiler is already running so we need to start the collector
                        try:
                            col.start()
                        except collector.CollectorUnavailable:
                            LOG.debug("Collector %r is unavailable, disabling", col)
                            return
                        except Exception:
                            LOG.error("Failed to start collector %r, disabling.", col, exc_info=True)
                            return

                    self._collectors.append(col)

        if self._memory_collector_enabled:
            self._collectors.append(memalloc.MemoryCollector(r))

        exporters = self._build_default_exporters()

        if exporters or self.use_libdatadog:
            if self._lambda_function_name is None:
                scheduler_class = scheduler.Scheduler
            else:
                scheduler_class = scheduler.ServerlessScheduler
            self._scheduler = scheduler_class(
                recorder=r,
                exporters=exporters,
                before_flush=self._collectors_snapshot,
                use_libdatadog=self.use_libdatadog,
                use_pyprof=self.use_pyprof
            )

    def _collectors_snapshot(self):
        for c in self._collectors:
            try:
                snapshot = c.snapshot()
                if snapshot:
                    for events in snapshot:
                        self._recorder.push_events(events)
            except Exception:
                LOG.error("Error while snapshoting collector %r", c, exc_info=True)

    _COPY_IGNORE_ATTRIBUTES = {"status"}

    def copy(self):
        return self.__class__(
            **{
                a.name: getattr(self, a.name)
                for a in attr.fields(self.__class__)
                if a.name[0] != "_" and a.name not in self._COPY_IGNORE_ATTRIBUTES
            }
        )

    def _start_service(self):
        # type: (...) -> None
        """Start the profiler."""
        collectors = []
        for col in self._collectors:
            try:
                col.start()
            except collector.CollectorUnavailable:
                LOG.debug("Collector %r is unavailable, disabling", col)
            except Exception:
                LOG.error("Failed to start collector %r, disabling.", col, exc_info=True)
            else:
                collectors.append(col)
        self._collectors = collectors

        if self._scheduler is not None:
            self._scheduler.start()

    def _stop_service(self, flush=True, join=True):
        # type: (bool, bool) -> None
        """Stop the profiler.

        :param flush: Flush a last profile.
        """
        if self._scheduler is not None:
            self._scheduler.stop()
            # Wait for the export to be over: export might need collectors (e.g., for snapshot) so we can't stop
            # collectors before the possibly running flush is finished.
            if join:
                self._scheduler.join()
            if flush:
                # Do not stop the collectors before flushing, they might be needed (snapshot)
                self._scheduler.flush()

        for col in reversed(self._collectors):
            try:
                col.stop()
            except service.ServiceStatusError:
                # It's possible some collector failed to start, ignore failure to stop
                pass

        if join:
            for col in reversed(self._collectors):
                col.join()<|MERGE_RESOLUTION|>--- conflicted
+++ resolved
@@ -26,11 +26,8 @@
 from ddtrace.profiling.collector import threading
 from ddtrace.profiling.exporter import file
 from ddtrace.profiling.exporter import http
-<<<<<<< HEAD
 from ddtrace.datadog import ddup
-=======
 from ddtrace.settings.profiling import config
->>>>>>> d75aff79
 
 from . import _asyncio
 
