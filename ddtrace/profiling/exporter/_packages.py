# -*- encoding: utf-8 -*-
import logging
import os
import sys

from ddtrace.settings.profiling import config


try:
    import pathlib
except ImportError:
    import pathlib2 as pathlib  # type: ignore[no-redef]

try:
    import importlib.metadata as il_md
except ImportError:
    import importlib_metadata as il_md  # type: ignore[no-redef]

import typing


LOG = logging.getLogger(__name__)


try:
    fspath = os.fspath
except AttributeError:

    # Stolen from Python 3.10
    def fspath(path):
        # For testing purposes, make sure the function is available when the C
        # implementation exists.
        """Return the path representation of a path-like object.

        If str or bytes is passed in, it is returned unchanged. Otherwise the
        os.PathLike interface is used to get the path representation. If the
        path representation is not str or bytes, TypeError is raised. If the
        provided path is not str, bytes, or os.PathLike, TypeError is raised.
        """
        if isinstance(path, (str, bytes)):
            return path

        # Hack for Python 3.5: there's no __fspath__ :(
        if sys.version_info[:2] == (3, 5) and isinstance(path, pathlib.Path):
            return str(path)

        # Work from the object's type to match method resolution of other magic
        # methods.
        path_type = type(path)
        try:
            path_repr = path_type.__fspath__(path)
        except AttributeError:
            if hasattr(path_type, "__fspath__"):
                raise
            else:
                raise TypeError("expected str, bytes or os.PathLike object, not " + path_type.__name__)
        if isinstance(path_repr, (str, bytes)):
            return path_repr
        else:
            raise TypeError(
                "expected {}.__fspath__() to return str or bytes, "
                "not {}".format(path_type.__name__, type(path_repr).__name__)
            )


# We don't store every file of every package but filter commonly used extensions
SUPPORTED_EXTENSIONS = (".py", ".so", ".dll", ".pyc")


Distribution = typing.NamedTuple("Distribution", [("name", str), ("version", str)])


def _is_python_source_file(
    path,  # type: pathlib.PurePath
):
    # type: (...) -> bool
    return os.path.splitext(path.name)[-1].lower() in SUPPORTED_EXTENSIONS


def _build_package_file_mapping():
    # type: (...) -> typing.Dict[str, Distribution]
    mapping = {}

    for ilmd_d in il_md.distributions():
        if ilmd_d is not None and ilmd_d.files is not None:
            d = Distribution(ilmd_d.metadata["name"], ilmd_d.version)
            for f in ilmd_d.files:
                if _is_python_source_file(f):
                    mapping[fspath(f.locate())] = d

    return mapping


_FILE_PACKAGE_MAPPING = None  # type: typing.Optional[typing.Dict[str, Distribution]]
<<<<<<< HEAD
if asbool(os.getenv("DD_PROFILING_ENABLE_CODE_PROVENANCE", True)):
=======
if config.code_provenance:
>>>>>>> 8f8a12d8
    # DEV: If code provenance is enabled, create the mapping as soon as this
    # module is imported. This should happen in the parent process to
    # guarantee that the work is not repeated in child worker processes.
    try:
        _FILE_PACKAGE_MAPPING = _build_package_file_mapping()
    except Exception:
        LOG.error(
            "Unable to build package file mapping, "
            "please report this to https://github.com/DataDog/dd-trace-py/issues",
            exc_info=True,
        )


def filename_to_package(
    filename,  # type: str
):
    # type: (...) -> typing.Optional[Distribution]
    global _FILE_PACKAGE_MAPPING

    if _FILE_PACKAGE_MAPPING is None:
        return None

    if filename not in _FILE_PACKAGE_MAPPING and filename.endswith(".pyc"):
        # Replace .pyc by .py
        filename = filename[:-1]

    return _FILE_PACKAGE_MAPPING.get(filename)<|MERGE_RESOLUTION|>--- conflicted
+++ resolved
@@ -92,11 +92,7 @@
 
 
 _FILE_PACKAGE_MAPPING = None  # type: typing.Optional[typing.Dict[str, Distribution]]
-<<<<<<< HEAD
-if asbool(os.getenv("DD_PROFILING_ENABLE_CODE_PROVENANCE", True)):
-=======
 if config.code_provenance:
->>>>>>> 8f8a12d8
     # DEV: If code provenance is enabled, create the mapping as soon as this
     # module is imported. This should happen in the parent process to
     # guarantee that the work is not repeated in child worker processes.
