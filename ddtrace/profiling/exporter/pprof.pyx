import collections
import itertools
import operator
import platform
import sysconfig
import typing

<<<<<<< HEAD
import attr
=======
import six
>>>>>>> e9d6ff30

from ddtrace import ext
from ddtrace.internal import packages
from ddtrace.internal._encoding import ListStringTable as _StringTable
from ddtrace.internal.compat import ensure_text
from ddtrace.internal.datadog.profiling.util import sanitize_string
from ddtrace.internal.logger import get_logger
from ddtrace.internal.utils import config
from ddtrace.profiling import event
from ddtrace.profiling import exporter
from ddtrace.profiling import recorder
from ddtrace.profiling.collector import _lock
from ddtrace.profiling.collector import memalloc
from ddtrace.profiling.collector import stack_event
from ddtrace.profiling.collector import threading


log = get_logger(__name__)


if hasattr(typing, "TypedDict"):
    Package = typing.TypedDict(
        "Package",
        {
            "name": str,
            "version": str,
            "kind": typing.Literal["standard library", "library"],
            "paths": typing.List[str],
        },
    )
else:
    Package = dict  # type: ignore


stdlib_path = sysconfig.get_path("stdlib")
platstdlib_path = sysconfig.get_path("platstdlib")
purelib_path = sysconfig.get_path("purelib")
platlib_path = sysconfig.get_path("platlib")


STDLIB = []  # type: typing.List[Package]


if stdlib_path is not None:
    STDLIB.append(
        Package(
            {
                "name": "stdlib",
                "kind": "standard library",
                "version": platform.python_version(),
                "paths": [stdlib_path],
            }
        )
    )

if purelib_path is not None:
    # No library should end up here, include it just in case
    STDLIB.append(
        Package(
            {
                "name": "<unknown>",
                "kind": "library",
                "version": "<unknown>",
                "paths": [purelib_path]
                + ([] if platlib_path is None or purelib_path == platlib_path else [platlib_path]),
            }
        )
    )


if platstdlib_path is not None and platstdlib_path != stdlib_path:
    STDLIB.append(
        Package(
            {
                "name": "platstdlib",
                "kind": "standard library",
                "version": platform.python_version(),
                "paths": [platstdlib_path],
            }
        )
    )


def _protobuf_version():
    # type: (...) -> typing.Tuple[int, int, int]
    """Check if protobuf version is post 3.12"""
    import google.protobuf

    from ddtrace.internal.utils.version import parse_version

    return parse_version(google.protobuf.__version__)


# Load the appropriate pprof_pb2 module
_pb_version = _protobuf_version()
for v in [(4, 21), (3, 19), (3, 12)]:
    if _pb_version >= v:
        import sys

        pprof_module = "ddtrace.profiling.exporter.pprof_%s%s_pb2" % v
        __import__(pprof_module)
        pprof_pb2 = sys.modules[pprof_module]
        break
else:
    from ddtrace.profiling.exporter import pprof_3_pb2 as pprof_pb2  # type: ignore[no-redef]


_ITEMGETTER_ZERO = operator.itemgetter(0)
_ITEMGETTER_ONE = operator.itemgetter(1)
_ATTRGETTER_ID = operator.attrgetter("id")


cdef str _none_to_str(object value):
    return "" if value is None else str(value)


def _get_thread_name(thread_id: typing.Optional[int], thread_name: typing.Optional[str]) -> str:
    if thread_name is None:
        return "Anonymous Thread %s" % ("?" if thread_id is None else str(thread_id))
    return thread_name


cdef groupby(object collection, object key):
    cdef dict groups = {}

    for item in collection:
        try:
            groups.setdefault(key(item), []).append(item)
        except Exception:
            log.warning("Failed to group item %r", item, exc_info=True)

    return groups.items()


class pprof_LocationType(object):
    # pprof_pb2.Location
    id: int


class pprof_Mapping(object):
    filename: int


class pprof_ProfileType(object):
    # Emulate pprof_pb2.Profile for typing
    id: int
    string_table: typing.Dict[int, str]
    mapping: typing.List[pprof_Mapping]

    def SerializeToString(self) -> bytes:  # type: ignore[empty-body]
        ...


class pprof_FunctionType(object):
    # pprof_pb2.Function
    id: int


_Label_T = typing.Tuple[str, str]
_Label_List_T = typing.Tuple[_Label_T, ...]
_Location_Key_T = typing.Tuple[typing.Tuple[int, ...], _Label_List_T]


HashableStackTraceType = typing.Tuple[event.DDFrame, ...]


class _PprofConverter(object):
    """Convert stacks generated by a Profiler to pprof format."""

    def __init__(self):
        # Those attributes will be serialized in a `pprof_pb2.Profile`
        self._functions: typing.Dict[typing.Tuple[str, typing.Optional[str]], pprof_FunctionType] = {}
        self._locations: typing.Dict[typing.Tuple[str, int, str], pprof_LocationType] = {}
        self._string_table: _StringTable = _StringTable()

        self._last_location_id: itertools.count = itertools.count(1)
        self._last_func_id: itertools.count = itertools.count(1)

        # A dict where key is a (Location, [Labels]) and value is a dict.
        # This dict has sample-type (e.g., "cpu-time") as key and the numeric value.
        self._location_values: typing.DefaultDict[_Location_Key_T, typing.DefaultDict[str, int]] = collections.defaultdict(
            lambda: collections.defaultdict(lambda: 0)
        )

    def _to_Function(
        self,
        filename,  # type: str
        funcname,  # type: str
    ):
        # type: (...) -> pprof_FunctionType
        # filename/funcname are "guaranteed" to be str, but on 3.11 and later
        # they may (erroneously?) be bytes.  Try to fix this.
        filename = sanitize_string(filename)
        funcname = sanitize_string(funcname)
        try:
            return self._functions[(filename, funcname)]
        except KeyError:
            func = pprof_pb2.Function(
                id=next(self._last_func_id),
                name=self._str(funcname),
                filename=self._str(filename),
            )
            self._functions[(filename, funcname)] = func
            return func

    def _to_Location(
        self,
        filename,  # type: str
        lineno,  # type: int
        funcname,  # type: str
    ):
        # type: (...) -> pprof_LocationType
        # filename/funcname are "guaranteed" to be str, but on 3.11 and later
        # they may (erroneously?) be bytes.  Try to fix this.
        filename = sanitize_string(filename)
        funcname = sanitize_string(funcname)
        try:
            return self._locations[(filename, lineno, funcname)]
        except KeyError:
            location = pprof_pb2.Location(
                id=next(self._last_location_id),
                line=[
                    pprof_pb2.Line(
                        function_id=self._to_Function(filename, funcname).id,
                        line=lineno,
                    ),
                ],
            )
            self._locations[(filename, lineno, funcname)] = location
            return location

    def _str(self, string: typing.Optional[str]) -> int:
        """Convert a string to an id from the string table."""
        return self._string_table.index(str(string))

    def _to_locations(
        self,
        frames,  # type: typing.Sequence[event.DDFrame]
        nframes,  # type: int
    ):
        # type: (...) -> typing.Tuple[int, ...]
        locations = [
            self._to_Location(filename, lineno, funcname).id for filename, lineno, funcname, class_name in frames
        ]

        omitted = nframes - len(frames)
        if omitted:
            locations.append(
                self._to_Location("", 0, "<%d frame%s omitted>" % (omitted, ("s" if omitted > 1 else ""))).id
            )

        return tuple(locations)

    def convert_stack_event(
        self,
        thread_id,  # type: str
        thread_native_id,  # type: str
        thread_name,  # type: str
        task_id,  # type: str
        task_name,  # type: str
        local_root_span_id,  # type: str
        span_id,  # type: str
        trace_resource,  # type: str
        trace_type,  # type: str
        frames,  # type: HashableStackTraceType
        nframes,  # type: int
        samples,  # type: typing.List[stack_event.StackSampleEvent]
    ):
        # type: (...) -> None
        location_key = (
            self._to_locations(frames, nframes),
            (
                ("thread id", thread_id),
                ("thread native id", thread_native_id),
                ("thread name", thread_name),
                ("task id", task_id),
                ("task name", task_name),
                ("local root span id", local_root_span_id),
                ("span id", span_id),
                ("trace endpoint", trace_resource),
                ("trace type", trace_type),
                ("class name", frames[0][3]),
            ),
        )

        self._location_values[location_key]["cpu-samples"] = len(samples)
        self._location_values[location_key]["cpu-time"] = sum(s.cpu_time_ns for s in samples)
        self._location_values[location_key]["wall-time"] = sum(s.wall_time_ns for s in samples)

    def convert_memalloc_event(
        self,
        thread_id,  # type: str
        thread_native_id,  # type: str
        thread_name,  # type: str
        frames,  # type: HashableStackTraceType
        nframes,  # type: int
        events,  # type: typing.List[memalloc.MemoryAllocSampleEvent]
    ):
        # type: (...) -> None
        location_key = (
            self._to_locations(frames, nframes),
            (
                ("thread id", thread_id),
                ("thread native id", thread_native_id),
                ("thread name", thread_name),
            ),
        )

        self._location_values[location_key]["alloc-samples"] = round(
            sum(event.nevents * (event.capture_pct / 100.0) for event in events)
        )
        self._location_values[location_key]["alloc-space"] = round(
            sum(event.size / event.capture_pct * 100.0 for event in events)
        )

    def convert_memalloc_heap_event(self, event: memalloc.MemoryHeapSampleEvent) -> None:
        location_key = (
            self._to_locations(tuple(event.frames), event.nframes),
            (
                ("thread id", _none_to_str(event.thread_id)),
                ("thread native id", _none_to_str(event.thread_native_id)),
                ("thread name", _get_thread_name(event.thread_id, event.thread_name)),
            ),
        )

        self._location_values[location_key]["heap-space"] += event.size

    def convert_lock_acquire_event(
        self,
        lock_name,  # type: str
        thread_id,  # type: str
        thread_name,  # type: str
        task_id,  # type: str
        task_name,  # type: str
        local_root_span_id,  # type: str
        span_id,  # type: str
        trace_resource,  # type: str
        trace_type,  # type: str
        frames,  # type: HashableStackTraceType
        nframes,  # type: int
        events,  # type: typing.List[_lock.LockAcquireEvent]
        sampling_ratio,  # type: float
    ):
        # type: (...) -> None
        location_key = (
            self._to_locations(frames, nframes),
            (
                ("thread id", thread_id),
                ("thread name", thread_name),
                ("task id", task_id),
                ("task name", task_name),
                ("local root span id", local_root_span_id),
                ("span id", span_id),
                ("trace endpoint", trace_resource),
                ("trace type", trace_type),
                ("lock name", lock_name),
                ("class name", frames[0][3]),
            ),
        )

        self._location_values[location_key]["lock-acquire"] = len(events)
        self._location_values[location_key]["lock-acquire-wait"] = int(
            sum(e.wait_time_ns for e in events) / sampling_ratio
        )

    def convert_lock_release_event(
        self,
        lock_name,  # type: str
        thread_id,  # type: str
        thread_name,  # type: str
        task_id,  # type: str
        task_name,  # type: str
        local_root_span_id,  # type: str
        span_id,  # type: str
        trace_resource,  # type: str
        trace_type,  # type: str
        frames,  # type: HashableStackTraceType
        nframes,  # type: int
        events,  # type: typing.List[_lock.LockReleaseEvent]
        sampling_ratio,  # type: float
    ):
        # type: (...) -> None
        location_key = (
            self._to_locations(frames, nframes),
            (
                ("thread id", thread_id),
                ("thread name", thread_name),
                ("task id", task_id),
                ("task name", task_name),
                ("local root span id", local_root_span_id),
                ("span id", span_id),
                ("trace endpoint", trace_resource),
                ("trace type", trace_type),
                ("lock name", lock_name),
                ("class name", frames[0][3]),
            ),
        )

        self._location_values[location_key]["lock-release"] = len(events)
        self._location_values[location_key]["lock-release-hold"] = int(
            sum(e.locked_for_ns for e in events) / sampling_ratio
        )

    def convert_stack_exception_event(
        self,
        thread_id: str,
        thread_native_id: str,
        thread_name: str,
        local_root_span_id: str,
        span_id: str,
        trace_resource: str,
        trace_type: str,
        frames: HashableStackTraceType,
        nframes: int,
        exc_type_name: str,
        events: typing.List[stack_event.StackExceptionSampleEvent],
    ) -> None:
        location_key = (
            self._to_locations(frames, nframes),
            (
                ("thread id", thread_id),
                ("thread native id", thread_native_id),
                ("thread name", thread_name),
                ("local root span id", local_root_span_id),
                ("span id", span_id),
                ("trace endpoint", trace_resource),
                ("trace type", trace_type),
                ("exception type", exc_type_name),
                ("class name", frames[0][3]),
            ),
        )

        self._location_values[location_key]["exception-samples"] = len(events)

    def _build_libraries(self) -> typing.List[Package]:
        return [
            Package(
                {
                    "name": lib.name,
                    "kind": "library",
                    "version": lib.version,
                    "paths": [lib_and_filename[1] for lib_and_filename in libs_and_filenames],
                }
            )
            for lib, libs_and_filenames in groupby(
                {
                    _
                    for _ in (
                        (packages.filename_to_package(filename), filename)
                        for filename, lineno, funcname in self._locations
                    )
                    if _[0] is not None
                }, _ITEMGETTER_ZERO
            )
        ] + STDLIB

    def _build_profile(
        self,
        start_time_ns: int,
        duration_ns: int,
        period: typing.Optional[int],
        sample_types: typing.Tuple[typing.Tuple[str, str], ...],
        program_name: str,
    ) -> pprof_ProfileType:
        pprof_sample_type = [
            pprof_pb2.ValueType(type=self._str(type_), unit=self._str(unit)) for type_, unit in sample_types
        ]

        sample = [
            pprof_pb2.Sample(
                location_id=locations,
                value=[values.get(sample_type_name, 0) for sample_type_name, unit in sample_types],
                label=[pprof_pb2.Label(key=self._str(key), str=self._str(s)) for key, s in labels],
            )
            for (locations, labels), values in self._location_values.items()
        ]

        period_type = pprof_pb2.ValueType(type=self._str("time"), unit=self._str("nanoseconds"))

        # WARNING: no code should use _str() here as once the _string_table is serialized below,
        # it won't be updated if you call _str later in the code here
        return pprof_pb2.Profile(
            sample_type=pprof_sample_type,
            sample=sample,
            mapping=[
                pprof_pb2.Mapping(
                    id=1,
                    filename=self._str(program_name),
                ),
            ],
            location=self._locations.values(),
            function=self._functions.values(),
            string_table=self._string_table,
            time_nanos=start_time_ns,
            duration_nanos=duration_ns,
            period=period,
            period_type=period_type,
        )


# Use this format because CPython does not support the class style declaration
StackEventGroupKey = typing.NamedTuple(
    "StackEventGroupKey",
    [
        ("thread_id", str),
        ("thread_native_id", str),
        ("thread_name", str),
        ("task_id", str),
        ("task_name", str),
        ("local_root_span_id", str),
        ("span_id", str),
        ("trace_resource", str),
        ("trace_type", str),
        ("frames", HashableStackTraceType),
        ("nframes", int),
    ],
)


LockEventGroupKey = typing.NamedTuple(
    "LockEventGroupKey",
    [
        ("lock_name", str),
        ("thread_id", str),
        ("thread_name", str),
        ("task_id", str),
        ("task_name", str),
        ("local_root_span_id", str),
        ("span_id", str),
        ("trace_resource", str),
        ("trace_type", str),
        ("frames", HashableStackTraceType),
        ("nframes", int),
    ],
)


StackExceptionEventGroupKey = typing.NamedTuple(
    "StackExceptionEventGroupKey",
    [
        ("thread_id", str),
        ("thread_native_id", str),
        ("thread_name", str),
        ("local_root_span_id", str),
        ("span_id", str),
        ("trace_resource", str),
        ("trace_type", str),
        ("frames", HashableStackTraceType),
        ("nframes", int),
        ("exc_type_name", str),
    ],
)

class PprofExporter(exporter.Exporter):
    """Export recorder events to pprof format."""

    def __init__(self, enable_code_provenance=True, *args, **kwargs):
        super().__init__(*args, **kwargs)
        self.enable_code_provenance = enable_code_provenance

    def _stack_event_group_key(self, event: event.StackBasedEvent) -> StackEventGroupKey:
        return StackEventGroupKey(
            _none_to_str(event.thread_id),
            _none_to_str(event.thread_native_id),
            _get_thread_name(event.thread_id, event.thread_name),
            _none_to_str(event.task_id),
            _none_to_str(event.task_name),
            _none_to_str(event.local_root_span_id),
            _none_to_str(event.span_id),
            self._get_event_trace_resource(event),
            _none_to_str(event.trace_type),
            # TODO: store this as a tuple directly?
            tuple(event.frames),
            event.nframes,
        )

    def _group_stack_events(
        self, events: typing.Iterable[event.StackBasedEvent]
    ) -> typing.Iterator[typing.Tuple[StackEventGroupKey, typing.Iterator[event.StackBasedEvent]]]:
        return groupby(events, self._stack_event_group_key)

    def _lock_event_group_key(
        self,
        event: _lock.LockEventBase,
    ) -> LockEventGroupKey:
        return LockEventGroupKey(
            _none_to_str(event.lock_name),
            _none_to_str(event.thread_id),
            _get_thread_name(event.thread_id, event.thread_name),
            _none_to_str(event.task_id),
            _none_to_str(event.task_name),
            _none_to_str(event.local_root_span_id),
            _none_to_str(event.span_id),
            self._get_event_trace_resource(event),
            _none_to_str(event.trace_type),
            tuple(event.frames),
            event.nframes,
        )

    def _group_lock_events(
        self, events: typing.Iterable[_lock.LockEventBase]
    ) -> typing.Iterator[typing.Tuple[LockEventGroupKey, typing.Iterator[_lock.LockEventBase]]]:
        return groupby(events, self._lock_event_group_key)

    def _stack_exception_group_key(self, event: stack_event.StackExceptionSampleEvent) -> StackExceptionEventGroupKey:
        exc_type = event.exc_type
        exc_type_name = exc_type.__module__ + "." + exc_type.__name__

        return StackExceptionEventGroupKey(
            _none_to_str(event.thread_id),
            _none_to_str(event.thread_native_id),
            _get_thread_name(event.thread_id, event.thread_name),
            _none_to_str(event.local_root_span_id),
            _none_to_str(event.span_id),
            self._get_event_trace_resource(event),
            _none_to_str(event.trace_type),
            tuple(event.frames),
            event.nframes,
            exc_type_name,
        )

    def _group_stack_exception_events(
        self, events: typing.Iterable[stack_event.StackExceptionSampleEvent]
    ) -> typing.Iterator[
        typing.Tuple[StackExceptionEventGroupKey, typing.Iterator[stack_event.StackExceptionSampleEvent]]
    ]:
        return groupby(events, self._stack_exception_group_key)

    def _get_event_trace_resource(self, event: event.StackBasedEvent) -> str:
        trace_resource = ""
        # Do not export trace_resource for non Web spans for privacy concerns.
        if event.trace_resource_container and event.trace_type == ext.SpanTypes.WEB:
            (trace_resource,) = event.trace_resource_container
        return ensure_text(trace_resource, errors="backslashreplace")

    def export(
        self, events: recorder.EventsType, start_time_ns: int, end_time_ns: int
    ) -> typing.Tuple[pprof_ProfileType, typing.List[Package]]:
        """Convert events to pprof format.

        :param events: The event dictionary from a `ddtrace.profiling.recorder.Recorder`.
        :param start_time_ns: The start time of recording.
        :param end_time_ns: The end time of recording.
        :return: A protobuf Profile object.
        """
        program_name = config.get_application_name() or "<unknown program>"

        sum_period = 0
        nb_event = 0

        converter = _PprofConverter()

        # Handle StackSampleEvent
        stack_events = []
        for event in events.get(stack_event.StackSampleEvent, []):  # type: ignore[call-overload]
            stack_events.append(event)
            sum_period += event.sampling_period
            nb_event += 1

        for (
            (
                thread_id,
                thread_native_id,
                thread_name,
                task_id,
                task_name,
                local_root_span_id,
                span_id,
                trace_resource,
                trace_type,
                frames,
                nframes,
            ),
            grouped_stack_events,
        ) in self._group_stack_events(stack_events):
            converter.convert_stack_event(
                thread_id,
                thread_native_id,
                thread_name,
                task_id,
                task_name,
                local_root_span_id,
                span_id,
                trace_resource,
                trace_type,
                frames,
                nframes,
                list(typing.cast(typing.Iterator[stack_event.StackSampleEvent], grouped_stack_events)),
            )

        # Handle Lock events
        for event_class, convert_fn in (
            (_lock.LockAcquireEvent, converter.convert_lock_acquire_event),
            (_lock.LockReleaseEvent, converter.convert_lock_release_event),
            (threading.ThreadingLockAcquireEvent, converter.convert_lock_acquire_event),
            (threading.ThreadingLockReleaseEvent, converter.convert_lock_release_event),
        ):
            lock_events = events.get(event_class, [])  # type: ignore[call-overload]
            sampling_sum_pct = sum(event.sampling_pct for event in lock_events)

            if lock_events:
                sampling_ratio_avg = sampling_sum_pct / (len(lock_events) * 100.0)

                for (
                    lock_name,
                    thread_id,
                    thread_name,
                    task_id,
                    task_name,
                    local_root_span_id,
                    span_id,
                    trace_resource,
                    trace_type,
                    frames,
                    nframes,
                ), l_events in self._group_lock_events(lock_events):
                    convert_fn(  # type: ignore[operator]
                        lock_name,
                        thread_id,
                        thread_name,
                        task_id,
                        task_name,
                        local_root_span_id,
                        span_id,
                        trace_resource,
                        trace_type,
                        frames,
                        nframes,
                        list(l_events),
                        sampling_ratio_avg,
                    )

        for (
            (
                thread_id,
                thread_native_id,
                thread_name,
                local_root_span_id,
                span_id,
                trace_resource,
                trace_type,
                frames,
                nframes,
                exc_type_name,
            ),
            se_events,
        ) in self._group_stack_exception_events(
            events.get(stack_event.StackExceptionSampleEvent, [])  # type: ignore[call-overload]
        ):
            converter.convert_stack_exception_event(
                thread_id,
                thread_native_id,
                thread_name,
                local_root_span_id,
                span_id,
                trace_resource,
                trace_type,
                frames,
                nframes,
                exc_type_name,
                list(typing.cast(typing.Iterator[stack_event.StackExceptionSampleEvent], se_events)),
            )

        if memalloc._memalloc:
            for (
                (
                    thread_id,
                    thread_native_id,
                    thread_name,
                    task_id,
                    task_name,
                    local_root_span_id,
                    span_id,
                    trace_resource,
                    trace_type,
                    frames,
                    nframes,
                ),
                memalloc_events,
            ) in self._group_stack_events(
                events.get(memalloc.MemoryAllocSampleEvent, [])  # type: ignore[call-overload]
            ):
                converter.convert_memalloc_event(
                    thread_id,
                    thread_native_id,
                    thread_name,
                    frames,
                    nframes,
                    list(typing.cast(typing.Iterator[memalloc.MemoryAllocSampleEvent], memalloc_events)),
                )

            for event in events.get(memalloc.MemoryHeapSampleEvent, []):  # type: ignore[call-overload]
                converter.convert_memalloc_heap_event(event)

        # Compute some metadata
        period = None  # type: typing.Optional[int]
        if nb_event:
            period = int(sum_period / nb_event)

        duration_ns = end_time_ns - start_time_ns

        sample_types = (
            ("cpu-samples", "count"),
            ("cpu-time", "nanoseconds"),
            ("wall-time", "nanoseconds"),
            ("exception-samples", "count"),
            ("lock-acquire", "count"),
            ("lock-acquire-wait", "nanoseconds"),
            ("lock-release", "count"),
            ("lock-release-hold", "nanoseconds"),
            ("alloc-samples", "count"),
            ("alloc-space", "bytes"),
            ("heap-space", "bytes"),
        )

        profile = converter._build_profile(
            start_time_ns=start_time_ns,
            duration_ns=duration_ns,
            period=period,
            sample_types=sample_types,
            program_name=program_name,
        )

        # Build profile first to get location filled out
        if self.enable_code_provenance:
            libs = converter._build_libraries()
        else:
            libs = []

        return profile, libs<|MERGE_RESOLUTION|>--- conflicted
+++ resolved
@@ -5,11 +5,7 @@
 import sysconfig
 import typing
 
-<<<<<<< HEAD
 import attr
-=======
-import six
->>>>>>> e9d6ff30
 
 from ddtrace import ext
 from ddtrace.internal import packages
