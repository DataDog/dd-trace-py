--- conflicted
+++ resolved
@@ -11,23 +11,14 @@
 import ddtrace
 from ddtrace.internal import agent
 from ddtrace.internal import runtime
-<<<<<<< HEAD
-=======
-from ddtrace.internal import uds
 from ddtrace.internal.runtime import container
->>>>>>> d2a42b42
 from ddtrace.profiling import _attr
 from ddtrace.profiling import exporter
 from ddtrace.profiling.exporter import pprof
 from ddtrace.utils.formats import parse_tags_str
 from ddtrace.vendor import attr
-<<<<<<< HEAD
-from ddtrace.profiling.exporter import pprof
-=======
 from ddtrace.vendor import six
 from ddtrace.vendor.six.moves import http_client
-from ddtrace.vendor.six.moves.urllib import parse as urlparse
->>>>>>> d2a42b42
 
 
 HOSTNAME = platform.node()
