# -*- encoding: utf-8 -*-
import binascii
import datetime
import gzip
import itertools
import json
import os
import platform
import typing

import attr
import six
from six.moves import http_client
import tenacity

import ddtrace
from ddtrace.internal import agent
from ddtrace.internal import runtime
from ddtrace.internal.runtime import container
from ddtrace.internal.utils import attr as attr_utils
from ddtrace.internal.utils.formats import parse_tags_str
from ddtrace.profiling import exporter
from ddtrace.profiling import recorder
from ddtrace.profiling.exporter import pprof


HOSTNAME = platform.node()
PYTHON_IMPLEMENTATION = platform.python_implementation().encode()
PYTHON_VERSION = platform.python_version().encode()


class UploadFailed(tenacity.RetryError, exporter.ExportError):
    """Upload failure."""

    def __str__(self):
        return str(self.last_attempt.exception())


@attr.s
class PprofHTTPExporter(pprof.PprofExporter):
    """PProf HTTP exporter."""

<<<<<<< HEAD
    endpoint = attr.ib(type=str, default=ddtrace.config.trace_agent_url)
=======
    # repeat this to please mypy
    enable_code_provenance = attr.ib(default=True, type=bool)

    endpoint = attr.ib(type=str, factory=agent.get_trace_url)
>>>>>>> 7fddbf6c
    api_key = attr.ib(default=None, type=typing.Optional[str])
    # Do not use the default agent timeout: it is too short, the agent is just a unbuffered proxy and the profiling
    # backend is not as fast as the tracer one.
    timeout = attr.ib(factory=attr_utils.from_env("DD_PROFILING_API_TIMEOUT", 10.0, float), type=float)
    service = attr.ib(default=None, type=typing.Optional[str])
    env = attr.ib(default=None, type=typing.Optional[str])
    version = attr.ib(default=None, type=typing.Optional[str])
    tags = attr.ib(factory=dict, type=typing.Dict[str, bytes])
    max_retry_delay = attr.ib(default=None)
    _container_info = attr.ib(factory=container.get_container_info, repr=False)
    _retry_upload = attr.ib(init=False, eq=False)
    endpoint_path = attr.ib(default="/profiling/v1/input")

    def __attrs_post_init__(self):
        if self.max_retry_delay is None:
            self.max_retry_delay = self.timeout * 3
        self._retry_upload = tenacity.Retrying(
            # Retry after 1s, 2s, 4s, 8s with some randomness
            wait=tenacity.wait_random_exponential(multiplier=0.5),
            stop=tenacity.stop_after_delay(self.max_retry_delay),
            retry_error_cls=UploadFailed,
            retry=tenacity.retry_if_exception_type((http_client.HTTPException, OSError, IOError)),
        )
        tags = {
            k: six.ensure_binary(v)
            for k, v in itertools.chain(
                parse_tags_str(os.environ.get("DD_TAGS")).items(),
                parse_tags_str(os.environ.get("DD_PROFILING_TAGS")).items(),
            )
        }
        tags.update({k: six.ensure_binary(v) for k, v in self.tags.items()})
        tags.update(
            {
                "host": HOSTNAME.encode("utf-8"),
                "language": b"python",
                "runtime": PYTHON_IMPLEMENTATION,
                "runtime_version": PYTHON_VERSION,
                "profiler_version": ddtrace.__version__.encode("ascii"),
            }
        )
        if self.version:
            tags["version"] = self.version.encode("utf-8")

        if self.env:
            tags["env"] = self.env.encode("utf-8")

        self.tags = tags

    @staticmethod
    def _encode_multipart_formdata(
        fields,  # type: typing.Dict[str, bytes]
        tags,  # type: typing.Dict[str, bytes]
        data,  # type: typing.Dict[bytes, bytes]
    ):
        # type: (...) -> typing.Tuple[bytes, bytes]
        boundary = binascii.hexlify(os.urandom(16))

        # The body that is generated is very sensitive and must perfectly match what the server expects.
        body = (
            b"".join(
                b"--%s\r\n"
                b'Content-Disposition: form-data; name="%s"\r\n'
                b"\r\n"
                b"%s\r\n" % (boundary, field.encode(), value)
                for field, value in fields.items()
                if field != "chunk-data"
            )
            + b"".join(
                b"--%s\r\n"
                b'Content-Disposition: form-data; name="tags[]"\r\n'
                b"\r\n"
                b"%s:%s\r\n" % (boundary, tag.encode(), value)
                for tag, value in tags.items()
            )
            + b"".join(
                (
                    b'--%s\r\nContent-Disposition: form-data; name="data[%s]"; filename="%s"\r\n'
                    % (boundary, field_name, field_name)
                )
                + b"Content-Type: application/octet-stream\r\n\r\n"
                + field_data
                + b"\r\n"
                for field_name, field_data in data.items()
            )
            + b"--%s--" % boundary
        )

        content_type = b"multipart/form-data; boundary=%s" % boundary

        return content_type, body

    def _get_tags(
        self, service  # type: str
    ):
        # type: (...) -> typing.Dict[str, bytes]
        tags = {
            "service": service.encode("utf-8"),
            "runtime-id": runtime.get_runtime_id().encode("ascii"),
        }

        tags.update(self.tags)

        return tags

    def export(
        self,
        events,  # type: recorder.EventsType
        start_time_ns,  # type: int
        end_time_ns,  # type: int
    ):
        # type: (...) -> typing.Tuple[pprof.pprof_ProfileType, typing.List[pprof.Package]]
        """Export events to an HTTP endpoint.

        :param events: The event dictionary from a `ddtrace.profiling.recorder.Recorder`.
        :param start_time_ns: The start time of recording.
        :param end_time_ns: The end time of recording.
        """
        if self.api_key:
            headers = {
                "DD-API-KEY": self.api_key.encode(),
            }
        else:
            headers = {}

        if self._container_info and self._container_info.container_id:
            headers["Datadog-Container-Id"] = self._container_info.container_id

        profile, libs = super(PprofHTTPExporter, self).export(events, start_time_ns, end_time_ns)
        pprof = six.BytesIO()
        with gzip.GzipFile(fileobj=pprof, mode="wb") as gz:
            gz.write(profile.SerializeToString())
        fields = {
            "version": b"3",
            "family": b"python",
            "runtime-id": runtime.get_runtime_id().encode("ascii"),
            "start": (
                datetime.datetime.utcfromtimestamp(start_time_ns / 1e9).replace(microsecond=0).isoformat() + "Z"
            ).encode(),
            "end": (
                datetime.datetime.utcfromtimestamp(end_time_ns / 1e9).replace(microsecond=0).isoformat() + "Z"
            ).encode(),
        }

        service = self.service or os.path.basename(profile.string_table[profile.mapping[0].filename])

        data = {b"auto.pprof": pprof.getvalue()}

        if self.enable_code_provenance:
            code_provenance = six.BytesIO()
            with gzip.GzipFile(fileobj=code_provenance, mode="wb") as gz:
                gz.write(
                    json.dumps(
                        {
                            "v1": libs,
                        }
                    ).encode("utf-8")
                )
            data[b"code-provenance.json"] = code_provenance.getvalue()

        content_type, body = self._encode_multipart_formdata(
            fields,
            tags=self._get_tags(service),
            data=data,
        )
        headers["Content-Type"] = content_type

        client = agent.get_connection(self.endpoint, self.timeout)
        self._upload(client, self.endpoint_path, body, headers)

        return profile, libs

    def _upload(self, client, path, body, headers):
        self._retry_upload(self._upload_once, client, path, body, headers)

    def _upload_once(self, client, path, body, headers):
        try:
            client.request("POST", path, body=body, headers=headers)
            response = client.getresponse()
            response.read()  # reading is mandatory
        finally:
            client.close()

        if 200 <= response.status < 300:
            return

        if 500 <= response.status < 600:
            raise tenacity.TryAgain

        if response.status == 400:
            raise exporter.ExportError("Server returned 400, check your API key")
        elif response.status == 404 and not self.api_key:
            raise exporter.ExportError(
                "Datadog Agent is not accepting profiles. "
                "Agent-based profiling deployments require Datadog Agent >= 7.20"
            )

        raise exporter.ExportError("HTTP Error %d" % response.status)<|MERGE_RESOLUTION|>--- conflicted
+++ resolved
@@ -40,14 +40,10 @@
 class PprofHTTPExporter(pprof.PprofExporter):
     """PProf HTTP exporter."""
 
-<<<<<<< HEAD
-    endpoint = attr.ib(type=str, default=ddtrace.config.trace_agent_url)
-=======
     # repeat this to please mypy
     enable_code_provenance = attr.ib(default=True, type=bool)
 
-    endpoint = attr.ib(type=str, factory=agent.get_trace_url)
->>>>>>> 7fddbf6c
+    endpoint = attr.ib(type=str, default=ddtrace.config.trace_agent_url)
     api_key = attr.ib(default=None, type=typing.Optional[str])
     # Do not use the default agent timeout: it is too short, the agent is just a unbuffered proxy and the profiling
     # backend is not as fast as the tracer one.
