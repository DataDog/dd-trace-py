--- conflicted
+++ resolved
@@ -4,12 +4,7 @@
 import typing
 import weakref
 
-<<<<<<< HEAD
-import attr
 import _thread
-=======
-from six.moves import _thread
->>>>>>> e3dc4e84
 
 from ddtrace.internal._threads import periodic_threads
 from ddtrace.internal._unpatched import _threading as ddtrace_threading
