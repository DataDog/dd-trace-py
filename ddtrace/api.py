# stdlib
import json
import logging
import time

import ddtrace

# project
from .encoding import get_encoder, JSONEncoder
from .compat import httplib, PYTHON_VERSION, PYTHON_INTERPRETER, get_connection_response
from .payload import Payload
from .utils.deprecation import deprecated


log = logging.getLogger(__name__)

TRACE_COUNT_HEADER = 'X-Datadog-Trace-Count'

_VERSIONS = {'v0.4': {'traces': '/v0.4/traces',
                      'services': '/v0.4/services',
                      'compatibility_mode': False,
                      'fallback': 'v0.3'},
             'v0.3': {'traces': '/v0.3/traces',
                      'services': '/v0.3/services',
                      'compatibility_mode': False,
                      'fallback': 'v0.2'},
             'v0.2': {'traces': '/v0.2/traces',
                      'services': '/v0.2/services',
                      'compatibility_mode': True,
                      'fallback': None}}


class Response(object):
    """
    Custom API Response object to represent a response from calling the API.

    We do this to ensure we know expected properties will exist, and so we
    can call `resp.read()` and load the body once into an instance before we
    close the HTTPConnection used for the request.
    """
    __slots__ = ['status', 'body', 'reason', 'msg']

    def __init__(self, status=None, body=None, reason=None, msg=None):
        self.status = status
        self.body = body
        self.reason = reason
        self.msg = msg

    @classmethod
    def from_http_response(cls, resp):
        """
        Build a ``Response`` from the provided ``HTTPResponse`` object.

        This function will call `.read()` to consume the body of the ``HTTPResponse`` object.

        :param resp: ``HTTPResponse`` object to build the ``Response`` from
        :type resp: ``HTTPResponse``
        :rtype: ``Response``
        :returns: A new ``Response``
        """
        return cls(
            status=resp.status,
            body=resp.read(),
            reason=getattr(resp, 'reason', None),
            msg=getattr(resp, 'msg', None),
        )

    def get_json(self):
        """Helper to parse the body of this request as JSON"""
        try:
            body = self.body
            if not body:
                log.debug('Empty reply from Datadog Agent, %r', self)
                return

            if not isinstance(body, str) and hasattr(body, 'decode'):
                body = body.decode('utf-8')

            if hasattr(body, 'startswith') and body.startswith('OK'):
                # This typically happens when using a priority-sampling enabled
                # library with an outdated agent. It still works, but priority sampling
                # will probably send too many traces, so the next step is to upgrade agent.
                log.debug('Cannot parse Datadog Agent response, please make sure your Datadog Agent is up to date')
                return

            return json.loads(body)
        except (ValueError, TypeError) as err:
            log.debug('Unable to parse Datadog Agent JSON response: %s %r', err, body)

    def __repr__(self):
        return '{0}(status={1!r}, body={2!r}, reason={3!r}, msg={4!r})'.format(
            self.__class__.__name__,
            self.status,
            self.body,
            self.reason,
            self.msg,
        )


class API(object):
    """
    Send data to the trace agent using the HTTP protocol and JSON format
    """

    def __init__(self, hostname, port, headers=None, encoder=None, priority_sampling=False):
        self.hostname = hostname
        self.port = port

        self._headers = headers or {}
        self._version = None

        if priority_sampling:
            self._set_version('v0.4', encoder=encoder)
        else:
            self._set_version('v0.3', encoder=encoder)

        self._headers.update({
            'Datadog-Meta-Lang': 'python',
            'Datadog-Meta-Lang-Version': PYTHON_VERSION,
            'Datadog-Meta-Lang-Interpreter': PYTHON_INTERPRETER,
            'Datadog-Meta-Tracer-Version': ddtrace.__version__,
        })

    def _set_version(self, version, encoder=None):
        if version not in _VERSIONS:
            version = 'v0.2'
        if version == self._version:
            return
        self._version = version
        self._traces = _VERSIONS[version]['traces']
        self._services = _VERSIONS[version]['services']
        self._fallback = _VERSIONS[version]['fallback']
        self._compatibility_mode = _VERSIONS[version]['compatibility_mode']
        if self._compatibility_mode:
            self._encoder = JSONEncoder()
        else:
            self._encoder = encoder or get_encoder()
        # overwrite the Content-type with the one chosen in the Encoder
        self._headers.update({'Content-Type': self._encoder.content_type})

    def _downgrade(self, payload):
        """
        Downgrades the used encoder and API level. This method must fallback to a safe
        encoder and API, so that it will success despite users' configurations. This action
        ensures that the compatibility mode is activated so that the downgrade will be
        executed only once.
        """
        self._set_version(self._fallback)

    def send_traces(self, payload):
        if not payload or payload.empty:
            return

        start = time.time()
<<<<<<< HEAD
        data = payload.get_payload()
        response = self._put(self._traces, data, payload.length)
=======
        payload = Payload(encoder=self._encoder)
        for trace in traces:
            payload.add_trace(trace)

        response = self._put(self._traces, payload.get_payload(), payload.length)
>>>>>>> 458266a4

        # the API endpoint is not available so we should downgrade the connection and re-try the call
        if response.status in [404, 415] and self._fallback:
            log.debug('Calling endpoint "%s" but received %s; downgrading API', self._traces, response.status)
            self._downgrade()
            payload.downgrade(self._encoder)
            return self.send_traces(payload)

        log.debug('Reported %d traces in %.5fs', payload.length, time.time() - start)
        return response

    @deprecated(message='Sending services to the API is no longer necessary', version='1.0.0')
    def send_services(self, *args, **kwargs):
        return

    def _put(self, endpoint, data, count=0):
        conn = httplib.HTTPConnection(self.hostname, self.port)
        try:
            headers = self._headers
            if count:
                headers = dict(self._headers)
                headers[TRACE_COUNT_HEADER] = str(count)

            log.debug('PUT %s:%s%s with payload %sb', self.hostname, self.port, endpoint, len(data))
            conn.request('PUT', endpoint, data, headers)
            # Parse the HTTPResponse into an API.Response
            # DEV: This will call `resp.read()` which must happen before the `conn.close()` below,
            #      if we call `.close()` then all future `.read()` calls will return `b''`
            resp = get_connection_response(conn)
            log.debug(
                'Response %d %s length:%d',
                resp.status, resp.reason, resp.length,
            )
            return Response.from_http_response(resp)
        finally:
            conn.close()<|MERGE_RESOLUTION|>--- conflicted
+++ resolved
@@ -147,21 +147,22 @@
         """
         self._set_version(self._fallback)
 
+    def new_payload(self):
+        """
+        Return a new trace payload for this API client
+
+        :returns: A new ``Payload`` with the appropriate encoder set
+        :rtype: Payload
+        """
+        return Payload(self._encoder)
+
     def send_traces(self, payload):
         if not payload or payload.empty:
             return
 
         start = time.time()
-<<<<<<< HEAD
         data = payload.get_payload()
         response = self._put(self._traces, data, payload.length)
-=======
-        payload = Payload(encoder=self._encoder)
-        for trace in traces:
-            payload.add_trace(trace)
-
-        response = self._put(self._traces, payload.get_payload(), payload.length)
->>>>>>> 458266a4
 
         # the API endpoint is not available so we should downgrade the connection and re-try the call
         if response.status in [404, 415] and self._fallback:
