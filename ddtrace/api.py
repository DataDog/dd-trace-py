# stdlib
import logging
import time

# project
from .encoding import get_encoder, JSONEncoder
from .compat import httplib


log = logging.getLogger(__name__)


class API(object):
    """
    Send data to the trace agent using the HTTP protocol and JSON format
    """
    def __init__(self, hostname, port, headers=None, encoder=None):
        self.hostname = hostname
        self.port = port
        self._traces = '/v0.3/traces'
        self._services = '/v0.3/services'
        self._compatibility_mode = False
        self._encoder = encoder or get_encoder()

        # overwrite the Content-type with the one chosen in the Encoder
        self._headers = headers or {}
        self._headers.update({'Content-Type': self._encoder.content_type})

    def _downgrade(self):
        """
        Downgrades the used encoder and API level. This method must fallback to a safe
        encoder and API, so that it will success despite users' configurations. This action
        ensures that the compatibility mode is activated so that the downgrade will be
        executed only once.
        """
        self._compatibility_mode = True
        self._traces = '/v0.2/traces'
        self._services = '/v0.2/services'
        self._encoder = JSONEncoder()
        self._headers.update({'Content-Type': self._encoder.content_type})

    def handle_response(self, response):
        status_code = response.status
<<<<<<< HEAD
=======

>>>>>>> f488028d
        # success
        if 200 <= status_code <= 299:
            log.debug('Payload correctly sent to the trace agent.')
        # client error code
        elif 400 <= status_code <= 499:
            log.error("Client error: #{}".format(response.msg))
        # server error code
        elif 500 <= status_code <= 599:
            log.error("Server error: #{}".format(response.msg))

    def send_traces(self, traces):
        if not traces:
            return
        start = time.time()
        data = self._encoder.encode_traces(traces)
        response = self._put(self._traces, data)
        # the API endpoint is not available so we should downgrade the connection and re-try the call
        if response.status in [404, 415] and self._compatibility_mode is False:
            log.debug('calling the endpoint "%s" but received %s; downgrading the API', self._traces, response.status)
            self._downgrade()
            return self.send_traces(traces)
        # log other responses
        else:
            self.handle_response()

        log.debug("reported %d spans in %.5fs", len(traces), time.time() - start)
        return response

    def send_services(self, services):
        if not services:
            return
        s = {}
        for service in services:
            s.update(service)
        data = self._encoder.encode_services(s)
        response = self._put(self._services, data)

        # the API endpoint is not available so we should downgrade the connection and re-try the call
        if response.status in [404, 415] and self._compatibility_mode is False:
            log.debug('calling the endpoint "%s" but received 404; downgrading the API', self._services)
            self._downgrade()
            return self.send_services(services)

        log.debug("reported %d services", len(services))
        return response

    def _put(self, endpoint, data):
        conn = httplib.HTTPConnection(self.hostname, self.port)
        conn.request("PUT", endpoint, data, self._headers)
        return conn.getresponse()<|MERGE_RESOLUTION|>--- conflicted
+++ resolved
@@ -41,10 +41,7 @@
 
     def handle_response(self, response):
         status_code = response.status
-<<<<<<< HEAD
-=======
 
->>>>>>> f488028d
         # success
         if 200 <= status_code <= 299:
             log.debug('Payload correctly sent to the trace agent.')
