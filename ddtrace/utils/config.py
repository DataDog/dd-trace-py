import os
import sys
<<<<<<< HEAD
from typing import Optional


def get_application_name():
    # type: () -> Optional[str]
    """Attempts to find the application name using system arguments."""
    if hasattr(sys, "argv") and sys.argv[0]:
        app_name = os.path.basename(sys.argv[0])  # type: Optional[str]
    else:
        app_name = None
    return app_name
=======
import typing


def get_application_name():
    # type: () -> typing.Optional[str]
    """Attempts to find the application name using system arguments."""
    try:
        import __main__

        name = __main__.__file__
    except (ImportError, AttributeError):
        try:
            name = sys.argv[0]
        except (AttributeError, IndexError):
            return None

    return os.path.basename(name)
>>>>>>> 25b9889a
<|MERGE_RESOLUTION|>--- conflicted
+++ resolved
@@ -1,18 +1,5 @@
 import os
 import sys
-<<<<<<< HEAD
-from typing import Optional
-
-
-def get_application_name():
-    # type: () -> Optional[str]
-    """Attempts to find the application name using system arguments."""
-    if hasattr(sys, "argv") and sys.argv[0]:
-        app_name = os.path.basename(sys.argv[0])  # type: Optional[str]
-    else:
-        app_name = None
-    return app_name
-=======
 import typing
 
 
@@ -29,5 +16,4 @@
         except (AttributeError, IndexError):
             return None
 
-    return os.path.basename(name)
->>>>>>> 25b9889a
+    return os.path.basename(name)