<<<<<<< HEAD
from ..compat import parse
=======
from typing import Optional
>>>>>>> ac6eb177


def normalize_header_name(header_name):
    # type: (Optional[str]) -> Optional[str]
    """
    Normalizes an header name to lower case, stripping all its leading and trailing white spaces.
    :param header_name: the header name to normalize
    :type header_name: str
    :return: the normalized header name
    :rtype: str
    """
    return header_name.strip().lower() if header_name is not None else None


<<<<<<< HEAD
def sanitize_url_for_tag(url):
    """
    Strips the qs from a URL for use as tag in spans.

    :param url: The url to be stripped
    :type url: str
    :return: The sanitized URL
    :rtype: str
    """
    parsed = parse.urlparse(url)
    return parse.urlunparse(
        (
            parsed.scheme,
            parsed.netloc,
            parsed.path,
            parsed.params,
            None,  # drop parsed.query
            parsed.fragment,
        )
    )
=======
def strip_query_string(url):
    # type: (str) -> str
    """
    Strips the query string from a URL for use as tag in spans.
    :param url: The URL to be stripped
    :return: The given URL without query strings
    """
    hqs, fs, f = url.partition("#")
    h, _, _ = hqs.partition("?")
    if not f:
        return h
    return h + fs + f
>>>>>>> ac6eb177
<|MERGE_RESOLUTION|>--- conflicted
+++ resolved
@@ -1,8 +1,4 @@
-<<<<<<< HEAD
-from ..compat import parse
-=======
 from typing import Optional
->>>>>>> ac6eb177
 
 
 def normalize_header_name(header_name):
@@ -17,28 +13,6 @@
     return header_name.strip().lower() if header_name is not None else None
 
 
-<<<<<<< HEAD
-def sanitize_url_for_tag(url):
-    """
-    Strips the qs from a URL for use as tag in spans.
-
-    :param url: The url to be stripped
-    :type url: str
-    :return: The sanitized URL
-    :rtype: str
-    """
-    parsed = parse.urlparse(url)
-    return parse.urlunparse(
-        (
-            parsed.scheme,
-            parsed.netloc,
-            parsed.path,
-            parsed.params,
-            None,  # drop parsed.query
-            parsed.fragment,
-        )
-    )
-=======
 def strip_query_string(url):
     # type: (str) -> str
     """
@@ -50,5 +24,4 @@
     h, _, _ = hqs.partition("?")
     if not f:
         return h
-    return h + fs + f
->>>>>>> ac6eb177
+    return h + fs + f