--- conflicted
+++ resolved
@@ -7,18 +7,6 @@
 from ..vendor import debtcollector
 
 
-<<<<<<< HEAD
-# https://stackoverflow.com/a/26853961
-def merge_dicts(x, y):
-    # type: (dict, dict) -> dict
-    """Returns a copy of y merged into x."""
-    z = x.copy()  # start with x's keys and values
-    z.update(y)  # modifies z with y's keys and values & returns None
-    return z
-
-
-=======
->>>>>>> 3a98c7b5
 # Based on: https://stackoverflow.com/a/7864317
 class removed_classproperty(property):
     def __get__(self, cls, owner):  # type: ignore[override]
