from typing import Iterable

import dogpile

from ddtrace.ext import SpanTypes
<<<<<<< HEAD
from ddtrace.ext import db
=======
from ddtrace.internal.constants import COMPONENT
>>>>>>> f5ab2ea3

from ...constants import SPAN_MEASURED_KEY
from ...internal.utils import get_argument_value
from ...pin import Pin


def _wrap_get_create(func, instance, args, kwargs):
    pin = Pin.get_from(dogpile.cache)
    if not pin or not pin.enabled():
        return func(*args, **kwargs)

    key = get_argument_value(args, kwargs, 0, "key")
    with pin.tracer.trace("dogpile.cache", resource="get_or_create", span_type=SpanTypes.CACHE) as span:
        span.set_tag_str(COMPONENT, "dogpile_cache")

        span.set_tag(SPAN_MEASURED_KEY)
        span.set_tag("key", key)
        span.set_tag("region", instance.name)
        span.set_tag("backend", instance.actual_backend.__class__.__name__)

        response = func(*args, **kwargs)
        span.set_metric(db.ROWCOUNT, 1)
        return response


def _wrap_get_create_multi(func, instance, args, kwargs):
    pin = Pin.get_from(dogpile.cache)
    if not pin or not pin.enabled():
        return func(*args, **kwargs)

    keys = get_argument_value(args, kwargs, 0, "keys")
    with pin.tracer.trace("dogpile.cache", resource="get_or_create_multi", span_type="cache") as span:
        span.set_tag_str(COMPONENT, "dogpile_cache")

        span.set_tag(SPAN_MEASURED_KEY)
        span.set_tag("keys", keys)
        span.set_tag("region", instance.name)
        span.set_tag("backend", instance.actual_backend.__class__.__name__)
        response = func(*args, **kwargs)
        if isinstance(response, Iterable):
            span.set_metric(db.ROWCOUNT, len(response))

        return response<|MERGE_RESOLUTION|>--- conflicted
+++ resolved
@@ -3,11 +3,7 @@
 import dogpile
 
 from ddtrace.ext import SpanTypes
-<<<<<<< HEAD
-from ddtrace.ext import db
-=======
 from ddtrace.internal.constants import COMPONENT
->>>>>>> f5ab2ea3
 
 from ...constants import SPAN_MEASURED_KEY
 from ...internal.utils import get_argument_value
