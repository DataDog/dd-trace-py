--- conflicted
+++ resolved
@@ -1,81 +1,4 @@
 from ..internal.loguru.patch import *  # noqa: F401,F403
 
 
-<<<<<<< HEAD
-# TODO: deprecate and remove this module
-=======
-from ...vendor.wrapt import wrap_function_wrapper as _w
-from ..logging.constants import RECORD_ATTR_ENV
-from ..logging.constants import RECORD_ATTR_SERVICE
-from ..logging.constants import RECORD_ATTR_SPAN_ID
-from ..logging.constants import RECORD_ATTR_TRACE_ID
-from ..logging.constants import RECORD_ATTR_VALUE_EMPTY
-from ..logging.constants import RECORD_ATTR_VERSION
-from ..trace_utils import unwrap as _u
-
-
-config._add(
-    "loguru",
-    dict(),
-)
-
-
-def get_version():
-    # type: () -> str
-    return getattr(loguru, "__version__", "")
-
-
-def _tracer_injection(event_dict):
-    trace_details = ddtrace.tracer.get_log_correlation_context()
-
-    event_dd_attributes = {}
-    # add ids to loguru event dictionary
-    event_dd_attributes[RECORD_ATTR_TRACE_ID] = trace_details["trace_id"]
-    event_dd_attributes[RECORD_ATTR_SPAN_ID] = trace_details["span_id"]
-    # add the env, service, and version configured for the tracer
-    event_dd_attributes[RECORD_ATTR_ENV] = config.env or RECORD_ATTR_VALUE_EMPTY
-    event_dd_attributes[RECORD_ATTR_SERVICE] = config.service or RECORD_ATTR_VALUE_EMPTY
-    event_dd_attributes[RECORD_ATTR_VERSION] = config.version or RECORD_ATTR_VALUE_EMPTY
-
-    event_dict.update(event_dd_attributes)
-
-    return event_dd_attributes
-
-
-def _w_configure(func, instance, args, kwargs):
-    original_patcher = kwargs.get("patcher", None)
-    instance._dd_original_patcher = original_patcher
-    if not original_patcher:
-        # no patcher, we do not need to worry about ddtrace fields being overridden
-        return func(*args, **kwargs)
-
-    def _wrapped_patcher(record):
-        original_patcher(record)
-        record.update(_tracer_injection(record["extra"]))
-
-    kwargs["patcher"] = _wrapped_patcher
-    return func(*args, **kwargs)
-
-
-def patch():
-    """
-    Patch ``loguru`` module for injection of tracer information
-    by appending a patcher before the add function ``loguru.add``
-    """
-    if getattr(loguru, "_datadog_patch", False):
-        return
-    loguru._datadog_patch = True
-    # Adds ddtrace fields to loguru logger
-    loguru.logger.configure(patcher=lambda record: record.update(_tracer_injection(record["extra"])))
-    # Ensures that calling loguru.logger.configure(..) does not overwrite ddtrace fields
-    _w(loguru.logger, "configure", _w_configure)
-
-
-def unpatch():
-    if getattr(loguru, "_datadog_patch", False):
-        loguru._datadog_patch = False
-
-        _u(loguru.logger, "configure")
-        if hasattr(loguru.logger, "_dd_original_patcher"):
-            loguru.logger.configure(patcher=loguru.logger._dd_original_patcher)
->>>>>>> b49e2fe5
+# TODO: deprecate and remove this module