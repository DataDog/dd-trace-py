--- conflicted
+++ resolved
@@ -165,15 +165,10 @@
     if not pin or not pin.enabled():
         return True
 
-<<<<<<< HEAD
-    parsed = parse.urlparse(pin.tracer.writer.agent_url)
-    return request.host == parsed.hostname and request.port == parsed.port
-=======
     if hasattr(pin.tracer.writer, "agent_url"):
         parsed = parse.urlparse(pin.tracer.writer.agent_url)
         return request.host == parsed.hostname and request.port == parsed.port
     return False
->>>>>>> e8104b69
 
 
 def patch():
