--- conflicted
+++ resolved
@@ -1,14 +1,4 @@
 from ..internal.httplib.patch import *  # noqa: F401,F403
 
-<<<<<<< HEAD
-import wrapt
-
-from ddtrace import config
-from ddtrace.appsec._common_module_patches import wrapped_request_D8CB81E472AF98A2 as _wrap_request_asm
-from ddtrace.internal.constants import COMPONENT
-from ddtrace.internal.schema.span_attribute_schema import SpanDirection
-from ddtrace.settings.asm import config as asm_config
-=======
->>>>>>> d7203df0
 
 # TODO: deprecate and remove this module