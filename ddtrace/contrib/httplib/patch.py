--- conflicted
+++ resolved
@@ -14,15 +14,9 @@
 from ...internal.compat import parse
 from ...internal.logger import get_logger
 from ...internal.utils.formats import asbool
-from ...internal.utils.formats import get_env
 from ...pin import Pin
 from ...propagation.http import HTTPPropagator
-<<<<<<< HEAD
-from ...utils.formats import asbool
-from ...utils.wrappers import unwrap as _u
-=======
 from ..trace_utils import unwrap as _u
->>>>>>> 1c8ab52c
 
 
 span_name = "httplib.request" if PY2 else "http.client.request"
