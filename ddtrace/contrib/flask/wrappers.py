--- conflicted
+++ resolved
@@ -45,14 +45,10 @@
             return wrapped(*args, **kwargs)
 
         with pin.tracer.trace(name, service=trace_utils.int_service(pin, config.flask)) as span:
-<<<<<<< HEAD
             # set component tag equal to name of integration
             span.set_tag_str("component", config.flask.integration_name)
 
-            span.set_tag("flask.signal", signal)
-=======
             span.set_tag_str("flask.signal", signal)
->>>>>>> 0a44edff
             return wrapped(*args, **kwargs)
 
     return trace_func(func)