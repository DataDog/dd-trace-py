import flask

from ddtrace import config
from ddtrace.contrib import trace_utils
from ddtrace.internal import core
from ddtrace.internal.constants import COMPONENT
from ddtrace.vendor.wrapt import function_wrapper

from ...internal.logger import get_logger
from ...internal.utils.importlib import func_name
from ...pin import Pin


log = get_logger(__name__)


def wrap_view(instance, func, name=None, resource=None):
    return _wrap_call_with_pin_check(func, instance, name or func_name(func), resource=resource, do_dispatch=True)


def get_current_app():
    """Helper to get the flask.app.Flask from the current app context"""
    try:
        return flask.current_app
    except RuntimeError:
        # raised if current_app is None: https://github.com/pallets/flask/blob/2.1.3/src/flask/globals.py#L40
        pass
    return None


def _wrap_call(
    wrapped, pin, name, resource=None, signal=None, span_type=None, do_dispatch=False, args=None, kwargs=None
):
    args = args or []
    kwargs = kwargs or {}
    tags = {COMPONENT: config.flask.integration_name}
    if signal:
        tags["flask.signal"] = signal
    with core.context_with_data(
        "flask.call",
        span_name=name,
        pin=pin,
        resource=resource,
        service=trace_utils.int_service(pin, config.flask),
        span_type=span_type,
        tags=tags,
        call_key="flask_call",
    ) as ctx, ctx.get_item("flask_call"):
        if do_dispatch:
<<<<<<< HEAD
            result = core.dispatch("flask.wrapped_view", kwargs).callback_and_args
            if result:
                callback_block, _kwargs = result.value
=======
            results, exceptions = core.dispatch_with_results("flask.wrapped_view", (kwargs,))
            if results and results[0]:
                callback_block, _kwargs = results[0]
>>>>>>> fe2cc31f
                if callback_block:
                    return callback_block()
                if _kwargs:
                    for k in kwargs:
                        kwargs[k] = _kwargs[k]
        return wrapped(*args, **kwargs)


def _wrap_call_with_pin_check(func, instance, name, resource=None, signal=None, do_dispatch=False):
    @function_wrapper
    def patch_func(wrapped, _instance, args, kwargs):
        pin = Pin._find(wrapped, _instance, instance, get_current_app())
        if not pin or not pin.enabled():
            return wrapped(*args, **kwargs)
        return _wrap_call(
            wrapped, pin, name, resource=resource, signal=signal, do_dispatch=do_dispatch, args=args, kwargs=kwargs
        )

    return patch_func(func)


def wrap_function(instance, func, name=None, resource=None):
    return _wrap_call_with_pin_check(func, instance, name or func_name(func), resource=resource)


def simple_call_wrapper(name, span_type=None):
    @with_instance_pin
    def wrapper(pin, wrapped, instance, args, kwargs):
        return _wrap_call(wrapped, pin, name, span_type=span_type, args=args, kwargs=kwargs)

    return wrapper


def with_instance_pin(func):
    """Helper to wrap a function wrapper and ensure an enabled pin is available for the `instance`"""

    def wrapper(wrapped, instance, args, kwargs):
        pin = Pin._find(wrapped, instance, get_current_app())
        if not pin or not pin.enabled():
            return wrapped(*args, **kwargs)

        return func(pin, wrapped, instance, args, kwargs)

    return wrapper<|MERGE_RESOLUTION|>--- conflicted
+++ resolved
@@ -47,15 +47,9 @@
         call_key="flask_call",
     ) as ctx, ctx.get_item("flask_call"):
         if do_dispatch:
-<<<<<<< HEAD
-            result = core.dispatch("flask.wrapped_view", kwargs).callback_and_args
+            result = core.dispatch_with_results("flask.wrapped_view", (kwargs,)).callback_and_args
             if result:
                 callback_block, _kwargs = result.value
-=======
-            results, exceptions = core.dispatch_with_results("flask.wrapped_view", (kwargs,))
-            if results and results[0]:
-                callback_block, _kwargs = results[0]
->>>>>>> fe2cc31f
                 if callback_block:
                     return callback_block()
                 if _kwargs:
