from ddtrace import config
import ddtrace.appsec._asm_request_context as _asmrc
<<<<<<< HEAD
from ddtrace.appsec._constants import SPAN_DATA_NAMES
=======
>>>>>>> 9a3693ff
from ddtrace.appsec.iast._util import _is_iast_enabled
from ddtrace.internal.constants import COMPONENT
from ddtrace.internal.constants import HTTP_REQUEST_PATH_PARAMETER
from ddtrace.internal.constants import REQUEST_PATH_PARAMS
from ddtrace.vendor.wrapt import function_wrapper

from .. import trace_utils
from ...internal.logger import get_logger
from ...internal.utils.importlib import func_name
from ...pin import Pin
from .helpers import get_current_app


log = get_logger(__name__)


def wrap_view(instance, func, name=None, resource=None):
    """
    Helper function to wrap common flask.app.Flask methods.

    This helper will first ensure that a Pin is available and enabled before tracing
    """
    if not name:
        name = func_name(func)

    @function_wrapper
    def trace_func(wrapped, _instance, args, kwargs):
        pin = Pin._find(wrapped, _instance, instance, get_current_app())
        if not pin or not pin.enabled():
            return wrapped(*args, **kwargs)
        with pin.tracer.trace(name, service=trace_utils.int_service(pin, config.flask), resource=resource) as span:
            span.set_tag_str(COMPONENT, config.flask.integration_name)

            # if Appsec is enabled, we can try to block as we have the path parameters at that point
            if config._appsec_enabled and _asmrc.in_context():
                log.debug("Flask WAF call for Suspicious Request Blocking on request")
                if kwargs:
                    _asmrc.set_waf_address(REQUEST_PATH_PARAMS, kwargs)
                _asmrc.call_waf_callback()
                if _asmrc.is_blocked():
                    callback_block = _asmrc.get_value(_asmrc._CALLBACKS, "flask_block")
                    if callback_block:
                        return callback_block()

            # If IAST is enabled, taint the Flask function kwargs (path parameters)
            if _is_iast_enabled() and kwargs:
                from ddtrace.appsec.iast._taint_tracking import OriginType
                from ddtrace.appsec.iast._taint_tracking import taint_pyobject

                for k, v in kwargs.items():
<<<<<<< HEAD
                    kwargs[k] = taint_pyobject(
                        pyobject=v, source_name=k, source_value=v, source_origin=OriginType.PATH_PARAMETER
                    )
=======
                    kwargs[k] = taint_pyobject(v, Input_info(k, v, HTTP_REQUEST_PATH_PARAMETER))
>>>>>>> 9a3693ff

            return wrapped(*args, **kwargs)

    return trace_func(func)


def wrap_function(instance, func, name=None, resource=None):
    """
    Helper function to wrap common flask.app.Flask methods.

    This helper will first ensure that a Pin is available and enabled before tracing
    """
    if not name:
        name = func_name(func)

    @function_wrapper
    def trace_func(wrapped, _instance, args, kwargs):
        pin = Pin._find(wrapped, _instance, instance, get_current_app())
        if not pin or not pin.enabled():
            return wrapped(*args, **kwargs)
        with pin.tracer.trace(name, service=trace_utils.int_service(pin, config.flask), resource=resource) as span:
            span.set_tag_str(COMPONENT, config.flask.integration_name)
            return wrapped(*args, **kwargs)

    return trace_func(func)


def wrap_signal(app, signal, func):
    """
    Helper used to wrap signal handlers

    We will attempt to find the pin attached to the flask.app.Flask app
    """
    name = func_name(func)

    @function_wrapper
    def trace_func(wrapped, instance, args, kwargs):
        pin = Pin._find(wrapped, instance, app, get_current_app())
        if not pin or not pin.enabled():
            return wrapped(*args, **kwargs)

        with pin.tracer.trace(name, service=trace_utils.int_service(pin, config.flask)) as span:
            span.set_tag_str(COMPONENT, config.flask.integration_name)

            span.set_tag_str("flask.signal", signal)
            return wrapped(*args, **kwargs)

    return trace_func(func)<|MERGE_RESOLUTION|>--- conflicted
+++ resolved
@@ -1,12 +1,7 @@
 from ddtrace import config
 import ddtrace.appsec._asm_request_context as _asmrc
-<<<<<<< HEAD
-from ddtrace.appsec._constants import SPAN_DATA_NAMES
-=======
->>>>>>> 9a3693ff
 from ddtrace.appsec.iast._util import _is_iast_enabled
 from ddtrace.internal.constants import COMPONENT
-from ddtrace.internal.constants import HTTP_REQUEST_PATH_PARAMETER
 from ddtrace.internal.constants import REQUEST_PATH_PARAMS
 from ddtrace.vendor.wrapt import function_wrapper
 
@@ -54,13 +49,9 @@
                 from ddtrace.appsec.iast._taint_tracking import taint_pyobject
 
                 for k, v in kwargs.items():
-<<<<<<< HEAD
                     kwargs[k] = taint_pyobject(
                         pyobject=v, source_name=k, source_value=v, source_origin=OriginType.PATH_PARAMETER
                     )
-=======
-                    kwargs[k] = taint_pyobject(v, Input_info(k, v, HTTP_REQUEST_PATH_PARAMETER))
->>>>>>> 9a3693ff
 
             return wrapped(*args, **kwargs)
 
