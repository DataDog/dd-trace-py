import functools
import json

import flask
from six import BytesIO
import werkzeug
from werkzeug.exceptions import BadRequest
from werkzeug.exceptions import abort
import xmltodict

from ddtrace.appsec._constants import WAF_CONTEXT_NAMES
from ddtrace.appsec.iast._patch import if_iast_taint_returned_object_for
from ddtrace.appsec.iast._patch import if_iast_taint_yield_tuple_for
from ddtrace.appsec.iast._util import _is_iast_enabled
from ddtrace.constants import SPAN_KIND
from ddtrace.ext import SpanKind
from ddtrace.internal.constants import COMPONENT
from ddtrace.internal.schema.span_attribute_schema import SpanDirection

from ...appsec import _asm_request_context
from ...appsec import utils
from ...internal import _context
from ...internal.schema import schematize_service_name
from ...internal.schema import schematize_url_operation


# Not all versions of flask/werkzeug have this mixin
try:
    from werkzeug.wrappers.json import JSONMixin

    _HAS_JSON_MIXIN = True
except ImportError:
    _HAS_JSON_MIXIN = False

from ddtrace import Pin
from ddtrace import config
from ddtrace.vendor.wrapt import wrap_function_wrapper as _w

from .. import trace_utils
from ...constants import ANALYTICS_SAMPLE_RATE_KEY
from ...constants import SPAN_MEASURED_KEY
from ...contrib.wsgi.wsgi import _DDWSGIMiddlewareBase
from ...ext import SpanTypes
from ...ext import http
from ...internal.compat import maybe_stringify
from ...internal.logger import get_logger
from ...internal.utils import get_argument_value
from ...internal.utils.version import parse_version
from ..trace_utils import _get_request_header_user_agent
from ..trace_utils import _set_url_tag
from ..trace_utils import unwrap as _u
from .helpers import get_current_app
from .helpers import simple_tracer
from .helpers import with_instance_pin
from .wrappers import wrap_function
from .wrappers import wrap_signal
from .wrappers import wrap_view


try:
    from json import JSONDecodeError
except ImportError:
    # handling python 2.X import error
    JSONDecodeError = ValueError  # type: ignore


log = get_logger(__name__)

FLASK_ENDPOINT = "flask.endpoint"
FLASK_VIEW_ARGS = "flask.view_args"
FLASK_URL_RULE = "flask.url_rule"
FLASK_VERSION = "flask.version"
_BODY_METHODS = {"POST", "PUT", "DELETE", "PATCH"}

# Configure default configuration
config._add(
    "flask",
    dict(
        # Flask service configuration
        _default_service=schematize_service_name("flask"),
        collect_view_args=True,
        distributed_tracing_enabled=True,
        template_default_name="<memory>",
        trace_signals=True,
    ),
)


if _HAS_JSON_MIXIN:

    class RequestWithJson(werkzeug.Request, JSONMixin):
        pass

    _RequestType = RequestWithJson
else:
    _RequestType = werkzeug.Request

# Extract flask version into a tuple e.g. (0, 12, 1) or (1, 0, 2)
# DEV: This makes it so we can do `if flask_version >= (0, 12, 0):`
# DEV: Example tests:
#      (0, 10, 0) > (0, 10)
#      (0, 10, 0) >= (0, 10, 0)
#      (0, 10, 1) >= (0, 10)
#      (0, 11, 1) >= (0, 10)
#      (0, 11, 1) >= (0, 10, 2)
#      (1, 0, 0) >= (0, 10)
#      (0, 9) == (0, 9)
#      (0, 9, 0) != (0, 9)
#      (0, 8, 5) <= (0, 9)
flask_version_str = getattr(flask, "__version__", "0.0.0")
flask_version = parse_version(flask_version_str)


def taint_request_init(wrapped, instance, args, kwargs):
    wrapped(*args, **kwargs)
    if _is_iast_enabled():
        try:
            from ddtrace.appsec.iast._taint_tracking import OriginType
            from ddtrace.appsec.iast._taint_tracking import taint_pyobject

            # TODO: instance.query_string = ??
            instance.query_string = taint_pyobject(
                pyobject=instance.query_string,
                source_name=OriginType.QUERY,
                source_value=instance.query_string,
                source_origin=OriginType.QUERY,
            )
            instance.path = taint_pyobject(
                pyobject=instance.path,
                source_name=OriginType.PATH,
                source_value=instance.path,
                source_origin=OriginType.PATH,
            )
        except Exception:
            log.debug("Unexpected exception while tainting pyobject", exc_info=True)


class _FlaskWSGIMiddleware(_DDWSGIMiddlewareBase):
    _request_span_name = schematize_url_operation("flask.request", protocol="http", direction=SpanDirection.INBOUND)
    _application_span_name = "flask.application"
    _response_span_name = "flask.response"

    def _traced_start_response(self, start_response, req_span, app_span, status_code, headers, exc_info=None):
        code, _, _ = status_code.partition(" ")
        # If values are accessible, set the resource as `<method> <path>` and add other request tags
        _set_request_tags(req_span)

        # Override root span resource name to be `<method> 404` for 404 requests
        # DEV: We do this because we want to make it easier to see all unknown requests together
        #      Also, we do this to reduce the cardinality on unknown urls
        # DEV: If we have an endpoint or url rule tag, then we don't need to do this,
        #      we still want `GET /product/<int:product_id>` grouped together,
        #      even if it is a 404
        if not req_span.get_tag(FLASK_ENDPOINT) and not req_span.get_tag(FLASK_URL_RULE):
            req_span.resource = " ".join((flask.request.method, code))

        trace_utils.set_http_meta(
            req_span, config.flask, status_code=code, response_headers=headers, route=req_span.get_tag(FLASK_URL_RULE)
        )

        if config._appsec_enabled and not _context.get_item(WAF_CONTEXT_NAMES.BLOCKED, span=req_span):
            log.debug("Flask WAF call for Suspicious Request Blocking on response")
            _asm_request_context.call_waf_callback()
            if _context.get_item(WAF_CONTEXT_NAMES.BLOCKED, span=req_span):
                # response code must be set here, or it will be too late
                ctype = (
                    "text/html"
                    if "text/html" in _asm_request_context.get_headers().get("Accept", "").lower()
                    else "text/json"
                )
                response_headers = [("content-type", ctype)]
                result = start_response("403 FORBIDDEN", response_headers)
                trace_utils.set_http_meta(req_span, config.flask, status_code="403", response_headers=response_headers)
            else:
                result = start_response(status_code, headers)
        else:
            result = start_response(status_code, headers)
        return result

    def _request_span_modifier(self, span, environ, parsed_headers=None):
        # Create a werkzeug request from the `environ` to make interacting with it easier
        # DEV: This executes before a request context is created
        request = _RequestType(environ)

        # Default resource is method and path:
        #   GET /
        #   POST /save
        # We will override this below in `traced_dispatch_request` when we have a `
        # RequestContext` and possibly a url rule
        span.resource = " ".join((request.method, request.path))

        span.set_tag(SPAN_MEASURED_KEY)
        # set analytics sample rate with global config enabled
        sample_rate = config.flask.get_analytics_sample_rate(use_global_config=True)
        if sample_rate is not None:
            span.set_tag(ANALYTICS_SAMPLE_RATE_KEY, sample_rate)

        span.set_tag_str(FLASK_VERSION, flask_version_str)

        req_body = None
        if config._appsec_enabled and request.method in _BODY_METHODS:
            content_type = request.content_type
            wsgi_input = environ.get("wsgi.input", "")

            # Copy wsgi input if not seekable
            if wsgi_input:
                try:
                    seekable = wsgi_input.seekable()
                except AttributeError:
                    seekable = False
                if not seekable:
                    content_length = int(environ.get("CONTENT_LENGTH", 0))
                    body = wsgi_input.read(content_length) if content_length else wsgi_input.read()
                    environ["wsgi.input"] = BytesIO(body)

            try:
                if content_type == "application/json" or content_type == "text/json":
                    if _HAS_JSON_MIXIN and hasattr(request, "json") and request.json:
                        req_body = request.json
                    else:
                        req_body = json.loads(request.data.decode("UTF-8"))
                elif content_type in ("application/xml", "text/xml"):
                    req_body = xmltodict.parse(request.get_data())
                elif hasattr(request, "form"):
                    req_body = request.form.to_dict()
                else:
                    # no raw body
                    req_body = None
            except (
                AttributeError,
                RuntimeError,
                TypeError,
                BadRequest,
                ValueError,
                JSONDecodeError,
                xmltodict.expat.ExpatError,
                xmltodict.ParsingInterrupted,
            ):
                log.warning("Failed to parse werkzeug request body", exc_info=True)
            finally:
                # Reset wsgi input to the beginning
                if wsgi_input:
                    if seekable:
                        wsgi_input.seek(0)
                    else:
                        environ["wsgi.input"] = BytesIO(body)

        trace_utils.set_http_meta(
            span,
            config.flask,
            method=request.method,
            url=request.base_url,
            raw_uri=request.url,
            query=request.query_string,
            parsed_query=request.args,
            request_headers=request.headers,
            request_cookies=request.cookies,
            request_body=req_body,
            peer_ip=request.remote_addr,
        )


def patch():
    """
    Patch `flask` module for tracing
    """
    # Check to see if we have patched Flask yet or not
    if getattr(flask, "_datadog_patch", False):
        return
    setattr(flask, "_datadog_patch", True)

    Pin().onto(flask.Flask)
<<<<<<< HEAD
    from ddtrace.appsec.iast._taint_tracking import OriginType

    _w(
        "werkzeug.datastructures",
        "Headers.items",
        functools.partial(if_iast_taint_yield_tuple_for, (OriginType.HEADER_NAME, OriginType.HEADER)),
    )
    _w(
        "werkzeug.datastructures",
        "EnvironHeaders.__getitem__",
        functools.partial(if_iast_taint_returned_object_for, OriginType.HEADER),
    )
    _w(
        "werkzeug.datastructures",
        "ImmutableMultiDict.__getitem__",
        functools.partial(if_iast_taint_returned_object_for, OriginType.PARAMETER),
    )
    _w("werkzeug.wrappers.request", "Request.__init__", taint_request_init)
    _w(
        "werkzeug.wrappers.request",
        "Request.get_data",
        functools.partial(if_iast_taint_returned_object_for, OriginType.BODY),
    )
    if flask_version < (2, 0, 0):
        _w(
            "werkzeug._internal",
            "_DictAccessorProperty.__get__",
            functools.partial(if_iast_taint_returned_object_for, OriginType.QUERY),
=======
    if _is_iast_enabled():
        from ddtrace.appsec.iast._taint_tracking import OriginType

        _w(
            "werkzeug.datastructures",
            "Headers.items",
            functools.partial(if_iast_taint_yield_tuple_for, (OriginType.HEADER_NAME, OriginType.HEADER)),
>>>>>>> 3bc2ffb5
        )
        _w(
            "werkzeug.datastructures",
            "EnvironHeaders.__getitem__",
            functools.partial(if_iast_taint_returned_object_for, OriginType.HEADER),
        )
        _w(
            "werkzeug.datastructures",
            "ImmutableMultiDict.__getitem__",
            functools.partial(if_iast_taint_returned_object_for, OriginType.PARAMETER),
        )
        _w("werkzeug.wrappers.request", "Request.__init__", taint_request_init)
        _w(
            "werkzeug.wrappers.request",
            "Request.get_data",
            functools.partial(if_iast_taint_returned_object_for, OriginType.BODY),
        )
        if flask_version < (2, 0, 0):
            _w(
                "werkzeug._internal",
                "_DictAccessorProperty.__get__",
                functools.partial(if_iast_taint_returned_object_for, OriginType.QUERY),
            )

    # flask.app.Flask methods that have custom tracing (add metadata, wrap functions, etc)
    _w("flask", "Flask.wsgi_app", traced_wsgi_app)
    _w("flask", "Flask.dispatch_request", request_tracer("dispatch_request"))
    _w("flask", "Flask.preprocess_request", request_tracer("preprocess_request"))
    _w("flask", "Flask.add_url_rule", traced_add_url_rule)
    _w("flask", "Flask.endpoint", traced_endpoint)
    if flask_version >= (2, 0, 0):
        _w("flask", "Flask.register_error_handler", traced_register_error_handler)
    else:
        _w("flask", "Flask._register_error_handler", traced__register_error_handler)

    # flask.blueprints.Blueprint methods that have custom tracing (add metadata, wrap functions, etc)
    _w("flask", "Blueprint.register", traced_blueprint_register)
    _w("flask", "Blueprint.add_url_rule", traced_blueprint_add_url_rule)

    # flask.app.Flask traced hook decorators
    flask_hooks = [
        "before_request",
        "after_request",
        "teardown_request",
        "teardown_appcontext",
    ]
    if flask_version < (2, 3, 0):
        flask_hooks.append("before_first_request")

    for hook in flask_hooks:
        _w("flask", "Flask.{}".format(hook), traced_flask_hook)
    _w("flask", "after_this_request", traced_flask_hook)

    # flask.app.Flask traced methods
    flask_app_traces = [
        "process_response",
        "handle_exception",
        "handle_http_exception",
        "handle_user_exception",
        "do_teardown_request",
        "do_teardown_appcontext",
        "send_static_file",
    ]
    if flask_version < (2, 2, 0):
        flask_app_traces.append("try_trigger_before_first_request_functions")

    for name in flask_app_traces:
        _w("flask", "Flask.{}".format(name), simple_tracer("flask.{}".format(name)))
    # flask static file helpers
    _w("flask", "send_file", simple_tracer("flask.send_file"))

    # flask.json.jsonify
    _w("flask", "jsonify", traced_jsonify)

    # flask.templating traced functions
    _w("flask.templating", "_render", traced_render)
    _w("flask", "render_template", traced_render_template)
    _w("flask", "render_template_string", traced_render_template_string)

    # flask.blueprints.Blueprint traced hook decorators
    bp_hooks = [
        "after_app_request",
        "after_request",
        "before_app_request",
        "before_request",
        "teardown_request",
        "teardown_app_request",
    ]
    if flask_version < (2, 3, 0):
        bp_hooks.append("before_app_first_request")

    for hook in bp_hooks:
        _w("flask", "Blueprint.{}".format(hook), traced_flask_hook)

    # flask.signals signals
    if config.flask["trace_signals"]:
        signals = [
            "template_rendered",
            "request_started",
            "request_finished",
            "request_tearing_down",
            "got_request_exception",
            "appcontext_tearing_down",
        ]
        # These were added in 0.11.0
        if flask_version >= (0, 11):
            signals.append("before_render_template")

        # These were added in 0.10.0
        if flask_version >= (0, 10):
            signals.append("appcontext_pushed")
            signals.append("appcontext_popped")
            signals.append("message_flashed")

        for signal in signals:
            module = "flask"

            # v0.9 missed importing `appcontext_tearing_down` in `flask/__init__.py`
            #  https://github.com/pallets/flask/blob/0.9/flask/__init__.py#L35-L37
            #  https://github.com/pallets/flask/blob/0.9/flask/signals.py#L52
            # DEV: Version 0.9 doesn't have a patch version
            if flask_version <= (0, 9) and signal == "appcontext_tearing_down":
                module = "flask.signals"

            # DEV: Patch `receivers_for` instead of `connect` to ensure we don't mess with `disconnect`
            _w(module, "{}.receivers_for".format(signal), traced_signal_receivers_for(signal))


def unpatch():
    if not getattr(flask, "_datadog_patch", False):
        return
    setattr(flask, "_datadog_patch", False)

    props = [
        # Flask
        "Flask.wsgi_app",
        "Flask.dispatch_request",
        "Flask.add_url_rule",
        "Flask.endpoint",
        "Flask.preprocess_request",
        "Flask.process_response",
        "Flask.handle_exception",
        "Flask.handle_http_exception",
        "Flask.handle_user_exception",
        "Flask.do_teardown_request",
        "Flask.do_teardown_appcontext",
        "Flask.send_static_file",
        # Flask Hooks
        "Flask.before_request",
        "Flask.after_request",
        "Flask.teardown_request",
        "Flask.teardown_appcontext",
        # Blueprint
        "Blueprint.register",
        "Blueprint.add_url_rule",
        # Blueprint Hooks
        "Blueprint.after_app_request",
        "Blueprint.after_request",
        "Blueprint.before_app_request",
        "Blueprint.before_request",
        "Blueprint.teardown_request",
        "Blueprint.teardown_app_request",
        # Signals
        "template_rendered.receivers_for",
        "request_started.receivers_for",
        "request_finished.receivers_for",
        "request_tearing_down.receivers_for",
        "got_request_exception.receivers_for",
        "appcontext_tearing_down.receivers_for",
        # Top level props
        "after_this_request",
        "send_file",
        "jsonify",
        "render_template",
        "render_template_string",
        "templating._render",
    ]

    if flask_version >= (2, 0, 0):
        props.append("Flask.register_error_handler")
    else:
        props.append("Flask._register_error_handler")

    # These were added in 0.11.0
    if flask_version >= (0, 11):
        props.append("before_render_template.receivers_for")

    # These were added in 0.10.0
    if flask_version >= (0, 10):
        props.append("appcontext_pushed.receivers_for")
        props.append("appcontext_popped.receivers_for")
        props.append("message_flashed.receivers_for")

    # These were removed in 2.2.0
    if flask_version < (2, 2, 0):
        props.append("Flask.try_trigger_before_first_request_functions")

    # These were removed in 2.3.0
    if flask_version < (2, 3, 0):
        props.append("Flask.before_first_request")
        props.append("Blueprint.before_app_first_request")

    for prop in props:
        # Handle 'flask.request_started.receivers_for'
        obj = flask

        # v0.9.0 missed importing `appcontext_tearing_down` in `flask/__init__.py`
        #  https://github.com/pallets/flask/blob/0.9/flask/__init__.py#L35-L37
        #  https://github.com/pallets/flask/blob/0.9/flask/signals.py#L52
        # DEV: Version 0.9 doesn't have a patch version
        if flask_version <= (0, 9) and prop == "appcontext_tearing_down.receivers_for":
            obj = flask.signals

        if "." in prop:
            attr, _, prop = prop.partition(".")
            obj = getattr(obj, attr, object())
        _u(obj, prop)


@with_instance_pin
def traced_wsgi_app(pin, wrapped, instance, args, kwargs):
    """
    Wrapper for flask.app.Flask.wsgi_app

    This wrapper is the starting point for all requests.
    """
    # DEV: This is safe before this is the args for a WSGI handler
    #   https://www.python.org/dev/peps/pep-3333/
    environ, start_response = args
    middleware = _FlaskWSGIMiddleware(wrapped, pin.tracer, config.flask, pin)
    return middleware(environ, start_response)


def traced_blueprint_register(wrapped, instance, args, kwargs):
    """
    Wrapper for flask.blueprints.Blueprint.register

    This wrapper just ensures the blueprint has a pin, either set manually on
    itself from the user or inherited from the application
    """
    app = get_argument_value(args, kwargs, 0, "app")
    # Check if this Blueprint has a pin, otherwise clone the one from the app onto it
    pin = Pin.get_from(instance)
    if not pin:
        pin = Pin.get_from(app)
        if pin:
            pin.clone().onto(instance)
    return wrapped(*args, **kwargs)


def traced_blueprint_add_url_rule(wrapped, instance, args, kwargs):
    pin = Pin._find(wrapped, instance)
    if not pin:
        return wrapped(*args, **kwargs)

    def _wrap(rule, endpoint=None, view_func=None, **kwargs):
        if view_func:
            pin.clone().onto(view_func)
        return wrapped(rule, endpoint=endpoint, view_func=view_func, **kwargs)

    return _wrap(*args, **kwargs)


def traced_add_url_rule(wrapped, instance, args, kwargs):
    """Wrapper for flask.app.Flask.add_url_rule to wrap all views attached to this app"""

    def _wrap(rule, endpoint=None, view_func=None, **kwargs):
        if view_func:
            # TODO: `if hasattr(view_func, 'view_class')` then this was generated from a `flask.views.View`
            #   should we do something special with these views? Change the name/resource? Add tags?
            view_func = wrap_view(instance, view_func, name=endpoint, resource=rule)

        return wrapped(rule, endpoint=endpoint, view_func=view_func, **kwargs)

    return _wrap(*args, **kwargs)


def traced_endpoint(wrapped, instance, args, kwargs):
    """Wrapper for flask.app.Flask.endpoint to ensure all endpoints are wrapped"""
    endpoint = kwargs.get("endpoint", args[0])

    def _wrapper(func):
        # DEV: `wrap_function` will call `func_name(func)` for us
        return wrapped(endpoint)(wrap_function(instance, func, resource=endpoint))

    return _wrapper


def traced_flask_hook(wrapped, instance, args, kwargs):
    """Wrapper for hook functions (before_request, after_request, etc) are properly traced"""
    func = get_argument_value(args, kwargs, 0, "f")
    return wrapped(wrap_function(instance, func))


def traced_render_template(wrapped, instance, args, kwargs):
    """Wrapper for flask.templating.render_template"""
    pin = Pin._find(wrapped, instance, get_current_app())
    if not pin or not pin.enabled():
        return wrapped(*args, **kwargs)

    with pin.tracer.trace("flask.render_template", span_type=SpanTypes.TEMPLATE) as span:
        span.set_tag_str(COMPONENT, config.flask.integration_name)

        return wrapped(*args, **kwargs)


def traced_render_template_string(wrapped, instance, args, kwargs):
    """Wrapper for flask.templating.render_template_string"""
    pin = Pin._find(wrapped, instance, get_current_app())
    if not pin or not pin.enabled():
        return wrapped(*args, **kwargs)

    with pin.tracer.trace("flask.render_template_string", span_type=SpanTypes.TEMPLATE) as span:
        span.set_tag_str(COMPONENT, config.flask.integration_name)

        return wrapped(*args, **kwargs)


def traced_render(wrapped, instance, args, kwargs):
    """
    Wrapper for flask.templating._render

    This wrapper is used for setting template tags on the span.

    This method is called for render_template or render_template_string
    """
    pin = Pin._find(wrapped, instance, get_current_app())
    span = pin.tracer.current_span()

    if not pin.enabled or not span:
        return wrapped(*args, **kwargs)

    def _wrap(template, context, app):
        name = maybe_stringify(getattr(template, "name", None) or config.flask.get("template_default_name"))
        if name is not None:
            span.resource = name
            span.set_tag_str("flask.template_name", name)
        return wrapped(*args, **kwargs)

    return _wrap(*args, **kwargs)


def traced__register_error_handler(wrapped, instance, args, kwargs):
    """Wrapper to trace all functions registered with flask.app._register_error_handler"""

    def _wrap(key, code_or_exception, f):
        return wrapped(key, code_or_exception, wrap_function(instance, f))

    return _wrap(*args, **kwargs)


def traced_register_error_handler(wrapped, instance, args, kwargs):
    """Wrapper to trace all functions registered with flask.app.register_error_handler"""

    def _wrap(code_or_exception, f):
        return wrapped(code_or_exception, wrap_function(instance, f))

    return _wrap(*args, **kwargs)


def _set_block_tags(span):
    span.set_tag_str(http.STATUS_CODE, "403")
    request = flask.request
    try:
        base_url = getattr(request, "base_url", None)
        query_string = getattr(request, "query_string", None)
        if base_url and query_string:
            _set_url_tag(config.flask, span, base_url, query_string)
        if query_string and config.flask.trace_query_string:
            span.set_tag_str(http.QUERY_STRING, query_string)
        if request.method is not None:
            span.set_tag_str(http.METHOD, request.method)
        user_agent = _get_request_header_user_agent(request.headers)
        if user_agent:
            span.set_tag_str(http.USER_AGENT, user_agent)
    except Exception as e:
        log.warning("Could not set some span tags on blocked request: %s", str(e))  # noqa: G200


def _block_request_callable(span):
    request = flask.request
    _context.set_item(WAF_CONTEXT_NAMES.BLOCKED, True, span=span)
    _set_block_tags(span)
    ctype = "text/html" if "text/html" in request.headers.get("Accept", "").lower() else "text/json"
    abort(flask.Response(utils._get_blocked_template(ctype), content_type=ctype, status=403))


def request_tracer(name):
    @with_instance_pin
    def _traced_request(pin, wrapped, instance, args, kwargs):
        """
        Wrapper to trace a Flask function while trying to extract endpoint information
          (endpoint, url_rule, view_args, etc)

        This wrapper will add identifier tags to the current span from `flask.app.Flask.wsgi_app`.
        """
        span = pin.tracer.current_span()
        if not pin.enabled or not span:
            return wrapped(*args, **kwargs)

        # This call may be unnecessary since we try to add the tags earlier
        # We just haven't been able to confirm this yet
        _set_request_tags(span)

        with pin.tracer.trace(
            ".".join(("flask", name)),
            service=trace_utils.int_service(pin, config.flask, pin),
        ) as request_span:
            _asm_request_context.set_block_request_callable(functools.partial(_block_request_callable, span))
            request_span.set_tag_str(COMPONENT, config.flask.integration_name)

            request_span._ignore_exception(werkzeug.exceptions.NotFound)
            if config._appsec_enabled and _context.get_item(WAF_CONTEXT_NAMES.BLOCKED, span=span):
                _asm_request_context.block_request()
            return wrapped(*args, **kwargs)

    return _traced_request


def traced_signal_receivers_for(signal):
    """Wrapper for flask.signals.{signal}.receivers_for to ensure all signal receivers are traced"""

    def outer(wrapped, instance, args, kwargs):
        sender = get_argument_value(args, kwargs, 0, "sender")
        # See if they gave us the flask.app.Flask as the sender
        app = None
        if isinstance(sender, flask.Flask):
            app = sender
        for receiver in wrapped(*args, **kwargs):
            yield wrap_signal(app, signal, receiver)

    return outer


def traced_jsonify(wrapped, instance, args, kwargs):
    pin = Pin._find(wrapped, instance, get_current_app())
    if not pin or not pin.enabled():
        return wrapped(*args, **kwargs)

    with pin.tracer.trace("flask.jsonify") as span:
        span.set_tag_str(COMPONENT, config.flask.integration_name)

        return wrapped(*args, **kwargs)


def _set_request_tags(span):
    try:
        # raises RuntimeError if a request is not active:
        # https://github.com/pallets/flask/blob/2.1.3/src/flask/globals.py#L40
        request = flask.request

        span.set_tag_str(COMPONENT, config.flask.integration_name)

        if span.name.split(".")[-1] == "request":
            span.set_tag_str(SPAN_KIND, SpanKind.SERVER)

        # DEV: This name will include the blueprint name as well (e.g. `bp.index`)
        if not span.get_tag(FLASK_ENDPOINT) and request.endpoint:
            span.resource = " ".join((request.method, request.endpoint))
            span.set_tag_str(FLASK_ENDPOINT, request.endpoint)

        if not span.get_tag(FLASK_URL_RULE) and request.url_rule and request.url_rule.rule:
            span.resource = " ".join((request.method, request.url_rule.rule))
            span.set_tag_str(FLASK_URL_RULE, request.url_rule.rule)

        if _is_iast_enabled():
            from ddtrace.appsec.iast._taint_tracking import OriginType
            from ddtrace.appsec.iast._taint_utils import LazyTaintDict

            request.cookies = LazyTaintDict(
                request.cookies,
                origins=(OriginType.COOKIE_NAME, OriginType.COOKIE),
                override_pyobject_tainted=True,
            )

        if not span.get_tag(FLASK_VIEW_ARGS) and request.view_args and config.flask.get("collect_view_args"):
            for k, v in request.view_args.items():
                # DEV: Do not use `set_tag_str` here since view args can be string/int/float/path/uuid/etc
                #      https://flask.palletsprojects.com/en/1.1.x/api/#url-route-registrations
                span.set_tag(".".join((FLASK_VIEW_ARGS, k)), v)
            trace_utils.set_http_meta(span, config.flask, request_path_params=request.view_args)
    except Exception:
        log.debug('failed to set tags for "flask.request" span', exc_info=True)<|MERGE_RESOLUTION|>--- conflicted
+++ resolved
@@ -270,36 +270,6 @@
     setattr(flask, "_datadog_patch", True)
 
     Pin().onto(flask.Flask)
-<<<<<<< HEAD
-    from ddtrace.appsec.iast._taint_tracking import OriginType
-
-    _w(
-        "werkzeug.datastructures",
-        "Headers.items",
-        functools.partial(if_iast_taint_yield_tuple_for, (OriginType.HEADER_NAME, OriginType.HEADER)),
-    )
-    _w(
-        "werkzeug.datastructures",
-        "EnvironHeaders.__getitem__",
-        functools.partial(if_iast_taint_returned_object_for, OriginType.HEADER),
-    )
-    _w(
-        "werkzeug.datastructures",
-        "ImmutableMultiDict.__getitem__",
-        functools.partial(if_iast_taint_returned_object_for, OriginType.PARAMETER),
-    )
-    _w("werkzeug.wrappers.request", "Request.__init__", taint_request_init)
-    _w(
-        "werkzeug.wrappers.request",
-        "Request.get_data",
-        functools.partial(if_iast_taint_returned_object_for, OriginType.BODY),
-    )
-    if flask_version < (2, 0, 0):
-        _w(
-            "werkzeug._internal",
-            "_DictAccessorProperty.__get__",
-            functools.partial(if_iast_taint_returned_object_for, OriginType.QUERY),
-=======
     if _is_iast_enabled():
         from ddtrace.appsec.iast._taint_tracking import OriginType
 
@@ -307,7 +277,6 @@
             "werkzeug.datastructures",
             "Headers.items",
             functools.partial(if_iast_taint_yield_tuple_for, (OriginType.HEADER_NAME, OriginType.HEADER)),
->>>>>>> 3bc2ffb5
         )
         _w(
             "werkzeug.datastructures",
