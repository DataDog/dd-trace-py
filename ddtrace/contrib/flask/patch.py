--- conflicted
+++ resolved
@@ -334,15 +334,10 @@
             span,
             method=request.method,
             target=request.url,
-<<<<<<< HEAD
             query=request.args,
             headers=werkzeug.datastructures.MultiDict(request.headers).to_dict(flat=False),
             cookies=request.cookies,
-=======
-            headers=request.headers,
-            query=request.query_string,
             remote_ip=request.remote_addr,
->>>>>>> 08d53c37
         )
 
         return wrapped(environ, start_response)
