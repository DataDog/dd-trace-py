import functools

import flask
import werkzeug
from werkzeug.exceptions import abort

from ddtrace.appsec.iast._patch import if_iast_taint_returned_object_for
from ddtrace.appsec.iast._patch import if_iast_taint_yield_tuple_for
from ddtrace.appsec.iast._util import _is_iast_enabled
from ddtrace.constants import SPAN_KIND
from ddtrace.ext import SpanKind
from ddtrace.internal.constants import COMPONENT
from ddtrace.internal.constants import HTTP_REQUEST_BLOCKED
from ddtrace.internal.constants import HTTP_REQUEST_BODY
from ddtrace.internal.constants import HTTP_REQUEST_COOKIE_NAME
from ddtrace.internal.constants import HTTP_REQUEST_COOKIE_VALUE
from ddtrace.internal.constants import HTTP_REQUEST_HEADER
from ddtrace.internal.constants import HTTP_REQUEST_HEADER_NAME
from ddtrace.internal.constants import HTTP_REQUEST_PARAMETER
from ddtrace.internal.constants import HTTP_REQUEST_PATH
from ddtrace.internal.constants import HTTP_REQUEST_QUERY
from ddtrace.internal.schema.span_attribute_schema import SpanDirection

<<<<<<< HEAD
from ...appsec import utils
=======
from ...appsec import _asm_request_context
>>>>>>> fca53ab5
from ...internal import core
from ...internal.schema import schematize_service_name
from ...internal.schema import schematize_url_operation
from ...internal.utils import http as http_utils


# Not all versions of flask/werkzeug have this mixin
try:
    from werkzeug.wrappers.json import JSONMixin

    _HAS_JSON_MIXIN = True
except ImportError:
    _HAS_JSON_MIXIN = False

from ddtrace import Pin
from ddtrace import config
from ddtrace.vendor.wrapt import wrap_function_wrapper as _w

from .. import trace_utils
from ...constants import ANALYTICS_SAMPLE_RATE_KEY
from ...constants import SPAN_MEASURED_KEY
from ...contrib.wsgi.wsgi import _DDWSGIMiddlewareBase
from ...ext import SpanTypes
from ...ext import http
from ...internal.compat import maybe_stringify
from ...internal.logger import get_logger
from ...internal.utils import get_argument_value
from ...internal.utils.version import parse_version
from ..trace_utils import _get_request_header_user_agent
from ..trace_utils import _set_url_tag
from ..trace_utils import unwrap as _u
from .helpers import get_current_app
from .helpers import simple_tracer
from .helpers import with_instance_pin
from .wrappers import wrap_function
from .wrappers import wrap_signal
from .wrappers import wrap_view


try:
    from json import JSONDecodeError
except ImportError:
    # handling python 2.X import error
    JSONDecodeError = ValueError  # type: ignore


log = get_logger(__name__)

FLASK_ENDPOINT = "flask.endpoint"
FLASK_VIEW_ARGS = "flask.view_args"
FLASK_URL_RULE = "flask.url_rule"
FLASK_VERSION = "flask.version"
_BODY_METHODS = {"POST", "PUT", "DELETE", "PATCH"}

# Configure default configuration
config._add(
    "flask",
    dict(
        # Flask service configuration
        _default_service=schematize_service_name("flask"),
        collect_view_args=True,
        distributed_tracing_enabled=True,
        template_default_name="<memory>",
        trace_signals=True,
    ),
)


if _HAS_JSON_MIXIN:

    class RequestWithJson(werkzeug.Request, JSONMixin):
        pass

    _RequestType = RequestWithJson
else:
    _RequestType = werkzeug.Request

# Extract flask version into a tuple e.g. (0, 12, 1) or (1, 0, 2)
# DEV: This makes it so we can do `if flask_version >= (0, 12, 0):`
# DEV: Example tests:
#      (0, 10, 0) > (0, 10)
#      (0, 10, 0) >= (0, 10, 0)
#      (0, 10, 1) >= (0, 10)
#      (0, 11, 1) >= (0, 10)
#      (0, 11, 1) >= (0, 10, 2)
#      (1, 0, 0) >= (0, 10)
#      (0, 9) == (0, 9)
#      (0, 9, 0) != (0, 9)
#      (0, 8, 5) <= (0, 9)
flask_version_str = getattr(flask, "__version__", "0.0.0")
flask_version = parse_version(flask_version_str)


def taint_request_init(wrapped, instance, args, kwargs):
    wrapped(*args, **kwargs)
    if _is_iast_enabled():
        try:
            from ddtrace.appsec.iast._input_info import Input_info
            from ddtrace.appsec.iast._taint_tracking import taint_pyobject

            taint_pyobject(
                instance.query_string,
                Input_info(HTTP_REQUEST_QUERY, instance.query_string, HTTP_REQUEST_QUERY),
            )
            taint_pyobject(instance.path, Input_info(HTTP_REQUEST_PATH, instance.path, HTTP_REQUEST_PATH))
        except Exception:
            log.debug("Unexpected exception while tainting pyobject", exc_info=True)


class _FlaskWSGIMiddleware(_DDWSGIMiddlewareBase):
    _request_span_name = schematize_url_operation("flask.request", protocol="http", direction=SpanDirection.INBOUND)
    _application_span_name = "flask.application"
    _response_span_name = "flask.response"

    def _traced_start_response(self, start_response, req_span, app_span, status_code, headers, exc_info=None):
        code, _, _ = status_code.partition(" ")
        # If values are accessible, set the resource as `<method> <path>` and add other request tags
        _set_request_tags(req_span)

        # Override root span resource name to be `<method> 404` for 404 requests
        # DEV: We do this because we want to make it easier to see all unknown requests together
        #      Also, we do this to reduce the cardinality on unknown urls
        # DEV: If we have an endpoint or url rule tag, then we don't need to do this,
        #      we still want `GET /product/<int:product_id>` grouped together,
        #      even if it is a 404
        if not req_span.get_tag(FLASK_ENDPOINT) and not req_span.get_tag(FLASK_URL_RULE):
            req_span.resource = " ".join((flask.request.method, code))

        trace_utils.set_http_meta(
            req_span, config.flask, status_code=code, response_headers=headers, route=req_span.get_tag(FLASK_URL_RULE)
        )

<<<<<<< HEAD
        if not core.get_item(WAF_CONTEXT_NAMES.BLOCKED, span=req_span):
            headers_from_context = ""
            results, exceptions = core.dispatch("flask.start_response", [])
            if not any(exceptions) and results and results[0]:
                headers_from_context = results[0]
            if core.get_item(WAF_CONTEXT_NAMES.BLOCKED, span=req_span):
=======
        if config._appsec_enabled and not core.get_item(HTTP_REQUEST_BLOCKED, span=req_span):
            log.debug("Flask WAF call for Suspicious Request Blocking on response")
            _asm_request_context.call_waf_callback()
            if core.get_item(HTTP_REQUEST_BLOCKED, span=req_span):
>>>>>>> fca53ab5
                # response code must be set here, or it will be too late
                ctype = "text/html" if "text/html" in headers_from_context else "text/json"
                response_headers = [("content-type", ctype)]
                result = start_response("403 FORBIDDEN", response_headers)
                trace_utils.set_http_meta(req_span, config.flask, status_code="403", response_headers=response_headers)
            else:
                result = start_response(status_code, headers)
        else:
            result = start_response(status_code, headers)
        return result

    def _request_span_modifier(self, span, environ, parsed_headers=None):
        # Create a werkzeug request from the `environ` to make interacting with it easier
        # DEV: This executes before a request context is created
        request = _RequestType(environ)

        # Default resource is method and path:
        #   GET /
        #   POST /save
        # We will override this below in `traced_dispatch_request` when we have a `
        # RequestContext` and possibly a url rule
        span.resource = " ".join((request.method, request.path))

        span.set_tag(SPAN_MEASURED_KEY)
        # set analytics sample rate with global config enabled
        sample_rate = config.flask.get_analytics_sample_rate(use_global_config=True)
        if sample_rate is not None:
            span.set_tag(ANALYTICS_SAMPLE_RATE_KEY, sample_rate)

        span.set_tag_str(FLASK_VERSION, flask_version_str)

        req_body = None
        results, exceptions = core.dispatch("flask.request_span_modifier", [request, environ, _HAS_JSON_MIXIN])
        if not any(exceptions) and results and results[0]:
            req_body = results[0]
        trace_utils.set_http_meta(
            span,
            config.flask,
            method=request.method,
            url=request.base_url,
            raw_uri=request.url,
            query=request.query_string,
            parsed_query=request.args,
            request_headers=request.headers,
            request_cookies=request.cookies,
            request_body=req_body,
            peer_ip=request.remote_addr,
        )


def patch():
    """
    Patch `flask` module for tracing
    """
    # Check to see if we have patched Flask yet or not
    if getattr(flask, "_datadog_patch", False):
        return
    setattr(flask, "_datadog_patch", True)

    Pin().onto(flask.Flask)

    _w(
        "werkzeug.datastructures",
        "Headers.items",
        functools.partial(if_iast_taint_yield_tuple_for, (HTTP_REQUEST_HEADER_NAME, HTTP_REQUEST_HEADER)),
    )
    _w(
        "werkzeug.datastructures",
        "EnvironHeaders.__getitem__",
        functools.partial(if_iast_taint_returned_object_for, HTTP_REQUEST_HEADER),
    )
    _w(
        "werkzeug.datastructures",
        "ImmutableMultiDict.__getitem__",
        functools.partial(if_iast_taint_returned_object_for, HTTP_REQUEST_PARAMETER),
    )
    _w("werkzeug.wrappers.request", "Request.__init__", taint_request_init)
    _w(
        "werkzeug.wrappers.request",
        "Request.get_data",
        functools.partial(if_iast_taint_returned_object_for, HTTP_REQUEST_BODY),
    )
    if flask_version < (2, 0, 0):
        _w(
            "werkzeug._internal",
            "_DictAccessorProperty.__get__",
            functools.partial(if_iast_taint_returned_object_for, HTTP_REQUEST_QUERY),
        )

    # flask.app.Flask methods that have custom tracing (add metadata, wrap functions, etc)
    _w("flask", "Flask.wsgi_app", traced_wsgi_app)
    _w("flask", "Flask.dispatch_request", request_tracer("dispatch_request"))
    _w("flask", "Flask.preprocess_request", request_tracer("preprocess_request"))
    _w("flask", "Flask.add_url_rule", traced_add_url_rule)
    _w("flask", "Flask.endpoint", traced_endpoint)

    _w("flask", "Flask.finalize_request", traced_finalize_request)

    if flask_version >= (2, 0, 0):
        _w("flask", "Flask.register_error_handler", traced_register_error_handler)
    else:
        _w("flask", "Flask._register_error_handler", traced__register_error_handler)

    # flask.blueprints.Blueprint methods that have custom tracing (add metadata, wrap functions, etc)
    _w("flask", "Blueprint.register", traced_blueprint_register)
    _w("flask", "Blueprint.add_url_rule", traced_blueprint_add_url_rule)

    # flask.app.Flask traced hook decorators
    flask_hooks = [
        "before_request",
        "after_request",
        "teardown_request",
        "teardown_appcontext",
    ]
    if flask_version < (2, 3, 0):
        flask_hooks.append("before_first_request")

    for hook in flask_hooks:
        _w("flask", "Flask.{}".format(hook), traced_flask_hook)
    _w("flask", "after_this_request", traced_flask_hook)

    # flask.app.Flask traced methods
    flask_app_traces = [
        "process_response",
        "handle_exception",
        "handle_http_exception",
        "handle_user_exception",
        "do_teardown_request",
        "do_teardown_appcontext",
        "send_static_file",
    ]
    if flask_version < (2, 2, 0):
        flask_app_traces.append("try_trigger_before_first_request_functions")

    for name in flask_app_traces:
        _w("flask", "Flask.{}".format(name), simple_tracer("flask.{}".format(name)))
    # flask static file helpers
    _w("flask", "send_file", simple_tracer("flask.send_file"))

    # flask.json.jsonify
    _w("flask", "jsonify", traced_jsonify)

    # flask.templating traced functions
    _w("flask.templating", "_render", traced_render)
    _w("flask", "render_template", traced_render_template)
    _w("flask", "render_template_string", traced_render_template_string)

    # flask.blueprints.Blueprint traced hook decorators
    bp_hooks = [
        "after_app_request",
        "after_request",
        "before_app_request",
        "before_request",
        "teardown_request",
        "teardown_app_request",
    ]
    if flask_version < (2, 3, 0):
        bp_hooks.append("before_app_first_request")

    for hook in bp_hooks:
        _w("flask", "Blueprint.{}".format(hook), traced_flask_hook)

    # flask.signals signals
    if config.flask["trace_signals"]:
        signals = [
            "template_rendered",
            "request_started",
            "request_finished",
            "request_tearing_down",
            "got_request_exception",
            "appcontext_tearing_down",
        ]
        # These were added in 0.11.0
        if flask_version >= (0, 11):
            signals.append("before_render_template")

        # These were added in 0.10.0
        if flask_version >= (0, 10):
            signals.append("appcontext_pushed")
            signals.append("appcontext_popped")
            signals.append("message_flashed")

        for signal in signals:
            module = "flask"

            # v0.9 missed importing `appcontext_tearing_down` in `flask/__init__.py`
            #  https://github.com/pallets/flask/blob/0.9/flask/__init__.py#L35-L37
            #  https://github.com/pallets/flask/blob/0.9/flask/signals.py#L52
            # DEV: Version 0.9 doesn't have a patch version
            if flask_version <= (0, 9) and signal == "appcontext_tearing_down":
                module = "flask.signals"

            # DEV: Patch `receivers_for` instead of `connect` to ensure we don't mess with `disconnect`
            _w(module, "{}.receivers_for".format(signal), traced_signal_receivers_for(signal))


def unpatch():
    if not getattr(flask, "_datadog_patch", False):
        return
    setattr(flask, "_datadog_patch", False)

    props = [
        # Flask
        "Flask.wsgi_app",
        "Flask.dispatch_request",
        "Flask.add_url_rule",
        "Flask.endpoint",
        "Flask.preprocess_request",
        "Flask.process_response",
        "Flask.handle_exception",
        "Flask.handle_http_exception",
        "Flask.handle_user_exception",
        "Flask.do_teardown_request",
        "Flask.do_teardown_appcontext",
        "Flask.send_static_file",
        # Flask Hooks
        "Flask.before_request",
        "Flask.after_request",
        "Flask.teardown_request",
        "Flask.teardown_appcontext",
        # Blueprint
        "Blueprint.register",
        "Blueprint.add_url_rule",
        # Blueprint Hooks
        "Blueprint.after_app_request",
        "Blueprint.after_request",
        "Blueprint.before_app_request",
        "Blueprint.before_request",
        "Blueprint.teardown_request",
        "Blueprint.teardown_app_request",
        # Signals
        "template_rendered.receivers_for",
        "request_started.receivers_for",
        "request_finished.receivers_for",
        "request_tearing_down.receivers_for",
        "got_request_exception.receivers_for",
        "appcontext_tearing_down.receivers_for",
        # Top level props
        "after_this_request",
        "send_file",
        "jsonify",
        "render_template",
        "render_template_string",
        "templating._render",
    ]

    props.append("Flask.finalize_request")

    if flask_version >= (2, 0, 0):
        props.append("Flask.register_error_handler")
    else:
        props.append("Flask._register_error_handler")

    # These were added in 0.11.0
    if flask_version >= (0, 11):
        props.append("before_render_template.receivers_for")

    # These were added in 0.10.0
    if flask_version >= (0, 10):
        props.append("appcontext_pushed.receivers_for")
        props.append("appcontext_popped.receivers_for")
        props.append("message_flashed.receivers_for")

    # These were removed in 2.2.0
    if flask_version < (2, 2, 0):
        props.append("Flask.try_trigger_before_first_request_functions")

    # These were removed in 2.3.0
    if flask_version < (2, 3, 0):
        props.append("Flask.before_first_request")
        props.append("Blueprint.before_app_first_request")

    for prop in props:
        # Handle 'flask.request_started.receivers_for'
        obj = flask

        # v0.9.0 missed importing `appcontext_tearing_down` in `flask/__init__.py`
        #  https://github.com/pallets/flask/blob/0.9/flask/__init__.py#L35-L37
        #  https://github.com/pallets/flask/blob/0.9/flask/signals.py#L52
        # DEV: Version 0.9 doesn't have a patch version
        if flask_version <= (0, 9) and prop == "appcontext_tearing_down.receivers_for":
            obj = flask.signals

        if "." in prop:
            attr, _, prop = prop.partition(".")
            obj = getattr(obj, attr, object())
        _u(obj, prop)


@with_instance_pin
def traced_wsgi_app(pin, wrapped, instance, args, kwargs):
    """
    Wrapper for flask.app.Flask.wsgi_app

    This wrapper is the starting point for all requests.
    """
    # DEV: This is safe before this is the args for a WSGI handler
    #   https://www.python.org/dev/peps/pep-3333/
    environ, start_response = args
    middleware = _FlaskWSGIMiddleware(wrapped, pin.tracer, config.flask, pin)
    return middleware(environ, start_response)


def traced_finalize_request(wrapped, instance, args, kwargs):
    """
    Wrapper for flask.app.Flask.finalize_request
    """
    rv = wrapped(*args, **kwargs)
    core.dispatch("flask.finalize_request.post", [rv])
    return rv


def traced_blueprint_register(wrapped, instance, args, kwargs):
    """
    Wrapper for flask.blueprints.Blueprint.register

    This wrapper just ensures the blueprint has a pin, either set manually on
    itself from the user or inherited from the application
    """
    app = get_argument_value(args, kwargs, 0, "app")
    # Check if this Blueprint has a pin, otherwise clone the one from the app onto it
    pin = Pin.get_from(instance)
    if not pin:
        pin = Pin.get_from(app)
        if pin:
            pin.clone().onto(instance)
    return wrapped(*args, **kwargs)


def traced_blueprint_add_url_rule(wrapped, instance, args, kwargs):
    pin = Pin._find(wrapped, instance)
    if not pin:
        return wrapped(*args, **kwargs)

    def _wrap(rule, endpoint=None, view_func=None, **kwargs):
        if view_func:
            pin.clone().onto(view_func)
        return wrapped(rule, endpoint=endpoint, view_func=view_func, **kwargs)

    return _wrap(*args, **kwargs)


def traced_add_url_rule(wrapped, instance, args, kwargs):
    """Wrapper for flask.app.Flask.add_url_rule to wrap all views attached to this app"""

    def _wrap(rule, endpoint=None, view_func=None, **kwargs):
        if view_func:
            # TODO: `if hasattr(view_func, 'view_class')` then this was generated from a `flask.views.View`
            #   should we do something special with these views? Change the name/resource? Add tags?
            view_func = wrap_view(instance, view_func, name=endpoint, resource=rule)

        return wrapped(rule, endpoint=endpoint, view_func=view_func, **kwargs)

    return _wrap(*args, **kwargs)


def traced_endpoint(wrapped, instance, args, kwargs):
    """Wrapper for flask.app.Flask.endpoint to ensure all endpoints are wrapped"""
    endpoint = kwargs.get("endpoint", args[0])

    def _wrapper(func):
        # DEV: `wrap_function` will call `func_name(func)` for us
        return wrapped(endpoint)(wrap_function(instance, func, resource=endpoint))

    return _wrapper


def traced_flask_hook(wrapped, instance, args, kwargs):
    """Wrapper for hook functions (before_request, after_request, etc) are properly traced"""
    func = get_argument_value(args, kwargs, 0, "f")
    return wrapped(wrap_function(instance, func))


def traced_render_template(wrapped, instance, args, kwargs):
    """Wrapper for flask.templating.render_template"""
    pin = Pin._find(wrapped, instance, get_current_app())
    if not pin or not pin.enabled():
        return wrapped(*args, **kwargs)

    with pin.tracer.trace("flask.render_template", span_type=SpanTypes.TEMPLATE) as span:
        span.set_tag_str(COMPONENT, config.flask.integration_name)

        return wrapped(*args, **kwargs)


def traced_render_template_string(wrapped, instance, args, kwargs):
    """Wrapper for flask.templating.render_template_string"""
    pin = Pin._find(wrapped, instance, get_current_app())
    if not pin or not pin.enabled():
        return wrapped(*args, **kwargs)

    with pin.tracer.trace("flask.render_template_string", span_type=SpanTypes.TEMPLATE) as span:
        span.set_tag_str(COMPONENT, config.flask.integration_name)

        return wrapped(*args, **kwargs)


def traced_render(wrapped, instance, args, kwargs):
    """
    Wrapper for flask.templating._render

    This wrapper is used for setting template tags on the span.

    This method is called for render_template or render_template_string
    """
    pin = Pin._find(wrapped, instance, get_current_app())
    span = pin.tracer.current_span()

    if not pin.enabled or not span:
        return wrapped(*args, **kwargs)

    def _wrap(template, context, app):
        name = maybe_stringify(getattr(template, "name", None) or config.flask.get("template_default_name"))
        if name is not None:
            span.resource = name
            span.set_tag_str("flask.template_name", name)
        return wrapped(*args, **kwargs)

    return _wrap(*args, **kwargs)


def traced__register_error_handler(wrapped, instance, args, kwargs):
    """Wrapper to trace all functions registered with flask.app._register_error_handler"""

    def _wrap(key, code_or_exception, f):
        return wrapped(key, code_or_exception, wrap_function(instance, f))

    return _wrap(*args, **kwargs)


def traced_register_error_handler(wrapped, instance, args, kwargs):
    """Wrapper to trace all functions registered with flask.app.register_error_handler"""

    def _wrap(code_or_exception, f):
        return wrapped(code_or_exception, wrap_function(instance, f))

    return _wrap(*args, **kwargs)


def _set_block_tags(span):
    span.set_tag_str(http.STATUS_CODE, "403")
    request = flask.request
    try:
        base_url = getattr(request, "base_url", None)
        query_string = getattr(request, "query_string", None)
        if base_url and query_string:
            _set_url_tag(config.flask, span, base_url, query_string)
        if query_string and config.flask.trace_query_string:
            span.set_tag_str(http.QUERY_STRING, query_string)
        if request.method is not None:
            span.set_tag_str(http.METHOD, request.method)
        user_agent = _get_request_header_user_agent(request.headers)
        if user_agent:
            span.set_tag_str(http.USER_AGENT, user_agent)
    except Exception as e:
        log.warning("Could not set some span tags on blocked request: %s", str(e))  # noqa: G200


def _block_request_callable(span):
    request = flask.request
    core.set_item(HTTP_REQUEST_BLOCKED, True, span=span)
    _set_block_tags(span)
    ctype = "text/html" if "text/html" in request.headers.get("Accept", "").lower() else "text/json"
    abort(flask.Response(http_utils._get_blocked_template(ctype), content_type=ctype, status=403))


def request_tracer(name):
    @with_instance_pin
    def _traced_request(pin, wrapped, instance, args, kwargs):
        """
        Wrapper to trace a Flask function while trying to extract endpoint information
          (endpoint, url_rule, view_args, etc)

        This wrapper will add identifier tags to the current span from `flask.app.Flask.wsgi_app`.
        """
        span = pin.tracer.current_span()
        if not pin.enabled or not span:
            return wrapped(*args, **kwargs)

        # This call may be unnecessary since we try to add the tags earlier
        # We just haven't been able to confirm this yet
        _set_request_tags(span)

        with pin.tracer.trace(
            ".".join(("flask", name)),
            service=trace_utils.int_service(pin, config.flask, pin),
        ) as request_span:
            request_span.set_tag_str(COMPONENT, config.flask.integration_name)

            request_span._ignore_exception(werkzeug.exceptions.NotFound)
<<<<<<< HEAD
            core.dispatch("flask.traced_request.pre", [_block_request_callable, span])
=======
            if config._appsec_enabled and core.get_item(HTTP_REQUEST_BLOCKED, span=span):
                _asm_request_context.block_request()
>>>>>>> fca53ab5
            return wrapped(*args, **kwargs)

    return _traced_request


def traced_signal_receivers_for(signal):
    """Wrapper for flask.signals.{signal}.receivers_for to ensure all signal receivers are traced"""

    def outer(wrapped, instance, args, kwargs):
        sender = get_argument_value(args, kwargs, 0, "sender")
        # See if they gave us the flask.app.Flask as the sender
        app = None
        if isinstance(sender, flask.Flask):
            app = sender
        for receiver in wrapped(*args, **kwargs):
            yield wrap_signal(app, signal, receiver)

    return outer


def traced_jsonify(wrapped, instance, args, kwargs):
    pin = Pin._find(wrapped, instance, get_current_app())
    if not pin or not pin.enabled():
        return wrapped(*args, **kwargs)

    with pin.tracer.trace("flask.jsonify") as span:
        span.set_tag_str(COMPONENT, config.flask.integration_name)

        return wrapped(*args, **kwargs)


def _set_request_tags(span):
    try:
        # raises RuntimeError if a request is not active:
        # https://github.com/pallets/flask/blob/2.1.3/src/flask/globals.py#L40
        request = flask.request

        span.set_tag_str(COMPONENT, config.flask.integration_name)

        if span.name.split(".")[-1] == "request":
            span.set_tag_str(SPAN_KIND, SpanKind.SERVER)

        # DEV: This name will include the blueprint name as well (e.g. `bp.index`)
        if not span.get_tag(FLASK_ENDPOINT) and request.endpoint:
            span.resource = " ".join((request.method, request.endpoint))
            span.set_tag_str(FLASK_ENDPOINT, request.endpoint)

        if not span.get_tag(FLASK_URL_RULE) and request.url_rule and request.url_rule.rule:
            span.resource = " ".join((request.method, request.url_rule.rule))
            span.set_tag_str(FLASK_URL_RULE, request.url_rule.rule)

<<<<<<< HEAD
        results, exceptions = core.dispatch("flask.set_request_tags", [request])
        if not any(exceptions) and results[0] is not None:
            request.cookies = results[0]
=======
        if _is_iast_enabled():
            from ddtrace.appsec.iast._taint_utils import LazyTaintDict

            request.cookies = LazyTaintDict(
                request.cookies,
                origins=(HTTP_REQUEST_COOKIE_NAME, HTTP_REQUEST_COOKIE_VALUE),
                override_pyobject_tainted=True,
            )
>>>>>>> fca53ab5

        if not span.get_tag(FLASK_VIEW_ARGS) and request.view_args and config.flask.get("collect_view_args"):
            for k, v in request.view_args.items():
                # DEV: Do not use `set_tag_str` here since view args can be string/int/float/path/uuid/etc
                #      https://flask.palletsprojects.com/en/1.1.x/api/#url-route-registrations
                span.set_tag(".".join((FLASK_VIEW_ARGS, k)), v)
            trace_utils.set_http_meta(span, config.flask, request_path_params=request.view_args)
    except Exception:
        log.debug('failed to set tags for "flask.request" span', exc_info=True)<|MERGE_RESOLUTION|>--- conflicted
+++ resolved
@@ -12,8 +12,6 @@
 from ddtrace.internal.constants import COMPONENT
 from ddtrace.internal.constants import HTTP_REQUEST_BLOCKED
 from ddtrace.internal.constants import HTTP_REQUEST_BODY
-from ddtrace.internal.constants import HTTP_REQUEST_COOKIE_NAME
-from ddtrace.internal.constants import HTTP_REQUEST_COOKIE_VALUE
 from ddtrace.internal.constants import HTTP_REQUEST_HEADER
 from ddtrace.internal.constants import HTTP_REQUEST_HEADER_NAME
 from ddtrace.internal.constants import HTTP_REQUEST_PARAMETER
@@ -21,11 +19,6 @@
 from ddtrace.internal.constants import HTTP_REQUEST_QUERY
 from ddtrace.internal.schema.span_attribute_schema import SpanDirection
 
-<<<<<<< HEAD
-from ...appsec import utils
-=======
-from ...appsec import _asm_request_context
->>>>>>> fca53ab5
 from ...internal import core
 from ...internal.schema import schematize_service_name
 from ...internal.schema import schematize_url_operation
@@ -158,19 +151,12 @@
             req_span, config.flask, status_code=code, response_headers=headers, route=req_span.get_tag(FLASK_URL_RULE)
         )
 
-<<<<<<< HEAD
-        if not core.get_item(WAF_CONTEXT_NAMES.BLOCKED, span=req_span):
+        if not core.get_item(HTTP_REQUEST_BLOCKED, span=req_span):
             headers_from_context = ""
             results, exceptions = core.dispatch("flask.start_response", [])
             if not any(exceptions) and results and results[0]:
                 headers_from_context = results[0]
-            if core.get_item(WAF_CONTEXT_NAMES.BLOCKED, span=req_span):
-=======
-        if config._appsec_enabled and not core.get_item(HTTP_REQUEST_BLOCKED, span=req_span):
-            log.debug("Flask WAF call for Suspicious Request Blocking on response")
-            _asm_request_context.call_waf_callback()
             if core.get_item(HTTP_REQUEST_BLOCKED, span=req_span):
->>>>>>> fca53ab5
                 # response code must be set here, or it will be too late
                 ctype = "text/html" if "text/html" in headers_from_context else "text/json"
                 response_headers = [("content-type", ctype)]
@@ -661,12 +647,7 @@
             request_span.set_tag_str(COMPONENT, config.flask.integration_name)
 
             request_span._ignore_exception(werkzeug.exceptions.NotFound)
-<<<<<<< HEAD
             core.dispatch("flask.traced_request.pre", [_block_request_callable, span])
-=======
-            if config._appsec_enabled and core.get_item(HTTP_REQUEST_BLOCKED, span=span):
-                _asm_request_context.block_request()
->>>>>>> fca53ab5
             return wrapped(*args, **kwargs)
 
     return _traced_request
@@ -718,20 +699,9 @@
             span.resource = " ".join((request.method, request.url_rule.rule))
             span.set_tag_str(FLASK_URL_RULE, request.url_rule.rule)
 
-<<<<<<< HEAD
         results, exceptions = core.dispatch("flask.set_request_tags", [request])
         if not any(exceptions) and results[0] is not None:
             request.cookies = results[0]
-=======
-        if _is_iast_enabled():
-            from ddtrace.appsec.iast._taint_utils import LazyTaintDict
-
-            request.cookies = LazyTaintDict(
-                request.cookies,
-                origins=(HTTP_REQUEST_COOKIE_NAME, HTTP_REQUEST_COOKIE_VALUE),
-                override_pyobject_tainted=True,
-            )
->>>>>>> fca53ab5
 
         if not span.get_tag(FLASK_VIEW_ARGS) and request.view_args and config.flask.get("collect_view_args"):
             for k, v in request.view_args.items():
