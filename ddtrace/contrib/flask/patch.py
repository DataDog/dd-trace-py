import functools

import flask
import werkzeug
from werkzeug.exceptions import NotFound
from werkzeug.exceptions import abort

from ddtrace.internal.constants import COMPONENT
from ddtrace.internal.constants import FLASK_ENDPOINT
from ddtrace.internal.constants import FLASK_URL_RULE
from ddtrace.internal.constants import HTTP_REQUEST_BLOCKED
from ddtrace.internal.schema.span_attribute_schema import SpanDirection

from ...internal import core
from ...internal.schema import schematize_service_name
from ...internal.schema import schematize_url_operation
from ...internal.utils import http as http_utils


# Not all versions of flask/werkzeug have this mixin
try:
    from werkzeug.wrappers.json import JSONMixin

    _HAS_JSON_MIXIN = True
except ImportError:
    _HAS_JSON_MIXIN = False

from ddtrace import Pin
from ddtrace import config
from ddtrace.vendor.wrapt import wrap_function_wrapper as _w

from .. import trace_utils
from ...constants import ANALYTICS_SAMPLE_RATE_KEY
from ...constants import SPAN_MEASURED_KEY
from ...contrib.wsgi.wsgi import _DDWSGIMiddlewareBase
from ...ext import SpanTypes
from ...internal.logger import get_logger
from ...internal.utils import get_argument_value
from ...internal.utils.version import parse_version
from ..trace_utils import unwrap as _u
from .helpers import get_current_app
from .helpers import simple_tracer
from .helpers import with_instance_pin
from .wrappers import wrap_function
from .wrappers import wrap_signal
from .wrappers import wrap_view


try:
    from json import JSONDecodeError
except ImportError:
    # handling python 2.X import error
    JSONDecodeError = ValueError  # type: ignore


log = get_logger(__name__)

FLASK_VERSION = "flask.version"
_BODY_METHODS = {"POST", "PUT", "DELETE", "PATCH"}

# Configure default configuration
config._add(
    "flask",
    dict(
        # Flask service configuration
        _default_service=schematize_service_name("flask"),
        collect_view_args=True,
        distributed_tracing_enabled=True,
        template_default_name="<memory>",
        trace_signals=True,
    ),
)


if _HAS_JSON_MIXIN:

    class RequestWithJson(werkzeug.Request, JSONMixin):
        pass

    _RequestType = RequestWithJson
else:
    _RequestType = werkzeug.Request

# Extract flask version into a tuple e.g. (0, 12, 1) or (1, 0, 2)
# DEV: This makes it so we can do `if flask_version >= (0, 12, 0):`
# DEV: Example tests:
#      (0, 10, 0) > (0, 10)
#      (0, 10, 0) >= (0, 10, 0)
#      (0, 10, 1) >= (0, 10)
#      (0, 11, 1) >= (0, 10)
#      (0, 11, 1) >= (0, 10, 2)
#      (1, 0, 0) >= (0, 10)
#      (0, 9) == (0, 9)
#      (0, 9, 0) != (0, 9)
#      (0, 8, 5) <= (0, 9)
flask_version_str = getattr(flask, "__version__", "0.0.0")
flask_version = parse_version(flask_version_str)


def wrapped_request_init(wrapped, instance, args, kwargs):
    wrapped(*args, **kwargs)
    core.dispatch("flask.request_init", [instance])


def wrap_with_event(module, name, origin):
    def dispatcher(_origin, *args):
        results, exceptions = core.dispatch("flask.%s.%s" % (module, name), [_origin] + list(args))
        if any(results):
            for result in results:
                if result is not None:
                    return result
        if any(exceptions):
            for exc in exceptions:
                if exc:
                    raise exc
        return ""

    _w(module, name, functools.partial(dispatcher, origin))


class _FlaskWSGIMiddleware(_DDWSGIMiddlewareBase):
    _request_span_name = schematize_url_operation("flask.request", protocol="http", direction=SpanDirection.INBOUND)
    _application_span_name = "flask.application"
    _response_span_name = "flask.response"

    def _traced_start_response(self, start_response, req_span, app_span, status_code, headers, exc_info=None):
        code, _, _ = status_code.partition(" ")
        # If values are accessible, set the resource as `<method> <path>` and add other request tags
        core.dispatch("flask.set_request_tags", [flask.request, req_span, config.flask])

        # Override root span resource name to be `<method> 404` for 404 requests
        # DEV: We do this because we want to make it easier to see all unknown requests together
        #      Also, we do this to reduce the cardinality on unknown urls
        # DEV: If we have an endpoint or url rule tag, then we don't need to do this,
        #      we still want `GET /product/<int:product_id>` grouped together,
        #      even if it is a 404
        if not req_span.get_tag(FLASK_ENDPOINT) and not req_span.get_tag(FLASK_URL_RULE):
            req_span.resource = " ".join((flask.request.method, code))

        trace_utils.set_http_meta(
            req_span, config.flask, status_code=code, response_headers=headers, route=req_span.get_tag(FLASK_URL_RULE)
        )

        if not core.get_item(HTTP_REQUEST_BLOCKED):
            headers_from_context = ""
            results, exceptions = core.dispatch("flask.start_response", [])
            if not any(exceptions) and results and results[0]:
                headers_from_context = results[0]
            if core.get_item(HTTP_REQUEST_BLOCKED):
                # response code must be set here, or it will be too late
                ctype = "text/html" if "text/html" in headers_from_context else "text/json"
                response_headers = [("content-type", ctype)]
                result = start_response("403 FORBIDDEN", response_headers)
                trace_utils.set_http_meta(req_span, config.flask, status_code="403", response_headers=response_headers)
            else:
                result = start_response(status_code, headers)
        else:
            result = start_response(status_code, headers)
        return result

    def _request_span_modifier(self, span, environ, parsed_headers=None):
        # Create a werkzeug request from the `environ` to make interacting with it easier
        # DEV: This executes before a request context is created
        request = _RequestType(environ)

        # Default resource is method and path:
        #   GET /
        #   POST /save
        # We will override this below in `traced_dispatch_request` when we have a `
        # RequestContext` and possibly a url rule
        span.resource = " ".join((request.method, request.path))

        span.set_tag(SPAN_MEASURED_KEY)
        # set analytics sample rate with global config enabled
        sample_rate = config.flask.get_analytics_sample_rate(use_global_config=True)
        if sample_rate is not None:
            span.set_tag(ANALYTICS_SAMPLE_RATE_KEY, sample_rate)

        span.set_tag_str(FLASK_VERSION, flask_version_str)

        req_body = None
        results, exceptions = core.dispatch("flask.request_span_modifier", [request, environ, _HAS_JSON_MIXIN])
        if not any(exceptions) and results and results[0]:
            req_body = results[0]
        trace_utils.set_http_meta(
            span,
            config.flask,
            method=request.method,
            url=request.base_url,
            raw_uri=request.url,
            query=request.query_string,
            parsed_query=request.args,
            request_headers=request.headers,
            request_cookies=request.cookies,
            request_body=req_body,
            peer_ip=request.remote_addr,
        )


def patch():
    """
    Patch `flask` module for tracing
    """
    # Check to see if we have patched Flask yet or not
    if getattr(flask, "_datadog_patch", False):
        return
    setattr(flask, "_datadog_patch", True)

    Pin().onto(flask.Flask)
    try:
        from ddtrace.appsec.iast._taint_tracking import OriginType

        wrap_with_event(
            "werkzeug.datastructures",
            "Headers.items",
            (OriginType.HEADER_NAME, OriginType.HEADER),
        )
        wrap_with_event(
            "werkzeug.datastructures",
            "EnvironHeaders.__getitem__",
            OriginType.HEADER,
        )
        wrap_with_event(
            "werkzeug.datastructures",
            "ImmutableMultiDict.__getitem__",
            OriginType.PARAMETER,
        )
        _w("werkzeug.wrappers.request", "Request.__init__", wrapped_request_init)
        wrap_with_event(
            "werkzeug.wrappers.request",
            "Request.get_data",
            OriginType.BODY,
        )
        if flask_version < (2, 0, 0):
            wrap_with_event(
                "werkzeug._internal",
                "_DictAccessorProperty.__get__",
                OriginType.QUERY,
            )
    except Exception:
        log.debug("Unexpected exception while patch IAST functions", exc_info=True)

    # flask.app.Flask methods that have custom tracing (add metadata, wrap functions, etc)
    _w("flask", "Flask.wsgi_app", traced_wsgi_app)
    _w("flask", "Flask.dispatch_request", request_tracer("dispatch_request"))
    _w("flask", "Flask.preprocess_request", request_tracer("preprocess_request"))
    _w("flask", "Flask.add_url_rule", traced_add_url_rule)
    _w("flask", "Flask.endpoint", traced_endpoint)

    _w("flask", "Flask.finalize_request", traced_finalize_request)

    if flask_version >= (2, 0, 0):
        _w("flask", "Flask.register_error_handler", traced_register_error_handler)
    else:
        _w("flask", "Flask._register_error_handler", traced__register_error_handler)

    # flask.blueprints.Blueprint methods that have custom tracing (add metadata, wrap functions, etc)
    _w("flask", "Blueprint.register", traced_blueprint_register)
    _w("flask", "Blueprint.add_url_rule", traced_blueprint_add_url_rule)

    # flask.app.Flask traced hook decorators
    flask_hooks = [
        "before_request",
        "after_request",
        "teardown_request",
        "teardown_appcontext",
    ]
    if flask_version < (2, 3, 0):
        flask_hooks.append("before_first_request")

    for hook in flask_hooks:
        _w("flask", "Flask.{}".format(hook), traced_flask_hook)
    _w("flask", "after_this_request", traced_flask_hook)

    # flask.app.Flask traced methods
    flask_app_traces = [
        "process_response",
        "handle_exception",
        "handle_http_exception",
        "handle_user_exception",
        "do_teardown_request",
        "do_teardown_appcontext",
        "send_static_file",
    ]
    if flask_version < (2, 2, 0):
        flask_app_traces.append("try_trigger_before_first_request_functions")

    for name in flask_app_traces:
        _w("flask", "Flask.{}".format(name), simple_tracer("flask.{}".format(name)))
    # flask static file helpers
    _w("flask", "send_file", simple_tracer("flask.send_file"))

    # flask.json.jsonify
    _w("flask", "jsonify", traced_jsonify)

    # flask.templating traced functions
    _w("flask.templating", "_render", traced_render)
    _w("flask", "render_template", traced_render_template)
    _w("flask", "render_template_string", traced_render_template_string)

    # flask.blueprints.Blueprint traced hook decorators
    bp_hooks = [
        "after_app_request",
        "after_request",
        "before_app_request",
        "before_request",
        "teardown_request",
        "teardown_app_request",
    ]
    if flask_version < (2, 3, 0):
        bp_hooks.append("before_app_first_request")

    for hook in bp_hooks:
        _w("flask", "Blueprint.{}".format(hook), traced_flask_hook)

    # flask.signals signals
    if config.flask["trace_signals"]:
        signals = [
            "template_rendered",
            "request_started",
            "request_finished",
            "request_tearing_down",
            "got_request_exception",
            "appcontext_tearing_down",
        ]
        # These were added in 0.11.0
        if flask_version >= (0, 11):
            signals.append("before_render_template")

        # These were added in 0.10.0
        if flask_version >= (0, 10):
            signals.append("appcontext_pushed")
            signals.append("appcontext_popped")
            signals.append("message_flashed")

        for signal in signals:
            module = "flask"

            # v0.9 missed importing `appcontext_tearing_down` in `flask/__init__.py`
            #  https://github.com/pallets/flask/blob/0.9/flask/__init__.py#L35-L37
            #  https://github.com/pallets/flask/blob/0.9/flask/signals.py#L52
            # DEV: Version 0.9 doesn't have a patch version
            if flask_version <= (0, 9) and signal == "appcontext_tearing_down":
                module = "flask.signals"

            # DEV: Patch `receivers_for` instead of `connect` to ensure we don't mess with `disconnect`
            _w(module, "{}.receivers_for".format(signal), traced_signal_receivers_for(signal))


def unpatch():
    if not getattr(flask, "_datadog_patch", False):
        return
    setattr(flask, "_datadog_patch", False)

    props = [
        # Flask
        "Flask.wsgi_app",
        "Flask.dispatch_request",
        "Flask.add_url_rule",
        "Flask.endpoint",
        "Flask.preprocess_request",
        "Flask.process_response",
        "Flask.handle_exception",
        "Flask.handle_http_exception",
        "Flask.handle_user_exception",
        "Flask.do_teardown_request",
        "Flask.do_teardown_appcontext",
        "Flask.send_static_file",
        # Flask Hooks
        "Flask.before_request",
        "Flask.after_request",
        "Flask.teardown_request",
        "Flask.teardown_appcontext",
        # Blueprint
        "Blueprint.register",
        "Blueprint.add_url_rule",
        # Blueprint Hooks
        "Blueprint.after_app_request",
        "Blueprint.after_request",
        "Blueprint.before_app_request",
        "Blueprint.before_request",
        "Blueprint.teardown_request",
        "Blueprint.teardown_app_request",
        # Signals
        "template_rendered.receivers_for",
        "request_started.receivers_for",
        "request_finished.receivers_for",
        "request_tearing_down.receivers_for",
        "got_request_exception.receivers_for",
        "appcontext_tearing_down.receivers_for",
        # Top level props
        "after_this_request",
        "send_file",
        "jsonify",
        "render_template",
        "render_template_string",
        "templating._render",
    ]

    props.append("Flask.finalize_request")

    if flask_version >= (2, 0, 0):
        props.append("Flask.register_error_handler")
    else:
        props.append("Flask._register_error_handler")

    # These were added in 0.11.0
    if flask_version >= (0, 11):
        props.append("before_render_template.receivers_for")

    # These were added in 0.10.0
    if flask_version >= (0, 10):
        props.append("appcontext_pushed.receivers_for")
        props.append("appcontext_popped.receivers_for")
        props.append("message_flashed.receivers_for")

    # These were removed in 2.2.0
    if flask_version < (2, 2, 0):
        props.append("Flask.try_trigger_before_first_request_functions")

    # These were removed in 2.3.0
    if flask_version < (2, 3, 0):
        props.append("Flask.before_first_request")
        props.append("Blueprint.before_app_first_request")

    for prop in props:
        # Handle 'flask.request_started.receivers_for'
        obj = flask

        # v0.9.0 missed importing `appcontext_tearing_down` in `flask/__init__.py`
        #  https://github.com/pallets/flask/blob/0.9/flask/__init__.py#L35-L37
        #  https://github.com/pallets/flask/blob/0.9/flask/signals.py#L52
        # DEV: Version 0.9 doesn't have a patch version
        if flask_version <= (0, 9) and prop == "appcontext_tearing_down.receivers_for":
            obj = flask.signals

        if "." in prop:
            attr, _, prop = prop.partition(".")
            obj = getattr(obj, attr, object())
        _u(obj, prop)


@with_instance_pin
def traced_wsgi_app(pin, wrapped, instance, args, kwargs):
    """
    Wrapper for flask.app.Flask.wsgi_app

    This wrapper is the starting point for all requests.
    """
    # DEV: This is safe before this is the args for a WSGI handler
    #   https://www.python.org/dev/peps/pep-3333/
    environ, start_response = args
    middleware = _FlaskWSGIMiddleware(wrapped, pin.tracer, config.flask, pin)
    return middleware(environ, start_response)


def traced_finalize_request(wrapped, instance, args, kwargs):
    """
    Wrapper for flask.app.Flask.finalize_request
    """
    rv = wrapped(*args, **kwargs)
    core.dispatch("flask.finalize_request.post", [rv])
    return rv


def traced_blueprint_register(wrapped, instance, args, kwargs):
    """
    Wrapper for flask.blueprints.Blueprint.register

    This wrapper just ensures the blueprint has a pin, either set manually on
    itself from the user or inherited from the application
    """
    app = get_argument_value(args, kwargs, 0, "app")
    # Check if this Blueprint has a pin, otherwise clone the one from the app onto it
    pin = Pin.get_from(instance)
    if not pin:
        pin = Pin.get_from(app)
        if pin:
            pin.clone().onto(instance)
    return wrapped(*args, **kwargs)


def traced_blueprint_add_url_rule(wrapped, instance, args, kwargs):
    pin = Pin._find(wrapped, instance)
    if not pin:
        return wrapped(*args, **kwargs)

    def _wrap(rule, endpoint=None, view_func=None, **kwargs):
        if view_func:
            pin.clone().onto(view_func)
        return wrapped(rule, endpoint=endpoint, view_func=view_func, **kwargs)

    return _wrap(*args, **kwargs)


def traced_add_url_rule(wrapped, instance, args, kwargs):
    """Wrapper for flask.app.Flask.add_url_rule to wrap all views attached to this app"""

    def _wrap(rule, endpoint=None, view_func=None, **kwargs):
        if view_func:
            # TODO: `if hasattr(view_func, 'view_class')` then this was generated from a `flask.views.View`
            #   should we do something special with these views? Change the name/resource? Add tags?
            view_func = wrap_view(instance, view_func, name=endpoint, resource=rule)

        return wrapped(rule, endpoint=endpoint, view_func=view_func, **kwargs)

    return _wrap(*args, **kwargs)


def traced_endpoint(wrapped, instance, args, kwargs):
    """Wrapper for flask.app.Flask.endpoint to ensure all endpoints are wrapped"""
    endpoint = kwargs.get("endpoint", args[0])

    def _wrapper(func):
        # DEV: `wrap_function` will call `func_name(func)` for us
        return wrapped(endpoint)(wrap_function(instance, func, resource=endpoint))

    return _wrapper


def traced_flask_hook(wrapped, instance, args, kwargs):
    """Wrapper for hook functions (before_request, after_request, etc) are properly traced"""
    func = get_argument_value(args, kwargs, 0, "f")
    return wrapped(wrap_function(instance, func))


def traced_render_template(wrapped, instance, args, kwargs):
    """Wrapper for flask.templating.render_template"""
    pin = Pin._find(wrapped, instance, get_current_app())
    if not pin or not pin.enabled():
        return wrapped(*args, **kwargs)

    with pin.tracer.trace("flask.render_template", span_type=SpanTypes.TEMPLATE) as span:
        span.set_tag_str(COMPONENT, config.flask.integration_name)

        return wrapped(*args, **kwargs)


def traced_render_template_string(wrapped, instance, args, kwargs):
    """Wrapper for flask.templating.render_template_string"""
    pin = Pin._find(wrapped, instance, get_current_app())
    if not pin or not pin.enabled():
        return wrapped(*args, **kwargs)

    with pin.tracer.trace("flask.render_template_string", span_type=SpanTypes.TEMPLATE) as span:
        span.set_tag_str(COMPONENT, config.flask.integration_name)

        return wrapped(*args, **kwargs)


def traced_render(wrapped, instance, args, kwargs):
    """
    Wrapper for flask.templating._render

    This wrapper is used for setting template tags on the span.

    This method is called for render_template or render_template_string
    """
    pin = Pin._find(wrapped, instance, get_current_app())
    span = pin.tracer.current_span()

    if not pin.enabled or not span:
        return wrapped(*args, **kwargs)

    def _wrap(template, context, app):
        core.dispatch("flask.render", [span, template, config.flask])
        return wrapped(*args, **kwargs)

    return _wrap(*args, **kwargs)


def traced__register_error_handler(wrapped, instance, args, kwargs):
    """Wrapper to trace all functions registered with flask.app._register_error_handler"""

    def _wrap(key, code_or_exception, f):
        return wrapped(key, code_or_exception, wrap_function(instance, f))

    return _wrap(*args, **kwargs)


def traced_register_error_handler(wrapped, instance, args, kwargs):
    """Wrapper to trace all functions registered with flask.app.register_error_handler"""

    def _wrap(code_or_exception, f):
        return wrapped(code_or_exception, wrap_function(instance, f))

    return _wrap(*args, **kwargs)


def _block_request_callable(call):
    request = flask.request
    core.set_item(HTTP_REQUEST_BLOCKED, True)
    core.dispatch("flask.blocked_request_callable", [call])
    ctype = "text/html" if "text/html" in request.headers.get("Accept", "").lower() else "text/json"
    abort(flask.Response(http_utils._get_blocked_template(ctype), content_type=ctype, status=403))


def request_tracer(name):
    @with_instance_pin
    def _traced_request(pin, wrapped, instance, args, kwargs):
        """
        Wrapper to trace a Flask function while trying to extract endpoint information
          (endpoint, url_rule, view_args, etc)

        This wrapper will add identifier tags to the current span from `flask.app.Flask.wsgi_app`.
        """
        current_span = pin.tracer.current_span()
        if not pin.enabled or not current_span:
            return wrapped(*args, **kwargs)

        with core.context_with_data(
            "flask._traced_request",
            name=".".join(("flask", name)),
            service=trace_utils.int_service(pin, config.flask, pin),
            pin=pin,
            flask_config=config.flask,
            flask_request=flask.request,
            current_span=current_span,
            block_request_callable=_block_request_callable,
<<<<<<< HEAD
        ) as ctx, ctx.get_item("flask_request_span"):
            return wrapped(*args, **kwargs)
=======
            ignored_exception_type=NotFound,
        ) as ctx:
            with ctx.get_item("flask_request"):
                return wrapped(*args, **kwargs)
>>>>>>> 35492420

    return _traced_request


def traced_signal_receivers_for(signal):
    """Wrapper for flask.signals.{signal}.receivers_for to ensure all signal receivers are traced"""

    def outer(wrapped, instance, args, kwargs):
        sender = get_argument_value(args, kwargs, 0, "sender")
        # See if they gave us the flask.app.Flask as the sender
        app = None
        if isinstance(sender, flask.Flask):
            app = sender
        for receiver in wrapped(*args, **kwargs):
            yield wrap_signal(app, signal, receiver)

    return outer


def traced_jsonify(wrapped, instance, args, kwargs):
    pin = Pin._find(wrapped, instance, get_current_app())
    if not pin or not pin.enabled():
        return wrapped(*args, **kwargs)

    with core.context_with_data(
        "flask.jsonify", name="flask.jsonify", flask_config=config.flask, pin=pin
    ) as ctx, ctx.get_item("flask_jsonify_call"):
        return wrapped(*args, **kwargs)<|MERGE_RESOLUTION|>--- conflicted
+++ resolved
@@ -617,15 +617,9 @@
             flask_request=flask.request,
             current_span=current_span,
             block_request_callable=_block_request_callable,
-<<<<<<< HEAD
+            ignored_exception_type=NotFound,
         ) as ctx, ctx.get_item("flask_request_span"):
             return wrapped(*args, **kwargs)
-=======
-            ignored_exception_type=NotFound,
-        ) as ctx:
-            with ctx.get_item("flask_request"):
-                return wrapped(*args, **kwargs)
->>>>>>> 35492420
 
     return _traced_request
 
