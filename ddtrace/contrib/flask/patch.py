import functools

import flask
import werkzeug
from werkzeug.exceptions import BadRequest
from werkzeug.exceptions import NotFound
from werkzeug.exceptions import abort

from ddtrace.internal.constants import HTTP_REQUEST_BLOCKED
from ddtrace.internal.schema.span_attribute_schema import SpanDirection

from ...internal import core
from ...internal.schema import schematize_service_name
from ...internal.schema import schematize_url_operation
from ...internal.utils import http as http_utils


# Not all versions of flask/werkzeug have this mixin
try:
    from werkzeug.wrappers.json import JSONMixin

    _HAS_JSON_MIXIN = True
except ImportError:
    _HAS_JSON_MIXIN = False

from ddtrace import Pin
from ddtrace import config
from ddtrace.vendor.wrapt import wrap_function_wrapper as _w

from ...contrib.wsgi.wsgi import _DDWSGIMiddlewareBase
from ...internal.logger import get_logger
from ...internal.utils import get_argument_value
from ...internal.utils.importlib import func_name
from ...internal.utils.version import parse_version
from ..trace_utils import unwrap as _u
from .wrappers import _wrap_call_with_pin_check
from .wrappers import get_current_app
from .wrappers import simple_call_wrapper
from .wrappers import with_instance_pin
from .wrappers import wrap_function
from .wrappers import wrap_view


try:
    from json import JSONDecodeError
except ImportError:
    # handling python 2.X import error
    JSONDecodeError = ValueError  # type: ignore


log = get_logger(__name__)

FLASK_VERSION = "flask.version"
_BODY_METHODS = {"POST", "PUT", "DELETE", "PATCH"}

# Configure default configuration
config._add(
    "flask",
    dict(
        # Flask service configuration
        _default_service=schematize_service_name("flask"),
        collect_view_args=True,
        distributed_tracing_enabled=True,
        template_default_name="<memory>",
        trace_signals=True,
    ),
)


if _HAS_JSON_MIXIN:

    class RequestWithJson(werkzeug.Request, JSONMixin):
        pass

    _RequestType = RequestWithJson
else:
    _RequestType = werkzeug.Request

# Extract flask version into a tuple e.g. (0, 12, 1) or (1, 0, 2)
# DEV: This makes it so we can do `if flask_version >= (0, 12, 0):`
# DEV: Example tests:
#      (0, 10, 0) > (0, 10)
#      (0, 10, 0) >= (0, 10, 0)
#      (0, 10, 1) >= (0, 10)
#      (0, 11, 1) >= (0, 10)
#      (0, 11, 1) >= (0, 10, 2)
#      (1, 0, 0) >= (0, 10)
#      (0, 9) == (0, 9)
#      (0, 9, 0) != (0, 9)
#      (0, 8, 5) <= (0, 9)
flask_version_str = getattr(flask, "__version__", "0.0.0")
flask_version = parse_version(flask_version_str)


def wrapped_request_init(wrapped, instance, args, kwargs):
    wrapped(*args, **kwargs)
    core.dispatch("flask.request_init", [instance])


def wrap_with_event(module, name, origin):
    def dispatcher(_origin, *args):
        results, exceptions = core.dispatch("flask.%s.%s" % (module, name), [_origin] + list(args))
        if any(results):
            for result in results:
                if result is not None:
                    return result
        if any(exceptions):
            for exc in exceptions:
                if exc:
                    raise exc
        return ""

    _w(module, name, functools.partial(dispatcher, origin))


class _FlaskWSGIMiddleware(_DDWSGIMiddlewareBase):
    _request_call_name = schematize_url_operation("flask.request", protocol="http", direction=SpanDirection.INBOUND)
    _application_call_name = "flask.application"
    _response_call_name = "flask.response"

    def _wrapped_start_response(self, start_response, ctx, status_code, headers, exc_info=None):
        core.dispatch("flask.start_response.pre", [flask.request, ctx, config.flask, status_code, headers])

        if not core.get_item(HTTP_REQUEST_BLOCKED):
            headers_from_context = ""
            results, exceptions = core.dispatch("flask.start_response", [])
            if not any(exceptions) and results and results[0]:
                headers_from_context = results[0]
            if core.get_item(HTTP_REQUEST_BLOCKED):
                # response code must be set here, or it will be too late
                ctype = "text/html" if "text/html" in headers_from_context else "text/json"
                response_headers = [("content-type", ctype)]
                result = start_response("403 FORBIDDEN", response_headers)
                core.dispatch("flask.start_response.blocked", [config.flask, response_headers])
            else:
                result = start_response(status_code, headers)
        else:
            result = start_response(status_code, headers)
        return result

    def _request_call_modifier(self, ctx, parsed_headers=None):
        environ = ctx.get_item("environ")
        # Create a werkzeug request from the `environ` to make interacting with it easier
        # DEV: This executes before a request context is created
        request = _RequestType(environ)

        req_body = None
        results, exceptions = core.dispatch(
<<<<<<< HEAD
            "flask.request_call_modifier",
            [ctx, config.flask, request, environ, _HAS_JSON_MIXIN, FLASK_VERSION, flask_version_str],
=======
            "flask.request_span_modifier",
            [span, config.flask, request, environ, _HAS_JSON_MIXIN, FLASK_VERSION, flask_version_str, BadRequest],
>>>>>>> 6e793af5
        )
        if not any(exceptions) and results and any(results):
            for result in results:
                if result is not None:
                    req_body = result
                    break
        core.dispatch("flask.request_call_modifier.post", [ctx, config.flask, request, req_body])


def patch():
    """
    Patch `flask` module for tracing
    """
    # Check to see if we have patched Flask yet or not
    if getattr(flask, "_datadog_patch", False):
        return
    setattr(flask, "_datadog_patch", True)

    Pin().onto(flask.Flask)
    try:
        from ddtrace.appsec.iast._taint_tracking import OriginType

        wrap_with_event(
            "werkzeug.datastructures",
            "Headers.items",
            (OriginType.HEADER_NAME, OriginType.HEADER),
        )
        wrap_with_event(
            "werkzeug.datastructures",
            "EnvironHeaders.__getitem__",
            OriginType.HEADER,
        )
        wrap_with_event(
            "werkzeug.datastructures",
            "ImmutableMultiDict.__getitem__",
            OriginType.PARAMETER,
        )
        _w("werkzeug.wrappers.request", "Request.__init__", wrapped_request_init)
        wrap_with_event(
            "werkzeug.wrappers.request",
            "Request.get_data",
            OriginType.BODY,
        )
        if flask_version < (2, 0, 0):
            wrap_with_event(
                "werkzeug._internal",
                "_DictAccessorProperty.__get__",
                OriginType.QUERY,
            )
    except Exception:
        log.debug("Unexpected exception while patch IAST functions", exc_info=True)

    # flask.app.Flask methods that have custom tracing (add metadata, wrap functions, etc)
    _w("flask", "Flask.wsgi_app", patched_wsgi_app)
    _w("flask", "Flask.dispatch_request", request_patcher("dispatch_request"))
    _w("flask", "Flask.preprocess_request", request_patcher("preprocess_request"))
    _w("flask", "Flask.add_url_rule", patched_add_url_rule)
    _w("flask", "Flask.endpoint", patched_endpoint)

    _w("flask", "Flask.finalize_request", patched_finalize_request)

    if flask_version >= (2, 0, 0):
        _w("flask", "Flask.register_error_handler", patched_register_error_handler)
    else:
        _w("flask", "Flask._register_error_handler", patched__register_error_handler)

    # flask.blueprints.Blueprint methods that have custom tracing (add metadata, wrap functions, etc)
    _w("flask", "Blueprint.register", patched_blueprint_register)
    _w("flask", "Blueprint.add_url_rule", patched_blueprint_add_url_rule)

    flask_hooks = [
        "before_request",
        "after_request",
        "teardown_request",
        "teardown_appcontext",
    ]
    if flask_version < (2, 3, 0):
        flask_hooks.append("before_first_request")

    for hook in flask_hooks:
        _w("flask", "Flask.{}".format(hook), patched_flask_hook)
    _w("flask", "after_this_request", patched_flask_hook)

    flask_app_traces = [
        "process_response",
        "handle_exception",
        "handle_http_exception",
        "handle_user_exception",
        "do_teardown_request",
        "do_teardown_appcontext",
        "send_static_file",
    ]
    if flask_version < (2, 2, 0):
        flask_app_traces.append("try_trigger_before_first_request_functions")

    for name in flask_app_traces:
        _w("flask", "Flask.{}".format(name), simple_call_wrapper("flask.{}".format(name)))
    # flask static file helpers
    _w("flask", "send_file", simple_call_wrapper("flask.send_file"))

    # flask.json.jsonify
    _w("flask", "jsonify", patched_jsonify)

    _w("flask.templating", "_render", patched_render)
    _w("flask", "render_template", _build_render_template_wrapper("render_template"))
    _w("flask", "render_template_string", _build_render_template_wrapper("render_template_string"))

    bp_hooks = [
        "after_app_request",
        "after_request",
        "before_app_request",
        "before_request",
        "teardown_request",
        "teardown_app_request",
    ]
    if flask_version < (2, 3, 0):
        bp_hooks.append("before_app_first_request")

    for hook in bp_hooks:
        _w("flask", "Blueprint.{}".format(hook), patched_flask_hook)

    if config.flask["trace_signals"]:
        signals = [
            "template_rendered",
            "request_started",
            "request_finished",
            "request_tearing_down",
            "got_request_exception",
            "appcontext_tearing_down",
        ]
        # These were added in 0.11.0
        if flask_version >= (0, 11):
            signals.append("before_render_template")

        # These were added in 0.10.0
        if flask_version >= (0, 10):
            signals.append("appcontext_pushed")
            signals.append("appcontext_popped")
            signals.append("message_flashed")

        for signal in signals:
            module = "flask"

            # v0.9 missed importing `appcontext_tearing_down` in `flask/__init__.py`
            #  https://github.com/pallets/flask/blob/0.9/flask/__init__.py#L35-L37
            #  https://github.com/pallets/flask/blob/0.9/flask/signals.py#L52
            # DEV: Version 0.9 doesn't have a patch version
            if flask_version <= (0, 9) and signal == "appcontext_tearing_down":
                module = "flask.signals"

            # DEV: Patch `receivers_for` instead of `connect` to ensure we don't mess with `disconnect`
            _w(module, "{}.receivers_for".format(signal), patched_signal_receivers_for(signal))


def unpatch():
    if not getattr(flask, "_datadog_patch", False):
        return
    setattr(flask, "_datadog_patch", False)

    props = [
        # Flask
        "Flask.wsgi_app",
        "Flask.dispatch_request",
        "Flask.add_url_rule",
        "Flask.endpoint",
        "Flask.preprocess_request",
        "Flask.process_response",
        "Flask.handle_exception",
        "Flask.handle_http_exception",
        "Flask.handle_user_exception",
        "Flask.do_teardown_request",
        "Flask.do_teardown_appcontext",
        "Flask.send_static_file",
        # Flask Hooks
        "Flask.before_request",
        "Flask.after_request",
        "Flask.teardown_request",
        "Flask.teardown_appcontext",
        # Blueprint
        "Blueprint.register",
        "Blueprint.add_url_rule",
        # Blueprint Hooks
        "Blueprint.after_app_request",
        "Blueprint.after_request",
        "Blueprint.before_app_request",
        "Blueprint.before_request",
        "Blueprint.teardown_request",
        "Blueprint.teardown_app_request",
        # Signals
        "template_rendered.receivers_for",
        "request_started.receivers_for",
        "request_finished.receivers_for",
        "request_tearing_down.receivers_for",
        "got_request_exception.receivers_for",
        "appcontext_tearing_down.receivers_for",
        # Top level props
        "after_this_request",
        "send_file",
        "jsonify",
        "render_template",
        "render_template_string",
        "templating._render",
    ]

    props.append("Flask.finalize_request")

    if flask_version >= (2, 0, 0):
        props.append("Flask.register_error_handler")
    else:
        props.append("Flask._register_error_handler")

    # These were added in 0.11.0
    if flask_version >= (0, 11):
        props.append("before_render_template.receivers_for")

    # These were added in 0.10.0
    if flask_version >= (0, 10):
        props.append("appcontext_pushed.receivers_for")
        props.append("appcontext_popped.receivers_for")
        props.append("message_flashed.receivers_for")

    # These were removed in 2.2.0
    if flask_version < (2, 2, 0):
        props.append("Flask.try_trigger_before_first_request_functions")

    # These were removed in 2.3.0
    if flask_version < (2, 3, 0):
        props.append("Flask.before_first_request")
        props.append("Blueprint.before_app_first_request")

    for prop in props:
        # Handle 'flask.request_started.receivers_for'
        obj = flask

        # v0.9.0 missed importing `appcontext_tearing_down` in `flask/__init__.py`
        #  https://github.com/pallets/flask/blob/0.9/flask/__init__.py#L35-L37
        #  https://github.com/pallets/flask/blob/0.9/flask/signals.py#L52
        # DEV: Version 0.9 doesn't have a patch version
        if flask_version <= (0, 9) and prop == "appcontext_tearing_down.receivers_for":
            obj = flask.signals

        if "." in prop:
            attr, _, prop = prop.partition(".")
            obj = getattr(obj, attr, object())
        _u(obj, prop)


@with_instance_pin
def patched_wsgi_app(pin, wrapped, instance, args, kwargs):
    # This wrapper is the starting point for all requests.
    # DEV: This is safe before this is the args for a WSGI handler
    #   https://www.python.org/dev/peps/pep-3333/
    environ, start_response = args
    middleware = _FlaskWSGIMiddleware(wrapped, pin.tracer, config.flask, pin)
    return middleware(environ, start_response)


def patched_finalize_request(wrapped, instance, args, kwargs):
    """
    Wrapper for flask.app.Flask.finalize_request
    """
    rv = wrapped(*args, **kwargs)
    core.dispatch("flask.finalize_request.post", [rv])
    return rv


def patched_blueprint_register(wrapped, instance, args, kwargs):
    """
    Wrapper for flask.blueprints.Blueprint.register

    This wrapper just ensures the blueprint has a pin, either set manually on
    itself from the user or inherited from the application
    """
    app = get_argument_value(args, kwargs, 0, "app")
    # Check if this Blueprint has a pin, otherwise clone the one from the app onto it
    pin = Pin.get_from(instance)
    if not pin:
        pin = Pin.get_from(app)
        if pin:
            pin.clone().onto(instance)
    return wrapped(*args, **kwargs)


def patched_blueprint_add_url_rule(wrapped, instance, args, kwargs):
    pin = Pin._find(wrapped, instance)
    if not pin:
        return wrapped(*args, **kwargs)

    def _wrap(rule, endpoint=None, view_func=None, **kwargs):
        if view_func:
            pin.clone().onto(view_func)
        return wrapped(rule, endpoint=endpoint, view_func=view_func, **kwargs)

    return _wrap(*args, **kwargs)


def patched_add_url_rule(wrapped, instance, args, kwargs):
    """Wrapper for flask.app.Flask.add_url_rule to wrap all views attached to this app"""

    def _wrap(rule, endpoint=None, view_func=None, **kwargs):
        if view_func:
            # TODO: `if hasattr(view_func, 'view_class')` then this was generated from a `flask.views.View`
            #   should we do something special with these views? Change the name/resource? Add tags?
            view_func = wrap_view(instance, view_func, name=endpoint, resource=rule)

        return wrapped(rule, endpoint=endpoint, view_func=view_func, **kwargs)

    return _wrap(*args, **kwargs)


def patched_endpoint(wrapped, instance, args, kwargs):
    """Wrapper for flask.app.Flask.endpoint to ensure all endpoints are wrapped"""
    endpoint = kwargs.get("endpoint", args[0])

    def _wrapper(func):
        return wrapped(endpoint)(wrap_function(instance, func, resource=endpoint))

    return _wrapper


def patched_flask_hook(wrapped, instance, args, kwargs):
    func = get_argument_value(args, kwargs, 0, "f")
    return wrapped(wrap_function(instance, func))


def _build_render_template_wrapper(name):
    name = "flask.%s" % name

    def patched_render(wrapped, instance, args, kwargs):
        pin = Pin._find(wrapped, instance, get_current_app())
        if not pin or not pin.enabled():
            return wrapped(*args, **kwargs)

        with core.context_with_data(
            "flask.render_template", name=name, pin=pin, flask_config=config.flask
        ) as ctx, ctx.get_item(name + ".call"):
            return wrapped(*args, **kwargs)

    return patched_render


def patched_render(wrapped, instance, args, kwargs):
    pin = Pin._find(wrapped, instance, get_current_app())

    if not pin.enabled:
        return wrapped(*args, **kwargs)

    def _wrap(template, context, app):
        core.dispatch("flask.render", [template, config.flask])
        return wrapped(*args, **kwargs)

    return _wrap(*args, **kwargs)


def patched__register_error_handler(wrapped, instance, args, kwargs):
    def _wrap(key, code_or_exception, f):
        return wrapped(key, code_or_exception, wrap_function(instance, f))

    return _wrap(*args, **kwargs)


def patched_register_error_handler(wrapped, instance, args, kwargs):
    def _wrap(code_or_exception, f):
        return wrapped(code_or_exception, wrap_function(instance, f))

    return _wrap(*args, **kwargs)


def _block_request_callable(call):
    core.set_item(HTTP_REQUEST_BLOCKED, True)
    core.dispatch("flask.blocked_request_callable", [call])
    ctype = "text/html" if "text/html" in flask.request.headers.get("Accept", "").lower() else "text/json"
    abort(flask.Response(http_utils._get_blocked_template(ctype), content_type=ctype, status=403))


def request_patcher(name):
    @with_instance_pin
    def _patched_request(pin, wrapped, instance, args, kwargs):
        with core.context_with_data(
            "flask._patched_request",
            name=".".join(("flask", name)),
            pin=pin,
            flask_config=config.flask,
            flask_request=flask.request,
            block_request_callable=_block_request_callable,
            ignored_exception_type=NotFound,
        ) as ctx, ctx.get_item("flask_request_call"):
            return wrapped(*args, **kwargs)

    return _patched_request


def patched_signal_receivers_for(signal):
    def outer(wrapped, instance, args, kwargs):
        sender = get_argument_value(args, kwargs, 0, "sender")
        # See if they gave us the flask.app.Flask as the sender
        app = None
        if isinstance(sender, flask.Flask):
            app = sender
        for receiver in wrapped(*args, **kwargs):
            yield _wrap_call_with_pin_check(receiver, app, func_name(receiver), signal=signal)

    return outer


def patched_jsonify(wrapped, instance, args, kwargs):
    pin = Pin._find(wrapped, instance, get_current_app())
    if not pin or not pin.enabled():
        return wrapped(*args, **kwargs)

    with core.context_with_data(
        "flask.jsonify", name="flask.jsonify", flask_config=config.flask, pin=pin
    ) as ctx, ctx.get_item("flask_jsonify_call"):
        return wrapped(*args, **kwargs)<|MERGE_RESOLUTION|>--- conflicted
+++ resolved
@@ -146,13 +146,8 @@
 
         req_body = None
         results, exceptions = core.dispatch(
-<<<<<<< HEAD
             "flask.request_call_modifier",
-            [ctx, config.flask, request, environ, _HAS_JSON_MIXIN, FLASK_VERSION, flask_version_str],
-=======
-            "flask.request_span_modifier",
-            [span, config.flask, request, environ, _HAS_JSON_MIXIN, FLASK_VERSION, flask_version_str, BadRequest],
->>>>>>> 6e793af5
+            [ctx, config.flask, request, environ, _HAS_JSON_MIXIN, FLASK_VERSION, flask_version_str, BadRequest],
         )
         if not any(exceptions) and results and any(results):
             for result in results:
