--- conflicted
+++ resolved
@@ -145,27 +145,8 @@
 
         req_body = None
         results, exceptions = core.dispatch(
-<<<<<<< HEAD
             "flask.request_span_modifier",
-            [span, config.flask, request, environ, _HAS_JSON_MIXIN, FLASK_VERSION, flask_version_str],
-=======
-            "flask.request_span_modifier", [request, environ, _HAS_JSON_MIXIN, BadRequest]
-        )
-        if not any(exceptions) and results and results[0]:
-            req_body = results[0]
-        trace_utils.set_http_meta(
-            span,
-            config.flask,
-            method=request.method,
-            url=request.base_url,
-            raw_uri=request.url,
-            query=request.query_string,
-            parsed_query=request.args,
-            request_headers=request.headers,
-            request_cookies=request.cookies,
-            request_body=req_body,
-            peer_ip=request.remote_addr,
->>>>>>> f37fa2bb
+            [span, config.flask, request, environ, _HAS_JSON_MIXIN, FLASK_VERSION, flask_version_str, BadRequest],
         )
         if not any(exceptions) and results and any(results):
             for result in results:
