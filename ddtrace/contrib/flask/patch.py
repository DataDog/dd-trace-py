import flask
import werkzeug
from werkzeug.exceptions import BadRequest
from werkzeug.exceptions import NotFound
from werkzeug.exceptions import abort

from ddtrace.contrib import trace_utils
from ddtrace.ext import SpanTypes
from ddtrace.internal.constants import COMPONENT
from ddtrace.internal.constants import HTTP_REQUEST_BLOCKED
from ddtrace.internal.constants import STATUS_403_TYPE_AUTO
from ddtrace.internal.schema.span_attribute_schema import SpanDirection

from ...internal import core
from ...internal.schema import schematize_service_name
from ...internal.schema import schematize_url_operation
from ...internal.utils import http as http_utils


# Not all versions of flask/werkzeug have this mixin
try:
    from werkzeug.wrappers.json import JSONMixin

    _HAS_JSON_MIXIN = True
except ImportError:
    _HAS_JSON_MIXIN = False

from ddtrace import Pin
from ddtrace import config
from ddtrace.vendor.wrapt import wrap_function_wrapper as _w

from ...contrib.wsgi.wsgi import _DDWSGIMiddlewareBase
from ...internal.logger import get_logger
from ...internal.utils import get_argument_value
from ...internal.utils.importlib import func_name
from ...internal.utils.version import parse_version
from ..trace_utils import unwrap as _u
from .wrappers import _wrap_call_with_pin_check
from .wrappers import get_current_app
from .wrappers import simple_call_wrapper
from .wrappers import with_instance_pin
from .wrappers import wrap_function
from .wrappers import wrap_view


try:
    from json import JSONDecodeError
except ImportError:
    # handling python 2.X import error
    JSONDecodeError = ValueError  # type: ignore


log = get_logger(__name__)

FLASK_VERSION = "flask.version"
_BODY_METHODS = {"POST", "PUT", "DELETE", "PATCH"}

# Configure default configuration
config._add(
    "flask",
    dict(
        # Flask service configuration
        _default_service=schematize_service_name("flask"),
        collect_view_args=True,
        distributed_tracing_enabled=True,
        template_default_name="<memory>",
        trace_signals=True,
    ),
)


def get_version():
    # type: () -> str
    return getattr(flask, "__version__", "")


if _HAS_JSON_MIXIN:

    class RequestWithJson(werkzeug.Request, JSONMixin):
        pass

    _RequestType = RequestWithJson
else:
    _RequestType = werkzeug.Request

# Extract flask version into a tuple e.g. (0, 12, 1) or (1, 0, 2)
# DEV: This makes it so we can do `if flask_version >= (0, 12, 0):`
# DEV: Example tests:
#      (0, 10, 0) > (0, 10)
#      (0, 10, 0) >= (0, 10, 0)
#      (0, 10, 1) >= (0, 10)
#      (0, 11, 1) >= (0, 10)
#      (0, 11, 1) >= (0, 10, 2)
#      (1, 0, 0) >= (0, 10)
#      (0, 9) == (0, 9)
#      (0, 9, 0) != (0, 9)
#      (0, 8, 5) <= (0, 9)
flask_version_str = getattr(flask, "__version__", "")
flask_version = parse_version(flask_version_str)


class _FlaskWSGIMiddleware(_DDWSGIMiddlewareBase):
    _request_call_name = schematize_url_operation("flask.request", protocol="http", direction=SpanDirection.INBOUND)
    _application_call_name = "flask.application"
    _response_call_name = "flask.response"

    def _wrapped_start_response(self, start_response, ctx, status_code, headers, exc_info=None):
        core.dispatch("flask.start_response.pre", (flask.request, ctx, config.flask, status_code, headers))
        if not core.get_item(HTTP_REQUEST_BLOCKED):
            headers_from_context = ""
<<<<<<< HEAD
            result = core.dispatch("flask.start_response", "Flask").waf
            if result:
                headers_from_context = result.value
=======
            results, exceptions = core.dispatch_with_results("flask.start_response", ("Flask",))
            if not any(exceptions) and results and results[0]:
                headers_from_context = results[0]
>>>>>>> fe2cc31f
            if core.get_item(HTTP_REQUEST_BLOCKED):
                # response code must be set here, or it will be too late
                block_config = core.get_item(HTTP_REQUEST_BLOCKED)
                desired_type = block_config.get("type", "auto")
                status = block_config.get("status_code", 403)
                if desired_type == "none":
                    response_headers = []
                else:
                    if block_config.get("type", "auto") == "auto":
                        ctype = "text/html" if "text/html" in headers_from_context else "text/json"
                    else:
                        ctype = "text/" + block_config["type"]
                    response_headers = [("content-type", ctype)]
                result = start_response(str(status), response_headers)
                core.dispatch("flask.start_response.blocked", (ctx, config.flask, response_headers, status))
            else:
                result = start_response(status_code, headers)
        else:
            result = start_response(status_code, headers)
        return result

    def _request_call_modifier(self, ctx, parsed_headers=None):
        environ = ctx.get_item("environ")
        # Create a werkzeug request from the `environ` to make interacting with it easier
        # DEV: This executes before a request context is created
        request = _RequestType(environ)

        req_body = None
<<<<<<< HEAD
        result = core.dispatch(
            "flask.request_call_modifier",
            ctx,
            config.flask,
            request,
            environ,
            _HAS_JSON_MIXIN,
            FLASK_VERSION,
            flask_version_str,
            BadRequest,
        ).request_body
        if result:
            req_body = result.value
        core.dispatch("flask.request_call_modifier.post", ctx, config.flask, request, req_body)
=======
        results, exceptions = core.dispatch_with_results(
            "flask.request_call_modifier",
            (
                ctx,
                config.flask,
                request,
                environ,
                _HAS_JSON_MIXIN,
                FLASK_VERSION,
                flask_version_str,
                BadRequest,
            ),
        )
        if not any(exceptions) and results and any(results):
            for result in results:
                if result is not None:
                    req_body = result
                    break
        core.dispatch("flask.request_call_modifier.post", (ctx, config.flask, request, req_body))
>>>>>>> fe2cc31f


def patch():
    """
    Patch `flask` module for tracing
    """
    # Check to see if we have patched Flask yet or not
    if getattr(flask, "_datadog_patch", False):
        return
    flask._datadog_patch = True

    Pin().onto(flask.Flask)
    core.dispatch("flask.patch", (flask_version,))
    # flask.app.Flask methods that have custom tracing (add metadata, wrap functions, etc)
    _w("flask", "Flask.wsgi_app", patched_wsgi_app)
    _w("flask", "Flask.dispatch_request", request_patcher("dispatch_request"))
    _w("flask", "Flask.preprocess_request", request_patcher("preprocess_request"))
    _w("flask", "Flask.add_url_rule", patched_add_url_rule)
    _w("flask", "Flask.endpoint", patched_endpoint)

    _w("flask", "Flask.finalize_request", patched_finalize_request)

    if flask_version >= (2, 0, 0):
        _w("flask", "Flask.register_error_handler", patched_register_error_handler)
    else:
        _w("flask", "Flask._register_error_handler", patched__register_error_handler)

    # flask.blueprints.Blueprint methods that have custom tracing (add metadata, wrap functions, etc)
    _w("flask", "Blueprint.register", patched_blueprint_register)
    _w("flask", "Blueprint.add_url_rule", patched_blueprint_add_url_rule)

    flask_hooks = [
        "before_request",
        "after_request",
        "teardown_request",
        "teardown_appcontext",
    ]
    if flask_version < (2, 3, 0):
        flask_hooks.append("before_first_request")

    for hook in flask_hooks:
        _w("flask", "Flask.{}".format(hook), patched_flask_hook)
    _w("flask", "after_this_request", patched_flask_hook)

    flask_app_traces = [
        "process_response",
        "handle_exception",
        "handle_http_exception",
        "handle_user_exception",
        "do_teardown_request",
        "do_teardown_appcontext",
        "send_static_file",
    ]
    if flask_version < (2, 2, 0):
        flask_app_traces.append("try_trigger_before_first_request_functions")

    for name in flask_app_traces:
        _w("flask", "Flask.{}".format(name), simple_call_wrapper("flask.{}".format(name)))
    # flask static file helpers
    _w("flask", "send_file", simple_call_wrapper("flask.send_file"))

    # flask.json.jsonify
    _w("flask", "jsonify", patched_jsonify)

    _w("flask.templating", "_render", patched_render)
    _w("flask", "render_template", _build_render_template_wrapper("render_template"))
    _w("flask", "render_template_string", _build_render_template_wrapper("render_template_string"))

    bp_hooks = [
        "after_app_request",
        "after_request",
        "before_app_request",
        "before_request",
        "teardown_request",
        "teardown_app_request",
    ]
    if flask_version < (2, 3, 0):
        bp_hooks.append("before_app_first_request")

    for hook in bp_hooks:
        _w("flask", "Blueprint.{}".format(hook), patched_flask_hook)

    if config.flask["trace_signals"]:
        signals = [
            "template_rendered",
            "request_started",
            "request_finished",
            "request_tearing_down",
            "got_request_exception",
            "appcontext_tearing_down",
        ]
        # These were added in 0.11.0
        if flask_version >= (0, 11):
            signals.append("before_render_template")

        # These were added in 0.10.0
        if flask_version >= (0, 10):
            signals.append("appcontext_pushed")
            signals.append("appcontext_popped")
            signals.append("message_flashed")

        for signal in signals:
            module = "flask"

            # v0.9 missed importing `appcontext_tearing_down` in `flask/__init__.py`
            #  https://github.com/pallets/flask/blob/0.9/flask/__init__.py#L35-L37
            #  https://github.com/pallets/flask/blob/0.9/flask/signals.py#L52
            # DEV: Version 0.9 doesn't have a patch version
            if flask_version <= (0, 9) and signal == "appcontext_tearing_down":
                module = "flask.signals"

            # DEV: Patch `receivers_for` instead of `connect` to ensure we don't mess with `disconnect`
            _w(module, "{}.receivers_for".format(signal), patched_signal_receivers_for(signal))


def unpatch():
    if not getattr(flask, "_datadog_patch", False):
        return
    flask._datadog_patch = False

    props = [
        # Flask
        "Flask.wsgi_app",
        "Flask.dispatch_request",
        "Flask.add_url_rule",
        "Flask.endpoint",
        "Flask.preprocess_request",
        "Flask.process_response",
        "Flask.handle_exception",
        "Flask.handle_http_exception",
        "Flask.handle_user_exception",
        "Flask.do_teardown_request",
        "Flask.do_teardown_appcontext",
        "Flask.send_static_file",
        # Flask Hooks
        "Flask.before_request",
        "Flask.after_request",
        "Flask.teardown_request",
        "Flask.teardown_appcontext",
        # Blueprint
        "Blueprint.register",
        "Blueprint.add_url_rule",
        # Blueprint Hooks
        "Blueprint.after_app_request",
        "Blueprint.after_request",
        "Blueprint.before_app_request",
        "Blueprint.before_request",
        "Blueprint.teardown_request",
        "Blueprint.teardown_app_request",
        # Signals
        "template_rendered.receivers_for",
        "request_started.receivers_for",
        "request_finished.receivers_for",
        "request_tearing_down.receivers_for",
        "got_request_exception.receivers_for",
        "appcontext_tearing_down.receivers_for",
        # Top level props
        "after_this_request",
        "send_file",
        "jsonify",
        "render_template",
        "render_template_string",
        "templating._render",
    ]

    props.append("Flask.finalize_request")

    if flask_version >= (2, 0, 0):
        props.append("Flask.register_error_handler")
    else:
        props.append("Flask._register_error_handler")

    # These were added in 0.11.0
    if flask_version >= (0, 11):
        props.append("before_render_template.receivers_for")

    # These were added in 0.10.0
    if flask_version >= (0, 10):
        props.append("appcontext_pushed.receivers_for")
        props.append("appcontext_popped.receivers_for")
        props.append("message_flashed.receivers_for")

    # These were removed in 2.2.0
    if flask_version < (2, 2, 0):
        props.append("Flask.try_trigger_before_first_request_functions")

    # These were removed in 2.3.0
    if flask_version < (2, 3, 0):
        props.append("Flask.before_first_request")
        props.append("Blueprint.before_app_first_request")

    for prop in props:
        # Handle 'flask.request_started.receivers_for'
        obj = flask

        # v0.9.0 missed importing `appcontext_tearing_down` in `flask/__init__.py`
        #  https://github.com/pallets/flask/blob/0.9/flask/__init__.py#L35-L37
        #  https://github.com/pallets/flask/blob/0.9/flask/signals.py#L52
        # DEV: Version 0.9 doesn't have a patch version
        if flask_version <= (0, 9) and prop == "appcontext_tearing_down.receivers_for":
            obj = flask.signals

        if "." in prop:
            attr, _, prop = prop.partition(".")
            obj = getattr(obj, attr, object())
        _u(obj, prop)


@with_instance_pin
def patched_wsgi_app(pin, wrapped, instance, args, kwargs):
    # This wrapper is the starting point for all requests.
    # DEV: This is safe before this is the args for a WSGI handler
    #   https://www.python.org/dev/peps/pep-3333/
    environ, start_response = args
    middleware = _FlaskWSGIMiddleware(wrapped, pin.tracer, config.flask, pin)
    return middleware(environ, start_response)


def patched_finalize_request(wrapped, instance, args, kwargs):
    """
    Wrapper for flask.app.Flask.finalize_request
    """
    rv = wrapped(*args, **kwargs)
    response = None
    headers = None
    if getattr(rv, "is_sequence", False):
        response = rv.response
        headers = rv.headers
    core.dispatch("flask.finalize_request.post", (response, headers))
    return rv


def patched_blueprint_register(wrapped, instance, args, kwargs):
    """
    Wrapper for flask.blueprints.Blueprint.register

    This wrapper just ensures the blueprint has a pin, either set manually on
    itself from the user or inherited from the application
    """
    app = get_argument_value(args, kwargs, 0, "app")
    # Check if this Blueprint has a pin, otherwise clone the one from the app onto it
    pin = Pin.get_from(instance)
    if not pin:
        pin = Pin.get_from(app)
        if pin:
            pin.clone().onto(instance)
    return wrapped(*args, **kwargs)


def patched_blueprint_add_url_rule(wrapped, instance, args, kwargs):
    pin = Pin._find(wrapped, instance)
    if not pin:
        return wrapped(*args, **kwargs)

    def _wrap(rule, endpoint=None, view_func=None, **kwargs):
        if view_func:
            pin.clone().onto(view_func)
        return wrapped(rule, endpoint=endpoint, view_func=view_func, **kwargs)

    return _wrap(*args, **kwargs)


def patched_add_url_rule(wrapped, instance, args, kwargs):
    """Wrapper for flask.app.Flask.add_url_rule to wrap all views attached to this app"""

    def _wrap(rule, endpoint=None, view_func=None, **kwargs):
        if view_func:
            # TODO: `if hasattr(view_func, 'view_class')` then this was generated from a `flask.views.View`
            #   should we do something special with these views? Change the name/resource? Add tags?
            view_func = wrap_view(instance, view_func, name=endpoint, resource=rule)

        return wrapped(rule, endpoint=endpoint, view_func=view_func, **kwargs)

    return _wrap(*args, **kwargs)


def patched_endpoint(wrapped, instance, args, kwargs):
    """Wrapper for flask.app.Flask.endpoint to ensure all endpoints are wrapped"""
    endpoint = kwargs.get("endpoint", args[0])

    def _wrapper(func):
        return wrapped(endpoint)(wrap_function(instance, func, resource=endpoint))

    return _wrapper


def patched_flask_hook(wrapped, instance, args, kwargs):
    func = get_argument_value(args, kwargs, 0, "f")
    return wrapped(wrap_function(instance, func))


def traced_render_template(wrapped, instance, args, kwargs):
    return _build_render_template_wrapper("render_template")(wrapped, instance, args, kwargs)


def traced_render_template_string(wrapped, instance, args, kwargs):
    return _build_render_template_wrapper("render_template_string")(wrapped, instance, args, kwargs)


def _build_render_template_wrapper(name):
    name = "flask.%s" % name

    def traced_render(wrapped, instance, args, kwargs):
        pin = Pin._find(wrapped, instance, get_current_app())
        if not pin or not pin.enabled():
            return wrapped(*args, **kwargs)
        with core.context_with_data(
            "flask.render_template",
            span_name=name,
            pin=pin,
            flask_config=config.flask,
            tags={COMPONENT: config.flask.integration_name},
            span_type=SpanTypes.TEMPLATE,
            call_key=[name + ".call", "current_span"],
        ) as ctx, ctx.get_item(name + ".call"):
            return wrapped(*args, **kwargs)

    return traced_render


def patched_render(wrapped, instance, args, kwargs):
    pin = Pin._find(wrapped, instance, get_current_app())

    if not pin.enabled:
        return wrapped(*args, **kwargs)

    def _wrap(template, context, app):
        core.dispatch("flask.render", (template, config.flask))
        return wrapped(*args, **kwargs)

    return _wrap(*args, **kwargs)


def patched__register_error_handler(wrapped, instance, args, kwargs):
    def _wrap(key, code_or_exception, f):
        return wrapped(key, code_or_exception, wrap_function(instance, f))

    return _wrap(*args, **kwargs)


def patched_register_error_handler(wrapped, instance, args, kwargs):
    def _wrap(code_or_exception, f):
        return wrapped(code_or_exception, wrap_function(instance, f))

    return _wrap(*args, **kwargs)


def _block_request_callable(call):
    core.set_item(HTTP_REQUEST_BLOCKED, STATUS_403_TYPE_AUTO)
    core.dispatch("flask.blocked_request_callable", (call,))
    ctype = "text/html" if "text/html" in flask.request.headers.get("Accept", "").lower() else "text/json"
    abort(flask.Response(http_utils._get_blocked_template(ctype), content_type=ctype, status=403))


def request_patcher(name):
    @with_instance_pin
    def _patched_request(pin, wrapped, instance, args, kwargs):
        with core.context_with_data(
            "flask._patched_request",
            span_name=".".join(("flask", name)),
            pin=pin,
            service=trace_utils.int_service(pin, config.flask, pin),
            flask_config=config.flask,
            flask_request=flask.request,
            block_request_callable=_block_request_callable,
            ignored_exception_type=NotFound,
            call_key="flask_request_call",
            tags={COMPONENT: config.flask.integration_name},
        ) as ctx, ctx.get_item("flask_request_call"):
            core.dispatch("flask._patched_request", (ctx,))
            return wrapped(*args, **kwargs)

    return _patched_request


def patched_signal_receivers_for(signal):
    def outer(wrapped, instance, args, kwargs):
        sender = get_argument_value(args, kwargs, 0, "sender")
        # See if they gave us the flask.app.Flask as the sender
        app = None
        if isinstance(sender, flask.Flask):
            app = sender
        for receiver in wrapped(*args, **kwargs):
            yield _wrap_call_with_pin_check(receiver, app, func_name(receiver), signal=signal)

    return outer


def patched_jsonify(wrapped, instance, args, kwargs):
    pin = Pin._find(wrapped, instance, get_current_app())
    if not pin or not pin.enabled():
        return wrapped(*args, **kwargs)

    with core.context_with_data(
        "flask.jsonify",
        span_name="flask.jsonify",
        flask_config=config.flask,
        tags={COMPONENT: config.flask.integration_name},
        pin=pin,
        call_key="flask_jsonify_call",
    ) as ctx, ctx.get_item("flask_jsonify_call"):
        return wrapped(*args, **kwargs)<|MERGE_RESOLUTION|>--- conflicted
+++ resolved
@@ -108,15 +108,9 @@
         core.dispatch("flask.start_response.pre", (flask.request, ctx, config.flask, status_code, headers))
         if not core.get_item(HTTP_REQUEST_BLOCKED):
             headers_from_context = ""
-<<<<<<< HEAD
-            result = core.dispatch("flask.start_response", "Flask").waf
+            result = core.dispatch_with_results("flask.start_response", ("Flask",)).waf
             if result:
                 headers_from_context = result.value
-=======
-            results, exceptions = core.dispatch_with_results("flask.start_response", ("Flask",))
-            if not any(exceptions) and results and results[0]:
-                headers_from_context = results[0]
->>>>>>> fe2cc31f
             if core.get_item(HTTP_REQUEST_BLOCKED):
                 # response code must be set here, or it will be too late
                 block_config = core.get_item(HTTP_REQUEST_BLOCKED)
@@ -145,23 +139,7 @@
         request = _RequestType(environ)
 
         req_body = None
-<<<<<<< HEAD
-        result = core.dispatch(
-            "flask.request_call_modifier",
-            ctx,
-            config.flask,
-            request,
-            environ,
-            _HAS_JSON_MIXIN,
-            FLASK_VERSION,
-            flask_version_str,
-            BadRequest,
-        ).request_body
-        if result:
-            req_body = result.value
-        core.dispatch("flask.request_call_modifier.post", ctx, config.flask, request, req_body)
-=======
-        results, exceptions = core.dispatch_with_results(
+        result = core.dispatch_with_results(
             "flask.request_call_modifier",
             (
                 ctx,
@@ -173,14 +151,10 @@
                 flask_version_str,
                 BadRequest,
             ),
-        )
-        if not any(exceptions) and results and any(results):
-            for result in results:
-                if result is not None:
-                    req_body = result
-                    break
+        ).request_body
+        if result:
+            req_body = result.value
         core.dispatch("flask.request_call_modifier.post", (ctx, config.flask, request, req_body))
->>>>>>> fe2cc31f
 
 
 def patch():
