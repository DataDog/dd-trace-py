--- conflicted
+++ resolved
@@ -4,14 +4,6 @@
 import werkzeug
 from werkzeug.exceptions import abort
 
-<<<<<<< HEAD
-from ddtrace.appsec._constants import IAST
-from ddtrace.appsec._constants import WAF_CONTEXT_NAMES
-=======
-from ddtrace.appsec.iast._patch import if_iast_taint_returned_object_for
-from ddtrace.appsec.iast._patch import if_iast_taint_yield_tuple_for
-from ddtrace.appsec.iast._util import _is_iast_enabled
->>>>>>> 201b47c7
 from ddtrace.constants import SPAN_KIND
 from ddtrace.ext import SpanKind
 from ddtrace.internal.constants import COMPONENT
@@ -20,7 +12,6 @@
 from ddtrace.internal.constants import HTTP_REQUEST_HEADER
 from ddtrace.internal.constants import HTTP_REQUEST_HEADER_NAME
 from ddtrace.internal.constants import HTTP_REQUEST_PARAMETER
-from ddtrace.internal.constants import HTTP_REQUEST_PATH
 from ddtrace.internal.constants import HTTP_REQUEST_QUERY
 from ddtrace.internal.schema.span_attribute_schema import SpanDirection
 
@@ -121,7 +112,6 @@
     wrapped(*args, **kwargs)
     core.dispatch("flask.request_init", [instance])
 
-<<<<<<< HEAD
 
 def wrap_with_event(module, name, origin):
     def dispatcher(_origin, *args):
@@ -137,15 +127,6 @@
         return ""
 
     _w(module, name, functools.partial(dispatcher, origin))
-=======
-            taint_pyobject(
-                instance.query_string,
-                Input_info(HTTP_REQUEST_QUERY, instance.query_string, HTTP_REQUEST_QUERY),
-            )
-            taint_pyobject(instance.path, Input_info(HTTP_REQUEST_PATH, instance.path, HTTP_REQUEST_PATH))
-        except Exception:
-            log.debug("Unexpected exception while tainting pyobject", exc_info=True)
->>>>>>> 201b47c7
 
 
 class _FlaskWSGIMiddleware(_DDWSGIMiddlewareBase):
@@ -241,49 +222,29 @@
     wrap_with_event(
         "werkzeug.datastructures",
         "Headers.items",
-<<<<<<< HEAD
-        (IAST.HTTP_REQUEST_HEADER_NAME, IAST.HTTP_REQUEST_HEADER),
-=======
-        functools.partial(if_iast_taint_yield_tuple_for, (HTTP_REQUEST_HEADER_NAME, HTTP_REQUEST_HEADER)),
->>>>>>> 201b47c7
+        (HTTP_REQUEST_HEADER_NAME, HTTP_REQUEST_HEADER),
     )
     wrap_with_event(
         "werkzeug.datastructures",
         "EnvironHeaders.__getitem__",
-<<<<<<< HEAD
-        IAST.HTTP_REQUEST_HEADER,
-=======
-        functools.partial(if_iast_taint_returned_object_for, HTTP_REQUEST_HEADER),
->>>>>>> 201b47c7
+        HTTP_REQUEST_HEADER,
     )
     wrap_with_event(
         "werkzeug.datastructures",
         "ImmutableMultiDict.__getitem__",
-<<<<<<< HEAD
-        IAST.HTTP_REQUEST_PARAMETER,
-=======
-        functools.partial(if_iast_taint_returned_object_for, HTTP_REQUEST_PARAMETER),
->>>>>>> 201b47c7
+        HTTP_REQUEST_PARAMETER,
     )
     _w("werkzeug.wrappers.request", "Request.__init__", wrapped_request_init)
     wrap_with_event(
         "werkzeug.wrappers.request",
         "Request.get_data",
-<<<<<<< HEAD
-        IAST.HTTP_REQUEST_BODY,
-=======
-        functools.partial(if_iast_taint_returned_object_for, HTTP_REQUEST_BODY),
->>>>>>> 201b47c7
+        HTTP_REQUEST_BODY,
     )
     if flask_version < (2, 0, 0):
         wrap_with_event(
             "werkzeug._internal",
             "_DictAccessorProperty.__get__",
-<<<<<<< HEAD
-            IAST.HTTP_REQUEST_QUERYSTRING,
-=======
-            functools.partial(if_iast_taint_returned_object_for, HTTP_REQUEST_QUERY),
->>>>>>> 201b47c7
+            HTTP_REQUEST_QUERY,
         )
 
     # flask.app.Flask methods that have custom tracing (add metadata, wrap functions, etc)
