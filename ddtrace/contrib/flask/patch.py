import flask
import werkzeug
from werkzeug.exceptions import BadRequest
from werkzeug.exceptions import NotFound
from werkzeug.exceptions import abort

from ddtrace.internal.constants import HTTP_REQUEST_BLOCKED
from ddtrace.internal.schema.span_attribute_schema import SpanDirection

from ...internal import core
from ...internal.schema import schematize_service_name
from ...internal.schema import schematize_url_operation
from ...internal.utils import http as http_utils


# Not all versions of flask/werkzeug have this mixin
try:
    from werkzeug.wrappers.json import JSONMixin

    _HAS_JSON_MIXIN = True
except ImportError:
    _HAS_JSON_MIXIN = False

from ddtrace import Pin
from ddtrace import config
from ddtrace.vendor.wrapt import wrap_function_wrapper as _w

from ...contrib.wsgi.wsgi import _DDWSGIMiddlewareBase
from ...internal.logger import get_logger
from ...internal.utils import get_argument_value
from ...internal.utils.importlib import func_name
from ...internal.utils.version import parse_version
from ..trace_utils import unwrap as _u
from .wrappers import _wrap_call_with_pin_check
from .wrappers import get_current_app
from .wrappers import simple_call_wrapper
from .wrappers import with_instance_pin
from .wrappers import wrap_function
from .wrappers import wrap_view


try:
    from json import JSONDecodeError
except ImportError:
    # handling python 2.X import error
    JSONDecodeError = ValueError  # type: ignore


log = get_logger(__name__)

FLASK_VERSION = "flask.version"
_BODY_METHODS = {"POST", "PUT", "DELETE", "PATCH"}

# Configure default configuration
config._add(
    "flask",
    dict(
        # Flask service configuration
        _default_service=schematize_service_name("flask"),
        collect_view_args=True,
        distributed_tracing_enabled=True,
        template_default_name="<memory>",
        trace_signals=True,
    ),
)


if _HAS_JSON_MIXIN:

    class RequestWithJson(werkzeug.Request, JSONMixin):
        pass

    _RequestType = RequestWithJson
else:
    _RequestType = werkzeug.Request

# Extract flask version into a tuple e.g. (0, 12, 1) or (1, 0, 2)
# DEV: This makes it so we can do `if flask_version >= (0, 12, 0):`
# DEV: Example tests:
#      (0, 10, 0) > (0, 10)
#      (0, 10, 0) >= (0, 10, 0)
#      (0, 10, 1) >= (0, 10)
#      (0, 11, 1) >= (0, 10)
#      (0, 11, 1) >= (0, 10, 2)
#      (1, 0, 0) >= (0, 10)
#      (0, 9) == (0, 9)
#      (0, 9, 0) != (0, 9)
#      (0, 8, 5) <= (0, 9)
flask_version_str = getattr(flask, "__version__", "0.0.0")
flask_version = parse_version(flask_version_str)


<<<<<<< HEAD
def wrapped_request_init(wrapped, instance, args, kwargs):
    wrapped(*args, **kwargs)
    core.dispatch("flask.request_init", instance)


def wrap_with_event(module, name, origin):
    def dispatcher(_origin, *args):
        results, exceptions = core.dispatch("flask.%s.%s" % (module, name), [_origin] + list(args))
        if any(results):
            for result in results:
                if result is not None:
                    return result
        if any(exceptions):
            for exc in exceptions:
                if exc:
                    raise exc
        return ""

    _w(module, name, functools.partial(dispatcher, origin))


=======
>>>>>>> 58550f67
class _FlaskWSGIMiddleware(_DDWSGIMiddlewareBase):
    _request_call_name = schematize_url_operation("flask.request", protocol="http", direction=SpanDirection.INBOUND)
    _application_call_name = "flask.application"
    _response_call_name = "flask.response"

    def _wrapped_start_response(self, start_response, ctx, status_code, headers, exc_info=None):
        core.dispatch("flask.start_response.pre", flask.request, ctx, config.flask, status_code, headers)

        if not core.get_item(HTTP_REQUEST_BLOCKED):
            headers_from_context = ""
            results, exceptions = core.dispatch("flask.start_response", [])
            if not any(exceptions) and results and results[0]:
                headers_from_context = results[0]
            if core.get_item(HTTP_REQUEST_BLOCKED):
                # response code must be set here, or it will be too late
                ctype = "text/html" if "text/html" in headers_from_context else "text/json"
                response_headers = [("content-type", ctype)]
                result = start_response("403 FORBIDDEN", response_headers)
                core.dispatch("flask.start_response.blocked", config.flask, response_headers)
            else:
                result = start_response(status_code, headers)
        else:
            result = start_response(status_code, headers)
        return result

    def _request_call_modifier(self, ctx, parsed_headers=None):
        environ = ctx.get_item("environ")
        # Create a werkzeug request from the `environ` to make interacting with it easier
        # DEV: This executes before a request context is created
        request = _RequestType(environ)

        req_body = None
        results, exceptions = core.dispatch(
            "flask.request_call_modifier",
            ctx,
            config.flask,
            request,
            environ,
            _HAS_JSON_MIXIN,
            FLASK_VERSION,
            flask_version_str,
            BadRequest,
        )
        if not any(exceptions) and results and any(results):
            for result in results:
                if result is not None:
                    req_body = result
                    break
        core.dispatch("flask.request_call_modifier.post", ctx, config.flask, request, req_body)


def patch():
    """
    Patch `flask` module for tracing
    """
    # Check to see if we have patched Flask yet or not
    if getattr(flask, "_datadog_patch", False):
        return
    setattr(flask, "_datadog_patch", True)

    Pin().onto(flask.Flask)
    core.dispatch("flask.patch", [flask_version])
    # flask.app.Flask methods that have custom tracing (add metadata, wrap functions, etc)
    _w("flask", "Flask.wsgi_app", patched_wsgi_app)
    _w("flask", "Flask.dispatch_request", request_patcher("dispatch_request"))
    _w("flask", "Flask.preprocess_request", request_patcher("preprocess_request"))
    _w("flask", "Flask.add_url_rule", patched_add_url_rule)
    _w("flask", "Flask.endpoint", patched_endpoint)

    _w("flask", "Flask.finalize_request", patched_finalize_request)

    if flask_version >= (2, 0, 0):
        _w("flask", "Flask.register_error_handler", patched_register_error_handler)
    else:
        _w("flask", "Flask._register_error_handler", patched__register_error_handler)

    # flask.blueprints.Blueprint methods that have custom tracing (add metadata, wrap functions, etc)
    _w("flask", "Blueprint.register", patched_blueprint_register)
    _w("flask", "Blueprint.add_url_rule", patched_blueprint_add_url_rule)

    flask_hooks = [
        "before_request",
        "after_request",
        "teardown_request",
        "teardown_appcontext",
    ]
    if flask_version < (2, 3, 0):
        flask_hooks.append("before_first_request")

    for hook in flask_hooks:
        _w("flask", "Flask.{}".format(hook), patched_flask_hook)
    _w("flask", "after_this_request", patched_flask_hook)

    flask_app_traces = [
        "process_response",
        "handle_exception",
        "handle_http_exception",
        "handle_user_exception",
        "do_teardown_request",
        "do_teardown_appcontext",
        "send_static_file",
    ]
    if flask_version < (2, 2, 0):
        flask_app_traces.append("try_trigger_before_first_request_functions")

    for name in flask_app_traces:
        _w("flask", "Flask.{}".format(name), simple_call_wrapper("flask.{}".format(name)))
    # flask static file helpers
    _w("flask", "send_file", simple_call_wrapper("flask.send_file"))

    # flask.json.jsonify
    _w("flask", "jsonify", patched_jsonify)

    _w("flask.templating", "_render", patched_render)
    _w("flask", "render_template", _build_render_template_wrapper("render_template"))
    _w("flask", "render_template_string", _build_render_template_wrapper("render_template_string"))

    bp_hooks = [
        "after_app_request",
        "after_request",
        "before_app_request",
        "before_request",
        "teardown_request",
        "teardown_app_request",
    ]
    if flask_version < (2, 3, 0):
        bp_hooks.append("before_app_first_request")

    for hook in bp_hooks:
        _w("flask", "Blueprint.{}".format(hook), patched_flask_hook)

    if config.flask["trace_signals"]:
        signals = [
            "template_rendered",
            "request_started",
            "request_finished",
            "request_tearing_down",
            "got_request_exception",
            "appcontext_tearing_down",
        ]
        # These were added in 0.11.0
        if flask_version >= (0, 11):
            signals.append("before_render_template")

        # These were added in 0.10.0
        if flask_version >= (0, 10):
            signals.append("appcontext_pushed")
            signals.append("appcontext_popped")
            signals.append("message_flashed")

        for signal in signals:
            module = "flask"

            # v0.9 missed importing `appcontext_tearing_down` in `flask/__init__.py`
            #  https://github.com/pallets/flask/blob/0.9/flask/__init__.py#L35-L37
            #  https://github.com/pallets/flask/blob/0.9/flask/signals.py#L52
            # DEV: Version 0.9 doesn't have a patch version
            if flask_version <= (0, 9) and signal == "appcontext_tearing_down":
                module = "flask.signals"

            # DEV: Patch `receivers_for` instead of `connect` to ensure we don't mess with `disconnect`
            _w(module, "{}.receivers_for".format(signal), patched_signal_receivers_for(signal))


def unpatch():
    if not getattr(flask, "_datadog_patch", False):
        return
    setattr(flask, "_datadog_patch", False)

    props = [
        # Flask
        "Flask.wsgi_app",
        "Flask.dispatch_request",
        "Flask.add_url_rule",
        "Flask.endpoint",
        "Flask.preprocess_request",
        "Flask.process_response",
        "Flask.handle_exception",
        "Flask.handle_http_exception",
        "Flask.handle_user_exception",
        "Flask.do_teardown_request",
        "Flask.do_teardown_appcontext",
        "Flask.send_static_file",
        # Flask Hooks
        "Flask.before_request",
        "Flask.after_request",
        "Flask.teardown_request",
        "Flask.teardown_appcontext",
        # Blueprint
        "Blueprint.register",
        "Blueprint.add_url_rule",
        # Blueprint Hooks
        "Blueprint.after_app_request",
        "Blueprint.after_request",
        "Blueprint.before_app_request",
        "Blueprint.before_request",
        "Blueprint.teardown_request",
        "Blueprint.teardown_app_request",
        # Signals
        "template_rendered.receivers_for",
        "request_started.receivers_for",
        "request_finished.receivers_for",
        "request_tearing_down.receivers_for",
        "got_request_exception.receivers_for",
        "appcontext_tearing_down.receivers_for",
        # Top level props
        "after_this_request",
        "send_file",
        "jsonify",
        "render_template",
        "render_template_string",
        "templating._render",
    ]

    props.append("Flask.finalize_request")

    if flask_version >= (2, 0, 0):
        props.append("Flask.register_error_handler")
    else:
        props.append("Flask._register_error_handler")

    # These were added in 0.11.0
    if flask_version >= (0, 11):
        props.append("before_render_template.receivers_for")

    # These were added in 0.10.0
    if flask_version >= (0, 10):
        props.append("appcontext_pushed.receivers_for")
        props.append("appcontext_popped.receivers_for")
        props.append("message_flashed.receivers_for")

    # These were removed in 2.2.0
    if flask_version < (2, 2, 0):
        props.append("Flask.try_trigger_before_first_request_functions")

    # These were removed in 2.3.0
    if flask_version < (2, 3, 0):
        props.append("Flask.before_first_request")
        props.append("Blueprint.before_app_first_request")

    for prop in props:
        # Handle 'flask.request_started.receivers_for'
        obj = flask

        # v0.9.0 missed importing `appcontext_tearing_down` in `flask/__init__.py`
        #  https://github.com/pallets/flask/blob/0.9/flask/__init__.py#L35-L37
        #  https://github.com/pallets/flask/blob/0.9/flask/signals.py#L52
        # DEV: Version 0.9 doesn't have a patch version
        if flask_version <= (0, 9) and prop == "appcontext_tearing_down.receivers_for":
            obj = flask.signals

        if "." in prop:
            attr, _, prop = prop.partition(".")
            obj = getattr(obj, attr, object())
        _u(obj, prop)


@with_instance_pin
def patched_wsgi_app(pin, wrapped, instance, args, kwargs):
    # This wrapper is the starting point for all requests.
    # DEV: This is safe before this is the args for a WSGI handler
    #   https://www.python.org/dev/peps/pep-3333/
    environ, start_response = args
    middleware = _FlaskWSGIMiddleware(wrapped, pin.tracer, config.flask, pin)
    return middleware(environ, start_response)


def patched_finalize_request(wrapped, instance, args, kwargs):
    """
    Wrapper for flask.app.Flask.finalize_request
    """
    rv = wrapped(*args, **kwargs)
    core.dispatch("flask.finalize_request.post", rv)
    return rv


def patched_blueprint_register(wrapped, instance, args, kwargs):
    """
    Wrapper for flask.blueprints.Blueprint.register

    This wrapper just ensures the blueprint has a pin, either set manually on
    itself from the user or inherited from the application
    """
    app = get_argument_value(args, kwargs, 0, "app")
    # Check if this Blueprint has a pin, otherwise clone the one from the app onto it
    pin = Pin.get_from(instance)
    if not pin:
        pin = Pin.get_from(app)
        if pin:
            pin.clone().onto(instance)
    return wrapped(*args, **kwargs)


def patched_blueprint_add_url_rule(wrapped, instance, args, kwargs):
    pin = Pin._find(wrapped, instance)
    if not pin:
        return wrapped(*args, **kwargs)

    def _wrap(rule, endpoint=None, view_func=None, **kwargs):
        if view_func:
            pin.clone().onto(view_func)
        return wrapped(rule, endpoint=endpoint, view_func=view_func, **kwargs)

    return _wrap(*args, **kwargs)


def patched_add_url_rule(wrapped, instance, args, kwargs):
    """Wrapper for flask.app.Flask.add_url_rule to wrap all views attached to this app"""

    def _wrap(rule, endpoint=None, view_func=None, **kwargs):
        if view_func:
            # TODO: `if hasattr(view_func, 'view_class')` then this was generated from a `flask.views.View`
            #   should we do something special with these views? Change the name/resource? Add tags?
            view_func = wrap_view(instance, view_func, name=endpoint, resource=rule)

        return wrapped(rule, endpoint=endpoint, view_func=view_func, **kwargs)

    return _wrap(*args, **kwargs)


def patched_endpoint(wrapped, instance, args, kwargs):
    """Wrapper for flask.app.Flask.endpoint to ensure all endpoints are wrapped"""
    endpoint = kwargs.get("endpoint", args[0])

    def _wrapper(func):
        return wrapped(endpoint)(wrap_function(instance, func, resource=endpoint))

    return _wrapper


def patched_flask_hook(wrapped, instance, args, kwargs):
    func = get_argument_value(args, kwargs, 0, "f")
    return wrapped(wrap_function(instance, func))


def _build_render_template_wrapper(name):
    name = "flask.%s" % name

    def patched_render(wrapped, instance, args, kwargs):
        pin = Pin._find(wrapped, instance, get_current_app())
        if not pin or not pin.enabled():
            return wrapped(*args, **kwargs)

        with core.context_with_data(
            "flask.render_template", name=name, pin=pin, flask_config=config.flask
        ) as ctx, ctx.get_item(name + ".call"):
            return wrapped(*args, **kwargs)

    return patched_render


def patched_render(wrapped, instance, args, kwargs):
    pin = Pin._find(wrapped, instance, get_current_app())

    if not pin.enabled:
        return wrapped(*args, **kwargs)

    def _wrap(template, context, app):
        core.dispatch("flask.render", template, config.flask)
        return wrapped(*args, **kwargs)

    return _wrap(*args, **kwargs)


def patched__register_error_handler(wrapped, instance, args, kwargs):
    def _wrap(key, code_or_exception, f):
        return wrapped(key, code_or_exception, wrap_function(instance, f))

    return _wrap(*args, **kwargs)


def patched_register_error_handler(wrapped, instance, args, kwargs):
    def _wrap(code_or_exception, f):
        return wrapped(code_or_exception, wrap_function(instance, f))

    return _wrap(*args, **kwargs)


def _block_request_callable(call):
    core.set_item(HTTP_REQUEST_BLOCKED, True)
    core.dispatch("flask.blocked_request_callable", call)
    ctype = "text/html" if "text/html" in flask.request.headers.get("Accept", "").lower() else "text/json"
    abort(flask.Response(http_utils._get_blocked_template(ctype), content_type=ctype, status=403))


def request_patcher(name):
    @with_instance_pin
    def _patched_request(pin, wrapped, instance, args, kwargs):
        with core.context_with_data(
            "flask._patched_request",
            name=".".join(("flask", name)),
            pin=pin,
            flask_config=config.flask,
            flask_request=flask.request,
            block_request_callable=_block_request_callable,
            ignored_exception_type=NotFound,
        ) as ctx, ctx.get_item("flask_request_call"):
            return wrapped(*args, **kwargs)

    return _patched_request


def patched_signal_receivers_for(signal):
    def outer(wrapped, instance, args, kwargs):
        sender = get_argument_value(args, kwargs, 0, "sender")
        # See if they gave us the flask.app.Flask as the sender
        app = None
        if isinstance(sender, flask.Flask):
            app = sender
        for receiver in wrapped(*args, **kwargs):
            yield _wrap_call_with_pin_check(receiver, app, func_name(receiver), signal=signal)

    return outer


def patched_jsonify(wrapped, instance, args, kwargs):
    pin = Pin._find(wrapped, instance, get_current_app())
    if not pin or not pin.enabled():
        return wrapped(*args, **kwargs)

    with core.context_with_data(
        "flask.jsonify", name="flask.jsonify", flask_config=config.flask, pin=pin
    ) as ctx, ctx.get_item("flask_jsonify_call"):
        return wrapped(*args, **kwargs)<|MERGE_RESOLUTION|>--- conflicted
+++ resolved
@@ -90,30 +90,6 @@
 flask_version = parse_version(flask_version_str)
 
 
-<<<<<<< HEAD
-def wrapped_request_init(wrapped, instance, args, kwargs):
-    wrapped(*args, **kwargs)
-    core.dispatch("flask.request_init", instance)
-
-
-def wrap_with_event(module, name, origin):
-    def dispatcher(_origin, *args):
-        results, exceptions = core.dispatch("flask.%s.%s" % (module, name), [_origin] + list(args))
-        if any(results):
-            for result in results:
-                if result is not None:
-                    return result
-        if any(exceptions):
-            for exc in exceptions:
-                if exc:
-                    raise exc
-        return ""
-
-    _w(module, name, functools.partial(dispatcher, origin))
-
-
-=======
->>>>>>> 58550f67
 class _FlaskWSGIMiddleware(_DDWSGIMiddlewareBase):
     _request_call_name = schematize_url_operation("flask.request", protocol="http", direction=SpanDirection.INBOUND)
     _application_call_name = "flask.application"
