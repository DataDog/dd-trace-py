--- conflicted
+++ resolved
@@ -7,12 +7,10 @@
 from werkzeug.exceptions import abort
 import xmltodict
 
-<<<<<<< HEAD
 from ...appsec import utils
 from ...internal import _context
-=======
+
 from ddtrace.internal.constants import COMPONENT
->>>>>>> 4396ed68
 
 
 # Not all versions of flask/werkzeug have this mixin
