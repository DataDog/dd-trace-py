--- conflicted
+++ resolved
@@ -481,10 +481,7 @@
 
 
 def _block_request_callable(call):
-<<<<<<< HEAD
-=======
     core.set_item(HTTP_REQUEST_BLOCKED, STATUS_403_TYPE_AUTO)
->>>>>>> 018fd325
     core.dispatch("flask.blocked_request_callable", call)
     ctype = "text/html" if "text/html" in flask.request.headers.get("Accept", "").lower() else "text/json"
     abort(flask.Response(http_utils._get_blocked_template(ctype), content_type=ctype, status=403))
