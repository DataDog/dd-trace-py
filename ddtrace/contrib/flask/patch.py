--- conflicted
+++ resolved
@@ -113,12 +113,8 @@
                     ctype = "text/" + block_config["type"]
                 status = block_config.get("status_code", 403)
                 response_headers = [("content-type", ctype)]
-<<<<<<< HEAD
+                result = start_response(str(status), response_headers)
                 core.dispatch("flask.start_response.blocked", config.flask, response_headers, status)
-=======
-                result = start_response(str(status), response_headers)
-                core.dispatch("flask.start_response.blocked", [config.flask, response_headers, status])
->>>>>>> 6c9c92aa
             else:
                 result = start_response(status_code, headers)
         else:
