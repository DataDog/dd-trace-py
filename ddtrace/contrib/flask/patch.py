--- conflicted
+++ resolved
@@ -167,7 +167,16 @@
                     req_body = request.form.to_dict()
                 else:
                     req_body = request.get_data()
-            except (AttributeError, RuntimeError, TypeError, BadRequest, ValueError, JSONDecodeError):
+            except (
+                AttributeError,
+                RuntimeError,
+                TypeError,
+                BadRequest,
+                ValueError,
+                JSONDecodeError,
+                xmltodict.expat.ExpatError,
+                xmltodict.ParsingInterrupted,
+            ):
                 log.warning("Failed to parse werkzeug request body", exc_info=True)
             finally:
                 # Reset wsgi input to the beginning
@@ -402,105 +411,8 @@
     # DEV: This is safe before this is the args for a WSGI handler
     #   https://www.python.org/dev/peps/pep-3333/
     environ, start_response = args
-<<<<<<< HEAD
     middleware = _FlaskWSGIMiddleware(wrapped, pin.tracer, config.flask, pin)
     return middleware(environ, start_response)
-=======
-
-    # Create a werkzeug request from the `environ` to make interacting with it easier
-    # DEV: This executes before a request context is created
-    request = _RequestType(environ)
-
-    # Configure distributed tracing
-    trace_utils.activate_distributed_headers(pin.tracer, int_config=config.flask, request_headers=request.headers)
-
-    # Default resource is method and path:
-    #   GET /
-    #   POST /save
-    # We will override this below in `traced_dispatch_request` when we have a `RequestContext` and possibly a url rule
-    resource = u" ".join((request.method, request.path))
-    with pin.tracer.trace(
-        "flask.request",
-        service=trace_utils.int_service(pin, config.flask),
-        resource=resource,
-        span_type=SpanTypes.WEB,
-    ) as span:
-        span.set_tag(SPAN_MEASURED_KEY)
-        # set analytics sample rate with global config enabled
-        sample_rate = config.flask.get_analytics_sample_rate(use_global_config=True)
-        if sample_rate is not None:
-            span.set_tag(ANALYTICS_SAMPLE_RATE_KEY, sample_rate)
-
-        span.set_tag_str(FLASK_VERSION, flask_version_str)
-        start_response = _wrap_start_response(start_response, span, request)
-
-        req_body = None
-        if config._appsec_enabled and request.method in _BODY_METHODS:
-            content_type = request.content_type
-            wsgi_input = environ.get("wsgi.input", "")
-
-            # Copy wsgi input if not seekable
-            if wsgi_input:
-                try:
-                    seekable = wsgi_input.seekable()
-                except AttributeError:
-                    seekable = False
-                if not seekable:
-                    content_length = int(environ.get("CONTENT_LENGTH", 0))
-                    body = wsgi_input.read(content_length) if content_length else wsgi_input.read()
-                    environ["wsgi.input"] = BytesIO(body)
-
-            try:
-                if content_type == "application/json":
-                    if _HAS_JSON_MIXIN and hasattr(request, "json"):
-                        req_body = request.json
-                    else:
-                        req_body = json.loads(request.data.decode("UTF-8"))
-                elif content_type in ("application/xml", "text/xml"):
-                    req_body = xmltodict.parse(request.get_data())
-                elif hasattr(request, "values"):
-                    req_body = request.values.to_dict()
-                elif hasattr(request, "args"):
-                    req_body = request.args.to_dict()
-                elif hasattr(request, "form"):
-                    req_body = request.form.to_dict()
-                else:
-                    req_body = request.get_data()
-            except (
-                AttributeError,
-                RuntimeError,
-                TypeError,
-                BadRequest,
-                ValueError,
-                JSONDecodeError,
-                xmltodict.expat.ExpatError,
-                xmltodict.ParsingInterrupted,
-            ):
-                log.warning("Failed to parse werkzeug request body", exc_info=True)
-            finally:
-                # Reset wsgi input to the beginning
-                if wsgi_input:
-                    if seekable:
-                        wsgi_input.seek(0)
-                    else:
-                        environ["wsgi.input"] = BytesIO(body)
-
-        trace_utils.set_http_meta(
-            span,
-            config.flask,
-            method=request.method,
-            url=request.base_url,
-            raw_uri=request.url,
-            query=request.query_string,
-            parsed_query=request.args,
-            request_headers=request.headers,
-            request_cookies=request.cookies,
-            request_body=req_body,
-            peer_ip=request.remote_addr,
-        )
-
-        return wrapped(environ, start_response)
->>>>>>> 89459032
 
 
 def traced_blueprint_register(wrapped, instance, args, kwargs):
