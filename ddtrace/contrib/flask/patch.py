import json

import flask
import werkzeug
from werkzeug.exceptions import BadRequest
import xmltodict


# Not all versions of flask/werkzeug have this mixin
try:
    from werkzeug.wrappers.json import JSONMixin

    _HAS_JSON_MIXIN = True
except ImportError:
    _HAS_JSON_MIXIN = False

from ddtrace import Pin
from ddtrace import config
from ddtrace.vendor.wrapt import wrap_function_wrapper as _w

from .. import trace_utils
from ...constants import ANALYTICS_SAMPLE_RATE_KEY
from ...constants import SPAN_MEASURED_KEY
from ...contrib.wsgi.wsgi import _DDWSGIMiddlewareBase
from ...ext import SpanTypes
from ...internal.compat import maybe_stringify
from ...internal.logger import get_logger
from ...internal.utils import get_argument_value
from ...internal.utils.version import parse_version
from ..trace_utils import unwrap as _u
from .helpers import get_current_app
from .helpers import simple_tracer
from .helpers import with_instance_pin
from .wrappers import wrap_function
from .wrappers import wrap_signal


log = get_logger(__name__)

FLASK_ENDPOINT = "flask.endpoint"
FLASK_VIEW_ARGS = "flask.view_args"
FLASK_URL_RULE = "flask.url_rule"
FLASK_VERSION = "flask.version"
_BODY_METHODS = {"POST", "PUT", "DELETE", "PATCH"}

# Configure default configuration
config._add(
    "flask",
    dict(
        # Flask service configuration
        _default_service="flask",
        collect_view_args=True,
        distributed_tracing_enabled=True,
        template_default_name="<memory>",
        trace_signals=True,
    ),
)


if _HAS_JSON_MIXIN:

    class RequestWithJson(werkzeug.Request, JSONMixin):
        pass

    _RequestType = RequestWithJson
else:
    _RequestType = werkzeug.Request

# Extract flask version into a tuple e.g. (0, 12, 1) or (1, 0, 2)
# DEV: This makes it so we can do `if flask_version >= (0, 12, 0):`
# DEV: Example tests:
#      (0, 10, 0) > (0, 10)
#      (0, 10, 0) >= (0, 10, 0)
#      (0, 10, 1) >= (0, 10)
#      (0, 11, 1) >= (0, 10)
#      (0, 11, 1) >= (0, 10, 2)
#      (1, 0, 0) >= (0, 10)
#      (0, 9) == (0, 9)
#      (0, 9, 0) != (0, 9)
#      (0, 8, 5) <= (0, 9)
flask_version_str = getattr(flask, "__version__", "0.0.0")
flask_version = parse_version(flask_version_str)


class _FlaskWSGIMiddleware(_DDWSGIMiddlewareBase):
    _request_span_name = "flask.request"
    _application_span_name = "flask.application"
    _response_span_name = "flask.response"

    def _traced_start_response(self, start_response, span, status_code, headers, exc_info=None):
        code, _, _ = status_code.partition(" ")
        # If values are accessible, set the resource as `<method> <path>` and add other request tags
        _set_request_tags(span)

        # Override root span resource name to be `<method> 404` for 404 requests
        # DEV: We do this because we want to make it easier to see all unknown requests together
        #      Also, we do this to reduce the cardinality on unknown urls
        # DEV: If we have an endpoint or url rule tag, then we don't need to do this,
        #      we still want `GET /product/<int:product_id>` grouped together,
        #      even if it is a 404
        if not span.get_tag(FLASK_ENDPOINT) and not span.get_tag(FLASK_URL_RULE):
            span.resource = u" ".join((flask.request.method, code))

        trace_utils.set_http_meta(span, config.flask, status_code=code, response_headers=headers)

        return start_response(status_code, headers)

    def _request_span_modifier(self, span, environ):
        # Create a werkzeug request from the `environ` to make interacting with it easier
        # DEV: This executes before a request context is created
        request = _RequestType(environ)

        # Default resource is method and path:
        #   GET /
        #   POST /save
        # We will override this below in `traced_dispatch_request` when we have a `
        # RequestContext` and possibly a url rule
        span.resource = u" ".join((request.method, request.path))

        span.set_tag(SPAN_MEASURED_KEY)
        # set analytics sample rate with global config enabled
        sample_rate = config.flask.get_analytics_sample_rate(use_global_config=True)
        if sample_rate is not None:
            span.set_tag(ANALYTICS_SAMPLE_RATE_KEY, sample_rate)

        span._set_str_tag(FLASK_VERSION, flask_version_str)

        req_body = None
        if config._appsec_enabled and request.method in _BODY_METHODS:
            content_type = request.content_type
            try:
                if content_type == "application/json":
                    if _HAS_JSON_MIXIN and hasattr(request, "json"):
                        req_body = request.json
                    else:
                        req_body = json.loads(request.data.decode("UTF-8"))
                elif hasattr(request, "values"):
                    req_body = request.values.to_dict()
                elif hasattr(request, "args"):
                    req_body = request.args.to_dict()
                elif hasattr(request, "form"):
                    req_body = request.form.to_dict()
            except (AttributeError, RuntimeError, TypeError, BadRequest):
                log.warning("Failed to parse werkzeug request body", exc_info=True)

        trace_utils.set_http_meta(
            span,
            config.flask,
            method=request.method,
            url=request.base_url,
            raw_uri=request.url,
            query=request.query_string,
            parsed_query=request.args,
            request_headers=request.headers,
            request_cookies=request.cookies,
            request_body=req_body,
        )


def patch():
    """
    Patch `flask` module for tracing
    """
    # Check to see if we have patched Flask yet or not
    if getattr(flask, "_datadog_patch", False):
        return
    setattr(flask, "_datadog_patch", True)

    Pin().onto(flask.Flask)

    # flask.app.Flask methods that have custom tracing (add metadata, wrap functions, etc)
    _w("flask", "Flask.wsgi_app", traced_wsgi_app)
    _w("flask", "Flask.dispatch_request", request_tracer("dispatch_request"))
    _w("flask", "Flask.preprocess_request", request_tracer("preprocess_request"))
    _w("flask", "Flask.add_url_rule", traced_add_url_rule)
    _w("flask", "Flask.endpoint", traced_endpoint)
    if flask_version >= (2, 0, 0):
        _w("flask", "Flask.register_error_handler", traced_register_error_handler)
    else:
        _w("flask", "Flask._register_error_handler", traced__register_error_handler)

    # flask.blueprints.Blueprint methods that have custom tracing (add metadata, wrap functions, etc)
    _w("flask", "Blueprint.register", traced_blueprint_register)
    _w("flask", "Blueprint.add_url_rule", traced_blueprint_add_url_rule)

    # flask.app.Flask traced hook decorators
    flask_hooks = [
        "before_request",
        "before_first_request",
        "after_request",
        "teardown_request",
        "teardown_appcontext",
    ]
    for hook in flask_hooks:
        _w("flask", "Flask.{}".format(hook), traced_flask_hook)
    _w("flask", "after_this_request", traced_flask_hook)

    # flask.app.Flask traced methods
    flask_app_traces = [
        "process_response",
        "handle_exception",
        "handle_http_exception",
        "handle_user_exception",
        "do_teardown_request",
        "do_teardown_appcontext",
        "send_static_file",
    ]
    if flask_version < (2, 2, 0):
        flask_app_traces.append("try_trigger_before_first_request_functions")

    for name in flask_app_traces:
        _w("flask", "Flask.{}".format(name), simple_tracer("flask.{}".format(name)))

    # flask static file helpers
    _w("flask", "send_file", simple_tracer("flask.send_file"))

    # flask.json.jsonify
    _w("flask", "jsonify", traced_jsonify)

    # flask.templating traced functions
    _w("flask.templating", "_render", traced_render)
    _w("flask", "render_template", traced_render_template)
    _w("flask", "render_template_string", traced_render_template_string)

    # flask.blueprints.Blueprint traced hook decorators
    bp_hooks = [
        "after_app_request",
        "after_request",
        "before_app_first_request",
        "before_app_request",
        "before_request",
        "teardown_request",
        "teardown_app_request",
    ]
    for hook in bp_hooks:
        _w("flask", "Blueprint.{}".format(hook), traced_flask_hook)

    # flask.signals signals
    if config.flask["trace_signals"]:
        signals = [
            "template_rendered",
            "request_started",
            "request_finished",
            "request_tearing_down",
            "got_request_exception",
            "appcontext_tearing_down",
        ]
        # These were added in 0.11.0
        if flask_version >= (0, 11):
            signals.append("before_render_template")

        # These were added in 0.10.0
        if flask_version >= (0, 10):
            signals.append("appcontext_pushed")
            signals.append("appcontext_popped")
            signals.append("message_flashed")

        for signal in signals:
            module = "flask"

            # v0.9 missed importing `appcontext_tearing_down` in `flask/__init__.py`
            #  https://github.com/pallets/flask/blob/0.9/flask/__init__.py#L35-L37
            #  https://github.com/pallets/flask/blob/0.9/flask/signals.py#L52
            # DEV: Version 0.9 doesn't have a patch version
            if flask_version <= (0, 9) and signal == "appcontext_tearing_down":
                module = "flask.signals"

            # DEV: Patch `receivers_for` instead of `connect` to ensure we don't mess with `disconnect`
            _w(module, "{}.receivers_for".format(signal), traced_signal_receivers_for(signal))


def unpatch():
    if not getattr(flask, "_datadog_patch", False):
        return
    setattr(flask, "_datadog_patch", False)

    props = [
        # Flask
        "Flask.wsgi_app",
        "Flask.dispatch_request",
        "Flask.add_url_rule",
        "Flask.endpoint",
        "Flask.preprocess_request",
        "Flask.process_response",
        "Flask.handle_exception",
        "Flask.handle_http_exception",
        "Flask.handle_user_exception",
        "Flask.do_teardown_request",
        "Flask.do_teardown_appcontext",
        "Flask.send_static_file",
        # Flask Hooks
        "Flask.before_request",
        "Flask.before_first_request",
        "Flask.after_request",
        "Flask.teardown_request",
        "Flask.teardown_appcontext",
        # Blueprint
        "Blueprint.register",
        "Blueprint.add_url_rule",
        # Blueprint Hooks
        "Blueprint.after_app_request",
        "Blueprint.after_request",
        "Blueprint.before_app_first_request",
        "Blueprint.before_app_request",
        "Blueprint.before_request",
        "Blueprint.teardown_request",
        "Blueprint.teardown_app_request",
        # Signals
        "template_rendered.receivers_for",
        "request_started.receivers_for",
        "request_finished.receivers_for",
        "request_tearing_down.receivers_for",
        "got_request_exception.receivers_for",
        "appcontext_tearing_down.receivers_for",
        # Top level props
        "after_this_request",
        "send_file",
        "jsonify",
        "render_template",
        "render_template_string",
        "templating._render",
    ]

    if flask_version >= (2, 0, 0):
        props.append("Flask.register_error_handler")
    else:
        props.append("Flask._register_error_handler")

    # These were added in 0.11.0
    if flask_version >= (0, 11):
        props.append("before_render_template.receivers_for")

    # These were added in 0.10.0
    if flask_version >= (0, 10):
        props.append("appcontext_pushed.receivers_for")
        props.append("appcontext_popped.receivers_for")
        props.append("message_flashed.receivers_for")

    # These were removed in 2.2.0
    if flask_version < (2, 2, 0):
        props.append("Flask.try_trigger_before_first_request_functions")

    for prop in props:
        # Handle 'flask.request_started.receivers_for'
        obj = flask

        # v0.9.0 missed importing `appcontext_tearing_down` in `flask/__init__.py`
        #  https://github.com/pallets/flask/blob/0.9/flask/__init__.py#L35-L37
        #  https://github.com/pallets/flask/blob/0.9/flask/signals.py#L52
        # DEV: Version 0.9 doesn't have a patch version
        if flask_version <= (0, 9) and prop == "appcontext_tearing_down.receivers_for":
            obj = flask.signals

        if "." in prop:
            attr, _, prop = prop.partition(".")
            obj = getattr(obj, attr, object())
        _u(obj, prop)


@with_instance_pin
def traced_wsgi_app(pin, wrapped, instance, args, kwargs):
    """
    Wrapper for flask.app.Flask.wsgi_app

    This wrapper is the starting point for all requests.
    """
    # DEV: This is safe before this is the args for a WSGI handler
    #   https://www.python.org/dev/peps/pep-3333/
    environ, start_response = args
<<<<<<< HEAD
    middleware = _FlaskWSGIMiddleware(wrapped, pin.tracer, config.flask, pin)
    return middleware(environ, start_response)
=======

    # Create a werkzeug request from the `environ` to make interacting with it easier
    # DEV: This executes before a request context is created
    request = _RequestType(environ)

    # Configure distributed tracing
    trace_utils.activate_distributed_headers(pin.tracer, int_config=config.flask, request_headers=request.headers)

    # Default resource is method and path:
    #   GET /
    #   POST /save
    # We will override this below in `traced_dispatch_request` when we have a `RequestContext` and possibly a url rule
    resource = u" ".join((request.method, request.path))
    with pin.tracer.trace(
        "flask.request",
        service=trace_utils.int_service(pin, config.flask),
        resource=resource,
        span_type=SpanTypes.WEB,
    ) as span:
        span.set_tag(SPAN_MEASURED_KEY)
        # set analytics sample rate with global config enabled
        sample_rate = config.flask.get_analytics_sample_rate(use_global_config=True)
        if sample_rate is not None:
            span.set_tag(ANALYTICS_SAMPLE_RATE_KEY, sample_rate)

        span._set_str_tag(FLASK_VERSION, flask_version_str)

        start_response = _wrap_start_response(start_response, span, request)

        req_body = None
        if config._appsec_enabled and request.method in _BODY_METHODS:
            content_type = request.content_type
            try:
                if content_type == "application/json":
                    if _HAS_JSON_MIXIN and hasattr(request, "json"):
                        req_body = request.json
                    else:
                        req_body = json.loads(request.data.decode("UTF-8"))
                elif content_type in ("application/xml", "text/xml"):
                    req_body = xmltodict.parse(request.get_data())
                elif hasattr(request, "values"):
                    req_body = request.values.to_dict()
                elif hasattr(request, "args"):
                    req_body = request.args.to_dict()
                elif hasattr(request, "form"):
                    req_body = request.form.to_dict()
                else:
                    req_body = request.get_data()
            except (AttributeError, RuntimeError, TypeError, BadRequest):
                log.warning("Failed to parse werkzeug request body", exc_info=True)

        # DEV: We set response status code in `_wrap_start_response`
        # DEV: Use `request.base_url` and not `request.url` to keep from leaking any query string parameters
        trace_utils.set_http_meta(
            span,
            config.flask,
            method=request.method,
            url=request.base_url,
            raw_uri=request.url,
            query=request.query_string,
            parsed_query=request.args,
            request_headers=request.headers,
            request_cookies=request.cookies,
            request_body=req_body,
        )

        return wrapped(environ, start_response)
>>>>>>> 287c9eb1


def traced_blueprint_register(wrapped, instance, args, kwargs):
    """
    Wrapper for flask.blueprints.Blueprint.register

    This wrapper just ensures the blueprint has a pin, either set manually on
    itself from the user or inherited from the application
    """
    app = get_argument_value(args, kwargs, 0, "app")
    # Check if this Blueprint has a pin, otherwise clone the one from the app onto it
    pin = Pin.get_from(instance)
    if not pin:
        pin = Pin.get_from(app)
        if pin:
            pin.clone().onto(instance)
    return wrapped(*args, **kwargs)


def traced_blueprint_add_url_rule(wrapped, instance, args, kwargs):
    pin = Pin._find(wrapped, instance)
    if not pin:
        return wrapped(*args, **kwargs)

    def _wrap(rule, endpoint=None, view_func=None, **kwargs):
        if view_func:
            pin.clone().onto(view_func)
        return wrapped(rule, endpoint=endpoint, view_func=view_func, **kwargs)

    return _wrap(*args, **kwargs)


def traced_add_url_rule(wrapped, instance, args, kwargs):
    """Wrapper for flask.app.Flask.add_url_rule to wrap all views attached to this app"""

    def _wrap(rule, endpoint=None, view_func=None, **kwargs):
        if view_func:
            # TODO: `if hasattr(view_func, 'view_class')` then this was generated from a `flask.views.View`
            #   should we do something special with these views? Change the name/resource? Add tags?
            view_func = wrap_function(instance, view_func, name=endpoint, resource=rule)

        return wrapped(rule, endpoint=endpoint, view_func=view_func, **kwargs)

    return _wrap(*args, **kwargs)


def traced_endpoint(wrapped, instance, args, kwargs):
    """Wrapper for flask.app.Flask.endpoint to ensure all endpoints are wrapped"""
    endpoint = kwargs.get("endpoint", args[0])

    def _wrapper(func):
        # DEV: `wrap_function` will call `func_name(func)` for us
        return wrapped(endpoint)(wrap_function(instance, func, resource=endpoint))

    return _wrapper


def traced_flask_hook(wrapped, instance, args, kwargs):
    """Wrapper for hook functions (before_request, after_request, etc) are properly traced"""
    func = get_argument_value(args, kwargs, 0, "f")
    return wrapped(wrap_function(instance, func))


def traced_render_template(wrapped, instance, args, kwargs):
    """Wrapper for flask.templating.render_template"""
    pin = Pin._find(wrapped, instance, get_current_app())
    if not pin or not pin.enabled():
        return wrapped(*args, **kwargs)

    with pin.tracer.trace("flask.render_template", span_type=SpanTypes.TEMPLATE):
        return wrapped(*args, **kwargs)


def traced_render_template_string(wrapped, instance, args, kwargs):
    """Wrapper for flask.templating.render_template_string"""
    pin = Pin._find(wrapped, instance, get_current_app())
    if not pin or not pin.enabled():
        return wrapped(*args, **kwargs)

    with pin.tracer.trace("flask.render_template_string", span_type=SpanTypes.TEMPLATE):
        return wrapped(*args, **kwargs)


def traced_render(wrapped, instance, args, kwargs):
    """
    Wrapper for flask.templating._render

    This wrapper is used for setting template tags on the span.

    This method is called for render_template or render_template_string
    """
    pin = Pin._find(wrapped, instance, get_current_app())
    span = pin.tracer.current_span()

    if not pin.enabled or not span:
        return wrapped(*args, **kwargs)

    def _wrap(template, context, app):
        name = maybe_stringify(getattr(template, "name", None) or config.flask.get("template_default_name"))
        if name is not None:
            span.resource = name
            span._set_str_tag("flask.template_name", name)
        return wrapped(*args, **kwargs)

    return _wrap(*args, **kwargs)


def traced__register_error_handler(wrapped, instance, args, kwargs):
    """Wrapper to trace all functions registered with flask.app._register_error_handler"""

    def _wrap(key, code_or_exception, f):
        return wrapped(key, code_or_exception, wrap_function(instance, f))

    return _wrap(*args, **kwargs)


def traced_register_error_handler(wrapped, instance, args, kwargs):
    """Wrapper to trace all functions registered with flask.app.register_error_handler"""

    def _wrap(code_or_exception, f):
        return wrapped(code_or_exception, wrap_function(instance, f))

    return _wrap(*args, **kwargs)


def request_tracer(name):
    @with_instance_pin
    def _traced_request(pin, wrapped, instance, args, kwargs):
        """
        Wrapper to trace a Flask function while trying to extract endpoint information
          (endpoint, url_rule, view_args, etc)

        This wrapper will add identifier tags to the current span from `flask.app.Flask.wsgi_app`.
        """
        span = pin.tracer.current_span()
        if not pin.enabled or not span:
            return wrapped(*args, **kwargs)

        # This call may be unnecessary since we try to add the tags earlier
        # We just haven't been able to confirm this yet
        _set_request_tags(span)

        with pin.tracer.trace(
            ".".join(("flask", name)), service=trace_utils.int_service(pin, config.flask, pin)
        ) as request_span:
            request_span._ignore_exception(werkzeug.exceptions.NotFound)
            return wrapped(*args, **kwargs)

    return _traced_request


def traced_signal_receivers_for(signal):
    """Wrapper for flask.signals.{signal}.receivers_for to ensure all signal receivers are traced"""

    def outer(wrapped, instance, args, kwargs):
        sender = get_argument_value(args, kwargs, 0, "sender")
        # See if they gave us the flask.app.Flask as the sender
        app = None
        if isinstance(sender, flask.Flask):
            app = sender
        for receiver in wrapped(*args, **kwargs):
            yield wrap_signal(app, signal, receiver)

    return outer


def traced_jsonify(wrapped, instance, args, kwargs):
    pin = Pin._find(wrapped, instance, get_current_app())
    if not pin or not pin.enabled():
        return wrapped(*args, **kwargs)

    with pin.tracer.trace("flask.jsonify"):
        return wrapped(*args, **kwargs)


def _set_request_tags(span):
    try:
        request = flask._request_ctx_stack.top.request

        # DEV: This name will include the blueprint name as well (e.g. `bp.index`)
        if not span.get_tag(FLASK_ENDPOINT) and request.endpoint:
            span.resource = u" ".join((request.method, request.endpoint))
            span._set_str_tag(FLASK_ENDPOINT, request.endpoint)

        if not span.get_tag(FLASK_URL_RULE) and request.url_rule and request.url_rule.rule:
            span.resource = u" ".join((request.method, request.url_rule.rule))
            span._set_str_tag(FLASK_URL_RULE, request.url_rule.rule)

        if not span.get_tag(FLASK_VIEW_ARGS) and request.view_args and config.flask.get("collect_view_args"):
            for k, v in request.view_args.items():
                # DEV: Do not use `_set_str_tag` here since view args can be string/int/float/path/uuid/etc
                #      https://flask.palletsprojects.com/en/1.1.x/api/#url-route-registrations
                span.set_tag(u".".join((FLASK_VIEW_ARGS, k)), v)
            trace_utils.set_http_meta(span, config.flask, request_path_params=request.view_args)
    except Exception:
        log.debug('failed to set tags for "flask.request" span', exc_info=True)<|MERGE_RESOLUTION|>--- conflicted
+++ resolved
@@ -134,12 +134,16 @@
                         req_body = request.json
                     else:
                         req_body = json.loads(request.data.decode("UTF-8"))
+                elif content_type in ("application/xml", "text/xml"):
+                    req_body = xmltodict.parse(request.get_data())
                 elif hasattr(request, "values"):
                     req_body = request.values.to_dict()
                 elif hasattr(request, "args"):
                     req_body = request.args.to_dict()
                 elif hasattr(request, "form"):
                     req_body = request.form.to_dict()
+                else:
+                    req_body = request.get_data()
             except (AttributeError, RuntimeError, TypeError, BadRequest):
                 log.warning("Failed to parse werkzeug request body", exc_info=True)
 
@@ -367,78 +371,8 @@
     # DEV: This is safe before this is the args for a WSGI handler
     #   https://www.python.org/dev/peps/pep-3333/
     environ, start_response = args
-<<<<<<< HEAD
     middleware = _FlaskWSGIMiddleware(wrapped, pin.tracer, config.flask, pin)
     return middleware(environ, start_response)
-=======
-
-    # Create a werkzeug request from the `environ` to make interacting with it easier
-    # DEV: This executes before a request context is created
-    request = _RequestType(environ)
-
-    # Configure distributed tracing
-    trace_utils.activate_distributed_headers(pin.tracer, int_config=config.flask, request_headers=request.headers)
-
-    # Default resource is method and path:
-    #   GET /
-    #   POST /save
-    # We will override this below in `traced_dispatch_request` when we have a `RequestContext` and possibly a url rule
-    resource = u" ".join((request.method, request.path))
-    with pin.tracer.trace(
-        "flask.request",
-        service=trace_utils.int_service(pin, config.flask),
-        resource=resource,
-        span_type=SpanTypes.WEB,
-    ) as span:
-        span.set_tag(SPAN_MEASURED_KEY)
-        # set analytics sample rate with global config enabled
-        sample_rate = config.flask.get_analytics_sample_rate(use_global_config=True)
-        if sample_rate is not None:
-            span.set_tag(ANALYTICS_SAMPLE_RATE_KEY, sample_rate)
-
-        span._set_str_tag(FLASK_VERSION, flask_version_str)
-
-        start_response = _wrap_start_response(start_response, span, request)
-
-        req_body = None
-        if config._appsec_enabled and request.method in _BODY_METHODS:
-            content_type = request.content_type
-            try:
-                if content_type == "application/json":
-                    if _HAS_JSON_MIXIN and hasattr(request, "json"):
-                        req_body = request.json
-                    else:
-                        req_body = json.loads(request.data.decode("UTF-8"))
-                elif content_type in ("application/xml", "text/xml"):
-                    req_body = xmltodict.parse(request.get_data())
-                elif hasattr(request, "values"):
-                    req_body = request.values.to_dict()
-                elif hasattr(request, "args"):
-                    req_body = request.args.to_dict()
-                elif hasattr(request, "form"):
-                    req_body = request.form.to_dict()
-                else:
-                    req_body = request.get_data()
-            except (AttributeError, RuntimeError, TypeError, BadRequest):
-                log.warning("Failed to parse werkzeug request body", exc_info=True)
-
-        # DEV: We set response status code in `_wrap_start_response`
-        # DEV: Use `request.base_url` and not `request.url` to keep from leaking any query string parameters
-        trace_utils.set_http_meta(
-            span,
-            config.flask,
-            method=request.method,
-            url=request.base_url,
-            raw_uri=request.url,
-            query=request.query_string,
-            parsed_query=request.args,
-            request_headers=request.headers,
-            request_cookies=request.cookies,
-            request_body=req_body,
-        )
-
-        return wrapped(environ, start_response)
->>>>>>> 287c9eb1
 
 
 def traced_blueprint_register(wrapped, instance, args, kwargs):
