--- conflicted
+++ resolved
@@ -1,16 +1,6 @@
-<<<<<<< HEAD
-from inspect import unwrap
-
-import flask
-import werkzeug
-from werkzeug.exceptions import BadRequest
-from werkzeug.exceptions import NotFound
-from werkzeug.exceptions import abort
-=======
 from ddtrace.contrib.internal.flask.patch import *  # noqa: F403
 from ddtrace.internal.utils.deprecations import DDTraceDeprecationWarning
 from ddtrace.vendor.debtcollector import deprecate
->>>>>>> b488c99d
 
 
 def __getattr__(name):
@@ -19,559 +9,6 @@
         category=DDTraceDeprecationWarning,
     )
 
-<<<<<<< HEAD
-
-# Not all versions of flask/werkzeug have this mixin
-try:
-    from werkzeug.wrappers.json import JSONMixin
-
-    _HAS_JSON_MIXIN = True
-except ImportError:
-    _HAS_JSON_MIXIN = False
-
-from ddtrace import Pin
-from ddtrace import config
-from ddtrace.vendor.wrapt import wrap_function_wrapper as _w
-
-from ...contrib.wsgi.wsgi import _DDWSGIMiddlewareBase
-from ...internal.logger import get_logger
-from ...internal.utils import get_argument_value
-from ...internal.utils.importlib import func_name
-from ...internal.utils.version import parse_version
-from ..trace_utils import unwrap as _u
-from .wrappers import _wrap_call_with_pin_check
-from .wrappers import get_current_app
-from .wrappers import simple_call_wrapper
-from .wrappers import with_instance_pin
-from .wrappers import wrap_function
-from .wrappers import wrap_view
-
-
-try:
-    from json import JSONDecodeError
-except ImportError:
-    # handling python 2.X import error
-    JSONDecodeError = ValueError  # type: ignore
-
-
-log = get_logger(__name__)
-
-FLASK_VERSION = "flask.version"
-_BODY_METHODS = {"POST", "PUT", "DELETE", "PATCH"}
-
-# Configure default configuration
-config._add(
-    "flask",
-    dict(
-        # Flask service configuration
-        _default_service=schematize_service_name("flask"),
-        collect_view_args=True,
-        distributed_tracing_enabled=True,
-        template_default_name="<memory>",
-        trace_signals=True,
-    ),
-)
-
-
-def get_version():
-    # type: () -> str
-    return get_version_for_package("flask")
-
-
-if _HAS_JSON_MIXIN:
-
-    class RequestWithJson(werkzeug.Request, JSONMixin):
-        pass
-
-    _RequestType = RequestWithJson
-else:
-    _RequestType = werkzeug.Request
-
-# Extract flask version into a tuple e.g. (0, 12, 1) or (1, 0, 2)
-# DEV: This makes it so we can do `if flask_version >= (0, 12, 0):`
-# DEV: Example tests:
-#      (0, 10, 0) > (0, 10)
-#      (0, 10, 0) >= (0, 10, 0)
-#      (0, 10, 1) >= (0, 10)
-#      (0, 11, 1) >= (0, 10)
-#      (0, 11, 1) >= (0, 10, 2)
-#      (1, 0, 0) >= (0, 10)
-#      (0, 9) == (0, 9)
-#      (0, 9, 0) != (0, 9)
-#      (0, 8, 5) <= (0, 9)
-flask_version_str = get_version()
-flask_version = parse_version(flask_version_str)
-
-
-class _FlaskWSGIMiddleware(_DDWSGIMiddlewareBase):
-    _request_call_name = schematize_url_operation("flask.request", protocol="http", direction=SpanDirection.INBOUND)
-    _application_call_name = "flask.application"
-    _response_call_name = "flask.response"
-
-    def _wrapped_start_response(self, start_response, ctx, status_code, headers, exc_info=None):
-        core.dispatch("flask.start_response.pre", (flask.request, ctx, config.flask, status_code, headers))
-        if not core.get_item(HTTP_REQUEST_BLOCKED):
-            headers_from_context = ""
-            result_waf = core.dispatch_with_results("flask.start_response", ("Flask",)).waf
-            if result_waf:
-                headers_from_context = result_waf.value
-            if core.get_item(HTTP_REQUEST_BLOCKED):
-                # response code must be set here, or it will be too late
-                result_content = core.dispatch_with_results("flask.block.request.content", ()).block_requested
-                if result_content:
-                    _, status, response_headers = result_content.value
-                    result = start_response(str(status), response_headers)
-                else:
-                    block_config = core.get_item(HTTP_REQUEST_BLOCKED)
-                    desired_type = block_config.get("type", "auto")
-                    status = block_config.get("status_code", 403)
-                    if desired_type == "none":
-                        response_headers = []
-                    else:
-                        if block_config.get("type", "auto") == "auto":
-                            ctype = "text/html" if "text/html" in headers_from_context else "text/json"
-                        else:
-                            ctype = "text/" + block_config["type"]
-                        response_headers = [("content-type", ctype)]
-                    result = start_response(str(status), response_headers)
-                core.dispatch("flask.start_response.blocked", (ctx, config.flask, response_headers, status))
-            else:
-                result = start_response(status_code, headers)
-        else:
-            result = start_response(status_code, headers)
-        return result
-
-    def _request_call_modifier(self, ctx, parsed_headers=None):
-        environ = ctx.get_item("environ")
-        # Create a werkzeug request from the `environ` to make interacting with it easier
-        # DEV: This executes before a request context is created
-        request = _RequestType(environ)
-
-        req_body = None
-        result = core.dispatch_with_results(
-            "flask.request_call_modifier",
-            (
-                ctx,
-                config.flask,
-                request,
-                environ,
-                _HAS_JSON_MIXIN,
-                FLASK_VERSION,
-                flask_version_str,
-                BadRequest,
-            ),
-        ).request_body
-        if result:
-            req_body = result.value
-        core.dispatch("flask.request_call_modifier.post", (ctx, config.flask, request, req_body))
-
-
-def patch():
-    """
-    Patch `flask` module for tracing
-    """
-    # Check to see if we have patched Flask yet or not
-    if getattr(flask, "_datadog_patch", False):
-        return
-    flask._datadog_patch = True
-
-    Pin().onto(flask.Flask)
-    core.dispatch("flask.patch", (flask_version,))
-    # flask.app.Flask methods that have custom tracing (add metadata, wrap functions, etc)
-    _w("flask", "Flask.wsgi_app", patched_wsgi_app)
-    _w("flask", "Flask.dispatch_request", request_patcher("dispatch_request"))
-    _w("flask", "Flask.preprocess_request", request_patcher("preprocess_request"))
-    _w("flask", "Flask.add_url_rule", patched_add_url_rule)
-    _w("flask", "Flask.endpoint", patched_endpoint)
-
-    _w("flask", "Flask.finalize_request", patched_finalize_request)
-
-    if flask_version >= (2, 0, 0):
-        _w("flask", "Flask.register_error_handler", patched_register_error_handler)
-    else:
-        _w("flask", "Flask._register_error_handler", patched__register_error_handler)
-
-    # flask.blueprints.Blueprint methods that have custom tracing (add metadata, wrap functions, etc)
-    _w("flask", "Blueprint.register", patched_blueprint_register)
-    _w("flask", "Blueprint.add_url_rule", patched_blueprint_add_url_rule)
-
-    flask_hooks = [
-        "before_request",
-        "after_request",
-        "teardown_request",
-        "teardown_appcontext",
-    ]
-    if flask_version < (2, 3, 0):
-        flask_hooks.append("before_first_request")
-
-    for hook in flask_hooks:
-        _w("flask", "Flask.{}".format(hook), patched_flask_hook)
-    _w("flask", "after_this_request", patched_flask_hook)
-
-    flask_app_traces = [
-        "process_response",
-        "handle_exception",
-        "handle_http_exception",
-        "handle_user_exception",
-        "do_teardown_request",
-        "do_teardown_appcontext",
-        "send_static_file",
-    ]
-    if flask_version < (2, 2, 0):
-        flask_app_traces.append("try_trigger_before_first_request_functions")
-
-    for name in flask_app_traces:
-        _w("flask", "Flask.{}".format(name), simple_call_wrapper("flask.{}".format(name)))
-    # flask static file helpers
-    _w("flask", "send_file", simple_call_wrapper("flask.send_file"))
-
-    # flask.json.jsonify
-    _w("flask", "jsonify", patched_jsonify)
-
-    _w("flask.templating", "_render", patched_render)
-    _w("flask", "render_template", _build_render_template_wrapper("render_template"))
-    _w("flask", "render_template_string", _build_render_template_wrapper("render_template_string"))
-
-    bp_hooks = [
-        "after_app_request",
-        "after_request",
-        "before_app_request",
-        "before_request",
-        "teardown_request",
-        "teardown_app_request",
-    ]
-    if flask_version < (2, 3, 0):
-        bp_hooks.append("before_app_first_request")
-
-    for hook in bp_hooks:
-        _w("flask", "Blueprint.{}".format(hook), patched_flask_hook)
-
-    if config.flask["trace_signals"]:
-        signals = [
-            "template_rendered",
-            "request_started",
-            "request_finished",
-            "request_tearing_down",
-            "got_request_exception",
-            "appcontext_tearing_down",
-        ]
-        # These were added in 0.11.0
-        if flask_version >= (0, 11):
-            signals.append("before_render_template")
-
-        # These were added in 0.10.0
-        if flask_version >= (0, 10):
-            signals.append("appcontext_pushed")
-            signals.append("appcontext_popped")
-            signals.append("message_flashed")
-
-        for signal in signals:
-            module = "flask"
-
-            # v0.9 missed importing `appcontext_tearing_down` in `flask/__init__.py`
-            #  https://github.com/pallets/flask/blob/0.9/flask/__init__.py#L35-L37
-            #  https://github.com/pallets/flask/blob/0.9/flask/signals.py#L52
-            # DEV: Version 0.9 doesn't have a patch version
-            if flask_version <= (0, 9) and signal == "appcontext_tearing_down":
-                module = "flask.signals"
-
-            # DEV: Patch `receivers_for` instead of `connect` to ensure we don't mess with `disconnect`
-            _w(module, "{}.receivers_for".format(signal), patched_signal_receivers_for(signal))
-
-
-def unpatch():
-    if not getattr(flask, "_datadog_patch", False):
-        return
-    flask._datadog_patch = False
-
-    props = [
-        # Flask
-        "Flask.wsgi_app",
-        "Flask.dispatch_request",
-        "Flask.add_url_rule",
-        "Flask.endpoint",
-        "Flask.preprocess_request",
-        "Flask.process_response",
-        "Flask.handle_exception",
-        "Flask.handle_http_exception",
-        "Flask.handle_user_exception",
-        "Flask.do_teardown_request",
-        "Flask.do_teardown_appcontext",
-        "Flask.send_static_file",
-        # Flask Hooks
-        "Flask.before_request",
-        "Flask.after_request",
-        "Flask.teardown_request",
-        "Flask.teardown_appcontext",
-        # Blueprint
-        "Blueprint.register",
-        "Blueprint.add_url_rule",
-        # Blueprint Hooks
-        "Blueprint.after_app_request",
-        "Blueprint.after_request",
-        "Blueprint.before_app_request",
-        "Blueprint.before_request",
-        "Blueprint.teardown_request",
-        "Blueprint.teardown_app_request",
-        # Signals
-        "template_rendered.receivers_for",
-        "request_started.receivers_for",
-        "request_finished.receivers_for",
-        "request_tearing_down.receivers_for",
-        "got_request_exception.receivers_for",
-        "appcontext_tearing_down.receivers_for",
-        # Top level props
-        "after_this_request",
-        "send_file",
-        "jsonify",
-        "render_template",
-        "render_template_string",
-        "templating._render",
-    ]
-
-    props.append("Flask.finalize_request")
-
-    if flask_version >= (2, 0, 0):
-        props.append("Flask.register_error_handler")
-    else:
-        props.append("Flask._register_error_handler")
-
-    # These were added in 0.11.0
-    if flask_version >= (0, 11):
-        props.append("before_render_template.receivers_for")
-
-    # These were added in 0.10.0
-    if flask_version >= (0, 10):
-        props.append("appcontext_pushed.receivers_for")
-        props.append("appcontext_popped.receivers_for")
-        props.append("message_flashed.receivers_for")
-
-    # These were removed in 2.2.0
-    if flask_version < (2, 2, 0):
-        props.append("Flask.try_trigger_before_first_request_functions")
-
-    # These were removed in 2.3.0
-    if flask_version < (2, 3, 0):
-        props.append("Flask.before_first_request")
-        props.append("Blueprint.before_app_first_request")
-
-    for prop in props:
-        # Handle 'flask.request_started.receivers_for'
-        obj = flask
-
-        # v0.9.0 missed importing `appcontext_tearing_down` in `flask/__init__.py`
-        #  https://github.com/pallets/flask/blob/0.9/flask/__init__.py#L35-L37
-        #  https://github.com/pallets/flask/blob/0.9/flask/signals.py#L52
-        # DEV: Version 0.9 doesn't have a patch version
-        if flask_version <= (0, 9) and prop == "appcontext_tearing_down.receivers_for":
-            obj = flask.signals
-
-        if "." in prop:
-            attr, _, prop = prop.partition(".")
-            obj = getattr(obj, attr, object())
-        _u(obj, prop)
-
-
-@with_instance_pin
-def patched_wsgi_app(pin, wrapped, instance, args, kwargs):
-    # This wrapper is the starting point for all requests.
-    # DEV: This is safe before this is the args for a WSGI handler
-    #   https://www.python.org/dev/peps/pep-3333/
-    environ, start_response = args
-    middleware = _FlaskWSGIMiddleware(wrapped, pin.tracer, config.flask, pin)
-    return middleware(environ, start_response)
-
-
-def patched_finalize_request(wrapped, instance, args, kwargs):
-    """
-    Wrapper for flask.app.Flask.finalize_request
-    """
-    rv = wrapped(*args, **kwargs)
-    response = None
-    headers = None
-    if getattr(rv, "is_sequence", False):
-        response = rv.response
-        headers = rv.headers
-    core.dispatch("flask.finalize_request.post", (response, headers))
-    return rv
-
-
-def patched_blueprint_register(wrapped, instance, args, kwargs):
-    """
-    Wrapper for flask.blueprints.Blueprint.register
-
-    This wrapper just ensures the blueprint has a pin, either set manually on
-    itself from the user or inherited from the application
-    """
-    app = get_argument_value(args, kwargs, 0, "app")
-    # Check if this Blueprint has a pin, otherwise clone the one from the app onto it
-    pin = Pin.get_from(instance)
-    if not pin:
-        pin = Pin.get_from(app)
-        if pin:
-            pin.clone().onto(instance)
-    return wrapped(*args, **kwargs)
-
-
-def patched_blueprint_add_url_rule(wrapped, instance, args, kwargs):
-    pin = Pin._find(wrapped, instance)
-    if not pin:
-        return wrapped(*args, **kwargs)
-
-    def _wrap(rule, endpoint=None, view_func=None, **kwargs):
-        if view_func:
-            pin.clone().onto(view_func)
-        return wrapped(rule, endpoint=endpoint, view_func=view_func, **kwargs)
-
-    return _wrap(*args, **kwargs)
-
-
-def patched_add_url_rule(wrapped, instance, args, kwargs):
-    """Wrapper for flask.app.Flask.add_url_rule to wrap all views attached to this app"""
-
-    def _wrap(rule, endpoint=None, view_func=None, **kwargs):
-        wrapped_view = None
-        if view_func is not None:
-            # TODO: `if hasattr(view_func, 'view_class')` then this was generated from a `flask.views.View`
-            #   should we do something special with these views? Change the name/resource? Add tags?
-            core.dispatch("service_entrypoint.patch", (unwrap(view_func),))
-            wrapped_view = wrap_view(instance, view_func, name=endpoint, resource=rule)
-
-        return wrapped(rule, endpoint=endpoint, view_func=wrapped_view, **kwargs)
-
-    return _wrap(*args, **kwargs)
-
-
-def patched_endpoint(wrapped, instance, args, kwargs):
-    """Wrapper for flask.app.Flask.endpoint to ensure all endpoints are wrapped"""
-    endpoint = kwargs.get("endpoint", args[0])
-
-    def _wrapper(func):
-        core.dispatch("service_entrypoint.patch", (unwrap(func),))
-
-        return wrapped(endpoint)(wrap_function(instance, func, resource=endpoint))
-
-    return _wrapper
-
-
-def patched_flask_hook(wrapped, instance, args, kwargs):
-    func = get_argument_value(args, kwargs, 0, "f")
-    return wrapped(wrap_function(instance, func))
-
-
-def traced_render_template(wrapped, instance, args, kwargs):
-    return _build_render_template_wrapper("render_template")(wrapped, instance, args, kwargs)
-
-
-def traced_render_template_string(wrapped, instance, args, kwargs):
-    return _build_render_template_wrapper("render_template_string")(wrapped, instance, args, kwargs)
-
-
-def _build_render_template_wrapper(name):
-    name = "flask.%s" % name
-
-    def traced_render(wrapped, instance, args, kwargs):
-        pin = Pin._find(wrapped, instance, get_current_app())
-        if not pin or not pin.enabled():
-            return wrapped(*args, **kwargs)
-        with core.context_with_data(
-            "flask.render_template",
-            span_name=name,
-            pin=pin,
-            flask_config=config.flask,
-            tags={COMPONENT: config.flask.integration_name},
-            span_type=SpanTypes.TEMPLATE,
-            call_key=[name + ".call", "current_span"],
-        ) as ctx, ctx.get_item(name + ".call"):
-            return wrapped(*args, **kwargs)
-
-    return traced_render
-
-
-def patched_render(wrapped, instance, args, kwargs):
-    pin = Pin._find(wrapped, instance, get_current_app())
-
-    if not pin.enabled:
-        return wrapped(*args, **kwargs)
-
-    def _wrap(template, context, app):
-        core.dispatch("flask.render", (template, config.flask))
-        return wrapped(*args, **kwargs)
-
-    return _wrap(*args, **kwargs)
-
-
-def patched__register_error_handler(wrapped, instance, args, kwargs):
-    def _wrap(key, code_or_exception, f):
-        return wrapped(key, code_or_exception, wrap_function(instance, f))
-
-    return _wrap(*args, **kwargs)
-
-
-def patched_register_error_handler(wrapped, instance, args, kwargs):
-    def _wrap(code_or_exception, f):
-        return wrapped(code_or_exception, wrap_function(instance, f))
-
-    return _wrap(*args, **kwargs)
-
-
-def _block_request_callable(call):
-    core.set_item(HTTP_REQUEST_BLOCKED, STATUS_403_TYPE_AUTO)
-    core.dispatch("flask.blocked_request_callable", (call,))
-    ctype = "text/html" if "text/html" in flask.request.headers.get("Accept", "").lower() else "text/json"
-    abort(flask.Response(http_utils._get_blocked_template(ctype), content_type=ctype, status=403))
-
-
-def request_patcher(name):
-    @with_instance_pin
-    def _patched_request(pin, wrapped, instance, args, kwargs):
-        with core.context_with_data(
-            "flask._patched_request",
-            span_name=".".join(("flask", name)),
-            pin=pin,
-            service=trace_utils.int_service(pin, config.flask, pin),
-            flask_config=config.flask,
-            flask_request=flask.request,
-            block_request_callable=_block_request_callable,
-            ignored_exception_type=NotFound,
-            call_key="flask_request_call",
-            tags={COMPONENT: config.flask.integration_name},
-        ) as ctx, ctx.get_item("flask_request_call"):
-            core.dispatch("flask._patched_request", (ctx,))
-            return wrapped(*args, **kwargs)
-
-    return _patched_request
-
-
-def patched_signal_receivers_for(signal):
-    def outer(wrapped, instance, args, kwargs):
-        sender = get_argument_value(args, kwargs, 0, "sender")
-        # See if they gave us the flask.app.Flask as the sender
-        app = None
-        if isinstance(sender, flask.Flask):
-            app = sender
-        for receiver in wrapped(*args, **kwargs):
-            yield _wrap_call_with_pin_check(receiver, app, func_name(receiver), signal=signal)
-
-    return outer
-
-
-def patched_jsonify(wrapped, instance, args, kwargs):
-    pin = Pin._find(wrapped, instance, get_current_app())
-    if not pin or not pin.enabled():
-        return wrapped(*args, **kwargs)
-
-    with core.context_with_data(
-        "flask.jsonify",
-        span_name="flask.jsonify",
-        flask_config=config.flask,
-        tags={COMPONENT: config.flask.integration_name},
-        pin=pin,
-        call_key="flask_jsonify_call",
-    ) as ctx, ctx.get_item("flask_jsonify_call"):
-        return wrapped(*args, **kwargs)
-=======
     if name in globals():
         return globals()[name]
-    raise AttributeError("%s has no attribute %s", __name__, name)
->>>>>>> b488c99d
+    raise AttributeError("%s has no attribute %s", __name__, name)