import flask
import werkzeug

from ddtrace import Pin
from ddtrace import config
from ddtrace.vendor.wrapt import wrap_function_wrapper as _w

from .. import trace_utils
from ...constants import ANALYTICS_SAMPLE_RATE_KEY
from ...constants import SPAN_MEASURED_KEY
from ...ext import SpanTypes
from ...internal.compat import ensure_text
from ...internal.compat import maybe_stringify
from ...internal.logger import get_logger
from ...internal.utils import get_argument_value
from ...internal.utils.version import parse_version
from ..trace_utils import unwrap as _u
from .helpers import get_current_app
from .helpers import simple_tracer
from .helpers import with_instance_pin
from .wrappers import wrap_function
from .wrappers import wrap_signal


log = get_logger(__name__)

FLASK_ENDPOINT = "flask.endpoint"
FLASK_VIEW_ARGS = "flask.view_args"
FLASK_URL_RULE = "flask.url_rule"
FLASK_VERSION = "flask.version"

# Configure default configuration
config._add(
    "flask",
    dict(
        # Flask service configuration
        _default_service="flask",
        collect_view_args=True,
        distributed_tracing_enabled=True,
        template_default_name="<memory>",
        trace_signals=True,
    ),
)


# Extract flask version into a tuple e.g. (0, 12, 1) or (1, 0, 2)
# DEV: This makes it so we can do `if flask_version >= (0, 12, 0):`
# DEV: Example tests:
#      (0, 10, 0) > (0, 10)
#      (0, 10, 0) >= (0, 10, 0)
#      (0, 10, 1) >= (0, 10)
#      (0, 11, 1) >= (0, 10)
#      (0, 11, 1) >= (0, 10, 2)
#      (1, 0, 0) >= (0, 10)
#      (0, 9) == (0, 9)
#      (0, 9, 0) != (0, 9)
#      (0, 8, 5) <= (0, 9)
flask_version_str = getattr(flask, "__version__", "0.0.0")
flask_version = parse_version(flask_version_str)


def patch():
    """
    Patch `flask` module for tracing
    """
    # Check to see if we have patched Flask yet or not
    if getattr(flask, "_datadog_patch", False):
        return
    setattr(flask, "_datadog_patch", True)

    Pin().onto(flask.Flask)

    # flask.app.Flask methods that have custom tracing (add metadata, wrap functions, etc)
    _w("flask", "Flask.wsgi_app", traced_wsgi_app)
    _w("flask", "Flask.dispatch_request", request_tracer("dispatch_request"))
    _w("flask", "Flask.preprocess_request", request_tracer("preprocess_request"))
    _w("flask", "Flask.add_url_rule", traced_add_url_rule)
    _w("flask", "Flask.endpoint", traced_endpoint)
    if flask_version >= (2, 0, 0):
        _w("flask", "Flask.register_error_handler", traced_register_error_handler)
    else:
        _w("flask", "Flask._register_error_handler", traced__register_error_handler)

    # flask.blueprints.Blueprint methods that have custom tracing (add metadata, wrap functions, etc)
    _w("flask", "Blueprint.register", traced_blueprint_register)
    _w("flask", "Blueprint.add_url_rule", traced_blueprint_add_url_rule)

    # flask.app.Flask traced hook decorators
    flask_hooks = [
        "before_request",
        "before_first_request",
        "after_request",
        "teardown_request",
        "teardown_appcontext",
    ]
    for hook in flask_hooks:
        _w("flask", "Flask.{}".format(hook), traced_flask_hook)
    _w("flask", "after_this_request", traced_flask_hook)

    # flask.app.Flask traced methods
    flask_app_traces = [
        "process_response",
        "handle_exception",
        "handle_http_exception",
        "handle_user_exception",
        "try_trigger_before_first_request_functions",
        "do_teardown_request",
        "do_teardown_appcontext",
        "send_static_file",
    ]
    for name in flask_app_traces:
        _w("flask", "Flask.{}".format(name), simple_tracer("flask.{}".format(name)))

    # flask static file helpers
    _w("flask", "send_file", simple_tracer("flask.send_file"))

    # flask.json.jsonify
    _w("flask", "jsonify", traced_jsonify)

    # flask.templating traced functions
    _w("flask.templating", "_render", traced_render)
    _w("flask", "render_template", traced_render_template)
    _w("flask", "render_template_string", traced_render_template_string)

    # flask.blueprints.Blueprint traced hook decorators
    bp_hooks = [
        "after_app_request",
        "after_request",
        "before_app_first_request",
        "before_app_request",
        "before_request",
        "teardown_request",
        "teardown_app_request",
    ]
    for hook in bp_hooks:
        _w("flask", "Blueprint.{}".format(hook), traced_flask_hook)

    # flask.signals signals
    if config.flask["trace_signals"]:
        signals = [
            "template_rendered",
            "request_started",
            "request_finished",
            "request_tearing_down",
            "got_request_exception",
            "appcontext_tearing_down",
        ]
        # These were added in 0.11.0
        if flask_version >= (0, 11):
            signals.append("before_render_template")

        # These were added in 0.10.0
        if flask_version >= (0, 10):
            signals.append("appcontext_pushed")
            signals.append("appcontext_popped")
            signals.append("message_flashed")

        for signal in signals:
            module = "flask"

            # v0.9 missed importing `appcontext_tearing_down` in `flask/__init__.py`
            #  https://github.com/pallets/flask/blob/0.9/flask/__init__.py#L35-L37
            #  https://github.com/pallets/flask/blob/0.9/flask/signals.py#L52
            # DEV: Version 0.9 doesn't have a patch version
            if flask_version <= (0, 9) and signal == "appcontext_tearing_down":
                module = "flask.signals"

            # DEV: Patch `receivers_for` instead of `connect` to ensure we don't mess with `disconnect`
            _w(module, "{}.receivers_for".format(signal), traced_signal_receivers_for(signal))


def unpatch():
    if not getattr(flask, "_datadog_patch", False):
        return
    setattr(flask, "_datadog_patch", False)

    props = [
        # Flask
        "Flask.wsgi_app",
        "Flask.dispatch_request",
        "Flask.add_url_rule",
        "Flask.endpoint",
        "Flask.preprocess_request",
        "Flask.process_response",
        "Flask.handle_exception",
        "Flask.handle_http_exception",
        "Flask.handle_user_exception",
        "Flask.try_trigger_before_first_request_functions",
        "Flask.do_teardown_request",
        "Flask.do_teardown_appcontext",
        "Flask.send_static_file",
        # Flask Hooks
        "Flask.before_request",
        "Flask.before_first_request",
        "Flask.after_request",
        "Flask.teardown_request",
        "Flask.teardown_appcontext",
        # Blueprint
        "Blueprint.register",
        "Blueprint.add_url_rule",
        # Blueprint Hooks
        "Blueprint.after_app_request",
        "Blueprint.after_request",
        "Blueprint.before_app_first_request",
        "Blueprint.before_app_request",
        "Blueprint.before_request",
        "Blueprint.teardown_request",
        "Blueprint.teardown_app_request",
        # Signals
        "template_rendered.receivers_for",
        "request_started.receivers_for",
        "request_finished.receivers_for",
        "request_tearing_down.receivers_for",
        "got_request_exception.receivers_for",
        "appcontext_tearing_down.receivers_for",
        # Top level props
        "after_this_request",
        "send_file",
        "jsonify",
        "render_template",
        "render_template_string",
        "templating._render",
    ]

    if flask_version >= (2, 0, 0):
        props.append("Flask.register_error_handler")
    else:
        props.append("Flask._register_error_handler")

    # These were added in 0.11.0
    if flask_version >= (0, 11):
        props.append("before_render_template.receivers_for")

    # These were added in 0.10.0
    if flask_version >= (0, 10):
        props.append("appcontext_pushed.receivers_for")
        props.append("appcontext_popped.receivers_for")
        props.append("message_flashed.receivers_for")

    for prop in props:
        # Handle 'flask.request_started.receivers_for'
        obj = flask

        # v0.9.0 missed importing `appcontext_tearing_down` in `flask/__init__.py`
        #  https://github.com/pallets/flask/blob/0.9/flask/__init__.py#L35-L37
        #  https://github.com/pallets/flask/blob/0.9/flask/signals.py#L52
        # DEV: Version 0.9 doesn't have a patch version
        if flask_version <= (0, 9) and prop == "appcontext_tearing_down.receivers_for":
            obj = flask.signals

        if "." in prop:
            attr, _, prop = prop.partition(".")
            obj = getattr(obj, attr, object())
        _u(obj, prop)


# Wrap the `start_response` handler to extract response code
# DEV: We tried using `Flask.finalize_request`, which seemed to work, but gave us hell during tests
# DEV: The downside to using `start_response` is we do not have a `Flask.Response` object here,
#   only `status_code`, and `headers` to work with
#   On the bright side, this works in all versions of Flask (or any WSGI app actually)
def _wrap_start_response(func, span, request):
    def traced_start_response(status_code, headers):
        code, _, _ = status_code.partition(" ")
        # If values are accessible, set the resource as `<method> <path>` and add other request tags
        _set_request_tags(span)

        # Override root span resource name to be `<method> 404` for 404 requests
        # DEV: We do this because we want to make it easier to see all unknown requests together
        #      Also, we do this to reduce the cardinality on unknown urls
        # DEV: If we have an endpoint or url rule tag, then we don't need to do this,
        #      we still want `GET /product/<int:product_id>` grouped together,
        #      even if it is a 404
        if not span.get_tag(FLASK_ENDPOINT) and not span.get_tag(FLASK_URL_RULE):
            span.resource = u" ".join((request.method, code))

        trace_utils.set_http_meta(span, config.flask, status_code=code, response_headers=headers)
        return func(status_code, headers)

    return traced_start_response


@with_instance_pin
def traced_wsgi_app(pin, wrapped, instance, args, kwargs):
    """
    Wrapper for flask.app.Flask.wsgi_app

    This wrapper is the starting point for all requests.
    """
    # DEV: This is safe before this is the args for a WSGI handler
    #   https://www.python.org/dev/peps/pep-3333/
    environ, start_response = args

    # Create a werkzeug request from the `environ` to make interacting with it easier
    # DEV: This executes before a request context is created
    request = werkzeug.Request(environ)

    # Configure distributed tracing
    trace_utils.activate_distributed_headers(pin.tracer, int_config=config.flask, request_headers=request.headers)

    # Default resource is method and path:
    #   GET /
    #   POST /save
    # We will override this below in `traced_dispatch_request` when we have a `RequestContext` and possibly a url rule
    resource = u" ".join((request.method, request.path))
    with pin.tracer.trace(
        "flask.request",
        service=trace_utils.int_service(pin, config.flask),
        resource=resource,
        span_type=SpanTypes.WEB,
    ) as span:
        span.set_tag(SPAN_MEASURED_KEY)
        # set analytics sample rate with global config enabled
        sample_rate = config.flask.get_analytics_sample_rate(use_global_config=True)
        if sample_rate is not None:
            span.set_tag(ANALYTICS_SAMPLE_RATE_KEY, sample_rate)

        span._set_str_tag(FLASK_VERSION, flask_version_str)

        start_response = _wrap_start_response(start_response, span, request)
        try:
            # request.query_string is bytes
            query = ensure_text(request.query_string)
        except Exception:
            query = ""

        # DEV: We set response status code in `_wrap_start_response`
        # DEV: Use `request.base_url` and not `request.url` to keep from leaking any query string parameters
        trace_utils.set_http_meta(
            span,
            config.flask,
            method=request.method,
            url=request.base_url,
            raw_uri=request.url,
<<<<<<< HEAD
            query=query,
=======
            query=request.query_string,
>>>>>>> b187df1c
            request_headers=request.headers,
            request_path_params=request.args,
        )

        return wrapped(environ, start_response)


def traced_blueprint_register(wrapped, instance, args, kwargs):
    """
    Wrapper for flask.blueprints.Blueprint.register

    This wrapper just ensures the blueprint has a pin, either set manually on
    itself from the user or inherited from the application
    """
    app = get_argument_value(args, kwargs, 0, "app")
    # Check if this Blueprint has a pin, otherwise clone the one from the app onto it
    pin = Pin.get_from(instance)
    if not pin:
        pin = Pin.get_from(app)
        if pin:
            pin.clone().onto(instance)
    return wrapped(*args, **kwargs)


def traced_blueprint_add_url_rule(wrapped, instance, args, kwargs):
    pin = Pin._find(wrapped, instance)
    if not pin:
        return wrapped(*args, **kwargs)

    def _wrap(rule, endpoint=None, view_func=None, **kwargs):
        if view_func:
            pin.clone().onto(view_func)
        return wrapped(rule, endpoint=endpoint, view_func=view_func, **kwargs)

    return _wrap(*args, **kwargs)


def traced_add_url_rule(wrapped, instance, args, kwargs):
    """Wrapper for flask.app.Flask.add_url_rule to wrap all views attached to this app"""

    def _wrap(rule, endpoint=None, view_func=None, **kwargs):
        if view_func:
            # TODO: `if hasattr(view_func, 'view_class')` then this was generated from a `flask.views.View`
            #   should we do something special with these views? Change the name/resource? Add tags?
            view_func = wrap_function(instance, view_func, name=endpoint, resource=rule)

        return wrapped(rule, endpoint=endpoint, view_func=view_func, **kwargs)

    return _wrap(*args, **kwargs)


def traced_endpoint(wrapped, instance, args, kwargs):
    """Wrapper for flask.app.Flask.endpoint to ensure all endpoints are wrapped"""
    endpoint = kwargs.get("endpoint", args[0])

    def _wrapper(func):
        # DEV: `wrap_function` will call `func_name(func)` for us
        return wrapped(endpoint)(wrap_function(instance, func, resource=endpoint))

    return _wrapper


def traced_flask_hook(wrapped, instance, args, kwargs):
    """Wrapper for hook functions (before_request, after_request, etc) are properly traced"""
    func = get_argument_value(args, kwargs, 0, "f")
    return wrapped(wrap_function(instance, func))


def traced_render_template(wrapped, instance, args, kwargs):
    """Wrapper for flask.templating.render_template"""
    pin = Pin._find(wrapped, instance, get_current_app())
    if not pin or not pin.enabled():
        return wrapped(*args, **kwargs)

    with pin.tracer.trace("flask.render_template", span_type=SpanTypes.TEMPLATE):
        return wrapped(*args, **kwargs)


def traced_render_template_string(wrapped, instance, args, kwargs):
    """Wrapper for flask.templating.render_template_string"""
    pin = Pin._find(wrapped, instance, get_current_app())
    if not pin or not pin.enabled():
        return wrapped(*args, **kwargs)

    with pin.tracer.trace("flask.render_template_string", span_type=SpanTypes.TEMPLATE):
        return wrapped(*args, **kwargs)


def traced_render(wrapped, instance, args, kwargs):
    """
    Wrapper for flask.templating._render

    This wrapper is used for setting template tags on the span.

    This method is called for render_template or render_template_string
    """
    pin = Pin._find(wrapped, instance, get_current_app())
    span = pin.tracer.current_span()

    if not pin.enabled or not span:
        return wrapped(*args, **kwargs)

    def _wrap(template, context, app):
        name = maybe_stringify(getattr(template, "name", None) or config.flask.get("template_default_name"))
        if name is not None:
            span.resource = name
            span._set_str_tag("flask.template_name", name)
        return wrapped(*args, **kwargs)

    return _wrap(*args, **kwargs)


def traced__register_error_handler(wrapped, instance, args, kwargs):
    """Wrapper to trace all functions registered with flask.app._register_error_handler"""

    def _wrap(key, code_or_exception, f):
        return wrapped(key, code_or_exception, wrap_function(instance, f))

    return _wrap(*args, **kwargs)


def traced_register_error_handler(wrapped, instance, args, kwargs):
    """Wrapper to trace all functions registered with flask.app.register_error_handler"""

    def _wrap(code_or_exception, f):
        return wrapped(code_or_exception, wrap_function(instance, f))

    return _wrap(*args, **kwargs)


def request_tracer(name):
    @with_instance_pin
    def _traced_request(pin, wrapped, instance, args, kwargs):
        """
        Wrapper to trace a Flask function while trying to extract endpoint information
          (endpoint, url_rule, view_args, etc)

        This wrapper will add identifier tags to the current span from `flask.app.Flask.wsgi_app`.
        """
        span = pin.tracer.current_span()
        if not pin.enabled or not span:
            return wrapped(*args, **kwargs)

        # This call may be unnecessary since we try to add the tags earlier
        # We just haven't been able to confirm this yet
        _set_request_tags(span)

        with pin.tracer.trace(
            ".".join(("flask", name)), service=trace_utils.int_service(pin, config.flask, pin)
        ) as request_span:
            request_span._ignore_exception(werkzeug.exceptions.NotFound)
            return wrapped(*args, **kwargs)

    return _traced_request


def traced_signal_receivers_for(signal):
    """Wrapper for flask.signals.{signal}.receivers_for to ensure all signal receivers are traced"""

    def outer(wrapped, instance, args, kwargs):
        sender = get_argument_value(args, kwargs, 0, "sender")
        # See if they gave us the flask.app.Flask as the sender
        app = None
        if isinstance(sender, flask.Flask):
            app = sender
        for receiver in wrapped(*args, **kwargs):
            yield wrap_signal(app, signal, receiver)

    return outer


def traced_jsonify(wrapped, instance, args, kwargs):
    pin = Pin._find(wrapped, instance, get_current_app())
    if not pin or not pin.enabled():
        return wrapped(*args, **kwargs)

    with pin.tracer.trace("flask.jsonify"):
        return wrapped(*args, **kwargs)


def _set_request_tags(span):
    try:
        request = flask._request_ctx_stack.top.request

        # DEV: This name will include the blueprint name as well (e.g. `bp.index`)
        if not span.get_tag(FLASK_ENDPOINT) and request.endpoint:
            span.resource = u" ".join((request.method, request.endpoint))
            span._set_str_tag(FLASK_ENDPOINT, request.endpoint)

        if not span.get_tag(FLASK_URL_RULE) and request.url_rule and request.url_rule.rule:
            span.resource = u" ".join((request.method, request.url_rule.rule))
            span._set_str_tag(FLASK_URL_RULE, request.url_rule.rule)

        if not span.get_tag(FLASK_VIEW_ARGS) and request.view_args and config.flask.get("collect_view_args"):
            for k, v in request.view_args.items():
                # DEV: Do not use `_set_str_tag` here since view args can be string/int/float/path/uuid/etc
                #      https://flask.palletsprojects.com/en/1.1.x/api/#url-route-registrations
                span.set_tag(u".".join((FLASK_VIEW_ARGS, k)), v)
    except Exception:
        log.debug('failed to set tags for "flask.request" span', exc_info=True)<|MERGE_RESOLUTION|>--- conflicted
+++ resolved
@@ -9,7 +9,6 @@
 from ...constants import ANALYTICS_SAMPLE_RATE_KEY
 from ...constants import SPAN_MEASURED_KEY
 from ...ext import SpanTypes
-from ...internal.compat import ensure_text
 from ...internal.compat import maybe_stringify
 from ...internal.logger import get_logger
 from ...internal.utils import get_argument_value
@@ -318,11 +317,6 @@
         span._set_str_tag(FLASK_VERSION, flask_version_str)
 
         start_response = _wrap_start_response(start_response, span, request)
-        try:
-            # request.query_string is bytes
-            query = ensure_text(request.query_string)
-        except Exception:
-            query = ""
 
         # DEV: We set response status code in `_wrap_start_response`
         # DEV: Use `request.base_url` and not `request.url` to keep from leaking any query string parameters
@@ -332,11 +326,7 @@
             method=request.method,
             url=request.base_url,
             raw_uri=request.url,
-<<<<<<< HEAD
-            query=query,
-=======
             query=request.query_string,
->>>>>>> b187df1c
             request_headers=request.headers,
             request_path_params=request.args,
         )
