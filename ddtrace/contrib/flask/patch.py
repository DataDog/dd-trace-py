import functools

import flask
import werkzeug
from werkzeug.exceptions import BadRequest
from werkzeug.exceptions import abort

from ddtrace.constants import SPAN_KIND
from ddtrace.ext import SpanKind
from ddtrace.internal.constants import COMPONENT
from ddtrace.internal.constants import HTTP_REQUEST_BLOCKED
from ddtrace.internal.schema.span_attribute_schema import SpanDirection

from ...appsec.iast._metrics import _set_metric_iast_instrumented_source
from ...internal import core
from ...internal.schema import schematize_service_name
from ...internal.schema import schematize_url_operation
from ...internal.utils import http as http_utils


# Not all versions of flask/werkzeug have this mixin
try:
    from werkzeug.wrappers.json import JSONMixin

    _HAS_JSON_MIXIN = True
except ImportError:
    _HAS_JSON_MIXIN = False

from ddtrace import Pin
from ddtrace import config
from ddtrace.vendor.wrapt import wrap_function_wrapper as _w

from .. import trace_utils
from ...constants import ANALYTICS_SAMPLE_RATE_KEY
from ...constants import SPAN_MEASURED_KEY
from ...contrib.wsgi.wsgi import _DDWSGIMiddlewareBase
from ...ext import SpanTypes
from ...ext import http
from ...internal.compat import maybe_stringify
from ...internal.logger import get_logger
from ...internal.utils import get_argument_value
from ...internal.utils.version import parse_version
from ..trace_utils import _get_request_header_user_agent
from ..trace_utils import _set_url_tag
from ..trace_utils import unwrap as _u
from .helpers import get_current_app
from .helpers import simple_tracer
from .helpers import with_instance_pin
from .wrappers import wrap_function
from .wrappers import wrap_signal
from .wrappers import wrap_view


try:
    from json import JSONDecodeError
except ImportError:
    # handling python 2.X import error
    JSONDecodeError = ValueError  # type: ignore


log = get_logger(__name__)

FLASK_ENDPOINT = "flask.endpoint"
FLASK_VIEW_ARGS = "flask.view_args"
FLASK_URL_RULE = "flask.url_rule"
FLASK_VERSION = "flask.version"
_BODY_METHODS = {"POST", "PUT", "DELETE", "PATCH"}

# Configure default configuration
config._add(
    "flask",
    dict(
        # Flask service configuration
        _default_service=schematize_service_name("flask"),
        collect_view_args=True,
        distributed_tracing_enabled=True,
        template_default_name="<memory>",
        trace_signals=True,
    ),
)


if _HAS_JSON_MIXIN:

    class RequestWithJson(werkzeug.Request, JSONMixin):
        pass

    _RequestType = RequestWithJson
else:
    _RequestType = werkzeug.Request

# Extract flask version into a tuple e.g. (0, 12, 1) or (1, 0, 2)
# DEV: This makes it so we can do `if flask_version >= (0, 12, 0):`
# DEV: Example tests:
#      (0, 10, 0) > (0, 10)
#      (0, 10, 0) >= (0, 10, 0)
#      (0, 10, 1) >= (0, 10)
#      (0, 11, 1) >= (0, 10)
#      (0, 11, 1) >= (0, 10, 2)
#      (1, 0, 0) >= (0, 10)
#      (0, 9) == (0, 9)
#      (0, 9, 0) != (0, 9)
#      (0, 8, 5) <= (0, 9)
flask_version_str = getattr(flask, "__version__", "0.0.0")
flask_version = parse_version(flask_version_str)


def wrapped_request_init(wrapped, instance, args, kwargs):
    wrapped(*args, **kwargs)
<<<<<<< HEAD
    core.dispatch("flask.request_init", [instance])


def wrap_with_event(module, name, origin):
    def dispatcher(_origin, wrapped, instance, args, kwargs):
        result = wrapped(*args, **kwargs)
        core.dispatch("flask.%s.%s" % (module, name), [_origin, result, args])
        return result

    _w(module, name, functools.partial(dispatcher, origin))
=======
    if _is_iast_enabled():
        try:
            from ddtrace.appsec.iast._taint_tracking import OriginType
            from ddtrace.appsec.iast._taint_tracking import taint_pyobject

            # TODO: instance.query_string = ??
            instance.query_string = taint_pyobject(
                pyobject=instance.query_string,
                source_name=OriginType.QUERY,
                source_value=instance.query_string,
                source_origin=OriginType.QUERY,
            )
            instance.path = taint_pyobject(
                pyobject=instance.path,
                source_name=OriginType.PATH,
                source_value=instance.path,
                source_origin=OriginType.PATH,
            )
            _set_metric_iast_instrumented_source(OriginType.PATH)
            _set_metric_iast_instrumented_source(OriginType.QUERY)
        except Exception:
            log.debug("Unexpected exception while tainting pyobject", exc_info=True)
>>>>>>> 76ea92d1


class _FlaskWSGIMiddleware(_DDWSGIMiddlewareBase):
    _request_span_name = schematize_url_operation("flask.request", protocol="http", direction=SpanDirection.INBOUND)
    _application_span_name = "flask.application"
    _response_span_name = "flask.response"

    def _traced_start_response(self, start_response, req_span, app_span, status_code, headers, exc_info=None):
        code, _, _ = status_code.partition(" ")
        # If values are accessible, set the resource as `<method> <path>` and add other request tags
        _set_request_tags(req_span)

        # Override root span resource name to be `<method> 404` for 404 requests
        # DEV: We do this because we want to make it easier to see all unknown requests together
        #      Also, we do this to reduce the cardinality on unknown urls
        # DEV: If we have an endpoint or url rule tag, then we don't need to do this,
        #      we still want `GET /product/<int:product_id>` grouped together,
        #      even if it is a 404
        if not req_span.get_tag(FLASK_ENDPOINT) and not req_span.get_tag(FLASK_URL_RULE):
            req_span.resource = " ".join((flask.request.method, code))

        trace_utils.set_http_meta(
            req_span, config.flask, status_code=code, response_headers=headers, route=req_span.get_tag(FLASK_URL_RULE)
        )

        if not core.get_item(HTTP_REQUEST_BLOCKED, span=req_span):
            headers_from_context = ""
            results, exceptions = core.dispatch("flask.start_response", [])
            if not any(exceptions) and results and results[0]:
                headers_from_context = results[0]
            if core.get_item(HTTP_REQUEST_BLOCKED, span=req_span):
                # response code must be set here, or it will be too late
                ctype = "text/html" if "text/html" in headers_from_context else "text/json"
                response_headers = [("content-type", ctype)]
                result = start_response("403 FORBIDDEN", response_headers)
                trace_utils.set_http_meta(req_span, config.flask, status_code="403", response_headers=response_headers)
            else:
                result = start_response(status_code, headers)
        else:
            result = start_response(status_code, headers)
        return result

    def _request_span_modifier(self, span, environ, parsed_headers=None):
        # Create a werkzeug request from the `environ` to make interacting with it easier
        # DEV: This executes before a request context is created
        request = _RequestType(environ)

        # Default resource is method and path:
        #   GET /
        #   POST /save
        # We will override this below in `traced_dispatch_request` when we have a `
        # RequestContext` and possibly a url rule
        span.resource = " ".join((request.method, request.path))

        span.set_tag(SPAN_MEASURED_KEY)
        # set analytics sample rate with global config enabled
        sample_rate = config.flask.get_analytics_sample_rate(use_global_config=True)
        if sample_rate is not None:
            span.set_tag(ANALYTICS_SAMPLE_RATE_KEY, sample_rate)

        span.set_tag_str(FLASK_VERSION, flask_version_str)

        req_body = None
        results, exceptions = core.dispatch(
            "flask.request_span_modifier", [request, environ, _HAS_JSON_MIXIN, BadRequest]
        )
        if not any(exceptions) and results and results[0]:
            req_body = results[0]
        trace_utils.set_http_meta(
            span,
            config.flask,
            method=request.method,
            url=request.base_url,
            raw_uri=request.url,
            query=request.query_string,
            parsed_query=request.args,
            request_headers=request.headers,
            request_cookies=request.cookies,
            request_body=req_body,
            peer_ip=request.remote_addr,
        )


def patch():
    """
    Patch `flask` module for tracing
    """
    # Check to see if we have patched Flask yet or not
    if getattr(flask, "_datadog_patch", False):
        return
    setattr(flask, "_datadog_patch", True)

    Pin().onto(flask.Flask)
    if _is_iast_enabled():
        try:
            from ddtrace.appsec.iast._taint_tracking import OriginType

<<<<<<< HEAD
        wrap_with_event(
            "werkzeug.datastructures",
            "Headers.items",
            (OriginType.HEADER_NAME, OriginType.HEADER),
        )
        wrap_with_event(
            "werkzeug.datastructures",
            "EnvironHeaders.__getitem__",
            OriginType.HEADER,
        )
        wrap_with_event(
            "werkzeug.datastructures",
            "ImmutableMultiDict.__getitem__",
            OriginType.PARAMETER,
        )
        _w("werkzeug.wrappers.request", "Request.__init__", wrapped_request_init)
        wrap_with_event(
            "werkzeug.wrappers.request",
            "Request.get_data",
            OriginType.BODY,
        )
        if flask_version < (2, 0, 0):
            wrap_with_event(
                "werkzeug._internal",
                "_DictAccessorProperty.__get__",
                OriginType.QUERY,
=======
            _w(
                "werkzeug.datastructures",
                "Headers.items",
                functools.partial(if_iast_taint_yield_tuple_for, (OriginType.HEADER_NAME, OriginType.HEADER)),
>>>>>>> 76ea92d1
            )
            _set_metric_iast_instrumented_source(OriginType.HEADER_NAME)
            _set_metric_iast_instrumented_source(OriginType.HEADER)

            _w(
                "werkzeug.datastructures",
                "ImmutableMultiDict.__getitem__",
                functools.partial(if_iast_taint_returned_object_for, OriginType.PARAMETER),
            )
            _set_metric_iast_instrumented_source(OriginType.PARAMETER)

            _w(
                "werkzeug.datastructures",
                "EnvironHeaders.__getitem__",
                functools.partial(if_iast_taint_returned_object_for, OriginType.HEADER),
            )
            _set_metric_iast_instrumented_source(OriginType.HEADER)

            _w("werkzeug.wrappers.request", "Request.__init__", taint_request_init)
            _w(
                "werkzeug.wrappers.request",
                "Request.get_data",
                functools.partial(if_iast_taint_returned_object_for, OriginType.BODY),
            )
            _set_metric_iast_instrumented_source(OriginType.BODY)

            if flask_version < (2, 0, 0):
                _w(
                    "werkzeug._internal",
                    "_DictAccessorProperty.__get__",
                    functools.partial(if_iast_taint_returned_object_for, OriginType.QUERY),
                )
                _set_metric_iast_instrumented_source(OriginType.QUERY)
        except Exception:
            log.debug("Unexpected exception while patch IAST functions", exc_info=True)

    # flask.app.Flask methods that have custom tracing (add metadata, wrap functions, etc)
    _w("flask", "Flask.wsgi_app", traced_wsgi_app)
    _w("flask", "Flask.dispatch_request", request_tracer("dispatch_request"))
    _w("flask", "Flask.preprocess_request", request_tracer("preprocess_request"))
    _w("flask", "Flask.add_url_rule", traced_add_url_rule)
    _w("flask", "Flask.endpoint", traced_endpoint)

    _w("flask", "Flask.finalize_request", traced_finalize_request)

    if flask_version >= (2, 0, 0):
        _w("flask", "Flask.register_error_handler", traced_register_error_handler)
    else:
        _w("flask", "Flask._register_error_handler", traced__register_error_handler)

    # flask.blueprints.Blueprint methods that have custom tracing (add metadata, wrap functions, etc)
    _w("flask", "Blueprint.register", traced_blueprint_register)
    _w("flask", "Blueprint.add_url_rule", traced_blueprint_add_url_rule)

    # flask.app.Flask traced hook decorators
    flask_hooks = [
        "before_request",
        "after_request",
        "teardown_request",
        "teardown_appcontext",
    ]
    if flask_version < (2, 3, 0):
        flask_hooks.append("before_first_request")

    for hook in flask_hooks:
        _w("flask", "Flask.{}".format(hook), traced_flask_hook)
    _w("flask", "after_this_request", traced_flask_hook)

    # flask.app.Flask traced methods
    flask_app_traces = [
        "process_response",
        "handle_exception",
        "handle_http_exception",
        "handle_user_exception",
        "do_teardown_request",
        "do_teardown_appcontext",
        "send_static_file",
    ]
    if flask_version < (2, 2, 0):
        flask_app_traces.append("try_trigger_before_first_request_functions")

    for name in flask_app_traces:
        _w("flask", "Flask.{}".format(name), simple_tracer("flask.{}".format(name)))
    # flask static file helpers
    _w("flask", "send_file", simple_tracer("flask.send_file"))

    # flask.json.jsonify
    _w("flask", "jsonify", traced_jsonify)

    # flask.templating traced functions
    _w("flask.templating", "_render", traced_render)
    _w("flask", "render_template", traced_render_template)
    _w("flask", "render_template_string", traced_render_template_string)

    # flask.blueprints.Blueprint traced hook decorators
    bp_hooks = [
        "after_app_request",
        "after_request",
        "before_app_request",
        "before_request",
        "teardown_request",
        "teardown_app_request",
    ]
    if flask_version < (2, 3, 0):
        bp_hooks.append("before_app_first_request")

    for hook in bp_hooks:
        _w("flask", "Blueprint.{}".format(hook), traced_flask_hook)

    # flask.signals signals
    if config.flask["trace_signals"]:
        signals = [
            "template_rendered",
            "request_started",
            "request_finished",
            "request_tearing_down",
            "got_request_exception",
            "appcontext_tearing_down",
        ]
        # These were added in 0.11.0
        if flask_version >= (0, 11):
            signals.append("before_render_template")

        # These were added in 0.10.0
        if flask_version >= (0, 10):
            signals.append("appcontext_pushed")
            signals.append("appcontext_popped")
            signals.append("message_flashed")

        for signal in signals:
            module = "flask"

            # v0.9 missed importing `appcontext_tearing_down` in `flask/__init__.py`
            #  https://github.com/pallets/flask/blob/0.9/flask/__init__.py#L35-L37
            #  https://github.com/pallets/flask/blob/0.9/flask/signals.py#L52
            # DEV: Version 0.9 doesn't have a patch version
            if flask_version <= (0, 9) and signal == "appcontext_tearing_down":
                module = "flask.signals"

            # DEV: Patch `receivers_for` instead of `connect` to ensure we don't mess with `disconnect`
            _w(module, "{}.receivers_for".format(signal), traced_signal_receivers_for(signal))


def unpatch():
    if not getattr(flask, "_datadog_patch", False):
        return
    setattr(flask, "_datadog_patch", False)

    props = [
        # Flask
        "Flask.wsgi_app",
        "Flask.dispatch_request",
        "Flask.add_url_rule",
        "Flask.endpoint",
        "Flask.preprocess_request",
        "Flask.process_response",
        "Flask.handle_exception",
        "Flask.handle_http_exception",
        "Flask.handle_user_exception",
        "Flask.do_teardown_request",
        "Flask.do_teardown_appcontext",
        "Flask.send_static_file",
        # Flask Hooks
        "Flask.before_request",
        "Flask.after_request",
        "Flask.teardown_request",
        "Flask.teardown_appcontext",
        # Blueprint
        "Blueprint.register",
        "Blueprint.add_url_rule",
        # Blueprint Hooks
        "Blueprint.after_app_request",
        "Blueprint.after_request",
        "Blueprint.before_app_request",
        "Blueprint.before_request",
        "Blueprint.teardown_request",
        "Blueprint.teardown_app_request",
        # Signals
        "template_rendered.receivers_for",
        "request_started.receivers_for",
        "request_finished.receivers_for",
        "request_tearing_down.receivers_for",
        "got_request_exception.receivers_for",
        "appcontext_tearing_down.receivers_for",
        # Top level props
        "after_this_request",
        "send_file",
        "jsonify",
        "render_template",
        "render_template_string",
        "templating._render",
    ]

    props.append("Flask.finalize_request")

    if flask_version >= (2, 0, 0):
        props.append("Flask.register_error_handler")
    else:
        props.append("Flask._register_error_handler")

    # These were added in 0.11.0
    if flask_version >= (0, 11):
        props.append("before_render_template.receivers_for")

    # These were added in 0.10.0
    if flask_version >= (0, 10):
        props.append("appcontext_pushed.receivers_for")
        props.append("appcontext_popped.receivers_for")
        props.append("message_flashed.receivers_for")

    # These were removed in 2.2.0
    if flask_version < (2, 2, 0):
        props.append("Flask.try_trigger_before_first_request_functions")

    # These were removed in 2.3.0
    if flask_version < (2, 3, 0):
        props.append("Flask.before_first_request")
        props.append("Blueprint.before_app_first_request")

    for prop in props:
        # Handle 'flask.request_started.receivers_for'
        obj = flask

        # v0.9.0 missed importing `appcontext_tearing_down` in `flask/__init__.py`
        #  https://github.com/pallets/flask/blob/0.9/flask/__init__.py#L35-L37
        #  https://github.com/pallets/flask/blob/0.9/flask/signals.py#L52
        # DEV: Version 0.9 doesn't have a patch version
        if flask_version <= (0, 9) and prop == "appcontext_tearing_down.receivers_for":
            obj = flask.signals

        if "." in prop:
            attr, _, prop = prop.partition(".")
            obj = getattr(obj, attr, object())
        _u(obj, prop)


@with_instance_pin
def traced_wsgi_app(pin, wrapped, instance, args, kwargs):
    """
    Wrapper for flask.app.Flask.wsgi_app

    This wrapper is the starting point for all requests.
    """
    # DEV: This is safe before this is the args for a WSGI handler
    #   https://www.python.org/dev/peps/pep-3333/
    environ, start_response = args
    middleware = _FlaskWSGIMiddleware(wrapped, pin.tracer, config.flask, pin)
    return middleware(environ, start_response)


def traced_finalize_request(wrapped, instance, args, kwargs):
    """
    Wrapper for flask.app.Flask.finalize_request
    """
    rv = wrapped(*args, **kwargs)
    core.dispatch("flask.finalize_request.post", [rv])
    return rv


def traced_blueprint_register(wrapped, instance, args, kwargs):
    """
    Wrapper for flask.blueprints.Blueprint.register

    This wrapper just ensures the blueprint has a pin, either set manually on
    itself from the user or inherited from the application
    """
    app = get_argument_value(args, kwargs, 0, "app")
    # Check if this Blueprint has a pin, otherwise clone the one from the app onto it
    pin = Pin.get_from(instance)
    if not pin:
        pin = Pin.get_from(app)
        if pin:
            pin.clone().onto(instance)
    return wrapped(*args, **kwargs)


def traced_blueprint_add_url_rule(wrapped, instance, args, kwargs):
    pin = Pin._find(wrapped, instance)
    if not pin:
        return wrapped(*args, **kwargs)

    def _wrap(rule, endpoint=None, view_func=None, **kwargs):
        if view_func:
            pin.clone().onto(view_func)
        return wrapped(rule, endpoint=endpoint, view_func=view_func, **kwargs)

    return _wrap(*args, **kwargs)


def traced_add_url_rule(wrapped, instance, args, kwargs):
    """Wrapper for flask.app.Flask.add_url_rule to wrap all views attached to this app"""

    def _wrap(rule, endpoint=None, view_func=None, **kwargs):
        if view_func:
            # TODO: `if hasattr(view_func, 'view_class')` then this was generated from a `flask.views.View`
            #   should we do something special with these views? Change the name/resource? Add tags?
            view_func = wrap_view(instance, view_func, name=endpoint, resource=rule)

        return wrapped(rule, endpoint=endpoint, view_func=view_func, **kwargs)

    return _wrap(*args, **kwargs)


def traced_endpoint(wrapped, instance, args, kwargs):
    """Wrapper for flask.app.Flask.endpoint to ensure all endpoints are wrapped"""
    endpoint = kwargs.get("endpoint", args[0])

    def _wrapper(func):
        # DEV: `wrap_function` will call `func_name(func)` for us
        return wrapped(endpoint)(wrap_function(instance, func, resource=endpoint))

    return _wrapper


def traced_flask_hook(wrapped, instance, args, kwargs):
    """Wrapper for hook functions (before_request, after_request, etc) are properly traced"""
    func = get_argument_value(args, kwargs, 0, "f")
    return wrapped(wrap_function(instance, func))


def traced_render_template(wrapped, instance, args, kwargs):
    """Wrapper for flask.templating.render_template"""
    pin = Pin._find(wrapped, instance, get_current_app())
    if not pin or not pin.enabled():
        return wrapped(*args, **kwargs)

    with pin.tracer.trace("flask.render_template", span_type=SpanTypes.TEMPLATE) as span:
        span.set_tag_str(COMPONENT, config.flask.integration_name)

        return wrapped(*args, **kwargs)


def traced_render_template_string(wrapped, instance, args, kwargs):
    """Wrapper for flask.templating.render_template_string"""
    pin = Pin._find(wrapped, instance, get_current_app())
    if not pin or not pin.enabled():
        return wrapped(*args, **kwargs)

    with pin.tracer.trace("flask.render_template_string", span_type=SpanTypes.TEMPLATE) as span:
        span.set_tag_str(COMPONENT, config.flask.integration_name)

        return wrapped(*args, **kwargs)


def traced_render(wrapped, instance, args, kwargs):
    """
    Wrapper for flask.templating._render

    This wrapper is used for setting template tags on the span.

    This method is called for render_template or render_template_string
    """
    pin = Pin._find(wrapped, instance, get_current_app())
    span = pin.tracer.current_span()

    if not pin.enabled or not span:
        return wrapped(*args, **kwargs)

    def _wrap(template, context, app):
        name = maybe_stringify(getattr(template, "name", None) or config.flask.get("template_default_name"))
        if name is not None:
            span.resource = name
            span.set_tag_str("flask.template_name", name)
        return wrapped(*args, **kwargs)

    return _wrap(*args, **kwargs)


def traced__register_error_handler(wrapped, instance, args, kwargs):
    """Wrapper to trace all functions registered with flask.app._register_error_handler"""

    def _wrap(key, code_or_exception, f):
        return wrapped(key, code_or_exception, wrap_function(instance, f))

    return _wrap(*args, **kwargs)


def traced_register_error_handler(wrapped, instance, args, kwargs):
    """Wrapper to trace all functions registered with flask.app.register_error_handler"""

    def _wrap(code_or_exception, f):
        return wrapped(code_or_exception, wrap_function(instance, f))

    return _wrap(*args, **kwargs)


def _set_block_tags(span):
    span.set_tag_str(http.STATUS_CODE, "403")
    request = flask.request
    try:
        base_url = getattr(request, "base_url", None)
        query_string = getattr(request, "query_string", None)
        if base_url and query_string:
            _set_url_tag(config.flask, span, base_url, query_string)
        if query_string and config.flask.trace_query_string:
            span.set_tag_str(http.QUERY_STRING, query_string)
        if request.method is not None:
            span.set_tag_str(http.METHOD, request.method)
        user_agent = _get_request_header_user_agent(request.headers)
        if user_agent:
            span.set_tag_str(http.USER_AGENT, user_agent)
    except Exception as e:
        log.warning("Could not set some span tags on blocked request: %s", str(e))  # noqa: G200


def _block_request_callable(span):
    request = flask.request
    core.set_item(HTTP_REQUEST_BLOCKED, True, span=span)
    _set_block_tags(span)
    ctype = "text/html" if "text/html" in request.headers.get("Accept", "").lower() else "text/json"
    abort(flask.Response(http_utils._get_blocked_template(ctype), content_type=ctype, status=403))


def request_tracer(name):
    @with_instance_pin
    def _traced_request(pin, wrapped, instance, args, kwargs):
        """
        Wrapper to trace a Flask function while trying to extract endpoint information
          (endpoint, url_rule, view_args, etc)

        This wrapper will add identifier tags to the current span from `flask.app.Flask.wsgi_app`.
        """
        span = pin.tracer.current_span()
        if not pin.enabled or not span:
            return wrapped(*args, **kwargs)

        # This call may be unnecessary since we try to add the tags earlier
        # We just haven't been able to confirm this yet
        _set_request_tags(span)

        with pin.tracer.trace(
            ".".join(("flask", name)),
            service=trace_utils.int_service(pin, config.flask, pin),
        ) as request_span:
            request_span.set_tag_str(COMPONENT, config.flask.integration_name)

            request_span._ignore_exception(werkzeug.exceptions.NotFound)
            core.dispatch("flask.traced_request.pre", [_block_request_callable, span])
            return wrapped(*args, **kwargs)

    return _traced_request


def traced_signal_receivers_for(signal):
    """Wrapper for flask.signals.{signal}.receivers_for to ensure all signal receivers are traced"""

    def outer(wrapped, instance, args, kwargs):
        sender = get_argument_value(args, kwargs, 0, "sender")
        # See if they gave us the flask.app.Flask as the sender
        app = None
        if isinstance(sender, flask.Flask):
            app = sender
        for receiver in wrapped(*args, **kwargs):
            yield wrap_signal(app, signal, receiver)

    return outer


def traced_jsonify(wrapped, instance, args, kwargs):
    pin = Pin._find(wrapped, instance, get_current_app())
    if not pin or not pin.enabled():
        return wrapped(*args, **kwargs)

    with pin.tracer.trace("flask.jsonify") as span:
        span.set_tag_str(COMPONENT, config.flask.integration_name)

        return wrapped(*args, **kwargs)


def _set_request_tags(span):
    try:
        # raises RuntimeError if a request is not active:
        # https://github.com/pallets/flask/blob/2.1.3/src/flask/globals.py#L40
        request = flask.request

        span.set_tag_str(COMPONENT, config.flask.integration_name)

        if span.name.split(".")[-1] == "request":
            span.set_tag_str(SPAN_KIND, SpanKind.SERVER)

        # DEV: This name will include the blueprint name as well (e.g. `bp.index`)
        if not span.get_tag(FLASK_ENDPOINT) and request.endpoint:
            span.resource = " ".join((request.method, request.endpoint))
            span.set_tag_str(FLASK_ENDPOINT, request.endpoint)

        if not span.get_tag(FLASK_URL_RULE) and request.url_rule and request.url_rule.rule:
            span.resource = " ".join((request.method, request.url_rule.rule))
            span.set_tag_str(FLASK_URL_RULE, request.url_rule.rule)

        results, exceptions = core.dispatch("flask.set_request_tags", [request])
        if not any(exceptions) and results[0] is not None:
            request.cookies = results[0]

        if not span.get_tag(FLASK_VIEW_ARGS) and request.view_args and config.flask.get("collect_view_args"):
            for k, v in request.view_args.items():
                # DEV: Do not use `set_tag_str` here since view args can be string/int/float/path/uuid/etc
                #      https://flask.palletsprojects.com/en/1.1.x/api/#url-route-registrations
                span.set_tag(".".join((FLASK_VIEW_ARGS, k)), v)
            trace_utils.set_http_meta(span, config.flask, request_path_params=request.view_args)
    except Exception:
        log.debug('failed to set tags for "flask.request" span', exc_info=True)<|MERGE_RESOLUTION|>--- conflicted
+++ resolved
@@ -11,7 +11,6 @@
 from ddtrace.internal.constants import HTTP_REQUEST_BLOCKED
 from ddtrace.internal.schema.span_attribute_schema import SpanDirection
 
-from ...appsec.iast._metrics import _set_metric_iast_instrumented_source
 from ...internal import core
 from ...internal.schema import schematize_service_name
 from ...internal.schema import schematize_url_operation
@@ -105,45 +104,6 @@
 flask_version = parse_version(flask_version_str)
 
 
-def wrapped_request_init(wrapped, instance, args, kwargs):
-    wrapped(*args, **kwargs)
-<<<<<<< HEAD
-    core.dispatch("flask.request_init", [instance])
-
-
-def wrap_with_event(module, name, origin):
-    def dispatcher(_origin, wrapped, instance, args, kwargs):
-        result = wrapped(*args, **kwargs)
-        core.dispatch("flask.%s.%s" % (module, name), [_origin, result, args])
-        return result
-
-    _w(module, name, functools.partial(dispatcher, origin))
-=======
-    if _is_iast_enabled():
-        try:
-            from ddtrace.appsec.iast._taint_tracking import OriginType
-            from ddtrace.appsec.iast._taint_tracking import taint_pyobject
-
-            # TODO: instance.query_string = ??
-            instance.query_string = taint_pyobject(
-                pyobject=instance.query_string,
-                source_name=OriginType.QUERY,
-                source_value=instance.query_string,
-                source_origin=OriginType.QUERY,
-            )
-            instance.path = taint_pyobject(
-                pyobject=instance.path,
-                source_name=OriginType.PATH,
-                source_value=instance.path,
-                source_origin=OriginType.PATH,
-            )
-            _set_metric_iast_instrumented_source(OriginType.PATH)
-            _set_metric_iast_instrumented_source(OriginType.QUERY)
-        except Exception:
-            log.debug("Unexpected exception while tainting pyobject", exc_info=True)
->>>>>>> 76ea92d1
-
-
 class _FlaskWSGIMiddleware(_DDWSGIMiddlewareBase):
     _request_span_name = schematize_url_operation("flask.request", protocol="http", direction=SpanDirection.INBOUND)
     _application_span_name = "flask.application"
@@ -235,79 +195,7 @@
     setattr(flask, "_datadog_patch", True)
 
     Pin().onto(flask.Flask)
-    if _is_iast_enabled():
-        try:
-            from ddtrace.appsec.iast._taint_tracking import OriginType
-
-<<<<<<< HEAD
-        wrap_with_event(
-            "werkzeug.datastructures",
-            "Headers.items",
-            (OriginType.HEADER_NAME, OriginType.HEADER),
-        )
-        wrap_with_event(
-            "werkzeug.datastructures",
-            "EnvironHeaders.__getitem__",
-            OriginType.HEADER,
-        )
-        wrap_with_event(
-            "werkzeug.datastructures",
-            "ImmutableMultiDict.__getitem__",
-            OriginType.PARAMETER,
-        )
-        _w("werkzeug.wrappers.request", "Request.__init__", wrapped_request_init)
-        wrap_with_event(
-            "werkzeug.wrappers.request",
-            "Request.get_data",
-            OriginType.BODY,
-        )
-        if flask_version < (2, 0, 0):
-            wrap_with_event(
-                "werkzeug._internal",
-                "_DictAccessorProperty.__get__",
-                OriginType.QUERY,
-=======
-            _w(
-                "werkzeug.datastructures",
-                "Headers.items",
-                functools.partial(if_iast_taint_yield_tuple_for, (OriginType.HEADER_NAME, OriginType.HEADER)),
->>>>>>> 76ea92d1
-            )
-            _set_metric_iast_instrumented_source(OriginType.HEADER_NAME)
-            _set_metric_iast_instrumented_source(OriginType.HEADER)
-
-            _w(
-                "werkzeug.datastructures",
-                "ImmutableMultiDict.__getitem__",
-                functools.partial(if_iast_taint_returned_object_for, OriginType.PARAMETER),
-            )
-            _set_metric_iast_instrumented_source(OriginType.PARAMETER)
-
-            _w(
-                "werkzeug.datastructures",
-                "EnvironHeaders.__getitem__",
-                functools.partial(if_iast_taint_returned_object_for, OriginType.HEADER),
-            )
-            _set_metric_iast_instrumented_source(OriginType.HEADER)
-
-            _w("werkzeug.wrappers.request", "Request.__init__", taint_request_init)
-            _w(
-                "werkzeug.wrappers.request",
-                "Request.get_data",
-                functools.partial(if_iast_taint_returned_object_for, OriginType.BODY),
-            )
-            _set_metric_iast_instrumented_source(OriginType.BODY)
-
-            if flask_version < (2, 0, 0):
-                _w(
-                    "werkzeug._internal",
-                    "_DictAccessorProperty.__get__",
-                    functools.partial(if_iast_taint_returned_object_for, OriginType.QUERY),
-                )
-                _set_metric_iast_instrumented_source(OriginType.QUERY)
-        except Exception:
-            log.debug("Unexpected exception while patch IAST functions", exc_info=True)
-
+    core.dispatch("flask.patch", [flask_version])
     # flask.app.Flask methods that have custom tracing (add metadata, wrap functions, etc)
     _w("flask", "Flask.wsgi_app", traced_wsgi_app)
     _w("flask", "Flask.dispatch_request", request_tracer("dispatch_request"))
