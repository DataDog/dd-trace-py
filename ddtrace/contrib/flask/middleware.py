--- conflicted
+++ resolved
@@ -1,10 +1,6 @@
 from ... import compat
-<<<<<<< HEAD
-from ...ext import http, errors, AppTypes
+from ...ext import http, errors
 from ...internal.logger import get_logger
-=======
-from ...ext import http, errors
->>>>>>> 5907da21
 from ...propagation.http import HTTPPropagator
 from ...utils.deprecation import deprecated
 
