--- conflicted
+++ resolved
@@ -43,22 +43,4 @@
     if isinstance(o, dict):
         return o.get(attr, default)
     else:
-<<<<<<< HEAD
-        return getattr(o, attr, default)
-
-
-def record_usage(span: Span, usage: Dict[str, Any]) -> None:
-    if not usage:
-        return
-
-    input_tokens = _get_attr(usage, "input_tokens", None)
-    output_tokens = _get_attr(usage, "output_tokens", None)
-
-    span.set_metric("anthropic.response.usage.input_tokens", input_tokens)
-    span.set_metric("anthropic.response.usage.output_tokens", output_tokens)
-
-    if input_tokens is not None and output_tokens is not None:
-        span.set_metric("anthropic.response.usage.total_tokens", input_tokens + output_tokens)
-=======
-        return getattr(o, attr, default)
->>>>>>> 95dc7d47
+        return getattr(o, attr, default)