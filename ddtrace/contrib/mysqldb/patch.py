--- conflicted
+++ resolved
@@ -1,9 +1,5 @@
-<<<<<<< HEAD
 import os
 
-# 3p
-=======
->>>>>>> 1c8ab52c
 import MySQLdb
 
 from ddtrace import Pin
@@ -13,14 +9,8 @@
 
 from ...ext import db
 from ...ext import net
-<<<<<<< HEAD
-from ...utils.formats import asbool
-from ...utils.wrappers import unwrap as _u
-=======
 from ...internal.utils.formats import asbool
-from ...internal.utils.formats import get_env
 from ...internal.utils.wrappers import unwrap as _u
->>>>>>> 1c8ab52c
 
 
 config._add(
