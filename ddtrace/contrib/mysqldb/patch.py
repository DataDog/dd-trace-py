--- conflicted
+++ resolved
@@ -1,126 +1,4 @@
 from ..internal.mysqldb.patch import *  # noqa: F401,F403
 
 
-<<<<<<< HEAD
-# TODO: deprecate and remove this module
-=======
-from ddtrace import Pin
-from ddtrace import config
-from ddtrace.appsec._iast._metrics import _set_metric_iast_instrumented_sink
-from ddtrace.appsec._iast.constants import VULN_SQL_INJECTION
-from ddtrace.constants import SPAN_KIND
-from ddtrace.constants import SPAN_MEASURED_KEY
-from ddtrace.contrib.dbapi import TracedConnection
-from ddtrace.contrib.trace_utils import ext_service
-from ddtrace.internal.constants import COMPONENT
-from ddtrace.internal.schema import schematize_database_operation
-from ddtrace.settings.asm import config as asm_config
-from ddtrace.vendor.wrapt import wrap_function_wrapper as _w
-
-from ...ext import SpanKind
-from ...ext import SpanTypes
-from ...ext import db
-from ...ext import net
-from ...internal.schema import schematize_service_name
-from ...internal.utils.formats import asbool
-from ...internal.utils.wrappers import unwrap as _u
-from ...propagation._database_monitoring import _DBM_Propagator
-from ..trace_utils import _convert_to_string
-
-
-config._add(
-    "mysqldb",
-    dict(
-        _default_service=schematize_service_name("mysql"),
-        _dbapi_span_name_prefix="mysql",
-        _dbapi_span_operation_name=schematize_database_operation("mysql.query", database_provider="mysql"),
-        trace_fetch_methods=asbool(os.getenv("DD_MYSQLDB_TRACE_FETCH_METHODS", default=False)),
-        trace_connect=asbool(os.getenv("DD_MYSQLDB_TRACE_CONNECT", default=False)),
-        _dbm_propagator=_DBM_Propagator(0, "query"),
-    ),
-)
-
-KWPOS_BY_TAG = {
-    net.TARGET_HOST: ("host", 0),
-    net.SERVER_ADDRESS: ("host", 0),
-    db.USER: ("user", 1),
-    db.NAME: ("db", 3),
-}
-
-
-def get_version():
-    # type: () -> str
-    return ".".join(map(str, MySQLdb.version_info[0:3]))
-
-
-def patch():
-    # patch only once
-    if getattr(MySQLdb, "__datadog_patch", False):
-        return
-    MySQLdb.__datadog_patch = True
-
-    Pin().onto(MySQLdb)
-
-    # `Connection` and `connect` are aliases for
-    # `Connect`; patch them too
-    _w("MySQLdb", "Connect", _connect)
-    if hasattr(MySQLdb, "Connection"):
-        _w("MySQLdb", "Connection", _connect)
-    if hasattr(MySQLdb, "connect"):
-        _w("MySQLdb", "connect", _connect)
-
-    if asm_config._iast_enabled:
-        _set_metric_iast_instrumented_sink(VULN_SQL_INJECTION)
-
-
-def unpatch():
-    if not getattr(MySQLdb, "__datadog_patch", False):
-        return
-    MySQLdb.__datadog_patch = False
-
-    pin = Pin.get_from(MySQLdb)
-    if pin:
-        pin.remove_from(MySQLdb)
-
-    # unpatch MySQLdb
-    _u(MySQLdb, "Connect")
-    if hasattr(MySQLdb, "Connection"):
-        _u(MySQLdb, "Connection")
-    if hasattr(MySQLdb, "connect"):
-        _u(MySQLdb, "connect")
-
-
-def _connect(func, instance, args, kwargs):
-    pin = Pin.get_from(MySQLdb)
-
-    if not pin or not pin.enabled() or not config.mysqldb.trace_connect:
-        conn = func(*args, **kwargs)
-    else:
-        with pin.tracer.trace(
-            "MySQLdb.connection.connect", service=ext_service(pin, config.mysqldb), span_type=SpanTypes.SQL
-        ) as span:
-            span.set_tag_str(COMPONENT, config.mysqldb.integration_name)
-
-            # set span.kind to the type of operation being performed
-            span.set_tag_str(SPAN_KIND, SpanKind.CLIENT)
-
-            span.set_tag(SPAN_MEASURED_KEY)
-            conn = func(*args, **kwargs)
-    return patch_conn(conn, *args, **kwargs)
-
-
-def patch_conn(conn, *args, **kwargs):
-    tags = {
-        t: _convert_to_string(kwargs[k]) if k in kwargs else _convert_to_string(args[p])
-        for t, (k, p) in KWPOS_BY_TAG.items()
-        if k in kwargs or len(args) > p
-    }
-    tags[db.SYSTEM] = "mysql"
-    tags[net.TARGET_PORT] = conn.port
-    pin = Pin(tags=tags)
-
-    # grab the metadata from the conn
-    wrapped = TracedConnection(conn, pin=pin, cfg=config.mysqldb)
-    pin.onto(wrapped)
-    return wrapped
->>>>>>> da67b1f5
+# TODO: deprecate and remove this module