--- conflicted
+++ resolved
@@ -18,10 +18,6 @@
 SPAN_TYPE = 'http'
 ARGS_NAME = ('action', 'params', 'path', 'verb')
 TRACED_ARGS = ['params', 'path', 'verb']
-<<<<<<< HEAD
-PARAMS_BLACKLIST = ['Body']
-=======
->>>>>>> 681d14ee
 
 
 def patch():
@@ -59,18 +55,7 @@
         else:
             span.resource = endpoint_name
 
-<<<<<<< HEAD
-        # Adding the args in TRACED_ARGS if exist to the span
-        if not aws.is_blacklist(endpoint_name):
-            for (key, value) in aws.unpacking_args(args, ARGS_NAME, TRACED_ARGS):
-                if key == 'params':
-                    for blacklist in PARAMS_BLACKLIST:
-                        if blacklist in value:
-                            del value[blacklist]
-                span.set_tag(key, value)
-=======
         aws.add_span_arg_tags(span, endpoint_name, args, ARGS_NAME, TRACED_ARGS)
->>>>>>> 681d14ee
 
         region_name = deep_getattr(instance, "meta.region_name")
 
