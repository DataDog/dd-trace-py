--- conflicted
+++ resolved
@@ -735,14 +735,9 @@
                 raise
 
 
-<<<<<<< HEAD
 def _set_response_metadata_tags(span, result):
     # type: (Span, Dict[str, Any]) -> None
     if not result or not result.get("ResponseMetadata"):
-=======
-def _set_response_metadata_tags(span: Span, result: Dict[str, Any]) -> None:
-    if not result.get("ResponseMetadata"):
->>>>>>> ffdea869
         return
     response_meta = result["ResponseMetadata"]
 
