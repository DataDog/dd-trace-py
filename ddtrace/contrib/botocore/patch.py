--- conflicted
+++ resolved
@@ -73,13 +73,10 @@
         "span_char_limit": int(os.getenv("DD_BEDROCK_SPAN_CHAR_LIMIT", 128)),
         "tag_no_params": asbool(os.getenv("DD_AWS_TAG_NO_PARAMS", default=False)),
         "instrument_internals": asbool(os.getenv("DD_BOTOCORE_INSTRUMENT_INTERNALS", default=False)),
-<<<<<<< HEAD
         "_api_key": os.getenv("DD_API_KEY"),
         "_app_key": os.getenv("DD_APP_KEY"),
-=======
         "propagation_enabled": asbool(os.getenv("DD_BOTOCORE_PROPAGATION_ENABLED", default=False)),
         "empty_poll_enabled": asbool(os.getenv("DD_BOTOCORE_EMPTY_POLL_ENABLED", default=True)),
->>>>>>> 757c8f0d
     },
 )
 
