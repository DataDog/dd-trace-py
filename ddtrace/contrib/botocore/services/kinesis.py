--- conflicted
+++ resolved
@@ -105,8 +105,7 @@
             message_received = True
             if config.botocore.propagation_enabled:
                 child_of = extract_DD_context(result["Records"])
-
-<<<<<<< HEAD
+                
     if endpoint_name == "kinesis" and operation in {"PutRecord", "PutRecords"}:
         span_name = schematize_cloud_messaging_operation(
             trace_operation,
@@ -126,16 +125,6 @@
     is_kinesis_put_operation = endpoint_name == "kinesis" and operation in {"PutRecord", "PutRecords"}
 
     if should_instrument:
-=======
-    """
-    We only want to create a span for the following cases:
-        - not func_run: The function is not `getRecords` and we need to run it
-        - func_run and message_received: Received a message when polling
-        - config.empty_poll_enabled: We want to trace empty poll operations
-        - func_run_err: There was an error when calling the `getRecords` function
-    """
-    if (func_run and message_received) or config.botocore.empty_poll_enabled or not func_run or func_run_err:
->>>>>>> 3480c5f0
         with core.context_with_data(
             "botocore.patched_kinesis_api_call",
             instance=instance,
@@ -147,7 +136,6 @@
             call_trace=False,
             context_started_callback=set_patched_api_call_span_tags,
             pin=pin,
-<<<<<<< HEAD
             span_name=span_name,
             span_type=SpanTypes.HTTP,
             child_of=child_of if child_of is not None else pin.tracer.context_provider.active(),
@@ -162,27 +150,6 @@
                 records_to_process = select_records_for_injection(params, bool(config.botocore["distributed_tracing"]))
                 for record, should_inject_trace_context in records_to_process:
                     update_record(ctx, record, stream_arn, inject_trace_context=should_inject_trace_context)
-=======
-            span_name=trace_operation,
-            span_type=SpanTypes.HTTP,
-            child_of=child_of if child_of is not None else pin.tracer.context_provider.active(),
-            activate=True,
-            func_run=func_run,
-            start_ns=start_ns,
-            call_key="patched_kinesis_api_call",
-        ) as ctx, ctx.get_item(ctx.get_item("call_key")) as span:
-            core.dispatch("botocore.patched_kinesis_api_call.started", [ctx])
-
-            if config.botocore["distributed_tracing"] or config._data_streams_enabled:
-                try_inject_DD_context(
-                    endpoint_name,
-                    operation,
-                    params,
-                    span,
-                    trace_operation,
-                    inject_trace_context=bool(config.botocore["distributed_tracing"]),
-                )
->>>>>>> 3480c5f0
 
             try:
                 if not is_getrecords_call:
