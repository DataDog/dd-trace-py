from celery import registry

from ddtrace import Pin
from ddtrace import config
from ddtrace.internal.constants import COMPONENT

from . import constants as c
from .. import trace_utils
from ...constants import ANALYTICS_SAMPLE_RATE_KEY
from ...constants import SPAN_KIND
from ...constants import SPAN_MEASURED_KEY
from ...ext import SpanKind
from ...ext import SpanTypes
from ...internal.logger import get_logger
from ...propagation.http import HTTPPropagator
from .utils import attach_span
from .utils import detach_span
from .utils import retrieve_span
from .utils import retrieve_task_id
from .utils import set_tags_from_context


log = get_logger(__name__)
propagator = HTTPPropagator


def trace_prerun(*args, **kwargs):
    # safe-guard to avoid crashes in case the signals API
    # changes in Celery
    task = kwargs.get("sender")
    task_id = kwargs.get("task_id")
    log.debug("prerun signal start task_id=%s", task_id)
    if task is None or task_id is None:
        log.debug("unable to extract the Task and the task_id. This version of Celery may not be supported.")
        return

    # retrieve the task Pin or fallback to the global one
    pin = Pin.get_from(task) or Pin.get_from(task.app)
    if pin is None:
        log.debug("no pin found on task or task.app task_id=%s", task_id)
        return

    request_headers = task.request.get("headers", {})
    trace_utils.activate_distributed_headers(pin.tracer, int_config=config.celery, request_headers=request_headers)

    # propagate the `Span` in the current task Context
    service = config.celery["worker_service_name"]
    span = pin.tracer.trace(c.WORKER_ROOT_SPAN, service=service, resource=task.name, span_type=SpanTypes.WORKER)

<<<<<<< HEAD
    # set span.kind to the type of request being performed
    span.set_tag_str(SPAN_KIND, SpanKind.CONSUMER)

    # set component tag equal to name of integration
    span.set_tag_str("component", config.celery.integration_name)
=======
    span.set_tag_str(COMPONENT, config.celery.integration_name)
>>>>>>> 1ed97183

    # set analytics sample rate
    rate = config.celery.get_analytics_sample_rate()
    if rate is not None:
        span.set_tag(ANALYTICS_SAMPLE_RATE_KEY, rate)

    span.set_tag(SPAN_MEASURED_KEY)
    attach_span(task, task_id, span)


def trace_postrun(*args, **kwargs):
    # safe-guard to avoid crashes in case the signals API
    # changes in Celery
    task = kwargs.get("sender")
    task_id = kwargs.get("task_id")
    log.debug("postrun signal task_id=%s", task_id)
    if task is None or task_id is None:
        log.debug("unable to extract the Task and the task_id. This version of Celery may not be supported.")
        return

    # retrieve and finish the Span
    span = retrieve_span(task, task_id)
    if span is None:
        log.warning("no existing span found for task_id=%s", task_id)
        return
    else:
        # request context tags
        span.set_tag_str(c.TASK_TAG_KEY, c.TASK_RUN)
        set_tags_from_context(span, kwargs)
        set_tags_from_context(span, task.request.__dict__)
        span.finish()
        detach_span(task, task_id)


def trace_before_publish(*args, **kwargs):
    # `before_task_publish` signal doesn't propagate the task instance so
    # we need to retrieve it from the Celery Registry to access the `Pin`. The
    # `Task` instance **does not** include any information about the current
    # execution, so it **must not** be used to retrieve `request` data.
    task_name = kwargs.get("sender")
    task = registry.tasks.get(task_name)
    task_id = retrieve_task_id(kwargs)
    # safe-guard to avoid crashes in case the signals API
    # changes in Celery
    if task is None or task_id is None:
        log.debug("unable to extract the Task and the task_id. This version of Celery may not be supported.")
        return

    # propagate the `Span` in the current task Context
    pin = Pin.get_from(task) or Pin.get_from(task.app)
    if pin is None:
        return

    # apply some tags here because most of the data is not available
    # in the task_after_publish signal
    service = config.celery["producer_service_name"]
    span = pin.tracer.trace(c.PRODUCER_ROOT_SPAN, service=service, resource=task_name)

    span.set_tag_str(COMPONENT, config.celery.integration_name)

    # set span.kind to the type of request being performed
    span.set_tag_str(SPAN_KIND, SpanKind.PRODUCER)

    # set analytics sample rate
    rate = config.celery.get_analytics_sample_rate()
    if rate is not None:
        span.set_tag(ANALYTICS_SAMPLE_RATE_KEY, rate)

    span.set_tag(SPAN_MEASURED_KEY)
    span.set_tag_str(c.TASK_TAG_KEY, c.TASK_APPLY_ASYNC)
    span.set_tag_str("celery.id", task_id)
    set_tags_from_context(span, kwargs)

    # Note: adding tags from `traceback` or `state` calls will make an
    # API call to the backend for the properties so we should rely
    # only on the given `Context`
    attach_span(task, task_id, span, is_publish=True)

    if config.celery["distributed_tracing"]:
        trace_headers = {}
        propagator.inject(span.context, trace_headers)

        # This weirdness is due to yet another Celery bug concerning
        # how headers get propagated in async flows
        # https://github.com/celery/celery/issues/4875
        task_headers = kwargs.get("headers") or {}
        task_headers.setdefault("headers", {})
        task_headers["headers"].update(trace_headers)
        kwargs["headers"] = task_headers


def trace_after_publish(*args, **kwargs):
    task_name = kwargs.get("sender")
    task = registry.tasks.get(task_name)
    task_id = retrieve_task_id(kwargs)
    # safe-guard to avoid crashes in case the signals API
    # changes in Celery
    if task is None or task_id is None:
        log.debug("unable to extract the Task and the task_id. This version of Celery may not be supported.")
        return

    # retrieve and finish the Span
    span = retrieve_span(task, task_id, is_publish=True)
    if span is None:
        return
    else:
        span.finish()
        detach_span(task, task_id, is_publish=True)


def trace_failure(*args, **kwargs):
    # safe-guard to avoid crashes in case the signals API
    # changes in Celery
    task = kwargs.get("sender")
    task_id = kwargs.get("task_id")
    if task is None or task_id is None:
        log.debug("unable to extract the Task and the task_id. This version of Celery may not be supported.")
        return

    # retrieve and finish the Span
    span = retrieve_span(task, task_id)
    if span is None:
        return
    else:
        # add Exception tags; post signals are still called
        # so we don't need to attach other tags here
        ex = kwargs.get("einfo")
        if ex is None:
            return
        if hasattr(task, "throws") and isinstance(ex.exception, task.throws):
            return
        span.set_exc_info(ex.type, ex.exception, ex.tb)


def trace_retry(*args, **kwargs):
    # safe-guard to avoid crashes in case the signals API
    # changes in Celery
    task = kwargs.get("sender")
    context = kwargs.get("request")
    if task is None or context is None:
        log.debug("unable to extract the Task or the Context. This version of Celery may not be supported.")
        return

    reason = kwargs.get("reason")
    if not reason:
        log.debug("unable to extract the retry reason. This version of Celery may not be supported.")
        return

    span = retrieve_span(task, context.id)
    if span is None:
        return

    # Add retry reason metadata to span
    # DEV: Use `str(reason)` instead of `reason.message` in case we get something that isn't an `Exception`
    span.set_tag_str(c.TASK_RETRY_REASON_KEY, str(reason))<|MERGE_RESOLUTION|>--- conflicted
+++ resolved
@@ -47,15 +47,11 @@
     service = config.celery["worker_service_name"]
     span = pin.tracer.trace(c.WORKER_ROOT_SPAN, service=service, resource=task.name, span_type=SpanTypes.WORKER)
 
-<<<<<<< HEAD
     # set span.kind to the type of request being performed
     span.set_tag_str(SPAN_KIND, SpanKind.CONSUMER)
 
     # set component tag equal to name of integration
-    span.set_tag_str("component", config.celery.integration_name)
-=======
     span.set_tag_str(COMPONENT, config.celery.integration_name)
->>>>>>> 1ed97183
 
     # set analytics sample rate
     rate = config.celery.get_analytics_sample_rate()
