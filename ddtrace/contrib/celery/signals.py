--- conflicted
+++ resolved
@@ -139,19 +139,11 @@
         trace_headers = {}
         propagator.inject(span.context, trace_headers)
 
-<<<<<<< HEAD
         # This weirdness is due to yet another Celery bug concerning
         # how headers get propagated in async flows
         # https://github.com/celery/celery/issues/4875
         task_headers = kwargs.get("headers", {})
         task_headers.update(trace_headers)
-=======
-        # put distributed trace headers where celery will propagate them
-        task_headers = kwargs.get("headers") or {}
-        task_headers.setdefault("headers", {})
-        task_headers["headers"].update(trace_headers)
-        kwargs["headers"] = task_headers
->>>>>>> 5bec63ab
 
 
 def trace_after_publish(*args, **kwargs):
