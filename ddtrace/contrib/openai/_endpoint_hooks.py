--- conflicted
+++ resolved
@@ -249,24 +249,11 @@
 
     def _record_request(self, pin, integration, span, args, kwargs):
         super()._record_request(pin, integration, span, args, kwargs)
-<<<<<<< HEAD
-        messages = kwargs.get("messages", [])
-        if integration.is_pc_sampled_span(span):
-            for idx, m in enumerate(messages):
-                content = integration.trunc(str(m.get("content", "")))
-                role = integration.trunc(m.get("role", ""))
-                name = integration.trunc(m.get("name", ""))
-                span.set_tag_str("openai.request.messages.%d.content" % idx, content)
-                span.set_tag_str("openai.request.messages.%d.role" % idx, role)
-                span.set_tag_str("openai.request.messages.%d.name" % idx, name)
-        return
-=======
         for idx, m in enumerate(kwargs.get("messages", [])):
             if integration.is_pc_sampled_span(span):
-                span.set_tag_str("openai.request.messages.%d.content" % idx, integration.trunc(m.get("content", "")))
+                span.set_tag_str("openai.request.messages.%d.content" % idx, integration.trunc(str(m.get("content", ""))))
             span.set_tag_str("openai.request.messages.%d.role" % idx, m.get("role", ""))
             span.set_tag_str("openai.request.messages.%d.name" % idx, m.get("name", ""))
->>>>>>> 67c5ec7a
 
     def _record_response(self, pin, integration, span, args, kwargs, resp, error):
         resp = super()._record_response(pin, integration, span, args, kwargs, resp, error)
@@ -276,12 +263,9 @@
             return self._handle_streamed_response(integration, span, args, kwargs, resp)
         for choice in resp.choices:
             idx = choice.index
-<<<<<<< HEAD
             finish_reason = getattr(choice, "finish_reason", None)
-=======
->>>>>>> 67c5ec7a
             message = choice.message
-            span.set_tag_str("openai.response.choices.%d.finish_reason" % idx, str(choice.finish_reason))
+            span.set_tag_str("openai.response.choices.%d.finish_reason" % idx, str(finish_reason))
             span.set_tag_str("openai.response.choices.%d.message.role" % idx, choice.message.role)
             if integration.is_pc_sampled_span(span):
                 span.set_tag_str(
