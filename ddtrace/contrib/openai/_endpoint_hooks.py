--- conflicted
+++ resolved
@@ -278,20 +278,13 @@
         span.set_tag_str("openai.response.id", resp.id or "")
         span.set_tag_str("openai.response.model", resp.model or "")
         for choice in choices:
-<<<<<<< HEAD
             idx = choice.index
             finish_reason = choice.finish_reason
+            message = choice.message
             if finish_reason is not None:
                 span.set_tag_str("openai.response.choices.%d.finish_reason" % idx, str(finish_reason))
-            if integration.is_pc_sampled_span(span) and choice.message:
-                content = choice.message.content or ""
-=======
-            idx = choice["index"]
-            message = choice.message
-            span.set_tag_str("openai.response.choices.%d.finish_reason" % idx, choice.get("finish_reason"))
             if integration.is_pc_sampled_span(span) and message:
                 content = message.content or ""
->>>>>>> 92425e84
                 span.set_tag_str("openai.response.choices.%d.message.content" % idx, integration.trunc(content))
                 if hasattr(message, "function_call"):
                     tool_call = message.function_call
