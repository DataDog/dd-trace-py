--- conflicted
+++ resolved
@@ -122,11 +122,7 @@
                 g = shared_gen()
                 g.send(None)
                 n = kwargs.get("n", 1) or 1
-<<<<<<< HEAD
-                if operation_id == _CompletionHook.OPERATION_ID:
-=======
                 if is_completion:
->>>>>>> 7f8f5dda
                     prompts = kwargs.get("prompt", "")
                     if isinstance(prompts, list) and not isinstance(prompts[0], int):
                         n *= len(prompts)
@@ -149,11 +145,7 @@
                 g = shared_gen()
                 g.send(None)
                 n = kwargs.get("n", 1) or 1
-<<<<<<< HEAD
-                if operation_id == _CompletionHook.OPERATION_ID:
-=======
                 if is_completion:
->>>>>>> 7f8f5dda
                     prompts = kwargs.get("prompt", "")
                     if isinstance(prompts, list) and not isinstance(prompts[0], int):
                         n *= len(prompts)
