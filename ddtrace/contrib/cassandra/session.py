--- conflicted
+++ resolved
@@ -4,174 +4,10 @@
 from ..internal.cassandra.session import *  # noqa: F401,F403
 
 
-<<<<<<< HEAD
-try:
-    import cassandra.cluster as cassandra_cluster
-except AttributeError:
-    from cassandra import cluster as cassandra_cluster
-from cassandra.query import BatchStatement
-from cassandra.query import BoundStatement
-from cassandra.query import PreparedStatement
-from cassandra.query import SimpleStatement
-import wrapt
-
-from ddtrace import Span
-from ddtrace import config
-from ddtrace.internal.constants import COMPONENT
-
-from ...constants import ANALYTICS_SAMPLE_RATE_KEY
-from ...constants import ERROR_MSG
-from ...constants import ERROR_TYPE
-from ...constants import SPAN_KIND
-from ...constants import SPAN_MEASURED_KEY
-from ...ext import SpanKind
-from ...ext import SpanTypes
-from ...ext import cassandra as cassx
-from ...ext import db
-from ...ext import net
-from ...internal.compat import maybe_stringify
-from ...internal.logger import get_logger
-from ...internal.schema import schematize_database_operation
-from ...internal.schema import schematize_service_name
-from ...internal.utils import get_argument_value
-from ...internal.utils.formats import deep_getattr
-from ...pin import Pin
-
-
-log = get_logger(__name__)
-
-RESOURCE_MAX_LENGTH = 5000
-SERVICE = schematize_service_name("cassandra")
-CURRENT_SPAN = "_ddtrace_current_span"
-PAGE_NUMBER = "_ddtrace_page_number"
-
-
-# Original connect connect function
-_connect = cassandra_cluster.Cluster.connect
-
-
-def get_version():
-    # type: () -> str
-    return __version__
-
-
-def patch():
-    """patch will add tracing to the cassandra library."""
-    cassandra_cluster.Cluster.connect = wrapt.FunctionWrapper(_connect, traced_connect)
-    Pin(service=SERVICE).onto(cassandra_cluster.Cluster)
-
-
-def unpatch():
-    cassandra_cluster.Cluster.connect = _connect
-
-
-def traced_connect(func, instance, args, kwargs):
-    session = func(*args, **kwargs)
-    if not isinstance(session.execute, wrapt.FunctionWrapper):
-        # FIXME[matt] this should probably be private.
-        session.execute_async = wrapt.FunctionWrapper(session.execute_async, traced_execute_async)
-    return session
-
-
-def _close_span_on_success(result, future):
-    span = getattr(future, CURRENT_SPAN, None)
-    if not span:
-        log.debug("traced_set_final_result was not able to get the current span from the ResponseFuture")
-        return
-    try:
-        span.set_tags(_extract_result_metas(cassandra_cluster.ResultSet(future, result)))
-    except Exception:
-        log.debug("an exception occurred while setting tags", exc_info=True)
-    finally:
-        span.finish()
-        delattr(future, CURRENT_SPAN)
-
-
-def traced_set_final_result(func, instance, args, kwargs):
-    result = get_argument_value(args, kwargs, 0, "response")
-    _close_span_on_success(result, instance)
-    return func(*args, **kwargs)
-
-
-def _close_span_on_error(exc, future):
-    span = getattr(future, CURRENT_SPAN, None)
-    if not span:
-        log.debug("traced_set_final_exception was not able to get the current span from the ResponseFuture")
-        return
-    try:
-        # handling the exception manually because we
-        # don't have an ongoing exception here
-        span.error = 1
-        span.set_tag_str(ERROR_MSG, exc.args[0])
-        span.set_tag_str(ERROR_TYPE, exc.__class__.__name__)
-    except Exception:
-        log.debug("traced_set_final_exception was not able to set the error, failed with error", exc_info=True)
-    finally:
-        span.finish()
-        delattr(future, CURRENT_SPAN)
-
-
-def traced_set_final_exception(func, instance, args, kwargs):
-    exc = get_argument_value(args, kwargs, 0, "response")
-    _close_span_on_error(exc, instance)
-    return func(*args, **kwargs)
-
-
-def traced_start_fetching_next_page(func, instance, args, kwargs):
-    has_more_pages = getattr(instance, "has_more_pages", True)
-    if not has_more_pages:
-        return func(*args, **kwargs)
-    session = getattr(instance, "session", None)
-    cluster = getattr(session, "cluster", None)
-    pin = Pin.get_from(cluster)
-    if not pin or not pin.enabled():
-        return func(*args, **kwargs)
-
-    # In case the current span is not finished we make sure to finish it
-    old_span = getattr(instance, CURRENT_SPAN, None)
-    if old_span:
-        log.debug("previous span was not finished before fetching next page")
-        old_span.finish()
-
-    query = getattr(instance, "query", None)
-
-    sanitized_query = _sanitize_query(query) if isinstance(query, BatchStatement) else None
-    statements_and_parameters = query._statements_and_parameters if isinstance(query, BatchStatement) else None
-    additional_tags = dict(**_extract_session_metas(session), **_extract_cluster_metas(cluster))
-    span = _start_span_and_set_tags(
-        pin, _get_resource(query), additional_tags, sanitized_query, statements_and_parameters
-    )
-
-    page_number = getattr(instance, PAGE_NUMBER, 1) + 1
-    setattr(instance, PAGE_NUMBER, page_number)
-    setattr(instance, CURRENT_SPAN, span)
-    try:
-        return func(*args, **kwargs)
-    except Exception:
-        with span:
-            span.set_exc_info(*sys.exc_info())
-        raise
-
-
-def traced_execute_async(func, instance, args, kwargs):
-    cluster = getattr(instance, "cluster", None)
-    pin = Pin.get_from(cluster)
-    if not pin or not pin.enabled():
-        return func(*args, **kwargs)
-
-    query = get_argument_value(args, kwargs, 0, "query")
-
-    sanitized_query = _sanitize_query(query) if isinstance(query, BatchStatement) else None
-    statements_and_parameters = query._statements_and_parameters if isinstance(query, BatchStatement) else None
-    additional_tags = dict(**_extract_session_metas(instance), **_extract_cluster_metas(cluster))
-    span = _start_span_and_set_tags(
-        pin, _get_resource(query), additional_tags, sanitized_query, statements_and_parameters
-=======
 def __getattr__(name):
     deprecate(
         ("%s.%s is deprecated" % (__name__, name)),
         category=DDTraceDeprecationWarning,
->>>>>>> 111d4349
     )
 
     if name in globals():
