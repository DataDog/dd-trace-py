"""
Trace queries along a session to a cassandra cluster
"""
import sys

import cassandra.cluster

from ddtrace import config

from ...constants import ANALYTICS_SAMPLE_RATE_KEY
from ...constants import ERROR_MESSAGE
from ...constants import ERROR_TYPE
from ...constants import SPAN_MEASURED_KEY
from ...ext import SpanTypes
from ...ext import cassandra as cassx
from ...ext import net
from ...internal.compat import maybe_stringify
from ...internal.compat import stringify
from ...internal.logger import get_logger
from ...internal.utils import get_argument_value
from ...internal.utils.formats import deep_getattr
from ...pin import Pin
from ...vendor import wrapt


log = get_logger(__name__)

RESOURCE_MAX_LENGTH = 5000
SERVICE = "cassandra"
CURRENT_SPAN = "_ddtrace_current_span"
PAGE_NUMBER = "_ddtrace_page_number"

# Original connect connect function
_connect = cassandra.cluster.Cluster.connect


def patch():
    """patch will add tracing to the cassandra library."""
    setattr(cassandra.cluster.Cluster, "connect", wrapt.FunctionWrapper(_connect, traced_connect))
    Pin(service=SERVICE).onto(cassandra.cluster.Cluster)


def unpatch():
    cassandra.cluster.Cluster.connect = _connect


def traced_connect(func, instance, args, kwargs):
    session = func(*args, **kwargs)
    if not isinstance(session.execute, wrapt.FunctionWrapper):
        # FIXME[matt] this should probably be private.
        setattr(session, "execute_async", wrapt.FunctionWrapper(session.execute_async, traced_execute_async))
    return session


def _close_span_on_success(result, future):
    span = getattr(future, CURRENT_SPAN, None)
    if not span:
        log.debug("traced_set_final_result was not able to get the current span from the ResponseFuture")
        return
    try:
        span.set_tags(_extract_result_metas(cassandra.cluster.ResultSet(future, result)))
    except Exception:
        log.debug("an exception occurred while setting tags", exc_info=True)
    finally:
        span.finish()
        delattr(future, CURRENT_SPAN)


def traced_set_final_result(func, instance, args, kwargs):
    result = get_argument_value(args, kwargs, 0, "response")
    _close_span_on_success(result, instance)
    return func(*args, **kwargs)


def _close_span_on_error(exc, future):
    span = getattr(future, CURRENT_SPAN, None)
    if not span:
        log.debug("traced_set_final_exception was not able to get the current span from the ResponseFuture")
        return
    try:
        # handling the exception manually because we
        # don't have an ongoing exception here
        span.error = 1
<<<<<<< HEAD
        span.set_tag(ERROR_MESSAGE, exc.args[0])
        span.set_tag(ERROR_TYPE, exc.__class__.__name__)
=======
        span.set_tag_str(ERROR_MSG, exc.args[0])
        span.set_tag_str(ERROR_TYPE, exc.__class__.__name__)
>>>>>>> 0a44edff
    except Exception:
        log.debug("traced_set_final_exception was not able to set the error, failed with error", exc_info=True)
    finally:
        span.finish()
        delattr(future, CURRENT_SPAN)


def traced_set_final_exception(func, instance, args, kwargs):
    exc = get_argument_value(args, kwargs, 0, "response")
    _close_span_on_error(exc, instance)
    return func(*args, **kwargs)


def traced_start_fetching_next_page(func, instance, args, kwargs):
    has_more_pages = getattr(instance, "has_more_pages", True)
    if not has_more_pages:
        return func(*args, **kwargs)
    session = getattr(instance, "session", None)
    cluster = getattr(session, "cluster", None)
    pin = Pin.get_from(cluster)
    if not pin or not pin.enabled():
        return func(*args, **kwargs)

    # In case the current span is not finished we make sure to finish it
    old_span = getattr(instance, CURRENT_SPAN, None)
    if old_span:
        log.debug("previous span was not finished before fetching next page")
        old_span.finish()

    query = getattr(instance, "query", None)

    span = _start_span_and_set_tags(pin, query, session, cluster)

    page_number = getattr(instance, PAGE_NUMBER, 1) + 1
    setattr(instance, PAGE_NUMBER, page_number)
    setattr(instance, CURRENT_SPAN, span)
    try:
        return func(*args, **kwargs)
    except Exception:
        with span:
            span.set_exc_info(*sys.exc_info())
        raise


def traced_execute_async(func, instance, args, kwargs):
    cluster = getattr(instance, "cluster", None)
    pin = Pin.get_from(cluster)
    if not pin or not pin.enabled():
        return func(*args, **kwargs)

    query = get_argument_value(args, kwargs, 0, "query")

    span = _start_span_and_set_tags(pin, query, instance, cluster)

    try:
        result = func(*args, **kwargs)
        setattr(result, CURRENT_SPAN, span)
        setattr(result, PAGE_NUMBER, 1)
        setattr(result, "_set_final_result", wrapt.FunctionWrapper(result._set_final_result, traced_set_final_result))
        setattr(
            result,
            "_set_final_exception",
            wrapt.FunctionWrapper(result._set_final_exception, traced_set_final_exception),
        )
        setattr(
            result,
            "start_fetching_next_page",
            wrapt.FunctionWrapper(result.start_fetching_next_page, traced_start_fetching_next_page),
        )
        # Since we cannot be sure that the previous methods were overwritten
        # before the call ended, we add callbacks that will be run
        # synchronously if the call already returned and we remove them right
        # after.
        result.add_callbacks(
            _close_span_on_success, _close_span_on_error, callback_args=(result,), errback_args=(result,)
        )
        result.clear_callbacks()
        return result
    except Exception:
        with span:
            span.set_exc_info(*sys.exc_info())
        raise


def _start_span_and_set_tags(pin, query, session, cluster):
    service = pin.service
    tracer = pin.tracer
    span = tracer.trace("cassandra.query", service=service, span_type=SpanTypes.CASSANDRA)
    span.set_tag(SPAN_MEASURED_KEY)
    _sanitize_query(span, query)
    span.set_tags(_extract_session_metas(session))  # FIXME[matt] do once?
    span.set_tags(_extract_cluster_metas(cluster))
    # set analytics sample rate if enabled
    span.set_tag(ANALYTICS_SAMPLE_RATE_KEY, config.cassandra.get_analytics_sample_rate())
    return span


def _extract_session_metas(session):
    metas = {}

    if getattr(session, "keyspace", None):
        # FIXME the keyspace can be overridden explicitly in the query itself
        # e.g. 'select * from trace.hash_to_resource'
        metas[cassx.KEYSPACE] = session.keyspace.lower()

    return metas


def _extract_cluster_metas(cluster):
    metas = {}
    if deep_getattr(cluster, "metadata.cluster_name"):
        metas[cassx.CLUSTER] = cluster.metadata.cluster_name
    if getattr(cluster, "port", None):
        metas[net.TARGET_PORT] = cluster.port

    return metas


def _extract_result_metas(result):
    metas = {}
    if result is None:
        return metas

    future = getattr(result, "response_future", None)

    if future:
        # get the host
        host = maybe_stringify(getattr(future, "coordinator_host", None))
        if host:
            host, _, port = host.partition(":")
            metas[net.TARGET_HOST] = host
            if port:
                metas[net.TARGET_PORT] = int(port)
        elif hasattr(future, "_current_host"):
            address = deep_getattr(future, "_current_host.address")
            if address:
                metas[net.TARGET_HOST] = address

        query = getattr(future, "query", None)
        if getattr(query, "consistency_level", None):
            metas[cassx.CONSISTENCY_LEVEL] = query.consistency_level
        if getattr(query, "keyspace", None):
            metas[cassx.KEYSPACE] = query.keyspace.lower()

        page_number = getattr(future, PAGE_NUMBER, 1)
        has_more_pages = getattr(future, "has_more_pages")
        is_paginated = has_more_pages or page_number > 1
        metas[cassx.PAGINATED] = is_paginated
        if is_paginated:
            metas[cassx.PAGE_NUMBER] = page_number

    if hasattr(result, "current_rows"):
        result_rows = result.current_rows or []
        metas[cassx.ROW_COUNT] = len(result_rows)

    return metas


def _sanitize_query(span, query):
    # TODO (aaditya): fix this hacky type check. we need it to avoid circular imports
    t = type(query).__name__

    resource = None
    if t in ("SimpleStatement", "PreparedStatement"):
        # reset query if a string is available
        resource = getattr(query, "query_string", query)
    elif t == "BatchStatement":
        resource = "BatchStatement"
        # Each element in `_statements_and_parameters` is:
        #   (is_prepared, statement, parameters)
        #  ref:https://github.com/datastax/python-driver/blob/13d6d72be74f40fcef5ec0f2b3e98538b3b87459/cassandra/query.py#L844
        #
        # For prepared statements, the `statement` value is just the query_id
        #   which is not a statement and when trying to join with other strings
        #   raises an error in python3 around joining bytes to unicode, so this
        #   just filters out prepared statements from this tag value
        q = "; ".join(q[1] for q in query._statements_and_parameters[:2] if not q[0])
        span.set_tag_str("cassandra.query", q)
        span.set_metric("cassandra.batch_size", len(query._statements_and_parameters))
    elif t == "BoundStatement":
        ps = getattr(query, "prepared_statement", None)
        if ps:
            resource = getattr(ps, "query_string", None)
    elif t == "str":
        resource = query
    else:
        resource = "unknown-query-type"  # FIXME[matt] what else do to here?

    span.resource = stringify(resource)[:RESOURCE_MAX_LENGTH]<|MERGE_RESOLUTION|>--- conflicted
+++ resolved
@@ -81,13 +81,8 @@
         # handling the exception manually because we
         # don't have an ongoing exception here
         span.error = 1
-<<<<<<< HEAD
-        span.set_tag(ERROR_MESSAGE, exc.args[0])
-        span.set_tag(ERROR_TYPE, exc.__class__.__name__)
-=======
-        span.set_tag_str(ERROR_MSG, exc.args[0])
+        span.set_tag_str(ERROR_MESSAGE, exc.args[0])
         span.set_tag_str(ERROR_TYPE, exc.__class__.__name__)
->>>>>>> 0a44edff
     except Exception:
         log.debug("traced_set_final_exception was not able to set the error, failed with error", exc_info=True)
     finally:
