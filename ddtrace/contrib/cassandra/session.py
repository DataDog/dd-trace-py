from ddtrace.internal.utils.deprecations import DDTraceDeprecationWarning
from ddtrace.vendor.debtcollector import deprecate

from ..internal.cassandra.session import *  # noqa: F401,F403


def __getattr__(name):
    deprecate(
        ("%s.%s is deprecated" % (__name__, name)),
        category=DDTraceDeprecationWarning,
    )

<<<<<<< HEAD
    if name in globals():
        return globals()[name]
    raise AttributeError("%s has no attribute %s", __name__, name)
=======
    try:
        result = func(*args, **kwargs)
        setattr(result, CURRENT_SPAN, span)
        setattr(result, PAGE_NUMBER, 1)
        result._set_final_result = wrapt.FunctionWrapper(result._set_final_result, traced_set_final_result)
        result._set_final_exception = wrapt.FunctionWrapper(result._set_final_exception, traced_set_final_exception)
        result.start_fetching_next_page = wrapt.FunctionWrapper(
            result.start_fetching_next_page, traced_start_fetching_next_page
        )

        # Since we cannot be sure that the previous methods were overwritten
        # before the call ended, we add callbacks that will be run
        # synchronously if the call already returned and we remove them right
        # after.
        result.add_callbacks(
            _close_span_on_success, _close_span_on_error, callback_args=(result,), errback_args=(result,)
        )
        result.clear_callbacks()
        return result
    except Exception:
        with span:
            span.set_exc_info(*sys.exc_info())
        raise


def _start_span_and_set_tags(
    pin,
    resource: str,
    additional_tags: Dict,
    query: Optional[str] = None,
    statements_and_parameters: Optional[List] = None,
) -> Span:
    span = pin.tracer.trace(
        schematize_database_operation("cassandra.query", database_provider="cassandra"),
        service=pin.service,
        span_type=SpanTypes.CASSANDRA,
    )
    span.set_tag_str(COMPONENT, config.cassandra.integration_name)
    span.set_tag_str(db.SYSTEM, "cassandra")
    span.set_tag_str(SPAN_KIND, SpanKind.CLIENT)
    span.set_tag(SPAN_MEASURED_KEY)
    span.set_tags(additional_tags)
    span.set_tag(ANALYTICS_SAMPLE_RATE_KEY, config.cassandra.get_analytics_sample_rate())
    if query is not None:
        span.set_tag_str("cassandra.query", query)
    if statements_and_parameters is not None:
        span.set_metric("cassandra.batch_size", len(statements_and_parameters))
    span.resource = resource[:RESOURCE_MAX_LENGTH]
    return span


def _extract_session_metas(session):
    metas = {}

    if getattr(session, "keyspace", None):
        # FIXME the keyspace can be overridden explicitly in the query itself
        # e.g. 'select * from trace.hash_to_resource'
        metas[cassx.KEYSPACE] = session.keyspace.lower()

    return metas


def _extract_cluster_metas(cluster):
    metas = {}
    if deep_getattr(cluster, "metadata.cluster_name"):
        metas[cassx.CLUSTER] = cluster.metadata.cluster_name
    if getattr(cluster, "port", None):
        metas[net.TARGET_PORT] = cluster.port

    return metas


def _extract_result_metas(result):
    metas = {}
    if result is None:
        return metas

    future = getattr(result, "response_future", None)

    if future:
        # get the host
        host = maybe_stringify(getattr(future, "coordinator_host", None))
        if host:
            host, _, port = host.partition(":")
            metas[net.TARGET_HOST] = host
            metas[net.SERVER_ADDRESS] = host
            if port:
                metas[net.TARGET_PORT] = int(port)
        elif hasattr(future, "_current_host"):
            address = deep_getattr(future, "_current_host.address")
            if address:
                metas[net.TARGET_HOST] = address
                metas[net.SERVER_ADDRESS] = address

        query = getattr(future, "query", None)
        if getattr(query, "consistency_level", None):
            metas[cassx.CONSISTENCY_LEVEL] = query.consistency_level
        if getattr(query, "keyspace", None):
            metas[cassx.KEYSPACE] = query.keyspace.lower()

        page_number = getattr(future, PAGE_NUMBER, 1)
        has_more_pages = future.has_more_pages
        is_paginated = has_more_pages or page_number > 1
        metas[cassx.PAGINATED] = is_paginated
        if is_paginated:
            metas[cassx.PAGE_NUMBER] = page_number

    if hasattr(result, "current_rows"):
        result_rows = result.current_rows or []
        metas[db.ROWCOUNT] = len(result_rows)

    return metas


def _get_resource(query: Any) -> str:
    if isinstance(query, SimpleStatement) or isinstance(query, PreparedStatement):
        return getattr(query, "query_string", query)
    elif isinstance(query, BatchStatement):
        return "BatchStatement"
    elif isinstance(query, BoundStatement):
        ps = getattr(query, "prepared_statement", None)
        if ps:
            return getattr(ps, "query_string", None)
    elif isinstance(query, str):
        return query
    else:
        return "unknown-query-type"


def _sanitize_query(query: BatchStatement) -> str:
    """
    Each element in `_statements_and_parameters` is:
        (is_prepared, statement, parameters)
        ref:https://github.com/datastax/python-driver/blob/13d6d72be74f40fcef5ec0f2b3e98538b3b87459/cassandra/query.py#L844

    For prepared statements, the `statement` value is just the query_id
        which is not a statement and when trying to join with other strings
        raises an error in python3 around joining bytes to unicode, so this
        just filters out prepared statements from this tag value
    """
    return "; ".join(q[1] for q in query._statements_and_parameters[:2] if not q[0])
>>>>>>> 75a89259
<|MERGE_RESOLUTION|>--- conflicted
+++ resolved
@@ -10,150 +10,7 @@
         category=DDTraceDeprecationWarning,
     )
 
-<<<<<<< HEAD
     if name in globals():
         return globals()[name]
     raise AttributeError("%s has no attribute %s", __name__, name)
-=======
-    try:
-        result = func(*args, **kwargs)
-        setattr(result, CURRENT_SPAN, span)
-        setattr(result, PAGE_NUMBER, 1)
-        result._set_final_result = wrapt.FunctionWrapper(result._set_final_result, traced_set_final_result)
-        result._set_final_exception = wrapt.FunctionWrapper(result._set_final_exception, traced_set_final_exception)
-        result.start_fetching_next_page = wrapt.FunctionWrapper(
-            result.start_fetching_next_page, traced_start_fetching_next_page
-        )
-
-        # Since we cannot be sure that the previous methods were overwritten
-        # before the call ended, we add callbacks that will be run
-        # synchronously if the call already returned and we remove them right
-        # after.
-        result.add_callbacks(
-            _close_span_on_success, _close_span_on_error, callback_args=(result,), errback_args=(result,)
-        )
-        result.clear_callbacks()
-        return result
-    except Exception:
-        with span:
-            span.set_exc_info(*sys.exc_info())
-        raise
-
-
-def _start_span_and_set_tags(
-    pin,
-    resource: str,
-    additional_tags: Dict,
-    query: Optional[str] = None,
-    statements_and_parameters: Optional[List] = None,
-) -> Span:
-    span = pin.tracer.trace(
-        schematize_database_operation("cassandra.query", database_provider="cassandra"),
-        service=pin.service,
-        span_type=SpanTypes.CASSANDRA,
-    )
-    span.set_tag_str(COMPONENT, config.cassandra.integration_name)
-    span.set_tag_str(db.SYSTEM, "cassandra")
-    span.set_tag_str(SPAN_KIND, SpanKind.CLIENT)
-    span.set_tag(SPAN_MEASURED_KEY)
-    span.set_tags(additional_tags)
-    span.set_tag(ANALYTICS_SAMPLE_RATE_KEY, config.cassandra.get_analytics_sample_rate())
-    if query is not None:
-        span.set_tag_str("cassandra.query", query)
-    if statements_and_parameters is not None:
-        span.set_metric("cassandra.batch_size", len(statements_and_parameters))
-    span.resource = resource[:RESOURCE_MAX_LENGTH]
-    return span
-
-
-def _extract_session_metas(session):
-    metas = {}
-
-    if getattr(session, "keyspace", None):
-        # FIXME the keyspace can be overridden explicitly in the query itself
-        # e.g. 'select * from trace.hash_to_resource'
-        metas[cassx.KEYSPACE] = session.keyspace.lower()
-
-    return metas
-
-
-def _extract_cluster_metas(cluster):
-    metas = {}
-    if deep_getattr(cluster, "metadata.cluster_name"):
-        metas[cassx.CLUSTER] = cluster.metadata.cluster_name
-    if getattr(cluster, "port", None):
-        metas[net.TARGET_PORT] = cluster.port
-
-    return metas
-
-
-def _extract_result_metas(result):
-    metas = {}
-    if result is None:
-        return metas
-
-    future = getattr(result, "response_future", None)
-
-    if future:
-        # get the host
-        host = maybe_stringify(getattr(future, "coordinator_host", None))
-        if host:
-            host, _, port = host.partition(":")
-            metas[net.TARGET_HOST] = host
-            metas[net.SERVER_ADDRESS] = host
-            if port:
-                metas[net.TARGET_PORT] = int(port)
-        elif hasattr(future, "_current_host"):
-            address = deep_getattr(future, "_current_host.address")
-            if address:
-                metas[net.TARGET_HOST] = address
-                metas[net.SERVER_ADDRESS] = address
-
-        query = getattr(future, "query", None)
-        if getattr(query, "consistency_level", None):
-            metas[cassx.CONSISTENCY_LEVEL] = query.consistency_level
-        if getattr(query, "keyspace", None):
-            metas[cassx.KEYSPACE] = query.keyspace.lower()
-
-        page_number = getattr(future, PAGE_NUMBER, 1)
-        has_more_pages = future.has_more_pages
-        is_paginated = has_more_pages or page_number > 1
-        metas[cassx.PAGINATED] = is_paginated
-        if is_paginated:
-            metas[cassx.PAGE_NUMBER] = page_number
-
-    if hasattr(result, "current_rows"):
-        result_rows = result.current_rows or []
-        metas[db.ROWCOUNT] = len(result_rows)
-
-    return metas
-
-
-def _get_resource(query: Any) -> str:
-    if isinstance(query, SimpleStatement) or isinstance(query, PreparedStatement):
-        return getattr(query, "query_string", query)
-    elif isinstance(query, BatchStatement):
-        return "BatchStatement"
-    elif isinstance(query, BoundStatement):
-        ps = getattr(query, "prepared_statement", None)
-        if ps:
-            return getattr(ps, "query_string", None)
-    elif isinstance(query, str):
-        return query
-    else:
-        return "unknown-query-type"
-
-
-def _sanitize_query(query: BatchStatement) -> str:
-    """
-    Each element in `_statements_and_parameters` is:
-        (is_prepared, statement, parameters)
-        ref:https://github.com/datastax/python-driver/blob/13d6d72be74f40fcef5ec0f2b3e98538b3b87459/cassandra/query.py#L844
-
-    For prepared statements, the `statement` value is just the query_id
-        which is not a statement and when trying to join with other strings
-        raises an error in python3 around joining bytes to unicode, so this
-        just filters out prepared statements from this tag value
-    """
-    return "; ".join(q[1] for q in query._statements_and_parameters[:2] if not q[0])
->>>>>>> 75a89259
+    