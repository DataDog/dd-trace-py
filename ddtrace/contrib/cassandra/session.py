"""
Trace queries along a session to a cassandra cluster
"""
import sys

# 3p
import cassandra.cluster
from ddtrace.vendor import wrapt

# project
<<<<<<< HEAD
from ddtrace import config, Pin
from ddtrace.compat import stringify

from ...constants import ANALYTICS_SAMPLE_RATE_KEY
from ...utils.formats import deep_getattr
from ...utils.deprecation import deprecated
=======
from ...compat import stringify
>>>>>>> 2907b13a
from ...ext import net, cassandra as cassx, errors
from ...internal.logger import get_logger
from ...pin import Pin
from ...utils.deprecation import deprecated
from ...utils.formats import deep_getattr

log = get_logger(__name__)

RESOURCE_MAX_LENGTH = 5000
SERVICE = 'cassandra'
CURRENT_SPAN = '_ddtrace_current_span'
PAGE_NUMBER = '_ddtrace_page_number'

# Original connect connect function
_connect = cassandra.cluster.Cluster.connect


def patch():
    """ patch will add tracing to the cassandra library. """
    setattr(cassandra.cluster.Cluster, 'connect',
            wrapt.FunctionWrapper(_connect, traced_connect))
    Pin(service=SERVICE, app=SERVICE, app_type="db").onto(cassandra.cluster.Cluster)


def unpatch():
    cassandra.cluster.Cluster.connect = _connect


def traced_connect(func, instance, args, kwargs):
    session = func(*args, **kwargs)
    if not isinstance(session.execute, wrapt.FunctionWrapper):
        # FIXME[matt] this should probably be private.
        setattr(session, 'execute_async', wrapt.FunctionWrapper(session.execute_async, traced_execute_async))
    return session


def _close_span_on_success(result, future):
    span = getattr(future, CURRENT_SPAN, None)
    if not span:
        log.debug('traced_set_final_result was not able to get the current span from the ResponseFuture')
        return
    try:
        span.set_tags(_extract_result_metas(cassandra.cluster.ResultSet(future, result)))
    except Exception as e:
        log.debug('an exception occured while setting tags: %s', e)
    finally:
        span.finish()
        delattr(future, CURRENT_SPAN)


def traced_set_final_result(func, instance, args, kwargs):
    result = args[0]
    _close_span_on_success(result, instance)
    return func(*args, **kwargs)


def _close_span_on_error(exc, future):
    span = getattr(future, CURRENT_SPAN, None)
    if not span:
        log.debug('traced_set_final_exception was not able to get the current span from the ResponseFuture')
        return
    try:
        # handling the exception manually because we
        # don't have an ongoing exception here
        span.error = 1
        span.set_tag(errors.ERROR_MSG, exc.args[0])
        span.set_tag(errors.ERROR_TYPE, exc.__class__.__name__)
    except Exception as e:
        log.debug('traced_set_final_exception was not able to set the error, failed with error: %s', e)
    finally:
        span.finish()
        delattr(future, CURRENT_SPAN)


def traced_set_final_exception(func, instance, args, kwargs):
    exc = args[0]
    _close_span_on_error(exc, instance)
    return func(*args, **kwargs)


def traced_start_fetching_next_page(func, instance, args, kwargs):
    has_more_pages = getattr(instance, 'has_more_pages', True)
    if not has_more_pages:
        return func(*args, **kwargs)
    session = getattr(instance, 'session', None)
    cluster = getattr(session, 'cluster', None)
    pin = Pin.get_from(cluster)
    if not pin or not pin.enabled():
        return func(*args, **kwargs)

    # In case the current span is not finished we make sure to finish it
    old_span = getattr(instance, CURRENT_SPAN, None)
    if old_span:
        log.debug('previous span was not finished before fetching next page')
        old_span.finish()

    query = getattr(instance, 'query', None)

    span = _start_span_and_set_tags(pin, query, session, cluster)

    page_number = getattr(instance, PAGE_NUMBER, 1) + 1
    setattr(instance, PAGE_NUMBER, page_number)
    setattr(instance, CURRENT_SPAN, span)
    try:
        return func(*args, **kwargs)
    except Exception:
        with span:
            span.set_exc_info(*sys.exc_info())
        raise


def traced_execute_async(func, instance, args, kwargs):
    cluster = getattr(instance, 'cluster', None)
    pin = Pin.get_from(cluster)
    if not pin or not pin.enabled():
        return func(*args, **kwargs)

    query = kwargs.get("query") or args[0]

    span = _start_span_and_set_tags(pin, query, instance, cluster)

    try:
        result = func(*args, **kwargs)
        setattr(result, CURRENT_SPAN, span)
        setattr(result, PAGE_NUMBER, 1)
        setattr(
            result,
            '_set_final_result',
            wrapt.FunctionWrapper(
                result._set_final_result,
                traced_set_final_result
            )
        )
        setattr(
            result,
            '_set_final_exception',
            wrapt.FunctionWrapper(
                result._set_final_exception,
                traced_set_final_exception
            )
        )
        setattr(
            result,
            'start_fetching_next_page',
            wrapt.FunctionWrapper(
                result.start_fetching_next_page,
                traced_start_fetching_next_page
            )
        )
        # Since we cannot be sure that the previous methods were overwritten
        # before the call ended, we add callbacks that will be run
        # synchronously if the call already returned and we remove them right
        # after.
        result.add_callbacks(
            _close_span_on_success,
            _close_span_on_error,
            callback_args=(result,),
            errback_args=(result,)
        )
        result.clear_callbacks()
        return result
    except Exception:
        with span:
            span.set_exc_info(*sys.exc_info())
        raise


def _start_span_and_set_tags(pin, query, session, cluster):
    service = pin.service
    tracer = pin.tracer
    span = tracer.trace("cassandra.query", service=service, span_type=cassx.TYPE)
    _sanitize_query(span, query)
    span.set_tags(_extract_session_metas(session))     # FIXME[matt] do once?
    span.set_tags(_extract_cluster_metas(cluster))
    # set analytics sample rate if enabled
    span.set_tag(
        ANALYTICS_SAMPLE_RATE_KEY,
        config.cassandra.get_analytics_sample_rate(use_global_config=False)
    )
    return span


def _extract_session_metas(session):
    metas = {}

    if getattr(session, "keyspace", None):
        # FIXME the keyspace can be overridden explicitly in the query itself
        # e.g. "select * from trace.hash_to_resource"
        metas[cassx.KEYSPACE] = session.keyspace.lower()

    return metas


def _extract_cluster_metas(cluster):
    metas = {}
    if deep_getattr(cluster, "metadata.cluster_name"):
        metas[cassx.CLUSTER] = cluster.metadata.cluster_name
    if getattr(cluster, "port", None):
        metas[net.TARGET_PORT] = cluster.port

    return metas


def _extract_result_metas(result):
    metas = {}
    if result is None:
        return metas

    future = getattr(result, "response_future", None)

    if future:
        # get the host
        host = getattr(future, "coordinator_host", None)
        if host:
            metas[net.TARGET_HOST] = host
        elif hasattr(future, '_current_host'):
            address = deep_getattr(future, '_current_host.address')
            if address:
                metas[net.TARGET_HOST] = address

        query = getattr(future, "query", None)
        if getattr(query, "consistency_level", None):
            metas[cassx.CONSISTENCY_LEVEL] = query.consistency_level
        if getattr(query, "keyspace", None):
            metas[cassx.KEYSPACE] = query.keyspace.lower()

        page_number = getattr(future, PAGE_NUMBER, 1)
        has_more_pages = getattr(future, "has_more_pages")
        is_paginated = has_more_pages or page_number > 1
        metas[cassx.PAGINATED] = is_paginated
        if is_paginated:
            metas[cassx.PAGE_NUMBER] = page_number

    if hasattr(result, "current_rows"):
        result_rows = result.current_rows or []
        metas[cassx.ROW_COUNT] = len(result_rows)

    return metas


def _sanitize_query(span, query):
    # TODO (aaditya): fix this hacky type check. we need it to avoid circular imports
    t = type(query).__name__

    resource = None
    if t in ('SimpleStatement', 'PreparedStatement'):
        # reset query if a string is available
        resource = getattr(query, "query_string", query)
    elif t == 'BatchStatement':
        resource = 'BatchStatement'
        q = "; ".join(q[1] for q in query._statements_and_parameters[:2])
        span.set_tag("cassandra.query", q)
        span.set_metric("cassandra.batch_size", len(query._statements_and_parameters))
    elif t == 'BoundStatement':
        ps = getattr(query, 'prepared_statement', None)
        if ps:
            resource = getattr(ps, 'query_string', None)
    elif t == 'str':
        resource = query
    else:
        resource = 'unknown-query-type'  # FIXME[matt] what else do to here?

    span.resource = stringify(resource)[:RESOURCE_MAX_LENGTH]


#
# DEPRECATED
#

@deprecated(message='Use patching instead (see the docs).', version='1.0.0')
def get_traced_cassandra(*args, **kwargs):
    return _get_traced_cluster(*args, **kwargs)


def _get_traced_cluster(*args, **kwargs):
    return cassandra.cluster.Cluster<|MERGE_RESOLUTION|>--- conflicted
+++ resolved
@@ -5,24 +5,17 @@
 
 # 3p
 import cassandra.cluster
-from ddtrace.vendor import wrapt
 
 # project
-<<<<<<< HEAD
-from ddtrace import config, Pin
-from ddtrace.compat import stringify
-
+from ...compat import stringify
 from ...constants import ANALYTICS_SAMPLE_RATE_KEY
-from ...utils.formats import deep_getattr
-from ...utils.deprecation import deprecated
-=======
-from ...compat import stringify
->>>>>>> 2907b13a
 from ...ext import net, cassandra as cassx, errors
 from ...internal.logger import get_logger
 from ...pin import Pin
+from ...settings import config
 from ...utils.deprecation import deprecated
 from ...utils.formats import deep_getattr
+from ...vendor import wrapt
 
 log = get_logger(__name__)
 
