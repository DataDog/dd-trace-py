--- conflicted
+++ resolved
@@ -56,14 +56,9 @@
     if PYTHON_VERSION_INFO >= (3, 5, 0):
         @asyncio.coroutine
         def __aenter__(self):
-<<<<<<< HEAD
-            yield from self.__wrapped__.__aenter__()
-            return self  # so we don't slice ourselves out
-=======
             # call the wrapped method but return the object proxy
             yield from self.__wrapped__.__aenter__()
             return self
->>>>>>> f4bee814
 
         @asyncio.coroutine
         def __aexit__(self, *args, **kwargs):
