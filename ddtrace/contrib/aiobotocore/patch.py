--- conflicted
+++ resolved
@@ -3,16 +3,12 @@
 from ddtrace import config
 import aiobotocore.client
 
-<<<<<<< HEAD
-from aiobotocore.endpoint import ClientResponseContentProxy
-from ..aiohttp.patch import ENABLE_DISTRIBUTED_ATTR_NAME
-=======
 try:
     from aiobotocore.endpoint import ClientResponseContentProxy
 except ImportError:
     # aiobotocore>=0.11.0
     from aiobotocore._endpoint_helpers import ClientResponseContentProxy
->>>>>>> 1933a15a
+from ..aiohttp.patch import ENABLE_DISTRIBUTED_ATTR_NAME
 
 from ...constants import ANALYTICS_SAMPLE_RATE_KEY, SPAN_MEASURED_KEY
 from ...pin import Pin
