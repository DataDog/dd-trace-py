from ..internal.aiobotocore.patch import *  # noqa: F401,F403


<<<<<<< HEAD
from ddtrace import config
from ddtrace.internal.constants import COMPONENT
from ddtrace.internal.utils.version import parse_version
from ddtrace.vendor import wrapt

from ...constants import ANALYTICS_SAMPLE_RATE_KEY
from ...constants import SPAN_KIND
from ...constants import SPAN_MEASURED_KEY
from ...ext import SpanKind
from ...ext import SpanTypes
from ...ext import aws
from ...ext import http
from ...internal.schema import schematize_cloud_api_operation
from ...internal.schema import schematize_service_name
from ...internal.utils import ArgumentError
from ...internal.utils import get_argument_value
from ...internal.utils.formats import asbool
from ...internal.utils.formats import deep_getattr
from ...pin import Pin
from ..trace_utils import unwrap


aiobotocore_version_str = getattr(aiobotocore, "__version__", "")
AIOBOTOCORE_VERSION = parse_version(aiobotocore_version_str)

if AIOBOTOCORE_VERSION <= (0, 10, 0):
    # aiobotocore>=0.11.0
    from aiobotocore.endpoint import ClientResponseContentProxy
elif AIOBOTOCORE_VERSION >= (0, 11, 0) and AIOBOTOCORE_VERSION < (2, 3, 0):
    from aiobotocore._endpoint_helpers import ClientResponseContentProxy


ARGS_NAME = ("action", "params", "path", "verb")
TRACED_ARGS = {"params", "path", "verb"}


config._add(
    "aiobotocore",
    {
        "tag_no_params": asbool(os.getenv("DD_AWS_TAG_NO_PARAMS", default=False)),
    },
)


def get_version():
    # type: () -> str
    return aiobotocore_version_str


def patch():
    if getattr(aiobotocore.client, "_datadog_patch", False):
        return
    aiobotocore.client._datadog_patch = True

    wrapt.wrap_function_wrapper("aiobotocore.client", "AioBaseClient._make_api_call", _wrapped_api_call)
    Pin(service=config.service or "aws").onto(aiobotocore.client.AioBaseClient)


def unpatch():
    if getattr(aiobotocore.client, "_datadog_patch", False):
        aiobotocore.client._datadog_patch = False
        unwrap(aiobotocore.client.AioBaseClient, "_make_api_call")


class WrappedClientResponseContentProxy(wrapt.ObjectProxy):
    def __init__(self, body, pin, parent_span):
        super(WrappedClientResponseContentProxy, self).__init__(body)
        self._self_pin = pin
        self._self_parent_span = parent_span

    async def read(self, *args, **kwargs):
        # async read that must be child of the parent span operation
        operation_name = "{}.read".format(self._self_parent_span.name)

        with self._self_pin.tracer.start_span(operation_name, child_of=self._self_parent_span) as span:
            span.set_tag_str(COMPONENT, config.aiobotocore.integration_name)

            # set span.kind tag equal to type of request
            span.set_tag_str(SPAN_KIND, SpanKind.CLIENT)

            # inherit parent attributes
            span.resource = self._self_parent_span.resource
            span.span_type = self._self_parent_span.span_type
            span._meta = dict(self._self_parent_span._meta)
            span._metrics = dict(self._self_parent_span.metrics)

            result = await self.__wrapped__.read(*args, **kwargs)
            span.set_tag("Length", len(result))

        return result

    # wrapt doesn't proxy `async with` context managers
    async def __aenter__(self):
        # call the wrapped method but return the object proxy
        await self.__wrapped__.__aenter__()
        return self

    async def __aexit__(self, *args, **kwargs):
        response = await self.__wrapped__.__aexit__(*args, **kwargs)
        return response


async def _wrapped_api_call(original_func, instance, args, kwargs):
    pin = Pin.get_from(instance)
    if not pin or not pin.enabled():
        result = await original_func(*args, **kwargs)
        return result

    endpoint_name = deep_getattr(instance, "_endpoint._endpoint_prefix")

    service = pin.service if pin.service != "aws" else "{}.{}".format(pin.service, endpoint_name)
    with pin.tracer.trace(
        schematize_cloud_api_operation(
            "{}.command".format(endpoint_name), cloud_provider="aws", cloud_service=endpoint_name
        ),
        service=schematize_service_name(service),
        span_type=SpanTypes.HTTP,
    ) as span:
        span.set_tag_str(COMPONENT, config.aiobotocore.integration_name)

        # set span.kind tag equal to type of request
        span.set_tag_str(SPAN_KIND, SpanKind.CLIENT)

        span.set_tag(SPAN_MEASURED_KEY)

        try:
            operation = get_argument_value(args, kwargs, 0, "operation_name")
            params = get_argument_value(args, kwargs, 1, "api_params")

            span.resource = "{}.{}".format(endpoint_name, operation.lower())

            if params and not config.aiobotocore["tag_no_params"]:
                aws._add_api_param_span_tags(span, endpoint_name, params)
        except ArgumentError:
            operation = None
            span.resource = endpoint_name

        region_name = deep_getattr(instance, "meta.region_name")

        meta = {
            "aws.agent": "aiobotocore",
            "aws.operation": operation,
            "aws.region": region_name,
            "region": region_name,
        }
        span.set_tags(meta)

        result = await original_func(*args, **kwargs)

        body = result.get("Body")

        # ClientResponseContentProxy removed in aiobotocore 2.3.x: https://github.com/aio-libs/aiobotocore/pull/934/
        if hasattr(body, "ClientResponseContentProxy") and isinstance(body, ClientResponseContentProxy):
            result["Body"] = WrappedClientResponseContentProxy(body, pin, span)

        response_meta = result["ResponseMetadata"]
        response_headers = response_meta["HTTPHeaders"]

        span.set_tag(http.STATUS_CODE, response_meta["HTTPStatusCode"])
        if 500 <= response_meta["HTTPStatusCode"] < 600:
            span.error = 1

        span.set_tag("retry_attempts", response_meta["RetryAttempts"])

        request_id = response_meta.get("RequestId")
        if request_id:
            span.set_tag_str("aws.requestid", request_id)

        request_id2 = response_headers.get("x-amz-id-2")
        if request_id2:
            span.set_tag_str("aws.requestid2", request_id2)

        # set analytics sample rate
        span.set_tag(ANALYTICS_SAMPLE_RATE_KEY, config.aiobotocore.get_analytics_sample_rate())

        return result
=======
# TODO: deprecate and remove this module
>>>>>>> da67b1f5
<|MERGE_RESOLUTION|>--- conflicted
+++ resolved
@@ -1,183 +1,4 @@
 from ..internal.aiobotocore.patch import *  # noqa: F401,F403
 
 
-<<<<<<< HEAD
-from ddtrace import config
-from ddtrace.internal.constants import COMPONENT
-from ddtrace.internal.utils.version import parse_version
-from ddtrace.vendor import wrapt
-
-from ...constants import ANALYTICS_SAMPLE_RATE_KEY
-from ...constants import SPAN_KIND
-from ...constants import SPAN_MEASURED_KEY
-from ...ext import SpanKind
-from ...ext import SpanTypes
-from ...ext import aws
-from ...ext import http
-from ...internal.schema import schematize_cloud_api_operation
-from ...internal.schema import schematize_service_name
-from ...internal.utils import ArgumentError
-from ...internal.utils import get_argument_value
-from ...internal.utils.formats import asbool
-from ...internal.utils.formats import deep_getattr
-from ...pin import Pin
-from ..trace_utils import unwrap
-
-
-aiobotocore_version_str = getattr(aiobotocore, "__version__", "")
-AIOBOTOCORE_VERSION = parse_version(aiobotocore_version_str)
-
-if AIOBOTOCORE_VERSION <= (0, 10, 0):
-    # aiobotocore>=0.11.0
-    from aiobotocore.endpoint import ClientResponseContentProxy
-elif AIOBOTOCORE_VERSION >= (0, 11, 0) and AIOBOTOCORE_VERSION < (2, 3, 0):
-    from aiobotocore._endpoint_helpers import ClientResponseContentProxy
-
-
-ARGS_NAME = ("action", "params", "path", "verb")
-TRACED_ARGS = {"params", "path", "verb"}
-
-
-config._add(
-    "aiobotocore",
-    {
-        "tag_no_params": asbool(os.getenv("DD_AWS_TAG_NO_PARAMS", default=False)),
-    },
-)
-
-
-def get_version():
-    # type: () -> str
-    return aiobotocore_version_str
-
-
-def patch():
-    if getattr(aiobotocore.client, "_datadog_patch", False):
-        return
-    aiobotocore.client._datadog_patch = True
-
-    wrapt.wrap_function_wrapper("aiobotocore.client", "AioBaseClient._make_api_call", _wrapped_api_call)
-    Pin(service=config.service or "aws").onto(aiobotocore.client.AioBaseClient)
-
-
-def unpatch():
-    if getattr(aiobotocore.client, "_datadog_patch", False):
-        aiobotocore.client._datadog_patch = False
-        unwrap(aiobotocore.client.AioBaseClient, "_make_api_call")
-
-
-class WrappedClientResponseContentProxy(wrapt.ObjectProxy):
-    def __init__(self, body, pin, parent_span):
-        super(WrappedClientResponseContentProxy, self).__init__(body)
-        self._self_pin = pin
-        self._self_parent_span = parent_span
-
-    async def read(self, *args, **kwargs):
-        # async read that must be child of the parent span operation
-        operation_name = "{}.read".format(self._self_parent_span.name)
-
-        with self._self_pin.tracer.start_span(operation_name, child_of=self._self_parent_span) as span:
-            span.set_tag_str(COMPONENT, config.aiobotocore.integration_name)
-
-            # set span.kind tag equal to type of request
-            span.set_tag_str(SPAN_KIND, SpanKind.CLIENT)
-
-            # inherit parent attributes
-            span.resource = self._self_parent_span.resource
-            span.span_type = self._self_parent_span.span_type
-            span._meta = dict(self._self_parent_span._meta)
-            span._metrics = dict(self._self_parent_span.metrics)
-
-            result = await self.__wrapped__.read(*args, **kwargs)
-            span.set_tag("Length", len(result))
-
-        return result
-
-    # wrapt doesn't proxy `async with` context managers
-    async def __aenter__(self):
-        # call the wrapped method but return the object proxy
-        await self.__wrapped__.__aenter__()
-        return self
-
-    async def __aexit__(self, *args, **kwargs):
-        response = await self.__wrapped__.__aexit__(*args, **kwargs)
-        return response
-
-
-async def _wrapped_api_call(original_func, instance, args, kwargs):
-    pin = Pin.get_from(instance)
-    if not pin or not pin.enabled():
-        result = await original_func(*args, **kwargs)
-        return result
-
-    endpoint_name = deep_getattr(instance, "_endpoint._endpoint_prefix")
-
-    service = pin.service if pin.service != "aws" else "{}.{}".format(pin.service, endpoint_name)
-    with pin.tracer.trace(
-        schematize_cloud_api_operation(
-            "{}.command".format(endpoint_name), cloud_provider="aws", cloud_service=endpoint_name
-        ),
-        service=schematize_service_name(service),
-        span_type=SpanTypes.HTTP,
-    ) as span:
-        span.set_tag_str(COMPONENT, config.aiobotocore.integration_name)
-
-        # set span.kind tag equal to type of request
-        span.set_tag_str(SPAN_KIND, SpanKind.CLIENT)
-
-        span.set_tag(SPAN_MEASURED_KEY)
-
-        try:
-            operation = get_argument_value(args, kwargs, 0, "operation_name")
-            params = get_argument_value(args, kwargs, 1, "api_params")
-
-            span.resource = "{}.{}".format(endpoint_name, operation.lower())
-
-            if params and not config.aiobotocore["tag_no_params"]:
-                aws._add_api_param_span_tags(span, endpoint_name, params)
-        except ArgumentError:
-            operation = None
-            span.resource = endpoint_name
-
-        region_name = deep_getattr(instance, "meta.region_name")
-
-        meta = {
-            "aws.agent": "aiobotocore",
-            "aws.operation": operation,
-            "aws.region": region_name,
-            "region": region_name,
-        }
-        span.set_tags(meta)
-
-        result = await original_func(*args, **kwargs)
-
-        body = result.get("Body")
-
-        # ClientResponseContentProxy removed in aiobotocore 2.3.x: https://github.com/aio-libs/aiobotocore/pull/934/
-        if hasattr(body, "ClientResponseContentProxy") and isinstance(body, ClientResponseContentProxy):
-            result["Body"] = WrappedClientResponseContentProxy(body, pin, span)
-
-        response_meta = result["ResponseMetadata"]
-        response_headers = response_meta["HTTPHeaders"]
-
-        span.set_tag(http.STATUS_CODE, response_meta["HTTPStatusCode"])
-        if 500 <= response_meta["HTTPStatusCode"] < 600:
-            span.error = 1
-
-        span.set_tag("retry_attempts", response_meta["RetryAttempts"])
-
-        request_id = response_meta.get("RequestId")
-        if request_id:
-            span.set_tag_str("aws.requestid", request_id)
-
-        request_id2 = response_headers.get("x-amz-id-2")
-        if request_id2:
-            span.set_tag_str("aws.requestid2", request_id2)
-
-        # set analytics sample rate
-        span.set_tag(ANALYTICS_SAMPLE_RATE_KEY, config.aiobotocore.get_analytics_sample_rate())
-
-        return result
-=======
-# TODO: deprecate and remove this module
->>>>>>> da67b1f5
+# TODO: deprecate and remove this module