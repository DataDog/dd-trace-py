from ddtrace.internal.utils.deprecations import DDTraceDeprecationWarning
from ddtrace.vendor.debtcollector import deprecate

from ..internal.dramatiq.patch import *  # noqa: F401,F403


<<<<<<< HEAD
# TODO: deprecate and remove this module


def test_method(param1: str) -> None:
    pass
=======
def __getattr__(name):
    deprecate(
        ("%s.%s is deprecated" % (__name__, name)),
        category=DDTraceDeprecationWarning,
    )

    if name in globals():
        return globals()[name]
    raise AttributeError("%s has no attribute %s", __name__, name)
>>>>>>> 3c813d6f
<|MERGE_RESOLUTION|>--- conflicted
+++ resolved
@@ -4,13 +4,6 @@
 from ..internal.dramatiq.patch import *  # noqa: F401,F403
 
 
-<<<<<<< HEAD
-# TODO: deprecate and remove this module
-
-
-def test_method(param1: str) -> None:
-    pass
-=======
 def __getattr__(name):
     deprecate(
         ("%s.%s is deprecated" % (__name__, name)),
@@ -19,5 +12,4 @@
 
     if name in globals():
         return globals()[name]
-    raise AttributeError("%s has no attribute %s", __name__, name)
->>>>>>> 3c813d6f
+    raise AttributeError("%s has no attribute %s", __name__, name)