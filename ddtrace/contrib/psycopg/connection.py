--- conflicted
+++ resolved
@@ -30,16 +30,11 @@
         app_type=AppTypes.db,
     )
 
-<<<<<<< HEAD
-    return functools.partial(TracedConnection, datadog_tracer=tracer,
-                             datadog_service=service)
-=======
     return functools.partial(
         TracedConnection,
         datadog_tracer=tracer,
         datadog_service=service,
     )
->>>>>>> a0bdd482
 
 
 class TracedCursor(cursor):
