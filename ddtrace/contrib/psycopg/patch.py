# 3p
import psycopg2

from ddtrace import Pin
from ddtrace import config
from ddtrace.contrib import dbapi
from ddtrace.ext import db
from ddtrace.ext import net
from ddtrace.ext import sql
from ddtrace.vendor import debtcollector
from ddtrace.vendor import wrapt

<<<<<<< HEAD
from ...utils.version import parse_version

=======
from ...utils.formats import asbool
from ...utils.formats import get_env
>>>>>>> 6c8339af


config._add(
    "psycopg",
    dict(
        _default_service="postgres",
        trace_fetch_methods=asbool(get_env("psycopg", "trace_fetch_methods", default=False)),
    ),
)

# Original connect method
_connect = psycopg2.connect

PSYCOPG2_VERSION = parse_version(psycopg2.__version__)

if PSYCOPG2_VERSION >= (2, 7):
    from psycopg2.sql import Composable


def patch():
    """Patch monkey patches psycopg's connection function
    so that the connection's functions are traced.
    """
    if getattr(psycopg2, "_datadog_patch", False):
        return
    setattr(psycopg2, "_datadog_patch", True)

    wrapt.wrap_function_wrapper(psycopg2, "connect", patched_connect)
    _patch_extensions(_psycopg2_extensions)  # do this early just in case


def unpatch():
    if getattr(psycopg2, "_datadog_patch", False):
        setattr(psycopg2, "_datadog_patch", False)
        psycopg2.connect = _connect


class Psycopg2TracedCursor(dbapi.TracedCursor):
    """TracedCursor for psycopg2"""

    def _trace_method(self, method, name, resource, extra_tags, *args, **kwargs):
        # treat psycopg2.sql.Composable resource objects as strings
        if PSYCOPG2_VERSION >= (2, 7) and isinstance(resource, Composable):
            resource = resource.as_string(self.__wrapped__)

        return super(Psycopg2TracedCursor, self)._trace_method(method, name, resource, extra_tags, *args, **kwargs)


class Psycopg2FetchTracedCursor(Psycopg2TracedCursor, dbapi.FetchTracedCursor):
    """FetchTracedCursor for psycopg2"""


class Psycopg2TracedConnection(dbapi.TracedConnection):
    """TracedConnection wraps a Connection with tracing code."""

    def __init__(self, conn, pin=None, cursor_cls=None):
        if not cursor_cls:
            # Do not trace `fetch*` methods by default
            cursor_cls = Psycopg2TracedCursor
            if config.psycopg.trace_fetch_methods or config.dbapi2.trace_fetch_methods:
                if config.dbapi2.trace_fetch_methods:
                    debtcollector.deprecate(
                        "ddtrace.config.dbapi2.trace_fetch_methods is now deprecated as the default integration config "
                        "for TracedConnection. Use integration config specific to dbapi-compliant library.",
                        removal_version="0.50.0",
                    )
                cursor_cls = Psycopg2FetchTracedCursor

        super(Psycopg2TracedConnection, self).__init__(conn, pin, config.psycopg, cursor_cls=cursor_cls)


def patch_conn(conn, traced_conn_cls=Psycopg2TracedConnection):
    """Wrap will patch the instance so that its queries are traced."""
    # ensure we've patched extensions (this is idempotent) in
    # case we're only tracing some connections.
    _patch_extensions(_psycopg2_extensions)

    c = traced_conn_cls(conn)

    # fetch tags from the dsn
    dsn = sql.parse_pg_dsn(conn.dsn)
    tags = {
        net.TARGET_HOST: dsn.get("host"),
        net.TARGET_PORT: dsn.get("port"),
        db.NAME: dsn.get("dbname"),
        db.USER: dsn.get("user"),
        "db.application": dsn.get("application_name"),
    }

    Pin(app="postgres", tags=tags).onto(c)

    return c


def _patch_extensions(_extensions):
    # we must patch extensions all the time (it's pretty harmless) so split
    # from global patching of connections. must be idempotent.
    for _, module, func, wrapper in _extensions:
        if not hasattr(module, func) or isinstance(getattr(module, func), wrapt.ObjectProxy):
            continue
        wrapt.wrap_function_wrapper(module, func, wrapper)


def _unpatch_extensions(_extensions):
    # we must patch extensions all the time (it's pretty harmless) so split
    # from global patching of connections. must be idempotent.
    for original, module, func, _ in _extensions:
        setattr(module, func, original)


#
# monkeypatch targets
#


def patched_connect(connect_func, _, args, kwargs):
    conn = connect_func(*args, **kwargs)
    return patch_conn(conn)


def _extensions_register_type(func, _, args, kwargs):
    def _unroll_args(obj, scope=None):
        return obj, scope

    obj, scope = _unroll_args(*args, **kwargs)

    # register_type performs a c-level check of the object
    # type so we must be sure to pass in the actual db connection
    if scope and isinstance(scope, wrapt.ObjectProxy):
        scope = scope.__wrapped__

    return func(obj, scope) if scope else func(obj)


def _extensions_quote_ident(func, _, args, kwargs):
    def _unroll_args(obj, scope=None):
        return obj, scope

    obj, scope = _unroll_args(*args, **kwargs)

    # register_type performs a c-level check of the object
    # type so we must be sure to pass in the actual db connection
    if scope and isinstance(scope, wrapt.ObjectProxy):
        scope = scope.__wrapped__

    return func(obj, scope) if scope else func(obj)


def _extensions_adapt(func, _, args, kwargs):
    adapt = func(*args, **kwargs)
    if hasattr(adapt, "prepare"):
        return AdapterWrapper(adapt)
    return adapt


class AdapterWrapper(wrapt.ObjectProxy):
    def prepare(self, *args, **kwargs):
        func = self.__wrapped__.prepare
        if not args:
            return func(*args, **kwargs)
        conn = args[0]

        # prepare performs a c-level check of the object type so
        # we must be sure to pass in the actual db connection
        if isinstance(conn, wrapt.ObjectProxy):
            conn = conn.__wrapped__

        return func(conn, *args[1:], **kwargs)


# extension hooks
_psycopg2_extensions = [
    (psycopg2.extensions.register_type, psycopg2.extensions, "register_type", _extensions_register_type),
    (psycopg2._psycopg.register_type, psycopg2._psycopg, "register_type", _extensions_register_type),
    (psycopg2.extensions.adapt, psycopg2.extensions, "adapt", _extensions_adapt),
]

# `_json` attribute is only available for psycopg >= 2.5
if getattr(psycopg2, "_json", None):
    _psycopg2_extensions += [
        (psycopg2._json.register_type, psycopg2._json, "register_type", _extensions_register_type),
    ]

# `quote_ident` attribute is only available for psycopg >= 2.7
if getattr(psycopg2, "extensions", None) and getattr(psycopg2.extensions, "quote_ident", None):
    _psycopg2_extensions += [
        (psycopg2.extensions.quote_ident, psycopg2.extensions, "quote_ident", _extensions_quote_ident),
    ]<|MERGE_RESOLUTION|>--- conflicted
+++ resolved
@@ -10,13 +10,9 @@
 from ddtrace.vendor import debtcollector
 from ddtrace.vendor import wrapt
 
-<<<<<<< HEAD
-from ...utils.version import parse_version
-
-=======
 from ...utils.formats import asbool
 from ...utils.formats import get_env
->>>>>>> 6c8339af
+from ...utils.version import parse_version
 
 
 config._add(
