# 3p
<<<<<<< HEAD
import psycopg2.extensions
import wrapt
=======
import psycopg2
from ddtrace.vendor import wrapt
>>>>>>> f8ff0308

# project
from ddtrace import Pin, config
from ddtrace.contrib import dbapi
from ddtrace.ext import sql, net, db
from ...utils.wrappers import unwrap as _u

# psycopg2 versions can end in `-betaN` where `N` is a number
# in such cases we simply skip version specific patching
PSYCOPG2_VERSION = (0, 0, 0)

try:
    PSYCOPG2_VERSION = tuple(map(int, psycopg2.__version__.split()[0].split('.')))
except Exception:
    pass

if PSYCOPG2_VERSION >= (2, 7):
    from psycopg2.sql import Composable


def patch():
    """ Patch monkey patches psycopg's connection function
        so that the connection's functions are traced.
    """
    if getattr(psycopg2, '_datadog_patch', False):
        return
    setattr(psycopg2, '_datadog_patch', True)

    wrapt.wrap_function_wrapper(psycopg2, 'connect', patched_connect)
    _patch_extensions(_psycopg2_extensions)  # do this early just in case


def unpatch():
    if getattr(psycopg2, '_datadog_patch', False):
        setattr(psycopg2, '_datadog_patch', False)
        _u(psycopg2, 'connect')


<<<<<<< HEAD
def patch_conn(conn, traced_conn_cls=dbapi.TracedConnection):
    """ Wrap will patch the instance so that it's queries are traced."""
    # ensure we've patched extensions (this is idempotent) in case we're
    # only tracing some connections.
=======
class Psycopg2TracedCursor(dbapi.TracedCursor):
    """ TracedCursor for psycopg2 """
    def _trace_method(self, method, name, resource, extra_tags, *args, **kwargs):
        # treat psycopg2.sql.Composable resource objects as strings
        if PSYCOPG2_VERSION >= (2, 7) and isinstance(resource, Composable):
            resource = resource.as_string(self.__wrapped__)

        return super(Psycopg2TracedCursor, self)._trace_method(method, name, resource, extra_tags, *args, **kwargs)


class Psycopg2FetchTracedCursor(Psycopg2TracedCursor, dbapi.FetchTracedCursor):
    """ FetchTracedCursor for psycopg2 """


class Psycopg2TracedConnection(dbapi.TracedConnection):
    """ TracedConnection wraps a Connection with tracing code. """

    def __init__(self, conn, pin=None, cursor_cls=None):
        if not cursor_cls:
            # Do not trace `fetch*` methods by default
            cursor_cls = Psycopg2TracedCursor
            if config.dbapi2.trace_fetch_methods:
                cursor_cls = Psycopg2FetchTracedCursor

        super(Psycopg2TracedConnection, self).__init__(conn, pin, cursor_cls=cursor_cls)


def patch_conn(conn, traced_conn_cls=Psycopg2TracedConnection):
    """ Wrap will patch the instance so that its queries are traced."""
    # ensure we've patched extensions (this is idempotent) in
    # case we're only tracing some connections.
>>>>>>> f8ff0308
    _patch_extensions(_psycopg2_extensions)

    c = traced_conn_cls(conn)

    # fetch tags from the dsn
    dsn = sql.parse_pg_dsn(conn.dsn)
    tags = {
<<<<<<< HEAD
        net.TARGET_HOST: dsn.get("host"),
        net.TARGET_PORT: dsn.get("port"),
        db.NAME: dsn.get("dbname"),
        db.USER: dsn.get("user"),
        "db.application": dsn.get("application_name"),
=======
        net.TARGET_HOST: dsn.get('host'),
        net.TARGET_PORT: dsn.get('port'),
        db.NAME: dsn.get('dbname'),
        db.USER: dsn.get('user'),
        'db.application': dsn.get('application_name'),
>>>>>>> f8ff0308
    }

    Pin(
        service='postgres',
        app='postgres',
        tags=tags).onto(c)

    return c


def _patch_extensions(_extensions):
    # we must patch extensions all the time (it's pretty harmless) so split
    # from global patching of connections. must be idempotent.
    for _, module, func, wrapper in _extensions:
        if not hasattr(module, func) or \
                isinstance(getattr(module, func), wrapt.ObjectProxy):
            continue
        wrapt.wrap_function_wrapper(module, func, wrapper)


def _unpatch_extensions(_extensions):
    # we must patch extensions all the time (it's pretty harmless) so split
    # from global patching of connections. must be idempotent.
    for original, module, func, _ in _extensions:
        setattr(module, func, original)


#
# monkeypatch targets
#

def patched_connect(connect_func, _, args, kwargs):
    conn = connect_func(*args, **kwargs)
    return patch_conn(conn)


def _extensions_register_type(func, _, args, kwargs):
    def _unroll_args(obj, scope=None):
        return obj, scope

    obj, scope = _unroll_args(*args, **kwargs)

    # register_type performs a c-level check of the object
    # type so we must be sure to pass in the actual db connection
    if scope and isinstance(scope, wrapt.ObjectProxy):
        scope = scope.__wrapped__

    return func(obj, scope) if scope else func(obj)


def _extensions_quote_ident(func, _, args, kwargs):
    def _unroll_args(obj, scope=None):
        return obj, scope
    obj, scope = _unroll_args(*args, **kwargs)

    # register_type performs a c-level check of the object
    # type so we must be sure to pass in the actual db connection
    if scope and isinstance(scope, wrapt.ObjectProxy):
        scope = scope.__wrapped__

    return func(obj, scope) if scope else func(obj)


def _extensions_adapt(func, _, args, kwargs):
    adapt = func(*args, **kwargs)
    if hasattr(adapt, 'prepare'):
        return AdapterWrapper(adapt)
    return adapt


class AdapterWrapper(wrapt.ObjectProxy):
    def prepare(self, *args, **kwargs):
        func = self.__wrapped__.prepare
        if not args:
            return func(*args, **kwargs)
        conn = args[0]

        # prepare performs a c-level check of the object type so
        # we must be sure to pass in the actual db connection
        if isinstance(conn, wrapt.ObjectProxy):
            conn = conn.__wrapped__

        return func(conn, *args[1:], **kwargs)


# extension hooks
_psycopg2_extensions = [
    (psycopg2.extensions.register_type,
     psycopg2.extensions, 'register_type',
     _extensions_register_type),
    (psycopg2._psycopg.register_type,
     psycopg2._psycopg, 'register_type',
     _extensions_register_type),
    (psycopg2.extensions.adapt,
     psycopg2.extensions, 'adapt',
     _extensions_adapt),
]

# `_json` attribute is only available for psycopg >= 2.5
if getattr(psycopg2, '_json', None):
    _psycopg2_extensions += [
        (psycopg2._json.register_type,
         psycopg2._json, 'register_type',
         _extensions_register_type),
    ]

# `quote_ident` attribute is only available for psycopg >= 2.7
if getattr(psycopg2, 'extensions', None) and getattr(psycopg2.extensions,
                                                     'quote_ident', None):
    _psycopg2_extensions += [
        (psycopg2.extensions.quote_ident, psycopg2.extensions, 'quote_ident', _extensions_quote_ident),
    ]<|MERGE_RESOLUTION|>--- conflicted
+++ resolved
@@ -1,11 +1,6 @@
 # 3p
-<<<<<<< HEAD
 import psycopg2.extensions
-import wrapt
-=======
-import psycopg2
 from ddtrace.vendor import wrapt
->>>>>>> f8ff0308
 
 # project
 from ddtrace import Pin, config
@@ -44,12 +39,6 @@
         _u(psycopg2, 'connect')
 
 
-<<<<<<< HEAD
-def patch_conn(conn, traced_conn_cls=dbapi.TracedConnection):
-    """ Wrap will patch the instance so that it's queries are traced."""
-    # ensure we've patched extensions (this is idempotent) in case we're
-    # only tracing some connections.
-=======
 class Psycopg2TracedCursor(dbapi.TracedCursor):
     """ TracedCursor for psycopg2 """
     def _trace_method(self, method, name, resource, extra_tags, *args, **kwargs):
@@ -81,7 +70,6 @@
     """ Wrap will patch the instance so that its queries are traced."""
     # ensure we've patched extensions (this is idempotent) in
     # case we're only tracing some connections.
->>>>>>> f8ff0308
     _patch_extensions(_psycopg2_extensions)
 
     c = traced_conn_cls(conn)
@@ -89,19 +77,11 @@
     # fetch tags from the dsn
     dsn = sql.parse_pg_dsn(conn.dsn)
     tags = {
-<<<<<<< HEAD
-        net.TARGET_HOST: dsn.get("host"),
-        net.TARGET_PORT: dsn.get("port"),
-        db.NAME: dsn.get("dbname"),
-        db.USER: dsn.get("user"),
-        "db.application": dsn.get("application_name"),
-=======
         net.TARGET_HOST: dsn.get('host'),
         net.TARGET_PORT: dsn.get('port'),
         db.NAME: dsn.get('dbname'),
         db.USER: dsn.get('user'),
         'db.application': dsn.get('application_name'),
->>>>>>> f8ff0308
     }
 
     Pin(
