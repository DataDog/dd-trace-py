--- conflicted
+++ resolved
@@ -8,7 +8,6 @@
 from ...ext import SpanTypes
 from ...internal.logger import get_logger
 from ...propagation.http import HTTPPropagator
-from ...utils.http import sanitize_url_for_tag
 from .constants import DEFAULT_SERVICE
 
 
@@ -60,11 +59,6 @@
     hostname = parsed_uri.hostname
     if parsed_uri.port:
         hostname = "{}:{}".format(hostname, parsed_uri.port)
-<<<<<<< HEAD
-
-    sanitized_url = sanitize_url_for_tag(request.url)
-=======
->>>>>>> ac6eb177
 
     with tracer.trace("requests.request", span_type=SpanTypes.HTTP) as span:
         span.set_tag(SPAN_MEASURED_KEY)
