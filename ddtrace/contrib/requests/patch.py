--- conflicted
+++ resolved
@@ -6,14 +6,8 @@
 from ddtrace.vendor.wrapt import wrap_function_wrapper as _w
 
 from ...internal.utils.formats import asbool
-from ...internal.utils.formats import get_env
 from ...pin import Pin
-<<<<<<< HEAD
-from ...utils.formats import asbool
-from ...utils.wrappers import unwrap as _u
-=======
 from ..trace_utils import unwrap as _u
->>>>>>> 1c8ab52c
 from .connection import _wrap_send
 from .legacy import _distributed_tracing
 from .legacy import _distributed_tracing_setter
