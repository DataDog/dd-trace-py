import os
import logging

import wrapt
import requests

import ddtrace

from ...ext import http
from ...propagation.http import HTTPPropagator
from ...util import asbool, unwrap as _u


log = logging.getLogger(__name__)


def patch():
<<<<<<< HEAD
    """ Monkeypatch the requests library to trace http calls. """

    if not getattr(requests, '__datadog_patch', False):
        wrapt.wrap_function_wrapper('requests', 'Session.request', _traced_request_func)
        setattr(requests, '__datadog_patch', True)
=======
    """Activate http calls tracing"""
    if getattr(requests, '__datadog_patch', False):
        return
    setattr(requests, '__datadog_patch', True)

    wrapt.wrap_function_wrapper('requests', 'Session.__init__', _session_initializer)
    wrapt.wrap_function_wrapper('requests', 'Session.request', _traced_request_func)
>>>>>>> e1bb09f2


def unpatch():
    """Disable traced sessions"""
    if not getattr(requests, '__datadog_patch', False):
        return
    setattr(requests, '__datadog_patch', False)

    _u(requests.Session, '__init__')
    _u(requests.Session, 'request')


def _session_initializer(func, instance, args, kwargs):
    """Define settings when requests client is initialized"""
    func(*args, **kwargs)

    # set tracer settings
    distributed_tracing = asbool(os.environ.get('DATADOG_REQUESTS_DISTRIBUTED_TRACING')) or False
    setattr(instance, 'distributed_tracing', distributed_tracing)


def _traced_request_func(func, instance, args, kwargs):
    """ traced_request is a tracing wrapper for requests' Session.request
        instance method.
    """

    # perhaps a global tracer isn't what we want, so permit individual requests
    # sessions to have their own (with the standard global fallback)
    tracer = getattr(instance, 'datadog_tracer', ddtrace.tracer)

    # [TODO:christian] replace this with a unified way of handling options (eg, Pin)
    distributed_tracing = getattr(instance, 'distributed_tracing', None)

    # bail on the tracing if not enabled.
    if not tracer.enabled:
        return func(*args, **kwargs)

    method = kwargs.get('method') or args[0]
    url = kwargs.get('url') or args[1]
    headers = kwargs.get('headers', {})

    with tracer.trace("requests.request", span_type=http.TYPE) as span:
        if distributed_tracing:
            propagator = HTTPPropagator()
            propagator.inject(span.context, headers)
            kwargs['headers'] = headers

        resp = None
        try:
            resp = func(*args, **kwargs)
            return resp
        finally:
            try:
                _apply_tags(span, method, url, resp)
            except Exception:
                log.debug("error patching tags", exc_info=True)


def _apply_tags(span, method, url, response):
    """ apply_tags will patch the given span with tags about the given request. """
    span.set_tag(http.METHOD, method)
    span.set_tag(http.URL, url)
    if response is not None:
        span.set_tag(http.STATUS_CODE, response.status_code)
        # `span.error` must be an integer
        span.error = int(500 <= response.status_code)


class TracedSession(requests.Session):
    """ TracedSession is a requests' Session that is already patched.
    """
    pass


# Always patch our traced session with the traced method (cheesy way of sharing
# code)
wrapt.wrap_function_wrapper(TracedSession, 'request', _traced_request_func)<|MERGE_RESOLUTION|>--- conflicted
+++ resolved
@@ -15,13 +15,6 @@
 
 
 def patch():
-<<<<<<< HEAD
-    """ Monkeypatch the requests library to trace http calls. """
-
-    if not getattr(requests, '__datadog_patch', False):
-        wrapt.wrap_function_wrapper('requests', 'Session.request', _traced_request_func)
-        setattr(requests, '__datadog_patch', True)
-=======
     """Activate http calls tracing"""
     if getattr(requests, '__datadog_patch', False):
         return
@@ -29,7 +22,6 @@
 
     wrapt.wrap_function_wrapper('requests', 'Session.__init__', _session_initializer)
     wrapt.wrap_function_wrapper('requests', 'Session.request', _traced_request_func)
->>>>>>> e1bb09f2
 
 
 def unpatch():
