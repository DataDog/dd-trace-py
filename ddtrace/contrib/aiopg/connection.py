--- conflicted
+++ resolved
@@ -1,22 +1,5 @@
 # stdlib
 import asyncio
-<<<<<<< HEAD
-import pkg_resources
-
-# 3p
-import aiopg
-from aiopg.utils import _ContextManager
-
-from ddtrace.vendor import wrapt
-from .. import dbapi
-from ...constants import ANALYTICS_SAMPLE_RATE_KEY, SPAN_MEASURED_KEY
-from ...pin import Pin
-from ...settings import config
-from ddtrace.ext import sql
-
-
-AIOPG_1X = pkg_resources.parse_version(aiopg.__version__) >= pkg_resources.parse_version('1.0.0')
-=======
 
 from aiopg import __version__
 from aiopg.utils import _ContextManager
@@ -32,8 +15,7 @@
 from ddtrace.vendor import wrapt
 
 
-AIOPG_VERSION = parse_version(__version__)
->>>>>>> bb776815
+AIOPG_1X = parse_version(aiopg.__version__) >= parse_version('1.0.0')
 
 
 class AIOTracedCursor(wrapt.ObjectProxy):
@@ -42,10 +24,6 @@
     def __init__(self, cursor, pin):
         super(AIOTracedCursor, self).__init__(cursor)
         pin.onto(self)
-<<<<<<< HEAD
-=======
-        self._datadog_name = "postgres.query"
->>>>>>> bb776815
 
     async def _trace_method(self, method, query, extra_tags, *args, **kwargs):
         pin = Pin.get_from(self)
@@ -54,14 +32,9 @@
             return result
         service = pin.service
 
-<<<<<<< HEAD
         name = (pin.app or 'sql') + '.' + method.__name__
-        with pin.tracer.trace(name, service=service,
-                              resource=query or self.query.decode('utf-8'),
+        with pin.tracer.trace(name, service=service, resource=query or self.query.decode('utf-8'),
                               span_type=sql.TYPE) as s:
-=======
-        with pin.tracer.trace(self._datadog_name, service=service, resource=resource, span_type=SpanTypes.SQL) as s:
->>>>>>> bb776815
             s.set_tag(SPAN_MEASURED_KEY)
             s.set_tags(pin.tags)
             s.set_tags(extra_tags)
@@ -78,10 +51,8 @@
     async def executemany(self, operation, *args, **kwargs):
         # FIXME[matt] properly handle kwargs here. arg names can be different
         # with different libs.
-<<<<<<< HEAD
         result = await self._trace_method(
-            self.__wrapped__.executemany, operation, {'sql.executemany': 'true'},
-            operation, *args, **kwargs)
+            self.__wrapped__.executemany, operation, {"sql.executemany": "true"}, operation, *args, **kwargs)
         return result
 
     async def execute(self, operation, *args, **kwargs):
@@ -110,8 +81,7 @@
         return result
 
     async def fetchall(self):
-        result = await self._trace_method(
-            self.__wrapped__.fetchall, None, {})
+        result = await self._trace_method(self.__wrapped__.fetchall, None, {})
         return result
 
     async def scroll(self, value, mode='relative'):
@@ -120,23 +90,7 @@
         return result
 
     async def nextset(self):
-        result = await self._trace_method(
-            self.__wrapped__.nextset, None, {})
-=======
-        result = yield from self._trace_method(
-            self.__wrapped__.executemany, query, {"sql.executemany": "true"}, query, *args, **kwargs
-        )
-        return result
-
-    @asyncio.coroutine
-    def execute(self, query, *args, **kwargs):
-        result = yield from self._trace_method(self.__wrapped__.execute, query, {}, query, *args, **kwargs)
-        return result
-
-    @asyncio.coroutine
-    def callproc(self, proc, args):
-        result = yield from self._trace_method(self.__wrapped__.callproc, proc, {}, proc, args)
->>>>>>> bb776815
+        result = await self._trace_method(self.__wrapped__.nextset, None, {})
         return result
 
     def __aiter__(self):
@@ -156,15 +110,14 @@
 
 
 class AIOTracedConnection(wrapt.ObjectProxy):
-    """TracedConnection wraps a Connection with tracing code."""
+    """ TracedConnection wraps a Connection with tracing code. """
 
     def __init__(self, conn, pin=None):
         super(AIOTracedConnection, self).__init__(conn)
         name = dbapi._get_vendor(conn)
-        db_pin = pin or Pin(service=name)
+        db_pin = pin or Pin(service=name, app=name)
         db_pin.onto(self)
 
-<<<<<<< HEAD
     def cursor(self, *args, **kwargs):
         if hasattr(self, 'close_cursor'):
             self.close_cursor()
@@ -174,25 +127,6 @@
         self._last_usage = self._loop.time()  # set like wrapped class
         coro = self._cursor(*args, **kwargs)
         return _ContextManager(coro)
-=======
-    # unfortunately we also need to patch this method as otherwise "self"
-    # ends up being the aiopg connection object
-    if AIOPG_VERSION >= (0, 16, 0):
-
-        def cursor(self, *args, **kwargs):
-            # Only one cursor per connection is allowed, as per DB API spec
-            self.close_cursor()
-            self._last_usage = self._loop.time()
-
-            coro = self._cursor(*args, **kwargs)
-            return _ContextManager(coro)
-
-    else:
-
-        def cursor(self, *args, **kwargs):
-            coro = self._cursor(*args, **kwargs)
-            return _ContextManager(coro)
->>>>>>> bb776815
 
     if AIOPG_1X:
         # This cannot be the old style generator
