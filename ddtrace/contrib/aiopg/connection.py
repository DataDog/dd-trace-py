import asyncio
from ddtrace.vendor import wrapt

from aiopg.utils import _ContextManager

from .. import dbapi
from ...constants import ANALYTICS_SAMPLE_RATE_KEY
from ...ext import sql, AppTypes
from ...pin import Pin
from ...settings import config


class AIOTracedCursor(wrapt.ObjectProxy):
    """ TracedCursor wraps a psql cursor and traces it's queries. """

    def __init__(self, cursor, pin):
        super(AIOTracedCursor, self).__init__(cursor)
        pin.onto(self)

    @asyncio.coroutine
    def _trace_method(self, method, query, extra_tags, *args, **kwargs):
        pin = Pin.get_from(self)
        if not pin or not pin.enabled():
            result = yield from method(*args, **kwargs)
            return result
        service = pin.service

        name = (pin.app or 'sql') + "." + method.__name__
        with pin.tracer.trace(name, service=service,
                              resource=query or self.query.decode('utf-8')) as s:
            s.span_type = sql.TYPE
            s.set_tags(pin.tags)
            s.set_tags(extra_tags)

            # set analytics sample rate
            s.set_tag(
                ANALYTICS_SAMPLE_RATE_KEY,
                config.aiopg.get_analytics_sample_rate()
            )

            try:
                result = yield from method(*args, **kwargs)
                return result
            finally:
                s.set_metric('db.rowcount', self.rowcount)

    @asyncio.coroutine
    def executemany(self, operation, *args, **kwargs):
        # FIXME[matt] properly handle kwargs here. arg names can be different
        # with different libs.
        result = yield from self._trace_method(
<<<<<<< HEAD
            self.__wrapped__.executemany, operation, {'sql.executemany': 'true'},
            operation, *args, **kwargs)  # noqa: E999
=======
            self.__wrapped__.executemany, query, {'sql.executemany': 'true'},
            query, *args, **kwargs)
>>>>>>> ccf631aa
        return result

    @asyncio.coroutine
    def execute(self, operation, *args, **kwargs):
        result = yield from self._trace_method(
            self.__wrapped__.execute, operation, {}, operation, *args, **kwargs)
        return result

    @asyncio.coroutine
    def callproc(self, procname, args):
        result = yield from self._trace_method(
<<<<<<< HEAD
            self.__wrapped__.callproc, procname, {}, procname, args)  # noqa: E999
        return result

    @asyncio.coroutine
    def mogrify(self, operation, parameters=None):
        result = yield from self._trace_method(
            self.__wrapped__.mogrify, operation, {}, operation, parameters)  # noqa: E999
        return result

    @asyncio.coroutine
    def fetchone(self):
        result = yield from self._trace_method(
            self.__wrapped__.fetchone, None, {})  # noqa: E999
        return result

    @asyncio.coroutine
    def fetchmany(self, size=None):
        result = yield from self._trace_method(
            self.__wrapped__.fetchmany, None, {}, size)  # noqa: E999
        return result

    @asyncio.coroutine
    def fetchall(self):
        result = yield from self._trace_method(
            self.__wrapped__.fetchall, None, {})  # noqa: E999
        return result

    @asyncio.coroutine
    def scroll(self, value, mode="relative"):
        result = yield from self._trace_method(
            self.__wrapped__.scroll, None, {}, value, mode)  # noqa: E999
        return result

    @asyncio.coroutine
    def nextset(self):
        result = yield from self._trace_method(
            self.__wrapped__.nextset, None, {})  # noqa: E999
        return result

    def __aiter__(self):
        return self.__wrapped__.__aiter__()

    @asyncio.coroutine
    def __anext__(self):
        result = yield from self.__wrapped__.__anext__()
=======
            self.__wrapped__.callproc, proc, {}, proc, args)
>>>>>>> ccf631aa
        return result


class AIOTracedConnection(wrapt.ObjectProxy):
    """ TracedConnection wraps a Connection with tracing code. """

    def __init__(self, conn, pin=None, cursor_cls=AIOTracedCursor):
        super(AIOTracedConnection, self).__init__(conn)
        name = dbapi._get_vendor(conn)
        db_pin = pin or Pin(service=name, app=name, app_type=AppTypes.db)
        db_pin.onto(self)
        # wrapt requires prefix of `_self` for attributes that are only in the
        # proxy (since some of our source objects will use `__slots__`)
        self._self_cursor_cls = cursor_cls

    def cursor(self, *args, **kwargs):
        # unfortunately we also need to patch this method as otherwise "self"
        # ends up being the aiopg connection object
        self._last_usage = self._loop.time()  # set like wrapped class
        coro = self._cursor(*args, **kwargs)
        return _ContextManager(coro)

    @asyncio.coroutine
    def _cursor(self, *args, **kwargs):
        cursor = yield from self.__wrapped__._cursor(*args, **kwargs)
        pin = Pin.get_from(self)
        if not pin:
            return cursor
        return self._self_cursor_cls(cursor, pin)<|MERGE_RESOLUTION|>--- conflicted
+++ resolved
@@ -49,13 +49,8 @@
         # FIXME[matt] properly handle kwargs here. arg names can be different
         # with different libs.
         result = yield from self._trace_method(
-<<<<<<< HEAD
             self.__wrapped__.executemany, operation, {'sql.executemany': 'true'},
-            operation, *args, **kwargs)  # noqa: E999
-=======
-            self.__wrapped__.executemany, query, {'sql.executemany': 'true'},
-            query, *args, **kwargs)
->>>>>>> ccf631aa
+            operation, *args, **kwargs)
         return result
 
     @asyncio.coroutine
@@ -67,44 +62,43 @@
     @asyncio.coroutine
     def callproc(self, procname, args):
         result = yield from self._trace_method(
-<<<<<<< HEAD
-            self.__wrapped__.callproc, procname, {}, procname, args)  # noqa: E999
+            self.__wrapped__.callproc, procname, {}, procname, args)
         return result
 
     @asyncio.coroutine
     def mogrify(self, operation, parameters=None):
         result = yield from self._trace_method(
-            self.__wrapped__.mogrify, operation, {}, operation, parameters)  # noqa: E999
+            self.__wrapped__.mogrify, operation, {}, operation, parameters)
         return result
 
     @asyncio.coroutine
     def fetchone(self):
         result = yield from self._trace_method(
-            self.__wrapped__.fetchone, None, {})  # noqa: E999
+            self.__wrapped__.fetchone, None, {})
         return result
 
     @asyncio.coroutine
     def fetchmany(self, size=None):
         result = yield from self._trace_method(
-            self.__wrapped__.fetchmany, None, {}, size)  # noqa: E999
+            self.__wrapped__.fetchmany, None, {}, size)
         return result
 
     @asyncio.coroutine
     def fetchall(self):
         result = yield from self._trace_method(
-            self.__wrapped__.fetchall, None, {})  # noqa: E999
+            self.__wrapped__.fetchall, None, {})
         return result
 
     @asyncio.coroutine
     def scroll(self, value, mode="relative"):
         result = yield from self._trace_method(
-            self.__wrapped__.scroll, None, {}, value, mode)  # noqa: E999
+            self.__wrapped__.scroll, None, {}, value, mode)
         return result
 
     @asyncio.coroutine
     def nextset(self):
         result = yield from self._trace_method(
-            self.__wrapped__.nextset, None, {})  # noqa: E999
+            self.__wrapped__.nextset, None, {})
         return result
 
     def __aiter__(self):
@@ -113,9 +107,6 @@
     @asyncio.coroutine
     def __anext__(self):
         result = yield from self.__wrapped__.__anext__()
-=======
-            self.__wrapped__.callproc, proc, {}, proc, args)
->>>>>>> ccf631aa
         return result
 
 
