--- conflicted
+++ resolved
@@ -1,25 +1,11 @@
 # stdlib
 import asyncio
-<<<<<<< HEAD
 import pkg_resources
-=======
->>>>>>> 1c36818f
 
 # 3p
 import aiopg
 from aiopg.utils import _ContextManager
 
-<<<<<<< HEAD
-from ddtrace.vendor import wrapt
-from .. import dbapi
-from ...constants import ANALYTICS_SAMPLE_RATE_KEY, SPAN_MEASURED_KEY
-from ...pin import Pin
-from ...settings import config
-from ddtrace.ext import sql
-
-
-AIOPG_1X = pkg_resources.parse_version(aiopg.__version__) >= pkg_resources.parse_version('1.0.0')
-=======
 from ddtrace import config
 from ddtrace.vendor import wrapt
 
@@ -29,7 +15,6 @@
 from ...ext import SpanTypes
 from ...ext import sql
 from ...pin import Pin
->>>>>>> 1c36818f
 
 
 class AIOTracedCursor(wrapt.ObjectProxy):
