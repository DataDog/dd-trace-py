--- conflicted
+++ resolved
@@ -25,17 +25,10 @@
             return result
         service = pin.service
 
-<<<<<<< HEAD
         name = (pin.app or 'sql') + '.' + method.__name__
         with pin.tracer.trace(name, service=service,
-                              resource=query or self.query.decode('utf-8')) as s:
-            s.span_type = sql.TYPE
-=======
-        with pin.tracer.trace(self._datadog_name, service=service,
-                              resource=resource, span_type=SpanTypes.SQL) as s:
+                              resource=query or self.query.decode('utf-8'), span_type=SpanTypes.SQL) as s:
             s.set_tag(SPAN_MEASURED_KEY)
-            s.set_tag(sql.QUERY, resource)
->>>>>>> 1933a15a
             s.set_tags(pin.tags)
             s.set_tags(extra_tags)
 
