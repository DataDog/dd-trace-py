--- conflicted
+++ resolved
@@ -27,13 +27,8 @@
 
         name = (pin.app or 'sql') + '.' + method.__name__
         with pin.tracer.trace(name, service=service,
-<<<<<<< HEAD
-                              resource=query or self.query.decode('utf-8'), span_type=SpanTypes.SQL) as s:
-            s.set_tag(SPAN_MEASURED_KEY)
-=======
                               resource=query or self.query.decode('utf-8'),
                               span_type=SpanTypes.SQL) as s:
->>>>>>> e96de65d
             s.set_tags(pin.tags)
             s.set_tags(extra_tags)
 
@@ -55,11 +50,7 @@
         # with different libs.
         result = yield from self._trace_method(
             self.__wrapped__.executemany, operation, {'sql.executemany': 'true'},
-<<<<<<< HEAD
             operation, *args, **kwargs)
-=======
-            operation, *args, **kwargs)  # noqa: E999
->>>>>>> e96de65d
         return result
 
     @asyncio.coroutine
@@ -71,11 +62,7 @@
     @asyncio.coroutine
     def callproc(self, procname, args):
         result = yield from self._trace_method(
-<<<<<<< HEAD
             self.__wrapped__.callproc, procname, {}, procname, args)
-=======
-            self.__wrapped__.callproc, procname, {}, proc, args)
->>>>>>> e96de65d
         return result
 
     @asyncio.coroutine
@@ -99,39 +86,19 @@
     @asyncio.coroutine
     def fetchall(self):
         result = yield from self._trace_method(
-<<<<<<< HEAD
             self.__wrapped__.fetchall, None, {})
-=======
-            self.__wrapped__.fetchall, None, {})  # noqa: E999
->>>>>>> e96de65d
         return result
 
     @asyncio.coroutine
     def scroll(self, value, mode='relative'):
         result = yield from self._trace_method(
-<<<<<<< HEAD
             self.__wrapped__.scroll, None, {}, value, mode)
-=======
-            self.__wrapped__.scroll, None, {}, value, mode)  # noqa: E999
->>>>>>> e96de65d
         return result
 
     @asyncio.coroutine
     def nextset(self):
         result = yield from self._trace_method(
-<<<<<<< HEAD
             self.__wrapped__.nextset, None, {})
-        return result
-
-    def __aiter__(self):
-        return self.__wrapped__.__aiter__()
-
-    @asyncio.coroutine
-    def __anext__(self):
-        result = yield from self.__wrapped__.__anext__()
-=======
-            self.__wrapped__.nextset, None, {})  # noqa: E999
->>>>>>> e96de65d
         return result
 
     def __aiter__(self):
