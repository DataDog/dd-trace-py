import asyncio

# 3p
import aiopg.connection
import aiopg.pool
import psycopg2.extensions
from ddtrace.vendor import wrapt

# ddtrace
from .connection import AIOTracedConnection
from ..psycopg.patch import _patch_extensions, \
<<<<<<< HEAD
    _unpatch_extensions
=======
    _unpatch_extensions, patch_conn as psycopg_patch_conn
>>>>>>> f8ff0308
from ...utils.wrappers import unwrap as _u
from ddtrace.ext import sql, net, db
from ddtrace import Pin


def _create_pin(tags):
    # Will propagate info from global pin
    pin = Pin.get_from(aiopg)
    service = pin.service if pin and pin.service else "postgres_%s" % tags[db.NAME]
    app = pin.app if pin and pin.app else "postgres"
    app_type = pin.app_type if pin and pin.app_type else "db"
    tracer = pin.tracer if pin else None

    if pin and pin.tags:
        # when we drop 3.4 we can switch to: {**tags, **pin.tags}
        tags = dict(tags)
        tags.update(pin.tags)

    return Pin(service=service, app=app, app_type=app_type, tags=tags,
               tracer=tracer)


def _make_dsn(dsn, **kwargs):
    try:
        parsed_dsn = psycopg2.extensions.make_dsn(dsn, **kwargs)

        # fetch tags from the dsn
        parsed_dsn = sql.parse_pg_dsn(parsed_dsn)
        return parsed_dsn
    except ImportError:
        # pre make_dsn you could only have a dsn or kwargs
        # https://github.com/psycopg/psycopg2/commit/1c4523f0ac685632381a0f4371e93031928326b1
        return sql.parse_pg_dsn(dsn) if dsn else kwargs


@asyncio.coroutine
<<<<<<< HEAD
def _patched_connect(connect_func, _, args, kwargs_param):
    @asyncio.coroutine
    def unwrap(dsn=None, *, timeout=aiopg.connection.TIMEOUT, loop=None,  # noqa: E999
               enable_json=True, enable_hstore=True, enable_uuid=True,
               echo=False, **kwargs):

        parsed_dsn = _make_dsn(dsn, **kwargs)

        tags = {
            net.TARGET_HOST: parsed_dsn.get("host"),
            net.TARGET_PORT: parsed_dsn.get("port"),
            db.NAME: parsed_dsn.get("dbname"),
            db.USER: parsed_dsn.get("user"),
            "db.application": parsed_dsn.get("application_name"),
        }

        pin = _create_pin(tags)

        if pin.enabled():
            name = (pin.app or 'sql') + ".connect"
            with pin.tracer.trace(name, service=pin.service) as s:
                s.span_type = sql.TYPE
                s.set_tags(pin.tags)
                conn = yield from connect_func(
                    dsn, timeout=timeout, loop=loop, enable_json=enable_json,
                    enable_hstore=enable_hstore, enable_uuid=enable_uuid,
                    echo=echo, **kwargs)  # noqa: E999

            conn = AIOTracedConnection(conn, pin)
        else:
            conn = yield from connect_func(
                dsn, timeout=timeout, loop=loop, enable_json=enable_json,
                enable_hstore=enable_hstore, enable_uuid=enable_uuid, echo=echo,
                **kwargs)

        return conn

    result = yield from unwrap(*args, **kwargs_param)
    return result
=======
def patched_connect(connect_func, _, args, kwargs):
    conn = yield from connect_func(*args, **kwargs)
    return psycopg_patch_conn(conn, traced_conn_cls=AIOTracedConnection)
>>>>>>> f8ff0308


def _extensions_register_type(func, _, args, kwargs):
    def _unroll_args(obj, scope=None):
        return obj, scope

    obj, scope = _unroll_args(*args, **kwargs)

    # register_type performs a c-level check of the object
    # type so we must be sure to pass in the actual db connection
    if scope and isinstance(scope, wrapt.ObjectProxy):
        scope = scope.__wrapped__._conn

    return func(obj, scope) if scope else func(obj)


# extension hooks
_aiopg_extensions = [
    (psycopg2.extensions.register_type,
     psycopg2.extensions, 'register_type',
     _extensions_register_type),
]


@asyncio.coroutine
def _patched_acquire(acquire_func, instance, args, kwargs):
    parsed_dsn = _make_dsn(instance._dsn, **instance._conn_kwargs)

    tags = {
        net.TARGET_HOST: parsed_dsn.get("host"),
        net.TARGET_PORT: parsed_dsn.get("port"),
        db.NAME: parsed_dsn.get("dbname"),
        db.USER: parsed_dsn.get("user"),
        "db.application": parsed_dsn.get("application_name"),
    }

    pin = _create_pin(tags)

    if not pin.tracer.enabled:
        conn = yield from acquire_func(*args, **kwargs)
        return conn

    with pin.tracer.trace((pin.app or 'sql') + '.pool.acquire',
                          service=pin.service) as s:
        s.span_type = sql.TYPE
        s.set_tags(pin.tags)

        conn = yield from acquire_func(*args, **kwargs)

    return conn


def _patched_release(release_func, instance, args, kwargs):
    parsed_dsn = _make_dsn(instance._dsn, **instance._conn_kwargs)

    tags = {
        net.TARGET_HOST: parsed_dsn.get("host"),
        net.TARGET_PORT: parsed_dsn.get("port"),
        db.NAME: parsed_dsn.get("dbname"),
        db.USER: parsed_dsn.get("user"),
        "db.application": parsed_dsn.get("application_name"),
    }

    pin = _create_pin(tags)

    if not pin.tracer.enabled:
        conn = release_func(*args, **kwargs)
        return conn

    with pin.tracer.trace((pin.app or 'sql') + '.pool.release',
                          service=pin.service) as s:
        s.span_type = sql.TYPE
        s.set_tags(pin.tags)

        conn = release_func(*args, **kwargs)

    return conn


def patch():
    """ Patch monkey patches psycopg's connection function
        so that the connection's functions are traced.
    """
    if getattr(aiopg, '_datadog_patch', False):
        return

    setattr(aiopg, '_datadog_patch', True)

    wrapt.wrap_function_wrapper(aiopg.connection, '_connect', _patched_connect)

    # tracing acquire since it may block waiting for a connection from the pool
    wrapt.wrap_function_wrapper(aiopg.pool.Pool, '_acquire', _patched_acquire)

    # tracing release to match acquire
    wrapt.wrap_function_wrapper(aiopg.pool.Pool, 'release', _patched_release)

    _patch_extensions(_aiopg_extensions)  # do this early just in case


def unpatch():
    if getattr(aiopg, '_datadog_patch', False):
        setattr(aiopg, '_datadog_patch', False)
        _u(aiopg.connection, '_connect')
        _u(aiopg.pool.Pool, '_acquire')
        _u(aiopg.pool.Pool, 'release')
        _unpatch_extensions(_aiopg_extensions)<|MERGE_RESOLUTION|>--- conflicted
+++ resolved
@@ -9,11 +9,7 @@
 # ddtrace
 from .connection import AIOTracedConnection
 from ..psycopg.patch import _patch_extensions, \
-<<<<<<< HEAD
     _unpatch_extensions
-=======
-    _unpatch_extensions, patch_conn as psycopg_patch_conn
->>>>>>> f8ff0308
 from ...utils.wrappers import unwrap as _u
 from ddtrace.ext import sql, net, db
 from ddtrace import Pin
@@ -50,7 +46,6 @@
 
 
 @asyncio.coroutine
-<<<<<<< HEAD
 def _patched_connect(connect_func, _, args, kwargs_param):
     @asyncio.coroutine
     def unwrap(dsn=None, *, timeout=aiopg.connection.TIMEOUT, loop=None,  # noqa: E999
@@ -90,11 +85,6 @@
 
     result = yield from unwrap(*args, **kwargs_param)
     return result
-=======
-def patched_connect(connect_func, _, args, kwargs):
-    conn = yield from connect_func(*args, **kwargs)
-    return psycopg_patch_conn(conn, traced_conn_cls=AIOTracedConnection)
->>>>>>> f8ff0308
 
 
 def _extensions_register_type(func, _, args, kwargs):
