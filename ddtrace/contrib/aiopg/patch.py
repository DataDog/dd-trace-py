import asyncio

# 3p
import aiopg.connection
import aiopg.pool
import psycopg2.extensions

<<<<<<< HEAD
# project
from .connection import AIOTracedConnection, AIOPG_1X
from ..psycopg.patch import _patch_extensions, \
    _unpatch_extensions
from ...utils.wrappers import unwrap as _u
from ddtrace.ext import sql, net, db
from ddtrace import Pin


def _create_pin(tags):
    # Will propagate info from global pin
    pin = Pin.get_from(aiopg)
    service = pin.service if pin and pin.service else 'postgres_%s' % tags[db.NAME]
    app = pin.app if pin and pin.app else 'postgres'
    tracer = pin.tracer if pin else None

    if pin and pin.tags:
        # when we drop 3.4 we can switch to: {**tags, **pin.tags}
        tags = dict(tags)
        tags.update(pin.tags)
=======
from ddtrace.contrib.aiopg.connection import AIOTracedConnection
from ddtrace.contrib.psycopg.patch import _patch_extensions
from ddtrace.contrib.psycopg.patch import _unpatch_extensions
from ddtrace.contrib.psycopg.patch import patch_conn as psycopg_patch_conn
from ddtrace.internal.utils.wrappers import unwrap as _u
from ddtrace.vendor import wrapt


def patch():
    """Patch monkey patches psycopg's connection function
    so that the connection's functions are traced.
    """
    if getattr(aiopg, "_datadog_patch", False):
        return
    setattr(aiopg, "_datadog_patch", True)

    wrapt.wrap_function_wrapper(aiopg.connection, "_connect", patched_connect)
    _patch_extensions(_aiopg_extensions)  # do this early just in case
>>>>>>> bb776815

    return Pin(service=service, app=app, app_type=sql.APP_TYPE, tags=tags,
               tracer=tracer)

<<<<<<< HEAD
=======
def unpatch():
    if getattr(aiopg, "_datadog_patch", False):
        setattr(aiopg, "_datadog_patch", False)
        _u(aiopg.connection, "_connect")
        _unpatch_extensions(_aiopg_extensions)
>>>>>>> bb776815

def _make_dsn(dsn, **kwargs):
    try:
        parsed_dsn = psycopg2.extensions.make_dsn(dsn, **kwargs)

        # fetch tags from the dsn
        parsed_dsn = sql.parse_pg_dsn(parsed_dsn)
        return parsed_dsn
    except ImportError:
        # pre make_dsn you could only have a dsn or kwargs
        # https://github.com/psycopg/psycopg2/commit/1c4523f0ac685632381a0f4371e93031928326b1
        return sql.parse_pg_dsn(dsn) if dsn else kwargs


# This is left as a coroutine due to how aiopg < 1.0 incorrectly yields from an __await__
@asyncio.coroutine
def _patched_connect(connect_func, _, args, kwargs_param):
    async def unwrap(dsn=None, *, timeout=aiopg.connection.TIMEOUT, loop=None,
                     enable_json=True, enable_hstore=True, enable_uuid=True,
                     echo=False, **kwargs):

        parsed_dsn = _make_dsn(dsn, **kwargs)

        tags = {
            net.TARGET_HOST: parsed_dsn.get('host'),
            net.TARGET_PORT: parsed_dsn.get('port'),
            db.NAME: parsed_dsn.get('dbname'),
            db.USER: parsed_dsn.get('user'),
            'db.application': parsed_dsn.get('application_name'),
        }

        pin = _create_pin(tags)

        if pin.enabled():
            name = (pin.app or 'sql') + '.connect'
            with pin.tracer.trace(name, service=pin.service) as s:
                s.span_type = sql.TYPE
                s.set_tags(pin.tags)
                conn = await connect_func(
                    dsn, timeout=timeout, loop=loop, enable_json=enable_json,
                    enable_hstore=enable_hstore, enable_uuid=enable_uuid,
                    echo=echo, **kwargs)

            conn = AIOTracedConnection(conn, pin)
        else:
            conn = await connect_func(
                dsn, timeout=timeout, loop=loop, enable_json=enable_json,
                enable_hstore=enable_hstore, enable_uuid=enable_uuid, echo=echo,
                **kwargs)

        return conn

    result = yield from unwrap(*args, **kwargs_param)
    return result


@wrapt.decorator
def _patched_v1_connect(wrapped, instance, args, kwargs_param):
    def unwrap(
            dsn, timeout, echo,
            *, enable_json=True, enable_hstore=True,
            enable_uuid=True, **kwargs
    ):
        parsed_dsn = _make_dsn(dsn, **kwargs)

        tags = {
            net.TARGET_HOST: parsed_dsn.get('host'),
            net.TARGET_PORT: parsed_dsn.get('port'),
            db.NAME: parsed_dsn.get('dbname'),
            db.USER: parsed_dsn.get('user'),
            'db.application': parsed_dsn.get('application_name'),
        }

        pin = _create_pin(tags)

        conn = wrapped(*args, **kwargs_param)
        if not pin.enabled():
            return conn

        conn = AIOTracedConnection(conn, pin)
        return conn

    return unwrap(*args, **kwargs_param)


def _extensions_register_type(func, _, args, kwargs):
    def _unroll_args(obj, scope=None):
        return obj, scope

    obj, scope = _unroll_args(*args, **kwargs)

    # register_type performs a c-level check of the object
    # type so we must be sure to pass in the actual db connection
    if scope and isinstance(scope, wrapt.ObjectProxy):
        scope = scope.__wrapped__._conn

    return func(obj, scope) if scope else func(obj)


# extension hooks
_aiopg_extensions = [
<<<<<<< HEAD
    (psycopg2.extensions.register_type,
     psycopg2.extensions, 'register_type',
     _extensions_register_type),
]


async def _patched_acquire(acquire_func, instance, args, kwargs):
    parsed_dsn = _make_dsn(instance._dsn, **instance._conn_kwargs)

    tags = {
        net.TARGET_HOST: parsed_dsn.get('host'),
        net.TARGET_PORT: parsed_dsn.get('port'),
        db.NAME: parsed_dsn.get('dbname'),
        db.USER: parsed_dsn.get('user'),
        'db.application': parsed_dsn.get('application_name'),
    }

    pin = _create_pin(tags)

    if not pin.tracer.enabled:
        conn = await acquire_func(*args, **kwargs)
        return conn

    with pin.tracer.trace((pin.app or 'sql') + '.pool.acquire',
                          service=pin.service) as s:
        s.span_type = sql.TYPE
        s.set_tags(pin.tags)

        conn = await acquire_func(*args, **kwargs)

    return conn


def _patched_release(release_func, instance, args, kwargs):
    parsed_dsn = _make_dsn(instance._dsn, **instance._conn_kwargs)

    tags = {
        net.TARGET_HOST: parsed_dsn.get('host'),
        net.TARGET_PORT: parsed_dsn.get('port'),
        db.NAME: parsed_dsn.get('dbname'),
        db.USER: parsed_dsn.get('user'),
        'db.application': parsed_dsn.get('application_name'),
    }

    pin = _create_pin(tags)

    if not pin.tracer.enabled:
        conn = release_func(*args, **kwargs)
        return conn

    with pin.tracer.trace((pin.app or 'sql') + '.pool.release',
                          service=pin.service) as s:
        s.span_type = sql.TYPE
        s.set_tags(pin.tags)

        conn = release_func(*args, **kwargs)

    return conn


def patch():
    """ Patch monkey patches psycopg's connection function
        so that the connection's functions are traced.
    """
    if getattr(aiopg, '_datadog_patch', False):
        return

    setattr(aiopg, '_datadog_patch', True)

    if AIOPG_1X:
        wrapt.wrap_object(aiopg.connection, 'Connection', _patched_v1_connect)
    else:
        wrapt.wrap_function_wrapper(aiopg.connection, '_connect', _patched_connect)

    # tracing acquire since it may block waiting for a connection from the pool
    wrapt.wrap_function_wrapper(aiopg.pool.Pool, '_acquire', _patched_acquire)

    # tracing release to match acquire
    wrapt.wrap_function_wrapper(aiopg.pool.Pool, 'release', _patched_release)

    _patch_extensions(_aiopg_extensions)  # do this early just in case


def unpatch():
    if getattr(aiopg, '_datadog_patch', False):
        setattr(aiopg, '_datadog_patch', False)

        if AIOPG_1X:
            _u(aiopg.connection, 'Connection')
        else:
            _u(aiopg.connection, '_connect')

        _u(aiopg.pool.Pool, '_acquire')
        _u(aiopg.pool.Pool, 'release')
        _unpatch_extensions(_aiopg_extensions)
=======
    (psycopg2.extensions.register_type, psycopg2.extensions, "register_type", _extensions_register_type),
]
>>>>>>> bb776815
<|MERGE_RESOLUTION|>--- conflicted
+++ resolved
@@ -5,11 +5,12 @@
 import aiopg.pool
 import psycopg2.extensions
 
-<<<<<<< HEAD
-# project
-from .connection import AIOTracedConnection, AIOPG_1X
-from ..psycopg.patch import _patch_extensions, \
-    _unpatch_extensions
+from ddtrace.contrib.aiopg.connection import AIOTracedConnection, AIOPG_1X
+from ddtrace.contrib.psycopg.patch import _patch_extensions
+from ddtrace.contrib.psycopg.patch import _unpatch_extensions
+from ddtrace.contrib.psycopg.patch import patch_conn as psycopg_patch_conn
+from ddtrace.internal.utils.wrappers import unwrap as _u
+from ddtrace.vendor import wrapt
 from ...utils.wrappers import unwrap as _u
 from ddtrace.ext import sql, net, db
 from ddtrace import Pin
@@ -26,38 +27,10 @@
         # when we drop 3.4 we can switch to: {**tags, **pin.tags}
         tags = dict(tags)
         tags.update(pin.tags)
-=======
-from ddtrace.contrib.aiopg.connection import AIOTracedConnection
-from ddtrace.contrib.psycopg.patch import _patch_extensions
-from ddtrace.contrib.psycopg.patch import _unpatch_extensions
-from ddtrace.contrib.psycopg.patch import patch_conn as psycopg_patch_conn
-from ddtrace.internal.utils.wrappers import unwrap as _u
-from ddtrace.vendor import wrapt
-
-
-def patch():
-    """Patch monkey patches psycopg's connection function
-    so that the connection's functions are traced.
-    """
-    if getattr(aiopg, "_datadog_patch", False):
-        return
-    setattr(aiopg, "_datadog_patch", True)
-
-    wrapt.wrap_function_wrapper(aiopg.connection, "_connect", patched_connect)
-    _patch_extensions(_aiopg_extensions)  # do this early just in case
->>>>>>> bb776815
 
     return Pin(service=service, app=app, app_type=sql.APP_TYPE, tags=tags,
                tracer=tracer)
 
-<<<<<<< HEAD
-=======
-def unpatch():
-    if getattr(aiopg, "_datadog_patch", False):
-        setattr(aiopg, "_datadog_patch", False)
-        _u(aiopg.connection, "_connect")
-        _unpatch_extensions(_aiopg_extensions)
->>>>>>> bb776815
 
 def _make_dsn(dsn, **kwargs):
     try:
@@ -159,10 +132,7 @@
 
 # extension hooks
 _aiopg_extensions = [
-<<<<<<< HEAD
-    (psycopg2.extensions.register_type,
-     psycopg2.extensions, 'register_type',
-     _extensions_register_type),
+    (psycopg2.extensions.register_type, psycopg2.extensions, "register_type", _extensions_register_type),
 ]
 
 
@@ -224,38 +194,34 @@
     """ Patch monkey patches psycopg's connection function
         so that the connection's functions are traced.
     """
-    if getattr(aiopg, '_datadog_patch', False):
+    if getattr(aiopg, "_datadog_patch", False):
         return
 
-    setattr(aiopg, '_datadog_patch', True)
+    setattr(aiopg, "_datadog_patch", True)
 
     if AIOPG_1X:
-        wrapt.wrap_object(aiopg.connection, 'Connection', _patched_v1_connect)
+        wrapt.wrap_object(aiopg.connection, "Connection", _patched_v1_connect)
     else:
-        wrapt.wrap_function_wrapper(aiopg.connection, '_connect', _patched_connect)
+        wrapt.wrap_function_wrapper(aiopg.connection, "_connect", _patched_connect)
 
     # tracing acquire since it may block waiting for a connection from the pool
-    wrapt.wrap_function_wrapper(aiopg.pool.Pool, '_acquire', _patched_acquire)
+    wrapt.wrap_function_wrapper(aiopg.pool.Pool, "_acquire", _patched_acquire)
 
     # tracing release to match acquire
-    wrapt.wrap_function_wrapper(aiopg.pool.Pool, 'release', _patched_release)
+    wrapt.wrap_function_wrapper(aiopg.pool.Pool, "release", _patched_release)
 
     _patch_extensions(_aiopg_extensions)  # do this early just in case
 
 
 def unpatch():
-    if getattr(aiopg, '_datadog_patch', False):
-        setattr(aiopg, '_datadog_patch', False)
+    if getattr(aiopg, "_datadog_patch", False):
+        setattr(aiopg, "_datadog_patch", False)
 
         if AIOPG_1X:
-            _u(aiopg.connection, 'Connection')
+            _u(aiopg.connection, "Connection")
         else:
-            _u(aiopg.connection, '_connect')
-
-        _u(aiopg.pool.Pool, '_acquire')
-        _u(aiopg.pool.Pool, 'release')
-        _unpatch_extensions(_aiopg_extensions)
-=======
-    (psycopg2.extensions.register_type, psycopg2.extensions, "register_type", _extensions_register_type),
-]
->>>>>>> bb776815
+            _u(aiopg.connection, "_connect")
+
+        _u(aiopg.pool.Pool, "_acquire")
+        _u(aiopg.pool.Pool, "release")
+        _unpatch_extensions(_aiopg_extensions)