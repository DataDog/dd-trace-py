import asyncio

# 3p
import aiopg.connection
import aiopg.pool
import psycopg2.extensions

from ddtrace.vendor import wrapt

<<<<<<< HEAD
# project
from .connection import AIOTracedConnection, AIOPG_1X
from ..psycopg.patch import _patch_extensions, \
    _unpatch_extensions
from ...utils.wrappers import unwrap as _u
from ddtrace.ext import sql, net, db
from ddtrace import Pin
=======
from ...utils.wrappers import unwrap as _u
from ..psycopg.patch import _patch_extensions
from ..psycopg.patch import _unpatch_extensions
from ..psycopg.patch import patch_conn as psycopg_patch_conn
from .connection import AIOTracedConnection
>>>>>>> 1c36818f


def _create_pin(tags):
    # Will propagate info from global pin
    pin = Pin.get_from(aiopg)
    service = pin.service if pin and pin.service else 'postgres_%s' % tags[db.NAME]
    app = pin.app if pin and pin.app else 'postgres'
    tracer = pin.tracer if pin else None

    if pin and pin.tags:
        # when we drop 3.4 we can switch to: {**tags, **pin.tags}
        tags = dict(tags)
        tags.update(pin.tags)

    return Pin(service=service, app=app, app_type=sql.APP_TYPE, tags=tags,
               tracer=tracer)


def _make_dsn(dsn, **kwargs):
    try:
        parsed_dsn = psycopg2.extensions.make_dsn(dsn, **kwargs)

        # fetch tags from the dsn
        parsed_dsn = sql.parse_pg_dsn(parsed_dsn)
        return parsed_dsn
    except ImportError:
        # pre make_dsn you could only have a dsn or kwargs
        # https://github.com/psycopg/psycopg2/commit/1c4523f0ac685632381a0f4371e93031928326b1
        return sql.parse_pg_dsn(dsn) if dsn else kwargs


# This is left as a coroutine due to how aiopg < 1.0 incorrectly yields from an __await__
@asyncio.coroutine
def _patched_connect(connect_func, _, args, kwargs_param):
    async def unwrap(dsn=None, *, timeout=aiopg.connection.TIMEOUT, loop=None,  # noqa: E999
               enable_json=True, enable_hstore=True, enable_uuid=True,
               echo=False, **kwargs):

        parsed_dsn = _make_dsn(dsn, **kwargs)

        tags = {
            net.TARGET_HOST: parsed_dsn.get('host'),
            net.TARGET_PORT: parsed_dsn.get('port'),
            db.NAME: parsed_dsn.get('dbname'),
            db.USER: parsed_dsn.get('user'),
            'db.application': parsed_dsn.get('application_name'),
        }

        pin = _create_pin(tags)

        if pin.enabled():
            name = (pin.app or 'sql') + '.connect'
            with pin.tracer.trace(name, service=pin.service) as s:
                s.span_type = sql.TYPE
                s.set_tags(pin.tags)
                conn = await connect_func(
                    dsn, timeout=timeout, loop=loop, enable_json=enable_json,
                    enable_hstore=enable_hstore, enable_uuid=enable_uuid,
                    echo=echo, **kwargs)

            conn = AIOTracedConnection(conn, pin)
        else:
            conn = await connect_func(
                dsn, timeout=timeout, loop=loop, enable_json=enable_json,
                enable_hstore=enable_hstore, enable_uuid=enable_uuid, echo=echo,
                **kwargs)

        return conn

    result = yield from unwrap(*args, **kwargs_param)
    return result


@wrapt.decorator
def _patched_v1_connect(wrapped, instance, args, kwargs_param):
    def unwrap(
            dsn, timeout, echo,
            *, enable_json=True, enable_hstore=True,
            enable_uuid=True, **kwargs
    ):
        parsed_dsn = _make_dsn(dsn, **kwargs)

        tags = {
            net.TARGET_HOST: parsed_dsn.get('host'),
            net.TARGET_PORT: parsed_dsn.get('port'),
            db.NAME: parsed_dsn.get('dbname'),
            db.USER: parsed_dsn.get('user'),
            'db.application': parsed_dsn.get('application_name'),
        }

        pin = _create_pin(tags)

        conn = wrapped(*args, **kwargs_param)
        if not pin.enabled():
            return conn

        conn = AIOTracedConnection(conn, pin)
        return conn

    return unwrap(*args, **kwargs_param)


def _extensions_register_type(func, _, args, kwargs):
    def _unroll_args(obj, scope=None):
        return obj, scope

    obj, scope = _unroll_args(*args, **kwargs)

    # register_type performs a c-level check of the object
    # type so we must be sure to pass in the actual db connection
    if scope and isinstance(scope, wrapt.ObjectProxy):
        scope = scope.__wrapped__._conn

    return func(obj, scope) if scope else func(obj)


# extension hooks
_aiopg_extensions = [
    (psycopg2.extensions.register_type,
     psycopg2.extensions, 'register_type',
     _extensions_register_type),
]


async def _patched_acquire(acquire_func, instance, args, kwargs):
    parsed_dsn = _make_dsn(instance._dsn, **instance._conn_kwargs)

    tags = {
        net.TARGET_HOST: parsed_dsn.get('host'),
        net.TARGET_PORT: parsed_dsn.get('port'),
        db.NAME: parsed_dsn.get('dbname'),
        db.USER: parsed_dsn.get('user'),
        'db.application': parsed_dsn.get('application_name'),
    }

    pin = _create_pin(tags)

    if not pin.tracer.enabled:
        conn = await acquire_func(*args, **kwargs)
        return conn

    with pin.tracer.trace((pin.app or 'sql') + '.pool.acquire',
                          service=pin.service) as s:
        s.span_type = sql.TYPE
        s.set_tags(pin.tags)

        conn = await acquire_func(*args, **kwargs)

    return conn


def _patched_release(release_func, instance, args, kwargs):
    parsed_dsn = _make_dsn(instance._dsn, **instance._conn_kwargs)

    tags = {
        net.TARGET_HOST: parsed_dsn.get('host'),
        net.TARGET_PORT: parsed_dsn.get('port'),
        db.NAME: parsed_dsn.get('dbname'),
        db.USER: parsed_dsn.get('user'),
        'db.application': parsed_dsn.get('application_name'),
    }

    pin = _create_pin(tags)

    if not pin.tracer.enabled:
        conn = release_func(*args, **kwargs)
        return conn

    with pin.tracer.trace((pin.app or 'sql') + '.pool.release',
                          service=pin.service) as s:
        s.span_type = sql.TYPE
        s.set_tags(pin.tags)

        conn = release_func(*args, **kwargs)

    return conn


def patch():
    """ Patch monkey patches psycopg's connection function
        so that the connection's functions are traced.
    """
    if getattr(aiopg, '_datadog_patch', False):
        return

    setattr(aiopg, '_datadog_patch', True)

    if AIOPG_1X:
        wrapt.wrap_object(aiopg.connection, 'Connection', _patched_v1_connect)
    else:
        wrapt.wrap_function_wrapper(aiopg.connection, '_connect', _patched_connect)

    # tracing acquire since it may block waiting for a connection from the pool
    wrapt.wrap_function_wrapper(aiopg.pool.Pool, '_acquire', _patched_acquire)

    # tracing release to match acquire
    wrapt.wrap_function_wrapper(aiopg.pool.Pool, 'release', _patched_release)

    _patch_extensions(_aiopg_extensions)  # do this early just in case


def unpatch():
    if getattr(aiopg, '_datadog_patch', False):
        setattr(aiopg, '_datadog_patch', False)

        if AIOPG_1X:
            _u(aiopg.connection, 'Connection')
        else:
            _u(aiopg.connection, '_connect')

        _u(aiopg.pool.Pool, '_acquire')
        _u(aiopg.pool.Pool, 'release')
        _unpatch_extensions(_aiopg_extensions)<|MERGE_RESOLUTION|>--- conflicted
+++ resolved
@@ -7,21 +7,13 @@
 
 from ddtrace.vendor import wrapt
 
-<<<<<<< HEAD
-# project
-from .connection import AIOTracedConnection, AIOPG_1X
-from ..psycopg.patch import _patch_extensions, \
-    _unpatch_extensions
-from ...utils.wrappers import unwrap as _u
-from ddtrace.ext import sql, net, db
-from ddtrace import Pin
-=======
 from ...utils.wrappers import unwrap as _u
 from ..psycopg.patch import _patch_extensions
 from ..psycopg.patch import _unpatch_extensions
 from ..psycopg.patch import patch_conn as psycopg_patch_conn
-from .connection import AIOTracedConnection
->>>>>>> 1c36818f
+from .connection import AIOTracedConnection, AIOPG_1X
+from ddtrace.ext import sql, net, db
+from ddtrace import Pin
 
 
 def _create_pin(tags):
