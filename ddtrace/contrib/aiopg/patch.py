import asyncio

# 3p
import aiopg.connection
import aiopg.pool
import psycopg2.extensions
from ddtrace.vendor import wrapt

# ddtrace
from .connection import AIOTracedConnection
from ..psycopg.patch import _patch_extensions, \
    _unpatch_extensions
from ...utils.wrappers import unwrap as _u
from ddtrace.ext import sql, net, db
from ddtrace import Pin


def _create_pin(tags):
    # Will propagate info from global pin
    pin = Pin.get_from(aiopg)
    service = pin.service if pin and pin.service else "postgres_%s" % tags[db.NAME]
    app = pin.app if pin and pin.app else "postgres"
    app_type = pin.app_type if pin and pin.app_type else "db"
    tracer = pin.tracer if pin else None

    if pin and pin.tags:
        # when we drop 3.4 we can switch to: {**tags, **pin.tags}
        tags = dict(tags)
        tags.update(pin.tags)

    return Pin(service=service, app=app, app_type=app_type, tags=tags,
               tracer=tracer)


def _make_dsn(dsn, **kwargs):
    try:
        parsed_dsn = psycopg2.extensions.make_dsn(dsn, **kwargs)

        # fetch tags from the dsn
        parsed_dsn = sql.parse_pg_dsn(parsed_dsn)
        return parsed_dsn
    except ImportError:
        # pre make_dsn you could only have a dsn or kwargs
        # https://github.com/psycopg/psycopg2/commit/1c4523f0ac685632381a0f4371e93031928326b1
        return sql.parse_pg_dsn(dsn) if dsn else kwargs


@asyncio.coroutine
<<<<<<< HEAD
def _patched_connect(connect_func, _, args, kwargs_param):
    @asyncio.coroutine
    def unwrap(dsn=None, *, timeout=aiopg.connection.TIMEOUT, loop=None,  # noqa: E999
               enable_json=True, enable_hstore=True, enable_uuid=True,
               echo=False, **kwargs):

        parsed_dsn = _make_dsn(dsn, **kwargs)

        tags = {
            net.TARGET_HOST: parsed_dsn.get("host"),
            net.TARGET_PORT: parsed_dsn.get("port"),
            db.NAME: parsed_dsn.get("dbname"),
            db.USER: parsed_dsn.get("user"),
            "db.application": parsed_dsn.get("application_name"),
        }

        pin = _create_pin(tags)

        if pin.enabled():
            name = (pin.app or 'sql') + ".connect"
            with pin.tracer.trace(name, service=pin.service) as s:
                s.span_type = sql.TYPE
                s.set_tags(pin.tags)
                conn = yield from connect_func(
                    dsn, timeout=timeout, loop=loop, enable_json=enable_json,
                    enable_hstore=enable_hstore, enable_uuid=enable_uuid,
                    echo=echo, **kwargs)  # noqa: E999

            conn = AIOTracedConnection(conn, pin)
        else:
            conn = yield from connect_func(
                dsn, timeout=timeout, loop=loop, enable_json=enable_json,
                enable_hstore=enable_hstore, enable_uuid=enable_uuid, echo=echo,
                **kwargs)

        return conn

    result = yield from unwrap(*args, **kwargs_param)
    return result
=======
def patched_connect(connect_func, _, args, kwargs):
    conn = yield from connect_func(*args, **kwargs)
    return psycppg_patch_conn(conn, traced_conn_cls=AIOTracedConnection)
>>>>>>> ccf631aa


def _extensions_register_type(func, _, args, kwargs):
    def _unroll_args(obj, scope=None):
        return obj, scope

    obj, scope = _unroll_args(*args, **kwargs)

    # register_type performs a c-level check of the object
    # type so we must be sure to pass in the actual db connection
    if scope and isinstance(scope, wrapt.ObjectProxy):
        scope = scope.__wrapped__._conn

    return func(obj, scope) if scope else func(obj)


# extension hooks
_aiopg_extensions = [
    (psycopg2.extensions.register_type,
     psycopg2.extensions, 'register_type',
     _extensions_register_type),
]


@asyncio.coroutine
def _patched_acquire(acquire_func, instance, args, kwargs):
    parsed_dsn = _make_dsn(instance._dsn, **instance._conn_kwargs)

    tags = {
        net.TARGET_HOST: parsed_dsn.get("host"),
        net.TARGET_PORT: parsed_dsn.get("port"),
        db.NAME: parsed_dsn.get("dbname"),
        db.USER: parsed_dsn.get("user"),
        "db.application": parsed_dsn.get("application_name"),
    }

    pin = _create_pin(tags)

    if not pin.tracer.enabled:
        conn = yield from acquire_func(*args, **kwargs)
        return conn

    with pin.tracer.trace((pin.app or 'sql') + '.pool.acquire',
                          service=pin.service) as s:
        s.span_type = sql.TYPE
        s.set_tags(pin.tags)

        conn = yield from acquire_func(*args, **kwargs)

    return conn


def _patched_release(release_func, instance, args, kwargs):
    parsed_dsn = _make_dsn(instance._dsn, **instance._conn_kwargs)

    tags = {
        net.TARGET_HOST: parsed_dsn.get("host"),
        net.TARGET_PORT: parsed_dsn.get("port"),
        db.NAME: parsed_dsn.get("dbname"),
        db.USER: parsed_dsn.get("user"),
        "db.application": parsed_dsn.get("application_name"),
    }

    pin = _create_pin(tags)

    if not pin.tracer.enabled:
        conn = release_func(*args, **kwargs)
        return conn

    with pin.tracer.trace((pin.app or 'sql') + '.pool.release',
                          service=pin.service) as s:
        s.span_type = sql.TYPE
        s.set_tags(pin.tags)

        conn = release_func(*args, **kwargs)

    return conn


def patch():
    """ Patch monkey patches psycopg's connection function
        so that the connection's functions are traced.
    """
    if getattr(aiopg, '_datadog_patch', False):
        return

    setattr(aiopg, '_datadog_patch', True)

    wrapt.wrap_function_wrapper(aiopg.connection, '_connect', _patched_connect)

    # tracing acquire since it may block waiting for a connection from the pool
    wrapt.wrap_function_wrapper(aiopg.pool.Pool, '_acquire', _patched_acquire)

    # tracing release to match acquire
    wrapt.wrap_function_wrapper(aiopg.pool.Pool, 'release', _patched_release)

    _patch_extensions(_aiopg_extensions)  # do this early just in case


def unpatch():
    if getattr(aiopg, '_datadog_patch', False):
        setattr(aiopg, '_datadog_patch', False)
        _u(aiopg.connection, '_connect')
        _u(aiopg.pool.Pool, '_acquire')
        _u(aiopg.pool.Pool, 'release')
        _unpatch_extensions(_aiopg_extensions)<|MERGE_RESOLUTION|>--- conflicted
+++ resolved
@@ -46,7 +46,6 @@
 
 
 @asyncio.coroutine
-<<<<<<< HEAD
 def _patched_connect(connect_func, _, args, kwargs_param):
     @asyncio.coroutine
     def unwrap(dsn=None, *, timeout=aiopg.connection.TIMEOUT, loop=None,  # noqa: E999
@@ -73,7 +72,7 @@
                 conn = yield from connect_func(
                     dsn, timeout=timeout, loop=loop, enable_json=enable_json,
                     enable_hstore=enable_hstore, enable_uuid=enable_uuid,
-                    echo=echo, **kwargs)  # noqa: E999
+                    echo=echo, **kwargs)
 
             conn = AIOTracedConnection(conn, pin)
         else:
@@ -86,11 +85,6 @@
 
     result = yield from unwrap(*args, **kwargs_param)
     return result
-=======
-def patched_connect(connect_func, _, args, kwargs):
-    conn = yield from connect_func(*args, **kwargs)
-    return psycppg_patch_conn(conn, traced_conn_cls=AIOTracedConnection)
->>>>>>> ccf631aa
 
 
 def _extensions_register_type(func, _, args, kwargs):
