--- conflicted
+++ resolved
@@ -1,18 +1,4 @@
-<<<<<<< HEAD
-from wrapt import wrap_function_wrapper as _w
-
-from ddtrace import config
-from ddtrace.ext import SpanKind
-from ddtrace.ext import SpanTypes
-from ddtrace.internal.constants import COMPONENT
-from ddtrace.internal.schema import schematize_cloud_api_operation
-from ddtrace.internal.schema import schematize_service_name
-from ddtrace.internal.utils.wrappers import unwrap as _u
-from ddtrace.pin import Pin
-from ddtrace.vendor.packaging.version import parse as parse_version
-=======
 from ..internal.algoliasearch.patch import *  # noqa: F401,F403
->>>>>>> 70c07a4e
 
 
 # TODO: deprecate and remove this module