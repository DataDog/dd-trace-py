--- conflicted
+++ resolved
@@ -1,71 +1,4 @@
-<<<<<<< HEAD
-import logbook
-from wrapt import wrap_function_wrapper as _w
-=======
 from ..internal.logbook.patch import *  # noqa: F401,F403
->>>>>>> 3f704bcb
 
 
-<<<<<<< HEAD
-from ...internal.utils import get_argument_value
-from ..logging.constants import RECORD_ATTR_ENV
-from ..logging.constants import RECORD_ATTR_SERVICE
-from ..logging.constants import RECORD_ATTR_SPAN_ID
-from ..logging.constants import RECORD_ATTR_TRACE_ID
-from ..logging.constants import RECORD_ATTR_VALUE_EMPTY
-from ..logging.constants import RECORD_ATTR_VERSION
-from ..trace_utils import unwrap as _u
-
-
-config._add(
-    "logbook",
-    dict(),
-)
-
-
-def get_version():
-    # type: () -> str
-    return getattr(logbook, "__version__", "")
-
-
-def _tracer_injection(event_dict):
-    trace_details = ddtrace.tracer.get_log_correlation_context()
-
-    # add ids to logbook event dictionary
-    event_dict[RECORD_ATTR_TRACE_ID] = trace_details["trace_id"]
-    event_dict[RECORD_ATTR_SPAN_ID] = trace_details["span_id"]
-    # add the env, service, and version configured for the tracer
-    event_dict[RECORD_ATTR_ENV] = config.env or RECORD_ATTR_VALUE_EMPTY
-    event_dict[RECORD_ATTR_SERVICE] = config.service or RECORD_ATTR_VALUE_EMPTY
-    event_dict[RECORD_ATTR_VERSION] = config.version or RECORD_ATTR_VALUE_EMPTY
-
-    return event_dict
-
-
-def _w_process_record(func, instance, args, kwargs):
-    # patch logger to include datadog info before logging
-    record = get_argument_value(args, kwargs, 0, "record")
-    _tracer_injection(record.extra)
-    return func(*args, **kwargs)
-
-
-def patch():
-    """
-    Patch ``logbook`` module for injection of tracer information
-    by editing a log record created via ``logbook.base.RecordDispatcher.process_record``
-    """
-    if getattr(logbook, "_datadog_patch", False):
-        return
-    logbook._datadog_patch = True
-
-    _w(logbook.base.RecordDispatcher, "process_record", _w_process_record)
-
-
-def unpatch():
-    if getattr(logbook, "_datadog_patch", False):
-        logbook._datadog_patch = False
-
-        _u(logbook.base.RecordDispatcher, "process_record")
-=======
-# TODO: deprecate and remove this module
->>>>>>> 3f704bcb
+# TODO: deprecate and remove this module