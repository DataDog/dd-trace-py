import os

import mysql.connector

from ddtrace import Pin
from ddtrace import config
from ddtrace.contrib.dbapi import TracedConnection
from ddtrace.vendor import wrapt

from ...ext import db
from ...ext import net
<<<<<<< HEAD
from ...utils.formats import asbool
=======
from ...internal.utils.formats import asbool
from ...internal.utils.formats import get_env
>>>>>>> 1c8ab52c


config._add(
    "mysql",
    dict(
        _default_service="mysql",
        trace_fetch_methods=asbool(os.getenv("DD_MYSQL_TRACE_FETCH_METHODS", default=False)),
    ),
)

CONN_ATTR_BY_TAG = {
    net.TARGET_HOST: "server_host",
    net.TARGET_PORT: "server_port",
    db.USER: "user",
    db.NAME: "database",
}


def patch():
    wrapt.wrap_function_wrapper("mysql.connector", "connect", _connect)
    # `Connect` is an alias for `connect`, patch it too
    if hasattr(mysql.connector, "Connect"):
        mysql.connector.Connect = mysql.connector.connect


def unpatch():
    if isinstance(mysql.connector.connect, wrapt.ObjectProxy):
        mysql.connector.connect = mysql.connector.connect.__wrapped__
        if hasattr(mysql.connector, "Connect"):
            mysql.connector.Connect = mysql.connector.connect


def _connect(func, instance, args, kwargs):
    conn = func(*args, **kwargs)
    return patch_conn(conn)


def patch_conn(conn):

    tags = {t: getattr(conn, a) for t, a in CONN_ATTR_BY_TAG.items() if getattr(conn, a, "") != ""}
    pin = Pin(app="mysql", tags=tags)

    # grab the metadata from the conn
    wrapped = TracedConnection(conn, pin=pin, cfg=config.mysql)
    pin.onto(wrapped)
    return wrapped<|MERGE_RESOLUTION|>--- conflicted
+++ resolved
@@ -9,12 +9,7 @@
 
 from ...ext import db
 from ...ext import net
-<<<<<<< HEAD
-from ...utils.formats import asbool
-=======
 from ...internal.utils.formats import asbool
-from ...internal.utils.formats import get_env
->>>>>>> 1c8ab52c
 
 
 config._add(
