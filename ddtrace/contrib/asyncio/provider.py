--- conflicted
+++ resolved
@@ -1,35 +1,26 @@
 import asyncio
 
-<<<<<<< HEAD
 from ...compat import PYTHON_VERSION_INFO
 from ...provider import DefaultContextProvider
-=======
-from ...provider import BaseContextProvider
-from ...provider import DatadogContextMixin
->>>>>>> ca428696
 from ...span import Span
 from .compat import asyncio_current_task
 
 
-<<<<<<< HEAD
+class BaseAsyncioContextProvider(DefaultContextProvider):
+    def _executor_id(self):
+        # type: () -> int
+        return id(asyncio_current_task())
+
+
 if PYTHON_VERSION_INFO >= (3, 7, 0):
-=======
-class AsyncioContextProvider(BaseContextProvider, DatadogContextMixin):
-    """Manages the active context for asyncio execution. Framework
-    instrumentation that is built on top of the ``asyncio`` library, should
-    use this provider when contextvars are not available (Python versions
-    less than 3.7).
->>>>>>> ca428696
 
-    class AsyncioContextProvider(DefaultContextProvider):
-        def _executor_id(self):
-            # type: () -> int
-            return id(asyncio_current_task())
+    class AsyncioContextProvider(BaseAsyncioContextProvider):
+        pass
 
 
 else:
 
-    class AsyncioContextProvider(DefaultContextProvider):
+    class AsyncioContextProvider(BaseAsyncioContextProvider):
         """Manages the active context for asyncio execution. Framework
         instrumentation that is built on top of the ``asyncio`` library, should
         use this provider when contextvars are not available (Python versions
@@ -95,8 +86,4 @@
             ctx = getattr(task, self._CONTEXT_ATTR, None)
             if isinstance(ctx, Span):
                 return self._update_active(ctx)
-            return ctx
-
-        def _executor_id(self):
-            # type: () -> int
-            return id(asyncio_current_task())+            return ctx