import asyncio

from ...provider import DefaultContextProvider

<<<<<<< HEAD
# Task attribute used to set/get the context
=======

# Task attribute used to set/get the Context instance
>>>>>>> d411dee2
CONTEXT_ATTR = "__datadog_context"


class AsyncioContextProvider(DefaultContextProvider):
    """Manages the active context for asyncio execution. Framework
    instrumentation that is built on top of the ``asyncio`` library, should
    use this provider when contextvars are not available (Python versions
    less than 3.7).

    This Context Provider inherits from ``DefaultContextProvider`` because
    it uses a thread-local storage when the ``Context`` is propagated to
    a different thread, than the one that is running the async loop.
    """

    def activate(self, context, loop=None):
        """Sets the scoped ``Context`` for the current running ``Task``."""
        loop = self._get_loop(loop)
        if not loop:
            super(AsyncioContextProvider, self).activate(context)
            return context

        # the current unit of work (if tasks are used)
        task = asyncio.Task.current_task(loop=loop)
        setattr(task, CONTEXT_ATTR, context)
        return context

    def _get_loop(self, loop=None):
        """Helper to try and resolve the current loop."""
        try:
            return loop or asyncio.get_event_loop()
        except RuntimeError:
            # Detects if a loop is available in the current thread;
            # DEV: This happens when a new thread is created from the out that is running the async loop
            # DEV: It's possible that a different Executor is handling a different Thread that
            #      works with blocking code. In that case, we fallback to a thread-local Context.
            pass
        return None

    def _has_active_context(self, loop=None):
        """Helper to determine if we have a currently active context."""
        loop = self._get_loop(loop=loop)
        if loop is None:
            return super(AsyncioContextProvider, self)._has_active_context()

        # the current unit of work (if tasks are used)
        task = asyncio.Task.current_task(loop=loop)
        if task is None:
            return False

        ctx = getattr(task, CONTEXT_ATTR, None)
        return ctx is not None

    def active(self, loop=None):
        """Returns the active context for the execution."""
        loop = self._get_loop(loop=loop)
        if not loop:
            return super(AsyncioContextProvider, self).active()

        # the current unit of work (if tasks are used)
        task = asyncio.Task.current_task(loop=loop)
        if task is None:
            return None

        return getattr(task, CONTEXT_ATTR, None)<|MERGE_RESOLUTION|>--- conflicted
+++ resolved
@@ -2,12 +2,8 @@
 
 from ...provider import DefaultContextProvider
 
-<<<<<<< HEAD
+
 # Task attribute used to set/get the context
-=======
-
-# Task attribute used to set/get the Context instance
->>>>>>> d411dee2
 CONTEXT_ATTR = "__datadog_context"
 
 
