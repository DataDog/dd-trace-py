import asyncio

from ddtrace.vendor.wrapt import ObjectProxy
from ddtrace.vendor.wrapt import wrap_function_wrapper as _w

<<<<<<< HEAD
from .wrappers import wrapped_create_task
=======
from ...compat import CONTEXTVARS_IS_AVAILABLE
>>>>>>> d411dee2
from ...utils.wrappers import unwrap as _u
from .wrappers import wrapped_create_task
from .wrappers import wrapped_create_task_contextvars


def patch():
    """Patches current loop `create_task()` method to enable spawned tasks to
    parent to the base task context.
    """
    if getattr(asyncio, "_datadog_patch", False):
        return
    setattr(asyncio, "_datadog_patch", True)

    _w(asyncio.BaseEventLoop, "create_task", wrapped_create_task)

    # also patch event loop if not inheriting the wrapped create_task from BaseEventLoop
    loop = asyncio.get_event_loop()
    if not isinstance(loop.create_task, ObjectProxy):
        _w(loop, "create_task", wrapped_create_task)


def unpatch():
    """Remove tracing from patched modules."""

    if getattr(asyncio, "_datadog_patch", False):
        setattr(asyncio, "_datadog_patch", False)

    _u(asyncio.BaseEventLoop, "create_task")

    # also unpatch event loop if not inheriting the already unwrapped create_task from BaseEventLoop
    loop = asyncio.get_event_loop()
    if isinstance(loop.create_task, ObjectProxy):
        _u(loop, "create_task")<|MERGE_RESOLUTION|>--- conflicted
+++ resolved
@@ -3,14 +3,8 @@
 from ddtrace.vendor.wrapt import ObjectProxy
 from ddtrace.vendor.wrapt import wrap_function_wrapper as _w
 
-<<<<<<< HEAD
-from .wrappers import wrapped_create_task
-=======
-from ...compat import CONTEXTVARS_IS_AVAILABLE
->>>>>>> d411dee2
 from ...utils.wrappers import unwrap as _u
 from .wrappers import wrapped_create_task
-from .wrappers import wrapped_create_task_contextvars
 
 
 def patch():
