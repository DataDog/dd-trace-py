from pathlib import Path
import re
import typing as t

import pytest

from ddtrace import config as dd_config
from ddtrace.contrib.coverage import patch as patch_coverage
from ddtrace.contrib.coverage.constants import PCT_COVERED_KEY
from ddtrace.contrib.coverage.data import _coverage_data
from ddtrace.contrib.coverage.patch import run_coverage_report
from ddtrace.contrib.coverage.utils import _is_coverage_invoked_by_coverage_run
from ddtrace.contrib.coverage.utils import _is_coverage_patched
from ddtrace.contrib.pytest._plugin_v1 import _extract_reason
from ddtrace.contrib.pytest._plugin_v1 import _is_pytest_cov_enabled
from ddtrace.contrib.pytest._utils import _get_module_path_from_item
from ddtrace.contrib.pytest._utils import _get_names_from_item
from ddtrace.contrib.pytest._utils import _get_session_command
from ddtrace.contrib.pytest._utils import _get_session_id
from ddtrace.contrib.pytest._utils import _get_source_file_info
from ddtrace.contrib.pytest._utils import _get_test_id_from_item
from ddtrace.contrib.pytest._utils import _is_test_unskippable
from ddtrace.contrib.pytest._utils import _pytest_marked_to_skip
from ddtrace.contrib.pytest.constants import FRAMEWORK
from ddtrace.contrib.pytest.constants import XFAIL_REASON
from ddtrace.contrib.pytest.plugin import is_enabled
from ddtrace.contrib.unittest import unpatch as unpatch_unittest
from ddtrace.ext import test
from ddtrace.ext.ci_visibility.api import CIExcInfo
from ddtrace.ext.ci_visibility.api import CIModule
from ddtrace.ext.ci_visibility.api import CISession
from ddtrace.ext.ci_visibility.api import CISuite
from ddtrace.ext.ci_visibility.api import CITest
from ddtrace.ext.ci_visibility.api import disable_ci_visibility
from ddtrace.ext.ci_visibility.api import enable_ci_visibility
from ddtrace.ext.ci_visibility.api import is_ci_visibility_enabled
from ddtrace.internal.ci_visibility.constants import SKIPPED_BY_ITR_REASON
from ddtrace.internal.ci_visibility.telemetry.coverage import COVERAGE_LIBRARY
from ddtrace.internal.ci_visibility.telemetry.coverage import record_code_coverage_finished
from ddtrace.internal.ci_visibility.telemetry.coverage import record_code_coverage_started
from ddtrace.internal.ci_visibility.utils import take_over_logger_stream_handler
from ddtrace.internal.coverage.code import ModuleCodeCollector
from ddtrace.internal.coverage.util import collapse_ranges
from ddtrace.internal.logger import get_logger


log = get_logger(__name__)


_NODEID_REGEX = re.compile("^((?P<module>.*)/(?P<suite>[^/]*?))::(?P<name>.*?)$")


def _handle_itr_should_skip(item, test_id) -> bool:
    """Checks whether a test should be skipped

    This function has the side effect of marking the test as skipped immediately if it should be skipped.
    """
    if not CISession.is_test_skipping_enabled():
        return False

    suite_id = test_id.parent_id

    item_is_unskippable = CISuite.is_item_itr_unskippable(suite_id)

    if CISuite.is_item_itr_skippable(suite_id):
        if item_is_unskippable:
            # Marking the test as forced run also applies to its hierarchy
            CITest.mark_itr_forced_run(test_id)
            return False
        else:
            CITest.mark_itr_skipped(test_id)
            # Marking the test as skipped by ITR so that it appears in pytest's output
            item.add_marker(pytest.mark.skip(reason=SKIPPED_BY_ITR_REASON))  # TODO don't rely on internal for reason
            return True

    return False


def _start_collecting_coverage() -> ModuleCodeCollector.CollectInContext:
    coverage_collector = ModuleCodeCollector.CollectInContext()
    # TODO: don't depend on internal for telemetry
    record_code_coverage_started(COVERAGE_LIBRARY.COVERAGEPY, FRAMEWORK)

    coverage_collector.__enter__()

    return coverage_collector


def _handle_collected_coverage(test_id, coverage_collector) -> None:
    # TODO: clean up internal coverage API usage
    test_covered_lines = ModuleCodeCollector._instance._get_covered_lines(include_imported=True)
    coverage_collector.__exit__()

    record_code_coverage_finished(COVERAGE_LIBRARY.COVERAGEPY, FRAMEWORK)

    if not test_covered_lines:
        log.debug("No covered lines found for test %s", test_id)
        return

    # TODO: switch representation to bytearrays as part of new ITR coverage strategy
    # This code is temporary / PoC

    coverage_data: t.Dict[Path, t.List[t.Tuple[int, int]]] = {}

    for path_str, covered_lines in test_covered_lines.items():
        file_path = Path(path_str)
        if not file_path.is_absolute():
            file_path = file_path.resolve()

        sorted_lines = sorted(covered_lines)

        collapsed_ranges = collapse_ranges(sorted_lines)
        file_segments = []
        for file_segment in collapsed_ranges:
            file_segments.append((file_segment[0], file_segment[1]))
        coverage_data[file_path] = file_segments

    CISuite.add_coverage_data(test_id.parent_id, coverage_data)


def _disable_ci_visibility():
    try:
        disable_ci_visibility()
    except:  # noqa: E722
        log.debug("encountered error during disable_ci_visibility", exc_info=True)


<<<<<<< HEAD
def pytest_configure(config: pytest.Config) -> None:
    try:
=======
    Methods are ordered in this class mostly in the order they are called during a test run.
    """

    @staticmethod
    def pytest_configure(config: pytest.Config) -> None:
>>>>>>> 9dbf9a27
        if is_enabled(config):
            unpatch_unittest()
            take_over_logger_stream_handler()
            enable_ci_visibility(config=dd_config.pytest)
        if _is_pytest_cov_enabled(config):
            patch_coverage()
    except:  # noqa: E722
        log.warning("encountered error during configure, disabling Datadog CI Visibility", exc_info=True)
        _disable_ci_visibility()


def pytest_sessionstart(session: pytest.Session) -> None:
    if not is_ci_visibility_enabled():
        return

    log.debug("CI Visibility enabled - starting test session")

    try:
        session_id = _get_session_id(session)
        command = _get_session_command(session)

        CISession.discover(
            session_id,
            test_command=command,
            test_framework=FRAMEWORK,
            test_framework_version=pytest.__version__,
            session_operation_name="pytest.test_session",
            module_operation_name="pytest.test_module",
            suite_operation_name="pytest.test_suite",
            test_operation_name=dd_config.pytest.operation_name,
            reject_duplicates=False,
            reject_unknown_items=True,
        )

        CISession.start(session_id)
    except:  # noqa: E722
        log.debug("encountered error during session start, disabling Datadog CI Visibility", exc_info=True)
        _disable_ci_visibility()

<<<<<<< HEAD
=======
    @staticmethod
    def pytest_collection_finish(session) -> None:
        """Discover modules, suites, and tests that have been selected by pytest

        NOTE: Using pytest_collection_finish instead of pytest_collection_modifyitems allows us to capture only the
        tests that pytest has selection for run (eg: with the use of -k as an argument).
        """
        if not is_ci_visibility_enabled():
            return
>>>>>>> 9dbf9a27

def _pytest_collection_finish(session) -> None:
    """Discover modules, suites, and tests that have been selected by pytest

    NOTE: Using pytest_collection_finish instead of pytest_collection_modifyitems allows us to capture only the
    tests that pytest has selection for run (eg: with the use of -k as an argument).
    """
    codeowners = CISession.get_codeowners()

<<<<<<< HEAD
    for item in session.items:
        test_id = _get_test_id_from_item(item)
        suite_id = test_id.parent_id
        module_id = suite_id.parent_id

        # TODO: don't rediscover modules and suites if already discovered
        CIModule.discover(module_id, _get_module_path_from_item(item))
        CISuite.discover(suite_id)
=======
        for item in session.items:
            test_id = _get_test_id_from_item(item)
            suite_id = test_id.parent_id
            module_id = suite_id.parent_id

            # TODO: don't rediscover modules and suites if already discovered
            CIModule.discover(module_id, _get_module_path_from_item(item))
            CISuite.discover(suite_id)
>>>>>>> 9dbf9a27

        item_path = Path(item.path if hasattr(item, "path") else item.fspath).absolute()

        item_codeowners = codeowners.of(str(item_path)) if codeowners is not None else None

        source_file_info = _get_source_file_info(item, item_path)

        CITest.discover(test_id, codeowners=item_codeowners, source_file_info=source_file_info)

<<<<<<< HEAD
        markers = [marker.kwargs for marker in item.iter_markers(name="dd_tags")]
        for tags in markers:
            CITest.set_tags(test_id, tags)
=======
            markers = [marker.kwargs for marker in item.iter_markers(name="dd_tags")]
            for tags in markers:
                CITest.set_tags(test_id, tags)

            # Pytest markers do not allow us to determine if the test or the suite was marked as unskippable, but any
            # test marked unskippable in a suite makes the entire suite unskippable (since we are in suite skipping
            # mode)
            if CISession.is_test_skipping_enabled() and _is_test_unskippable(item):
                CITest.mark_itr_unskippable(test_id)
                CISuite.mark_itr_unskippable(suite_id)
>>>>>>> 9dbf9a27

        # Pytest markers do not allow us to determine if the test or the suite was marked as unskippable, but any
        # test marked unskippable in a suite makes the entire suite unskippable (since we are in suite skipping
        # mode)
        if CISession.is_test_skipping_enabled() and _is_test_unskippable(item):
            CITest.mark_itr_unskippable(test_id)
            CISuite.mark_itr_unskippable(suite_id)


<<<<<<< HEAD
def pytest_collection_finish(session) -> None:
    if not is_ci_visibility_enabled():
        return

    try:
        _pytest_collection_finish(session)
    except:  # noqa: E722
        log.debug("encountered error during collection finish, disabling Datadog CI Visibility", exc_info=True)
        _disable_ci_visibility()
=======
        # TODO: don't re-start modules if already started
        CIModule.start(module_id)
        CISuite.start(suite_id)

        CITest.start(test_id)
>>>>>>> 9dbf9a27


def _pytest_runtest_protocol_pre_yield(item) -> t.Optional[ModuleCodeCollector.CollectInContext]:
    test_id = _get_test_id_from_item(item)
    suite_id = test_id.parent_id
    module_id = suite_id.parent_id

    # TODO: don't re-start modules if already started
    CIModule.start(module_id)
    CISuite.start(suite_id)

    CITest.start(test_id)

    _handle_itr_should_skip(item, test_id)

    item_will_skip = _pytest_marked_to_skip(item) or CITest.was_item_skipped_by_itr(test_id)

    collect_test_coverage = CISession.should_collect_coverage() and not item_will_skip

    if collect_test_coverage:
        return _start_collecting_coverage()

    return None


def _pytest_runtest_protocol_post_yield(item, nextitem, coverage_collector):
    test_id = _get_test_id_from_item(item)
    suite_id = test_id.parent_id
    module_id = suite_id.parent_id

    if coverage_collector is not None:
        _handle_collected_coverage(test_id, coverage_collector)

    # We rely on the CI Visibility service to prevent finishing items that have been discovered and have unfinished
    # children, but as an optimization:
    # - we know we don't need to finish the suite if the next item is in the same suite
    # - we know we don't need to finish the module if the next item is in the same module
    # - we trust that the next item is in the same module if it is in the same suite
    next_test_id = _get_test_id_from_item(nextitem) if nextitem else None
    if next_test_id is None or next_test_id.parent_id != suite_id:
        if CISuite.is_item_itr_skippable(suite_id) and not CISuite.was_forced_run(suite_id):
            CISuite.mark_itr_skipped(suite_id)
        else:
            CISuite.finish(suite_id)
        if nextitem is None or (next_test_id is not None and next_test_id.parent_id.parent_id != module_id):
            CIModule.finish(module_id)


@pytest.hookimpl(tryfirst=True, hookwrapper=True)
def pytest_runtest_protocol(item, nextitem) -> None:
    """Discovers tests, and starts tests, suites, and modules, then handles coverage data collection"""
    if not is_ci_visibility_enabled():
        yield
        return

<<<<<<< HEAD
    try:
        coverage_collector = _pytest_runtest_protocol_pre_yield(item)
    except:  # noqa: E722
        log.debug("encountered error during pre-test", exc_info=True)
        # yield and return because there's no point in attempting the post-yield part of pytest_runtest_protocol if
        # the pre-yield part failed
        _disable_ci_visibility()
        yield
        return
=======
        if collect_test_coverage:
            _handle_collected_coverage(test_id, coverage_collector)

        # We rely on the CI Visibility service to prevent finishing items that have been discovered and have unfinished
        # children, but as an optimization:
        # - we know we don't need to finish the suite if the next item is in the same suite
        # - we know we don't need to finish the module if the next item is in the same module
        # - we trust that the next item is in the same module if it is in the same suite
        next_test_id = _get_test_id_from_item(nextitem) if nextitem else None
        if next_test_id is None or next_test_id.parent_id != suite_id:
            if CISuite.is_item_itr_skippable(suite_id) and not CISuite.was_forced_run(suite_id):
                CISuite.mark_itr_skipped(suite_id)
            else:
                CISuite.finish(suite_id)
            if nextitem is None or next_test_id.parent_id.parent_id != module_id:
                CIModule.finish(module_id)

    @staticmethod
    @pytest.hookimpl(hookwrapper=True)
    def pytest_runtest_makereport(item, call) -> None:
        """Store outcome for tracing."""
        outcome: pytest.TestReport
        outcome = yield
        result = outcome.get_result()

        if not is_ci_visibility_enabled():
            return
>>>>>>> 9dbf9a27

    # Yield control back to pytest to run the test
    yield

<<<<<<< HEAD
    try:
        _pytest_runtest_protocol_post_yield(item, nextitem, coverage_collector)
    except:  # noqa: E722
        log.debug("encountered error during post-test", exc_info=True)
        return


@pytest.hookimpl(hookwrapper=True)
def _pytest_runtest_makereport(item, call, outcome):
    result = outcome.get_result()
=======
        has_exception = call.excinfo is not None

        # In cases where a test was marked as XFAIL, the reason is only available during when call.when == "call", so we
        # add it as a tag immediately:
        if getattr(result, "wasxfail", None):
            CITest.set_tag(test_id, XFAIL_REASON, result.wasxfail)
        elif getattr(result, "longrepr", None):
            CITest.set_tag(test_id, XFAIL_REASON, result.longrepr)

        # Only capture result if:
        # - there is an exception
        # - the test failed
        # - the test passed with xfail
        # - we are tearing down the test
        # DEV NOTE: some skip scenarios (eg: skipif) have an exception during setup

        if call.when != "teardown" and not (has_exception or result.failed):
            return

        # There are scenarios in which we may have already finished this item in setup or call, eg:
        # - it was skipped by ITR
        # - it was marked with skipif
        if CITest.is_finished(test_id):
            return

        xfail = hasattr(result, "wasxfail") or "xfail" in result.keywords
        xfail_reason_tag = CITest.get_tag(test_id, XFAIL_REASON) if xfail else None
        has_skip_keyword = any(x in result.keywords for x in ["skip", "skipif", "skipped"])
>>>>>>> 9dbf9a27

    test_id = _get_test_id_from_item(item)

<<<<<<< HEAD
    has_exception = call.excinfo is not None
=======
            if xfail and not has_skip_keyword:
                # XFail tests that fail are recorded skipped by pytest, should be passed instead
                if not item.config.option.runxfail:
                    CITest.set_tag(test_id, test.RESULT, test.Status.XFAIL.value)
                    if xfail_reason_tag is None:
                        CITest.set_tag(test_id, XFAIL_REASON, getattr(result, "wasxfail", "XFail"))
                    CITest.mark_pass(test_id)
                    return
>>>>>>> 9dbf9a27

    # In cases where a test was marked as XFAIL, the reason is only available during when call.when == "call", so we
    # add it as a tag immediately:
    if getattr(result, "wasxfail", None):
        CITest.set_tag(test_id, XFAIL_REASON, result.wasxfail)
    elif getattr(result, "longrepr", None):
        CITest.set_tag(test_id, XFAIL_REASON, result.longrepr)

    # Only capture result if:
    # - there is an exception
    # - the test failed
    # - the test passed with xfail
    # - we are tearing down the test
    # DEV NOTE: some skip scenarios (eg: skipif) have an exception during setup

    if call.when != "teardown" and not (has_exception or result.failed):
        return

<<<<<<< HEAD
    # There are scenarios in which we may have already finished this item in setup or call, eg:
    # - it was skipped by ITR
    # - it was marked with skipif
    if CITest.is_finished(test_id):
        return

    xfail = hasattr(result, "wasxfail") or "xfail" in result.keywords
    xfail_reason_tag = CITest.get_tag(test_id, XFAIL_REASON) if xfail else None
    has_skip_keyword = any(x in result.keywords for x in ["skip", "skipif", "skipped"])
=======
        if result.passed:
            if xfail and not has_skip_keyword and not item.config.option.runxfail:
                # XPass (strict=False) are recorded passed by pytest
                if xfail_reason_tag is None:
                    CITest.set_tag(test_id, XFAIL_REASON, "XFail")
                CITest.set_tag(test_id, test.RESULT, test.Status.XPASS.value)
>>>>>>> 9dbf9a27

    # If run with --runxfail flag, tests behave as if they were not marked with xfail,
    # that's why no XFAIL_REASON or test.RESULT tags will be added.
    if result.skipped:
        if CITest.was_item_skipped_by_itr(test_id):
            # Items that were skipped by ITR already have their status set
            return

        if xfail and not has_skip_keyword:
            # XFail tests that fail are recorded skipped by pytest, should be passed instead
            if not item.config.option.runxfail:
                CITest.set_tag(test_id, test.RESULT, test.Status.XFAIL.value)
                if xfail_reason_tag is None:
                    CITest.set_tag(test_id, XFAIL_REASON, getattr(result, "wasxfail", "XFail"))
                CITest.mark_pass(test_id)
                return

        CITest.mark_skip(test_id, _extract_reason(call))
        return

    if result.passed:
        if xfail and not has_skip_keyword and not item.config.option.runxfail:
<<<<<<< HEAD
            # XPass (strict=False) are recorded passed by pytest
            if xfail_reason_tag is None:
                CITest.set_tag(test_id, XFAIL_REASON, "XFail")
=======
            # XPass (strict=True) are recorded failed by pytest, longrepr contains reason
            if xfail_reason_tag is None:
                CITest.set_tag(test_id, XFAIL_REASON, getattr(result, "longrepr", "XFail"))
>>>>>>> 9dbf9a27
            CITest.set_tag(test_id, test.RESULT, test.Status.XPASS.value)
            CITest.mark_fail(test_id)
            return

        CITest.mark_pass(test_id)
        return

    if xfail and not has_skip_keyword and not item.config.option.runxfail:
        # XPass (strict=True) are recorded failed by pytest, longrepr contains reason
        if xfail_reason_tag is None:
            CITest.set_tag(test_id, XFAIL_REASON, getattr(result, "longrepr", "XFail"))
        CITest.set_tag(test_id, test.RESULT, test.Status.XPASS.value)
        CITest.mark_fail(test_id)
        return

    exc_info = CIExcInfo(call.excinfo.type, call.excinfo.value, call.excinfo.tb) if call.excinfo else None

    CITest.mark_fail(test_id, exc_info)


@pytest.hookimpl(hookwrapper=True)
def pytest_runtest_makereport(item, call) -> None:
    """Store outcome for tracing."""
    outcome: pytest.TestReport
    outcome = yield

    if not is_ci_visibility_enabled():
        return

    try:
        _pytest_runtest_makereport(item, call, outcome)
    except Exception:  # noqa: E722
        log.debug("encountered error during makereport", exc_info=True)


def _pytest_sessionfinish(session: pytest.Session, exitstatus: int) -> None:
    if not is_ci_visibility_enabled():
        return

    session_id = _get_session_id(session)

    # TODO: make coverage officially part of test session object so we don't use set_tag() directly.
    invoked_by_coverage_run_status = _is_coverage_invoked_by_coverage_run()
    pytest_cov_status = _is_pytest_cov_enabled(session.config)
    if _is_coverage_patched() and (pytest_cov_status or invoked_by_coverage_run_status):
        if invoked_by_coverage_run_status and not pytest_cov_status:
            run_coverage_report()

        lines_pct_value = _coverage_data.get(PCT_COVERED_KEY, None)
        if not isinstance(lines_pct_value, float):
            log.warning("Tried to add total covered percentage to session span but the format was unexpected")
            return
        CISession.set_tag(session_id, test.TEST_LINES_PCT, lines_pct_value)

    CISession.finish(session_id, force_finish_children=True)
    disable_ci_visibility()


def pytest_sessionfinish(session: pytest.Session, exitstatus: int) -> None:
    if not is_ci_visibility_enabled():
        return

    try:
        _pytest_sessionfinish(session, exitstatus)
    except:  # noqa: E722
        log.debug("encountered error during session finish", exc_info=True)
        # Try, again, to disable CI Visibility just in case
        _disable_ci_visibility()


@pytest.hookimpl(trylast=True)
def pytest_ddtrace_get_item_module_name(item):
    names = _get_names_from_item(item)
    return names.module


@pytest.hookimpl(trylast=True)
def pytest_ddtrace_get_item_suite_name(item):
    """
    Extract suite name from a `pytest.Item` instance.
    If the module path doesn't exist, the suite path will be reported in full.
    """
    names = _get_names_from_item(item)
    return names.suite


@pytest.hookimpl(trylast=True)
def pytest_ddtrace_get_item_test_name(item):
    """Extract name from item, prepending class if desired"""
    names = _get_names_from_item(item)
    return names.test<|MERGE_RESOLUTION|>--- conflicted
+++ resolved
@@ -125,16 +125,8 @@
         log.debug("encountered error during disable_ci_visibility", exc_info=True)
 
 
-<<<<<<< HEAD
 def pytest_configure(config: pytest.Config) -> None:
     try:
-=======
-    Methods are ordered in this class mostly in the order they are called during a test run.
-    """
-
-    @staticmethod
-    def pytest_configure(config: pytest.Config) -> None:
->>>>>>> 9dbf9a27
         if is_enabled(config):
             unpatch_unittest()
             take_over_logger_stream_handler()
@@ -174,19 +166,6 @@
         log.debug("encountered error during session start, disabling Datadog CI Visibility", exc_info=True)
         _disable_ci_visibility()
 
-<<<<<<< HEAD
-=======
-    @staticmethod
-    def pytest_collection_finish(session) -> None:
-        """Discover modules, suites, and tests that have been selected by pytest
-
-        NOTE: Using pytest_collection_finish instead of pytest_collection_modifyitems allows us to capture only the
-        tests that pytest has selection for run (eg: with the use of -k as an argument).
-        """
-        if not is_ci_visibility_enabled():
-            return
->>>>>>> 9dbf9a27
-
 def _pytest_collection_finish(session) -> None:
     """Discover modules, suites, and tests that have been selected by pytest
 
@@ -195,7 +174,6 @@
     """
     codeowners = CISession.get_codeowners()
 
-<<<<<<< HEAD
     for item in session.items:
         test_id = _get_test_id_from_item(item)
         suite_id = test_id.parent_id
@@ -204,16 +182,6 @@
         # TODO: don't rediscover modules and suites if already discovered
         CIModule.discover(module_id, _get_module_path_from_item(item))
         CISuite.discover(suite_id)
-=======
-        for item in session.items:
-            test_id = _get_test_id_from_item(item)
-            suite_id = test_id.parent_id
-            module_id = suite_id.parent_id
-
-            # TODO: don't rediscover modules and suites if already discovered
-            CIModule.discover(module_id, _get_module_path_from_item(item))
-            CISuite.discover(suite_id)
->>>>>>> 9dbf9a27
 
         item_path = Path(item.path if hasattr(item, "path") else item.fspath).absolute()
 
@@ -223,22 +191,9 @@
 
         CITest.discover(test_id, codeowners=item_codeowners, source_file_info=source_file_info)
 
-<<<<<<< HEAD
         markers = [marker.kwargs for marker in item.iter_markers(name="dd_tags")]
         for tags in markers:
             CITest.set_tags(test_id, tags)
-=======
-            markers = [marker.kwargs for marker in item.iter_markers(name="dd_tags")]
-            for tags in markers:
-                CITest.set_tags(test_id, tags)
-
-            # Pytest markers do not allow us to determine if the test or the suite was marked as unskippable, but any
-            # test marked unskippable in a suite makes the entire suite unskippable (since we are in suite skipping
-            # mode)
-            if CISession.is_test_skipping_enabled() and _is_test_unskippable(item):
-                CITest.mark_itr_unskippable(test_id)
-                CISuite.mark_itr_unskippable(suite_id)
->>>>>>> 9dbf9a27
 
         # Pytest markers do not allow us to determine if the test or the suite was marked as unskippable, but any
         # test marked unskippable in a suite makes the entire suite unskippable (since we are in suite skipping
@@ -248,7 +203,6 @@
             CISuite.mark_itr_unskippable(suite_id)
 
 
-<<<<<<< HEAD
 def pytest_collection_finish(session) -> None:
     if not is_ci_visibility_enabled():
         return
@@ -258,13 +212,6 @@
     except:  # noqa: E722
         log.debug("encountered error during collection finish, disabling Datadog CI Visibility", exc_info=True)
         _disable_ci_visibility()
-=======
-        # TODO: don't re-start modules if already started
-        CIModule.start(module_id)
-        CISuite.start(suite_id)
-
-        CITest.start(test_id)
->>>>>>> 9dbf9a27
 
 
 def _pytest_runtest_protocol_pre_yield(item) -> t.Optional[ModuleCodeCollector.CollectInContext]:
@@ -320,7 +267,6 @@
         yield
         return
 
-<<<<<<< HEAD
     try:
         coverage_collector = _pytest_runtest_protocol_pre_yield(item)
     except:  # noqa: E722
@@ -330,40 +276,10 @@
         _disable_ci_visibility()
         yield
         return
-=======
-        if collect_test_coverage:
-            _handle_collected_coverage(test_id, coverage_collector)
-
-        # We rely on the CI Visibility service to prevent finishing items that have been discovered and have unfinished
-        # children, but as an optimization:
-        # - we know we don't need to finish the suite if the next item is in the same suite
-        # - we know we don't need to finish the module if the next item is in the same module
-        # - we trust that the next item is in the same module if it is in the same suite
-        next_test_id = _get_test_id_from_item(nextitem) if nextitem else None
-        if next_test_id is None or next_test_id.parent_id != suite_id:
-            if CISuite.is_item_itr_skippable(suite_id) and not CISuite.was_forced_run(suite_id):
-                CISuite.mark_itr_skipped(suite_id)
-            else:
-                CISuite.finish(suite_id)
-            if nextitem is None or next_test_id.parent_id.parent_id != module_id:
-                CIModule.finish(module_id)
-
-    @staticmethod
-    @pytest.hookimpl(hookwrapper=True)
-    def pytest_runtest_makereport(item, call) -> None:
-        """Store outcome for tracing."""
-        outcome: pytest.TestReport
-        outcome = yield
-        result = outcome.get_result()
-
-        if not is_ci_visibility_enabled():
-            return
->>>>>>> 9dbf9a27
 
     # Yield control back to pytest to run the test
     yield
 
-<<<<<<< HEAD
     try:
         _pytest_runtest_protocol_post_yield(item, nextitem, coverage_collector)
     except:  # noqa: E722
@@ -374,51 +290,10 @@
 @pytest.hookimpl(hookwrapper=True)
 def _pytest_runtest_makereport(item, call, outcome):
     result = outcome.get_result()
-=======
-        has_exception = call.excinfo is not None
-
-        # In cases where a test was marked as XFAIL, the reason is only available during when call.when == "call", so we
-        # add it as a tag immediately:
-        if getattr(result, "wasxfail", None):
-            CITest.set_tag(test_id, XFAIL_REASON, result.wasxfail)
-        elif getattr(result, "longrepr", None):
-            CITest.set_tag(test_id, XFAIL_REASON, result.longrepr)
-
-        # Only capture result if:
-        # - there is an exception
-        # - the test failed
-        # - the test passed with xfail
-        # - we are tearing down the test
-        # DEV NOTE: some skip scenarios (eg: skipif) have an exception during setup
-
-        if call.when != "teardown" and not (has_exception or result.failed):
-            return
-
-        # There are scenarios in which we may have already finished this item in setup or call, eg:
-        # - it was skipped by ITR
-        # - it was marked with skipif
-        if CITest.is_finished(test_id):
-            return
-
-        xfail = hasattr(result, "wasxfail") or "xfail" in result.keywords
-        xfail_reason_tag = CITest.get_tag(test_id, XFAIL_REASON) if xfail else None
-        has_skip_keyword = any(x in result.keywords for x in ["skip", "skipif", "skipped"])
->>>>>>> 9dbf9a27
 
     test_id = _get_test_id_from_item(item)
 
-<<<<<<< HEAD
     has_exception = call.excinfo is not None
-=======
-            if xfail and not has_skip_keyword:
-                # XFail tests that fail are recorded skipped by pytest, should be passed instead
-                if not item.config.option.runxfail:
-                    CITest.set_tag(test_id, test.RESULT, test.Status.XFAIL.value)
-                    if xfail_reason_tag is None:
-                        CITest.set_tag(test_id, XFAIL_REASON, getattr(result, "wasxfail", "XFail"))
-                    CITest.mark_pass(test_id)
-                    return
->>>>>>> 9dbf9a27
 
     # In cases where a test was marked as XFAIL, the reason is only available during when call.when == "call", so we
     # add it as a tag immediately:
@@ -437,7 +312,6 @@
     if call.when != "teardown" and not (has_exception or result.failed):
         return
 
-<<<<<<< HEAD
     # There are scenarios in which we may have already finished this item in setup or call, eg:
     # - it was skipped by ITR
     # - it was marked with skipif
@@ -447,14 +321,6 @@
     xfail = hasattr(result, "wasxfail") or "xfail" in result.keywords
     xfail_reason_tag = CITest.get_tag(test_id, XFAIL_REASON) if xfail else None
     has_skip_keyword = any(x in result.keywords for x in ["skip", "skipif", "skipped"])
-=======
-        if result.passed:
-            if xfail and not has_skip_keyword and not item.config.option.runxfail:
-                # XPass (strict=False) are recorded passed by pytest
-                if xfail_reason_tag is None:
-                    CITest.set_tag(test_id, XFAIL_REASON, "XFail")
-                CITest.set_tag(test_id, test.RESULT, test.Status.XPASS.value)
->>>>>>> 9dbf9a27
 
     # If run with --runxfail flag, tests behave as if they were not marked with xfail,
     # that's why no XFAIL_REASON or test.RESULT tags will be added.
@@ -477,15 +343,9 @@
 
     if result.passed:
         if xfail and not has_skip_keyword and not item.config.option.runxfail:
-<<<<<<< HEAD
             # XPass (strict=False) are recorded passed by pytest
             if xfail_reason_tag is None:
                 CITest.set_tag(test_id, XFAIL_REASON, "XFail")
-=======
-            # XPass (strict=True) are recorded failed by pytest, longrepr contains reason
-            if xfail_reason_tag is None:
-                CITest.set_tag(test_id, XFAIL_REASON, getattr(result, "longrepr", "XFail"))
->>>>>>> 9dbf9a27
             CITest.set_tag(test_id, test.RESULT, test.Status.XPASS.value)
             CITest.mark_fail(test_id)
             return
