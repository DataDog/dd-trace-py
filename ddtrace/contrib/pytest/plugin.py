from doctest import DocTest
import json
from typing import Dict

import pytest

import ddtrace
from ddtrace.constants import SPAN_KIND
from ddtrace.contrib.pytest.constants import FRAMEWORK
from ddtrace.contrib.pytest.constants import HELP_MSG
from ddtrace.contrib.pytest.constants import KIND
from ddtrace.ext import SpanTypes
from ddtrace.ext import test
from ddtrace.internal.ci.recorder import CIRecorder
from ddtrace.internal.logger import get_logger


PATCH_ALL_HELP_MSG = "Call ddtrace.patch_all before running tests."
log = get_logger(__name__)


def is_enabled(config):
    """Check if the ddtrace plugin is enabled."""
    return config.getoption("ddtrace") or config.getini("ddtrace")


def _extract_span(item):
    """Extract span from `pytest.Item` instance."""
    return getattr(item, "_datadog_span", None)


def _store_span(item, span):
    """Store span at `pytest.Item` instance."""
    setattr(item, "_datadog_span", span)


def pytest_addoption(parser):
    """Add ddtrace options."""
    group = parser.getgroup("ddtrace")

    group._addoption(
        "--ddtrace",
        action="store_true",
        dest="ddtrace",
        default=False,
        help=HELP_MSG,
    )

    group._addoption(
        "--ddtrace-patch-all",
        action="store_true",
        dest="ddtrace-patch-all",
        default=False,
        help=PATCH_ALL_HELP_MSG,
    )

    parser.addini("ddtrace", HELP_MSG, type="bool")
    parser.addini("ddtrace-patch-all", PATCH_ALL_HELP_MSG, type="bool")


def pytest_configure(config):
    config.addinivalue_line("markers", "dd_tags(**kwargs): add tags to current span")
<<<<<<< HEAD
=======
    if is_enabled(config):
        ci_tags = ci.tags()
        if ci_tags.get(ci.git.REPOSITORY_URL, None) and int_service(None, ddtrace.config.pytest) == "pytest":
            repository_name = _extract_repository_name(ci_tags[ci.git.REPOSITORY_URL])
            ddtrace.config.pytest["service"] = repository_name

        try:
            from ddtrace.internal.codeowners import Codeowners

            ddtrace.config.pytest["_codeowners"] = Codeowners()
        except ValueError:
            # the CODEOWNERS file is not available
            pass
        except Exception:
            log.warning("Failed to load CODEOWNERS", exc_info=True)

        Pin(tags=ci_tags, _config=ddtrace.config.pytest).onto(config)
>>>>>>> 349e5ac9


def pytest_sessionstart(session):
    if is_enabled(session.config):
        CIRecorder.enable(config=ddtrace.config.pytest)


def pytest_sessionfinish(session, exitstatus):
    """Flush open tracer."""
    if is_enabled(session.config) and CIRecorder.enabled:
        CIRecorder.disable()


@pytest.fixture(scope="function")
def ddspan(request):
    if CIRecorder.enabled:
        return _extract_span(request.node)


@pytest.fixture(scope="session")
def ddtracer():
    if CIRecorder.enabled:
        return CIRecorder._instance.tracer
    return ddtrace.tracer


@pytest.fixture(scope="session", autouse=True)
def patch_all(request):
    if request.config.getoption("ddtrace-patch-all") or request.config.getini("ddtrace-patch-all"):
        ddtrace.patch_all()


@pytest.hookimpl(tryfirst=True, hookwrapper=True)
def pytest_runtest_protocol(item, nextitem):
    if not CIRecorder.enabled:
        yield
        return
    with CIRecorder._instance.tracer.trace(
        ddtrace.config.pytest.operation_name,
        resource=item.nodeid,
        span_type=SpanTypes.TEST,
    ) as span:
        span.set_tag(SPAN_KIND, KIND)
        span.set_tag(test.FRAMEWORK, FRAMEWORK)
        span.set_tag(test.NAME, item.name)
        if hasattr(item, "module"):
            span.set_tag(test.SUITE, item.module.__name__)
        elif hasattr(item, "dtest") and isinstance(item.dtest, DocTest):
            span.set_tag(test.SUITE, item.dtest.globs["__name__"])
        span.set_tag(test.TYPE, SpanTypes.TEST)
        span.set_tag(test.FRAMEWORK_VERSION, pytest.__version__)

        codeowners = pin._config.get("_codeowners")
        if codeowners is not None and item.location and item.location[0]:
            try:
                handles = codeowners.of(item.location[0])
                if handles:
                    span.set_tag(test.CODEOWNERS, json.dumps(handles))
            except KeyError:
                log.debug("no matching codeowners for %s", item.location[0])

        # We preemptively set FAIL as a status, because if pytest_runtest_makereport is not called
        # (where the actual test status is set), it means there was a pytest error
        span.set_tag(test.STATUS, test.Status.FAIL.value)

        # Parameterized test cases will have a `callspec` attribute attached to the pytest Item object.
        # Pytest docs: https://docs.pytest.org/en/6.2.x/reference.html#pytest.Function
        if getattr(item, "callspec", None):
            parameters = {"arguments": {}, "metadata": {}}  # type: Dict[str, Dict[str, str]]
            for param_name, param_val in item.callspec.params.items():
                try:
                    parameters["arguments"][param_name] = repr(param_val)
                except Exception:
                    parameters["arguments"][param_name] = "Could not encode"
                    log.warning("Failed to encode %r", param_name, exc_info=True)
            span.set_tag(test.PARAMETERS, json.dumps(parameters))

        markers = [marker.kwargs for marker in item.iter_markers(name="dd_tags")]
        for tags in markers:
            span.set_tags(tags)
        _store_span(item, span)

        yield


def _extract_reason(call):
    if call.excinfo is not None:
        return call.excinfo.value


@pytest.hookimpl(hookwrapper=True)
def pytest_runtest_makereport(item, call):
    """Store outcome for tracing."""
    outcome = yield

    if not CIRecorder.enabled:
        return

    span = _extract_span(item)
    if span is None:
        return

    is_setup_or_teardown = call.when == "setup" or call.when == "teardown"
    has_exception = call.excinfo is not None

    if is_setup_or_teardown and not has_exception:
        return

    result = outcome.get_result()
    xfail = hasattr(result, "wasxfail") or "xfail" in result.keywords
    has_skip_keyword = any(x in result.keywords for x in ["skip", "skipif", "skipped"])

    # If run with --runxfail flag, tests behave as if they were not marked with xfail,
    # that's why no test.XFAIL_REASON or test.RESULT tags will be added.
    if result.skipped:
        if xfail and not has_skip_keyword:
            # XFail tests that fail are recorded skipped by pytest, should be passed instead
            span.set_tag(test.STATUS, test.Status.PASS.value)
            if not item.config.option.runxfail:
                span.set_tag(test.RESULT, test.Status.XFAIL.value)
                span.set_tag(test.XFAIL_REASON, getattr(result, "wasxfail", "XFail"))
        else:
            span.set_tag(test.STATUS, test.Status.SKIP.value)
        reason = _extract_reason(call)
        if reason is not None:
            span.set_tag(test.SKIP_REASON, reason)
    elif result.passed:
        span.set_tag(test.STATUS, test.Status.PASS.value)
        if xfail and not has_skip_keyword and not item.config.option.runxfail:
            # XPass (strict=False) are recorded passed by pytest
            span.set_tag(test.XFAIL_REASON, getattr(result, "wasxfail", "XFail"))
            span.set_tag(test.RESULT, test.Status.XPASS.value)
    else:
        span.set_tag(test.STATUS, test.Status.FAIL.value)
        if xfail and not has_skip_keyword and not item.config.option.runxfail:
            # XPass (strict=True) are recorded failed by pytest, longrepr contains reason
            span.set_tag(test.XFAIL_REASON, getattr(result, "longrepr", "XFail"))
            span.set_tag(test.RESULT, test.Status.XPASS.value)
        if call.excinfo:
            span.set_exc_info(call.excinfo.type, call.excinfo.value, call.excinfo.tb)<|MERGE_RESOLUTION|>--- conflicted
+++ resolved
@@ -60,26 +60,6 @@
 
 def pytest_configure(config):
     config.addinivalue_line("markers", "dd_tags(**kwargs): add tags to current span")
-<<<<<<< HEAD
-=======
-    if is_enabled(config):
-        ci_tags = ci.tags()
-        if ci_tags.get(ci.git.REPOSITORY_URL, None) and int_service(None, ddtrace.config.pytest) == "pytest":
-            repository_name = _extract_repository_name(ci_tags[ci.git.REPOSITORY_URL])
-            ddtrace.config.pytest["service"] = repository_name
-
-        try:
-            from ddtrace.internal.codeowners import Codeowners
-
-            ddtrace.config.pytest["_codeowners"] = Codeowners()
-        except ValueError:
-            # the CODEOWNERS file is not available
-            pass
-        except Exception:
-            log.warning("Failed to load CODEOWNERS", exc_info=True)
-
-        Pin(tags=ci_tags, _config=ddtrace.config.pytest).onto(config)
->>>>>>> 349e5ac9
 
 
 def pytest_sessionstart(session):
@@ -132,7 +112,7 @@
         span.set_tag(test.TYPE, SpanTypes.TEST)
         span.set_tag(test.FRAMEWORK_VERSION, pytest.__version__)
 
-        codeowners = pin._config.get("_codeowners")
+        codeowners = CIRecorder._instance._codeowners
         if codeowners is not None and item.location and item.location[0]:
             try:
                 handles = codeowners.of(item.location[0])
