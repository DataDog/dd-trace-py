from doctest import DocTest
import json
from typing import Dict

import pytest

import ddtrace
from ddtrace.constants import AUTO_KEEP
from ddtrace.constants import SPAN_KIND
from ddtrace.contrib.pytest.constants import FRAMEWORK
from ddtrace.contrib.pytest.constants import HELP_MSG
from ddtrace.contrib.pytest.constants import KIND
from ddtrace.contrib.trace_utils import int_service
from ddtrace.ext import SpanTypes
from ddtrace.ext import ci
from ddtrace.ext import test
from ddtrace.internal import compat
from ddtrace.internal.logger import get_logger
from ddtrace.pin import Pin


PATCH_ALL_HELP_MSG = "Call ddtrace.patch_all before running tests."
log = get_logger(__name__)


def is_enabled(config):
    """Check if the ddtrace plugin is enabled."""
    return config.getoption("ddtrace") or config.getini("ddtrace")


def _extract_span(item):
    """Extract span from `pytest.Item` instance."""
    return getattr(item, "_datadog_span", None)


def _store_span(item, span):
    """Store span at `pytest.Item` instance."""
    setattr(item, "_datadog_span", span)


def _extract_repository_name(repository_url):
    # type: (str) -> str
    """Extract repository name from repository url."""
    try:
        return compat.parse.urlparse(repository_url).path.rstrip(".git").rpartition("/")[-1]
    except ValueError:
        # In case of parsing error, default to repository url
        log.warning("Repository name cannot be parsed from repository_url: %s", repository_url)
        return repository_url


def pytest_addoption(parser):
    """Add ddtrace options."""
    group = parser.getgroup("ddtrace")

    group._addoption(
        "--ddtrace",
        action="store_true",
        dest="ddtrace",
        default=False,
        help=HELP_MSG,
    )

    group._addoption(
        "--ddtrace-patch-all",
        action="store_true",
        dest="ddtrace-patch-all",
        default=False,
        help=PATCH_ALL_HELP_MSG,
    )

    parser.addini("ddtrace", HELP_MSG, type="bool")
    parser.addini("ddtrace-patch-all", PATCH_ALL_HELP_MSG, type="bool")


def pytest_configure(config):
    config.addinivalue_line("markers", "dd_tags(**kwargs): add tags to current span")
    if is_enabled(config):
        ci_tags = ci.tags()
        if ci_tags.get(ci.git.REPOSITORY_URL, None) and int_service(None, ddtrace.config.pytest) == "pytest":
            repository_name = _extract_repository_name(ci_tags[ci.git.REPOSITORY_URL])
            ddtrace.config.pytest["service"] = repository_name
        Pin(tags=ci_tags, _config=ddtrace.config.pytest).onto(config)


def pytest_sessionfinish(session, exitstatus):
    """Flush open tracer."""
    pin = Pin.get_from(session.config)
    if pin is not None:
        pin.tracer.shutdown()


@pytest.fixture(scope="function")
def ddspan(request):
    pin = Pin.get_from(request.config)
    if pin:
        return _extract_span(request.node)


@pytest.fixture(scope="session", autouse=True)
def patch_all(request):
    if request.config.getoption("ddtrace-patch-all") or request.config.getini("ddtrace-patch-all"):
        ddtrace.patch_all()


@pytest.hookimpl(tryfirst=True, hookwrapper=True)
def pytest_runtest_protocol(item, nextitem):
    pin = Pin.get_from(item.config)
    if pin is None:
        yield
        return
    with pin.tracer.trace(
        ddtrace.config.pytest.operation_name,
        service=int_service(pin, ddtrace.config.pytest),
        resource=item.nodeid,
        span_type=SpanTypes.TEST,
    ) as span:
        span.context.dd_origin = ci.CI_APP_TEST_ORIGIN
        span.context.sampling_priority = AUTO_KEEP
        span.set_tags(pin.tags)
        span.set_tag(SPAN_KIND, KIND)
        span.set_tag(test.FRAMEWORK, FRAMEWORK)
        span.set_tag(test.NAME, item.name)
<<<<<<< HEAD
        span.set_tag(test.SUITE, item.module.__name__)
        span.set_tag(test.TYPE, SpanTypes.TEST)
=======
        if hasattr(item, "module"):
            span.set_tag(test.SUITE, item.module.__name__)
        elif hasattr(item, "dtest") and isinstance(item.dtest, DocTest):
            span.set_tag(test.SUITE, item.dtest.globs["__name__"])
        span.set_tag(test.TYPE, SpanTypes.TEST.value)
>>>>>>> 32c0d960

        span.set_tag(test.FRAMEWORK_VERSION, pytest.__version__)

        # We preemptively set FAIL as a status, because if pytest_runtest_makereport is not called
        # (where the actual test status is set), it means there was a pytest error
        span.set_tag(test.STATUS, test.Status.FAIL.value)

        # Parameterized test cases will have a `callspec` attribute attached to the pytest Item object.
        # Pytest docs: https://docs.pytest.org/en/6.2.x/reference.html#pytest.Function
        if getattr(item, "callspec", None):
            parameters = {"arguments": {}, "metadata": {}}  # type: Dict[str, Dict[str, str]]
            for param_name, param_val in item.callspec.params.items():
                try:
                    parameters["arguments"][param_name] = repr(param_val)
                except Exception:
                    parameters["arguments"][param_name] = "Could not encode"
                    log.warning("Failed to encode %r", param_name, exc_info=True)
            span.set_tag(test.PARAMETERS, json.dumps(parameters))

        markers = [marker.kwargs for marker in item.iter_markers(name="dd_tags")]
        for tags in markers:
            span.set_tags(tags)
        _store_span(item, span)

        yield


def _extract_reason(call):
    if call.excinfo is not None:
        return call.excinfo.value


@pytest.hookimpl(hookwrapper=True)
def pytest_runtest_makereport(item, call):
    """Store outcome for tracing."""
    outcome = yield

    span = _extract_span(item)
    if span is None:
        return

    is_setup_or_teardown = call.when == "setup" or call.when == "teardown"
    has_exception = call.excinfo is not None

    if is_setup_or_teardown and not has_exception:
        return

    result = outcome.get_result()
    xfail = hasattr(result, "wasxfail") or "xfail" in result.keywords
    has_skip_keyword = any(x in result.keywords for x in ["skip", "skipif", "skipped"])

    if result.skipped:
        if xfail and not has_skip_keyword:
            # XFail tests that fail are recorded skipped by pytest, should be passed instead
            span.set_tag(test.RESULT, test.Status.XFAIL.value)
            span.set_tag(test.XFAIL_REASON, result.wasxfail)
            span.set_tag(test.STATUS, test.Status.PASS.value)
        else:
            span.set_tag(test.STATUS, test.Status.SKIP.value)
        reason = _extract_reason(call)
        if reason is not None:
            span.set_tag(test.SKIP_REASON, reason)
    elif result.passed:
        span.set_tag(test.STATUS, test.Status.PASS.value)
        if xfail and not has_skip_keyword:
            # XPass (strict=False) are recorded passed by pytest
            span.set_tag(test.XFAIL_REASON, getattr(result, "wasxfail", "XFail"))
            span.set_tag(test.RESULT, test.Status.XPASS.value)
    else:
        if xfail and not has_skip_keyword:
            # XPass (strict=True) are recorded failed by pytest, longrepr contains reason
            span.set_tag(test.XFAIL_REASON, result.longrepr)
            span.set_tag(test.RESULT, test.Status.XPASS.value)
        span.set_tag(test.STATUS, test.Status.FAIL.value)
        if call.excinfo:
            span.set_exc_info(call.excinfo.type, call.excinfo.value, call.excinfo.tb)<|MERGE_RESOLUTION|>--- conflicted
+++ resolved
@@ -121,16 +121,11 @@
         span.set_tag(SPAN_KIND, KIND)
         span.set_tag(test.FRAMEWORK, FRAMEWORK)
         span.set_tag(test.NAME, item.name)
-<<<<<<< HEAD
-        span.set_tag(test.SUITE, item.module.__name__)
-        span.set_tag(test.TYPE, SpanTypes.TEST)
-=======
         if hasattr(item, "module"):
             span.set_tag(test.SUITE, item.module.__name__)
         elif hasattr(item, "dtest") and isinstance(item.dtest, DocTest):
             span.set_tag(test.SUITE, item.dtest.globs["__name__"])
-        span.set_tag(test.TYPE, SpanTypes.TEST.value)
->>>>>>> 32c0d960
+        span.set_tag(test.TYPE, SpanTypes.TEST)
 
         span.set_tag(test.FRAMEWORK_VERSION, pytest.__version__)
 
