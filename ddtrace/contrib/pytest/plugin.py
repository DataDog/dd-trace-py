"""
This custom pytest plugin implements tracing for pytest by using pytest hooks. The plugin registers tracing code
to be run at specific points during pytest execution. The most important hooks used are:

    * pytest_sessionstart: during pytest session startup, a custom trace filter is configured to the global tracer to
        only send test spans, which are generated by the plugin.
    * pytest_runtest_protocol: this wraps around the execution of a pytest test function, which we trace. Most span
        tags are generated and added in this function. We also store the span on the underlying pytest test item to
        retrieve later when we need to report test status/result.
    * pytest_runtest_makereport: this hook is used to set the test status/result tag, including skipped tests and
        expected failures.

"""
from doctest import DocTest
import json
import os
import re
from typing import Dict

from _pytest.nodes import get_fslocation_from_item
import pytest

import ddtrace
from ddtrace.constants import SPAN_KIND
from ddtrace.contrib.pytest.constants import DDTRACE_HELP_MSG
from ddtrace.contrib.pytest.constants import DDTRACE_INCLUDE_CLASS_HELP_MSG
from ddtrace.contrib.pytest.constants import FRAMEWORK
from ddtrace.contrib.pytest.constants import KIND
from ddtrace.contrib.pytest.constants import NO_DDTRACE_HELP_MSG
from ddtrace.contrib.pytest.constants import XFAIL_REASON
from ddtrace.contrib.unittest import unpatch as unpatch_unittest
from ddtrace.ext import SpanTypes
from ddtrace.ext import test
from ddtrace.internal.ci_visibility import CIVisibility as _CIVisibility
from ddtrace.internal.ci_visibility.constants import COVERAGE_TAG_NAME
from ddtrace.internal.ci_visibility.constants import EVENT_TYPE as _EVENT_TYPE
from ddtrace.internal.ci_visibility.constants import ITR_UNSKIPPABLE_REASON
from ddtrace.internal.ci_visibility.constants import MODULE_ID as _MODULE_ID
from ddtrace.internal.ci_visibility.constants import MODULE_TYPE as _MODULE_TYPE
from ddtrace.internal.ci_visibility.constants import SESSION_ID as _SESSION_ID
from ddtrace.internal.ci_visibility.constants import SESSION_TYPE as _SESSION_TYPE
from ddtrace.internal.ci_visibility.constants import SKIPPED_BY_ITR_REASON
from ddtrace.internal.ci_visibility.constants import SUITE
from ddtrace.internal.ci_visibility.constants import SUITE_ID as _SUITE_ID
from ddtrace.internal.ci_visibility.constants import SUITE_TYPE as _SUITE_TYPE
from ddtrace.internal.ci_visibility.constants import TEST
from ddtrace.internal.ci_visibility.coverage import _initialize_coverage
from ddtrace.internal.ci_visibility.coverage import build_payload as build_coverage_payload
from ddtrace.internal.constants import COMPONENT
from ddtrace.internal.logger import get_logger


PATCH_ALL_HELP_MSG = "Call ddtrace.patch_all before running tests."

log = get_logger(__name__)

_global_skipped_elements = 0


def encode_test_parameter(parameter):
    param_repr = repr(parameter)
    # if the representation includes an id() we'll remove it
    # because it isn't constant across executions
    return re.sub(r" at 0[xX][0-9a-fA-F]+", "", param_repr)


def is_enabled(config):
    """Check if the ddtrace plugin is enabled."""
    return (config.getoption("ddtrace") or config.getini("ddtrace")) and not config.getoption("no-ddtrace")


def _extract_span(item):
    """Extract span from `pytest.Item` instance."""
    return getattr(item, "_datadog_span", None)


def _store_span(item, span):
    """Store span at `pytest.Item` instance."""
    item._datadog_span = span


def _attach_coverage(item):
    coverage = _initialize_coverage(str(item.config.rootdir))
    item._coverage = coverage
    coverage.start()


def _detach_coverage(item, span):
    if not hasattr(item, "_coverage"):
        log.warning("No coverage object found for item")
        return
    span_id = str(span.trace_id)
    item._coverage.stop()
    if not item._coverage._collector or len(item._coverage._collector.data) == 0:
        log.warning("No coverage collector or data found for item")
    span.set_tag(COVERAGE_TAG_NAME, build_coverage_payload(item._coverage, item.config.rootdir, test_id=span_id))
    item._coverage.erase()
    del item._coverage


def _extract_module_span(item):
    """Extract span from `pytest.Item` instance."""
    return getattr(item, "_datadog_span_module", None)


def _extract_ancestor_module_span(item):
    """Return the first ancestor module span found"""
    while item:
        module_span = _extract_module_span(item) or _extract_span(item)
        if module_span is not None and module_span.name == "pytest.test_module":
            return module_span
        item = item.parent


def _store_module_span(item, span):
    """Store span at `pytest.Item` instance."""
    item._datadog_span_module = span


def _mark_failed(item):
    """Store test failed status at `pytest.Item` instance."""
    if item.parent:
        _mark_failed(item.parent)
    item._failed = True


def _check_failed(item):
    """Extract test failed status from `pytest.Item` instance."""
    return getattr(item, "_failed", False)


def _mark_not_skipped(item):
    """Mark test suite/module/session `pytest.Item` as not skipped."""
    if item.parent:
        _mark_not_skipped(item.parent)
    item._fully_skipped = False


def _mark_test_forced(test_item):
    # type: (pytest.Test) -> None
    test_span = _extract_span(test_item)
    test_span.set_tag_str(test.ITR_FORCED_RUN, "true")

    suite_span = _extract_span(test_item.parent)
    suite_span.set_tag_str(test.ITR_FORCED_RUN, "true")

    module_span = _extract_ancestor_module_span(test_item)
    module_span.set_tag_str(test.ITR_FORCED_RUN, "true")

    session_span = _extract_span(test_item.session)
    session_span.set_tag_str(test.ITR_FORCED_RUN, "true")


def _mark_test_unskippable(test_item):
    # type: (pytest.Test) -> None
    test_span = _extract_span(test_item)
    test_span.set_tag_str(test.ITR_UNSKIPPABLE, "true")

    suite_span = _extract_span(test_item.parent)
    suite_span.set_tag_str(test.ITR_UNSKIPPABLE, "true")

    module_span = _extract_ancestor_module_span(test_item)
    module_span.set_tag_str(test.ITR_UNSKIPPABLE, "true")

    session_span = _extract_span(test_item.session)
    session_span.set_tag_str(test.ITR_UNSKIPPABLE, "true")


def _check_fully_skipped(item):
    """Check if test suite/module/session `pytest.Item` has `_fully_skipped` marker."""
    return getattr(item, "_fully_skipped", True)


def _mark_test_status(item, span):
    """
    Given a `pytest.Item`, determine and set the test status of the corresponding span.
    """
    # If any child has failed, mark span as failed.
    if _check_failed(item):
        status = test.Status.FAIL.value
        if item.parent:
            _mark_failed(item.parent)
            _mark_not_skipped(item.parent)
    # If all children have been skipped, mark span as skipped.
    elif _check_fully_skipped(item):
        status = test.Status.SKIP.value
    else:
        status = test.Status.PASS.value
        if item.parent:
            _mark_not_skipped(item.parent)
    span.set_tag_str(test.STATUS, status)


def _extract_reason(call):
    if call.excinfo is not None:
        return call.excinfo.value


def _get_pytest_command(config):
    """Extract and re-create pytest session command from pytest config."""
    command = "pytest"
    if getattr(config, "invocation_params", None):
        command += " {}".format(" ".join(config.invocation_params.args))
    return command


def _get_module_path(item):
    """Extract module path from a `pytest.Item` instance."""
    # type (pytest.Item) -> str
    if not isinstance(item, (pytest.Package, pytest.Module)):
        return None
    return item.nodeid.rpartition("/")[0]


def _get_module_name(item, is_package=True):
    """Extract module name (fully qualified) from a `pytest.Item` instance."""
    # type (pytest.Item) -> str
    if is_package:
        return item.module.__name__
    return item.nodeid.rpartition("/")[0].replace("/", ".")


<<<<<<< HEAD
=======
def _get_suite_name(item, test_module_path=None):
    """
    Extract suite name from a `pytest.Item` instance.
    If the module path doesn't exist, the suite path will be reported in full.
    """
    if test_module_path:
        if not item.nodeid.startswith(test_module_path):
            log.warning("Suite path is not under module path: '%s' '%s'", item.nodeid, test_module_path)
        suite_path = os.path.relpath(item.nodeid, start=test_module_path)
        return suite_path
    return item.nodeid


def _get_item_name(item):
    """Extract name from item, prepending class if desired"""
    if hasattr(item, "cls") and item.cls:
        if item.config.getoption("ddtrace-include-class-name") or item.config.getini("ddtrace-include-class-name"):
            return "%s.%s" % (item.cls.__name__, item.name)
    return item.name


>>>>>>> 70dda630
def _is_test_unskippable(item):
    return any(
        [
            True
            for marker in item.iter_markers(name="skipif")
            if marker.args[0] is False
            and "reason" in marker.kwargs
            and marker.kwargs["reason"] is ITR_UNSKIPPABLE_REASON
        ]
    )


def _module_is_package(pytest_package_item=None, pytest_module_item=None):
    if pytest_package_item is None and pytest_module_item is not None:
        return False
    return True


def _start_test_module_span(item):
    """
    Starts a test module span at the start of a new pytest test package.
    Note that ``item`` is a ``pytest.Item`` object referencing the test being run.
    """
    pytest_module_item = _find_pytest_item(item, pytest.Module)
    pytest_package_item = _find_pytest_item(pytest_module_item, pytest.Package)

    is_package = _module_is_package(pytest_package_item, pytest_module_item)

    if is_package:
        span_target_item = pytest_package_item
    else:
        span_target_item = pytest_module_item

    test_session_span = _extract_span(item.session)
    test_module_span = _CIVisibility._instance.tracer._start_span(
        "pytest.test_module",
        service=_CIVisibility._instance._service,
        span_type=SpanTypes.TEST,
        activate=True,
        child_of=test_session_span,
    )
    test_module_span.set_tag_str(COMPONENT, "pytest")
    test_module_span.set_tag_str(SPAN_KIND, KIND)
    test_module_span.set_tag_str(test.FRAMEWORK, FRAMEWORK)
    test_module_span.set_tag_str(test.FRAMEWORK_VERSION, pytest.__version__)
    test_module_span.set_tag_str(test.COMMAND, _get_pytest_command(item.config))
    test_module_span.set_tag_str(_EVENT_TYPE, _MODULE_TYPE)
    if test_session_span:
        test_module_span.set_tag_str(_SESSION_ID, str(test_session_span.span_id))
    test_module_span.set_tag_str(_MODULE_ID, str(test_module_span.span_id))
    test_module_span.set_tag_str(test.MODULE, item.config.hook.pytest_ddtrace_get_item_module_name(item=item))
    test_module_span.set_tag_str(test.MODULE_PATH, _get_module_path(span_target_item))
    if is_package:
        _store_span(span_target_item, test_module_span)
    else:
        _store_module_span(span_target_item, test_module_span)

    test_module_span.set_tag_str(
        test.ITR_TEST_CODE_COVERAGE_ENABLED,
        "true" if _CIVisibility._instance._collect_coverage_enabled else "false",
    )

    if _CIVisibility.test_skipping_enabled():
        test_module_span.set_tag_str(test.ITR_TEST_SKIPPING_ENABLED, "true")
        test_module_span.set_tag(
            test.ITR_TEST_SKIPPING_TYPE, SUITE if _CIVisibility._instance._suite_skipping_mode else TEST
        )
        test_module_span.set_tag_str(test.ITR_TEST_SKIPPING_TESTS_SKIPPED, "false")
        test_module_span.set_tag_str(test.ITR_DD_CI_ITR_TESTS_SKIPPED, "false")
        test_module_span.set_tag_str(test.ITR_FORCED_RUN, "false")
        test_module_span.set_tag_str(test.ITR_UNSKIPPABLE, "false")
    else:
        test_module_span.set_tag(test.ITR_TEST_SKIPPING_ENABLED, "false")

    return test_module_span, is_package


def _start_test_suite_span(item, test_module_span, should_enable_coverage=False):
    """
    Starts a test suite span at the start of a new pytest test module.
    """
    pytest_module_item = _find_pytest_item(item, pytest.Module)
    test_session_span = _extract_span(pytest_module_item.session)
    if test_module_span is None and isinstance(pytest_module_item.parent, pytest.Package):
        test_module_span = _extract_span(pytest_module_item.parent)
    parent_span = test_module_span
    if parent_span is None:
        parent_span = test_session_span

    test_suite_span = _CIVisibility._instance.tracer._start_span(
        "pytest.test_suite",
        service=_CIVisibility._instance._service,
        span_type=SpanTypes.TEST,
        activate=True,
        child_of=parent_span,
    )
    test_suite_span.set_tag_str(COMPONENT, "pytest")
    test_suite_span.set_tag_str(SPAN_KIND, KIND)
    test_suite_span.set_tag_str(test.FRAMEWORK, FRAMEWORK)
    test_suite_span.set_tag_str(test.FRAMEWORK_VERSION, pytest.__version__)
    test_suite_span.set_tag_str(test.COMMAND, _get_pytest_command(pytest_module_item.config))
    test_suite_span.set_tag_str(_EVENT_TYPE, _SUITE_TYPE)
    if test_session_span:
        test_suite_span.set_tag_str(_SESSION_ID, str(test_session_span.span_id))
    test_suite_span.set_tag_str(_SUITE_ID, str(test_suite_span.span_id))
    if test_module_span is not None:
        test_suite_span.set_tag_str(_MODULE_ID, str(test_module_span.span_id))
        test_suite_span.set_tag_str(test.MODULE, test_module_span.get_tag(test.MODULE))
        test_module_path = test_module_span.get_tag(test.MODULE_PATH)
        test_suite_span.set_tag_str(test.MODULE_PATH, test_module_path)
    test_suite_span.set_tag_str(test.SUITE, item.config.hook.pytest_ddtrace_get_item_suite_name(item=item))
    _store_span(pytest_module_item, test_suite_span)

    if should_enable_coverage:
        _attach_coverage(pytest_module_item)
    return test_suite_span


def pytest_addoption(parser):
    """Add ddtrace options."""
    group = parser.getgroup("ddtrace")

    group._addoption(
        "--ddtrace",
        action="store_true",
        dest="ddtrace",
        default=False,
        help=DDTRACE_HELP_MSG,
    )

    group._addoption(
        "--no-ddtrace",
        action="store_true",
        dest="no-ddtrace",
        default=False,
        help=NO_DDTRACE_HELP_MSG,
    )

    group._addoption(
        "--ddtrace-patch-all",
        action="store_true",
        dest="ddtrace-patch-all",
        default=False,
        help=PATCH_ALL_HELP_MSG,
    )

    group._addoption(
        "--ddtrace-include-class-name",
        action="store_true",
        dest="ddtrace-include-class-name",
        default=False,
        help=DDTRACE_INCLUDE_CLASS_HELP_MSG,
    )

    parser.addini("ddtrace", DDTRACE_HELP_MSG, type="bool")
    parser.addini("no-ddtrace", DDTRACE_HELP_MSG, type="bool")
    parser.addini("ddtrace-patch-all", PATCH_ALL_HELP_MSG, type="bool")
    parser.addini("ddtrace-include-class-name", DDTRACE_INCLUDE_CLASS_HELP_MSG, type="bool")


def pytest_configure(config):
    unpatch_unittest()
    config.addinivalue_line("markers", "dd_tags(**kwargs): add tags to current span")
    if is_enabled(config):
        _CIVisibility.enable(config=ddtrace.config.pytest)


def pytest_sessionstart(session):
    if _CIVisibility.enabled:
        log.debug("CI Visibility enabled - starting test session")
        global _global_skipped_elements
        _global_skipped_elements = 0
        test_session_span = _CIVisibility._instance.tracer.trace(
            "pytest.test_session",
            service=_CIVisibility._instance._service,
            span_type=SpanTypes.TEST,
        )
        test_session_span.set_tag_str(COMPONENT, "pytest")
        test_session_span.set_tag_str(SPAN_KIND, KIND)
        test_session_span.set_tag_str(test.FRAMEWORK, FRAMEWORK)
        test_session_span.set_tag_str(test.FRAMEWORK_VERSION, pytest.__version__)
        test_session_span.set_tag_str(_EVENT_TYPE, _SESSION_TYPE)
        test_session_span.set_tag_str(test.COMMAND, _get_pytest_command(session.config))
        test_session_span.set_tag_str(_SESSION_ID, str(test_session_span.span_id))
        if _CIVisibility.test_skipping_enabled():
            test_session_span.set_tag_str(test.ITR_TEST_SKIPPING_ENABLED, "true")
            test_session_span.set_tag(
                test.ITR_TEST_SKIPPING_TYPE, SUITE if _CIVisibility._instance._suite_skipping_mode else TEST
            )
            test_session_span.set_tag(test.ITR_TEST_SKIPPING_TESTS_SKIPPED, "false")
            test_session_span.set_tag(test.ITR_DD_CI_ITR_TESTS_SKIPPED, "false")
            test_session_span.set_tag_str(test.ITR_FORCED_RUN, "false")
            test_session_span.set_tag_str(test.ITR_UNSKIPPABLE, "false")
        else:
            test_session_span.set_tag_str(test.ITR_TEST_SKIPPING_ENABLED, "false")
        test_session_span.set_tag_str(
            test.ITR_TEST_CODE_COVERAGE_ENABLED,
            "true" if _CIVisibility._instance._collect_coverage_enabled else "false",
        )

        _store_span(session, test_session_span)


def pytest_sessionfinish(session, exitstatus):
    if _CIVisibility.enabled:
        log.debug("CI Visibility enabled - finishing test session")
        test_session_span = _extract_span(session)
        if test_session_span is not None:
            if _CIVisibility.test_skipping_enabled():
                test_session_span.set_metric(test.ITR_TEST_SKIPPING_COUNT, _global_skipped_elements)
            _mark_test_status(session, test_session_span)
            test_session_span.finish()
        _CIVisibility.disable()


@pytest.fixture(scope="function")
def ddspan(request):
    """Return the :class:`ddtrace.span.Span` instance associated with the
    current test when Datadog CI Visibility is enabled.
    """
    if _CIVisibility.enabled:
        return _extract_span(request.node)


@pytest.fixture(scope="session")
def ddtracer():
    """Return the :class:`ddtrace.tracer.Tracer` instance for Datadog CI
    visibility if it is enabled, otherwise return the default Datadog tracer.
    """
    if _CIVisibility.enabled:
        return _CIVisibility._instance.tracer
    return ddtrace.tracer


@pytest.fixture(scope="session", autouse=True)
def patch_all(request):
    """Patch all available modules for Datadog tracing when ddtrace-patch-all
    is specified in command or .ini.
    """
    if request.config.getoption("ddtrace-patch-all") or request.config.getini("ddtrace-patch-all"):
        ddtrace.patch_all()


def _find_pytest_item(item, pytest_item_type):
    """
    Given a `pytest.Item`, traverse upwards until we find a specified `pytest.Package` or `pytest.Module` item,
    or return None.
    """
    if item is None:
        return None
    if pytest_item_type not in [pytest.Package, pytest.Module]:
        return None
    parent = item.parent
    while not isinstance(parent, pytest_item_type) and parent is not None:
        parent = parent.parent
    return parent


def _get_test_class_hierarchy(item):
    """
    Given a `pytest.Item` function item, traverse upwards to collect and return a string listing the
    test class hierarchy, or an empty string if there are no test classes.
    """
    parent = item.parent
    test_class_hierarchy = []
    while parent is not None:
        if isinstance(parent, pytest.Class):
            test_class_hierarchy.insert(0, parent.name)
        parent = parent.parent
    return ".".join(test_class_hierarchy)


def pytest_collection_modifyitems(session, config, items):
    if _CIVisibility.test_skipping_enabled():
        skip = pytest.mark.skip(reason=SKIPPED_BY_ITR_REASON)

        items_to_skip_by_module = {}
        current_suite_has_unskippable_test = False

        for item in items:
            test_is_unskippable = _is_test_unskippable(item)

<<<<<<< HEAD
            item_name = item.config.hook.pytest_ddtrace_get_item_test_name(item=item)
=======
            item_name = _get_item_name(item)
>>>>>>> 70dda630

            if test_is_unskippable:
                log.debug("Test %s in module %s is marked as unskippable", (item_name, item.module))
                item._dd_itr_test_unskippable = True

            # Due to suite skipping mode, defer adding ITR skip marker until unskippable status of the suite has been
            # fully resolved because Pytest markers cannot be dynamically removed
            if _CIVisibility._instance._suite_skipping_mode:
                if item.module not in items_to_skip_by_module:
                    items_to_skip_by_module[item.module] = []
                    current_suite_has_unskippable_test = False

                if test_is_unskippable and not current_suite_has_unskippable_test:
                    current_suite_has_unskippable_test = True
                    # Retroactively mark collected tests as forced:
                    for item_to_skip in items_to_skip_by_module[item.module]:
                        item_to_skip._dd_itr_forced = True
                    items_to_skip_by_module[item.module] = []

            if _CIVisibility._instance._should_skip_path(str(get_fslocation_from_item(item)[0]), item_name):
                if test_is_unskippable or (
                    _CIVisibility._instance._suite_skipping_mode and current_suite_has_unskippable_test
                ):
                    item._dd_itr_forced = True
                else:
                    items_to_skip_by_module.setdefault(item.module, []).append(item)

        # Mark remaining tests that should be skipped
        for items_to_skip in items_to_skip_by_module.values():
            for item_to_skip in items_to_skip:
                item_to_skip.add_marker(skip)


@pytest.hookimpl(tryfirst=True, hookwrapper=True)
def pytest_runtest_protocol(item, nextitem):
    if not _CIVisibility.enabled:
        yield
        return

    is_skipped = bool(
        item.get_closest_marker("skip")
        or any([marker for marker in item.iter_markers(name="skipif") if marker.args[0] is True])
    )
    is_skipped_by_itr = bool(
        is_skipped
        and any(
            [
                marker
                for marker in item.iter_markers(name="skip")
                if "reason" in marker.kwargs and marker.kwargs["reason"] == SKIPPED_BY_ITR_REASON
            ]
        )
    )

    item_name = _get_item_name(item)

    test_session_span = _extract_span(item.session)

    pytest_module_item = _find_pytest_item(item, pytest.Module)
    pytest_package_item = _find_pytest_item(pytest_module_item, pytest.Package)

    module_is_package = True

    test_module_span = _extract_span(pytest_package_item)
    if not test_module_span:
        test_module_span = _extract_module_span(pytest_module_item)
        if test_module_span:
            module_is_package = False

    if test_module_span is None:
        test_module_span, module_is_package = _start_test_module_span(item)

    if _CIVisibility.test_skipping_enabled() and test_module_span.get_metric(test.ITR_TEST_SKIPPING_COUNT) is None:
        test_module_span.set_tag(
            test.ITR_TEST_SKIPPING_TYPE, SUITE if _CIVisibility._instance._suite_skipping_mode else TEST
        )
        test_module_span.set_metric(test.ITR_TEST_SKIPPING_COUNT, 0)

    test_suite_span = _extract_span(pytest_module_item)
    if pytest_module_item is not None and test_suite_span is None:
        # Start coverage for the test suite if coverage is enabled
        # In ITR suite skipping mode, all tests in a skipped suite should be marked
        # as skipped
        test_suite_span = _start_test_suite_span(
            item,
            test_module_span,
            should_enable_coverage=(
                _CIVisibility._instance._suite_skipping_mode
                and _CIVisibility._instance._collect_coverage_enabled
                and not is_skipped_by_itr
            ),
        )

    if is_skipped_by_itr:
        test_module_span._metrics[test.ITR_TEST_SKIPPING_COUNT] += 1
        global _global_skipped_elements
        _global_skipped_elements += 1
        test_module_span.set_tag_str(test.ITR_TEST_SKIPPING_TESTS_SKIPPED, "true")
        test_module_span.set_tag_str(test.ITR_DD_CI_ITR_TESTS_SKIPPED, "true")

        test_session_span.set_tag_str(test.ITR_TEST_SKIPPING_TESTS_SKIPPED, "true")
        test_session_span.set_tag_str(test.ITR_DD_CI_ITR_TESTS_SKIPPED, "true")

    with _CIVisibility._instance.tracer._start_span(
        ddtrace.config.pytest.operation_name,
        service=_CIVisibility._instance._service,
        resource=item.nodeid,
        span_type=SpanTypes.TEST,
        activate=True,
    ) as span:
        span.set_tag_str(COMPONENT, "pytest")
        span.set_tag_str(SPAN_KIND, KIND)
        span.set_tag_str(test.FRAMEWORK, FRAMEWORK)
        span.set_tag_str(_EVENT_TYPE, SpanTypes.TEST)
<<<<<<< HEAD
        span.set_tag_str(test.NAME, item.config.hook.pytest_ddtrace_get_item_test_name(item=item))
=======
        span.set_tag_str(test.NAME, item_name)
>>>>>>> 70dda630
        span.set_tag_str(test.COMMAND, _get_pytest_command(item.config))
        if test_session_span:
            span.set_tag_str(_SESSION_ID, str(test_session_span.span_id))

        span.set_tag_str(_MODULE_ID, str(test_module_span.span_id))
        span.set_tag_str(test.MODULE, test_module_span.get_tag(test.MODULE))
        span.set_tag_str(test.MODULE_PATH, test_module_span.get_tag(test.MODULE_PATH))

        span.set_tag_str(_SUITE_ID, str(test_suite_span.span_id))
        test_class_hierarchy = _get_test_class_hierarchy(item)
        if test_class_hierarchy:
            span.set_tag_str(test.CLASS_HIERARCHY, test_class_hierarchy)
        if hasattr(item, "dtest") and isinstance(item.dtest, DocTest):
            span.set_tag_str(test.SUITE, "{}.py".format(item.dtest.globs["__name__"]))
        else:
            span.set_tag_str(test.SUITE, test_suite_span.get_tag(test.SUITE))

        span.set_tag_str(test.TYPE, SpanTypes.TEST)
        span.set_tag_str(test.FRAMEWORK_VERSION, pytest.__version__)

        if item.location and item.location[0]:
            _CIVisibility.set_codeowners_of(item.location[0], span=span)

        # We preemptively set FAIL as a status, because if pytest_runtest_makereport is not called
        # (where the actual test status is set), it means there was a pytest error
        span.set_tag_str(test.STATUS, test.Status.FAIL.value)

        # Parameterized test cases will have a `callspec` attribute attached to the pytest Item object.
        # Pytest docs: https://docs.pytest.org/en/6.2.x/reference.html#pytest.Function
        if getattr(item, "callspec", None):
            parameters = {"arguments": {}, "metadata": {}}  # type: Dict[str, Dict[str, str]]
            for param_name, param_val in item.callspec.params.items():
                try:
                    parameters["arguments"][param_name] = encode_test_parameter(param_val)
                except Exception:
                    parameters["arguments"][param_name] = "Could not encode"
                    log.warning("Failed to encode %r", param_name, exc_info=True)
            span.set_tag_str(test.PARAMETERS, json.dumps(parameters))

        markers = [marker.kwargs for marker in item.iter_markers(name="dd_tags")]
        for tags in markers:
            span.set_tags(tags)
        _store_span(item, span)

        # Items are marked ITR-unskippable regardless of other unrelateed skipping status
        if getattr(item, "_dd_itr_test_unskippable", False) or getattr(item, "_dd_itr_suite_unskippable", False):
            _mark_test_unskippable(item)
        if not is_skipped:
            if getattr(item, "_dd_itr_forced", False):
                _mark_test_forced(item)

        coverage_per_test = (
            not _CIVisibility._instance._suite_skipping_mode
            and _CIVisibility._instance._collect_coverage_enabled
            and not is_skipped
        )
        if coverage_per_test:
            _attach_coverage(item)
        # Run the actual test
        yield

        # Finish coverage for the test suite if coverage is enabled
        if coverage_per_test:
            _detach_coverage(item, span)

        nextitem_pytest_module_item = _find_pytest_item(nextitem, pytest.Module)
        if nextitem is None or nextitem_pytest_module_item != pytest_module_item and not test_suite_span.finished:
            _mark_test_status(pytest_module_item, test_suite_span)
            # Finish coverage for the test suite if coverage is enabled
            # In ITR suite skipping mode, all tests in a skipped suite should be marked
            # as skipped
            if (
                _CIVisibility._instance._suite_skipping_mode
                and _CIVisibility._instance._collect_coverage_enabled
                and not is_skipped_by_itr
            ):
                _detach_coverage(pytest_module_item, test_suite_span)
            test_suite_span.finish()

            if not module_is_package:
                test_module_span.set_tag_str(test.STATUS, test_suite_span.get_tag(test.STATUS))
                test_module_span.finish()
            else:
                nextitem_pytest_package_item = _find_pytest_item(nextitem, pytest.Package)
                if (
                    nextitem is None
                    or nextitem_pytest_package_item != pytest_package_item
                    and not test_module_span.finished
                ):
                    _mark_test_status(pytest_package_item, test_module_span)
                    test_module_span.finish()


@pytest.hookimpl(hookwrapper=True)
def pytest_runtest_makereport(item, call):
    """Store outcome for tracing."""
    outcome = yield

    if not _CIVisibility.enabled:
        return

    span = _extract_span(item)
    if span is None:
        return

    is_setup_or_teardown = call.when == "setup" or call.when == "teardown"
    has_exception = call.excinfo is not None

    if is_setup_or_teardown and not has_exception:
        return

    result = outcome.get_result()
    xfail = hasattr(result, "wasxfail") or "xfail" in result.keywords
    has_skip_keyword = any(x in result.keywords for x in ["skip", "skipif", "skipped"])

    # If run with --runxfail flag, tests behave as if they were not marked with xfail,
    # that's why no XFAIL_REASON or test.RESULT tags will be added.
    if result.skipped:
        if xfail and not has_skip_keyword:
            # XFail tests that fail are recorded skipped by pytest, should be passed instead
            span.set_tag_str(test.STATUS, test.Status.PASS.value)
            _mark_not_skipped(item.parent)
            if not item.config.option.runxfail:
                span.set_tag_str(test.RESULT, test.Status.XFAIL.value)
                span.set_tag_str(XFAIL_REASON, getattr(result, "wasxfail", "XFail"))
        else:
            span.set_tag_str(test.STATUS, test.Status.SKIP.value)
        reason = _extract_reason(call)
        if reason is not None:
            span.set_tag_str(test.SKIP_REASON, str(reason))
            if reason == SKIPPED_BY_ITR_REASON:
                span.set_tag_str(test.ITR_SKIPPED, "true")
    elif result.passed:
        _mark_not_skipped(item.parent)
        span.set_tag_str(test.STATUS, test.Status.PASS.value)
        if xfail and not has_skip_keyword and not item.config.option.runxfail:
            # XPass (strict=False) are recorded passed by pytest
            span.set_tag_str(XFAIL_REASON, getattr(result, "wasxfail", "XFail"))
            span.set_tag_str(test.RESULT, test.Status.XPASS.value)
    else:
        # Store failure in test suite `pytest.Item` to propagate to test suite spans
        _mark_failed(item.parent)
        _mark_not_skipped(item.parent)
        span.set_tag_str(test.STATUS, test.Status.FAIL.value)
        if xfail and not has_skip_keyword and not item.config.option.runxfail:
            # XPass (strict=True) are recorded failed by pytest, longrepr contains reason
            span.set_tag_str(XFAIL_REASON, getattr(result, "longrepr", "XFail"))
            span.set_tag_str(test.RESULT, test.Status.XPASS.value)
        if call.excinfo:
            span.set_exc_info(call.excinfo.type, call.excinfo.value, call.excinfo.tb)


@pytest.hookimpl
def pytest_addhooks(pluginmanager):
    from ddtrace.contrib.pytest import newhooks

    pluginmanager.add_hookspecs(newhooks)


@pytest.hookimpl(trylast=True)
def pytest_ddtrace_get_item_module_name(item):
    pytest_module_item = _find_pytest_item(item, pytest.Module)
    pytest_package_item = _find_pytest_item(pytest_module_item, pytest.Package)

    if _module_is_package(pytest_package_item, pytest_module_item):
        return pytest_package_item.module.__name__
    return pytest_module_item.nodeid.rpartition("/")[0].replace("/", ".")


@pytest.hookimpl(trylast=True)
def pytest_ddtrace_get_item_suite_name(item):
    """
    Extract suite name from a `pytest.Item` instance.
    If the module path doesn't exist, the suite path will be reported in full.
    """
    # breakpoint()
    pytest_module_item = _find_pytest_item(item, pytest.Module)
    test_module_path = _get_module_path(pytest_module_item)
    if test_module_path:
        if not pytest_module_item.nodeid.startswith(test_module_path):
            log.warning("Suite path is not under module path: '%s' '%s'", pytest_module_item.nodeid, test_module_path)
        suite_path = os.path.relpath(pytest_module_item.nodeid, start=test_module_path)
        return suite_path
    return pytest_module_item.nodeid


@pytest.hookimpl(trylast=True)
def pytest_ddtrace_get_item_test_name(item):
    """Extract name from item, prepending class if desired"""
    if hasattr(item, "cls") and item.cls:
        if item.config.getoption("ddtrace-include-class-name") or item.config.getini("ddtrace-include-class-name"):
            return "%s.%s" % (item.cls.__name__, item.name)
    return item.name<|MERGE_RESOLUTION|>--- conflicted
+++ resolved
@@ -220,30 +220,6 @@
     return item.nodeid.rpartition("/")[0].replace("/", ".")
 
 
-<<<<<<< HEAD
-=======
-def _get_suite_name(item, test_module_path=None):
-    """
-    Extract suite name from a `pytest.Item` instance.
-    If the module path doesn't exist, the suite path will be reported in full.
-    """
-    if test_module_path:
-        if not item.nodeid.startswith(test_module_path):
-            log.warning("Suite path is not under module path: '%s' '%s'", item.nodeid, test_module_path)
-        suite_path = os.path.relpath(item.nodeid, start=test_module_path)
-        return suite_path
-    return item.nodeid
-
-
-def _get_item_name(item):
-    """Extract name from item, prepending class if desired"""
-    if hasattr(item, "cls") and item.cls:
-        if item.config.getoption("ddtrace-include-class-name") or item.config.getini("ddtrace-include-class-name"):
-            return "%s.%s" % (item.cls.__name__, item.name)
-    return item.name
-
-
->>>>>>> 70dda630
 def _is_test_unskippable(item):
     return any(
         [
@@ -526,11 +502,7 @@
         for item in items:
             test_is_unskippable = _is_test_unskippable(item)
 
-<<<<<<< HEAD
             item_name = item.config.hook.pytest_ddtrace_get_item_test_name(item=item)
-=======
-            item_name = _get_item_name(item)
->>>>>>> 70dda630
 
             if test_is_unskippable:
                 log.debug("Test %s in module %s is marked as unskippable", (item_name, item.module))
@@ -645,11 +617,7 @@
         span.set_tag_str(SPAN_KIND, KIND)
         span.set_tag_str(test.FRAMEWORK, FRAMEWORK)
         span.set_tag_str(_EVENT_TYPE, SpanTypes.TEST)
-<<<<<<< HEAD
         span.set_tag_str(test.NAME, item.config.hook.pytest_ddtrace_get_item_test_name(item=item))
-=======
-        span.set_tag_str(test.NAME, item_name)
->>>>>>> 70dda630
         span.set_tag_str(test.COMMAND, _get_pytest_command(item.config))
         if test_session_span:
             span.set_tag_str(_SESSION_ID, str(test_session_span.span_id))
