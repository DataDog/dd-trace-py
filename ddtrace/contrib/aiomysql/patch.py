--- conflicted
+++ resolved
@@ -17,11 +17,8 @@
 from ...ext import net
 from ...internal.compat import ensure_text
 from ...internal.schema import schematize_service_name
-<<<<<<< HEAD
 from ...propagation._database_monitoring import _DBM_Propagator
-=======
 from .. import trace_utils
->>>>>>> 423d152f
 
 
 config._add(
