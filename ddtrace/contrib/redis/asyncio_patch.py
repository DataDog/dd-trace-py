--- conflicted
+++ resolved
@@ -3,16 +3,11 @@
 from ...ext import db
 from ...internal.utils.formats import stringify_cache_args
 from ...pin import Pin
-<<<<<<< HEAD
-from .util import ROW_RETURNING_COMMANDS
-from .util import _trace_redis_cmd
-from .util import _trace_redis_execute_pipeline
-from .util import determine_row_count
-=======
+from ..trace_utils_redis import ROW_RETURNING_COMMANDS
 from ..trace_utils_redis import _trace_redis_cmd
 from ..trace_utils_redis import _trace_redis_execute_async_cluster_pipeline
 from ..trace_utils_redis import _trace_redis_execute_pipeline
->>>>>>> 6e891b88
+from ..trace_utils_redis import determine_row_count
 
 
 #
@@ -38,7 +33,6 @@
         return await func(*args, **kwargs)
 
 
-<<<<<<< HEAD
 async def _run_redis_command_async(span, func, args, kwargs):
     try:
         parsed_command = stringify_cache_args(args)
@@ -53,7 +47,8 @@
     finally:
         if redis_command in ROW_RETURNING_COMMANDS:
             determine_row_count(redis_command=redis_command, span=span, result=result)
-=======
+
+            
 async def traced_async_execute_cluster_pipeline(func, instance, args, kwargs):
     pin = Pin.get_from(instance)
     if not pin or not pin.enabled():
@@ -62,5 +57,4 @@
     cmds = [stringify_cache_args(c.args, cmd_max_len=config.redis.cmd_max_length) for c in instance._command_stack]
     resource = "\n".join(cmds)
     with _trace_redis_execute_async_cluster_pipeline(pin, config.redis, resource, instance):
-        return await func(*args, **kwargs)
->>>>>>> 6e891b88
+        return await func(*args, **kwargs)