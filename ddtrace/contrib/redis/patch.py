--- conflicted
+++ resolved
@@ -11,11 +11,7 @@
 from ...internal.utils.formats import stringify_cache_args
 from ...pin import Pin
 from ..trace_utils import unwrap
-<<<<<<< HEAD
-from .util import _run_redis_command
-from .util import _trace_redis_cmd
-from .util import _trace_redis_execute_pipeline
-=======
+from ..trace_utils_redis import _run_redis_command
 from ..trace_utils_redis import _trace_redis_cmd
 from ..trace_utils_redis import _trace_redis_execute_pipeline
 
@@ -27,7 +23,6 @@
         "cmd_max_length": int(os.getenv("DD_REDIS_CMD_MAX_LENGTH", CMD_MAX_LEN)),
     },
 )
->>>>>>> 6e891b88
 
 
 def get_version():
