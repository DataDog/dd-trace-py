import os

import bottle

from ddtrace import config
from ddtrace.vendor import wrapt

<<<<<<< HEAD
from ...utils.formats import asbool
=======
from ...internal.utils.formats import asbool
from ...internal.utils.formats import get_env
>>>>>>> 1c8ab52c
from .trace import TracePlugin


# Configure default configuration
config._add(
    "bottle",
    dict(
        distributed_tracing=asbool(os.getenv("DD_BOTTLE_DISTRIBUTED_TRACING", default=True)),
    ),
)


def patch():
    """Patch the bottle.Bottle class"""
    if getattr(bottle, "_datadog_patch", False):
        return

    setattr(bottle, "_datadog_patch", True)
    wrapt.wrap_function_wrapper("bottle", "Bottle.__init__", traced_init)


def traced_init(wrapped, instance, args, kwargs):
    wrapped(*args, **kwargs)

    service = config._get_service(default="bottle")

    plugin = TracePlugin(service=service)
    instance.install(plugin)<|MERGE_RESOLUTION|>--- conflicted
+++ resolved
@@ -5,12 +5,7 @@
 from ddtrace import config
 from ddtrace.vendor import wrapt
 
-<<<<<<< HEAD
-from ...utils.formats import asbool
-=======
 from ...internal.utils.formats import asbool
-from ...internal.utils.formats import get_env
->>>>>>> 1c8ab52c
 from .trace import TracePlugin
 
 
