# 3p
import sqlite3
import sqlite3.dbapi2

from ddtrace import config
from ddtrace.vendor import wrapt

# project
from ...contrib.dbapi import FetchTracedCursor
from ...contrib.dbapi import TracedConnection
from ...contrib.dbapi import TracedCursor
from ...pin import Pin
<<<<<<< HEAD
from ...settings import config
from ...utils.formats import asbool
from ...utils.formats import get_env
=======
>>>>>>> 01033337


# Original connect method
_connect = sqlite3.connect

config._add(
    "sqlite",
    dict(
        _default_service="sqlite",
        trace_fetch_methods=asbool(get_env("sqlite", "trace_fetch_methods", default=False)),
        _deprecated_name="dbapi2",
    ),
)


def patch():
    wrapped = wrapt.FunctionWrapper(_connect, traced_connect)

    setattr(sqlite3, "connect", wrapped)
    setattr(sqlite3.dbapi2, "connect", wrapped)


def unpatch():
    sqlite3.connect = _connect
    sqlite3.dbapi2.connect = _connect


def traced_connect(func, _, args, kwargs):
    conn = func(*args, **kwargs)
    return patch_conn(conn)


def patch_conn(conn):
    wrapped = TracedSQLite(conn)
    Pin(app="sqlite").onto(wrapped)
    return wrapped


class TracedSQLiteCursor(TracedCursor):
    def executemany(self, *args, **kwargs):
        # DEV: SQLite3 Cursor.execute always returns back the cursor instance
        super(TracedSQLiteCursor, self).executemany(*args, **kwargs)
        return self

    def execute(self, *args, **kwargs):
        # DEV: SQLite3 Cursor.execute always returns back the cursor instance
        super(TracedSQLiteCursor, self).execute(*args, **kwargs)
        return self


class TracedSQLiteFetchCursor(TracedSQLiteCursor, FetchTracedCursor):
    pass


class TracedSQLite(TracedConnection):
    def __init__(self, conn, pin=None, cursor_cls=None):
        if not cursor_cls:
            # Do not trace `fetch*` methods by default
            cursor_cls = TracedSQLiteCursor
            if config.sqlite.trace_fetch_methods or config.dbapi2.trace_fetch_methods:
                cursor_cls = TracedSQLiteFetchCursor

            super(TracedSQLite, self).__init__(conn, pin=pin, cfg=config.sqlite, cursor_cls=cursor_cls)

    def execute(self, *args, **kwargs):
        # sqlite has a few extra sugar functions
        return self.cursor().execute(*args, **kwargs)<|MERGE_RESOLUTION|>--- conflicted
+++ resolved
@@ -10,12 +10,8 @@
 from ...contrib.dbapi import TracedConnection
 from ...contrib.dbapi import TracedCursor
 from ...pin import Pin
-<<<<<<< HEAD
-from ...settings import config
 from ...utils.formats import asbool
 from ...utils.formats import get_env
-=======
->>>>>>> 01033337
 
 
 # Original connect method
