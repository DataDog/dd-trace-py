--- conflicted
+++ resolved
@@ -1,115 +1,4 @@
 from ..internal.jinja2.patch import *  # noqa: F401,F403
 
-<<<<<<< HEAD
-import jinja2
-from wrapt import wrap_function_wrapper as _w
 
-from ddtrace import config
-from ddtrace.internal.constants import COMPONENT
-
-from ...constants import SPAN_MEASURED_KEY
-from ...ext import SpanTypes
-from ...internal.utils import ArgumentError
-from ...internal.utils import get_argument_value
-from ...pin import Pin
-from ..trace_utils import unwrap as _u
-from .constants import DEFAULT_TEMPLATE_NAME
-
-
-# default settings
-config._add(
-    "jinja2",
-    {
-        "service_name": os.getenv("DD_JINJA2_SERVICE_NAME"),
-    },
-)
-
-
-def get_version():
-    # type: () -> str
-    return getattr(jinja2, "__version__", "")
-
-
-def patch():
-    if getattr(jinja2, "__datadog_patch", False):
-        # already patched
-        return
-    jinja2.__datadog_patch = True
-    Pin(
-        service=config.jinja2["service_name"],
-        _config=config.jinja2,
-    ).onto(jinja2.environment.Environment)
-    _w(jinja2, "environment.Template.render", _wrap_render)
-    _w(jinja2, "environment.Template.generate", _wrap_render)
-    _w(jinja2, "environment.Environment.compile", _wrap_compile)
-    _w(jinja2, "environment.Environment._load_template", _wrap_load_template)
-
-
-def unpatch():
-    if not getattr(jinja2, "__datadog_patch", False):
-        return
-    jinja2.__datadog_patch = False
-    _u(jinja2.Template, "render")
-    _u(jinja2.Template, "generate")
-    _u(jinja2.Environment, "compile")
-    _u(jinja2.Environment, "_load_template")
-
-
-def _wrap_render(wrapped, instance, args, kwargs):
-    """Wrap `Template.render()` or `Template.generate()`"""
-    pin = Pin.get_from(instance.environment)
-    if not pin or not pin.enabled():
-        return wrapped(*args, **kwargs)
-
-    template_name = str(instance.name or DEFAULT_TEMPLATE_NAME)
-    with pin.tracer.trace("jinja2.render", pin.service, span_type=SpanTypes.TEMPLATE) as span:
-        span.set_tag_str(COMPONENT, config.jinja2.integration_name)
-
-        span.set_tag(SPAN_MEASURED_KEY)
-        try:
-            return wrapped(*args, **kwargs)
-        finally:
-            span.resource = template_name
-            span.set_tag_str("jinja2.template_name", template_name)
-
-
-def _wrap_compile(wrapped, instance, args, kwargs):
-    pin = Pin.get_from(instance)
-    if not pin or not pin.enabled():
-        return wrapped(*args, **kwargs)
-
-    try:
-        template_name = get_argument_value(args, kwargs, 1, "name")
-    except ArgumentError:
-        template_name = DEFAULT_TEMPLATE_NAME
-
-    with pin.tracer.trace("jinja2.compile", pin.service, span_type=SpanTypes.TEMPLATE) as span:
-        try:
-            return wrapped(*args, **kwargs)
-        finally:
-            span.set_tag_str(COMPONENT, config.jinja2.integration_name)
-
-            span.resource = template_name
-            span.set_tag_str("jinja2.template_name", template_name)
-
-
-def _wrap_load_template(wrapped, instance, args, kwargs):
-    pin = Pin.get_from(instance)
-    if not pin or not pin.enabled():
-        return wrapped(*args, **kwargs)
-
-    template_name = get_argument_value(args, kwargs, 0, "name")
-    with pin.tracer.trace("jinja2.load", pin.service, span_type=SpanTypes.TEMPLATE) as span:
-        template = None
-        try:
-            template = wrapped(*args, **kwargs)
-            return template
-        finally:
-            span.resource = template_name
-            span.set_tag_str("jinja2.template_name", template_name)
-            if template:
-                span.set_tag_str("jinja2.template_path", template.filename)
-=======
-
-# TODO: deprecate and remove this module
->>>>>>> d7203df0
+# TODO: deprecate and remove this module