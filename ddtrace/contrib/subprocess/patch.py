--- conflicted
+++ resolved
@@ -364,28 +364,6 @@
 
 
 @trace_utils.with_traced_module
-<<<<<<< HEAD
-def _traced_py2popen(module, pin, wrapped, instance, args, kwargs):
-    try:
-        command = args[0]
-        subcmd = SubprocessCmdLine(command, shell=False)
-
-        with pin.tracer.trace(COMMANDS.SPAN_NAME, resource=subcmd.binary, span_type=SpanTypes.SYSTEM) as span:
-            span.set_tag(COMMANDS.EXEC, subcmd.as_list())
-            if subcmd.truncated:
-                span.set_tag_str(COMMANDS.TRUNCATED, "true")
-            span.set_tag_str(COMMANDS.COMPONENT, "os")
-    except:  # noqa:E722
-        log.debug(
-            "Could not trace subprocess execution for os.popen*: [args: %s kwargs: %s]", args, kwargs, exc_info=True
-        )
-
-    return wrapped(*args, **kwargs)
-
-
-@trace_utils.with_traced_module
-=======
->>>>>>> 44435eb0
 def _traced_subprocess_init(module, pin, wrapped, instance, args, kwargs):
     try:
         cmd_args = args[0] if len(args) else kwargs["args"]
