--- conflicted
+++ resolved
@@ -57,13 +57,13 @@
             # set analytics sample rate with global config enabled
             span.set_tag(ANALYTICS_SAMPLE_RATE_KEY, ddconfig.pylons.get_analytics_sample_rate(use_global_config=True))
 
-<<<<<<< HEAD
-            trace_utils.set_http_meta(span, ddconfig.pylons, method=request.method, request_headers=request.headers)
-=======
             trace_utils.set_http_meta(
-                span, ddconfig.pylons, request_headers=request.headers, request_cookies=dict(request.cookies)
+                span,
+                ddconfig.pylons,
+                method=request.method,
+                request_headers=request.headers,
+                request_cookies=dict(request.cookies)
             )
->>>>>>> 8163134f
 
             if not span.sampled:
                 return self.app(environ, start_response)
