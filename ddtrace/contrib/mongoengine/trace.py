<<<<<<< HEAD
# 3p
# project
import wrapt

import ddtrace
from ddtrace.contrib.pymongo.client import TracedMongoClient
from ddtrace.ext import mongo as mongox
from ddtrace.internal.schema import schematize_service_name
=======
from ddtrace.internal.utils.deprecations import DDTraceDeprecationWarning
from ddtrace.vendor.debtcollector import deprecate
>>>>>>> 111d4349

from ..internal.mongoengine.trace import *  # noqa: F401,F403


def __getattr__(name):
    deprecate(
        ("%s.%s is deprecated" % (__name__, name)),
        category=DDTraceDeprecationWarning,
    )

    if name in globals():
        return globals()[name]
    raise AttributeError("%s has no attribute %s", __name__, name)<|MERGE_RESOLUTION|>--- conflicted
+++ resolved
@@ -1,16 +1,5 @@
-<<<<<<< HEAD
-# 3p
-# project
-import wrapt
-
-import ddtrace
-from ddtrace.contrib.pymongo.client import TracedMongoClient
-from ddtrace.ext import mongo as mongox
-from ddtrace.internal.schema import schematize_service_name
-=======
 from ddtrace.internal.utils.deprecations import DDTraceDeprecationWarning
 from ddtrace.vendor.debtcollector import deprecate
->>>>>>> 111d4349
 
 from ..internal.mongoengine.trace import *  # noqa: F401,F403
 
