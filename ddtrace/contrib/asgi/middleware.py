--- conflicted
+++ resolved
@@ -132,7 +132,6 @@
 
         resource = "{} {}".format(scope["method"], scope["path"])
 
-<<<<<<< HEAD
         with _asm_request_context.asm_request_context_manager(ip, headers):
             span = self.tracer.trace(
                 name=self.integration_config.get("request_span_name", "asgi.request"),
@@ -140,12 +139,8 @@
                 resource=resource,
                 span_type=SpanTypes.WEB,
             )
-=======
+
         span.set_tag_str(COMPONENT, self.integration_config.integration_name)
->>>>>>> 4396ed68
-
-            # set component tag equal to name of integration
-            span.set_tag_str("component", self.integration_config.integration_name)
 
             if "datadog" not in scope:
                 scope["datadog"] = {"request_spans": [span]}
