import sys
from typing import TYPE_CHECKING

import ddtrace
from ddtrace import config
from ddtrace.constants import ANALYTICS_SAMPLE_RATE_KEY
from ddtrace.ext import SpanTypes
from ddtrace.ext import http

from .. import trace_utils
from ...internal.compat import reraise
from ...internal.logger import get_logger
from .utils import guarantee_single_callable


if TYPE_CHECKING:
    from typing import Any
    from typing import Mapping
    from typing import Optional

    from ddtrace import Span


log = get_logger(__name__)

config._add(
    "asgi",
    dict(service_name=config._get_service(default="asgi"), request_span_name="asgi.request", distributed_tracing=True),
)

ASGI_VERSION = "asgi.version"
ASGI_SPEC_VERSION = "asgi.spec_version"


def bytes_to_str(str_or_bytes):
    return str_or_bytes.decode() if isinstance(str_or_bytes, bytes) else str_or_bytes


def _extract_versions_from_scope(scope, integration_config):
    tags = {}

    http_version = scope.get("http_version")
    if http_version:
        tags[http.VERSION] = http_version

    scope_asgi = scope.get("asgi")

    if scope_asgi and "version" in scope_asgi:
        tags[ASGI_VERSION] = scope_asgi["version"]

    if scope_asgi and "spec_version" in scope_asgi:
        tags[ASGI_SPEC_VERSION] = scope_asgi["spec_version"]

    return tags


def _extract_headers(scope):
    headers = scope.get("headers")
    if headers:
        # headers: (Iterable[[byte string, byte string]])
        return dict((bytes_to_str(k), bytes_to_str(v)) for (k, v) in headers)
    return {}


def _default_handle_exception_span(exc, span):
    """Default handler for exception for span"""
    span.set_tag(http.STATUS_CODE, 500)


def span_from_scope(scope):
    # type: (Mapping[str, Any]) -> Optional[Span]
<<<<<<< HEAD
    return scope.get("_dd_span")
=======
    """Retrieve the top-level ASGI span from the scope."""
    return scope.get("datadog_span")
>>>>>>> c5b5bd24


class TraceMiddleware:
    """
    ASGI application middleware that traces the requests.

    Args:
        app: The ASGI application.
        tracer: Custom tracer. Defaults to the global tracer.
    """

    def __init__(
        self,
        app,
        tracer=None,
        integration_config=config.asgi,
        handle_exception_span=_default_handle_exception_span,
        span_modifier=None,
    ):
        self.app = guarantee_single_callable(app)
        self.tracer = tracer or ddtrace.tracer
        self.integration_config = integration_config
        self.handle_exception_span = handle_exception_span
        self.span_modifier = span_modifier

    async def __call__(self, scope, receive, send):
        if scope["type"] != "http":
            return await self.app(scope, receive, send)

        try:
            headers = _extract_headers(scope)
        except Exception:
            log.warning("failed to decode headers for distributed tracing", exc_info=True)
            headers = {}
        else:
            trace_utils.activate_distributed_headers(
                self.tracer, int_config=self.integration_config, request_headers=headers
            )

        resource = "{} {}".format(scope["method"], scope["path"])

        span = self.tracer.trace(
            name=self.integration_config.get("request_span_name", "asgi.request"),
            service=trace_utils.int_service(None, self.integration_config),
            resource=resource,
            span_type=SpanTypes.WEB,
        )

<<<<<<< HEAD
        scope["_dd_span"] = span
=======
        scope["datadog_span"] = span
>>>>>>> c5b5bd24

        if self.span_modifier:
            self.span_modifier(span, scope)

        sample_rate = self.integration_config.get_analytics_sample_rate(use_global_config=True)
        if sample_rate is not None:
            span.set_tag(ANALYTICS_SAMPLE_RATE_KEY, sample_rate)

        method = scope.get("method")
        server = scope.get("server")
        if server and len(server) == 2:
            port = server[1]
            server_host = server[0] + (":" + str(port) if port is not None and port != 80 else "")
            full_path = scope.get("root_path", "") + scope.get("path", "")
            url = scope.get("scheme", "http") + "://" + server_host + full_path
        else:
            url = None

        if self.integration_config.trace_query_string:
            query_string = scope.get("query_string")
            if len(query_string) > 0:
                query_string = bytes_to_str(query_string)
        else:
            query_string = None

        trace_utils.set_http_meta(
            span, self.integration_config, method=method, url=url, query=query_string, request_headers=headers
        )

        tags = _extract_versions_from_scope(scope, self.integration_config)
        span.set_tags(tags)

        async def wrapped_send(message):
            if span and message.get("type") == "http.response.start" and "status" in message:
                status_code = message["status"]
            else:
                status_code = None

            if "headers" in message:
                response_headers = message["headers"]
            else:
                response_headers = None

            trace_utils.set_http_meta(
                span, self.integration_config, status_code=status_code, response_headers=response_headers
            )

            return await send(message)

        try:
            return await self.app(scope, receive, wrapped_send)
        except Exception as exc:
            (exc_type, exc_val, exc_tb) = sys.exc_info()
            span.set_exc_info(exc_type, exc_val, exc_tb)
            self.handle_exception_span(exc, span)
            reraise(exc_type, exc_val, exc_tb)
        finally:
            span.finish()<|MERGE_RESOLUTION|>--- conflicted
+++ resolved
@@ -69,12 +69,8 @@
 
 def span_from_scope(scope):
     # type: (Mapping[str, Any]) -> Optional[Span]
-<<<<<<< HEAD
-    return scope.get("_dd_span")
-=======
     """Retrieve the top-level ASGI span from the scope."""
     return scope.get("datadog_span")
->>>>>>> c5b5bd24
 
 
 class TraceMiddleware:
@@ -123,11 +119,8 @@
             span_type=SpanTypes.WEB,
         )
 
-<<<<<<< HEAD
-        scope["_dd_span"] = span
-=======
+
         scope["datadog_span"] = span
->>>>>>> c5b5bd24
 
         if self.span_modifier:
             self.span_modifier(span, scope)
