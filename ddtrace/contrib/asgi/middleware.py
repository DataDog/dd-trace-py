--- conflicted
+++ resolved
@@ -126,14 +126,8 @@
                 self.tracer, int_config=self.integration_config, request_headers=headers
             )
 
-<<<<<<< HEAD
-        ip_tuple = scope.get("client")
-        if ip_tuple:
-            ip = ip_tuple[0]
-        else:
-            ip = ""
-
         resource = " ".join([method, scope["path"]])
+
         if scope["type"] == "http":
             operation_name = self.integration_config.get("request_span_name", "asgi.request")
             operation_name = schematize_url_operation(operation_name, direction=SpanDirection.INBOUND, protocol="http")
@@ -141,18 +135,6 @@
             # in the case of websockets we don't currently schematize the operation names
             operation_name = self.integration_config.get("request_span_name", "asgi.request")
 
-        with _asm_request_context.asm_request_context_manager(ip, headers):
-            span = self.tracer.trace(
-                name=operation_name,
-                service=trace_utils.int_service(None, self.integration_config),
-                resource=resource,
-                span_type=SpanTypes.WEB,
-            )
-
-=======
-        resource = " ".join((scope["method"], scope["path"]))
-        operation_name = self.integration_config.get("request_span_name", "asgi.request")
-        operation_name = schematize_url_operation(operation_name, direction=SpanDirection.INBOUND, protocol="http")
         pin = ddtrace.pin.Pin(service="asgi", tracer=self.tracer)
         with pin.tracer.trace(
             name=operation_name,
@@ -168,7 +150,6 @@
             middleware=self,
             span=span,
         ) as ctx:
->>>>>>> 1ee04608
             span.set_tag_str(COMPONENT, self.integration_config.integration_name)
             ctx.set_item("req_span", span)
 
