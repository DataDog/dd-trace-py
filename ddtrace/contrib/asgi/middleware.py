--- conflicted
+++ resolved
@@ -139,13 +139,13 @@
         else:
             ip = ""
 
-<<<<<<< HEAD
         resource = " ".join([method, scope["path"]])
-=======
-        resource = " ".join((scope["method"], scope["path"]))
-        operation_name = self.integration_config.get("request_span_name", "asgi.request")
-        operation_name = schematize_url_operation(operation_name, direction=SpanDirection.INBOUND, protocol="http")
->>>>>>> f13b36e2
+        if scope["type"] == "http":
+            operation_name = self.integration_config.get("request_span_name", "asgi.request")
+            operation_name = schematize_url_operation(operation_name, direction=SpanDirection.INBOUND, protocol="http")
+        else:
+            # in the case of websockets we don't currently schematize the operation names
+            operation_name = self.integration_config.get("request_span_name", "asgi.request")
 
         with _asm_request_context.asm_request_context_manager(ip, headers):
             span = self.tracer.trace(
