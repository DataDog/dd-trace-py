--- conflicted
+++ resolved
@@ -67,24 +67,12 @@
     span.set_tag(http.STATUS_CODE, 500)
 
 
-<<<<<<< HEAD
-<<<<<<< HEAD
-=======
 def span_from_scope(scope):
     # type: (Mapping[str, Any]) -> Optional[Span]
     """Retrieve the top-level ASGI span from the scope."""
     return scope.get("datadog", {}).get("request_span")
 
 
->>>>>>> 41ae8b4b (Use dictionary for ASGI scope storage (#2726))
-=======
-def span_from_scope(scope):
-    # type: (Mapping[str, Any]) -> Optional[Span]
-    """Retrieve the top-level ASGI span from the scope."""
-    return scope.get("datadog_span")
-
-
->>>>>>> 95ca9a31
 class TraceMiddleware:
     """
     ASGI application middleware that traces the requests.
@@ -131,16 +119,9 @@
             span_type=SpanTypes.WEB,
         )
 
-<<<<<<< HEAD
-<<<<<<< HEAD
-=======
+
         scope["datadog"] = {"request_span": span}
 
->>>>>>> 41ae8b4b (Use dictionary for ASGI scope storage (#2726))
-=======
-        scope["datadog_span"] = span
-
->>>>>>> 95ca9a31
         if self.span_modifier:
             self.span_modifier(span, scope)
 
