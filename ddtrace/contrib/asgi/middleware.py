--- conflicted
+++ resolved
@@ -86,17 +86,11 @@
         tracer: Custom tracer. Defaults to the global tracer.
     """
 
-<<<<<<< HEAD
-    def __init__(self, app, tracer=None, config=config.asgi):
+    def __init__(self, app, tracer=None, config=config.asgi, handle_exception_span=_default_handle_exception_span):
         self.app = guarantee_single_callable(app)
         self.tracer = tracer or ddtrace.tracer
         self.config = config
-=======
-    def __init__(self, app, tracer=global_tracer, handle_exception_span=_default_handle_exception_span):
-        self.app = guarantee_single_callable(app)
-        self.tracer = tracer
         self.handle_exception_span = handle_exception_span
->>>>>>> 4a5fe1df
 
     async def __call__(self, scope, receive, send):
         if scope["type"] != "http":
@@ -139,12 +133,7 @@
 
         try:
             return await self.app(scope, receive, wrapped_send)
-<<<<<<< HEAD
-        except Exception:
-            span.set_tag(http.STATUS_CODE, 500)
-=======
         except Exception as exc:
->>>>>>> 4a5fe1df
             (exc_type, exc_val, exc_tb) = sys.exc_info()
             span.set_exc_info(exc_type, exc_val, exc_tb)
             self.handle_exception_span(exc, span)
