--- conflicted
+++ resolved
@@ -194,15 +194,9 @@
             if not self.integration_config.trace_query_string:
                 query_string = None
             body = None
-<<<<<<< HEAD
-            result = core.dispatch("asgi.request.parse.body", receive, headers).await_receive_and_body
+            result = core.dispatch_with_results("asgi.request.parse.body", receive, headers).await_receive_and_body
             if result:
                 receive, body = await result.value
-=======
-            parse_body_result = core.dispatch_with_results("asgi.request.parse.body", (receive, headers))[0]
-            if len(parse_body_result) == 1:
-                receive, body = await parse_body_result[0]
->>>>>>> fe2cc31f
 
             client = scope.get("client")
             if isinstance(client, list) and len(client):
@@ -258,15 +252,11 @@
                         span.finish()
 
             async def wrapped_blocked_send(message):
-<<<<<<< HEAD
-                result = core.dispatch("asgi.block.started", ctx, url).status_headers_content
+                result = core.dispatch_with_results("asgi.block.started", ctx, url).status_headers_content
                 if result:
                     status, headers, content = result.value
                 else:
                     status, headers, content = 403, [], ""
-=======
-                status, headers, content = core.dispatch_with_results("asgi.block.started", (ctx, url))[0][0]
->>>>>>> fe2cc31f
                 if span and message.get("type") == "http.response.start":
                     message["headers"] = headers
                     message["status"] = int(status)
