from ..internal.pyramid.patch import *  # noqa: F401,F403

<<<<<<< HEAD
import pyramid
import pyramid.config
import wrapt

from ddtrace import config
from ddtrace.internal.utils.deprecations import DDTraceDeprecationWarning
from ddtrace.vendor.debtcollector import deprecate

from ...internal.utils.formats import asbool
from .constants import SETTINGS_ANALYTICS_ENABLED
from .constants import SETTINGS_ANALYTICS_SAMPLE_RATE
from .constants import SETTINGS_DISTRIBUTED_TRACING
from .constants import SETTINGS_SERVICE
from .trace import DD_TWEEN_NAME
from .trace import trace_pyramid


config._add(
    "pyramid",
    dict(
        distributed_tracing=asbool(os.getenv("DD_PYRAMID_DISTRIBUTED_TRACING", default=True)),
    ),
)

DD_PATCH = "_datadog_patch"


def _get_version():
    # type: () -> str
    try:
        import importlib.metadata as importlib_metadata
    except ImportError:
        import importlib_metadata  # type: ignore[no-redef]

    return str(importlib_metadata.version(pyramid.__package__))


def get_version():
    deprecate(
        "get_version is deprecated",
        message="get_version is deprecated",
        removal_version="3.0.0",
        category=DDTraceDeprecationWarning,
    )
    return _get_version()


def patch():
    """
    Patch pyramid.config.Configurator
    """
    if getattr(pyramid.config, DD_PATCH, False):
        return

    setattr(pyramid.config, DD_PATCH, True)
    _w = wrapt.wrap_function_wrapper
    _w("pyramid.config", "Configurator.__init__", _traced_init)


def _traced_init(wrapped, instance, args, kwargs):
    settings = kwargs.pop("settings", {})
    service = config._get_service(default="pyramid")
    # DEV: integration-specific analytics flag can be not set but still enabled
    # globally for web frameworks
    old_analytics_enabled = os.getenv("DD_PYRAMID_ANALYTICS_ENABLED")
    analytics_enabled = os.environ.get("DD_TRACE_PYRAMID_ANALYTICS_ENABLED", old_analytics_enabled)
    if analytics_enabled is not None:
        analytics_enabled = asbool(analytics_enabled)
    # TODO: why is analytics sample rate a string or a bool here?
    old_analytics_sample_rate = os.getenv("DD_PYRAMID_ANALYTICS_SAMPLE_RATE", default=True)
    analytics_sample_rate = os.environ.get("DD_TRACE_PYRAMID_ANALYTICS_SAMPLE_RATE", old_analytics_sample_rate)
    trace_settings = {
        SETTINGS_SERVICE: service,
        SETTINGS_DISTRIBUTED_TRACING: config.pyramid.distributed_tracing,
        SETTINGS_ANALYTICS_ENABLED: analytics_enabled,
        SETTINGS_ANALYTICS_SAMPLE_RATE: analytics_sample_rate,
    }
    # Update over top of the defaults
    # DEV: If we did `settings.update(trace_settings)` then we would only ever
    #      have the default values.
    trace_settings.update(settings)
    # If the tweens are explicitly set with 'pyramid.tweens', we need to
    # explicitly set our tween too since `add_tween` will be ignored.
    _insert_tween_if_needed(trace_settings)

    # The original Configurator.__init__ looks up two levels to find the package
    # name if it is not provided. This has to be replicated here since this patched
    # call will occur at the same level in the call stack.
    if not kwargs.get("package", None):
        from pyramid.path import caller_package

        kwargs["package"] = caller_package(level=2)

    kwargs["settings"] = trace_settings
    wrapped(*args, **kwargs)
    trace_pyramid(instance)


def traced_init(wrapped, instance, args, kwargs):
    deprecate(
        "traced_init is deprecated",
        message="traced_init is deprecated",
        removal_version="3.0.0",
        category=DDTraceDeprecationWarning,
    )
    return _traced_init(wrapped, instance, args, kwargs)


def _insert_tween_if_needed(settings):
    tweens = settings.get("pyramid.tweens")
    # If the list is empty, pyramid does not consider the tweens have been
    # set explicitly.
    # And if our tween is already there, nothing to do
    if not tweens or not tweens.strip() or DD_TWEEN_NAME in tweens:
        return
    # pyramid.tweens.EXCVIEW is the name of built-in exception view provided by
    # pyramid.  We need our tween to be before it, otherwise unhandled
    # exceptions will be caught before they reach our tween.
    idx = tweens.find(pyramid.tweens.EXCVIEW)
    if idx == -1:
        settings["pyramid.tweens"] = tweens + "\n" + DD_TWEEN_NAME
    else:
        settings["pyramid.tweens"] = tweens[:idx] + DD_TWEEN_NAME + "\n" + tweens[idx:]


def insert_tween_if_needed(settings):
    deprecate(
        "insert_tween_if_needed is deprecated",
        message="insert_tween_if_needed is deprecated",
        removal_version="3.0.0",
        category=DDTraceDeprecationWarning,
    )
    return _insert_tween_if_needed(settings)
=======

# TODO: deprecate and remove this module
>>>>>>> 111d4349
<|MERGE_RESOLUTION|>--- conflicted
+++ resolved
@@ -1,140 +1,4 @@
 from ..internal.pyramid.patch import *  # noqa: F401,F403
 
-<<<<<<< HEAD
-import pyramid
-import pyramid.config
-import wrapt
 
-from ddtrace import config
-from ddtrace.internal.utils.deprecations import DDTraceDeprecationWarning
-from ddtrace.vendor.debtcollector import deprecate
-
-from ...internal.utils.formats import asbool
-from .constants import SETTINGS_ANALYTICS_ENABLED
-from .constants import SETTINGS_ANALYTICS_SAMPLE_RATE
-from .constants import SETTINGS_DISTRIBUTED_TRACING
-from .constants import SETTINGS_SERVICE
-from .trace import DD_TWEEN_NAME
-from .trace import trace_pyramid
-
-
-config._add(
-    "pyramid",
-    dict(
-        distributed_tracing=asbool(os.getenv("DD_PYRAMID_DISTRIBUTED_TRACING", default=True)),
-    ),
-)
-
-DD_PATCH = "_datadog_patch"
-
-
-def _get_version():
-    # type: () -> str
-    try:
-        import importlib.metadata as importlib_metadata
-    except ImportError:
-        import importlib_metadata  # type: ignore[no-redef]
-
-    return str(importlib_metadata.version(pyramid.__package__))
-
-
-def get_version():
-    deprecate(
-        "get_version is deprecated",
-        message="get_version is deprecated",
-        removal_version="3.0.0",
-        category=DDTraceDeprecationWarning,
-    )
-    return _get_version()
-
-
-def patch():
-    """
-    Patch pyramid.config.Configurator
-    """
-    if getattr(pyramid.config, DD_PATCH, False):
-        return
-
-    setattr(pyramid.config, DD_PATCH, True)
-    _w = wrapt.wrap_function_wrapper
-    _w("pyramid.config", "Configurator.__init__", _traced_init)
-
-
-def _traced_init(wrapped, instance, args, kwargs):
-    settings = kwargs.pop("settings", {})
-    service = config._get_service(default="pyramid")
-    # DEV: integration-specific analytics flag can be not set but still enabled
-    # globally for web frameworks
-    old_analytics_enabled = os.getenv("DD_PYRAMID_ANALYTICS_ENABLED")
-    analytics_enabled = os.environ.get("DD_TRACE_PYRAMID_ANALYTICS_ENABLED", old_analytics_enabled)
-    if analytics_enabled is not None:
-        analytics_enabled = asbool(analytics_enabled)
-    # TODO: why is analytics sample rate a string or a bool here?
-    old_analytics_sample_rate = os.getenv("DD_PYRAMID_ANALYTICS_SAMPLE_RATE", default=True)
-    analytics_sample_rate = os.environ.get("DD_TRACE_PYRAMID_ANALYTICS_SAMPLE_RATE", old_analytics_sample_rate)
-    trace_settings = {
-        SETTINGS_SERVICE: service,
-        SETTINGS_DISTRIBUTED_TRACING: config.pyramid.distributed_tracing,
-        SETTINGS_ANALYTICS_ENABLED: analytics_enabled,
-        SETTINGS_ANALYTICS_SAMPLE_RATE: analytics_sample_rate,
-    }
-    # Update over top of the defaults
-    # DEV: If we did `settings.update(trace_settings)` then we would only ever
-    #      have the default values.
-    trace_settings.update(settings)
-    # If the tweens are explicitly set with 'pyramid.tweens', we need to
-    # explicitly set our tween too since `add_tween` will be ignored.
-    _insert_tween_if_needed(trace_settings)
-
-    # The original Configurator.__init__ looks up two levels to find the package
-    # name if it is not provided. This has to be replicated here since this patched
-    # call will occur at the same level in the call stack.
-    if not kwargs.get("package", None):
-        from pyramid.path import caller_package
-
-        kwargs["package"] = caller_package(level=2)
-
-    kwargs["settings"] = trace_settings
-    wrapped(*args, **kwargs)
-    trace_pyramid(instance)
-
-
-def traced_init(wrapped, instance, args, kwargs):
-    deprecate(
-        "traced_init is deprecated",
-        message="traced_init is deprecated",
-        removal_version="3.0.0",
-        category=DDTraceDeprecationWarning,
-    )
-    return _traced_init(wrapped, instance, args, kwargs)
-
-
-def _insert_tween_if_needed(settings):
-    tweens = settings.get("pyramid.tweens")
-    # If the list is empty, pyramid does not consider the tweens have been
-    # set explicitly.
-    # And if our tween is already there, nothing to do
-    if not tweens or not tweens.strip() or DD_TWEEN_NAME in tweens:
-        return
-    # pyramid.tweens.EXCVIEW is the name of built-in exception view provided by
-    # pyramid.  We need our tween to be before it, otherwise unhandled
-    # exceptions will be caught before they reach our tween.
-    idx = tweens.find(pyramid.tweens.EXCVIEW)
-    if idx == -1:
-        settings["pyramid.tweens"] = tweens + "\n" + DD_TWEEN_NAME
-    else:
-        settings["pyramid.tweens"] = tweens[:idx] + DD_TWEEN_NAME + "\n" + tweens[idx:]
-
-
-def insert_tween_if_needed(settings):
-    deprecate(
-        "insert_tween_if_needed is deprecated",
-        message="insert_tween_if_needed is deprecated",
-        removal_version="3.0.0",
-        category=DDTraceDeprecationWarning,
-    )
-    return _insert_tween_if_needed(settings)
-=======
-
-# TODO: deprecate and remove this module
->>>>>>> 111d4349
+# TODO: deprecate and remove this module