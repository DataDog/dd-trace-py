import pyramid.renderers
from pyramid.settings import asbool
from pyramid.httpexceptions import HTTPException
import wrapt

# project
import ddtrace
from ...constants import EVENT_SAMPLE_RATE_KEY
<<<<<<< HEAD
from ...ext import http, AppTypes
from ...internal.logger import get_logger
=======
from ...ext import http
>>>>>>> 5907da21
from ...propagation.http import HTTPPropagator
from ...settings import config
from .constants import (
    SETTINGS_TRACER,
    SETTINGS_SERVICE,
    SETTINGS_TRACE_ENABLED,
    SETTINGS_DISTRIBUTED_TRACING,
)


log = get_logger(__name__)

DD_TWEEN_NAME = 'ddtrace.contrib.pyramid:trace_tween_factory'
DD_SPAN = '_datadog_span'


def trace_pyramid(config):
    config.include('ddtrace.contrib.pyramid')


def includeme(config):
    # Add our tween just before the default exception handler
    config.add_tween(DD_TWEEN_NAME, over=pyramid.tweens.EXCVIEW)
    # ensure we only patch the renderer once.
    if not isinstance(pyramid.renderers.RendererHelper.render, wrapt.ObjectProxy):
        wrapt.wrap_function_wrapper('pyramid.renderers', 'RendererHelper.render', trace_render)


def trace_render(func, instance, args, kwargs):
    # If the request is not traced, we do not trace
    request = kwargs.get('request', {})
    if not request:
        log.debug("No request passed to render, will not be traced")
        return func(*args, **kwargs)
    span = getattr(request, DD_SPAN, None)
    if not span:
        log.debug("No span found in request, will not be traced")
        return func(*args, **kwargs)

    tracer = span.tracer()
    with tracer.trace('pyramid.render') as span:
        span.span_type = http.TEMPLATE
        return func(*args, **kwargs)


def trace_tween_factory(handler, registry):
    # configuration
    settings = registry.settings
    service = settings.get(SETTINGS_SERVICE) or 'pyramid'
    tracer = settings.get(SETTINGS_TRACER) or ddtrace.tracer
    enabled = asbool(settings.get(SETTINGS_TRACE_ENABLED, tracer.enabled))
    distributed_tracing = asbool(settings.get(SETTINGS_DISTRIBUTED_TRACING, True))

    if enabled:
        # make a request tracing function
        def trace_tween(request):
            if distributed_tracing:
                propagator = HTTPPropagator()
                context = propagator.extract(request.headers)
                # only need to active the new context if something was propagated
                if context.trace_id:
                    tracer.context_provider.activate(context)
            with tracer.trace('pyramid.request', service=service, resource='404') as span:
                # Configure trace search sample rate
                if config.pyramid.event_sample_rate is not None:
                    span.set_tag(EVENT_SAMPLE_RATE_KEY, config.pyramid.event_sample_rate)

                setattr(request, DD_SPAN, span)  # used to find the tracer in templates
                response = None
                try:
                    response = handler(request)
                except HTTPException as e:
                    # If the exception is a pyramid HTTPException,
                    # that's still valuable information that isn't necessarily
                    # a 500. For instance, HTTPFound is a 302.
                    # As described in docs, Pyramid exceptions are all valid
                    # response types
                    response = e
                    raise
                except BaseException:
                    span.set_tag(http.STATUS_CODE, 500)
                    raise
                finally:
                    span.span_type = http.TYPE
                    # set request tags
                    span.set_tag(http.URL, request.path)
                    span.set_tag(http.METHOD, request.method)
                    if request.matched_route:
                        span.resource = '{} {}'.format(request.method, request.matched_route.name)
                        span.set_tag('pyramid.route.name', request.matched_route.name)
                    # set response tags
                    if response:
                        span.set_tag(http.STATUS_CODE, response.status_code)
                        if 500 <= response.status_code < 600:
                            span.error = 1
                return response
        return trace_tween

    # if timing support is not enabled, return the original handler
    return handler<|MERGE_RESOLUTION|>--- conflicted
+++ resolved
@@ -6,12 +6,8 @@
 # project
 import ddtrace
 from ...constants import EVENT_SAMPLE_RATE_KEY
-<<<<<<< HEAD
-from ...ext import http, AppTypes
+from ...ext import http
 from ...internal.logger import get_logger
-=======
-from ...ext import http
->>>>>>> 5907da21
 from ...propagation.http import HTTPPropagator
 from ...settings import config
 from .constants import (
