"""
The Django patching works as follows:

Django internals are instrumented via normal `patch()`.

`django.apps.registry.Apps.populate` is patched to add instrumentation for any
specific Django apps like Django Rest Framework (DRF).
"""
import functools
from inspect import getmro
from inspect import isclass
from inspect import isfunction
import os
import sys

from django.core.exceptions import PermissionDenied
from django.http import HttpResponseForbidden

from ddtrace import Pin
from ddtrace import config
<<<<<<< HEAD
from ddtrace.constants import SPAN_KIND
from ddtrace.constants import SPAN_MEASURED_KEY
from ddtrace.contrib import dbapi
from ddtrace.contrib import func_name
from ddtrace.ext import SpanKind
=======
from ddtrace.appsec import _asm_request_context
from ddtrace.appsec import utils as appsec_utils
from ddtrace.constants import SPAN_MEASURED_KEY
from ddtrace.contrib import dbapi
from ddtrace.contrib import func_name
from ddtrace.contrib.django.compat import get_resolver
>>>>>>> c31b3b3f
from ddtrace.ext import SpanTypes
from ddtrace.ext import http
from ddtrace.ext import sql as sqlx
from ddtrace.internal import _context
from ddtrace.internal.compat import maybe_stringify
from ddtrace.internal.constants import COMPONENT
from ddtrace.internal.logger import get_logger
from ddtrace.internal.utils.formats import asbool
from ddtrace.settings.integration import IntegrationConfig
from ddtrace.vendor import wrapt

from . import utils
from .. import trace_utils
from ...internal.utils import get_argument_value


log = get_logger(__name__)

config._add(
    "django",
    dict(
        _default_service="django",
        cache_service_name=os.getenv("DD_DJANGO_CACHE_SERVICE_NAME", default="django"),
        database_service_name_prefix=os.getenv("DD_DJANGO_DATABASE_SERVICE_NAME_PREFIX", default=""),
        database_service_name=os.getenv("DD_DJANGO_DATABASE_SERVICE_NAME", default=""),
        trace_fetch_methods=asbool(os.getenv("DD_DJANGO_TRACE_FETCH_METHODS", default=False)),
        distributed_tracing_enabled=True,
        instrument_middleware=asbool(os.getenv("DD_DJANGO_INSTRUMENT_MIDDLEWARE", default=True)),
        instrument_templates=asbool(os.getenv("DD_DJANGO_INSTRUMENT_TEMPLATES", default=True)),
        instrument_databases=asbool(os.getenv("DD_DJANGO_INSTRUMENT_DATABASES", default=True)),
        instrument_caches=asbool(os.getenv("DD_DJANGO_INSTRUMENT_CACHES", default=True)),
        analytics_enabled=None,  # None allows the value to be overridden by the global config
        analytics_sample_rate=None,
        trace_query_string=None,  # Default to global config
        include_user_name=asbool(os.getenv("DD_DJANGO_INCLUDE_USER_NAME", default=True)),
        use_handler_with_url_name_resource_format=asbool(
            os.getenv("DD_DJANGO_USE_HANDLER_WITH_URL_NAME_RESOURCE_FORMAT", default=False)
        ),
        use_handler_resource_format=asbool(os.getenv("DD_DJANGO_USE_HANDLER_RESOURCE_FORMAT", default=False)),
        use_legacy_resource_format=asbool(os.getenv("DD_DJANGO_USE_LEGACY_RESOURCE_FORMAT", default=False)),
    ),
)


_NotSet = object()
psycopg_cursor_cls = Psycopg2TracedCursor = _NotSet


def patch_conn(django, conn):
    global psycopg_cursor_cls, Psycopg2TracedCursor

    if psycopg_cursor_cls is _NotSet:
        try:
            from psycopg2._psycopg import cursor as psycopg_cursor_cls

            from ddtrace.contrib.psycopg.patch import Psycopg2TracedCursor
        except ImportError:
            psycopg_cursor_cls = None
            Psycopg2TracedCursor = None

    def cursor(django, pin, func, instance, args, kwargs):
        alias = getattr(conn, "alias", "default")

        if config.django.database_service_name:
            service = config.django.database_service_name
        else:
            database_prefix = config.django.database_service_name_prefix
            service = "{}{}{}".format(database_prefix, alias, "db")

        vendor = getattr(conn, "vendor", "db")
        prefix = sqlx.normalize_vendor(vendor)
        tags = {
            "django.db.vendor": vendor,
            "django.db.alias": alias,
        }
        pin = Pin(service, tags=tags, tracer=pin.tracer)
        cursor = func(*args, **kwargs)
        traced_cursor_cls = dbapi.TracedCursor
        try:
            if cursor.cursor.__class__.__module__.startswith("psycopg2."):
                # Import lazily to avoid importing psycopg2 if not already imported.
                from ddtrace.contrib.psycopg.patch import Psycopg2TracedCursor

                traced_cursor_cls = Psycopg2TracedCursor
        except AttributeError:
            pass

        # Each db alias will need its own config for dbapi
        cfg = IntegrationConfig(
            config.django.global_config,  # global_config needed for analytics sample rate
            "{}-{}".format("django", alias),  # name not used but set anyway
            _default_service=config.django._default_service,
            _dbapi_span_name_prefix=prefix,
            trace_fetch_methods=config.django.trace_fetch_methods,
            analytics_enabled=config.django.analytics_enabled,
            analytics_sample_rate=config.django.analytics_sample_rate,
        )
        return traced_cursor_cls(cursor, pin, cfg)

    if not isinstance(conn.cursor, wrapt.ObjectProxy):
        conn.cursor = wrapt.FunctionWrapper(conn.cursor, trace_utils.with_traced_module(cursor)(django))


def instrument_dbs(django):
    def get_connection(wrapped, instance, args, kwargs):
        conn = wrapped(*args, **kwargs)
        try:
            patch_conn(django, conn)
        except Exception:
            log.debug("Error instrumenting database connection %r", conn, exc_info=True)
        return conn

    if not isinstance(django.db.utils.ConnectionHandler.__getitem__, wrapt.ObjectProxy):
        django.db.utils.ConnectionHandler.__getitem__ = wrapt.FunctionWrapper(
            django.db.utils.ConnectionHandler.__getitem__, get_connection
        )


@trace_utils.with_traced_module
def traced_cache(django, pin, func, instance, args, kwargs):
    if not config.django.instrument_caches:
        return func(*args, **kwargs)

    # get the original function method
    with pin.tracer.trace("django.cache", span_type=SpanTypes.CACHE, service=config.django.cache_service_name) as span:
        span.set_tag_str(COMPONENT, config.django.integration_name)

        # update the resource name and tag the cache backend
        span.resource = utils.resource_from_cache_prefix(func_name(func), instance)
        cache_backend = "{}.{}".format(instance.__module__, instance.__class__.__name__)
        span.set_tag_str("django.cache.backend", cache_backend)

        if args:
            # Key can be a list of strings, an individual string, or a dict
            # Quantize will ensure we have a space separated list of keys
            keys = utils.quantize_key_values(args[0])
            span.set_tag_str("django.cache.key", keys)

        return func(*args, **kwargs)


def instrument_caches(django):
    cache_backends = set([cache["BACKEND"] for cache in django.conf.settings.CACHES.values()])
    for cache_path in cache_backends:
        split = cache_path.split(".")
        cache_module = ".".join(split[:-1])
        cache_cls = split[-1]
        for method in ["get", "set", "add", "delete", "incr", "decr", "get_many", "set_many", "delete_many"]:
            try:
                cls = django.utils.module_loading.import_string(cache_path)
                # DEV: this can be removed when we add an idempotent `wrap`
                if not trace_utils.iswrapped(cls, method):
                    trace_utils.wrap(cache_module, "{0}.{1}".format(cache_cls, method), traced_cache(django))
            except Exception:
                log.debug("Error instrumenting cache %r", cache_path, exc_info=True)


@trace_utils.with_traced_module
def traced_populate(django, pin, func, instance, args, kwargs):
    """django.apps.registry.Apps.populate is the method used to populate all the apps.

    It is used as a hook to install instrumentation for 3rd party apps (like DRF).

    `populate()` works in 3 phases:

        - Phase 1: Initializes the app configs and imports the app modules.
        - Phase 2: Imports models modules for each app.
        - Phase 3: runs ready() of each app config.

    If all 3 phases successfully run then `instance.ready` will be `True`.
    """

    # populate() can be called multiple times, we don't want to instrument more than once
    if instance.ready:
        log.debug("Django instrumentation already installed, skipping.")
        return func(*args, **kwargs)

    ret = func(*args, **kwargs)

    if not instance.ready:
        log.debug("populate() failed skipping instrumentation.")
        return ret

    settings = django.conf.settings

    # Instrument databases
    if config.django.instrument_databases:
        try:
            instrument_dbs(django)
        except Exception:
            log.debug("Error instrumenting Django database connections", exc_info=True)

    # Instrument caches
    if config.django.instrument_caches:
        try:
            instrument_caches(django)
        except Exception:
            log.debug("Error instrumenting Django caches", exc_info=True)

    # Instrument Django Rest Framework if it's installed
    INSTALLED_APPS = getattr(settings, "INSTALLED_APPS", [])

    if "rest_framework" in INSTALLED_APPS:
        try:
            from .restframework import patch_restframework

            patch_restframework(django)
        except Exception:
            log.debug("Error patching rest_framework", exc_info=True)

    return ret


def traced_func(django, name, resource=None, ignored_excs=None):
    """Returns a function to trace Django functions."""

    def wrapped(django, pin, func, instance, args, kwargs):
        with pin.tracer.trace(name, resource=resource) as s:
            s.set_tag_str(COMPONENT, config.django.integration_name)

            if ignored_excs:
                for exc in ignored_excs:
                    s._ignore_exception(exc)
            return func(*args, **kwargs)

    return trace_utils.with_traced_module(wrapped)(django)


def traced_process_exception(django, name, resource=None):
    def wrapped(django, pin, func, instance, args, kwargs):
        with pin.tracer.trace(name, resource=resource) as span:
            span.set_tag_str(COMPONENT, config.django.integration_name)

            resp = func(*args, **kwargs)

            # If the response code is erroneous then grab the traceback
            # and set an error.
            if hasattr(resp, "status_code") and 500 <= resp.status_code < 600:
                span.set_traceback()
            return resp

    return trace_utils.with_traced_module(wrapped)(django)


@trace_utils.with_traced_module
def traced_load_middleware(django, pin, func, instance, args, kwargs):
    """Patches django.core.handlers.base.BaseHandler.load_middleware to instrument all middlewares."""
    settings_middleware = []
    # Gather all the middleware
    if getattr(django.conf.settings, "MIDDLEWARE", None):
        settings_middleware += django.conf.settings.MIDDLEWARE
    if getattr(django.conf.settings, "MIDDLEWARE_CLASSES", None):
        settings_middleware += django.conf.settings.MIDDLEWARE_CLASSES

    # Iterate over each middleware provided in settings.py
    # Each middleware can either be a function or a class
    for mw_path in settings_middleware:
        mw = django.utils.module_loading.import_string(mw_path)

        # Instrument function-based middleware
        if isfunction(mw) and not trace_utils.iswrapped(mw):
            split = mw_path.split(".")
            if len(split) < 2:
                continue
            base = ".".join(split[:-1])
            attr = split[-1]

            # DEV: We need to have a closure over `mw_path` for the resource name or else
            # all function based middleware will share the same resource name
            def _wrapper(resource):
                # Function-based middleware is a factory which returns a handler function for requests.
                # So instead of tracing the factory, we want to trace its returned value.
                # We wrap the factory to return a traced version of the handler function.
                def wrapped_factory(func, instance, args, kwargs):
                    # r is the middleware handler function returned from the factory
                    r = func(*args, **kwargs)
                    if r:
                        return wrapt.FunctionWrapper(
                            r,
                            traced_func(django, "django.middleware", resource=resource),
                        )
                    # If r is an empty middleware function (i.e. returns None), don't wrap since
                    # NoneType cannot be called
                    else:
                        return r

                return wrapped_factory

            trace_utils.wrap(base, attr, _wrapper(resource=mw_path))

        # Instrument class-based middleware
        elif isclass(mw):
            for hook in [
                "process_request",
                "process_response",
                "process_view",
                "process_template_response",
                "__call__",
            ]:
                if hasattr(mw, hook) and not trace_utils.iswrapped(mw, hook):
                    trace_utils.wrap(
                        mw, hook, traced_func(django, "django.middleware", resource=mw_path + ".{0}".format(hook))
                    )
            # Do a little extra for `process_exception`
            if hasattr(mw, "process_exception") and not trace_utils.iswrapped(mw, "process_exception"):
                res = mw_path + ".{0}".format("process_exception")
                trace_utils.wrap(
                    mw, "process_exception", traced_process_exception(django, "django.middleware", resource=res)
                )

    return func(*args, **kwargs)


def _block_request_callable(span):
    _context.set_item("http.request.blocked", True, span=span)
    raise PermissionDenied()


@trace_utils.with_traced_module
def traced_get_response(django, pin, func, instance, args, kwargs):
    """Trace django.core.handlers.base.BaseHandler.get_response() (or other implementations).

    This is the main entry point for requests.

    Django requests are handled by a Handler.get_response method (inherited from base.BaseHandler).
    This method invokes the middleware chain and returns the response generated by the chain.
    """

    request = get_argument_value(args, kwargs, 0, "request")
    if request is None:
        return func(*args, **kwargs)

    trace_utils.activate_distributed_headers(pin.tracer, int_config=config.django, request_headers=request.META)
    request_headers = utils._get_request_headers(request)

    with _asm_request_context.asm_request_context_manager(
        request.META.get("REMOTE_ADDR"),
        request_headers,
        headers_case_sensitive=django.VERSION < (2, 2),
    ):
        with pin.tracer.trace(
            "django.request",
            resource=utils.REQUEST_DEFAULT_RESOURCE,
            service=trace_utils.int_service(pin, config.django),
            span_type=SpanTypes.WEB,
        ) as span:
            _asm_request_context.set_block_request_callable(functools.partial(_block_request_callable, span))
            span.set_tag_str(COMPONENT, config.django.integration_name)

            utils._before_request_tags(pin, span, request)
            span._metrics[SPAN_MEASURED_KEY] = 1

<<<<<<< HEAD
        # set span.kind to the type of request being performed
        span.set_tag_str(SPAN_KIND, SpanKind.SERVER)

        utils._before_request_tags(pin, span, request)
        span._metrics[SPAN_MEASURED_KEY] = 1
=======
            response = None
>>>>>>> c31b3b3f

            def blocked_response():
                response = HttpResponseForbidden(
                    appsec_utils._get_blocked_template(request_headers.get("Accept")), content_type="text/plain"
                )
                response.content = appsec_utils._get_blocked_template(request_headers.get("Accept"))
                return response

            try:
                if config._appsec_enabled:
                    # [IP Blocking]
                    if _context.get_item("http.request.blocked", span=span):
                        response = blocked_response()
                        return response

                    # set context information for [Suspicious Request Blocking]
                    query = request.META.get("QUERY_STRING", "")
                    uri = utils.get_request_uri(request)
                    if uri is not None and query:
                        uri += "?" + query
                    resolver = get_resolver(getattr(request, "urlconf", None))
                    if resolver:
                        try:
                            path = resolver.resolve(request.path_info).kwargs
                            log.debug("resolver.pattern %s", path)
                        except Exception:
                            path = None
                    parsed_query = request.GET
                    body = utils._extract_body(request)
                    trace_utils.set_http_meta(
                        span,
                        config.django,
                        method=request.method,
                        query=query,
                        raw_uri=uri,
                        request_path_params=path,
                        parsed_query=parsed_query,
                        request_body=body,
                        request_cookies=request.COOKIES,
                    )
                    log.debug("Django WAF call for Suspicious Request Blocking on request")
                    _asm_request_context.call_waf_callback()
                    # [Suspicious Request Blocking on request]
                    if _context.get_item("http.request.blocked", span=span):
                        response = blocked_response()
                        return response
                response = func(*args, **kwargs)
                if config._appsec_enabled:
                    # [Blocking by client code]
                    if _context.get_item("http.request.blocked", span=span):
                        response = blocked_response()
                        return response
                return response
            finally:
                # DEV: Always set these tags, this is where `span.resource` is set
                utils._after_request_tags(pin, span, request, response)
                # if not blocked yet, try blocking rules on response
                if config._appsec_enabled and not _context.get_item("http.request.blocked", span=span):
                    log.debug("Django WAF call for Suspicious Request Blocking on response")
                    _asm_request_context.call_waf_callback()
                    # [Suspicious Request Blocking on response]
                    if _context.get_item("http.request.blocked", span=span):
                        response = blocked_response()
                        utils._after_request_tags(pin, span, request, response)
                        return response


@trace_utils.with_traced_module
def traced_template_render(django, pin, wrapped, instance, args, kwargs):
    """Instrument django.template.base.Template.render for tracing template rendering."""
    # DEV: Check here in case this setting is configured after a template has been instrumented
    if not config.django.instrument_templates:
        return wrapped(*args, **kwargs)

    template_name = maybe_stringify(getattr(instance, "name", None))
    if template_name:
        resource = template_name
    else:
        resource = "{0}.{1}".format(func_name(instance), wrapped.__name__)

    with pin.tracer.trace("django.template.render", resource=resource, span_type=http.TEMPLATE) as span:
        span.set_tag_str(COMPONENT, config.django.integration_name)

        if template_name:
            span.set_tag_str("django.template.name", template_name)
        engine = getattr(instance, "engine", None)
        if engine:
            span.set_tag_str("django.template.engine.class", func_name(engine))

        return wrapped(*args, **kwargs)


def instrument_view(django, view):
    """
    Helper to wrap Django views.

    We want to wrap all lifecycle/http method functions for every class in the MRO for this view
    """
    if hasattr(view, "__mro__"):
        for cls in reversed(getmro(view)):
            _instrument_view(django, cls)

    return _instrument_view(django, view)


def _instrument_view(django, view):
    """Helper to wrap Django views."""
    # All views should be callable, double check before doing anything
    if not callable(view):
        return view

    # Patch view HTTP methods and lifecycle methods
    http_method_names = getattr(view, "http_method_names", ("get", "delete", "post", "options", "head"))
    lifecycle_methods = ("setup", "dispatch", "http_method_not_allowed")
    for name in list(http_method_names) + list(lifecycle_methods):
        try:
            func = getattr(view, name, None)
            if not func or isinstance(func, wrapt.ObjectProxy):
                continue

            resource = "{0}.{1}".format(func_name(view), name)
            op_name = "django.view.{0}".format(name)
            trace_utils.wrap(view, name, traced_func(django, name=op_name, resource=resource))
        except Exception:
            log.debug("Failed to instrument Django view %r function %s", view, name, exc_info=True)

    # Patch response methods
    response_cls = getattr(view, "response_class", None)
    if response_cls:
        methods = ("render",)
        for name in methods:
            try:
                func = getattr(response_cls, name, None)
                # Do not wrap if the method does not exist or is already wrapped
                if not func or isinstance(func, wrapt.ObjectProxy):
                    continue

                resource = "{0}.{1}".format(func_name(response_cls), name)
                op_name = "django.response.{0}".format(name)
                trace_utils.wrap(response_cls, name, traced_func(django, name=op_name, resource=resource))
            except Exception:
                log.debug("Failed to instrument Django response %r function %s", response_cls, name, exc_info=True)

    # If the view itself is not wrapped, wrap it
    if not isinstance(view, wrapt.ObjectProxy):
        view = utils.DjangoViewProxy(
            view, traced_func(django, "django.view", resource=func_name(view), ignored_excs=[django.http.Http404])
        )
    return view


@trace_utils.with_traced_module
def traced_urls_path(django, pin, wrapped, instance, args, kwargs):
    """Wrapper for url path helpers to ensure all views registered as urls are traced."""
    try:
        if "view" in kwargs:
            kwargs["view"] = instrument_view(django, kwargs["view"])
        elif len(args) >= 2:
            args = list(args)
            args[1] = instrument_view(django, args[1])
            args = tuple(args)
    except Exception:
        log.debug("Failed to instrument Django url path %r %r", args, kwargs, exc_info=True)
    return wrapped(*args, **kwargs)


@trace_utils.with_traced_module
def traced_as_view(django, pin, func, instance, args, kwargs):
    """
    Wrapper for django's View.as_view class method
    """
    try:
        instrument_view(django, instance)
    except Exception:
        log.debug("Failed to instrument Django view %r", instance, exc_info=True)
    view = func(*args, **kwargs)
    return wrapt.FunctionWrapper(view, traced_func(django, "django.view", resource=func_name(instance)))


@trace_utils.with_traced_module
def traced_get_asgi_application(django, pin, func, instance, args, kwargs):
    from ddtrace.contrib.asgi import TraceMiddleware

    def django_asgi_modifier(span, scope):
        span.name = "django.request"

    return TraceMiddleware(func(*args, **kwargs), integration_config=config.django, span_modifier=django_asgi_modifier)


def unwrap_views(func, instance, args, kwargs):
    """
    Django channels uses path() and re_path() to route asgi applications. This broke our initial assumption that
    django path/re_path/url functions only accept views. Here we unwrap ddtrace view instrumentation from asgi
    applications.

    Ex. ``channels.routing.URLRouter([path('', get_asgi_application())])``
    On startup ddtrace.contrib.django.path.instrument_view() will wrap get_asgi_application in a DjangoViewProxy.
    Since get_asgi_application is not a django view callback this function will unwrap it.
    """
    routes = get_argument_value(args, kwargs, 0, "routes")
    for route in routes:
        if isinstance(route.callback, utils.DjangoViewProxy):
            route.callback = route.callback.__wrapped__

    return func(*args, **kwargs)


def _patch(django):
    Pin().onto(django)
    trace_utils.wrap(django, "apps.registry.Apps.populate", traced_populate(django))

    # DEV: this check will be replaced with import hooks in the future
    if "django.core.handlers.base" not in sys.modules:
        import django.core.handlers.base

    if config.django.instrument_middleware:
        trace_utils.wrap(django, "core.handlers.base.BaseHandler.load_middleware", traced_load_middleware(django))

    trace_utils.wrap(django, "core.handlers.base.BaseHandler.get_response", traced_get_response(django))
    if hasattr(django.core.handlers.base.BaseHandler, "get_response_async"):
        # Have to inline this import as the module contains syntax incompatible with Python 3.5 and below
        from ._asgi import traced_get_response_async

        trace_utils.wrap(django, "core.handlers.base.BaseHandler.get_response_async", traced_get_response_async(django))

        # Only wrap get_asgi_application if get_response_async exists. Otherwise we will effectively double-patch
        # because get_response and get_asgi_application will be used.
        if "django.core.asgi" not in sys.modules:
            try:
                import django.core.asgi
            except ImportError:
                pass
            else:
                trace_utils.wrap(django, "core.asgi.get_asgi_application", traced_get_asgi_application(django))

    # DEV: this check will be replaced with import hooks in the future
    if config.django.instrument_templates:
        if "django.template.base" not in sys.modules:
            import django.template.base
        trace_utils.wrap(django, "template.base.Template.render", traced_template_render(django))

    # DEV: this check will be replaced with import hooks in the future
    if "django.conf.urls.static" not in sys.modules:
        import django.conf.urls.static

    if django.VERSION < (4, 0, 0):
        trace_utils.wrap(django, "conf.urls.url", traced_urls_path(django))

    if django.VERSION >= (2, 0, 0):
        trace_utils.wrap(django, "urls.path", traced_urls_path(django))
        trace_utils.wrap(django, "urls.re_path", traced_urls_path(django))

    # DEV: this check will be replaced with import hooks in the future
    if "django.views.generic.base" not in sys.modules:
        import django.views.generic.base
    trace_utils.wrap(django, "views.generic.base.View.as_view", traced_as_view(django))

    try:
        import channels
        import channels.routing

        channels_version = tuple(int(x) for x in channels.__version__.split("."))
        if channels_version >= (3, 0):
            # ASGI3 is only supported in channels v3.0+
            trace_utils.wrap(channels.routing, "URLRouter.__init__", unwrap_views)
    except ImportError:
        pass  # channels is not installed


def patch():
    # DEV: this import will eventually be replaced with the module given from an import hook
    import django

    if django.VERSION < (1, 10, 0):
        utils.Resolver404 = django.core.urlresolvers.Resolver404
    else:
        utils.Resolver404 = django.urls.exceptions.Resolver404

    utils.DJANGO22 = django.VERSION >= (2, 2, 0)

    if getattr(django, "_datadog_patch", False):
        return
    _patch(django)

    setattr(django, "_datadog_patch", True)


def _unpatch(django):
    trace_utils.unwrap(django.apps.registry.Apps, "populate")
    trace_utils.unwrap(django.core.handlers.base.BaseHandler, "load_middleware")
    trace_utils.unwrap(django.core.handlers.base.BaseHandler, "get_response")
    trace_utils.unwrap(django.core.handlers.base.BaseHandler, "get_response_async")
    trace_utils.unwrap(django.template.base.Template, "render")
    trace_utils.unwrap(django.conf.urls.static, "static")
    trace_utils.unwrap(django.conf.urls, "url")
    if django.VERSION >= (2, 0, 0):
        trace_utils.unwrap(django.urls, "path")
        trace_utils.unwrap(django.urls, "re_path")
    trace_utils.unwrap(django.views.generic.base.View, "as_view")
    for conn in django.db.connections.all():
        trace_utils.unwrap(conn, "cursor")
    trace_utils.unwrap(django.db.utils.ConnectionHandler, "__getitem__")


def unpatch():
    import django

    if not getattr(django, "_datadog_patch", False):
        return

    _unpatch(django)

    setattr(django, "_datadog_patch", False)<|MERGE_RESOLUTION|>--- conflicted
+++ resolved
@@ -18,20 +18,14 @@
 
 from ddtrace import Pin
 from ddtrace import config
-<<<<<<< HEAD
+from ddtrace.appsec import _asm_request_context
+from ddtrace.appsec import utils as appsec_utils
 from ddtrace.constants import SPAN_KIND
 from ddtrace.constants import SPAN_MEASURED_KEY
 from ddtrace.contrib import dbapi
 from ddtrace.contrib import func_name
+from ddtrace.contrib.django.compat import get_resolver
 from ddtrace.ext import SpanKind
-=======
-from ddtrace.appsec import _asm_request_context
-from ddtrace.appsec import utils as appsec_utils
-from ddtrace.constants import SPAN_MEASURED_KEY
-from ddtrace.contrib import dbapi
-from ddtrace.contrib import func_name
-from ddtrace.contrib.django.compat import get_resolver
->>>>>>> c31b3b3f
 from ddtrace.ext import SpanTypes
 from ddtrace.ext import http
 from ddtrace.ext import sql as sqlx
@@ -381,18 +375,13 @@
             _asm_request_context.set_block_request_callable(functools.partial(_block_request_callable, span))
             span.set_tag_str(COMPONENT, config.django.integration_name)
 
+            # set span.kind to the type of request being performed
+            span.set_tag_str(SPAN_KIND, SpanKind.SERVER)
+
             utils._before_request_tags(pin, span, request)
             span._metrics[SPAN_MEASURED_KEY] = 1
 
-<<<<<<< HEAD
-        # set span.kind to the type of request being performed
-        span.set_tag_str(SPAN_KIND, SpanKind.SERVER)
-
-        utils._before_request_tags(pin, span, request)
-        span._metrics[SPAN_MEASURED_KEY] = 1
-=======
             response = None
->>>>>>> c31b3b3f
 
             def blocked_response():
                 response = HttpResponseForbidden(
