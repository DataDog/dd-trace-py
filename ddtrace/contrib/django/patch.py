--- conflicted
+++ resolved
@@ -379,12 +379,13 @@
             response = None
 
             def blocked_response():
-                return HttpResponseForbidden(
+                response = HttpResponseForbidden(
                     appsec_utils._get_blocked_template(request_headers.get("Accept")), content_type="text/plain"
                 )
+                response.content = appsec_utils._get_blocked_template(request_headers.get("Accept"))
+                return response
 
             try:
-<<<<<<< HEAD
                 if config._appsec_enabled:
                     # [IP Blocking]
                     if _context.get_item("http.request.blocked", span=span):
@@ -428,21 +429,6 @@
                     if _context.get_item("http.request.blocked", span=span):
                         response = blocked_response()
                         return response
-=======
-                if _context.get_item("http.request.blocked", span=span):
-                    # Early block (from IP or SRB blocking) before func could run
-                    response = HttpResponseForbidden(
-                        appsec_utils._get_blocked_template(request_headers.get("Accept")),
-                    )
-                else:
-                    response = func(*args, **kwargs)
-                    if isinstance(response, HttpResponseForbidden) and _context.get_item(
-                        "http.request.blocked", span=span
-                    ):
-                        # Blocking issued during the response processing from our `block_request`
-                        # function, called by the user
-                        response.content = appsec_utils._get_blocked_template(request_headers.get("Accept"))
->>>>>>> aca50128
                 return response
             finally:
                 # DEV: Always set these tags, this is where `span.resource` is set
