"""
The Django patching works as follows:

Django internals are instrumented via normal `patch()`.

`django.apps.registry.Apps.populate` is patched to add instrumentation for any
specific Django apps like Django Rest Framework (DRF).
"""
import sys

from inspect import isclass, isfunction

from ddtrace import config, Pin
from ddtrace.vendor import debtcollector, six, wrapt
from ddtrace.compat import getattr_static
from ddtrace.constants import ANALYTICS_SAMPLE_RATE_KEY
from ddtrace.contrib import func_name, dbapi
from ddtrace.ext import http, sql as sqlx, SpanTypes
from ddtrace.http import store_request_headers, store_response_headers
from ddtrace.internal.logger import get_logger
from ddtrace.propagation.http import HTTPPropagator
from ddtrace.propagation.utils import from_wsgi_header
from ddtrace.utils.formats import asbool, get_env
from ddtrace.utils.wrappers import unwrap, iswrapped

from .compat import get_resolver, user_is_authenticated
from . import utils, conf


wrap = wrapt.wrap_function_wrapper
log = get_logger(__name__)

config._add(
    "django",
    dict(
        service_name=config._get_service(default="django"),
        cache_service_name=get_env("django", "cache_service_name") or "django",
        database_service_name_prefix=get_env("django", "database_service_name_prefix", default=""),
        distributed_tracing_enabled=True,
        instrument_middleware=asbool(get_env("django", "instrument_middleware", default=True)),
        instrument_databases=True,
        instrument_caches=True,
        analytics_enabled=None,  # None allows the value to be overridden by the global config
        analytics_sample_rate=None,
        trace_query_string=None,  # Default to global config
        include_user_name=True,
    ),
)

propagator = HTTPPropagator()


def with_traced_module(func):
    """Helper for providing tracing essentials (module and pin) for tracing
    wrappers.

    This helper enables tracing wrappers to dynamically be disabled when the
    corresponding pin is disabled.

    Usage::

        @with_traced_module
        def my_traced_wrapper(django, pin, func, instance, args, kwargs):
            # Do tracing stuff
            pass

        def patch():
            import django
            wrap(django.somefunc, my_traced_wrapper(django))
    """

    def with_mod(mod):
        def wrapper(wrapped, instance, args, kwargs):
            pin = Pin._find(instance, mod)
            if pin and not pin.enabled():
                return wrapped(*args, **kwargs)
            elif not pin:
                log.debug("Pin not found for traced method %r", wrapped)
                return wrapped(*args, **kwargs)
            return func(mod, pin, wrapped, instance, args, kwargs)

        return wrapper

    return with_mod


def patch_conn(django, conn):
    def cursor(django, pin, func, instance, args, kwargs):
        database_prefix = config.django.database_service_name_prefix
        alias = getattr(conn, "alias", "default")
        service = "{}{}{}".format(database_prefix, alias, "db")
        vendor = getattr(conn, "vendor", "db")
        prefix = sqlx.normalize_vendor(vendor)
        tags = {
            "django.db.vendor": vendor,
            "django.db.alias": alias,
        }
        pin = Pin(service, tags=tags, tracer=pin.tracer, app=prefix)
        return dbapi.TracedCursor(func(*args, **kwargs), pin)

    if not isinstance(conn.cursor, wrapt.ObjectProxy):
        conn.cursor = wrapt.FunctionWrapper(conn.cursor, with_traced_module(cursor)(django))


def instrument_dbs(django):
    def all_connections(wrapped, instance, args, kwargs):
        conns = wrapped(*args, **kwargs)
        for conn in conns:
            try:
                patch_conn(django, conn)
            except Exception:
                log.debug("Error instrumenting database connection %r", conn, exc_info=True)
        return conns

    if not isinstance(django.db.connections.all, wrapt.ObjectProxy):
        django.db.connections.all = wrapt.FunctionWrapper(django.db.connections.all, all_connections)

    if hasattr(django.db, "connection") and not isinstance(django.db.connection.cursor, wrapt.ObjectProxy):
        patch_conn(django, django.db.connection)


def _set_request_tags(django, span, request):
    span.set_tag("django.request.class", func_name(request))
    span.set_tag(http.METHOD, request.method)

    if django.VERSION >= (2, 2, 0):
        headers = request.headers
    else:
        headers = {}
        for header, value in request.META.items():
            name = from_wsgi_header(header)
            if name:
                headers[name] = value

    store_request_headers(headers, span, config.django)

    user = getattr(request, "user", None)
    if user is not None:
        if hasattr(user, "is_authenticated"):
            span.set_tag("django.user.is_authenticated", user_is_authenticated(user))

        uid = getattr(user, "pk", None)
        if uid:
            span.set_tag("django.user.id", uid)

        if config.django.include_user_name:
            username = getattr(user, "username", None)
            if username:
                span.set_tag("django.user.name", username)


@with_traced_module
def traced_cache(django, pin, func, instance, args, kwargs):
    if not config.django.instrument_caches:
        return func(*args, **kwargs)

    # get the original function method
    with pin.tracer.trace("django.cache", span_type=SpanTypes.CACHE, service=config.django.cache_service_name) as span:
        # update the resource name and tag the cache backend
        span.resource = utils.resource_from_cache_prefix(func_name(func), instance)
        cache_backend = "{}.{}".format(instance.__module__, instance.__class__.__name__)
        span.set_tag("django.cache.backend", cache_backend)

        if args:
            keys = utils.quantize_key_values(args[0])
            span.set_tag("django.cache.key", keys)

        return func(*args, **kwargs)


def instrument_caches(django):
    cache_backends = set([cache["BACKEND"] for cache in django.conf.settings.CACHES.values()])
    for cache_path in cache_backends:
        split = cache_path.split(".")
        cache_module = ".".join(split[:-1])
        cache_cls = split[-1]
        for method in ["get", "set", "add", "delete", "incr", "decr", "get_many", "set_many", "delete_many"]:
            try:
                cls = django.utils.module_loading.import_string(cache_path)
                # DEV: this can be removed when we add an idempotent `wrap`
                if not iswrapped(cls, method):
                    wrap(cache_module, "{0}.{1}".format(cache_cls, method), traced_cache(django))
            except Exception:
                log.debug("Error instrumenting cache %r", cache_path, exc_info=True)


@with_traced_module
def traced_populate(django, pin, func, instance, args, kwargs):
    """django.apps.registry.Apps.populate is the method used to populate all the apps.

    It is used as a hook to install instrumentation for 3rd party apps (like DRF).

    `populate()` works in 3 phases:

        - Phase 1: Initializes the app configs and imports the app modules.
        - Phase 2: Imports models modules for each app.
        - Phase 3: runs ready() of each app config.

    If all 3 phases successfully run then `instance.ready` will be `True`.
    """

    # populate() can be called multiple times, we don't want to instrument more than once
    if instance.ready:
        log.debug("Django instrumentation already installed, skipping.")
        return func(*args, **kwargs)

    ret = func(*args, **kwargs)

    if not instance.ready:
        log.debug("populate() failed skipping instrumentation.")
        return ret

    settings = django.conf.settings

    if hasattr(settings, "DATADOG_TRACE"):
        debtcollector.deprecate(("Using DATADOG_TRACE Django settings are no longer supported. "))
        conf.configure_from_settings(pin, config.django, settings.DATADOG_TRACE)

    # Instrument databases
    if config.django.instrument_databases:
        try:
            instrument_dbs(django)
        except Exception:
            log.debug("Error instrumenting Django database connections", exc_info=True)

    # Instrument caches
    if config.django.instrument_caches:
        try:
            instrument_caches(django)
        except Exception:
            log.debug("Error instrumenting Django caches", exc_info=True)

    # Instrument Django Rest Framework if it's installed
    INSTALLED_APPS = getattr(settings, "INSTALLED_APPS", [])

    if "rest_framework" in INSTALLED_APPS:
        try:
            from .restframework import patch_restframework

            patch_restframework(django)
        except Exception:
            log.debug("Error patching rest_framework", exc_info=True)

    return ret


def traced_func(django, name, resource=None):
    """Returns a function to trace Django functions."""

    def wrapped(django, pin, func, instance, args, kwargs):
        with pin.tracer.trace(name, resource=resource):
            return func(*args, **kwargs)

    return with_traced_module(wrapped)(django)


def traced_process_exception(django, name, resource=None):
    def wrapped(django, pin, func, instance, args, kwargs):
        with pin.tracer.trace(name, resource=resource) as span:
            resp = func(*args, **kwargs)

            # If the response code is erroneous then grab the traceback
            # and set an error.
            if hasattr(resp, "status_code") and 500 <= resp.status_code < 600:
                span.set_traceback()
            return resp

    return with_traced_module(wrapped)(django)


@with_traced_module
def traced_load_middleware(django, pin, func, instance, args, kwargs):
    """Patches django.core.handlers.base.BaseHandler.load_middleware to instrument all middlewares."""
    settings_middleware = []
    # Gather all the middleware
    if getattr(django.conf.settings, "MIDDLEWARE", None):
        settings_middleware += django.conf.settings.MIDDLEWARE
    if getattr(django.conf.settings, "MIDDLEWARE_CLASSES", None):
        settings_middleware += django.conf.settings.MIDDLEWARE_CLASSES

    # Iterate over each middleware provided in settings.py
    # Each middleware can either be a function or a class
    for mw_path in settings_middleware:
        mw = django.utils.module_loading.import_string(mw_path)

        # Instrument function-based middleware
        if isfunction(mw) and not iswrapped(mw):
            split = mw_path.split(".")
            if len(split) < 2:
                continue
            base = ".".join(split[:-1])
            attr = split[-1]

            # Function-based middleware is a factory which returns a handler function for requests.
            # So instead of tracing the factory, we want to trace its returned value.
            # We wrap the factory to return a traced version of the handler function.
            def wrapped_factory(func, instance, args, kwargs):
                # r is the middleware handler function returned from the factory
                r = func(*args, **kwargs)
                return wrapt.FunctionWrapper(r, traced_func(django, "django.middleware", resource=mw_path))

            wrap(base, attr, wrapped_factory)

        # Instrument class-based middleware
        elif isclass(mw):
            for hook in [
                "process_request",
                "process_response",
                "process_view",
                "process_template_response",
                "__call__",
            ]:
                if hasattr(mw, hook) and not iswrapped(mw, hook):
                    wrap(mw, hook, traced_func(django, "django.middleware", resource=mw_path + ".{0}".format(hook)))
            # Do a little extra for `process_exception`
            if hasattr(mw, "process_exception") and not iswrapped(mw, "process_exception"):
                res = mw_path + ".{0}".format("process_exception")
                wrap(mw, "process_exception", traced_process_exception(django, "django.middleware", resource=res))

    return func(*args, **kwargs)


@with_traced_module
def traced_get_response(django, pin, func, instance, args, kwargs):
    """Trace django.core.handlers.base.BaseHandler.get_response() (or other implementations).

    This is the main entry point for requests.

    Django requests are handled by a Handler.get_response method (inherited from base.BaseHandler).
    This method invokes the middleware chain and returns the response generated by the chain.
    """

    request = kwargs.get("request", args[0])
    if request is None:
        return func(*args, **kwargs)

    try:
        request_headers = request.META

        if config.django.distributed_tracing_enabled:
            context = propagator.extract(request_headers)
            if context.trace_id:
                pin.tracer.context_provider.activate(context)

        # Determine the resolver and resource name for this request
        resolver = get_resolver(getattr(request, "urlconf", None))

        if django.VERSION < (1, 10, 0):
            error_type_404 = django.core.urlresolvers.Resolver404
        else:
            error_type_404 = django.urls.exceptions.Resolver404

        route = None
        resolver_match = None
        resource = request.method
        try:
            # Resolve the requested url
            resolver_match = resolver.resolve(request.path_info)

            # Determine the resource name to use
            # In Django >= 2.2.0 we can access the original route or regex pattern
            if django.VERSION >= (2, 2, 0):
                route = utils.get_django_2_route(resolver, resolver_match)
                if route:
                    resource = "{0} {1}".format(request.method, route)
                else:
                    resource = request.method
            # Older versions just use the view/handler name, e.g. `views.MyView.handler`
            else:
                # TODO: Validate if `resolver.pattern.regex.pattern` is available or not
                callback, callback_args, callback_kwargs = resolver_match
                resource = "{0} {1}".format(request.method, func_name(callback))

        except error_type_404:
            # Normalize all 404 requests into a single resource name
            # DEV: This is for potential cardinality issues
            resource = "{0} 404".format(request.method)
        except Exception:
            log.debug(
                "Failed to resolve request path %r with path info %r",
                request,
                getattr(request, "path_info", "not-set"),
                exc_info=True,
            )
    except Exception:
        log.debug("Failed to trace django request %r", args, exc_info=True)
        return func(*args, **kwargs)
    else:
        with pin.tracer.trace(
            "django.request", resource=resource, service=config.django["service_name"], span_type=SpanTypes.HTTP
        ) as span:
            analytics_sr = config.django.get_analytics_sample_rate(use_global_config=True)
            if analytics_sr is not None:
                span.set_tag(ANALYTICS_SAMPLE_RATE_KEY, analytics_sr)

            if config.django.http.trace_query_string:
                span.set_tag(http.QUERY_STRING, request_headers["QUERY_STRING"])

            # Not a 404 request
            if resolver_match:
                span.set_tag("django.view", resolver_match.view_name)
                utils.set_tag_array(span, "django.namespace", resolver_match.namespaces)

                # Django >= 2.0.0
                if hasattr(resolver_match, "app_names"):
                    utils.set_tag_array(span, "django.app", resolver_match.app_names)

            if route:
                span.set_tag("http.route", route)

            # Set HTTP Request tags
            span.set_tag(http.URL, utils.get_request_uri(request))

            response = func(*args, **kwargs)

            # Note: this call must be done after the function call because
            # some attributes (like `user`) are added to the request through
            # the middleware chain
            _set_request_tags(django, span, request)

            if response:
                span.set_tag(http.STATUS_CODE, response.status_code)
                if 500 <= response.status_code < 600:
                    span.error = 1
                span.set_tag("django.response.class", func_name(response))
                if hasattr(response, "template_name"):
<<<<<<< HEAD
                    # template_name is a bit of a misnomer, as it could be any of:
                    # a list of strings, a tuple of strings, a single string, or an instance of Template
                    # for more detail, see:
                    # https://docs.djangoproject.com/en/3.0/ref/template-response/#django.template.response.SimpleTemplateResponse.template_name
                    template = response.template_name

                    if isinstance(template, six.string_types):
                        template_names = [template]
                    elif isinstance(template, (list, tuple,)):
                        template_names = template
                    elif hasattr(template, "template"):
                        # ^ checking by attribute here because
                        # django backend implementations don't have a common base
                        # `.template` is also the most consistent across django versions
                        template_names = [template.template.name]
                    else:
                        template_names = None

                    utils.set_tag_array(span, "django.response.template", template_names)
=======
                    utils.set_tag_array(span, "django.response.template", response.template_name)

                headers = dict(response.items())
                store_response_headers(headers, span, config.django)
>>>>>>> 876c90e7

            return response


@with_traced_module
def traced_template_render(django, pin, wrapped, instance, args, kwargs):
    """Instrument django.template.base.Template.render for tracing template rendering."""
    template_name = getattr(instance, "name", None)
    if template_name:
        resource = template_name
    else:
        resource = "{0}.{1}".format(func_name(instance), wrapped.__name__)

    with pin.tracer.trace("django.template.render", resource=resource, span_type=http.TEMPLATE) as span:
        if template_name:
            span.set_tag("django.template.name", template_name)
        engine = getattr(instance, "engine", None)
        if engine:
            span.set_tag("django.template.engine.class", func_name(engine))

        return wrapped(*args, **kwargs)


def instrument_view(django, view):
    """Helper to wrap Django views."""
    # All views should be callable, double check before doing anything
    if not callable(view) or isinstance(view, wrapt.ObjectProxy):
        return view

    # Patch view HTTP methods and lifecycle methods
    http_method_names = getattr(view, "http_method_names", ("get", "delete", "post", "options", "head"))
    lifecycle_methods = ("setup", "dispatch", "http_method_not_allowed")
    for name in list(http_method_names) + list(lifecycle_methods):
        try:
            # View methods can be staticmethods
            func = getattr_static(view, name, None)
            if not func or isinstance(func, wrapt.ObjectProxy):
                continue

            resource = "{0}.{1}".format(func_name(view), name)
            op_name = "django.view.{0}".format(name)

            # Set attribute here rather than using wrapt.wrappers.wrap_function_wrapper
            # since it will not resolve attribute to staticmethods
            wrapper = wrapt.FunctionWrapper(func, traced_func(django, name=op_name, resource=resource))
            setattr(view, name, wrapper)
        except Exception:
            log.debug("Failed to instrument Django view %r function %s", view, name, exc_info=True)

    # Patch response methods
    response_cls = getattr(view, "response_class", None)
    if response_cls:
        methods = ("render",)
        for name in methods:
            try:
                func = getattr(response_cls, name, None)
                # Do not wrap if the method does not exist or is already wrapped
                if not func or isinstance(func, wrapt.ObjectProxy):
                    continue

                resource = "{0}.{1}".format(func_name(response_cls), name)
                op_name = "django.response.{0}".format(name)
                wrap(response_cls, name, traced_func(django, name=op_name, resource=resource))
            except Exception:
                log.debug("Failed to instrument Django response %r function %s", response_cls, name, exc_info=True)

    # Return a wrapped version of this view
    return wrapt.FunctionWrapper(view, traced_func(django, "django.view", resource=func_name(view)))


@with_traced_module
def traced_urls_path(django, pin, wrapped, instance, args, kwargs):
    """Wrapper for url path helpers to ensure all views registered as urls are traced."""
    try:
        if "view" in kwargs:
            kwargs["view"] = instrument_view(django, kwargs["view"])
        elif len(args) >= 2:
            args = list(args)
            args[1] = instrument_view(django, args[1])
            args = tuple(args)
    except Exception:
        log.debug("Failed to instrument Django url path %r %r", args, kwargs, exc_info=True)
    return wrapped(*args, **kwargs)


@with_traced_module
def traced_as_view(django, pin, func, instance, args, kwargs):
    """
    Wrapper for django's View.as_view class method
    """
    try:
        instrument_view(django, instance)
    except Exception:
        log.debug("Failed to instrument Django view %r", instance, exc_info=True)
    view = func(*args, **kwargs)
    return wrapt.FunctionWrapper(view, traced_func(django, "django.view", resource=func_name(view)))


def _patch(django):
    Pin(service=config.django["service_name"]).onto(django)
    wrap(django, "apps.registry.Apps.populate", traced_populate(django))

    # DEV: this check will be replaced with import hooks in the future
    if "django.core.handlers.base" not in sys.modules:
        import django.core.handlers.base

    if config.django.instrument_middleware:
        wrap(django, "core.handlers.base.BaseHandler.load_middleware", traced_load_middleware(django))

    wrap(django, "core.handlers.base.BaseHandler.get_response", traced_get_response(django))

    # DEV: this check will be replaced with import hooks in the future
    if "django.template.base" not in sys.modules:
        import django.template.base
    wrap(django, "template.base.Template.render", traced_template_render(django))

    # DEV: this check will be replaced with import hooks in the future
    if "django.conf.urls.static" not in sys.modules:
        import django.conf.urls.static
    wrap(django, "conf.urls.url", traced_urls_path(django))
    if django.VERSION >= (2, 0, 0):
        wrap(django, "urls.path", traced_urls_path(django))
        wrap(django, "urls.re_path", traced_urls_path(django))

    # DEV: this check will be replaced with import hooks in the future
    if "django.views.generic.base" not in sys.modules:
        import django.views.generic.base
    wrap(django, "views.generic.base.View.as_view", traced_as_view(django))


def patch():
    # DEV: this import will eventually be replaced with the module given from an import hook
    import django

    if getattr(django, "_datadog_patch", False):
        return
    _patch(django)

    setattr(django, "_datadog_patch", True)


def _unpatch(django):
    unwrap(django.apps.registry.Apps, "populate")
    unwrap(django.core.handlers.base.BaseHandler, "load_middleware")
    unwrap(django.core.handlers.base.BaseHandler, "get_response")
    unwrap(django.template.base.Template, "render")
    unwrap(django.conf.urls.static, "static")
    unwrap(django.conf.urls, "url")
    if django.VERSION >= (2, 0, 0):
        unwrap(django.urls, "path")
        unwrap(django.urls, "re_path")
    unwrap(django.views.generic.base.View, "as_view")
    for conn in django.db.connections.all():
        unwrap(conn, "cursor")
    unwrap(django.db.connections, "all")


def unpatch():
    import django

    if not getattr(django, "_datadog_patch", False):
        return

    _unpatch(django)

    setattr(django, "_datadog_patch", False)<|MERGE_RESOLUTION|>--- conflicted
+++ resolved
@@ -424,7 +424,6 @@
                     span.error = 1
                 span.set_tag("django.response.class", func_name(response))
                 if hasattr(response, "template_name"):
-<<<<<<< HEAD
                     # template_name is a bit of a misnomer, as it could be any of:
                     # a list of strings, a tuple of strings, a single string, or an instance of Template
                     # for more detail, see:
@@ -444,12 +443,9 @@
                         template_names = None
 
                     utils.set_tag_array(span, "django.response.template", template_names)
-=======
-                    utils.set_tag_array(span, "django.response.template", response.template_name)
 
                 headers = dict(response.items())
                 store_response_headers(headers, span, config.django)
->>>>>>> 876c90e7
 
             return response
 
