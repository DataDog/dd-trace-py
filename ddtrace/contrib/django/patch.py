"""
The Django patching works as follows:

Django internals are instrumented via normal `patch()`.

`django.apps.registry.Apps.populate` is patched to add instrumentation for any
specific Django apps like Django Rest Framework (DRF).
"""
import functools
from inspect import getmro
from inspect import isclass
from inspect import isfunction
import os

from ddtrace import Pin
from ddtrace import config
from ddtrace.constants import SPAN_KIND
from ddtrace.constants import SPAN_MEASURED_KEY
from ddtrace.contrib import dbapi
from ddtrace.contrib import func_name
from ddtrace.ext import SpanKind
from ddtrace.ext import SpanTypes
from ddtrace.ext import db
from ddtrace.ext import http
from ddtrace.ext import sql as sqlx
from ddtrace.internal import core
from ddtrace.internal.compat import Iterable
from ddtrace.internal.compat import maybe_stringify
from ddtrace.internal.constants import COMPONENT
from ddtrace.internal.constants import HTTP_REQUEST_BLOCKED
from ddtrace.internal.constants import STATUS_403_TYPE_AUTO
from ddtrace.internal.logger import get_logger
from ddtrace.internal.schema import schematize_service_name
from ddtrace.internal.schema import schematize_url_operation
from ddtrace.internal.schema.span_attribute_schema import SpanDirection
from ddtrace.internal.utils import http as http_utils
from ddtrace.internal.utils.formats import asbool
from ddtrace.settings.asm import config as asm_config
from ddtrace.settings.integration import IntegrationConfig
from ddtrace.vendor import wrapt
from ddtrace.vendor.wrapt.importer import when_imported

from ...appsec._utils import _UserInfoRetriever
from ...internal.utils import get_argument_value
from .. import trace_utils
from ..trace_utils import _get_request_header_user_agent
from ..trace_utils import _set_url_tag


log = get_logger(__name__)

config._add(
    "django",
    dict(
        _default_service=schematize_service_name("django"),
        cache_service_name=os.getenv("DD_DJANGO_CACHE_SERVICE_NAME", default="django"),
        database_service_name_prefix=os.getenv("DD_DJANGO_DATABASE_SERVICE_NAME_PREFIX", default=""),
        database_service_name=os.getenv("DD_DJANGO_DATABASE_SERVICE_NAME", default=""),
        trace_fetch_methods=asbool(os.getenv("DD_DJANGO_TRACE_FETCH_METHODS", default=False)),
        distributed_tracing_enabled=True,
        instrument_middleware=asbool(os.getenv("DD_DJANGO_INSTRUMENT_MIDDLEWARE", default=True)),
        instrument_templates=asbool(os.getenv("DD_DJANGO_INSTRUMENT_TEMPLATES", default=True)),
        instrument_databases=asbool(os.getenv("DD_DJANGO_INSTRUMENT_DATABASES", default=True)),
        instrument_caches=asbool(os.getenv("DD_DJANGO_INSTRUMENT_CACHES", default=True)),
        analytics_enabled=None,  # None allows the value to be overridden by the global config
        analytics_sample_rate=None,
        trace_query_string=None,  # Default to global config
        include_user_name=asbool(os.getenv("DD_DJANGO_INCLUDE_USER_NAME", default=True)),
        use_handler_with_url_name_resource_format=asbool(
            os.getenv("DD_DJANGO_USE_HANDLER_WITH_URL_NAME_RESOURCE_FORMAT", default=False)
        ),
        use_handler_resource_format=asbool(os.getenv("DD_DJANGO_USE_HANDLER_RESOURCE_FORMAT", default=False)),
        use_legacy_resource_format=asbool(os.getenv("DD_DJANGO_USE_LEGACY_RESOURCE_FORMAT", default=False)),
    ),
)

_NotSet = object()
psycopg_cursor_cls = Psycopg2TracedCursor = Psycopg3TracedCursor = _NotSet


def get_version():
    # type: () -> str
    import django

    return django.__version__


def patch_conn(django, conn):
    global psycopg_cursor_cls, Psycopg2TracedCursor, Psycopg3TracedCursor

    if psycopg_cursor_cls is _NotSet:
        try:
            from psycopg.cursor import Cursor as psycopg_cursor_cls

            from ddtrace.contrib.psycopg.cursor import Psycopg3TracedCursor
        except ImportError:
            Psycopg3TracedCursor = None
            try:
                from psycopg2._psycopg import cursor as psycopg_cursor_cls

                from ddtrace.contrib.psycopg.cursor import Psycopg2TracedCursor
            except ImportError:
                psycopg_cursor_cls = None
                Psycopg2TracedCursor = None

    def cursor(django, pin, func, instance, args, kwargs):
        alias = getattr(conn, "alias", "default")

        if config.django.database_service_name:
            service = config.django.database_service_name
        else:
            database_prefix = config.django.database_service_name_prefix
            service = "{}{}{}".format(database_prefix, alias, "db")
            service = schematize_service_name(service)

        vendor = getattr(conn, "vendor", "db")
        prefix = sqlx.normalize_vendor(vendor)
        tags = {
            "django.db.vendor": vendor,
            "django.db.alias": alias,
        }
        pin = Pin(service, tags=tags, tracer=pin.tracer)
        cursor = func(*args, **kwargs)
        traced_cursor_cls = dbapi.TracedCursor
        try:
            if cursor.cursor.__class__.__module__.startswith("psycopg2."):
                # Import lazily to avoid importing psycopg2 if not already imported.
                from ddtrace.contrib.psycopg.cursor import Psycopg2TracedCursor

                traced_cursor_cls = Psycopg2TracedCursor
            elif type(cursor.cursor).__name__ == "Psycopg3TracedCursor":
                # Import lazily to avoid importing psycopg if not already imported.
                from ddtrace.contrib.psycopg.cursor import Psycopg3TracedCursor

                traced_cursor_cls = Psycopg3TracedCursor
        except AttributeError:
            pass

        # Each db alias will need its own config for dbapi
        cfg = IntegrationConfig(
            config.django.global_config,  # global_config needed for analytics sample rate
            "{}-{}".format("django", alias),  # name not used but set anyway
            _default_service=config.django._default_service,
            _dbapi_span_name_prefix=prefix,
            trace_fetch_methods=config.django.trace_fetch_methods,
            analytics_enabled=config.django.analytics_enabled,
            analytics_sample_rate=config.django.analytics_sample_rate,
        )
        return traced_cursor_cls(cursor, pin, cfg)

    if not isinstance(conn.cursor, wrapt.ObjectProxy):
        conn.cursor = wrapt.FunctionWrapper(conn.cursor, trace_utils.with_traced_module(cursor)(django))


def instrument_dbs(django):
    def get_connection(wrapped, instance, args, kwargs):
        conn = wrapped(*args, **kwargs)
        try:
            patch_conn(django, conn)
        except Exception:
            log.debug("Error instrumenting database connection %r", conn, exc_info=True)
        return conn

    if not isinstance(django.db.utils.ConnectionHandler.__getitem__, wrapt.ObjectProxy):
        django.db.utils.ConnectionHandler.__getitem__ = wrapt.FunctionWrapper(
            django.db.utils.ConnectionHandler.__getitem__, get_connection
        )


@trace_utils.with_traced_module
def traced_cache(django, pin, func, instance, args, kwargs):
    from . import utils

    if not config.django.instrument_caches:
        return func(*args, **kwargs)

    # get the original function method
    with pin.tracer.trace("django.cache", span_type=SpanTypes.CACHE, service=config.django.cache_service_name) as span:
        span.set_tag_str(COMPONENT, config.django.integration_name)

        # update the resource name and tag the cache backend
        span.resource = utils.resource_from_cache_prefix(func_name(func), instance)
        cache_backend = "{}.{}".format(instance.__module__, instance.__class__.__name__)
        span.set_tag_str("django.cache.backend", cache_backend)

        if args:
            # Key can be a list of strings, an individual string, or a dict
            # Quantize will ensure we have a space separated list of keys
            keys = utils.quantize_key_values(args[0])
            span.set_tag_str("django.cache.key", keys)

        result = func(*args, **kwargs)
        command_name = func.__name__
        if command_name == "get_many":
            span.set_metric(
                db.ROWCOUNT, sum(1 for doc in result if doc) if result and isinstance(result, Iterable) else 0
            )
        elif command_name == "get":
            try:
                # check also for special case for Django~3.2 that returns an empty Sentinel
                # object for empty results
                # also check if result is Iterable first since some iterables return ambiguous
                # truth results with ``==``
                if result is None or (
                    not isinstance(result, Iterable) and result == getattr(instance, "_missing_key", None)
                ):
                    span.set_metric(db.ROWCOUNT, 0)
                else:
                    span.set_metric(db.ROWCOUNT, 1)
            except (AttributeError, NotImplementedError, ValueError):
                span.set_metric(db.ROWCOUNT, 0)
        return result


def instrument_caches(django):
    cache_backends = set([cache["BACKEND"] for cache in django.conf.settings.CACHES.values()])
    for cache_path in cache_backends:
        split = cache_path.split(".")
        cache_module = ".".join(split[:-1])
        cache_cls = split[-1]
        for method in ["get", "set", "add", "delete", "incr", "decr", "get_many", "set_many", "delete_many"]:
            try:
                cls = django.utils.module_loading.import_string(cache_path)
                # DEV: this can be removed when we add an idempotent `wrap`
                if not trace_utils.iswrapped(cls, method):
                    trace_utils.wrap(cache_module, "{0}.{1}".format(cache_cls, method), traced_cache(django))
            except Exception:
                log.debug("Error instrumenting cache %r", cache_path, exc_info=True)


@trace_utils.with_traced_module
def traced_populate(django, pin, func, instance, args, kwargs):
    """django.apps.registry.Apps.populate is the method used to populate all the apps.

    It is used as a hook to install instrumentation for 3rd party apps (like DRF).

    `populate()` works in 3 phases:

        - Phase 1: Initializes the app configs and imports the app modules.
        - Phase 2: Imports models modules for each app.
        - Phase 3: runs ready() of each app config.

    If all 3 phases successfully run then `instance.ready` will be `True`.
    """

    # populate() can be called multiple times, we don't want to instrument more than once
    if instance.ready:
        log.debug("Django instrumentation already installed, skipping.")
        return func(*args, **kwargs)

    ret = func(*args, **kwargs)

    if not instance.ready:
        log.debug("populate() failed skipping instrumentation.")
        return ret

    settings = django.conf.settings

    # Instrument databases
    if config.django.instrument_databases:
        try:
            instrument_dbs(django)
        except Exception:
            log.debug("Error instrumenting Django database connections", exc_info=True)

    # Instrument caches
    if config.django.instrument_caches:
        try:
            instrument_caches(django)
        except Exception:
            log.debug("Error instrumenting Django caches", exc_info=True)

    # Instrument Django Rest Framework if it's installed
    INSTALLED_APPS = getattr(settings, "INSTALLED_APPS", [])

    if "rest_framework" in INSTALLED_APPS:
        try:
            from .restframework import patch_restframework

            patch_restframework(django)
        except Exception:
            log.debug("Error patching rest_framework", exc_info=True)

    return ret


def traced_func(django, name, resource=None, ignored_excs=None):
    """Returns a function to trace Django functions."""

    def wrapped(django, pin, func, instance, args, kwargs):
        with pin.tracer.trace(name, resource=resource) as s:
            s.set_tag_str(COMPONENT, config.django.integration_name)

            if ignored_excs:
                for exc in ignored_excs:
                    s._ignore_exception(exc)
            core.dispatch(
                "django.func.wrapped",
                args,
                kwargs,
                django.core.handlers.wsgi.WSGIRequest if hasattr(django.core.handlers, "wsgi") else object,
            )
            return func(*args, **kwargs)

    return trace_utils.with_traced_module(wrapped)(django)


def traced_process_exception(django, name, resource=None):
    def wrapped(django, pin, func, instance, args, kwargs):
        with pin.tracer.trace(name, resource=resource) as span:
            span.set_tag_str(COMPONENT, config.django.integration_name)

            resp = func(*args, **kwargs)

            # If the response code is erroneous then grab the traceback
            # and set an error.
            if hasattr(resp, "status_code") and 500 <= resp.status_code < 600:
                span.set_traceback()
            return resp

    return trace_utils.with_traced_module(wrapped)(django)


@trace_utils.with_traced_module
def traced_load_middleware(django, pin, func, instance, args, kwargs):
    """
    Patches django.core.handlers.base.BaseHandler.load_middleware to instrument all
    middlewares.
    """
    settings_middleware = []
    # Gather all the middleware
    if getattr(django.conf.settings, "MIDDLEWARE", None):
        settings_middleware += django.conf.settings.MIDDLEWARE
    if getattr(django.conf.settings, "MIDDLEWARE_CLASSES", None):
        settings_middleware += django.conf.settings.MIDDLEWARE_CLASSES

    # Iterate over each middleware provided in settings.py
    # Each middleware can either be a function or a class
    for mw_path in settings_middleware:
        mw = django.utils.module_loading.import_string(mw_path)

        # Instrument function-based middleware
        if isfunction(mw) and not trace_utils.iswrapped(mw):
            split = mw_path.split(".")
            if len(split) < 2:
                continue
            base = ".".join(split[:-1])
            attr = split[-1]

            # DEV: We need to have a closure over `mw_path` for the resource name or else
            # all function based middleware will share the same resource name
            def _wrapper(resource):
                # Function-based middleware is a factory which returns a handler function for
                # requests.
                # So instead of tracing the factory, we want to trace its returned value.
                # We wrap the factory to return a traced version of the handler function.
                def wrapped_factory(func, instance, args, kwargs):
                    # r is the middleware handler function returned from the factory
                    r = func(*args, **kwargs)
                    if r:
                        return wrapt.FunctionWrapper(
                            r,
                            traced_func(django, "django.middleware", resource=resource),
                        )
                    # If r is an empty middleware function (i.e. returns None), don't wrap since
                    # NoneType cannot be called
                    else:
                        return r

                return wrapped_factory

            trace_utils.wrap(base, attr, _wrapper(resource=mw_path))

        # Instrument class-based middleware
        elif isclass(mw):
            for hook in [
                "process_request",
                "process_response",
                "process_view",
                "process_template_response",
                "__call__",
            ]:
                if hasattr(mw, hook) and not trace_utils.iswrapped(mw, hook):
                    trace_utils.wrap(
                        mw, hook, traced_func(django, "django.middleware", resource=mw_path + ".{0}".format(hook))
                    )
            # Do a little extra for `process_exception`
            if hasattr(mw, "process_exception") and not trace_utils.iswrapped(mw, "process_exception"):
                res = mw_path + ".{0}".format("process_exception")
                trace_utils.wrap(
                    mw, "process_exception", traced_process_exception(django, "django.middleware", resource=res)
                )

    return func(*args, **kwargs)


def _set_block_tags(request, request_headers, span):
    from . import utils

    try:
        span.set_tag_str(http.STATUS_CODE, "403")
        span.set_tag_str(http.METHOD, request.method)
        url = utils.get_request_uri(request)
        query = request.META.get("QUERY_STRING", "")
        _set_url_tag(config.django, span, url, query)
        if query and config.django.trace_query_string:
            span.set_tag_str(http.QUERY_STRING, query)
        user_agent = _get_request_header_user_agent(request_headers)
        if user_agent:
            span.set_tag_str(http.USER_AGENT, user_agent)
    except Exception as e:
        log.warning("Could not set some span tags on blocked request: %s", str(e))  # noqa: G200


def _block_request_callable(request, request_headers, span):
    # This is used by user-id blocking to block responses. It could be called
    # at any point so it's a callable stored in the ASM context.
    from django.core.exceptions import PermissionDenied

    core.set_item(HTTP_REQUEST_BLOCKED, STATUS_403_TYPE_AUTO)
    _set_block_tags(request, request_headers, span)
    raise PermissionDenied()


@trace_utils.with_traced_module
def traced_get_response(django, pin, func, instance, args, kwargs):
    """Trace django.core.handlers.base.BaseHandler.get_response() (or other implementations).

    This is the main entry point for requests.

    Django requests are handled by a Handler.get_response method (inherited from base.BaseHandler).
    This method invokes the middleware chain and returns the response generated by the chain.
    """
    from ddtrace.contrib.django.compat import get_resolver

    from . import utils

    request = get_argument_value(args, kwargs, 0, "request")
    if request is None:
        return func(*args, **kwargs)

    trace_utils.activate_distributed_headers(pin.tracer, int_config=config.django, request_headers=request.META)
    request_headers = utils._get_request_headers(request)

    with core.context_with_data(
        "django.traced_get_response",
        remote_addr=request.META.get("REMOTE_ADDR"),
        headers=request_headers,
        headers_case_sensitive=django.VERSION < (2, 2),
    ):
        with pin.tracer.trace(
            schematize_url_operation("django.request", protocol="http", direction=SpanDirection.INBOUND),
            resource=utils.REQUEST_DEFAULT_RESOURCE,
            service=trace_utils.int_service(pin, config.django),
            span_type=SpanTypes.WEB,
        ) as span:
            core.dispatch(
                "django.traced_get_response.pre",
                functools.partial(_block_request_callable, request, request_headers, span),
            )
            span.set_tag_str(COMPONENT, config.django.integration_name)

            # set span.kind to the type of request being performed
            span.set_tag_str(SPAN_KIND, SpanKind.SERVER)

            utils._before_request_tags(pin, span, request)
            span._metrics[SPAN_MEASURED_KEY] = 1

            response = None

            def blocked_response():
                from django.http import HttpResponse

                block_config = core.get_item(HTTP_REQUEST_BLOCKED)
                desired_type = block_config.get("type", "auto")
                status = block_config.get("status_code", 403)
                if desired_type == "none":
                    response = HttpResponse("", status=status)
                    location = block_config.get("location", "")
                    if location:
                        response["location"] = location
                else:
                    if desired_type == "auto":
                        ctype = "text/html" if "text/html" in request_headers.get("Accept", "").lower() else "text/json"
                    else:
                        ctype = "text/" + desired_type
                    content = http_utils._get_blocked_template(ctype)
                    response = HttpResponse(content, content_type=ctype, status=status)
                    response.content = content
                utils._after_request_tags(pin, span, request, response)
                return response

            try:
                # [IP Blocking]
                if core.get_item(HTTP_REQUEST_BLOCKED):
                    response = blocked_response()
                    return response

                # set context information for [Suspicious Request Blocking]
                query = request.META.get("QUERY_STRING", "")
                uri = utils.get_request_uri(request)
                if uri is not None and query:
                    uri += "?" + query
                resolver = get_resolver(getattr(request, "urlconf", None))
                if resolver:
                    try:
                        path = resolver.resolve(request.path_info).kwargs
                        log.debug("resolver.pattern %s", path)
                    except Exception:
                        path = None
                parsed_query = request.GET
                body = utils._extract_body(request)
                trace_utils.set_http_meta(
                    span,
                    config.django,
                    method=request.method,
                    query=query,
                    raw_uri=uri,
                    request_path_params=path,
                    parsed_query=parsed_query,
                    request_body=body,
                    request_cookies=request.COOKIES,
                )
                core.dispatch("django.start_response", "Django")

                if core.get_item(HTTP_REQUEST_BLOCKED):
                    response = blocked_response()
                    return response

                response = func(*args, **kwargs)

                if core.get_item(HTTP_REQUEST_BLOCKED):
                    response = blocked_response()
                    return response

                return response
            finally:
                # DEV: Always set these tags, this is where `span.resource` is set
                utils._after_request_tags(pin, span, request, response)
                trace_utils.set_http_meta(span, config.django, route=span.get_tag("http.route"))
                # if not blocked yet, try blocking rules on response
                if not core.get_item(HTTP_REQUEST_BLOCKED):
                    core.dispatch("django.finalize_response", "Django")
                    if core.get_item(HTTP_REQUEST_BLOCKED):
                        response = blocked_response()
                        return response  # noqa: B012


@trace_utils.with_traced_module
def traced_template_render(django, pin, wrapped, instance, args, kwargs):
    """Instrument django.template.base.Template.render for tracing template rendering."""
    # DEV: Check here in case this setting is configured after a template has been instrumented
    if not config.django.instrument_templates:
        return wrapped(*args, **kwargs)

    template_name = maybe_stringify(getattr(instance, "name", None))
    if template_name:
        resource = template_name
    else:
        resource = "{0}.{1}".format(func_name(instance), wrapped.__name__)

    with pin.tracer.trace("django.template.render", resource=resource, span_type=http.TEMPLATE) as span:
        span.set_tag_str(COMPONENT, config.django.integration_name)

        if template_name:
            span.set_tag_str("django.template.name", template_name)
        engine = getattr(instance, "engine", None)
        if engine:
            span.set_tag_str("django.template.engine.class", func_name(engine))

        return wrapped(*args, **kwargs)


def instrument_view(django, view):
    """
    Helper to wrap Django views.

    We want to wrap all lifecycle/http method functions for every class in the MRO for this view
    """
    if hasattr(view, "__mro__"):
        for cls in reversed(getmro(view)):
            _instrument_view(django, cls)

    return _instrument_view(django, view)


def _instrument_view(django, view):
    """Helper to wrap Django views."""
    from . import utils

    # All views should be callable, double check before doing anything
    if not callable(view):
        return view

    # Patch view HTTP methods and lifecycle methods
    http_method_names = getattr(view, "http_method_names", ("get", "delete", "post", "options", "head"))
    lifecycle_methods = ("setup", "dispatch", "http_method_not_allowed")
    for name in list(http_method_names) + list(lifecycle_methods):
        try:
            func = getattr(view, name, None)
            if not func or isinstance(func, wrapt.ObjectProxy):
                continue

            resource = "{0}.{1}".format(func_name(view), name)
            op_name = "django.view.{0}".format(name)
            trace_utils.wrap(view, name, traced_func(django, name=op_name, resource=resource))
        except Exception:
            log.debug("Failed to instrument Django view %r function %s", view, name, exc_info=True)

    # Patch response methods
    response_cls = getattr(view, "response_class", None)
    if response_cls:
        methods = ("render",)
        for name in methods:
            try:
                func = getattr(response_cls, name, None)
                # Do not wrap if the method does not exist or is already wrapped
                if not func or isinstance(func, wrapt.ObjectProxy):
                    continue

                resource = "{0}.{1}".format(func_name(response_cls), name)
                op_name = "django.response.{0}".format(name)
                trace_utils.wrap(response_cls, name, traced_func(django, name=op_name, resource=resource))
            except Exception:
                log.debug("Failed to instrument Django response %r function %s", response_cls, name, exc_info=True)

    # If the view itself is not wrapped, wrap it
    if not isinstance(view, wrapt.ObjectProxy):
        view = utils.DjangoViewProxy(
            view, traced_func(django, "django.view", resource=func_name(view), ignored_excs=[django.http.Http404])
        )
    return view


@trace_utils.with_traced_module
def traced_urls_path(django, pin, wrapped, instance, args, kwargs):
    """Wrapper for url path helpers to ensure all views registered as urls are traced."""
    try:
        if "view" in kwargs:
            kwargs["view"] = instrument_view(django, kwargs["view"])
        elif len(args) >= 2:
            args = list(args)
            args[1] = instrument_view(django, args[1])
            args = tuple(args)
    except Exception:
        log.debug("Failed to instrument Django url path %r %r", args, kwargs, exc_info=True)
    return wrapped(*args, **kwargs)


@trace_utils.with_traced_module
def traced_as_view(django, pin, func, instance, args, kwargs):
    """
    Wrapper for django's View.as_view class method
    """
    try:
        instrument_view(django, instance)
    except Exception:
        log.debug("Failed to instrument Django view %r", instance, exc_info=True)
    view = func(*args, **kwargs)
    return wrapt.FunctionWrapper(view, traced_func(django, "django.view", resource=func_name(instance)))


@trace_utils.with_traced_module
def traced_get_asgi_application(django, pin, func, instance, args, kwargs):
    from ddtrace.contrib.asgi import TraceMiddleware

    def django_asgi_modifier(span, scope):
        span.name = schematize_url_operation("django.request", protocol="http", direction=SpanDirection.INBOUND)

    return TraceMiddleware(func(*args, **kwargs), integration_config=config.django, span_modifier=django_asgi_modifier)


class _DjangoUserInfoRetriever(_UserInfoRetriever):
    def get_username(self):
        if hasattr(self.user, "USERNAME_FIELD") and not asm_config._user_model_name_field:
            user_type = type(self.user)
            return getattr(self.user, user_type.USERNAME_FIELD, None)

        return super(_DjangoUserInfoRetriever, self).get_username()

    def get_name(self):
        if not asm_config._user_model_name_field:
            if hasattr(self.user, "get_full_name"):
                try:
                    return self.user.get_full_name()
                except Exception:
                    log.debug("User model get_full_name member produced an exception: ", exc_info=True)

            if hasattr(self.user, "first_name") and hasattr(self.user, "last_name"):
                return "%s %s" % (self.user.first_name, self.user.last_name)

        return super(_DjangoUserInfoRetriever, self).get_name()

    def get_user_email(self):
<<<<<<< HEAD
        if hasattr(self.user, "EMAIL_FIELD") and not config._user_model_name_field:
=======
        if hasattr(self.user, "EMAIL_FIELD") and not asm_config._user_model_name_field:
>>>>>>> 05ddcfc8
            user_type = type(self.user)
            return getattr(self.user, user_type.EMAIL_FIELD, None)

        return super(_DjangoUserInfoRetriever, self).get_user_email()


@trace_utils.with_traced_module
def traced_login(django, pin, func, instance, args, kwargs):
    func(*args, **kwargs)

    try:
        mode = asm_config._automatic_login_events_mode
        request = get_argument_value(args, kwargs, 0, "request")
        user = get_argument_value(args, kwargs, 1, "user")

        if mode == "disabled":
            return

        core.dispatch(
            "django.login",
            pin,
            request,
            user,
            mode,
            _DjangoUserInfoRetriever(user),
        )
    except Exception:
        log.debug("Error while trying to trace Django login", exc_info=True)


@trace_utils.with_traced_module
def traced_authenticate(django, pin, func, instance, args, kwargs):
    result_user = func(*args, **kwargs)
    try:
        mode = asm_config._automatic_login_events_mode
        if mode == "disabled":
            return result_user

        result = core.dispatch(
            "django.auth",
            result_user,
            mode,
            kwargs,
            pin,
            _DjangoUserInfoRetriever(result_user),
        )[0]
        if result and result[0][0]:
            return result[0][1]

    except Exception:
        log.debug("Error while trying to trace Django authenticate", exc_info=True)

    return result_user


def unwrap_views(func, instance, args, kwargs):
    """
    Django channels uses path() and re_path() to route asgi applications. This broke our initial
    assumption that
    django path/re_path/url functions only accept views. Here we unwrap ddtrace view
    instrumentation from asgi
    applications.

    Ex. ``channels.routing.URLRouter([path('', get_asgi_application())])``
    On startup ddtrace.contrib.django.path.instrument_view() will wrap get_asgi_application in a
    DjangoViewProxy.
    Since get_asgi_application is not a django view callback this function will unwrap it.
    """
    from . import utils

    routes = get_argument_value(args, kwargs, 0, "routes")
    for route in routes:
        if isinstance(route.callback, utils.DjangoViewProxy):
            route.callback = route.callback.__wrapped__

    return func(*args, **kwargs)


def _patch(django):
    Pin().onto(django)

    when_imported("django.apps.registry")(lambda m: trace_utils.wrap(m, "Apps.populate", traced_populate(django)))

    if config.django.instrument_middleware:
        when_imported("django.core.handlers.base")(
            lambda m: trace_utils.wrap(m, "BaseHandler.load_middleware", traced_load_middleware(django))
        )

    when_imported("django.core.handlers.wsgi")(lambda m: trace_utils.wrap(m, "WSGIRequest.__init__", wrap_wsgi_environ))
    core.dispatch("django.patch", [])

    @when_imported("django.core.handlers.base")
    def _(m):
        import django

        trace_utils.wrap(m, "BaseHandler.get_response", traced_get_response(django))
        if django.VERSION >= (3, 1):
            # Have to inline this import as the module contains syntax incompatible with Python 3.5 and below
            from ._asgi import traced_get_response_async

            trace_utils.wrap(m, "BaseHandler.get_response_async", traced_get_response_async(django))

    @when_imported("django.contrib.auth")
    def _(m):
        trace_utils.wrap(m, "login", traced_login(django))
        trace_utils.wrap(m, "authenticate", traced_authenticate(django))

    # Only wrap get_asgi_application if get_response_async exists. Otherwise we will effectively double-patch
    # because get_response and get_asgi_application will be used. We must rely on the version instead of coalescing
    # with the previous patching hook because of circular imports within `django.core.asgi`.
    if django.VERSION >= (3, 1):
        when_imported("django.core.asgi")(
            lambda m: trace_utils.wrap(m, "get_asgi_application", traced_get_asgi_application(django))
        )

    if config.django.instrument_templates:
        when_imported("django.template.base")(
            lambda m: trace_utils.wrap(m, "Template.render", traced_template_render(django))
        )

    if django.VERSION < (4, 0, 0):
        when_imported("django.conf.urls")(lambda m: trace_utils.wrap(m, "url", traced_urls_path(django)))

    if django.VERSION >= (2, 0, 0):

        @when_imported("django.urls")
        def _(m):
            trace_utils.wrap(m, "path", traced_urls_path(django))
            trace_utils.wrap(m, "re_path", traced_urls_path(django))

    when_imported("django.views.generic.base")(lambda m: trace_utils.wrap(m, "View.as_view", traced_as_view(django)))

    @when_imported("channels.routing")
    def _(m):
        import channels

        channels_version = tuple(int(x) for x in channels.__version__.split("."))
        if channels_version >= (3, 0):
            # ASGI3 is only supported in channels v3.0+
            trace_utils.wrap(m, "URLRouter.__init__", unwrap_views)


def wrap_wsgi_environ(wrapped, _instance, args, kwargs):
    return core.dispatch("django.wsgi_environ", wrapped, _instance, args, kwargs)[0][0]


def patch():
    import django

    if getattr(django, "_datadog_patch", False):
        return
    _patch(django)

    django._datadog_patch = True


def _unpatch(django):
    trace_utils.unwrap(django.apps.registry.Apps, "populate")
    trace_utils.unwrap(django.core.handlers.base.BaseHandler, "load_middleware")
    trace_utils.unwrap(django.core.handlers.base.BaseHandler, "get_response")
    trace_utils.unwrap(django.core.handlers.base.BaseHandler, "get_response_async")
    trace_utils.unwrap(django.template.base.Template, "render")
    trace_utils.unwrap(django.conf.urls.static, "static")
    trace_utils.unwrap(django.conf.urls, "url")
    trace_utils.unwrap(django.contrib.auth.login, "login")
    trace_utils.unwrap(django.contrib.auth.authenticate, "authenticate")
    if django.VERSION >= (2, 0, 0):
        trace_utils.unwrap(django.urls, "path")
        trace_utils.unwrap(django.urls, "re_path")
    trace_utils.unwrap(django.views.generic.base.View, "as_view")
    for conn in django.db.connections.all():
        trace_utils.unwrap(conn, "cursor")
    trace_utils.unwrap(django.db.utils.ConnectionHandler, "__getitem__")


def unpatch():
    import django

    if not getattr(django, "_datadog_patch", False):
        return

    _unpatch(django)

    django._datadog_patch = False<|MERGE_RESOLUTION|>--- conflicted
+++ resolved
@@ -692,11 +692,7 @@
         return super(_DjangoUserInfoRetriever, self).get_name()
 
     def get_user_email(self):
-<<<<<<< HEAD
-        if hasattr(self.user, "EMAIL_FIELD") and not config._user_model_name_field:
-=======
         if hasattr(self.user, "EMAIL_FIELD") and not asm_config._user_model_name_field:
->>>>>>> 05ddcfc8
             user_type = type(self.user)
             return getattr(self.user, user_type.EMAIL_FIELD, None)
 
