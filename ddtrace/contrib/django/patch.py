"""
The Django patching works as follows:

Django internals are instrumented via normal `patch()`.

`django.apps.registry.Apps.populate` is patched to add instrumentation for any
specific Django apps like Django Rest Framework (DRF).
"""
import functools
from inspect import getmro
from inspect import isclass
from inspect import isfunction
import os

from ddtrace import Pin
from ddtrace import config
from ddtrace.appsec import _asm_request_context
from ddtrace.appsec import utils as appsec_utils
from ddtrace.appsec._constants import IAST
from ddtrace.appsec.iast._patch import if_iast_taint_returned_object_for
from ddtrace.appsec.iast._util import _is_iast_enabled
from ddtrace.constants import SPAN_KIND
from ddtrace.constants import SPAN_MEASURED_KEY
from ddtrace.contrib import dbapi
from ddtrace.contrib import func_name
from ddtrace.ext import SpanKind
from ddtrace.ext import SpanTypes
from ddtrace.ext import db
from ddtrace.ext import http
from ddtrace.ext import sql as sqlx
from ddtrace.internal import _context
from ddtrace.internal.compat import Iterable
from ddtrace.internal.compat import maybe_stringify
from ddtrace.internal.constants import COMPONENT
from ddtrace.internal.logger import get_logger
from ddtrace.internal.utils.formats import asbool
from ddtrace.settings.integration import IntegrationConfig
from ddtrace.vendor import wrapt
from ddtrace.vendor.wrapt.importer import when_imported

from .. import trace_utils
from ...appsec._constants import WAF_CONTEXT_NAMES
from ...internal.utils import get_argument_value
from ..trace_utils import _get_request_header_user_agent
from ..trace_utils import _set_url_tag


log = get_logger(__name__)

config._add(
    "django",
    dict(
        _default_service="django",
        cache_service_name=os.getenv("DD_DJANGO_CACHE_SERVICE_NAME", default="django"),
        database_service_name_prefix=os.getenv("DD_DJANGO_DATABASE_SERVICE_NAME_PREFIX", default=""),
        database_service_name=os.getenv("DD_DJANGO_DATABASE_SERVICE_NAME", default=""),
        trace_fetch_methods=asbool(os.getenv("DD_DJANGO_TRACE_FETCH_METHODS", default=False)),
        distributed_tracing_enabled=True,
        instrument_middleware=asbool(os.getenv("DD_DJANGO_INSTRUMENT_MIDDLEWARE", default=True)),
        instrument_templates=asbool(os.getenv("DD_DJANGO_INSTRUMENT_TEMPLATES", default=True)),
        instrument_databases=asbool(os.getenv("DD_DJANGO_INSTRUMENT_DATABASES", default=True)),
        instrument_caches=asbool(os.getenv("DD_DJANGO_INSTRUMENT_CACHES", default=True)),
        analytics_enabled=None,  # None allows the value to be overridden by the global config
        analytics_sample_rate=None,
        trace_query_string=None,  # Default to global config
        include_user_name=asbool(os.getenv("DD_DJANGO_INCLUDE_USER_NAME", default=True)),
        use_handler_with_url_name_resource_format=asbool(
            os.getenv("DD_DJANGO_USE_HANDLER_WITH_URL_NAME_RESOURCE_FORMAT", default=False)
        ),
        use_handler_resource_format=asbool(os.getenv("DD_DJANGO_USE_HANDLER_RESOURCE_FORMAT", default=False)),
        use_legacy_resource_format=asbool(os.getenv("DD_DJANGO_USE_LEGACY_RESOURCE_FORMAT", default=False)),
    ),
)


_NotSet = object()
psycopg_cursor_cls = Psycopg2TracedCursor = Psycopg3TracedCursor = _NotSet


def patch_conn(django, conn):
    global psycopg_cursor_cls, Psycopg2TracedCursor, Psycopg3TracedCursor

    if psycopg_cursor_cls is _NotSet:
        try:
            from psycopg.cursor import Cursor as psycopg_cursor_cls

            from ddtrace.contrib.psycopg.cursor import Psycopg3TracedCursor
        except ImportError:
            Psycopg3TracedCursor = None
            try:
                from psycopg2._psycopg import cursor as psycopg_cursor_cls

                from ddtrace.contrib.psycopg.cursor import Psycopg2TracedCursor
            except ImportError:
                psycopg_cursor_cls = None
                Psycopg2TracedCursor = None

    def cursor(django, pin, func, instance, args, kwargs):
        alias = getattr(conn, "alias", "default")

        if config.django.database_service_name:
            service = config.django.database_service_name
        else:
            database_prefix = config.django.database_service_name_prefix
            service = "{}{}{}".format(database_prefix, alias, "db")

        vendor = getattr(conn, "vendor", "db")
        prefix = sqlx.normalize_vendor(vendor)
        tags = {
            "django.db.vendor": vendor,
            "django.db.alias": alias,
        }
        pin = Pin(service, tags=tags, tracer=pin.tracer)
        cursor = func(*args, **kwargs)
        traced_cursor_cls = dbapi.TracedCursor
        try:
            if cursor.cursor.__class__.__module__.startswith("psycopg2."):
                # Import lazily to avoid importing psycopg2 if not already imported.
                from ddtrace.contrib.psycopg.cursor import Psycopg2TracedCursor

                traced_cursor_cls = Psycopg2TracedCursor
            elif type(cursor.cursor).__name__ == "Psycopg3TracedCursor":
                # Import lazily to avoid importing psycopg if not already imported.
                from ddtrace.contrib.psycopg.cursor import Psycopg3TracedCursor

                traced_cursor_cls = Psycopg3TracedCursor
        except AttributeError:
            pass

        # Each db alias will need its own config for dbapi
        cfg = IntegrationConfig(
            config.django.global_config,  # global_config needed for analytics sample rate
            "{}-{}".format("django", alias),  # name not used but set anyway
            _default_service=config.django._default_service,
            _dbapi_span_name_prefix=prefix,
            trace_fetch_methods=config.django.trace_fetch_methods,
            analytics_enabled=config.django.analytics_enabled,
            analytics_sample_rate=config.django.analytics_sample_rate,
        )
        return traced_cursor_cls(cursor, pin, cfg)

    if not isinstance(conn.cursor, wrapt.ObjectProxy):
        conn.cursor = wrapt.FunctionWrapper(conn.cursor, trace_utils.with_traced_module(cursor)(django))


def instrument_dbs(django):
    def get_connection(wrapped, instance, args, kwargs):
        conn = wrapped(*args, **kwargs)
        try:
            patch_conn(django, conn)
        except Exception:
            log.debug("Error instrumenting database connection %r", conn, exc_info=True)
        return conn

    if not isinstance(django.db.utils.ConnectionHandler.__getitem__, wrapt.ObjectProxy):
        django.db.utils.ConnectionHandler.__getitem__ = wrapt.FunctionWrapper(
            django.db.utils.ConnectionHandler.__getitem__, get_connection
        )


@trace_utils.with_traced_module
def traced_cache(django, pin, func, instance, args, kwargs):
    from . import utils

    if not config.django.instrument_caches:
        return func(*args, **kwargs)

    # get the original function method
    with pin.tracer.trace("django.cache", span_type=SpanTypes.CACHE, service=config.django.cache_service_name) as span:
        span.set_tag_str(COMPONENT, config.django.integration_name)

        # update the resource name and tag the cache backend
        span.resource = utils.resource_from_cache_prefix(func_name(func), instance)
        cache_backend = "{}.{}".format(instance.__module__, instance.__class__.__name__)
        span.set_tag_str("django.cache.backend", cache_backend)

        if args:
            # Key can be a list of strings, an individual string, or a dict
            # Quantize will ensure we have a space separated list of keys
            keys = utils.quantize_key_values(args[0])
            span.set_tag_str("django.cache.key", keys)

        result = func(*args, **kwargs)
        command_name = func.__name__
        if command_name == "get_many":
            span.set_metric(
                db.ROWCOUNT, sum(1 for doc in result if doc) if result and isinstance(result, Iterable) else 0
            )
        elif command_name == "get":
            # if valid result and check for special case for Django~3.0 that returns an empty Sentinel object as
            # missing key
            if result is not None and result != getattr(instance, "_missing_key", None):
                span.set_metric(db.ROWCOUNT, 1)
            # else result is invalid or None, set row count to 0
            else:
                span.set_metric(db.ROWCOUNT, 0)
        return result


def instrument_caches(django):
    cache_backends = set([cache["BACKEND"] for cache in django.conf.settings.CACHES.values()])
    for cache_path in cache_backends:
        split = cache_path.split(".")
        cache_module = ".".join(split[:-1])
        cache_cls = split[-1]
        for method in ["get", "set", "add", "delete", "incr", "decr", "get_many", "set_many", "delete_many"]:
            try:
                cls = django.utils.module_loading.import_string(cache_path)
                # DEV: this can be removed when we add an idempotent `wrap`
                if not trace_utils.iswrapped(cls, method):
                    trace_utils.wrap(cache_module, "{0}.{1}".format(cache_cls, method), traced_cache(django))
            except Exception:
                log.debug("Error instrumenting cache %r", cache_path, exc_info=True)


@trace_utils.with_traced_module
def traced_populate(django, pin, func, instance, args, kwargs):
    """django.apps.registry.Apps.populate is the method used to populate all the apps.

    It is used as a hook to install instrumentation for 3rd party apps (like DRF).

    `populate()` works in 3 phases:

        - Phase 1: Initializes the app configs and imports the app modules.
        - Phase 2: Imports models modules for each app.
        - Phase 3: runs ready() of each app config.

    If all 3 phases successfully run then `instance.ready` will be `True`.
    """

    # populate() can be called multiple times, we don't want to instrument more than once
    if instance.ready:
        log.debug("Django instrumentation already installed, skipping.")
        return func(*args, **kwargs)

    ret = func(*args, **kwargs)

    if not instance.ready:
        log.debug("populate() failed skipping instrumentation.")
        return ret

    settings = django.conf.settings

    # Instrument databases
    if config.django.instrument_databases:
        try:
            instrument_dbs(django)
        except Exception:
            log.debug("Error instrumenting Django database connections", exc_info=True)

    # Instrument caches
    if config.django.instrument_caches:
        try:
            instrument_caches(django)
        except Exception:
            log.debug("Error instrumenting Django caches", exc_info=True)

    # Instrument Django Rest Framework if it's installed
    INSTALLED_APPS = getattr(settings, "INSTALLED_APPS", [])

    if "rest_framework" in INSTALLED_APPS:
        try:
            from .restframework import patch_restframework

            patch_restframework(django)
        except Exception:
            log.debug("Error patching rest_framework", exc_info=True)

    return ret


def traced_func(django, name, resource=None, ignored_excs=None):
    """Returns a function to trace Django functions."""

    def wrapped(django, pin, func, instance, args, kwargs):
        with pin.tracer.trace(name, resource=resource) as s:
            s.set_tag_str(COMPONENT, config.django.integration_name)

            if ignored_excs:
                for exc in ignored_excs:
                    s._ignore_exception(exc)

            # If IAST is enabled and we're wrapping a Django view call, taint the kwargs (view's path parameters)
            if _is_iast_enabled() and kwargs and args and isinstance(args[0], django.core.handlers.wsgi.WSGIRequest):
                try:
                    from ddtrace.appsec.iast._input_info import Input_info
                    from ddtrace.appsec.iast._taint_tracking import taint_pyobject

                    for k, v in kwargs.items():
                        kwargs[k] = taint_pyobject(v, Input_info(k, v, IAST.HTTP_REQUEST_PATH_PARAMETER))
                except Exception:
                    log.debug("IAST: Unexpected exception while tainting path parameters", exc_info=True)

            return func(*args, **kwargs)

    return trace_utils.with_traced_module(wrapped)(django)


def traced_process_exception(django, name, resource=None):
    def wrapped(django, pin, func, instance, args, kwargs):
        with pin.tracer.trace(name, resource=resource) as span:
            span.set_tag_str(COMPONENT, config.django.integration_name)

            resp = func(*args, **kwargs)

            # If the response code is erroneous then grab the traceback
            # and set an error.
            if hasattr(resp, "status_code") and 500 <= resp.status_code < 600:
                span.set_traceback()
            return resp

    return trace_utils.with_traced_module(wrapped)(django)


@trace_utils.with_traced_module
def traced_load_middleware(django, pin, func, instance, args, kwargs):
    """Patches django.core.handlers.base.BaseHandler.load_middleware to instrument all middlewares."""
    settings_middleware = []
    # Gather all the middleware
    if getattr(django.conf.settings, "MIDDLEWARE", None):
        settings_middleware += django.conf.settings.MIDDLEWARE
    if getattr(django.conf.settings, "MIDDLEWARE_CLASSES", None):
        settings_middleware += django.conf.settings.MIDDLEWARE_CLASSES

    # Iterate over each middleware provided in settings.py
    # Each middleware can either be a function or a class
    for mw_path in settings_middleware:
        mw = django.utils.module_loading.import_string(mw_path)

        # Instrument function-based middleware
        if isfunction(mw) and not trace_utils.iswrapped(mw):
            split = mw_path.split(".")
            if len(split) < 2:
                continue
            base = ".".join(split[:-1])
            attr = split[-1]

            # DEV: We need to have a closure over `mw_path` for the resource name or else
            # all function based middleware will share the same resource name
            def _wrapper(resource):
                # Function-based middleware is a factory which returns a handler function for requests.
                # So instead of tracing the factory, we want to trace its returned value.
                # We wrap the factory to return a traced version of the handler function.
                def wrapped_factory(func, instance, args, kwargs):
                    # r is the middleware handler function returned from the factory
                    r = func(*args, **kwargs)
                    if r:
                        return wrapt.FunctionWrapper(
                            r,
                            traced_func(django, "django.middleware", resource=resource),
                        )
                    # If r is an empty middleware function (i.e. returns None), don't wrap since
                    # NoneType cannot be called
                    else:
                        return r

                return wrapped_factory

            trace_utils.wrap(base, attr, _wrapper(resource=mw_path))

        # Instrument class-based middleware
        elif isclass(mw):
            for hook in [
                "process_request",
                "process_response",
                "process_view",
                "process_template_response",
                "__call__",
            ]:
                if hasattr(mw, hook) and not trace_utils.iswrapped(mw, hook):
                    trace_utils.wrap(
                        mw, hook, traced_func(django, "django.middleware", resource=mw_path + ".{0}".format(hook))
                    )
            # Do a little extra for `process_exception`
            if hasattr(mw, "process_exception") and not trace_utils.iswrapped(mw, "process_exception"):
                res = mw_path + ".{0}".format("process_exception")
                trace_utils.wrap(
                    mw, "process_exception", traced_process_exception(django, "django.middleware", resource=res)
                )

    return func(*args, **kwargs)


def _set_block_tags(request, request_headers, span):
    from . import utils

    try:
        span.set_tag_str(http.STATUS_CODE, "403")
        span.set_tag_str(http.METHOD, request.method)
        url = utils.get_request_uri(request)
        query = request.META.get("QUERY_STRING", "")
        _set_url_tag(config.django, span, url, query)
        if query and config.django.trace_query_string:
            span.set_tag_str(http.QUERY_STRING, query)
        user_agent = _get_request_header_user_agent(request_headers)
        if user_agent:
            span.set_tag_str(http.USER_AGENT, user_agent)
    except Exception as e:
        log.warning("Could not set some span tags on blocked request: %s", str(e))  # noqa: G200


def _block_request_callable(request, request_headers, span):
    # This is used by user-id blocking to block responses. It could be called
    # at any point so it's a callable stored in the ASM context.
<<<<<<< HEAD
    _context.set_item(WAF_CONTEXT_NAMES.BLOCKED, True, span=span)
=======
    from django.core.exceptions import PermissionDenied

    _context.set_item("http.request.blocked", True, span=span)
>>>>>>> 6b10c4d8
    _set_block_tags(request, request_headers, span)
    raise PermissionDenied()


@trace_utils.with_traced_module
def traced_get_response(django, pin, func, instance, args, kwargs):
    """Trace django.core.handlers.base.BaseHandler.get_response() (or other implementations).

    This is the main entry point for requests.

    Django requests are handled by a Handler.get_response method (inherited from base.BaseHandler).
    This method invokes the middleware chain and returns the response generated by the chain.
    """
    from ddtrace.contrib.django.compat import get_resolver

    from . import utils

    request = get_argument_value(args, kwargs, 0, "request")
    if request is None:
        return func(*args, **kwargs)

    trace_utils.activate_distributed_headers(pin.tracer, int_config=config.django, request_headers=request.META)
    request_headers = utils._get_request_headers(request)

    with _asm_request_context.asm_request_context_manager(
        request.META.get("REMOTE_ADDR"),
        request_headers,
        headers_case_sensitive=django.VERSION < (2, 2),
    ):
        with pin.tracer.trace(
            "django.request",
            resource=utils.REQUEST_DEFAULT_RESOURCE,
            service=trace_utils.int_service(pin, config.django),
            span_type=SpanTypes.WEB,
        ) as span:
            _asm_request_context.set_block_request_callable(
                functools.partial(_block_request_callable, request, request_headers, span)
            )
            span.set_tag_str(COMPONENT, config.django.integration_name)

            # set span.kind to the type of request being performed
            span.set_tag_str(SPAN_KIND, SpanKind.SERVER)

            utils._before_request_tags(pin, span, request)
            span._metrics[SPAN_MEASURED_KEY] = 1

            response = None

            def blocked_response():
                from django.http import HttpResponseForbidden

                ctype = "text/html" if "text/html" in request_headers.get("Accept", "").lower() else "text/json"
                content = appsec_utils._get_blocked_template(ctype)
                response = HttpResponseForbidden(content, content_type=ctype)
                response.content = content
                utils._after_request_tags(pin, span, request, response)
                return response

            try:
                if config._appsec_enabled:
                    # [IP Blocking]
                    if _context.get_item(WAF_CONTEXT_NAMES.BLOCKED, span=span):
                        response = blocked_response()
                        return response

                    # set context information for [Suspicious Request Blocking]
                    query = request.META.get("QUERY_STRING", "")
                    uri = utils.get_request_uri(request)
                    if uri is not None and query:
                        uri += "?" + query
                    resolver = get_resolver(getattr(request, "urlconf", None))
                    if resolver:
                        try:
                            path = resolver.resolve(request.path_info).kwargs
                            log.debug("resolver.pattern %s", path)
                        except Exception:
                            path = None
                    parsed_query = request.GET
                    body = utils._extract_body(request)
                    trace_utils.set_http_meta(
                        span,
                        config.django,
                        method=request.method,
                        query=query,
                        raw_uri=uri,
                        request_path_params=path,
                        parsed_query=parsed_query,
                        request_body=body,
                        request_cookies=request.COOKIES,
                    )
                    log.debug("Django WAF call for Suspicious Request Blocking on request")
                    _asm_request_context.call_waf_callback()
                    # [Suspicious Request Blocking on request]
                    if _context.get_item(WAF_CONTEXT_NAMES.BLOCKED, span=span):
                        response = blocked_response()
                        return response
                response = func(*args, **kwargs)
                if config._appsec_enabled:
                    # [Blocking by client code]
                    if _context.get_item(WAF_CONTEXT_NAMES.BLOCKED, span=span):
                        response = blocked_response()
                        return response
                return response
            finally:
                # DEV: Always set these tags, this is where `span.resource` is set
                utils._after_request_tags(pin, span, request, response)
                # if not blocked yet, try blocking rules on response
                if config._appsec_enabled and not _context.get_item(WAF_CONTEXT_NAMES.BLOCKED, span=span):
                    log.debug("Django WAF call for Suspicious Request Blocking on response")
                    _asm_request_context.call_waf_callback()
                    # [Suspicious Request Blocking on response]
                    if _context.get_item(WAF_CONTEXT_NAMES.BLOCKED, span=span):
                        response = blocked_response()
                        return response


@trace_utils.with_traced_module
def traced_template_render(django, pin, wrapped, instance, args, kwargs):
    """Instrument django.template.base.Template.render for tracing template rendering."""
    # DEV: Check here in case this setting is configured after a template has been instrumented
    if not config.django.instrument_templates:
        return wrapped(*args, **kwargs)

    template_name = maybe_stringify(getattr(instance, "name", None))
    if template_name:
        resource = template_name
    else:
        resource = "{0}.{1}".format(func_name(instance), wrapped.__name__)

    with pin.tracer.trace("django.template.render", resource=resource, span_type=http.TEMPLATE) as span:
        span.set_tag_str(COMPONENT, config.django.integration_name)

        if template_name:
            span.set_tag_str("django.template.name", template_name)
        engine = getattr(instance, "engine", None)
        if engine:
            span.set_tag_str("django.template.engine.class", func_name(engine))

        return wrapped(*args, **kwargs)


def instrument_view(django, view):
    """
    Helper to wrap Django views.

    We want to wrap all lifecycle/http method functions for every class in the MRO for this view
    """
    if hasattr(view, "__mro__"):
        for cls in reversed(getmro(view)):
            _instrument_view(django, cls)

    return _instrument_view(django, view)


def _instrument_view(django, view):
    """Helper to wrap Django views."""
    from . import utils

    # All views should be callable, double check before doing anything
    if not callable(view):
        return view

    # Patch view HTTP methods and lifecycle methods
    http_method_names = getattr(view, "http_method_names", ("get", "delete", "post", "options", "head"))
    lifecycle_methods = ("setup", "dispatch", "http_method_not_allowed")
    for name in list(http_method_names) + list(lifecycle_methods):
        try:
            func = getattr(view, name, None)
            if not func or isinstance(func, wrapt.ObjectProxy):
                continue

            resource = "{0}.{1}".format(func_name(view), name)
            op_name = "django.view.{0}".format(name)
            trace_utils.wrap(view, name, traced_func(django, name=op_name, resource=resource))
        except Exception:
            log.debug("Failed to instrument Django view %r function %s", view, name, exc_info=True)

    # Patch response methods
    response_cls = getattr(view, "response_class", None)
    if response_cls:
        methods = ("render",)
        for name in methods:
            try:
                func = getattr(response_cls, name, None)
                # Do not wrap if the method does not exist or is already wrapped
                if not func or isinstance(func, wrapt.ObjectProxy):
                    continue

                resource = "{0}.{1}".format(func_name(response_cls), name)
                op_name = "django.response.{0}".format(name)
                trace_utils.wrap(response_cls, name, traced_func(django, name=op_name, resource=resource))
            except Exception:
                log.debug("Failed to instrument Django response %r function %s", response_cls, name, exc_info=True)

    # If the view itself is not wrapped, wrap it
    if not isinstance(view, wrapt.ObjectProxy):
        view = utils.DjangoViewProxy(
            view, traced_func(django, "django.view", resource=func_name(view), ignored_excs=[django.http.Http404])
        )
    return view


@trace_utils.with_traced_module
def traced_urls_path(django, pin, wrapped, instance, args, kwargs):
    """Wrapper for url path helpers to ensure all views registered as urls are traced."""
    try:
        if "view" in kwargs:
            kwargs["view"] = instrument_view(django, kwargs["view"])
        elif len(args) >= 2:
            args = list(args)
            args[1] = instrument_view(django, args[1])
            args = tuple(args)
    except Exception:
        log.debug("Failed to instrument Django url path %r %r", args, kwargs, exc_info=True)
    return wrapped(*args, **kwargs)


@trace_utils.with_traced_module
def traced_as_view(django, pin, func, instance, args, kwargs):
    """
    Wrapper for django's View.as_view class method
    """
    try:
        instrument_view(django, instance)
    except Exception:
        log.debug("Failed to instrument Django view %r", instance, exc_info=True)
    view = func(*args, **kwargs)
    return wrapt.FunctionWrapper(view, traced_func(django, "django.view", resource=func_name(instance)))


@trace_utils.with_traced_module
def traced_get_asgi_application(django, pin, func, instance, args, kwargs):
    from ddtrace.contrib.asgi import TraceMiddleware

    def django_asgi_modifier(span, scope):
        span.name = "django.request"

    return TraceMiddleware(func(*args, **kwargs), integration_config=config.django, span_modifier=django_asgi_modifier)


def unwrap_views(func, instance, args, kwargs):
    """
    Django channels uses path() and re_path() to route asgi applications. This broke our initial assumption that
    django path/re_path/url functions only accept views. Here we unwrap ddtrace view instrumentation from asgi
    applications.

    Ex. ``channels.routing.URLRouter([path('', get_asgi_application())])``
    On startup ddtrace.contrib.django.path.instrument_view() will wrap get_asgi_application in a DjangoViewProxy.
    Since get_asgi_application is not a django view callback this function will unwrap it.
    """
    from . import utils

    routes = get_argument_value(args, kwargs, 0, "routes")
    for route in routes:
        if isinstance(route.callback, utils.DjangoViewProxy):
            route.callback = route.callback.__wrapped__

    return func(*args, **kwargs)


def _patch(django):
    Pin().onto(django)

    when_imported("django.apps.registry")(lambda m: trace_utils.wrap(m, "Apps.populate", traced_populate(django)))

    if config.django.instrument_middleware:
        when_imported("django.core.handlers.base")(
            lambda m: trace_utils.wrap(m, "BaseHandler.load_middleware", traced_load_middleware(django))
        )

    when_imported("django.core.handlers.wsgi")(lambda m: trace_utils.wrap(m, "WSGIRequest.__init__", wrap_wsgi_environ))

    when_imported("django.http.request")(
        lambda m: trace_utils.wrap(
            m,
            "QueryDict.__getitem__",
            functools.partial(if_iast_taint_returned_object_for, IAST.HTTP_REQUEST_PARAMETER),
        )
    )

    @when_imported("django.core.handlers.base")
    def _(m):
        import django

        trace_utils.wrap(m, "BaseHandler.get_response", traced_get_response(django))
        if django.VERSION >= (3, 1):
            # Have to inline this import as the module contains syntax incompatible with Python 3.5 and below
            from ._asgi import traced_get_response_async

            trace_utils.wrap(m, "BaseHandler.get_response_async", traced_get_response_async(django))

    # Only wrap get_asgi_application if get_response_async exists. Otherwise we will effectively double-patch
    # because get_response and get_asgi_application will be used. We must rely on the version instead of coalescing
    # with the previous patching hook because of circular imports within `django.core.asgi`.
    if django.VERSION >= (3, 1):
        when_imported("django.core.asgi")(
            lambda m: trace_utils.wrap(m, "get_asgi_application", traced_get_asgi_application(django))
        )

    if config.django.instrument_templates:
        when_imported("django.template.base")(
            lambda m: trace_utils.wrap(m, "Template.render", traced_template_render(django))
        )

    if django.VERSION < (4, 0, 0):
        when_imported("django.conf.urls")(lambda m: trace_utils.wrap(m, "url", traced_urls_path(django)))

    if django.VERSION >= (2, 0, 0):

        @when_imported("django.urls")
        def _(m):
            trace_utils.wrap(m, "path", traced_urls_path(django))
            trace_utils.wrap(m, "re_path", traced_urls_path(django))

    when_imported("django.views.generic.base")(lambda m: trace_utils.wrap(m, "View.as_view", traced_as_view(django)))

    @when_imported("channels.routing")
    def _(m):
        import channels

        channels_version = tuple(int(x) for x in channels.__version__.split("."))
        if channels_version >= (3, 0):
            # ASGI3 is only supported in channels v3.0+
            trace_utils.wrap(m, "URLRouter.__init__", unwrap_views)


def wrap_wsgi_environ(wrapped, _instance, args, kwargs):
    if _is_iast_enabled():
        if not args:
            return wrapped(*args, **kwargs)

        from ddtrace.appsec.iast._taint_utils import LazyTaintDict

        return wrapped(
            *((LazyTaintDict(args[0], origins=(IAST.HTTP_REQUEST_HEADER_NAME, IAST.HTTP_REQUEST_HEADER)),) + args[1:]),
            **kwargs
        )

    return wrapped(*args, **kwargs)


def patch():
    import django

    if getattr(django, "_datadog_patch", False):
        return
    _patch(django)

    setattr(django, "_datadog_patch", True)


def _unpatch(django):
    trace_utils.unwrap(django.apps.registry.Apps, "populate")
    trace_utils.unwrap(django.core.handlers.base.BaseHandler, "load_middleware")
    trace_utils.unwrap(django.core.handlers.base.BaseHandler, "get_response")
    trace_utils.unwrap(django.core.handlers.base.BaseHandler, "get_response_async")
    trace_utils.unwrap(django.template.base.Template, "render")
    trace_utils.unwrap(django.conf.urls.static, "static")
    trace_utils.unwrap(django.conf.urls, "url")
    if django.VERSION >= (2, 0, 0):
        trace_utils.unwrap(django.urls, "path")
        trace_utils.unwrap(django.urls, "re_path")
    trace_utils.unwrap(django.views.generic.base.View, "as_view")
    for conn in django.db.connections.all():
        trace_utils.unwrap(conn, "cursor")
    trace_utils.unwrap(django.db.utils.ConnectionHandler, "__getitem__")


def unpatch():
    import django

    if not getattr(django, "_datadog_patch", False):
        return

    _unpatch(django)

    setattr(django, "_datadog_patch", False)<|MERGE_RESOLUTION|>--- conflicted
+++ resolved
@@ -402,13 +402,9 @@
 def _block_request_callable(request, request_headers, span):
     # This is used by user-id blocking to block responses. It could be called
     # at any point so it's a callable stored in the ASM context.
-<<<<<<< HEAD
+    from django.core.exceptions import PermissionDenied
+
     _context.set_item(WAF_CONTEXT_NAMES.BLOCKED, True, span=span)
-=======
-    from django.core.exceptions import PermissionDenied
-
-    _context.set_item("http.request.blocked", True, span=span)
->>>>>>> 6b10c4d8
     _set_block_tags(request, request_headers, span)
     raise PermissionDenied()
 
