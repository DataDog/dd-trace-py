"""
The Django patching works as follows:

Django internals are instrumented via normal `patch()`.

`django.apps.registry.Apps.populate` is patched to add instrumentation for any
specific Django apps like Django Rest Framework (DRF).
"""
import functools
from inspect import getmro
from inspect import isclass
from inspect import isfunction
import os

from ddtrace import Pin
from ddtrace import config
from ddtrace.appsec import _asm_request_context
from ddtrace.appsec import utils as appsec_utils
from ddtrace.appsec.iast._patch import if_iast_taint_returned_object_for
from ddtrace.appsec.iast._util import _is_iast_enabled
from ddtrace.constants import SPAN_KIND
from ddtrace.constants import SPAN_MEASURED_KEY
from ddtrace.contrib import dbapi
from ddtrace.contrib import func_name
from ddtrace.ext import SpanKind
from ddtrace.ext import SpanTypes
from ddtrace.ext import db
from ddtrace.ext import http
from ddtrace.ext import sql as sqlx
from ddtrace.internal import _context
from ddtrace.internal.compat import Iterable
from ddtrace.internal.compat import maybe_stringify
from ddtrace.internal.constants import COMPONENT
from ddtrace.internal.logger import get_logger
from ddtrace.internal.schema import schematize_service_name
from ddtrace.internal.schema import schematize_url_operation
from ddtrace.internal.schema.span_attribute_schema import SpanDirection
from ddtrace.internal.utils.formats import asbool
from ddtrace.settings.integration import IntegrationConfig
from ddtrace.vendor import wrapt
from ddtrace.vendor.wrapt.importer import when_imported

from .. import trace_utils
from ...appsec._constants import WAF_CONTEXT_NAMES
from ...internal.utils import get_argument_value
from ..trace_utils import _get_request_header_user_agent
from ..trace_utils import _set_url_tag


log = get_logger(__name__)

config._add(
    "django",
    dict(
        _default_service=schematize_service_name("django"),
        cache_service_name=os.getenv("DD_DJANGO_CACHE_SERVICE_NAME", default="django"),
        database_service_name_prefix=os.getenv("DD_DJANGO_DATABASE_SERVICE_NAME_PREFIX", default=""),
        database_service_name=os.getenv("DD_DJANGO_DATABASE_SERVICE_NAME", default=""),
        trace_fetch_methods=asbool(os.getenv("DD_DJANGO_TRACE_FETCH_METHODS", default=False)),
        distributed_tracing_enabled=True,
        instrument_middleware=asbool(os.getenv("DD_DJANGO_INSTRUMENT_MIDDLEWARE", default=True)),
        instrument_templates=asbool(os.getenv("DD_DJANGO_INSTRUMENT_TEMPLATES", default=True)),
        instrument_databases=asbool(os.getenv("DD_DJANGO_INSTRUMENT_DATABASES", default=True)),
        instrument_caches=asbool(os.getenv("DD_DJANGO_INSTRUMENT_CACHES", default=True)),
        analytics_enabled=None,  # None allows the value to be overridden by the global config
        analytics_sample_rate=None,
        trace_query_string=None,  # Default to global config
        include_user_name=asbool(os.getenv("DD_DJANGO_INCLUDE_USER_NAME", default=True)),
        use_handler_with_url_name_resource_format=asbool(
            os.getenv("DD_DJANGO_USE_HANDLER_WITH_URL_NAME_RESOURCE_FORMAT", default=False)
        ),
        use_handler_resource_format=asbool(os.getenv("DD_DJANGO_USE_HANDLER_RESOURCE_FORMAT", default=False)),
        use_legacy_resource_format=asbool(os.getenv("DD_DJANGO_USE_LEGACY_RESOURCE_FORMAT", default=False)),
    ),
)


_NotSet = object()
psycopg_cursor_cls = Psycopg2TracedCursor = Psycopg3TracedCursor = _NotSet


def patch_conn(django, conn):
    global psycopg_cursor_cls, Psycopg2TracedCursor, Psycopg3TracedCursor

    if psycopg_cursor_cls is _NotSet:
        try:
            from psycopg.cursor import Cursor as psycopg_cursor_cls

            from ddtrace.contrib.psycopg.cursor import Psycopg3TracedCursor
        except ImportError:
            Psycopg3TracedCursor = None
            try:
                from psycopg2._psycopg import cursor as psycopg_cursor_cls

                from ddtrace.contrib.psycopg.cursor import Psycopg2TracedCursor
            except ImportError:
                psycopg_cursor_cls = None
                Psycopg2TracedCursor = None

    def cursor(django, pin, func, instance, args, kwargs):
        alias = getattr(conn, "alias", "default")

        if config.django.database_service_name:
            service = config.django.database_service_name
        else:
            database_prefix = config.django.database_service_name_prefix
            service = "{}{}{}".format(database_prefix, alias, "db")

        vendor = getattr(conn, "vendor", "db")
        prefix = sqlx.normalize_vendor(vendor)
        tags = {
            "django.db.vendor": vendor,
            "django.db.alias": alias,
        }
        pin = Pin(service, tags=tags, tracer=pin.tracer)
        cursor = func(*args, **kwargs)
        traced_cursor_cls = dbapi.TracedCursor
        try:
            if cursor.cursor.__class__.__module__.startswith("psycopg2."):
                # Import lazily to avoid importing psycopg2 if not already imported.
                from ddtrace.contrib.psycopg.cursor import Psycopg2TracedCursor

                traced_cursor_cls = Psycopg2TracedCursor
            elif type(cursor.cursor).__name__ == "Psycopg3TracedCursor":
                # Import lazily to avoid importing psycopg if not already imported.
                from ddtrace.contrib.psycopg.cursor import Psycopg3TracedCursor

                traced_cursor_cls = Psycopg3TracedCursor
        except AttributeError:
            pass

        # Each db alias will need its own config for dbapi
        cfg = IntegrationConfig(
            config.django.global_config,  # global_config needed for analytics sample rate
            "{}-{}".format("django", alias),  # name not used but set anyway
            _default_service=config.django._default_service,
            _dbapi_span_name_prefix=prefix,
            trace_fetch_methods=config.django.trace_fetch_methods,
            analytics_enabled=config.django.analytics_enabled,
            analytics_sample_rate=config.django.analytics_sample_rate,
        )
        return traced_cursor_cls(cursor, pin, cfg)

    if not isinstance(conn.cursor, wrapt.ObjectProxy):
        conn.cursor = wrapt.FunctionWrapper(conn.cursor, trace_utils.with_traced_module(cursor)(django))


def instrument_dbs(django):
    def get_connection(wrapped, instance, args, kwargs):
        conn = wrapped(*args, **kwargs)
        try:
            patch_conn(django, conn)
        except Exception:
            log.debug("Error instrumenting database connection %r", conn, exc_info=True)
        return conn

    if not isinstance(django.db.utils.ConnectionHandler.__getitem__, wrapt.ObjectProxy):
        django.db.utils.ConnectionHandler.__getitem__ = wrapt.FunctionWrapper(
            django.db.utils.ConnectionHandler.__getitem__, get_connection
        )


@trace_utils.with_traced_module
def traced_cache(django, pin, func, instance, args, kwargs):
    from . import utils

    if not config.django.instrument_caches:
        return func(*args, **kwargs)

    # get the original function method
    with pin.tracer.trace("django.cache", span_type=SpanTypes.CACHE, service=config.django.cache_service_name) as span:
        span.set_tag_str(COMPONENT, config.django.integration_name)

        # update the resource name and tag the cache backend
        span.resource = utils.resource_from_cache_prefix(func_name(func), instance)
        cache_backend = "{}.{}".format(instance.__module__, instance.__class__.__name__)
        span.set_tag_str("django.cache.backend", cache_backend)

        if args:
            # Key can be a list of strings, an individual string, or a dict
            # Quantize will ensure we have a space separated list of keys
            keys = utils.quantize_key_values(args[0])
            span.set_tag_str("django.cache.key", keys)

        result = func(*args, **kwargs)
        command_name = func.__name__
        if command_name == "get_many":
            span.set_metric(
                db.ROWCOUNT, sum(1 for doc in result if doc) if result and isinstance(result, Iterable) else 0
            )
        elif command_name == "get":
            try:
                # check also for special case for Django~3.2 that returns an empty Sentinel object for empty results
                # also check if result is Iterable first since some iterables return ambiguous truth results with ``==``
                if result is None or (
                    not isinstance(result, Iterable) and result == getattr(instance, "_missing_key", None)
                ):
                    span.set_metric(db.ROWCOUNT, 0)
                else:
                    span.set_metric(db.ROWCOUNT, 1)
            except (AttributeError, NotImplementedError, ValueError):
                span.set_metric(db.ROWCOUNT, 0)
        return result


def instrument_caches(django):
    cache_backends = set([cache["BACKEND"] for cache in django.conf.settings.CACHES.values()])
    for cache_path in cache_backends:
        split = cache_path.split(".")
        cache_module = ".".join(split[:-1])
        cache_cls = split[-1]
        for method in ["get", "set", "add", "delete", "incr", "decr", "get_many", "set_many", "delete_many"]:
            try:
                cls = django.utils.module_loading.import_string(cache_path)
                # DEV: this can be removed when we add an idempotent `wrap`
                if not trace_utils.iswrapped(cls, method):
                    trace_utils.wrap(cache_module, "{0}.{1}".format(cache_cls, method), traced_cache(django))
            except Exception:
                log.debug("Error instrumenting cache %r", cache_path, exc_info=True)


@trace_utils.with_traced_module
def traced_populate(django, pin, func, instance, args, kwargs):
    """django.apps.registry.Apps.populate is the method used to populate all the apps.

    It is used as a hook to install instrumentation for 3rd party apps (like DRF).

    `populate()` works in 3 phases:

        - Phase 1: Initializes the app configs and imports the app modules.
        - Phase 2: Imports models modules for each app.
        - Phase 3: runs ready() of each app config.

    If all 3 phases successfully run then `instance.ready` will be `True`.
    """

    # populate() can be called multiple times, we don't want to instrument more than once
    if instance.ready:
        log.debug("Django instrumentation already installed, skipping.")
        return func(*args, **kwargs)

    ret = func(*args, **kwargs)

    if not instance.ready:
        log.debug("populate() failed skipping instrumentation.")
        return ret

    settings = django.conf.settings

    # Instrument databases
    if config.django.instrument_databases:
        try:
            instrument_dbs(django)
        except Exception:
            log.debug("Error instrumenting Django database connections", exc_info=True)

    # Instrument caches
    if config.django.instrument_caches:
        try:
            instrument_caches(django)
        except Exception:
            log.debug("Error instrumenting Django caches", exc_info=True)

    # Instrument Django Rest Framework if it's installed
    INSTALLED_APPS = getattr(settings, "INSTALLED_APPS", [])

    if "rest_framework" in INSTALLED_APPS:
        try:
            from .restframework import patch_restframework

            patch_restframework(django)
        except Exception:
            log.debug("Error patching rest_framework", exc_info=True)

    return ret


def traced_func(django, name, resource=None, ignored_excs=None):
    """Returns a function to trace Django functions."""

    def wrapped(django, pin, func, instance, args, kwargs):
        with pin.tracer.trace(name, resource=resource) as s:
            s.set_tag_str(COMPONENT, config.django.integration_name)

            if ignored_excs:
                for exc in ignored_excs:
                    s._ignore_exception(exc)

            # If IAST is enabled and we're wrapping a Django view call, taint the kwargs (view's path parameters)
            if _is_iast_enabled() and args and isinstance(args[0], django.core.handlers.wsgi.WSGIRequest):
<<<<<<< HEAD
                from ddtrace.appsec.iast._taint_tracking import Source
=======
                from ddtrace.appsec.iast._taint_tracking import OriginType  # noqa: F401
>>>>>>> 3bc2ffb5
                from ddtrace.appsec.iast._taint_tracking import taint_pyobject
                from ddtrace.appsec.iast._taint_utils import LazyTaintDict

                if not isinstance(args[0].COOKIES, LazyTaintDict):
                    args[0].COOKIES = LazyTaintDict(
                        args[0].COOKIES, origins=(OriginType.COOKIE_NAME, OriginType.COOKIE)
                    )
<<<<<<< HEAD
                args[0].path = taint_pyobject(args[0].path, Source("path", args[0].path, IAST.HTTP_REQUEST_PATH))
                args[0].path_info = taint_pyobject(
                    args[0].path_info, Source("path", args[0].path, IAST.HTTP_REQUEST_PATH)
                )
                args[0].environ["PATH_INFO"] = taint_pyobject(
                    args[0].environ["PATH_INFO"], Source("path", args[0].path, IAST.HTTP_REQUEST_PATH)
=======
                args[0].path = taint_pyobject(
                    args[0].path, source_name="path", source_value=args[0].path, source_origin=OriginType.PATH
                )
                args[0].path_info = taint_pyobject(
                    args[0].path_info,
                    source_name="path",
                    source_value=args[0].path,
                    source_origin=OriginType.PATH,
                )
                args[0].environ["PATH_INFO"] = taint_pyobject(
                    args[0].environ["PATH_INFO"],
                    source_name="path",
                    source_value=args[0].path,
                    source_origin=OriginType.PATH,
>>>>>>> 3bc2ffb5
                )
                if kwargs:
                    try:

                        for k, v in kwargs.items():
<<<<<<< HEAD
                            kwargs[k] = taint_pyobject(v, Source(k, v, IAST.HTTP_REQUEST_PATH_PARAMETER))
=======
                            kwargs[k] = taint_pyobject(
                                v, source_name=k, source_value=v, source_origin=OriginType.PATH_PARAMETER
                            )
>>>>>>> 3bc2ffb5
                    except Exception:
                        log.debug("IAST: Unexpected exception while tainting path parameters", exc_info=True)

            return func(*args, **kwargs)

    return trace_utils.with_traced_module(wrapped)(django)


def traced_process_exception(django, name, resource=None):
    def wrapped(django, pin, func, instance, args, kwargs):
        with pin.tracer.trace(name, resource=resource) as span:
            span.set_tag_str(COMPONENT, config.django.integration_name)

            resp = func(*args, **kwargs)

            # If the response code is erroneous then grab the traceback
            # and set an error.
            if hasattr(resp, "status_code") and 500 <= resp.status_code < 600:
                span.set_traceback()
            return resp

    return trace_utils.with_traced_module(wrapped)(django)


@trace_utils.with_traced_module
def traced_load_middleware(django, pin, func, instance, args, kwargs):
    """Patches django.core.handlers.base.BaseHandler.load_middleware to instrument all middlewares."""
    settings_middleware = []
    # Gather all the middleware
    if getattr(django.conf.settings, "MIDDLEWARE", None):
        settings_middleware += django.conf.settings.MIDDLEWARE
    if getattr(django.conf.settings, "MIDDLEWARE_CLASSES", None):
        settings_middleware += django.conf.settings.MIDDLEWARE_CLASSES

    # Iterate over each middleware provided in settings.py
    # Each middleware can either be a function or a class
    for mw_path in settings_middleware:
        mw = django.utils.module_loading.import_string(mw_path)

        # Instrument function-based middleware
        if isfunction(mw) and not trace_utils.iswrapped(mw):
            split = mw_path.split(".")
            if len(split) < 2:
                continue
            base = ".".join(split[:-1])
            attr = split[-1]

            # DEV: We need to have a closure over `mw_path` for the resource name or else
            # all function based middleware will share the same resource name
            def _wrapper(resource):
                # Function-based middleware is a factory which returns a handler function for requests.
                # So instead of tracing the factory, we want to trace its returned value.
                # We wrap the factory to return a traced version of the handler function.
                def wrapped_factory(func, instance, args, kwargs):
                    # r is the middleware handler function returned from the factory
                    r = func(*args, **kwargs)
                    if r:
                        return wrapt.FunctionWrapper(
                            r,
                            traced_func(django, "django.middleware", resource=resource),
                        )
                    # If r is an empty middleware function (i.e. returns None), don't wrap since
                    # NoneType cannot be called
                    else:
                        return r

                return wrapped_factory

            trace_utils.wrap(base, attr, _wrapper(resource=mw_path))

        # Instrument class-based middleware
        elif isclass(mw):
            for hook in [
                "process_request",
                "process_response",
                "process_view",
                "process_template_response",
                "__call__",
            ]:
                if hasattr(mw, hook) and not trace_utils.iswrapped(mw, hook):
                    trace_utils.wrap(
                        mw, hook, traced_func(django, "django.middleware", resource=mw_path + ".{0}".format(hook))
                    )
            # Do a little extra for `process_exception`
            if hasattr(mw, "process_exception") and not trace_utils.iswrapped(mw, "process_exception"):
                res = mw_path + ".{0}".format("process_exception")
                trace_utils.wrap(
                    mw, "process_exception", traced_process_exception(django, "django.middleware", resource=res)
                )

    return func(*args, **kwargs)


def _set_block_tags(request, request_headers, span):
    from . import utils

    try:
        span.set_tag_str(http.STATUS_CODE, "403")
        span.set_tag_str(http.METHOD, request.method)
        url = utils.get_request_uri(request)
        query = request.META.get("QUERY_STRING", "")
        _set_url_tag(config.django, span, url, query)
        if query and config.django.trace_query_string:
            span.set_tag_str(http.QUERY_STRING, query)
        user_agent = _get_request_header_user_agent(request_headers)
        if user_agent:
            span.set_tag_str(http.USER_AGENT, user_agent)
    except Exception as e:
        log.warning("Could not set some span tags on blocked request: %s", str(e))  # noqa: G200


def _block_request_callable(request, request_headers, span):
    # This is used by user-id blocking to block responses. It could be called
    # at any point so it's a callable stored in the ASM context.
    from django.core.exceptions import PermissionDenied

    _context.set_item(WAF_CONTEXT_NAMES.BLOCKED, True, span=span)
    _set_block_tags(request, request_headers, span)
    raise PermissionDenied()


@trace_utils.with_traced_module
def traced_get_response(django, pin, func, instance, args, kwargs):
    """Trace django.core.handlers.base.BaseHandler.get_response() (or other implementations).

    This is the main entry point for requests.

    Django requests are handled by a Handler.get_response method (inherited from base.BaseHandler).
    This method invokes the middleware chain and returns the response generated by the chain.
    """
    from ddtrace.contrib.django.compat import get_resolver

    from . import utils

    request = get_argument_value(args, kwargs, 0, "request")
    if request is None:
        return func(*args, **kwargs)

    trace_utils.activate_distributed_headers(pin.tracer, int_config=config.django, request_headers=request.META)
    request_headers = utils._get_request_headers(request)

    with _asm_request_context.asm_request_context_manager(
        request.META.get("REMOTE_ADDR"),
        request_headers,
        headers_case_sensitive=django.VERSION < (2, 2),
    ):
        with pin.tracer.trace(
            schematize_url_operation("django.request", protocol="http", direction=SpanDirection.INBOUND),
            resource=utils.REQUEST_DEFAULT_RESOURCE,
            service=trace_utils.int_service(pin, config.django),
            span_type=SpanTypes.WEB,
        ) as span:
            _asm_request_context.set_block_request_callable(
                functools.partial(_block_request_callable, request, request_headers, span)
            )
            span.set_tag_str(COMPONENT, config.django.integration_name)

            # set span.kind to the type of request being performed
            span.set_tag_str(SPAN_KIND, SpanKind.SERVER)

            utils._before_request_tags(pin, span, request)
            span._metrics[SPAN_MEASURED_KEY] = 1

            response = None

            def blocked_response():
                from django.http import HttpResponseForbidden

                ctype = "text/html" if "text/html" in request_headers.get("Accept", "").lower() else "text/json"
                content = appsec_utils._get_blocked_template(ctype)
                response = HttpResponseForbidden(content, content_type=ctype)
                response.content = content
                utils._after_request_tags(pin, span, request, response)
                return response

            try:
                if config._appsec_enabled:
                    # [IP Blocking]
                    if _context.get_item(WAF_CONTEXT_NAMES.BLOCKED, span=span):
                        response = blocked_response()
                        return response

                    # set context information for [Suspicious Request Blocking]
                    query = request.META.get("QUERY_STRING", "")
                    uri = utils.get_request_uri(request)
                    if uri is not None and query:
                        uri += "?" + query
                    resolver = get_resolver(getattr(request, "urlconf", None))
                    if resolver:
                        try:
                            path = resolver.resolve(request.path_info).kwargs
                            log.debug("resolver.pattern %s", path)
                        except Exception:
                            path = None
                    parsed_query = request.GET
                    body = utils._extract_body(request)
                    trace_utils.set_http_meta(
                        span,
                        config.django,
                        method=request.method,
                        query=query,
                        raw_uri=uri,
                        request_path_params=path,
                        parsed_query=parsed_query,
                        request_body=body,
                        request_cookies=request.COOKIES,
                    )
                    log.debug("Django WAF call for Suspicious Request Blocking on request")
                    _asm_request_context.call_waf_callback()
                    # [Suspicious Request Blocking on request]
                    if _context.get_item(WAF_CONTEXT_NAMES.BLOCKED, span=span):
                        response = blocked_response()
                        return response
                response = func(*args, **kwargs)
                if config._appsec_enabled:
                    # [Blocking by client code]
                    if _context.get_item(WAF_CONTEXT_NAMES.BLOCKED, span=span):
                        response = blocked_response()
                        return response
                return response
            finally:
                # DEV: Always set these tags, this is where `span.resource` is set
                utils._after_request_tags(pin, span, request, response)
                # if not blocked yet, try blocking rules on response
                if config._appsec_enabled and not _context.get_item(WAF_CONTEXT_NAMES.BLOCKED, span=span):
                    log.debug("Django WAF call for Suspicious Request Blocking on response")
                    _asm_request_context.call_waf_callback()
                    # [Suspicious Request Blocking on response]
                    if _context.get_item(WAF_CONTEXT_NAMES.BLOCKED, span=span):
                        response = blocked_response()
                        return response


@trace_utils.with_traced_module
def traced_template_render(django, pin, wrapped, instance, args, kwargs):
    """Instrument django.template.base.Template.render for tracing template rendering."""
    # DEV: Check here in case this setting is configured after a template has been instrumented
    if not config.django.instrument_templates:
        return wrapped(*args, **kwargs)

    template_name = maybe_stringify(getattr(instance, "name", None))
    if template_name:
        resource = template_name
    else:
        resource = "{0}.{1}".format(func_name(instance), wrapped.__name__)

    with pin.tracer.trace("django.template.render", resource=resource, span_type=http.TEMPLATE) as span:
        span.set_tag_str(COMPONENT, config.django.integration_name)

        if template_name:
            span.set_tag_str("django.template.name", template_name)
        engine = getattr(instance, "engine", None)
        if engine:
            span.set_tag_str("django.template.engine.class", func_name(engine))

        return wrapped(*args, **kwargs)


def instrument_view(django, view):
    """
    Helper to wrap Django views.

    We want to wrap all lifecycle/http method functions for every class in the MRO for this view
    """
    if hasattr(view, "__mro__"):
        for cls in reversed(getmro(view)):
            _instrument_view(django, cls)

    return _instrument_view(django, view)


def _instrument_view(django, view):
    """Helper to wrap Django views."""
    from . import utils

    # All views should be callable, double check before doing anything
    if not callable(view):
        return view

    # Patch view HTTP methods and lifecycle methods
    http_method_names = getattr(view, "http_method_names", ("get", "delete", "post", "options", "head"))
    lifecycle_methods = ("setup", "dispatch", "http_method_not_allowed")
    for name in list(http_method_names) + list(lifecycle_methods):
        try:
            func = getattr(view, name, None)
            if not func or isinstance(func, wrapt.ObjectProxy):
                continue

            resource = "{0}.{1}".format(func_name(view), name)
            op_name = "django.view.{0}".format(name)
            trace_utils.wrap(view, name, traced_func(django, name=op_name, resource=resource))
        except Exception:
            log.debug("Failed to instrument Django view %r function %s", view, name, exc_info=True)

    # Patch response methods
    response_cls = getattr(view, "response_class", None)
    if response_cls:
        methods = ("render",)
        for name in methods:
            try:
                func = getattr(response_cls, name, None)
                # Do not wrap if the method does not exist or is already wrapped
                if not func or isinstance(func, wrapt.ObjectProxy):
                    continue

                resource = "{0}.{1}".format(func_name(response_cls), name)
                op_name = "django.response.{0}".format(name)
                trace_utils.wrap(response_cls, name, traced_func(django, name=op_name, resource=resource))
            except Exception:
                log.debug("Failed to instrument Django response %r function %s", response_cls, name, exc_info=True)

    # If the view itself is not wrapped, wrap it
    if not isinstance(view, wrapt.ObjectProxy):
        view = utils.DjangoViewProxy(
            view, traced_func(django, "django.view", resource=func_name(view), ignored_excs=[django.http.Http404])
        )
    return view


@trace_utils.with_traced_module
def traced_urls_path(django, pin, wrapped, instance, args, kwargs):
    """Wrapper for url path helpers to ensure all views registered as urls are traced."""
    try:
        if "view" in kwargs:
            kwargs["view"] = instrument_view(django, kwargs["view"])
        elif len(args) >= 2:
            args = list(args)
            args[1] = instrument_view(django, args[1])
            args = tuple(args)
    except Exception:
        log.debug("Failed to instrument Django url path %r %r", args, kwargs, exc_info=True)
    return wrapped(*args, **kwargs)


@trace_utils.with_traced_module
def traced_as_view(django, pin, func, instance, args, kwargs):
    """
    Wrapper for django's View.as_view class method
    """
    try:
        instrument_view(django, instance)
    except Exception:
        log.debug("Failed to instrument Django view %r", instance, exc_info=True)
    view = func(*args, **kwargs)
    return wrapt.FunctionWrapper(view, traced_func(django, "django.view", resource=func_name(instance)))


@trace_utils.with_traced_module
def traced_get_asgi_application(django, pin, func, instance, args, kwargs):
    from ddtrace.contrib.asgi import TraceMiddleware

    def django_asgi_modifier(span, scope):
        span.name = schematize_url_operation("django.request", protocol="http", direction=SpanDirection.INBOUND)

    return TraceMiddleware(func(*args, **kwargs), integration_config=config.django, span_modifier=django_asgi_modifier)


def unwrap_views(func, instance, args, kwargs):
    """
    Django channels uses path() and re_path() to route asgi applications. This broke our initial assumption that
    django path/re_path/url functions only accept views. Here we unwrap ddtrace view instrumentation from asgi
    applications.

    Ex. ``channels.routing.URLRouter([path('', get_asgi_application())])``
    On startup ddtrace.contrib.django.path.instrument_view() will wrap get_asgi_application in a DjangoViewProxy.
    Since get_asgi_application is not a django view callback this function will unwrap it.
    """
    from . import utils

    routes = get_argument_value(args, kwargs, 0, "routes")
    for route in routes:
        if isinstance(route.callback, utils.DjangoViewProxy):
            route.callback = route.callback.__wrapped__

    return func(*args, **kwargs)


def _patch(django):
    Pin().onto(django)

    when_imported("django.apps.registry")(lambda m: trace_utils.wrap(m, "Apps.populate", traced_populate(django)))

    if config.django.instrument_middleware:
        when_imported("django.core.handlers.base")(
            lambda m: trace_utils.wrap(m, "BaseHandler.load_middleware", traced_load_middleware(django))
        )

    when_imported("django.core.handlers.wsgi")(lambda m: trace_utils.wrap(m, "WSGIRequest.__init__", wrap_wsgi_environ))
    if _is_iast_enabled():
        from ddtrace.appsec.iast._taint_tracking import OriginType  # noqa: F401

        when_imported("django.http.request")(
            lambda m: trace_utils.wrap(
                m,
                "QueryDict.__getitem__",
                functools.partial(if_iast_taint_returned_object_for, OriginType.PARAMETER),
            )
        )

    @when_imported("django.core.handlers.base")
    def _(m):
        import django

        trace_utils.wrap(m, "BaseHandler.get_response", traced_get_response(django))
        if django.VERSION >= (3, 1):
            # Have to inline this import as the module contains syntax incompatible with Python 3.5 and below
            from ._asgi import traced_get_response_async

            trace_utils.wrap(m, "BaseHandler.get_response_async", traced_get_response_async(django))

    # Only wrap get_asgi_application if get_response_async exists. Otherwise we will effectively double-patch
    # because get_response and get_asgi_application will be used. We must rely on the version instead of coalescing
    # with the previous patching hook because of circular imports within `django.core.asgi`.
    if django.VERSION >= (3, 1):
        when_imported("django.core.asgi")(
            lambda m: trace_utils.wrap(m, "get_asgi_application", traced_get_asgi_application(django))
        )

    if config.django.instrument_templates:
        when_imported("django.template.base")(
            lambda m: trace_utils.wrap(m, "Template.render", traced_template_render(django))
        )

    if django.VERSION < (4, 0, 0):
        when_imported("django.conf.urls")(lambda m: trace_utils.wrap(m, "url", traced_urls_path(django)))

    if django.VERSION >= (2, 0, 0):

        @when_imported("django.urls")
        def _(m):
            trace_utils.wrap(m, "path", traced_urls_path(django))
            trace_utils.wrap(m, "re_path", traced_urls_path(django))

    when_imported("django.views.generic.base")(lambda m: trace_utils.wrap(m, "View.as_view", traced_as_view(django)))

    @when_imported("channels.routing")
    def _(m):
        import channels

        channels_version = tuple(int(x) for x in channels.__version__.split("."))
        if channels_version >= (3, 0):
            # ASGI3 is only supported in channels v3.0+
            trace_utils.wrap(m, "URLRouter.__init__", unwrap_views)


def wrap_wsgi_environ(wrapped, _instance, args, kwargs):
    if _is_iast_enabled():
        if not args:
            return wrapped(*args, **kwargs)

        from ddtrace.appsec.iast._taint_tracking import OriginType  # noqa: F401
        from ddtrace.appsec.iast._taint_utils import LazyTaintDict

        return wrapped(
            *((LazyTaintDict(args[0], origins=(OriginType.HEADER_NAME, OriginType.HEADER)),) + args[1:]), **kwargs
        )

    return wrapped(*args, **kwargs)


def patch():
    import django

    if getattr(django, "_datadog_patch", False):
        return
    _patch(django)

    setattr(django, "_datadog_patch", True)


def _unpatch(django):
    trace_utils.unwrap(django.apps.registry.Apps, "populate")
    trace_utils.unwrap(django.core.handlers.base.BaseHandler, "load_middleware")
    trace_utils.unwrap(django.core.handlers.base.BaseHandler, "get_response")
    trace_utils.unwrap(django.core.handlers.base.BaseHandler, "get_response_async")
    trace_utils.unwrap(django.template.base.Template, "render")
    trace_utils.unwrap(django.conf.urls.static, "static")
    trace_utils.unwrap(django.conf.urls, "url")
    if django.VERSION >= (2, 0, 0):
        trace_utils.unwrap(django.urls, "path")
        trace_utils.unwrap(django.urls, "re_path")
    trace_utils.unwrap(django.views.generic.base.View, "as_view")
    for conn in django.db.connections.all():
        trace_utils.unwrap(conn, "cursor")
    trace_utils.unwrap(django.db.utils.ConnectionHandler, "__getitem__")


def unpatch():
    import django

    if not getattr(django, "_datadog_patch", False):
        return

    _unpatch(django)

    setattr(django, "_datadog_patch", False)<|MERGE_RESOLUTION|>--- conflicted
+++ resolved
@@ -288,11 +288,7 @@
 
             # If IAST is enabled and we're wrapping a Django view call, taint the kwargs (view's path parameters)
             if _is_iast_enabled() and args and isinstance(args[0], django.core.handlers.wsgi.WSGIRequest):
-<<<<<<< HEAD
-                from ddtrace.appsec.iast._taint_tracking import Source
-=======
                 from ddtrace.appsec.iast._taint_tracking import OriginType  # noqa: F401
->>>>>>> 3bc2ffb5
                 from ddtrace.appsec.iast._taint_tracking import taint_pyobject
                 from ddtrace.appsec.iast._taint_utils import LazyTaintDict
 
@@ -300,14 +296,6 @@
                     args[0].COOKIES = LazyTaintDict(
                         args[0].COOKIES, origins=(OriginType.COOKIE_NAME, OriginType.COOKIE)
                     )
-<<<<<<< HEAD
-                args[0].path = taint_pyobject(args[0].path, Source("path", args[0].path, IAST.HTTP_REQUEST_PATH))
-                args[0].path_info = taint_pyobject(
-                    args[0].path_info, Source("path", args[0].path, IAST.HTTP_REQUEST_PATH)
-                )
-                args[0].environ["PATH_INFO"] = taint_pyobject(
-                    args[0].environ["PATH_INFO"], Source("path", args[0].path, IAST.HTTP_REQUEST_PATH)
-=======
                 args[0].path = taint_pyobject(
                     args[0].path, source_name="path", source_value=args[0].path, source_origin=OriginType.PATH
                 )
@@ -322,19 +310,14 @@
                     source_name="path",
                     source_value=args[0].path,
                     source_origin=OriginType.PATH,
->>>>>>> 3bc2ffb5
                 )
                 if kwargs:
                     try:
 
                         for k, v in kwargs.items():
-<<<<<<< HEAD
-                            kwargs[k] = taint_pyobject(v, Source(k, v, IAST.HTTP_REQUEST_PATH_PARAMETER))
-=======
                             kwargs[k] = taint_pyobject(
                                 v, source_name=k, source_value=v, source_origin=OriginType.PATH_PARAMETER
                             )
->>>>>>> 3bc2ffb5
                     except Exception:
                         log.debug("IAST: Unexpected exception while tainting path parameters", exc_info=True)
 
