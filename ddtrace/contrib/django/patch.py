--- conflicted
+++ resolved
@@ -11,14 +11,11 @@
 from inspect import isclass
 from inspect import isfunction
 import os
-<<<<<<< HEAD
 import sys
 
 from django.contrib.auth import get_user
 from django.core.exceptions import PermissionDenied
 from django.http import HttpResponseForbidden
-=======
->>>>>>> bc23d003
 
 from ddtrace import Pin
 from ddtrace import config
@@ -755,7 +752,16 @@
         )
     )
 
-<<<<<<< HEAD
+    @when_imported("django.core.handlers.base")
+    def _(m):
+        import django
+
+        trace_utils.wrap(m, "BaseHandler.get_response", traced_get_response(django))
+        if django.VERSION >= (3, 1):
+            # Have to inline this import as the module contains syntax incompatible with Python 3.5 and below
+            from ._asgi import traced_get_response_async
+
+    # JJJ: use when_imported
     if "django.contrib.auth.authenticate" not in sys.modules:
         import django.contrib.auth
 
@@ -766,16 +772,6 @@
     if hasattr(django.core.handlers.base.BaseHandler, "get_response_async"):
         # Have to inline this import as the module contains syntax incompatible with Python 3.5 and below
         from ._asgi import traced_get_response_async
-=======
-    @when_imported("django.core.handlers.base")
-    def _(m):
-        import django
->>>>>>> bc23d003
-
-        trace_utils.wrap(m, "BaseHandler.get_response", traced_get_response(django))
-        if django.VERSION >= (3, 1):
-            # Have to inline this import as the module contains syntax incompatible with Python 3.5 and below
-            from ._asgi import traced_get_response_async
 
             trace_utils.wrap(m, "BaseHandler.get_response_async", traced_get_response_async(django))
 
