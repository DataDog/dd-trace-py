--- conflicted
+++ resolved
@@ -25,11 +25,8 @@
 from ddtrace.ext import db
 from ddtrace.ext import http
 from ddtrace.ext import sql as sqlx
-<<<<<<< HEAD
 from ddtrace.internal.compat import Iterable
-=======
 from ddtrace.internal import _context
->>>>>>> 9c1db02a
 from ddtrace.internal.compat import maybe_stringify
 from ddtrace.internal.constants import COMPONENT
 from ddtrace.internal.logger import get_logger
