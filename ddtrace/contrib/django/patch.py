"""
The Django patching works as follows:

Django internals are instrumented via normal `patch()`.

`django.apps.registry.Apps.populate` is patched to add instrumentation for any
specific Django apps like Django Rest Framework (DRF).
"""
from inspect import getmro
from inspect import isclass
from inspect import isfunction
import os
import sys

from django.http import HttpResponseForbidden

from ddtrace import Pin
from ddtrace import config
<<<<<<< HEAD
from ddtrace.appsec import utils as appsec_utils
from ddtrace.appsec.constants import WAF_CONTEXT_NAMES
=======
from ddtrace.appsec import _asm_context
from ddtrace.appsec import utils as appsec_utils
>>>>>>> 4aa78e1f
from ddtrace.constants import SPAN_MEASURED_KEY
from ddtrace.contrib import dbapi
from ddtrace.contrib import func_name
from ddtrace.contrib.django.compat import get_resolver
from ddtrace.ext import SpanTypes
from ddtrace.ext import http
from ddtrace.ext import sql as sqlx
from ddtrace.internal import _context
from ddtrace.internal.compat import maybe_stringify
from ddtrace.internal.logger import get_logger
from ddtrace.internal.utils.formats import asbool
from ddtrace.settings.integration import IntegrationConfig
from ddtrace.vendor import wrapt

from . import utils
from .. import trace_utils
from ...internal.utils import get_argument_value


log = get_logger(__name__)

config._add(
    "django",
    dict(
        _default_service="django",
        cache_service_name=os.getenv("DD_DJANGO_CACHE_SERVICE_NAME", default="django"),
        database_service_name_prefix=os.getenv("DD_DJANGO_DATABASE_SERVICE_NAME_PREFIX", default=""),
        database_service_name=os.getenv("DD_DJANGO_DATABASE_SERVICE_NAME", default=""),
        trace_fetch_methods=asbool(os.getenv("DD_DJANGO_TRACE_FETCH_METHODS", default=False)),
        distributed_tracing_enabled=True,
        instrument_middleware=asbool(os.getenv("DD_DJANGO_INSTRUMENT_MIDDLEWARE", default=True)),
        instrument_templates=asbool(os.getenv("DD_DJANGO_INSTRUMENT_TEMPLATES", default=True)),
        instrument_databases=asbool(os.getenv("DD_DJANGO_INSTRUMENT_DATABASES", default=True)),
        instrument_caches=asbool(os.getenv("DD_DJANGO_INSTRUMENT_CACHES", default=True)),
        analytics_enabled=None,  # None allows the value to be overridden by the global config
        analytics_sample_rate=None,
        trace_query_string=None,  # Default to global config
        include_user_name=asbool(os.getenv("DD_DJANGO_INCLUDE_USER_NAME", default=True)),
        use_handler_with_url_name_resource_format=asbool(
            os.getenv("DD_DJANGO_USE_HANDLER_WITH_URL_NAME_RESOURCE_FORMAT", default=False)
        ),
        use_handler_resource_format=asbool(os.getenv("DD_DJANGO_USE_HANDLER_RESOURCE_FORMAT", default=False)),
        use_legacy_resource_format=asbool(os.getenv("DD_DJANGO_USE_LEGACY_RESOURCE_FORMAT", default=False)),
    ),
)


def patch_conn(django, conn):
    def cursor(django, pin, func, instance, args, kwargs):
        alias = getattr(conn, "alias", "default")

        if config.django.database_service_name:
            service = config.django.database_service_name
        else:
            database_prefix = config.django.database_service_name_prefix
            service = "{}{}{}".format(database_prefix, alias, "db")

        vendor = getattr(conn, "vendor", "db")
        prefix = sqlx.normalize_vendor(vendor)
        tags = {
            "django.db.vendor": vendor,
            "django.db.alias": alias,
        }
        pin = Pin(service, tags=tags, tracer=pin.tracer)
        cursor = func(*args, **kwargs)
        traced_cursor_cls = dbapi.TracedCursor
        try:
            if cursor.cursor.__class__.__module__.startswith("psycopg2."):
                # Import lazily to avoid importing psycopg2 if not already imported.
                from ddtrace.contrib.psycopg.patch import Psycopg2TracedCursor

                traced_cursor_cls = Psycopg2TracedCursor
        except AttributeError:
            pass

        # Each db alias will need its own config for dbapi
        cfg = IntegrationConfig(
            config.django.global_config,  # global_config needed for analytics sample rate
            "{}-{}".format("django", alias),  # name not used but set anyway
            _default_service=config.django._default_service,
            _dbapi_span_name_prefix=prefix,
            trace_fetch_methods=config.django.trace_fetch_methods,
            analytics_enabled=config.django.analytics_enabled,
            analytics_sample_rate=config.django.analytics_sample_rate,
        )
        return traced_cursor_cls(cursor, pin, cfg)

    if not isinstance(conn.cursor, wrapt.ObjectProxy):
        conn.cursor = wrapt.FunctionWrapper(conn.cursor, trace_utils.with_traced_module(cursor)(django))


def instrument_dbs(django):
    def get_connection(wrapped, instance, args, kwargs):
        conn = wrapped(*args, **kwargs)
        try:
            patch_conn(django, conn)
        except Exception:
            log.debug("Error instrumenting database connection %r", conn, exc_info=True)
        return conn

    if not isinstance(django.db.utils.ConnectionHandler.__getitem__, wrapt.ObjectProxy):
        django.db.utils.ConnectionHandler.__getitem__ = wrapt.FunctionWrapper(
            django.db.utils.ConnectionHandler.__getitem__, get_connection
        )


@trace_utils.with_traced_module
def traced_cache(django, pin, func, instance, args, kwargs):
    if not config.django.instrument_caches:
        return func(*args, **kwargs)

    # get the original function method
    with pin.tracer.trace("django.cache", span_type=SpanTypes.CACHE, service=config.django.cache_service_name) as span:
        # set component tag equal to name of integration
        span.set_tag_str("component", config.django.integration_name)

        # update the resource name and tag the cache backend
        span.resource = utils.resource_from_cache_prefix(func_name(func), instance)
        cache_backend = "{}.{}".format(instance.__module__, instance.__class__.__name__)
        span.set_tag_str("django.cache.backend", cache_backend)

        if args:
            # Key can be a list of strings, an individual string, or a dict
            # Quantize will ensure we have a space separated list of keys
            keys = utils.quantize_key_values(args[0])
            span.set_tag_str("django.cache.key", keys)

        return func(*args, **kwargs)


def instrument_caches(django):
    cache_backends = set([cache["BACKEND"] for cache in django.conf.settings.CACHES.values()])
    for cache_path in cache_backends:
        split = cache_path.split(".")
        cache_module = ".".join(split[:-1])
        cache_cls = split[-1]
        for method in ["get", "set", "add", "delete", "incr", "decr", "get_many", "set_many", "delete_many"]:
            try:
                cls = django.utils.module_loading.import_string(cache_path)
                # DEV: this can be removed when we add an idempotent `wrap`
                if not trace_utils.iswrapped(cls, method):
                    trace_utils.wrap(cache_module, "{0}.{1}".format(cache_cls, method), traced_cache(django))
            except Exception:
                log.debug("Error instrumenting cache %r", cache_path, exc_info=True)


@trace_utils.with_traced_module
def traced_populate(django, pin, func, instance, args, kwargs):
    """django.apps.registry.Apps.populate is the method used to populate all the apps.

    It is used as a hook to install instrumentation for 3rd party apps (like DRF).

    `populate()` works in 3 phases:

        - Phase 1: Initializes the app configs and imports the app modules.
        - Phase 2: Imports models modules for each app.
        - Phase 3: runs ready() of each app config.

    If all 3 phases successfully run then `instance.ready` will be `True`.
    """

    # populate() can be called multiple times, we don't want to instrument more than once
    if instance.ready:
        log.debug("Django instrumentation already installed, skipping.")
        return func(*args, **kwargs)

    ret = func(*args, **kwargs)

    if not instance.ready:
        log.debug("populate() failed skipping instrumentation.")
        return ret

    settings = django.conf.settings

    # Instrument databases
    if config.django.instrument_databases:
        try:
            instrument_dbs(django)
        except Exception:
            log.debug("Error instrumenting Django database connections", exc_info=True)

    # Instrument caches
    if config.django.instrument_caches:
        try:
            instrument_caches(django)
        except Exception:
            log.debug("Error instrumenting Django caches", exc_info=True)

    # Instrument Django Rest Framework if it's installed
    INSTALLED_APPS = getattr(settings, "INSTALLED_APPS", [])

    if "rest_framework" in INSTALLED_APPS:
        try:
            from .restframework import patch_restframework

            patch_restframework(django)
        except Exception:
            log.debug("Error patching rest_framework", exc_info=True)

    return ret


def traced_func(django, name, resource=None, ignored_excs=None):
    """Returns a function to trace Django functions."""

    def wrapped(django, pin, func, instance, args, kwargs):
        with pin.tracer.trace(name, resource=resource) as s:
            # set component tag equal to name of integration
            s.set_tag_str("component", config.django.integration_name)

            if ignored_excs:
                for exc in ignored_excs:
                    s._ignore_exception(exc)
            return func(*args, **kwargs)

    return trace_utils.with_traced_module(wrapped)(django)


def traced_process_exception(django, name, resource=None):
    def wrapped(django, pin, func, instance, args, kwargs):
        with pin.tracer.trace(name, resource=resource) as span:
            # set component tag equal to name of integration
            span.set_tag_str("component", config.django.integration_name)

            resp = func(*args, **kwargs)

            # If the response code is erroneous then grab the traceback
            # and set an error.
            if hasattr(resp, "status_code") and 500 <= resp.status_code < 600:
                span.set_traceback()
            return resp

    return trace_utils.with_traced_module(wrapped)(django)


@trace_utils.with_traced_module
def traced_load_middleware(django, pin, func, instance, args, kwargs):
    """Patches django.core.handlers.base.BaseHandler.load_middleware to instrument all middlewares."""
    settings_middleware = []
    # Gather all the middleware
    if getattr(django.conf.settings, "MIDDLEWARE", None):
        settings_middleware += django.conf.settings.MIDDLEWARE
    if getattr(django.conf.settings, "MIDDLEWARE_CLASSES", None):
        settings_middleware += django.conf.settings.MIDDLEWARE_CLASSES

    # Iterate over each middleware provided in settings.py
    # Each middleware can either be a function or a class
    for mw_path in settings_middleware:
        mw = django.utils.module_loading.import_string(mw_path)

        # Instrument function-based middleware
        if isfunction(mw) and not trace_utils.iswrapped(mw):
            split = mw_path.split(".")
            if len(split) < 2:
                continue
            base = ".".join(split[:-1])
            attr = split[-1]

            # DEV: We need to have a closure over `mw_path` for the resource name or else
            # all function based middleware will share the same resource name
            def _wrapper(resource):
                # Function-based middleware is a factory which returns a handler function for requests.
                # So instead of tracing the factory, we want to trace its returned value.
                # We wrap the factory to return a traced version of the handler function.
                def wrapped_factory(func, instance, args, kwargs):
                    # r is the middleware handler function returned from the factory
                    r = func(*args, **kwargs)
                    if r:
                        return wrapt.FunctionWrapper(
                            r,
                            traced_func(django, "django.middleware", resource=resource),
                        )
                    # If r is an empty middleware function (i.e. returns None), don't wrap since
                    # NoneType cannot be called
                    else:
                        return r

                return wrapped_factory

            trace_utils.wrap(base, attr, _wrapper(resource=mw_path))

        # Instrument class-based middleware
        elif isclass(mw):
            for hook in [
                "process_request",
                "process_response",
                "process_view",
                "process_template_response",
                "__call__",
            ]:
                if hasattr(mw, hook) and not trace_utils.iswrapped(mw, hook):
                    trace_utils.wrap(
                        mw, hook, traced_func(django, "django.middleware", resource=mw_path + ".{0}".format(hook))
                    )
            # Do a little extra for `process_exception`
            if hasattr(mw, "process_exception") and not trace_utils.iswrapped(mw, "process_exception"):
                res = mw_path + ".{0}".format("process_exception")
                trace_utils.wrap(
                    mw, "process_exception", traced_process_exception(django, "django.middleware", resource=res)
                )

    return func(*args, **kwargs)


@trace_utils.with_traced_module
def traced_get_response(django, pin, func, instance, args, kwargs):
    """Trace django.core.handlers.base.BaseHandler.get_response() (or other implementations).

    This is the main entry point for requests.

    Django requests are handled by a Handler.get_response method (inherited from base.BaseHandler).
    This method invokes the middleware chain and returns the response generated by the chain.
    """

    request = get_argument_value(args, kwargs, 0, "request")
    if request is None:
        return func(*args, **kwargs)

    trace_utils.activate_distributed_headers(pin.tracer, int_config=config.django, request_headers=request.META)
    request_headers = utils._get_request_headers(request)

<<<<<<< HEAD
    with pin.tracer.trace(
        "django.request",
        resource=utils.REQUEST_DEFAULT_RESOURCE,
        service=trace_utils.int_service(pin, config.django),
        span_type=SpanTypes.WEB,
        peer_ip=request.META.get("REMOTE_ADDR"),
        headers=request_headers,
        headers_case_sensitive=django.VERSION < (2, 2),
    ) as span:
        utils._before_request_tags(pin, span, request)
        span._metrics[SPAN_MEASURED_KEY] = 1

        response = None
        if config._appsec_enabled:
            try:
                waf_callback = _context.get_item(WAF_CONTEXT_NAMES.CALLBACK, span=span)
            except ValueError:
                log.debug("no context for first Django WAF call", exc_info=True)
                waf_callback = None
            if waf_callback:
                # set context information for waf with uri, params and query
                query = request.META.get("QUERY_STRING", "")
                uri = utils.get_request_uri(request)
                if query:
                    uri += "?" + query
                resolver = get_resolver(getattr(request, "urlconf", None))
                if resolver:
                    try:
                        path = resolver.resolve(request.path_info).kwargs
                        log.debug("resolver.pattern %s", path)
                    except Exception:
                        path = None
                parsed_query = request.GET
                body = utils._extract_body(request)
                trace_utils.set_http_meta(
                    span,
                    config.django,
                    method=request.method,
                    query=query,
                    raw_uri=uri,
                    request_path_params=path,
                    parsed_query=parsed_query,
                    request_body=body,
                    request_cookies=request.COOKIES,
                )
                log.debug("first Django WAF call")
                waf_callback()
            if _context.get_item("http.request.blocked", span=span):
                return HttpResponseForbidden(appsec_utils._get_blocked_template(request_headers.get("Accept")))
        try:
            response = func(*args, **kwargs)
        finally:
            # DEV: Always set these tags, this is where `span.resource` is set
            utils._after_request_tags(pin, span, request, response)
            # calling the waf again if the request was not blocked at first with additional information (response)
            if config._appsec_enabled:
                try:
                    waf_callback = _context.get_item(WAF_CONTEXT_NAMES.CALLBACK, span=span)
                except ValueError:
                    log.debug("no context for second Django WAF call")
                    waf_callback = None
                if waf_callback:
                    log.debug("second Django WAF call")
                    waf_callback()
                if _context.get_item("http.request.blocked", span=span):
                    return HttpResponseForbidden(appsec_utils._get_blocked_template(request_headers.get("Accept")))
        return response
=======
    with _asm_context.asm_request_context_manager(
        request.META.get("REMOTE_ADDR"), request_headers, headers_case_sensitive=django.VERSION < (2, 2)
    ):
        with pin.tracer.trace(
            "django.request",
            resource=utils.REQUEST_DEFAULT_RESOURCE,
            service=trace_utils.int_service(pin, config.django),
            span_type=SpanTypes.WEB,
        ) as span:
            # set component tag equal to name of integration
            span.set_tag_str("component", config.django.integration_name)

            utils._before_request_tags(pin, span, request)
            span._metrics[SPAN_MEASURED_KEY] = 1

            response = None

            try:
                if config._appsec_enabled and _context.get_item("http.request.blocked", span=span):
                    response = HttpResponseForbidden(
                        appsec_utils._get_blocked_template(request_headers.get("Accept")), **kwargs
                    )
                else:
                    response = func(*args, **kwargs)
                return response
            finally:
                utils._after_request_tags(pin, span, request, response)
>>>>>>> 4aa78e1f


@trace_utils.with_traced_module
def traced_template_render(django, pin, wrapped, instance, args, kwargs):
    """Instrument django.template.base.Template.render for tracing template rendering."""
    # DEV: Check here in case this setting is configured after a template has been instrumented
    if not config.django.instrument_templates:
        return wrapped(*args, **kwargs)

    template_name = maybe_stringify(getattr(instance, "name", None))
    if template_name:
        resource = template_name
    else:
        resource = "{0}.{1}".format(func_name(instance), wrapped.__name__)

    with pin.tracer.trace("django.template.render", resource=resource, span_type=http.TEMPLATE) as span:
        # set component tag equal to name of integration
        span.set_tag_str("component", config.django.integration_name)

        if template_name:
            span.set_tag_str("django.template.name", template_name)
        engine = getattr(instance, "engine", None)
        if engine:
            span.set_tag_str("django.template.engine.class", func_name(engine))

        return wrapped(*args, **kwargs)


def instrument_view(django, view):
    """
    Helper to wrap Django views.

    We want to wrap all lifecycle/http method functions for every class in the MRO for this view
    """
    if hasattr(view, "__mro__"):
        for cls in reversed(getmro(view)):
            _instrument_view(django, cls)

    return _instrument_view(django, view)


def _instrument_view(django, view):
    """Helper to wrap Django views."""
    # All views should be callable, double check before doing anything
    if not callable(view):
        return view

    # Patch view HTTP methods and lifecycle methods
    http_method_names = getattr(view, "http_method_names", ("get", "delete", "post", "options", "head"))
    lifecycle_methods = ("setup", "dispatch", "http_method_not_allowed")
    for name in list(http_method_names) + list(lifecycle_methods):
        try:
            func = getattr(view, name, None)
            if not func or isinstance(func, wrapt.ObjectProxy):
                continue

            resource = "{0}.{1}".format(func_name(view), name)
            op_name = "django.view.{0}".format(name)
            trace_utils.wrap(view, name, traced_func(django, name=op_name, resource=resource))
        except Exception:
            log.debug("Failed to instrument Django view %r function %s", view, name, exc_info=True)

    # Patch response methods
    response_cls = getattr(view, "response_class", None)
    if response_cls:
        methods = ("render",)
        for name in methods:
            try:
                func = getattr(response_cls, name, None)
                # Do not wrap if the method does not exist or is already wrapped
                if not func or isinstance(func, wrapt.ObjectProxy):
                    continue

                resource = "{0}.{1}".format(func_name(response_cls), name)
                op_name = "django.response.{0}".format(name)
                trace_utils.wrap(response_cls, name, traced_func(django, name=op_name, resource=resource))
            except Exception:
                log.debug("Failed to instrument Django response %r function %s", response_cls, name, exc_info=True)

    # If the view itself is not wrapped, wrap it
    if not isinstance(view, wrapt.ObjectProxy):
        view = utils.DjangoViewProxy(
            view, traced_func(django, "django.view", resource=func_name(view), ignored_excs=[django.http.Http404])
        )
    return view


@trace_utils.with_traced_module
def traced_urls_path(django, pin, wrapped, instance, args, kwargs):
    """Wrapper for url path helpers to ensure all views registered as urls are traced."""
    try:
        if "view" in kwargs:
            kwargs["view"] = instrument_view(django, kwargs["view"])
        elif len(args) >= 2:
            args = list(args)
            args[1] = instrument_view(django, args[1])
            args = tuple(args)
    except Exception:
        log.debug("Failed to instrument Django url path %r %r", args, kwargs, exc_info=True)
    return wrapped(*args, **kwargs)


@trace_utils.with_traced_module
def traced_as_view(django, pin, func, instance, args, kwargs):
    """
    Wrapper for django's View.as_view class method
    """
    try:
        instrument_view(django, instance)
    except Exception:
        log.debug("Failed to instrument Django view %r", instance, exc_info=True)
    view = func(*args, **kwargs)
    return wrapt.FunctionWrapper(view, traced_func(django, "django.view", resource=func_name(instance)))


@trace_utils.with_traced_module
def traced_get_asgi_application(django, pin, func, instance, args, kwargs):
    from ddtrace.contrib.asgi import TraceMiddleware

    def django_asgi_modifier(span, scope):
        span.name = "django.request"

    return TraceMiddleware(func(*args, **kwargs), integration_config=config.django, span_modifier=django_asgi_modifier)


def unwrap_views(func, instance, args, kwargs):
    """
    Django channels uses path() and re_path() to route asgi applications. This broke our initial assumption that
    django path/re_path/url functions only accept views. Here we unwrap ddtrace view instrumentation from asgi
    applications.

    Ex. ``channels.routing.URLRouter([path('', get_asgi_application())])``
    On startup ddtrace.contrib.django.path.instrument_view() will wrap get_asgi_application in a DjangoViewProxy.
    Since get_asgi_application is not a django view callback this function will unwrap it.
    """
    routes = get_argument_value(args, kwargs, 0, "routes")
    for route in routes:
        if isinstance(route.callback, utils.DjangoViewProxy):
            route.callback = route.callback.__wrapped__

    return func(*args, **kwargs)


def _patch(django):
    Pin().onto(django)
    trace_utils.wrap(django, "apps.registry.Apps.populate", traced_populate(django))

    # DEV: this check will be replaced with import hooks in the future
    if "django.core.handlers.base" not in sys.modules:
        import django.core.handlers.base

    if config.django.instrument_middleware:
        trace_utils.wrap(django, "core.handlers.base.BaseHandler.load_middleware", traced_load_middleware(django))

    trace_utils.wrap(django, "core.handlers.base.BaseHandler.get_response", traced_get_response(django))
    if hasattr(django.core.handlers.base.BaseHandler, "get_response_async"):
        # Have to inline this import as the module contains syntax incompatible with Python 3.5 and below
        from ._asgi import traced_get_response_async

        trace_utils.wrap(django, "core.handlers.base.BaseHandler.get_response_async", traced_get_response_async(django))

        # Only wrap get_asgi_application if get_response_async exists. Otherwise we will effectively double-patch
        # because get_response and get_asgi_application will be used.
        if "django.core.asgi" not in sys.modules:
            try:
                import django.core.asgi
            except ImportError:
                pass
            else:
                trace_utils.wrap(django, "core.asgi.get_asgi_application", traced_get_asgi_application(django))

    # DEV: this check will be replaced with import hooks in the future
    if config.django.instrument_templates:
        if "django.template.base" not in sys.modules:
            import django.template.base
        trace_utils.wrap(django, "template.base.Template.render", traced_template_render(django))

    # DEV: this check will be replaced with import hooks in the future
    if "django.conf.urls.static" not in sys.modules:
        import django.conf.urls.static

    if django.VERSION < (4, 0, 0):
        trace_utils.wrap(django, "conf.urls.url", traced_urls_path(django))

    if django.VERSION >= (2, 0, 0):
        trace_utils.wrap(django, "urls.path", traced_urls_path(django))
        trace_utils.wrap(django, "urls.re_path", traced_urls_path(django))

    # DEV: this check will be replaced with import hooks in the future
    if "django.views.generic.base" not in sys.modules:
        import django.views.generic.base
    trace_utils.wrap(django, "views.generic.base.View.as_view", traced_as_view(django))

    try:
        import channels
        import channels.routing

        channels_version = tuple(int(x) for x in channels.__version__.split("."))
        if channels_version >= (3, 0):
            # ASGI3 is only supported in channels v3.0+
            trace_utils.wrap(channels.routing, "URLRouter.__init__", unwrap_views)
    except ImportError:
        pass  # channels is not installed


def patch():
    # DEV: this import will eventually be replaced with the module given from an import hook
    import django

    if django.VERSION < (1, 10, 0):
        utils.Resolver404 = django.core.urlresolvers.Resolver404
    else:
        utils.Resolver404 = django.urls.exceptions.Resolver404

    utils.DJANGO22 = django.VERSION >= (2, 2, 0)

    if getattr(django, "_datadog_patch", False):
        return
    _patch(django)

    setattr(django, "_datadog_patch", True)


def _unpatch(django):
    trace_utils.unwrap(django.apps.registry.Apps, "populate")
    trace_utils.unwrap(django.core.handlers.base.BaseHandler, "load_middleware")
    trace_utils.unwrap(django.core.handlers.base.BaseHandler, "get_response")
    trace_utils.unwrap(django.core.handlers.base.BaseHandler, "get_response_async")
    trace_utils.unwrap(django.template.base.Template, "render")
    trace_utils.unwrap(django.conf.urls.static, "static")
    trace_utils.unwrap(django.conf.urls, "url")
    if django.VERSION >= (2, 0, 0):
        trace_utils.unwrap(django.urls, "path")
        trace_utils.unwrap(django.urls, "re_path")
    trace_utils.unwrap(django.views.generic.base.View, "as_view")
    for conn in django.db.connections.all():
        trace_utils.unwrap(conn, "cursor")
    trace_utils.unwrap(django.db.utils.ConnectionHandler, "__getitem__")


def unpatch():
    import django

    if not getattr(django, "_datadog_patch", False):
        return

    _unpatch(django)

    setattr(django, "_datadog_patch", False)<|MERGE_RESOLUTION|>--- conflicted
+++ resolved
@@ -16,13 +16,9 @@
 
 from ddtrace import Pin
 from ddtrace import config
-<<<<<<< HEAD
+from ddtrace.appsec import _asm_context
 from ddtrace.appsec import utils as appsec_utils
 from ddtrace.appsec.constants import WAF_CONTEXT_NAMES
-=======
-from ddtrace.appsec import _asm_context
-from ddtrace.appsec import utils as appsec_utils
->>>>>>> 4aa78e1f
 from ddtrace.constants import SPAN_MEASURED_KEY
 from ddtrace.contrib import dbapi
 from ddtrace.contrib import func_name
@@ -344,75 +340,6 @@
     trace_utils.activate_distributed_headers(pin.tracer, int_config=config.django, request_headers=request.META)
     request_headers = utils._get_request_headers(request)
 
-<<<<<<< HEAD
-    with pin.tracer.trace(
-        "django.request",
-        resource=utils.REQUEST_DEFAULT_RESOURCE,
-        service=trace_utils.int_service(pin, config.django),
-        span_type=SpanTypes.WEB,
-        peer_ip=request.META.get("REMOTE_ADDR"),
-        headers=request_headers,
-        headers_case_sensitive=django.VERSION < (2, 2),
-    ) as span:
-        utils._before_request_tags(pin, span, request)
-        span._metrics[SPAN_MEASURED_KEY] = 1
-
-        response = None
-        if config._appsec_enabled:
-            try:
-                waf_callback = _context.get_item(WAF_CONTEXT_NAMES.CALLBACK, span=span)
-            except ValueError:
-                log.debug("no context for first Django WAF call", exc_info=True)
-                waf_callback = None
-            if waf_callback:
-                # set context information for waf with uri, params and query
-                query = request.META.get("QUERY_STRING", "")
-                uri = utils.get_request_uri(request)
-                if query:
-                    uri += "?" + query
-                resolver = get_resolver(getattr(request, "urlconf", None))
-                if resolver:
-                    try:
-                        path = resolver.resolve(request.path_info).kwargs
-                        log.debug("resolver.pattern %s", path)
-                    except Exception:
-                        path = None
-                parsed_query = request.GET
-                body = utils._extract_body(request)
-                trace_utils.set_http_meta(
-                    span,
-                    config.django,
-                    method=request.method,
-                    query=query,
-                    raw_uri=uri,
-                    request_path_params=path,
-                    parsed_query=parsed_query,
-                    request_body=body,
-                    request_cookies=request.COOKIES,
-                )
-                log.debug("first Django WAF call")
-                waf_callback()
-            if _context.get_item("http.request.blocked", span=span):
-                return HttpResponseForbidden(appsec_utils._get_blocked_template(request_headers.get("Accept")))
-        try:
-            response = func(*args, **kwargs)
-        finally:
-            # DEV: Always set these tags, this is where `span.resource` is set
-            utils._after_request_tags(pin, span, request, response)
-            # calling the waf again if the request was not blocked at first with additional information (response)
-            if config._appsec_enabled:
-                try:
-                    waf_callback = _context.get_item(WAF_CONTEXT_NAMES.CALLBACK, span=span)
-                except ValueError:
-                    log.debug("no context for second Django WAF call")
-                    waf_callback = None
-                if waf_callback:
-                    log.debug("second Django WAF call")
-                    waf_callback()
-                if _context.get_item("http.request.blocked", span=span):
-                    return HttpResponseForbidden(appsec_utils._get_blocked_template(request_headers.get("Accept")))
-        return response
-=======
     with _asm_context.asm_request_context_manager(
         request.META.get("REMOTE_ADDR"), request_headers, headers_case_sensitive=django.VERSION < (2, 2)
     ):
@@ -430,17 +357,60 @@
 
             response = None
 
+            if config._appsec_enabled:
+                try:
+                    waf_callback = _context.get_item(WAF_CONTEXT_NAMES.CALLBACK, span=span)
+                except ValueError:
+                    log.debug("no context for first Django WAF call", exc_info=True)
+                    waf_callback = None
+                if waf_callback:
+                    # set context information for waf with uri, params and query
+                    query = request.META.get("QUERY_STRING", "")
+                    uri = utils.get_request_uri(request)
+                    if query:
+                        uri += "?" + query
+                    resolver = get_resolver(getattr(request, "urlconf", None))
+                    if resolver:
+                        try:
+                            path = resolver.resolve(request.path_info).kwargs
+                            log.debug("resolver.pattern %s", path)
+                        except Exception:
+                            path = None
+                    parsed_query = request.GET
+                    body = utils._extract_body(request)
+                    trace_utils.set_http_meta(
+                        span,
+                        config.django,
+                        method=request.method,
+                        query=query,
+                        raw_uri=uri,
+                        request_path_params=path,
+                        parsed_query=parsed_query,
+                        request_body=body,
+                        request_cookies=request.COOKIES,
+                    )
+                    log.debug("first Django WAF call")
+                    waf_callback()
+                if _context.get_item("http.request.blocked", span=span):
+                    return HttpResponseForbidden(appsec_utils._get_blocked_template(request_headers.get("Accept")))
             try:
-                if config._appsec_enabled and _context.get_item("http.request.blocked", span=span):
-                    response = HttpResponseForbidden(
-                        appsec_utils._get_blocked_template(request_headers.get("Accept")), **kwargs
-                    )
-                else:
-                    response = func(*args, **kwargs)
-                return response
+                response = func(*args, **kwargs)
             finally:
+                # DEV: Always set these tags, this is where `span.resource` is set
                 utils._after_request_tags(pin, span, request, response)
->>>>>>> 4aa78e1f
+                # calling the waf again if the request was not blocked at first with additional information (response)
+                if config._appsec_enabled:
+                    try:
+                        waf_callback = _context.get_item(WAF_CONTEXT_NAMES.CALLBACK, span=span)
+                    except ValueError:
+                        log.debug("no context for second Django WAF call")
+                        waf_callback = None
+                    if waf_callback:
+                        log.debug("second Django WAF call")
+                        waf_callback()
+                    if _context.get_item("http.request.blocked", span=span):
+                        return HttpResponseForbidden(appsec_utils._get_blocked_template(request_headers.get("Accept")))
+            return response
 
 
 @trace_utils.with_traced_module
