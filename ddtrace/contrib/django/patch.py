--- conflicted
+++ resolved
@@ -3,896 +3,6 @@
 from ddtrace.vendor.debtcollector import deprecate
 
 
-<<<<<<< HEAD
-`django.apps.registry.Apps.populate` is patched to add instrumentation for any
-specific Django apps like Django Rest Framework (DRF).
-"""
-import functools
-from inspect import getmro
-from inspect import isclass
-from inspect import isfunction
-from inspect import unwrap
-import os
-
-from ddtrace import Pin
-from ddtrace import config
-from ddtrace.constants import SPAN_KIND
-from ddtrace.contrib import dbapi
-from ddtrace.contrib import func_name
-from ddtrace.ext import SpanKind
-from ddtrace.ext import SpanTypes
-from ddtrace.ext import http
-from ddtrace.ext import sql as sqlx
-from ddtrace.internal import core
-from ddtrace.internal._exceptions import BlockingException
-from ddtrace.internal.compat import Iterable
-from ddtrace.internal.compat import maybe_stringify
-from ddtrace.internal.constants import COMPONENT
-from ddtrace.internal.constants import HTTP_REQUEST_BLOCKED
-from ddtrace.internal.constants import STATUS_403_TYPE_AUTO
-from ddtrace.internal.core.event_hub import ResultType
-from ddtrace.internal.logger import get_logger
-from ddtrace.internal.schema import schematize_service_name
-from ddtrace.internal.schema import schematize_url_operation
-from ddtrace.internal.schema.span_attribute_schema import SpanDirection
-from ddtrace.internal.utils import http as http_utils
-from ddtrace.internal.utils.formats import asbool
-from ddtrace.settings.asm import config as asm_config
-from ddtrace.settings.integration import IntegrationConfig
-from ddtrace.vendor import wrapt
-from ddtrace.vendor.packaging.version import parse as parse_version
-from ddtrace.vendor.wrapt.importer import when_imported
-
-from ...appsec._utils import _UserInfoRetriever
-from ...internal.utils import get_argument_value
-from .. import trace_utils
-from ..trace_utils import _get_request_header_user_agent
-
-
-log = get_logger(__name__)
-
-config._add(
-    "django",
-    dict(
-        _default_service=schematize_service_name("django"),
-        cache_service_name=os.getenv("DD_DJANGO_CACHE_SERVICE_NAME", default="django"),
-        database_service_name_prefix=os.getenv("DD_DJANGO_DATABASE_SERVICE_NAME_PREFIX", default=""),
-        database_service_name=os.getenv("DD_DJANGO_DATABASE_SERVICE_NAME", default=""),
-        trace_fetch_methods=asbool(os.getenv("DD_DJANGO_TRACE_FETCH_METHODS", default=False)),
-        distributed_tracing_enabled=True,
-        instrument_middleware=asbool(os.getenv("DD_DJANGO_INSTRUMENT_MIDDLEWARE", default=True)),
-        instrument_templates=asbool(os.getenv("DD_DJANGO_INSTRUMENT_TEMPLATES", default=True)),
-        instrument_databases=asbool(os.getenv("DD_DJANGO_INSTRUMENT_DATABASES", default=True)),
-        instrument_caches=asbool(os.getenv("DD_DJANGO_INSTRUMENT_CACHES", default=True)),
-        analytics_enabled=None,  # None allows the value to be overridden by the global config
-        analytics_sample_rate=None,
-        trace_query_string=None,  # Default to global config
-        include_user_name=asbool(os.getenv("DD_DJANGO_INCLUDE_USER_NAME", default=True)),
-        use_handler_with_url_name_resource_format=asbool(
-            os.getenv("DD_DJANGO_USE_HANDLER_WITH_URL_NAME_RESOURCE_FORMAT", default=False)
-        ),
-        use_handler_resource_format=asbool(os.getenv("DD_DJANGO_USE_HANDLER_RESOURCE_FORMAT", default=False)),
-        use_legacy_resource_format=asbool(os.getenv("DD_DJANGO_USE_LEGACY_RESOURCE_FORMAT", default=False)),
-        _trace_asgi_websocket=os.getenv("DD_ASGI_TRACE_WEBSOCKET", default=False),
-    ),
-)
-
-_NotSet = object()
-psycopg_cursor_cls = Psycopg2TracedCursor = Psycopg3TracedCursor = _NotSet
-
-
-def get_version():
-    # type: () -> str
-    import django
-
-    return django.__version__
-
-
-def patch_conn(django, conn):
-    global psycopg_cursor_cls, Psycopg2TracedCursor, Psycopg3TracedCursor
-
-    if psycopg_cursor_cls is _NotSet:
-        try:
-            from psycopg.cursor import Cursor as psycopg_cursor_cls
-
-            from ddtrace.contrib.psycopg.cursor import Psycopg3TracedCursor
-        except ImportError:
-            Psycopg3TracedCursor = None
-            try:
-                from psycopg2._psycopg import cursor as psycopg_cursor_cls
-
-                from ddtrace.contrib.psycopg.cursor import Psycopg2TracedCursor
-            except ImportError:
-                psycopg_cursor_cls = None
-                Psycopg2TracedCursor = None
-
-    def cursor(django, pin, func, instance, args, kwargs):
-        alias = getattr(conn, "alias", "default")
-
-        if config.django.database_service_name:
-            service = config.django.database_service_name
-        else:
-            database_prefix = config.django.database_service_name_prefix
-            service = "{}{}{}".format(database_prefix, alias, "db")
-            service = schematize_service_name(service)
-
-        vendor = getattr(conn, "vendor", "db")
-        prefix = sqlx.normalize_vendor(vendor)
-        tags = {
-            "django.db.vendor": vendor,
-            "django.db.alias": alias,
-        }
-        pin = Pin(service, tags=tags, tracer=pin.tracer)
-        cursor = func(*args, **kwargs)
-        traced_cursor_cls = dbapi.TracedCursor
-        try:
-            if cursor.cursor.__class__.__module__.startswith("psycopg2."):
-                # Import lazily to avoid importing psycopg2 if not already imported.
-                from ddtrace.contrib.psycopg.cursor import Psycopg2TracedCursor
-
-                traced_cursor_cls = Psycopg2TracedCursor
-            elif type(cursor.cursor).__name__ == "Psycopg3TracedCursor":
-                # Import lazily to avoid importing psycopg if not already imported.
-                from ddtrace.contrib.psycopg.cursor import Psycopg3TracedCursor
-
-                traced_cursor_cls = Psycopg3TracedCursor
-        except AttributeError:
-            pass
-
-        # Each db alias will need its own config for dbapi
-        cfg = IntegrationConfig(
-            config.django.global_config,  # global_config needed for analytics sample rate
-            "{}-{}".format("django", alias),  # name not used but set anyway
-            _default_service=config.django._default_service,
-            _dbapi_span_name_prefix=prefix,
-            trace_fetch_methods=config.django.trace_fetch_methods,
-            analytics_enabled=config.django.analytics_enabled,
-            analytics_sample_rate=config.django.analytics_sample_rate,
-        )
-        return traced_cursor_cls(cursor, pin, cfg)
-
-    if not isinstance(conn.cursor, wrapt.ObjectProxy):
-        conn.cursor = wrapt.FunctionWrapper(conn.cursor, trace_utils.with_traced_module(cursor)(django))
-
-
-def instrument_dbs(django):
-    def get_connection(wrapped, instance, args, kwargs):
-        conn = wrapped(*args, **kwargs)
-        try:
-            patch_conn(django, conn)
-        except Exception:
-            log.debug("Error instrumenting database connection %r", conn, exc_info=True)
-        return conn
-
-    if not isinstance(django.db.utils.ConnectionHandler.__getitem__, wrapt.ObjectProxy):
-        django.db.utils.ConnectionHandler.__getitem__ = wrapt.FunctionWrapper(
-            django.db.utils.ConnectionHandler.__getitem__, get_connection
-        )
-
-
-@trace_utils.with_traced_module
-def traced_cache(django, pin, func, instance, args, kwargs):
-    from . import utils
-
-    if not config.django.instrument_caches:
-        return func(*args, **kwargs)
-
-    cache_backend = "{}.{}".format(instance.__module__, instance.__class__.__name__)
-    tags = {COMPONENT: config.django.integration_name, "django.cache.backend": cache_backend}
-    if args:
-        keys = utils.quantize_key_values(args[0])
-        tags["django.cache.key"] = keys
-
-    with core.context_with_data(
-        "django.cache",
-        span_name="django.cache",
-        span_type=SpanTypes.CACHE,
-        service=config.django.cache_service_name,
-        resource=utils.resource_from_cache_prefix(func_name(func), instance),
-        tags=tags,
-        pin=pin,
-    ) as ctx, ctx["call"]:
-        result = func(*args, **kwargs)
-        rowcount = 0
-        if func.__name__ == "get_many":
-            rowcount = sum(1 for doc in result if doc) if result and isinstance(result, Iterable) else 0
-        elif func.__name__ == "get":
-            try:
-                # check also for special case for Django~3.2 that returns an empty Sentinel
-                # object for empty results
-                # also check if result is Iterable first since some iterables return ambiguous
-                # truth results with ``==``
-                if result is None or (
-                    not isinstance(result, Iterable) and result == getattr(instance, "_missing_key", None)
-                ):
-                    rowcount = 0
-                else:
-                    rowcount = 1
-            except (AttributeError, NotImplementedError, ValueError):
-                pass
-        core.dispatch("django.cache", (ctx, rowcount))
-        return result
-
-
-def instrument_caches(django):
-    cache_backends = set([cache["BACKEND"] for cache in django.conf.settings.CACHES.values()])
-    for cache_path in cache_backends:
-        split = cache_path.split(".")
-        cache_module = ".".join(split[:-1])
-        cache_cls = split[-1]
-        for method in ["get", "set", "add", "delete", "incr", "decr", "get_many", "set_many", "delete_many"]:
-            try:
-                cls = django.utils.module_loading.import_string(cache_path)
-                # DEV: this can be removed when we add an idempotent `wrap`
-                if not trace_utils.iswrapped(cls, method):
-                    trace_utils.wrap(cache_module, "{0}.{1}".format(cache_cls, method), traced_cache(django))
-            except Exception:
-                log.debug("Error instrumenting cache %r", cache_path, exc_info=True)
-
-
-@trace_utils.with_traced_module
-def traced_populate(django, pin, func, instance, args, kwargs):
-    """django.apps.registry.Apps.populate is the method used to populate all the apps.
-
-    It is used as a hook to install instrumentation for 3rd party apps (like DRF).
-
-    `populate()` works in 3 phases:
-
-        - Phase 1: Initializes the app configs and imports the app modules.
-        - Phase 2: Imports models modules for each app.
-        - Phase 3: runs ready() of each app config.
-
-    If all 3 phases successfully run then `instance.ready` will be `True`.
-    """
-
-    # populate() can be called multiple times, we don't want to instrument more than once
-    if instance.ready:
-        log.debug("Django instrumentation already installed, skipping.")
-        return func(*args, **kwargs)
-
-    ret = func(*args, **kwargs)
-
-    if not instance.ready:
-        log.debug("populate() failed skipping instrumentation.")
-        return ret
-
-    settings = django.conf.settings
-
-    # Instrument databases
-    if config.django.instrument_databases:
-        try:
-            instrument_dbs(django)
-        except Exception:
-            log.debug("Error instrumenting Django database connections", exc_info=True)
-
-    # Instrument caches
-    if config.django.instrument_caches:
-        try:
-            instrument_caches(django)
-        except Exception:
-            log.debug("Error instrumenting Django caches", exc_info=True)
-
-    # Instrument Django Rest Framework if it's installed
-    INSTALLED_APPS = getattr(settings, "INSTALLED_APPS", [])
-
-    if "rest_framework" in INSTALLED_APPS:
-        try:
-            from .restframework import patch_restframework
-
-            patch_restframework(django)
-        except Exception:
-            log.debug("Error patching rest_framework", exc_info=True)
-
-    return ret
-
-
-def traced_func(django, name, resource=None, ignored_excs=None):
-    def wrapped(django, pin, func, instance, args, kwargs):
-        tags = {COMPONENT: config.django.integration_name}
-        with core.context_with_data(
-            "django.func.wrapped", span_name=name, resource=resource, tags=tags, pin=pin
-        ) as ctx, ctx["call"]:
-            core.dispatch(
-                "django.func.wrapped",
-                (
-                    args,
-                    kwargs,
-                    django.core.handlers.wsgi.WSGIRequest if hasattr(django.core.handlers, "wsgi") else object,
-                    ctx,
-                    ignored_excs,
-                ),
-            )
-            return func(*args, **kwargs)
-
-    return trace_utils.with_traced_module(wrapped)(django)
-
-
-def traced_process_exception(django, name, resource=None):
-    def wrapped(django, pin, func, instance, args, kwargs):
-        tags = {COMPONENT: config.django.integration_name}
-        with core.context_with_data(
-            "django.process_exception", span_name=name, resource=resource, tags=tags, pin=pin
-        ) as ctx, ctx["call"]:
-            resp = func(*args, **kwargs)
-            core.dispatch(
-                "django.process_exception", (ctx, hasattr(resp, "status_code") and 500 <= resp.status_code < 600)
-            )
-            return resp
-
-    return trace_utils.with_traced_module(wrapped)(django)
-
-
-@trace_utils.with_traced_module
-def traced_load_middleware(django, pin, func, instance, args, kwargs):
-    """
-    Patches django.core.handlers.base.BaseHandler.load_middleware to instrument all
-    middlewares.
-    """
-    settings_middleware = []
-    # Gather all the middleware
-    if getattr(django.conf.settings, "MIDDLEWARE", None):
-        settings_middleware += django.conf.settings.MIDDLEWARE
-    if getattr(django.conf.settings, "MIDDLEWARE_CLASSES", None):
-        settings_middleware += django.conf.settings.MIDDLEWARE_CLASSES
-
-    # Iterate over each middleware provided in settings.py
-    # Each middleware can either be a function or a class
-    for mw_path in settings_middleware:
-        mw = django.utils.module_loading.import_string(mw_path)
-
-        # Instrument function-based middleware
-        if isfunction(mw) and not trace_utils.iswrapped(mw):
-            split = mw_path.split(".")
-            if len(split) < 2:
-                continue
-            base = ".".join(split[:-1])
-            attr = split[-1]
-
-            # DEV: We need to have a closure over `mw_path` for the resource name or else
-            # all function based middleware will share the same resource name
-            def _wrapper(resource):
-                # Function-based middleware is a factory which returns a handler function for
-                # requests.
-                # So instead of tracing the factory, we want to trace its returned value.
-                # We wrap the factory to return a traced version of the handler function.
-                def wrapped_factory(func, instance, args, kwargs):
-                    # r is the middleware handler function returned from the factory
-                    r = func(*args, **kwargs)
-                    if r:
-                        return wrapt.FunctionWrapper(
-                            r,
-                            traced_func(django, "django.middleware", resource=resource),
-                        )
-                    # If r is an empty middleware function (i.e. returns None), don't wrap since
-                    # NoneType cannot be called
-                    else:
-                        return r
-
-                return wrapped_factory
-
-            trace_utils.wrap(base, attr, _wrapper(resource=mw_path))
-
-        # Instrument class-based middleware
-        elif isclass(mw):
-            for hook in [
-                "process_request",
-                "process_response",
-                "process_view",
-                "process_template_response",
-                "__call__",
-            ]:
-                if hasattr(mw, hook) and not trace_utils.iswrapped(mw, hook):
-                    trace_utils.wrap(
-                        mw, hook, traced_func(django, "django.middleware", resource=mw_path + ".{0}".format(hook))
-                    )
-            # Do a little extra for `process_exception`
-            if hasattr(mw, "process_exception") and not trace_utils.iswrapped(mw, "process_exception"):
-                res = mw_path + ".{0}".format("process_exception")
-                trace_utils.wrap(
-                    mw, "process_exception", traced_process_exception(django, "django.middleware", resource=res)
-                )
-
-    return func(*args, **kwargs)
-
-
-def _gather_block_metadata(request, request_headers, ctx: core.ExecutionContext):
-    from . import utils
-
-    try:
-        metadata = {http.STATUS_CODE: "403", http.METHOD: request.method}
-        url = utils.get_request_uri(request)
-        query = request.META.get("QUERY_STRING", "")
-        if query and config.django.trace_query_string:
-            metadata[http.QUERY_STRING] = query
-        user_agent = _get_request_header_user_agent(request_headers)
-        if user_agent:
-            metadata[http.USER_AGENT] = user_agent
-    except Exception as e:
-        log.warning("Could not gather some metadata on blocked request: %s", str(e))  # noqa: G200
-    core.dispatch("django.block_request_callback", (ctx, metadata, config.django, url, query))
-
-
-def _block_request_callable(request, request_headers, ctx: core.ExecutionContext):
-    # This is used by user-id blocking to block responses. It could be called
-    # at any point so it's a callable stored in the ASM context.
-    from django.core.exceptions import PermissionDenied
-
-    core.root.set_item(HTTP_REQUEST_BLOCKED, STATUS_403_TYPE_AUTO)
-    _gather_block_metadata(request, request_headers, ctx)
-    raise PermissionDenied()
-
-
-@trace_utils.with_traced_module
-def traced_get_response(django, pin, func, instance, args, kwargs):
-    """Trace django.core.handlers.base.BaseHandler.get_response() (or other implementations).
-
-    This is the main entry point for requests.
-
-    Django requests are handled by a Handler.get_response method (inherited from base.BaseHandler).
-    This method invokes the middleware chain and returns the response generated by the chain.
-    """
-    from ddtrace.contrib.django.compat import get_resolver
-
-    from . import utils
-
-    request = get_argument_value(args, kwargs, 0, "request")
-    if request is None:
-        return func(*args, **kwargs)
-
-    request_headers = utils._get_request_headers(request)
-
-    with core.context_with_data(
-        "django.traced_get_response",
-        remote_addr=request.META.get("REMOTE_ADDR"),
-        headers=request_headers,
-        headers_case_sensitive=django.VERSION < (2, 2),
-        span_name=schematize_url_operation("django.request", protocol="http", direction=SpanDirection.INBOUND),
-        resource=utils.REQUEST_DEFAULT_RESOURCE,
-        service=trace_utils.int_service(pin, config.django),
-        span_type=SpanTypes.WEB,
-        tags={COMPONENT: config.django.integration_name, SPAN_KIND: SpanKind.SERVER},
-        distributed_headers_config=config.django,
-        distributed_headers=request_headers,
-        pin=pin,
-    ) as ctx, ctx.get_item("call"):
-        core.dispatch(
-            "django.traced_get_response.pre",
-            (
-                functools.partial(_block_request_callable, request, request_headers, ctx),
-                ctx,
-                request,
-                utils._before_request_tags,
-            ),
-        )
-
-        response = None
-
-        def blocked_response():
-            from django.http import HttpResponse
-
-            block_config = core.get_item(HTTP_REQUEST_BLOCKED) or {}
-            desired_type = block_config.get("type", "auto")
-            status = block_config.get("status_code", 403)
-            if desired_type == "none":
-                response = HttpResponse("", status=status)
-                location = block_config.get("location", "")
-                if location:
-                    response["location"] = location
-            else:
-                if desired_type == "auto":
-                    ctype = "text/html" if "text/html" in request_headers.get("Accept", "").lower() else "text/json"
-                else:
-                    ctype = "text/" + desired_type
-                content = http_utils._get_blocked_template(ctype)
-                response = HttpResponse(content, content_type=ctype, status=status)
-                response.content = content
-                response["Content-Length"] = len(content.encode())
-            utils._after_request_tags(pin, ctx["call"], request, response)
-            return response
-
-        try:
-            if core.get_item(HTTP_REQUEST_BLOCKED):
-                response = blocked_response()
-                return response
-
-            query = request.META.get("QUERY_STRING", "")
-            uri = utils.get_request_uri(request)
-            if uri is not None and query:
-                uri += "?" + query
-            resolver = get_resolver(getattr(request, "urlconf", None))
-            if resolver:
-                try:
-                    path = resolver.resolve(request.path_info).kwargs
-                    log.debug("resolver.pattern %s", path)
-                except Exception:
-                    path = None
-
-            core.dispatch("django.start_response", (ctx, request, utils._extract_body, query, uri, path))
-            core.dispatch("django.start_response.post", ("Django",))
-
-            if core.get_item(HTTP_REQUEST_BLOCKED):
-                response = blocked_response()
-                return response
-
-            try:
-                response = func(*args, **kwargs)
-            except BlockingException as e:
-                core.set_item(HTTP_REQUEST_BLOCKED, e.args[0])
-                response = blocked_response()
-                return response
-
-            if core.get_item(HTTP_REQUEST_BLOCKED):
-                response = blocked_response()
-                return response
-
-            return response
-        finally:
-            core.dispatch("django.finalize_response.pre", (ctx, utils._after_request_tags, request, response))
-            if not core.get_item(HTTP_REQUEST_BLOCKED):
-                core.dispatch("django.finalize_response", ("Django",))
-                if core.get_item(HTTP_REQUEST_BLOCKED):
-                    response = blocked_response()
-                    return response  # noqa: B012
-
-
-@trace_utils.with_traced_module
-def traced_template_render(django, pin, wrapped, instance, args, kwargs):
-    # DEV: Check here in case this setting is configured after a template has been instrumented
-    if not config.django.instrument_templates:
-        return wrapped(*args, **kwargs)
-
-    template_name = maybe_stringify(getattr(instance, "name", None))
-    if template_name:
-        resource = template_name
-    else:
-        resource = "{0}.{1}".format(func_name(instance), wrapped.__name__)
-
-    tags = {COMPONENT: config.django.integration_name}
-    if template_name:
-        tags["django.template.name"] = template_name
-    engine = getattr(instance, "engine", None)
-    if engine:
-        tags["django.template.engine.class"] = func_name(engine)
-
-    with core.context_with_data(
-        "django.template.render",
-        span_name="django.template.render",
-        resource=resource,
-        span_type=http.TEMPLATE,
-        tags=tags,
-        pin=pin,
-    ) as ctx, ctx["call"]:
-        return wrapped(*args, **kwargs)
-
-
-def instrument_view(django, view):
-    """
-    Helper to wrap Django views.
-
-    We want to wrap all lifecycle/http method functions for every class in the MRO for this view
-    """
-    if hasattr(view, "__mro__"):
-        for cls in reversed(getmro(view)):
-            _instrument_view(django, cls)
-
-    return _instrument_view(django, view)
-
-
-def _instrument_view(django, view):
-    """Helper to wrap Django views."""
-    from . import utils
-
-    # All views should be callable, double check before doing anything
-    if not callable(view):
-        return view
-
-    # Patch view HTTP methods and lifecycle methods
-    http_method_names = getattr(view, "http_method_names", ("get", "delete", "post", "options", "head"))
-    lifecycle_methods = ("setup", "dispatch", "http_method_not_allowed")
-    for name in list(http_method_names) + list(lifecycle_methods):
-        try:
-            func = getattr(view, name, None)
-            if not func or isinstance(func, wrapt.ObjectProxy):
-                continue
-
-            resource = "{0}.{1}".format(func_name(view), name)
-            op_name = "django.view.{0}".format(name)
-            trace_utils.wrap(view, name, traced_func(django, name=op_name, resource=resource))
-        except Exception:
-            log.debug("Failed to instrument Django view %r function %s", view, name, exc_info=True)
-
-    # Patch response methods
-    response_cls = getattr(view, "response_class", None)
-    if response_cls:
-        methods = ("render",)
-        for name in methods:
-            try:
-                func = getattr(response_cls, name, None)
-                # Do not wrap if the method does not exist or is already wrapped
-                if not func or isinstance(func, wrapt.ObjectProxy):
-                    continue
-
-                resource = "{0}.{1}".format(func_name(response_cls), name)
-                op_name = "django.response.{0}".format(name)
-                trace_utils.wrap(response_cls, name, traced_func(django, name=op_name, resource=resource))
-            except Exception:
-                log.debug("Failed to instrument Django response %r function %s", response_cls, name, exc_info=True)
-
-    # If the view itself is not wrapped, wrap it
-    if not isinstance(view, wrapt.ObjectProxy):
-        view = utils.DjangoViewProxy(
-            view, traced_func(django, "django.view", resource=func_name(view), ignored_excs=[django.http.Http404])
-        )
-    return view
-
-
-@trace_utils.with_traced_module
-def traced_urls_path(django, pin, wrapped, instance, args, kwargs):
-    """Wrapper for url path helpers to ensure all views registered as urls are traced."""
-    try:
-        from_args = False
-        view = kwargs.pop("view", None)
-        if view is None:
-            view = args[1]
-            from_args = True
-
-        core.dispatch("service_entrypoint.patch", (unwrap(view),))
-
-        if from_args:
-            args = list(args)
-            args[1] = instrument_view(django, view)
-            args = tuple(args)
-        else:
-            kwargs["view"] = instrument_view(django, view)
-    except Exception:
-        log.debug("Failed to instrument Django url path %r %r", args, kwargs, exc_info=True)
-    return wrapped(*args, **kwargs)
-
-
-@trace_utils.with_traced_module
-def traced_as_view(django, pin, func, instance, args, kwargs):
-    """
-    Wrapper for django's View.as_view class method
-    """
-    try:
-        instrument_view(django, instance)
-    except Exception:
-        log.debug("Failed to instrument Django view %r", instance, exc_info=True)
-    view = func(*args, **kwargs)
-    return wrapt.FunctionWrapper(view, traced_func(django, "django.view", resource=func_name(instance)))
-
-
-@trace_utils.with_traced_module
-def traced_get_asgi_application(django, pin, func, instance, args, kwargs):
-    from ddtrace.contrib.asgi import TraceMiddleware
-
-    def django_asgi_modifier(span, scope):
-        span.name = schematize_url_operation("django.request", protocol="http", direction=SpanDirection.INBOUND)
-
-    return TraceMiddleware(func(*args, **kwargs), integration_config=config.django, span_modifier=django_asgi_modifier)
-
-
-class _DjangoUserInfoRetriever(_UserInfoRetriever):
-    def get_username(self):
-        if hasattr(self.user, "USERNAME_FIELD") and not asm_config._user_model_name_field:
-            user_type = type(self.user)
-            return getattr(self.user, user_type.USERNAME_FIELD, None)
-
-        return super(_DjangoUserInfoRetriever, self).get_username()
-
-    def get_name(self):
-        if not asm_config._user_model_name_field:
-            if hasattr(self.user, "get_full_name"):
-                try:
-                    return self.user.get_full_name()
-                except Exception:
-                    log.debug("User model get_full_name member produced an exception: ", exc_info=True)
-
-            if hasattr(self.user, "first_name") and hasattr(self.user, "last_name"):
-                return "%s %s" % (self.user.first_name, self.user.last_name)
-
-        return super(_DjangoUserInfoRetriever, self).get_name()
-
-    def get_user_email(self):
-        if hasattr(self.user, "EMAIL_FIELD") and not asm_config._user_model_name_field:
-            user_type = type(self.user)
-            return getattr(self.user, user_type.EMAIL_FIELD, None)
-
-        return super(_DjangoUserInfoRetriever, self).get_user_email()
-
-
-@trace_utils.with_traced_module
-def traced_login(django, pin, func, instance, args, kwargs):
-    func(*args, **kwargs)
-
-    try:
-        mode = asm_config._automatic_login_events_mode
-        request = get_argument_value(args, kwargs, 0, "request")
-        user = get_argument_value(args, kwargs, 1, "user")
-
-        if mode == "disabled":
-            return
-
-        core.dispatch(
-            "django.login",
-            (
-                pin,
-                request,
-                user,
-                mode,
-                _DjangoUserInfoRetriever(user),
-            ),
-        )
-    except Exception:
-        log.debug("Error while trying to trace Django login", exc_info=True)
-
-
-@trace_utils.with_traced_module
-def traced_authenticate(django, pin, func, instance, args, kwargs):
-    result_user = func(*args, **kwargs)
-    try:
-        mode = asm_config._automatic_login_events_mode
-        if mode == "disabled":
-            return result_user
-
-        result = core.dispatch_with_results(
-            "django.auth",
-            (
-                result_user,
-                mode,
-                kwargs,
-                pin,
-                _DjangoUserInfoRetriever(result_user),
-            ),
-        ).user
-        if result and result.value[0]:
-            return result.value[1]
-
-    except Exception:
-        log.debug("Error while trying to trace Django authenticate", exc_info=True)
-
-    return result_user
-
-
-def unwrap_views(func, instance, args, kwargs):
-    """
-    Django channels uses path() and re_path() to route asgi applications. This broke our initial
-    assumption that
-    django path/re_path/url functions only accept views. Here we unwrap ddtrace view
-    instrumentation from asgi
-    applications.
-
-    Ex. ``channels.routing.URLRouter([path('', get_asgi_application())])``
-    On startup ddtrace.contrib.django.path.instrument_view() will wrap get_asgi_application in a
-    DjangoViewProxy.
-    Since get_asgi_application is not a django view callback this function will unwrap it.
-    """
-    from . import utils
-
-    routes = get_argument_value(args, kwargs, 0, "routes")
-    for route in routes:
-        if isinstance(route.callback, utils.DjangoViewProxy):
-            route.callback = route.callback.__wrapped__
-
-    return func(*args, **kwargs)
-
-
-def _patch(django):
-    Pin().onto(django)
-
-    when_imported("django.apps.registry")(lambda m: trace_utils.wrap(m, "Apps.populate", traced_populate(django)))
-
-    if config.django.instrument_middleware:
-        when_imported("django.core.handlers.base")(
-            lambda m: trace_utils.wrap(m, "BaseHandler.load_middleware", traced_load_middleware(django))
-        )
-
-    when_imported("django.core.handlers.wsgi")(lambda m: trace_utils.wrap(m, "WSGIRequest.__init__", wrap_wsgi_environ))
-    core.dispatch("django.patch", ())
-
-    @when_imported("django.core.handlers.base")
-    def _(m):
-        import django
-
-        trace_utils.wrap(m, "BaseHandler.get_response", traced_get_response(django))
-        if django.VERSION >= (3, 1):
-            # Have to inline this import as the module contains syntax incompatible with Python 3.5 and below
-            from ._asgi import traced_get_response_async
-
-            trace_utils.wrap(m, "BaseHandler.get_response_async", traced_get_response_async(django))
-
-    @when_imported("django.contrib.auth")
-    def _(m):
-        trace_utils.wrap(m, "login", traced_login(django))
-        trace_utils.wrap(m, "authenticate", traced_authenticate(django))
-
-    # Only wrap get_asgi_application if get_response_async exists. Otherwise we will effectively double-patch
-    # because get_response and get_asgi_application will be used. We must rely on the version instead of coalescing
-    # with the previous patching hook because of circular imports within `django.core.asgi`.
-    if django.VERSION >= (3, 1):
-        when_imported("django.core.asgi")(
-            lambda m: trace_utils.wrap(m, "get_asgi_application", traced_get_asgi_application(django))
-        )
-
-    if config.django.instrument_templates:
-        when_imported("django.template.base")(
-            lambda m: trace_utils.wrap(m, "Template.render", traced_template_render(django))
-        )
-
-    if django.VERSION < (4, 0, 0):
-        when_imported("django.conf.urls")(lambda m: trace_utils.wrap(m, "url", traced_urls_path(django)))
-
-    if django.VERSION >= (2, 0, 0):
-
-        @when_imported("django.urls")
-        def _(m):
-            trace_utils.wrap(m, "path", traced_urls_path(django))
-            trace_utils.wrap(m, "re_path", traced_urls_path(django))
-
-    when_imported("django.views.generic.base")(lambda m: trace_utils.wrap(m, "View.as_view", traced_as_view(django)))
-
-    @when_imported("channels.routing")
-    def _(m):
-        import channels
-
-        channels_version = parse_version(channels.__version__)
-        if channels_version >= parse_version("3.0"):
-            # ASGI3 is only supported in channels v3.0+
-            trace_utils.wrap(m, "URLRouter.__init__", unwrap_views)
-
-
-def wrap_wsgi_environ(wrapped, _instance, args, kwargs):
-    result = core.dispatch_with_results("django.wsgi_environ", (wrapped, _instance, args, kwargs)).wrapped_result
-    # if the callback is registered and runs, return the result
-    if result:
-        return result.value
-    # if the callback is not registered, return the original result
-    elif result.response_type == ResultType.RESULT_UNDEFINED:
-        return wrapped(*args, **kwargs)
-    # if an exception occurs, raise it. It should never happen.
-    elif result.exception:
-        raise result.exception
-
-
-def patch():
-    import django
-
-    if getattr(django, "_datadog_patch", False):
-        return
-    _patch(django)
-
-    django._datadog_patch = True
-
-
-def _unpatch(django):
-    trace_utils.unwrap(django.apps.registry.Apps, "populate")
-    trace_utils.unwrap(django.core.handlers.base.BaseHandler, "load_middleware")
-    trace_utils.unwrap(django.core.handlers.base.BaseHandler, "get_response")
-    trace_utils.unwrap(django.core.handlers.base.BaseHandler, "get_response_async")
-    trace_utils.unwrap(django.template.base.Template, "render")
-    trace_utils.unwrap(django.conf.urls.static, "static")
-    trace_utils.unwrap(django.conf.urls, "url")
-    trace_utils.unwrap(django.contrib.auth.login, "login")
-    trace_utils.unwrap(django.contrib.auth.authenticate, "authenticate")
-    if django.VERSION >= (2, 0, 0):
-        trace_utils.unwrap(django.urls, "path")
-        trace_utils.unwrap(django.urls, "re_path")
-    trace_utils.unwrap(django.views.generic.base.View, "as_view")
-    for conn in django.db.connections.all():
-        trace_utils.unwrap(conn, "cursor")
-    trace_utils.unwrap(django.db.utils.ConnectionHandler, "__getitem__")
-
-
-def unpatch():
-    import django
-
-    if not getattr(django, "_datadog_patch", False):
-        return
-
-    _unpatch(django)
-
-    django._datadog_patch = False
-=======
 def __getattr__(name):
     deprecate(
         ("%s.%s is deprecated" % (__name__, name)),
@@ -901,5 +11,4 @@
 
     if name in globals():
         return globals()[name]
-    raise AttributeError("%s has no attribute %s", __name__, name)
->>>>>>> b488c99d
+    raise AttributeError("%s has no attribute %s", __name__, name)