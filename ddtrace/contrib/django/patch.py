--- conflicted
+++ resolved
@@ -345,11 +345,7 @@
         span.set_tag_str(COMPONENT, config.django.integration_name)
 
         # set span.kind to the type of request being performed
-<<<<<<< HEAD
         span.set_tag(SPAN_KIND, SPAN_SERVER)
-=======
-        span.set_tag_str(SPAN_KIND, SPAN_SERVER)
->>>>>>> dac3b7c1
 
         utils._before_request_tags(pin, span, request)
         span._metrics[SPAN_MEASURED_KEY] = 1
