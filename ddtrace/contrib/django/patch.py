"""
The Django patching works as follows:

Django internals are instrumented via normal `patch()`.

`django.apps.registry.Apps.populate` is patched to add instrumentation for any
specific Django apps like Django Rest Framework (DRF).
"""
import functools
from inspect import getmro
from inspect import isclass
from inspect import isfunction
import os

import wrapt
from wrapt.importer import when_imported

from ddtrace import Pin
from ddtrace import config
from ddtrace.appsec import _asm_request_context
from ddtrace.appsec import _constants as _asm_constants
from ddtrace.appsec import _utils as appsec_utils
from ddtrace.appsec.trace_utils import track_user_login_failure_event
from ddtrace.appsec.trace_utils import track_user_login_success_event
from ddtrace.constants import SPAN_KIND
from ddtrace.constants import SPAN_MEASURED_KEY
from ddtrace.contrib import dbapi
from ddtrace.contrib import func_name
from ddtrace.ext import SpanKind
from ddtrace.ext import SpanTypes
from ddtrace.ext import db
from ddtrace.ext import http
from ddtrace.ext import sql as sqlx
from ddtrace.internal import core
from ddtrace.internal.compat import Iterable
from ddtrace.internal.compat import maybe_stringify
from ddtrace.internal.constants import COMPONENT
from ddtrace.internal.logger import get_logger
from ddtrace.internal.schema import schematize_service_name
from ddtrace.internal.schema import schematize_url_operation
from ddtrace.internal.schema.span_attribute_schema import SpanDirection
from ddtrace.internal.utils.formats import asbool
from ddtrace.settings.integration import IntegrationConfig

from .. import trace_utils
from ...appsec._constants import WAF_CONTEXT_NAMES
from ...appsec._utils import _UserInfoRetriever
from ...internal.utils import get_argument_value
from ..trace_utils import _get_request_header_user_agent
from ..trace_utils import _set_url_tag


log = get_logger(__name__)

config._add(
    "django",
    dict(
        _default_service=schematize_service_name("django"),
        cache_service_name=os.getenv("DD_DJANGO_CACHE_SERVICE_NAME", default="django"),
        database_service_name_prefix=os.getenv("DD_DJANGO_DATABASE_SERVICE_NAME_PREFIX", default=""),
        database_service_name=os.getenv("DD_DJANGO_DATABASE_SERVICE_NAME", default=""),
        trace_fetch_methods=asbool(os.getenv("DD_DJANGO_TRACE_FETCH_METHODS", default=False)),
        distributed_tracing_enabled=True,
        instrument_middleware=asbool(os.getenv("DD_DJANGO_INSTRUMENT_MIDDLEWARE", default=True)),
        instrument_templates=asbool(os.getenv("DD_DJANGO_INSTRUMENT_TEMPLATES", default=True)),
        instrument_databases=asbool(os.getenv("DD_DJANGO_INSTRUMENT_DATABASES", default=True)),
        instrument_caches=asbool(os.getenv("DD_DJANGO_INSTRUMENT_CACHES", default=True)),
        analytics_enabled=None,  # None allows the value to be overridden by the global config
        analytics_sample_rate=None,
        trace_query_string=None,  # Default to global config
        include_user_name=asbool(os.getenv("DD_DJANGO_INCLUDE_USER_NAME", default=True)),
        use_handler_with_url_name_resource_format=asbool(
            os.getenv("DD_DJANGO_USE_HANDLER_WITH_URL_NAME_RESOURCE_FORMAT", default=False)
        ),
        use_handler_resource_format=asbool(os.getenv("DD_DJANGO_USE_HANDLER_RESOURCE_FORMAT", default=False)),
        use_legacy_resource_format=asbool(os.getenv("DD_DJANGO_USE_LEGACY_RESOURCE_FORMAT", default=False)),
    ),
)

_NotSet = object()
psycopg_cursor_cls = Psycopg2TracedCursor = Psycopg3TracedCursor = _NotSet


def get_version():
    # type: () -> str
    import django

    return django.__version__


def patch_conn(django, conn):
    global psycopg_cursor_cls, Psycopg2TracedCursor, Psycopg3TracedCursor

    if psycopg_cursor_cls is _NotSet:
        try:
            from psycopg.cursor import Cursor as psycopg_cursor_cls

            from ddtrace.contrib.psycopg.cursor import Psycopg3TracedCursor
        except ImportError:
            Psycopg3TracedCursor = None
            try:
                from psycopg2._psycopg import cursor as psycopg_cursor_cls

                from ddtrace.contrib.psycopg.cursor import Psycopg2TracedCursor
            except ImportError:
                psycopg_cursor_cls = None
                Psycopg2TracedCursor = None

    def cursor(django, pin, func, instance, args, kwargs):
        alias = getattr(conn, "alias", "default")

        if config.django.database_service_name:
            service = config.django.database_service_name
        else:
            database_prefix = config.django.database_service_name_prefix
            service = "{}{}{}".format(database_prefix, alias, "db")
            service = schematize_service_name(service)

        vendor = getattr(conn, "vendor", "db")
        prefix = sqlx.normalize_vendor(vendor)
        tags = {
            "django.db.vendor": vendor,
            "django.db.alias": alias,
        }
        pin = Pin(service, tags=tags, tracer=pin.tracer)
        cursor = func(*args, **kwargs)
        traced_cursor_cls = dbapi.TracedCursor
        try:
            if cursor.cursor.__class__.__module__.startswith("psycopg2."):
                # Import lazily to avoid importing psycopg2 if not already imported.
                from ddtrace.contrib.psycopg.cursor import Psycopg2TracedCursor

                traced_cursor_cls = Psycopg2TracedCursor
            elif type(cursor.cursor).__name__ == "Psycopg3TracedCursor":
                # Import lazily to avoid importing psycopg if not already imported.
                from ddtrace.contrib.psycopg.cursor import Psycopg3TracedCursor

                traced_cursor_cls = Psycopg3TracedCursor
        except AttributeError:
            pass

        # Each db alias will need its own config for dbapi
        cfg = IntegrationConfig(
            config.django.global_config,  # global_config needed for analytics sample rate
            "{}-{}".format("django", alias),  # name not used but set anyway
            _default_service=config.django._default_service,
            _dbapi_span_name_prefix=prefix,
            trace_fetch_methods=config.django.trace_fetch_methods,
            analytics_enabled=config.django.analytics_enabled,
            analytics_sample_rate=config.django.analytics_sample_rate,
        )
        return traced_cursor_cls(cursor, pin, cfg)

    if not isinstance(conn.cursor, wrapt.ObjectProxy):
        conn.cursor = wrapt.FunctionWrapper(conn.cursor, trace_utils.with_traced_module(cursor)(django))


def instrument_dbs(django):
    def get_connection(wrapped, instance, args, kwargs):
        conn = wrapped(*args, **kwargs)
        try:
            patch_conn(django, conn)
        except Exception:
            log.debug("Error instrumenting database connection %r", conn, exc_info=True)
        return conn

    if not isinstance(django.db.utils.ConnectionHandler.__getitem__, wrapt.ObjectProxy):
        django.db.utils.ConnectionHandler.__getitem__ = wrapt.FunctionWrapper(
            django.db.utils.ConnectionHandler.__getitem__, get_connection
        )


@trace_utils.with_traced_module
def traced_cache(django, pin, func, instance, args, kwargs):
    from . import utils

    if not config.django.instrument_caches:
        return func(*args, **kwargs)

    # get the original function method
    with pin.tracer.trace("django.cache", span_type=SpanTypes.CACHE, service=config.django.cache_service_name) as span:
        span.set_tag_str(COMPONENT, config.django.integration_name)

        # update the resource name and tag the cache backend
        span.resource = utils.resource_from_cache_prefix(func_name(func), instance)
        cache_backend = "{}.{}".format(instance.__module__, instance.__class__.__name__)
        span.set_tag_str("django.cache.backend", cache_backend)

        if args:
            # Key can be a list of strings, an individual string, or a dict
            # Quantize will ensure we have a space separated list of keys
            keys = utils.quantize_key_values(args[0])
            span.set_tag_str("django.cache.key", keys)

        result = func(*args, **kwargs)
        command_name = func.__name__
        if command_name == "get_many":
            span.set_metric(
                db.ROWCOUNT, sum(1 for doc in result if doc) if result and isinstance(result, Iterable) else 0
            )
        elif command_name == "get":
            try:
                # check also for special case for Django~3.2 that returns an empty Sentinel
                # object for empty results
                # also check if result is Iterable first since some iterables return ambiguous
                # truth results with ``==``
                if result is None or (
                    not isinstance(result, Iterable) and result == getattr(instance, "_missing_key", None)
                ):
                    span.set_metric(db.ROWCOUNT, 0)
                else:
                    span.set_metric(db.ROWCOUNT, 1)
            except (AttributeError, NotImplementedError, ValueError):
                span.set_metric(db.ROWCOUNT, 0)
        return result


def instrument_caches(django):
    cache_backends = set([cache["BACKEND"] for cache in django.conf.settings.CACHES.values()])
    for cache_path in cache_backends:
        split = cache_path.split(".")
        cache_module = ".".join(split[:-1])
        cache_cls = split[-1]
        for method in ["get", "set", "add", "delete", "incr", "decr", "get_many", "set_many", "delete_many"]:
            try:
                cls = django.utils.module_loading.import_string(cache_path)
                # DEV: this can be removed when we add an idempotent `wrap`
                if not trace_utils.iswrapped(cls, method):
                    trace_utils.wrap(cache_module, "{0}.{1}".format(cache_cls, method), traced_cache(django))
            except Exception:
                log.debug("Error instrumenting cache %r", cache_path, exc_info=True)


@trace_utils.with_traced_module
def traced_populate(django, pin, func, instance, args, kwargs):
    """django.apps.registry.Apps.populate is the method used to populate all the apps.

    It is used as a hook to install instrumentation for 3rd party apps (like DRF).

    `populate()` works in 3 phases:

        - Phase 1: Initializes the app configs and imports the app modules.
        - Phase 2: Imports models modules for each app.
        - Phase 3: runs ready() of each app config.

    If all 3 phases successfully run then `instance.ready` will be `True`.
    """

    # populate() can be called multiple times, we don't want to instrument more than once
    if instance.ready:
        log.debug("Django instrumentation already installed, skipping.")
        return func(*args, **kwargs)

    ret = func(*args, **kwargs)

    if not instance.ready:
        log.debug("populate() failed skipping instrumentation.")
        return ret

    settings = django.conf.settings

    # Instrument databases
    if config.django.instrument_databases:
        try:
            instrument_dbs(django)
        except Exception:
            log.debug("Error instrumenting Django database connections", exc_info=True)

    # Instrument caches
    if config.django.instrument_caches:
        try:
            instrument_caches(django)
        except Exception:
            log.debug("Error instrumenting Django caches", exc_info=True)

    # Instrument Django Rest Framework if it's installed
    INSTALLED_APPS = getattr(settings, "INSTALLED_APPS", [])

    if "rest_framework" in INSTALLED_APPS:
        try:
            from .restframework import patch_restframework

            patch_restframework(django)
        except Exception:
            log.debug("Error patching rest_framework", exc_info=True)

    return ret


def traced_func(django, name, resource=None, ignored_excs=None):
    """Returns a function to trace Django functions."""

    def wrapped(django, pin, func, instance, args, kwargs):
        with pin.tracer.trace(name, resource=resource) as s:
            s.set_tag_str(COMPONENT, config.django.integration_name)

            if ignored_excs:
                for exc in ignored_excs:
                    s._ignore_exception(exc)
            core.dispatch(
                "django.func.wrapped",
                args,
                kwargs,
                django.core.handlers.wsgi.WSGIRequest if hasattr(django.core.handlers, "wsgi") else object,
            )
            return func(*args, **kwargs)

    return trace_utils.with_traced_module(wrapped)(django)


def traced_process_exception(django, name, resource=None):
    def wrapped(django, pin, func, instance, args, kwargs):
        with pin.tracer.trace(name, resource=resource) as span:
            span.set_tag_str(COMPONENT, config.django.integration_name)

            resp = func(*args, **kwargs)

            # If the response code is erroneous then grab the traceback
            # and set an error.
            if hasattr(resp, "status_code") and 500 <= resp.status_code < 600:
                span.set_traceback()
            return resp

    return trace_utils.with_traced_module(wrapped)(django)


@trace_utils.with_traced_module
def traced_load_middleware(django, pin, func, instance, args, kwargs):
    """
    Patches django.core.handlers.base.BaseHandler.load_middleware to instrument all
    middlewares.
    """
    settings_middleware = []
    # Gather all the middleware
    if getattr(django.conf.settings, "MIDDLEWARE", None):
        settings_middleware += django.conf.settings.MIDDLEWARE
    if getattr(django.conf.settings, "MIDDLEWARE_CLASSES", None):
        settings_middleware += django.conf.settings.MIDDLEWARE_CLASSES

    # Iterate over each middleware provided in settings.py
    # Each middleware can either be a function or a class
    for mw_path in settings_middleware:
        mw = django.utils.module_loading.import_string(mw_path)

        # Instrument function-based middleware
        if isfunction(mw) and not trace_utils.iswrapped(mw):
            split = mw_path.split(".")
            if len(split) < 2:
                continue
            base = ".".join(split[:-1])
            attr = split[-1]

            # DEV: We need to have a closure over `mw_path` for the resource name or else
            # all function based middleware will share the same resource name
            def _wrapper(resource):
                # Function-based middleware is a factory which returns a handler function for
                # requests.
                # So instead of tracing the factory, we want to trace its returned value.
                # We wrap the factory to return a traced version of the handler function.
                def wrapped_factory(func, instance, args, kwargs):
                    # r is the middleware handler function returned from the factory
                    r = func(*args, **kwargs)
                    if r:
                        return wrapt.FunctionWrapper(
                            r,
                            traced_func(django, "django.middleware", resource=resource),
                        )
                    # If r is an empty middleware function (i.e. returns None), don't wrap since
                    # NoneType cannot be called
                    else:
                        return r

                return wrapped_factory

            trace_utils.wrap(base, attr, _wrapper(resource=mw_path))

        # Instrument class-based middleware
        elif isclass(mw):
            for hook in [
                "process_request",
                "process_response",
                "process_view",
                "process_template_response",
                "__call__",
            ]:
                if hasattr(mw, hook) and not trace_utils.iswrapped(mw, hook):
                    trace_utils.wrap(
                        mw, hook, traced_func(django, "django.middleware", resource=mw_path + ".{0}".format(hook))
                    )
            # Do a little extra for `process_exception`
            if hasattr(mw, "process_exception") and not trace_utils.iswrapped(mw, "process_exception"):
                res = mw_path + ".{0}".format("process_exception")
                trace_utils.wrap(
                    mw, "process_exception", traced_process_exception(django, "django.middleware", resource=res)
                )

    return func(*args, **kwargs)


def _set_block_tags(request, request_headers, span):
    from . import utils

    try:
        span.set_tag_str(http.STATUS_CODE, "403")
        span.set_tag_str(http.METHOD, request.method)
        url = utils.get_request_uri(request)
        query = request.META.get("QUERY_STRING", "")
        _set_url_tag(config.django, span, url, query)
        if query and config.django.trace_query_string:
            span.set_tag_str(http.QUERY_STRING, query)
        user_agent = _get_request_header_user_agent(request_headers)
        if user_agent:
            span.set_tag_str(http.USER_AGENT, user_agent)
    except Exception as e:
        log.warning("Could not set some span tags on blocked request: %s", str(e))  # noqa: G200


def _block_request_callable(request, request_headers, span):
    # This is used by user-id blocking to block responses. It could be called
    # at any point so it's a callable stored in the ASM context.
    from django.core.exceptions import PermissionDenied

    core.set_item(WAF_CONTEXT_NAMES.BLOCKED, _asm_constants.WAF_ACTIONS.DEFAULT_PARAMETERS, span=span)
    _set_block_tags(request, request_headers, span)
    raise PermissionDenied()


@trace_utils.with_traced_module
def traced_get_response(django, pin, func, instance, args, kwargs):
    """Trace django.core.handlers.base.BaseHandler.get_response() (or other implementations).

    This is the main entry point for requests.

    Django requests are handled by a Handler.get_response method (inherited from base.BaseHandler).
    This method invokes the middleware chain and returns the response generated by the chain.
    """
    from ddtrace.contrib.django.compat import get_resolver

    from . import utils

    request = get_argument_value(args, kwargs, 0, "request")
    if request is None:
        return func(*args, **kwargs)

    trace_utils.activate_distributed_headers(pin.tracer, int_config=config.django, request_headers=request.META)
    request_headers = utils._get_request_headers(request)

    with _asm_request_context.asm_request_context_manager(
        request.META.get("REMOTE_ADDR"),
        request_headers,
        headers_case_sensitive=django.VERSION < (2, 2),
    ):
        with pin.tracer.trace(
            schematize_url_operation("django.request", protocol="http", direction=SpanDirection.INBOUND),
            resource=utils.REQUEST_DEFAULT_RESOURCE,
            service=trace_utils.int_service(pin, config.django),
            span_type=SpanTypes.WEB,
        ) as span:
            _asm_request_context.set_block_request_callable(
                functools.partial(_block_request_callable, request, request_headers, span)
            )
            span.set_tag_str(COMPONENT, config.django.integration_name)

            # set span.kind to the type of request being performed
            span.set_tag_str(SPAN_KIND, SpanKind.SERVER)

            utils._before_request_tags(pin, span, request)
            span._metrics[SPAN_MEASURED_KEY] = 1

            response = None

            def blocked_response():
                from django.http import HttpResponse

                block_config = core.get_item(WAF_CONTEXT_NAMES.BLOCKED, span=span)
                desired_type = block_config.get("type", "auto")
                status = block_config.get("status_code", 403)
                if desired_type == "none":
                    response = HttpResponse("", status=status)
                    location = block_config.get("location", "")
                    if location:
                        response["location"] = location
                else:
                    if desired_type == "auto":
                        ctype = "text/html" if "text/html" in request_headers.get("Accept", "").lower() else "text/json"
                    else:
                        ctype = "text/" + desired_type
                    content = appsec_utils._get_blocked_template(ctype)
                    response = HttpResponse(content, content_type=ctype, status=status)
                    response.content = content
                utils._after_request_tags(pin, span, request, response)
                return response

            try:
                if config._appsec_enabled:
                    # [IP Blocking]
                    if core.get_item(WAF_CONTEXT_NAMES.BLOCKED, span=span):
                        response = blocked_response()
                        return response

                    # set context information for [Suspicious Request Blocking]
                    query = request.META.get("QUERY_STRING", "")
                    uri = utils.get_request_uri(request)
                    if uri is not None and query:
                        uri += "?" + query
                    resolver = get_resolver(getattr(request, "urlconf", None))
                    if resolver:
                        try:
                            path = resolver.resolve(request.path_info).kwargs
                            log.debug("resolver.pattern %s", path)
                        except Exception:
                            path = None
                    parsed_query = request.GET
                    body = utils._extract_body(request)
                    trace_utils.set_http_meta(
                        span,
                        config.django,
                        method=request.method,
                        query=query,
                        raw_uri=uri,
                        request_path_params=path,
                        parsed_query=parsed_query,
                        request_body=body,
                        request_cookies=request.COOKIES,
                    )
                    log.debug("Django WAF call for Suspicious Request Blocking on request")
                    _asm_request_context.call_waf_callback()
                    # [Suspicious Request Blocking on request]
                    if core.get_item(WAF_CONTEXT_NAMES.BLOCKED, span=span):
                        response = blocked_response()
                        return response
                response = func(*args, **kwargs)
                if config._appsec_enabled:
                    # [Blocking by client code]
                    if core.get_item(WAF_CONTEXT_NAMES.BLOCKED, span=span):
                        response = blocked_response()
                        return response
                return response
            finally:
                # DEV: Always set these tags, this is where `span.resource` is set
                utils._after_request_tags(pin, span, request, response)
                if config._appsec_enbled and config._api_security_enabled:
                    trace_utils.set_http_meta(span, config.django, route=span.get_tag("http.route"))
                # if not blocked yet, try blocking rules on response
                if config._appsec_enabled and not core.get_item(WAF_CONTEXT_NAMES.BLOCKED, span=span):
                    log.debug("Django WAF call for Suspicious Request Blocking on response")
                    _asm_request_context.call_waf_callback()
                    # [Suspicious Request Blocking on response]
                    if core.get_item(WAF_CONTEXT_NAMES.BLOCKED, span=span):
                        response = blocked_response()
                        return response  # noqa: B012


@trace_utils.with_traced_module
def traced_template_render(django, pin, wrapped, instance, args, kwargs):
    """Instrument django.template.base.Template.render for tracing template rendering."""
    # DEV: Check here in case this setting is configured after a template has been instrumented
    if not config.django.instrument_templates:
        return wrapped(*args, **kwargs)

    template_name = maybe_stringify(getattr(instance, "name", None))
    if template_name:
        resource = template_name
    else:
        resource = "{0}.{1}".format(func_name(instance), wrapped.__name__)

    with pin.tracer.trace("django.template.render", resource=resource, span_type=http.TEMPLATE) as span:
        span.set_tag_str(COMPONENT, config.django.integration_name)

        if template_name:
            span.set_tag_str("django.template.name", template_name)
        engine = getattr(instance, "engine", None)
        if engine:
            span.set_tag_str("django.template.engine.class", func_name(engine))

        return wrapped(*args, **kwargs)


def instrument_view(django, view):
    """
    Helper to wrap Django views.

    We want to wrap all lifecycle/http method functions for every class in the MRO for this view
    """
    if hasattr(view, "__mro__"):
        for cls in reversed(getmro(view)):
            _instrument_view(django, cls)

    return _instrument_view(django, view)


def _instrument_view(django, view):
    """Helper to wrap Django views."""
    from . import utils

    # All views should be callable, double check before doing anything
    if not callable(view):
        return view

    # Patch view HTTP methods and lifecycle methods
    http_method_names = getattr(view, "http_method_names", ("get", "delete", "post", "options", "head"))
    lifecycle_methods = ("setup", "dispatch", "http_method_not_allowed")
    for name in list(http_method_names) + list(lifecycle_methods):
        try:
            func = getattr(view, name, None)
            if not func or isinstance(func, wrapt.ObjectProxy):
                continue

            resource = "{0}.{1}".format(func_name(view), name)
            op_name = "django.view.{0}".format(name)
            trace_utils.wrap(view, name, traced_func(django, name=op_name, resource=resource))
        except Exception:
            log.debug("Failed to instrument Django view %r function %s", view, name, exc_info=True)

    # Patch response methods
    response_cls = getattr(view, "response_class", None)
    if response_cls:
        methods = ("render",)
        for name in methods:
            try:
                func = getattr(response_cls, name, None)
                # Do not wrap if the method does not exist or is already wrapped
                if not func or isinstance(func, wrapt.ObjectProxy):
                    continue

                resource = "{0}.{1}".format(func_name(response_cls), name)
                op_name = "django.response.{0}".format(name)
                trace_utils.wrap(response_cls, name, traced_func(django, name=op_name, resource=resource))
            except Exception:
                log.debug("Failed to instrument Django response %r function %s", response_cls, name, exc_info=True)

    # If the view itself is not wrapped, wrap it
    if not isinstance(view, wrapt.ObjectProxy):
        view = utils.DjangoViewProxy(
            view, traced_func(django, "django.view", resource=func_name(view), ignored_excs=[django.http.Http404])
        )
    return view


@trace_utils.with_traced_module
def traced_urls_path(django, pin, wrapped, instance, args, kwargs):
    """Wrapper for url path helpers to ensure all views registered as urls are traced."""
    try:
        if "view" in kwargs:
            kwargs["view"] = instrument_view(django, kwargs["view"])
        elif len(args) >= 2:
            args = list(args)
            args[1] = instrument_view(django, args[1])
            args = tuple(args)
    except Exception:
        log.debug("Failed to instrument Django url path %r %r", args, kwargs, exc_info=True)
    return wrapped(*args, **kwargs)


@trace_utils.with_traced_module
def traced_as_view(django, pin, func, instance, args, kwargs):
    """
    Wrapper for django's View.as_view class method
    """
    try:
        instrument_view(django, instance)
    except Exception:
        log.debug("Failed to instrument Django view %r", instance, exc_info=True)
    view = func(*args, **kwargs)
    return wrapt.FunctionWrapper(view, traced_func(django, "django.view", resource=func_name(instance)))


@trace_utils.with_traced_module
def traced_get_asgi_application(django, pin, func, instance, args, kwargs):
    from ddtrace.contrib.asgi import TraceMiddleware

    def django_asgi_modifier(span, scope):
        span.name = schematize_url_operation("django.request", protocol="http", direction=SpanDirection.INBOUND)

    return TraceMiddleware(func(*args, **kwargs), integration_config=config.django, span_modifier=django_asgi_modifier)


class _DjangoUserInfoRetriever(_UserInfoRetriever):
    def get_username(self):
        if hasattr(self.user, "USERNAME_FIELD") and not config._user_model_name_field:
            user_type = type(self.user)
            return getattr(self.user, user_type.USERNAME_FIELD, None)

        return super(_DjangoUserInfoRetriever, self).get_username()

    def get_name(self):
        if not config._user_model_name_field:
            if hasattr(self.user, "get_full_name"):
                try:
                    return self.user.get_full_name()
                except Exception:
                    log.debug("User model get_full_name member produced an exception: ", exc_info=True)

            if hasattr(self.user, "first_name") and hasattr(self.user, "last_name"):
                return "%s %s" % (self.user.first_name, self.user.last_name)

        return super(_DjangoUserInfoRetriever, self).get_name()

    def get_email(self):
        if hasattr(self.user, "EMAIL_FIELD") and not config._user_model_name_field:
            user_type = type(self.user)
            return getattr(self.user, user_type.EMAIL_FIELD, None)

        return super(_DjangoUserInfoRetriever, self).get_email()


@trace_utils.with_traced_module
def traced_login(django, pin, func, instance, args, kwargs):
    func(*args, **kwargs)

    try:
        mode = config._automatic_login_events_mode
        request = get_argument_value(args, kwargs, 0, "request")
        user = get_argument_value(args, kwargs, 1, "user")

        if not config._appsec_enabled or mode == "disabled":
            return

        if user:
            info_retriever = _DjangoUserInfoRetriever(user)

            if str(user) != "AnonymousUser":
                info_retriever = _DjangoUserInfoRetriever(user)
                user_id, user_extra = info_retriever.get_user_info()
                if not user_id:
                    log.debug(
                        "Automatic Login Events Tracking: "
                        "Could not determine user id field user for the %s user Model",
                        type(user),
                    )
                    return

                with pin.tracer.trace("django.contrib.auth.login", span_type=SpanTypes.AUTH):
                    from ddtrace.contrib.django.compat import user_is_authenticated

                    if user_is_authenticated(user):
                        session_key = getattr(request, "session_key", None)
                        track_user_login_success_event(
                            pin.tracer,
                            user_id=user_id,
                            session_id=session_key,
                            propagate=True,
                            login_events_mode=mode,
<<<<<<< HEAD
                            **user_extra,
=======
                            **user_extra
>>>>>>> 53e1ee6a
                        )
                    else:
                        # Login failed but the user exists
                        track_user_login_failure_event(pin.tracer, user_id=user_id, exists=True, login_events_mode=mode)
            else:
                # Login failed and the user is unknown
                if mode == "extended":
                    user_id = info_retriever.get_username()
                else:  # safe mode
                    user_id = info_retriever.get_userid()
                if not user_id:
                    user_id = "AnonymousUser"

                track_user_login_failure_event(pin.tracer, user_id=user_id, exists=False, login_events_mode=mode)
    except Exception:
        log.debug("Error while trying to trace Django login", exc_info=True)


@trace_utils.with_traced_module
def traced_authenticate(django, pin, func, instance, args, kwargs):
    result_user = func(*args, **kwargs)
    try:
        mode = config._automatic_login_events_mode
        if not config._appsec_enabled or mode == "disabled":
            return result_user

        info_retriever = _DjangoUserInfoRetriever(result_user)
        userid_list = info_retriever.possible_user_id_fields if mode == "safe" else info_retriever.possible_login_fields

        for possible_key in userid_list:
            if possible_key in kwargs:
                user_id = kwargs[possible_key]
                break
        else:
            user_id = "missing"

        if not result_user:
            with pin.tracer.trace("django.contrib.auth.login", span_type=SpanTypes.AUTH):
                track_user_login_failure_event(pin.tracer, user_id=user_id, exists=False, login_events_mode=mode)
    except Exception:
        log.debug("Error while trying to trace Django authenticate", exc_info=True)

    return result_user


def unwrap_views(func, instance, args, kwargs):
    """
    Django channels uses path() and re_path() to route asgi applications. This broke our initial
    assumption that
    django path/re_path/url functions only accept views. Here we unwrap ddtrace view
    instrumentation from asgi
    applications.

    Ex. ``channels.routing.URLRouter([path('', get_asgi_application())])``
    On startup ddtrace.contrib.django.path.instrument_view() will wrap get_asgi_application in a
    DjangoViewProxy.
    Since get_asgi_application is not a django view callback this function will unwrap it.
    """
    from . import utils

    routes = get_argument_value(args, kwargs, 0, "routes")
    for route in routes:
        if isinstance(route.callback, utils.DjangoViewProxy):
            route.callback = route.callback.__wrapped__

    return func(*args, **kwargs)


def _patch(django):
    Pin().onto(django)

    when_imported("django.apps.registry")(lambda m: trace_utils.wrap(m, "Apps.populate", traced_populate(django)))

    if config.django.instrument_middleware:
        when_imported("django.core.handlers.base")(
            lambda m: trace_utils.wrap(m, "BaseHandler.load_middleware", traced_load_middleware(django))
        )

    when_imported("django.core.handlers.wsgi")(lambda m: trace_utils.wrap(m, "WSGIRequest.__init__", wrap_wsgi_environ))
    core.dispatch("django.patch", [])

    @when_imported("django.core.handlers.base")
    def _(m):
        import django

        trace_utils.wrap(m, "BaseHandler.get_response", traced_get_response(django))
        if django.VERSION >= (3, 1):
            # Have to inline this import as the module contains syntax incompatible with Python 3.5 and below
            from ._asgi import traced_get_response_async

            trace_utils.wrap(m, "BaseHandler.get_response_async", traced_get_response_async(django))

    @when_imported("django.contrib.auth")
    def _(m):
        trace_utils.wrap(m, "login", traced_login(django))
        trace_utils.wrap(m, "authenticate", traced_authenticate(django))

    # Only wrap get_asgi_application if get_response_async exists. Otherwise we will effectively double-patch
    # because get_response and get_asgi_application will be used. We must rely on the version instead of coalescing
    # with the previous patching hook because of circular imports within `django.core.asgi`.
    if django.VERSION >= (3, 1):
        when_imported("django.core.asgi")(
            lambda m: trace_utils.wrap(m, "get_asgi_application", traced_get_asgi_application(django))
        )

    if config.django.instrument_templates:
        when_imported("django.template.base")(
            lambda m: trace_utils.wrap(m, "Template.render", traced_template_render(django))
        )

    if django.VERSION < (4, 0, 0):
        when_imported("django.conf.urls")(lambda m: trace_utils.wrap(m, "url", traced_urls_path(django)))

    if django.VERSION >= (2, 0, 0):

        @when_imported("django.urls")
        def _(m):
            trace_utils.wrap(m, "path", traced_urls_path(django))
            trace_utils.wrap(m, "re_path", traced_urls_path(django))

    when_imported("django.views.generic.base")(lambda m: trace_utils.wrap(m, "View.as_view", traced_as_view(django)))

    @when_imported("channels.routing")
    def _(m):
        import channels

        channels_version = tuple(int(x) for x in channels.__version__.split("."))
        if channels_version >= (3, 0):
            # ASGI3 is only supported in channels v3.0+
            trace_utils.wrap(m, "URLRouter.__init__", unwrap_views)


def wrap_wsgi_environ(wrapped, _instance, args, kwargs):
    return core.dispatch("django.wsgi_environ", wrapped, _instance, args, kwargs)[0][0]


def patch():
    import django

    if getattr(django, "_datadog_patch", False):
        return
    _patch(django)

    django._datadog_patch = True


def _unpatch(django):
    trace_utils.unwrap(django.apps.registry.Apps, "populate")
    trace_utils.unwrap(django.core.handlers.base.BaseHandler, "load_middleware")
    trace_utils.unwrap(django.core.handlers.base.BaseHandler, "get_response")
    trace_utils.unwrap(django.core.handlers.base.BaseHandler, "get_response_async")
    trace_utils.unwrap(django.template.base.Template, "render")
    trace_utils.unwrap(django.conf.urls.static, "static")
    trace_utils.unwrap(django.conf.urls, "url")
    trace_utils.unwrap(django.contrib.auth.login, "login")
    trace_utils.unwrap(django.contrib.auth.authenticate, "authenticate")
    if django.VERSION >= (2, 0, 0):
        trace_utils.unwrap(django.urls, "path")
        trace_utils.unwrap(django.urls, "re_path")
    trace_utils.unwrap(django.views.generic.base.View, "as_view")
    for conn in django.db.connections.all():
        trace_utils.unwrap(conn, "cursor")
    trace_utils.unwrap(django.db.utils.ConnectionHandler, "__getitem__")


def unpatch():
    import django

    if not getattr(django, "_datadog_patch", False):
        return

    _unpatch(django)

    django._datadog_patch = False<|MERGE_RESOLUTION|>--- conflicted
+++ resolved
@@ -741,11 +741,7 @@
                             session_id=session_key,
                             propagate=True,
                             login_events_mode=mode,
-<<<<<<< HEAD
-                            **user_extra,
-=======
                             **user_extra
->>>>>>> 53e1ee6a
                         )
                     else:
                         # Login failed but the user exists
