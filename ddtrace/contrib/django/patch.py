--- conflicted
+++ resolved
@@ -34,12 +34,7 @@
 from ddtrace.ext import sql as sqlx
 from ddtrace.internal.compat import maybe_stringify
 from ddtrace.internal.logger import get_logger
-<<<<<<< HEAD
-from ddtrace.utils.formats import asbool
-=======
 from ddtrace.internal.utils.formats import asbool
-from ddtrace.internal.utils.formats import get_env
->>>>>>> 1c8ab52c
 from ddtrace.vendor import wrapt
 
 from . import utils
@@ -57,15 +52,9 @@
         database_service_name=os.getenv("DD_DJANGO_DATABASE_SERVICE_NAME", default=""),
         trace_fetch_methods=asbool(os.getenv("DD_DJANGO_TRACE_FETCH_METHODS", default=False)),
         distributed_tracing_enabled=True,
-<<<<<<< HEAD
         instrument_middleware=asbool(os.getenv("DD_DJANGO_INSTRUMENT_MIDDLEWARE", default=True)),
-        instrument_databases=True,
-        instrument_caches=True,
-=======
-        instrument_middleware=asbool(get_env("django", "instrument_middleware", default=True)),
-        instrument_databases=asbool(get_env("django", "instrument_databases", default=True)),
-        instrument_caches=asbool(get_env("django", "instrument_caches", default=True)),
->>>>>>> 1c8ab52c
+        instrument_databases=asbool(os.getenv("DD_DJANGO_INSTRUMENT_DATABASES", default=True)),
+        instrument_caches=asbool(os.getenv("DD_DJANGO_INSTRUMENT_CACHES", default=True)),
         analytics_enabled=None,  # None allows the value to be overridden by the global config
         analytics_sample_rate=None,
         trace_query_string=None,  # Default to global config
