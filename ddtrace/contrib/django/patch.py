"""
The Django patching works as follows:

Django internals are instrumented via normal `patch()`.

`django.apps.registry.Apps.populate` is patched to add instrumentation for any
specific Django apps like Django Rest Framework (DRF).
"""
import functools
from inspect import getmro
from inspect import isclass
from inspect import isfunction
import os

import wrapt
from wrapt.importer import when_imported

from ddtrace import Pin
from ddtrace import config
from ddtrace.constants import SPAN_KIND
from ddtrace.constants import SPAN_MEASURED_KEY
from ddtrace.contrib import dbapi
from ddtrace.contrib import func_name
from ddtrace.ext import SpanKind
from ddtrace.ext import SpanTypes
from ddtrace.ext import db
from ddtrace.ext import http
from ddtrace.ext import sql as sqlx
from ddtrace.internal import core
from ddtrace.internal.compat import Iterable
from ddtrace.internal.compat import maybe_stringify
from ddtrace.internal.constants import COMPONENT
from ddtrace.internal.constants import HTTP_REQUEST_BLOCKED
from ddtrace.internal.constants import STATUS_403_TYPE_AUTO
from ddtrace.internal.logger import get_logger
from ddtrace.internal.schema import schematize_service_name
from ddtrace.internal.schema import schematize_url_operation
from ddtrace.internal.schema.span_attribute_schema import SpanDirection
from ddtrace.internal.utils import http as http_utils
from ddtrace.internal.utils.formats import asbool
from ddtrace.settings.integration import IntegrationConfig

from .. import trace_utils
from ...appsec._utils import _UserInfoRetriever
from ...internal.utils import get_argument_value
from ..trace_utils import _get_request_header_user_agent
from ..trace_utils import _set_url_tag


log = get_logger(__name__)

config._add(
    "django",
    dict(
        _default_service=schematize_service_name("django"),
        cache_service_name=os.getenv("DD_DJANGO_CACHE_SERVICE_NAME", default="django"),
        database_service_name_prefix=os.getenv("DD_DJANGO_DATABASE_SERVICE_NAME_PREFIX", default=""),
        database_service_name=os.getenv("DD_DJANGO_DATABASE_SERVICE_NAME", default=""),
        trace_fetch_methods=asbool(os.getenv("DD_DJANGO_TRACE_FETCH_METHODS", default=False)),
        distributed_tracing_enabled=True,
        instrument_middleware=asbool(os.getenv("DD_DJANGO_INSTRUMENT_MIDDLEWARE", default=True)),
        instrument_templates=asbool(os.getenv("DD_DJANGO_INSTRUMENT_TEMPLATES", default=True)),
        instrument_databases=asbool(os.getenv("DD_DJANGO_INSTRUMENT_DATABASES", default=True)),
        instrument_caches=asbool(os.getenv("DD_DJANGO_INSTRUMENT_CACHES", default=True)),
        analytics_enabled=None,  # None allows the value to be overridden by the global config
        analytics_sample_rate=None,
        trace_query_string=None,  # Default to global config
        include_user_name=asbool(os.getenv("DD_DJANGO_INCLUDE_USER_NAME", default=True)),
        use_handler_with_url_name_resource_format=asbool(
            os.getenv("DD_DJANGO_USE_HANDLER_WITH_URL_NAME_RESOURCE_FORMAT", default=False)
        ),
        use_handler_resource_format=asbool(os.getenv("DD_DJANGO_USE_HANDLER_RESOURCE_FORMAT", default=False)),
        use_legacy_resource_format=asbool(os.getenv("DD_DJANGO_USE_LEGACY_RESOURCE_FORMAT", default=False)),
    ),
)

_NotSet = object()
psycopg_cursor_cls = Psycopg2TracedCursor = Psycopg3TracedCursor = _NotSet


def get_version():
    # type: () -> str
    import django

    return django.__version__


def patch_conn(django, conn):
    global psycopg_cursor_cls, Psycopg2TracedCursor, Psycopg3TracedCursor

    if psycopg_cursor_cls is _NotSet:
        try:
            from psycopg.cursor import Cursor as psycopg_cursor_cls

            from ddtrace.contrib.psycopg.cursor import Psycopg3TracedCursor
        except ImportError:
            Psycopg3TracedCursor = None
            try:
                from psycopg2._psycopg import cursor as psycopg_cursor_cls

                from ddtrace.contrib.psycopg.cursor import Psycopg2TracedCursor
            except ImportError:
                psycopg_cursor_cls = None
                Psycopg2TracedCursor = None

    def cursor(django, pin, func, instance, args, kwargs):
        alias = getattr(conn, "alias", "default")

        if config.django.database_service_name:
            service = config.django.database_service_name
        else:
            database_prefix = config.django.database_service_name_prefix
            service = "{}{}{}".format(database_prefix, alias, "db")
            service = schematize_service_name(service)

        vendor = getattr(conn, "vendor", "db")
        prefix = sqlx.normalize_vendor(vendor)
        tags = {
            "django.db.vendor": vendor,
            "django.db.alias": alias,
        }
        pin = Pin(service, tags=tags, tracer=pin.tracer)
        cursor = func(*args, **kwargs)
        traced_cursor_cls = dbapi.TracedCursor
        try:
            if cursor.cursor.__class__.__module__.startswith("psycopg2."):
                # Import lazily to avoid importing psycopg2 if not already imported.
                from ddtrace.contrib.psycopg.cursor import Psycopg2TracedCursor

                traced_cursor_cls = Psycopg2TracedCursor
            elif type(cursor.cursor).__name__ == "Psycopg3TracedCursor":
                # Import lazily to avoid importing psycopg if not already imported.
                from ddtrace.contrib.psycopg.cursor import Psycopg3TracedCursor

                traced_cursor_cls = Psycopg3TracedCursor
        except AttributeError:
            pass

        # Each db alias will need its own config for dbapi
        cfg = IntegrationConfig(
            config.django.global_config,  # global_config needed for analytics sample rate
            "{}-{}".format("django", alias),  # name not used but set anyway
            _default_service=config.django._default_service,
            _dbapi_span_name_prefix=prefix,
            trace_fetch_methods=config.django.trace_fetch_methods,
            analytics_enabled=config.django.analytics_enabled,
            analytics_sample_rate=config.django.analytics_sample_rate,
        )
        return traced_cursor_cls(cursor, pin, cfg)

    if not isinstance(conn.cursor, wrapt.ObjectProxy):
        conn.cursor = wrapt.FunctionWrapper(conn.cursor, trace_utils.with_traced_module(cursor)(django))


def instrument_dbs(django):
    def get_connection(wrapped, instance, args, kwargs):
        conn = wrapped(*args, **kwargs)
        try:
            patch_conn(django, conn)
        except Exception:
            log.debug("Error instrumenting database connection %r", conn, exc_info=True)
        return conn

    if not isinstance(django.db.utils.ConnectionHandler.__getitem__, wrapt.ObjectProxy):
        django.db.utils.ConnectionHandler.__getitem__ = wrapt.FunctionWrapper(
            django.db.utils.ConnectionHandler.__getitem__, get_connection
        )


@trace_utils.with_traced_module
def traced_cache(django, pin, func, instance, args, kwargs):
    from . import utils

    if not config.django.instrument_caches:
        return func(*args, **kwargs)

    # get the original function method
    with pin.tracer.trace("django.cache", span_type=SpanTypes.CACHE, service=config.django.cache_service_name) as span:
        span.set_tag_str(COMPONENT, config.django.integration_name)

        # update the resource name and tag the cache backend
        span.resource = utils.resource_from_cache_prefix(func_name(func), instance)
        cache_backend = "{}.{}".format(instance.__module__, instance.__class__.__name__)
        span.set_tag_str("django.cache.backend", cache_backend)

        if args:
            # Key can be a list of strings, an individual string, or a dict
            # Quantize will ensure we have a space separated list of keys
            keys = utils.quantize_key_values(args[0])
            span.set_tag_str("django.cache.key", keys)

        result = func(*args, **kwargs)
        command_name = func.__name__
        if command_name == "get_many":
            span.set_metric(
                db.ROWCOUNT, sum(1 for doc in result if doc) if result and isinstance(result, Iterable) else 0
            )
        elif command_name == "get":
            try:
                # check also for special case for Django~3.2 that returns an empty Sentinel
                # object for empty results
                # also check if result is Iterable first since some iterables return ambiguous
                # truth results with ``==``
                if result is None or (
                    not isinstance(result, Iterable) and result == getattr(instance, "_missing_key", None)
                ):
                    span.set_metric(db.ROWCOUNT, 0)
                else:
                    span.set_metric(db.ROWCOUNT, 1)
            except (AttributeError, NotImplementedError, ValueError):
                span.set_metric(db.ROWCOUNT, 0)
        return result


def instrument_caches(django):
    cache_backends = set([cache["BACKEND"] for cache in django.conf.settings.CACHES.values()])
    for cache_path in cache_backends:
        split = cache_path.split(".")
        cache_module = ".".join(split[:-1])
        cache_cls = split[-1]
        for method in ["get", "set", "add", "delete", "incr", "decr", "get_many", "set_many", "delete_many"]:
            try:
                cls = django.utils.module_loading.import_string(cache_path)
                # DEV: this can be removed when we add an idempotent `wrap`
                if not trace_utils.iswrapped(cls, method):
                    trace_utils.wrap(cache_module, "{0}.{1}".format(cache_cls, method), traced_cache(django))
            except Exception:
                log.debug("Error instrumenting cache %r", cache_path, exc_info=True)


@trace_utils.with_traced_module
def traced_populate(django, pin, func, instance, args, kwargs):
    """django.apps.registry.Apps.populate is the method used to populate all the apps.

    It is used as a hook to install instrumentation for 3rd party apps (like DRF).

    `populate()` works in 3 phases:

        - Phase 1: Initializes the app configs and imports the app modules.
        - Phase 2: Imports models modules for each app.
        - Phase 3: runs ready() of each app config.

    If all 3 phases successfully run then `instance.ready` will be `True`.
    """

    # populate() can be called multiple times, we don't want to instrument more than once
    if instance.ready:
        log.debug("Django instrumentation already installed, skipping.")
        return func(*args, **kwargs)

    ret = func(*args, **kwargs)

    if not instance.ready:
        log.debug("populate() failed skipping instrumentation.")
        return ret

    settings = django.conf.settings

    # Instrument databases
    if config.django.instrument_databases:
        try:
            instrument_dbs(django)
        except Exception:
            log.debug("Error instrumenting Django database connections", exc_info=True)

    # Instrument caches
    if config.django.instrument_caches:
        try:
            instrument_caches(django)
        except Exception:
            log.debug("Error instrumenting Django caches", exc_info=True)

    # Instrument Django Rest Framework if it's installed
    INSTALLED_APPS = getattr(settings, "INSTALLED_APPS", [])

    if "rest_framework" in INSTALLED_APPS:
        try:
            from .restframework import patch_restframework

            patch_restframework(django)
        except Exception:
            log.debug("Error patching rest_framework", exc_info=True)

    return ret


def traced_func(django, name, resource=None, ignored_excs=None):
    """Returns a function to trace Django functions."""

    def wrapped(django, pin, func, instance, args, kwargs):
        with pin.tracer.trace(name, resource=resource) as s:
            s.set_tag_str(COMPONENT, config.django.integration_name)

            if ignored_excs:
                for exc in ignored_excs:
                    s._ignore_exception(exc)
            core.dispatch(
                "django.func.wrapped",
                args,
                kwargs,
                django.core.handlers.wsgi.WSGIRequest if hasattr(django.core.handlers, "wsgi") else object,
            )
            return func(*args, **kwargs)

    return trace_utils.with_traced_module(wrapped)(django)


def traced_process_exception(django, name, resource=None):
    def wrapped(django, pin, func, instance, args, kwargs):
        with pin.tracer.trace(name, resource=resource) as span:
            span.set_tag_str(COMPONENT, config.django.integration_name)

            resp = func(*args, **kwargs)

            # If the response code is erroneous then grab the traceback
            # and set an error.
            if hasattr(resp, "status_code") and 500 <= resp.status_code < 600:
                span.set_traceback()
            return resp

    return trace_utils.with_traced_module(wrapped)(django)


@trace_utils.with_traced_module
def traced_load_middleware(django, pin, func, instance, args, kwargs):
    """
    Patches django.core.handlers.base.BaseHandler.load_middleware to instrument all
    middlewares.
    """
    settings_middleware = []
    # Gather all the middleware
    if getattr(django.conf.settings, "MIDDLEWARE", None):
        settings_middleware += django.conf.settings.MIDDLEWARE
    if getattr(django.conf.settings, "MIDDLEWARE_CLASSES", None):
        settings_middleware += django.conf.settings.MIDDLEWARE_CLASSES

    # Iterate over each middleware provided in settings.py
    # Each middleware can either be a function or a class
    for mw_path in settings_middleware:
        mw = django.utils.module_loading.import_string(mw_path)

        # Instrument function-based middleware
        if isfunction(mw) and not trace_utils.iswrapped(mw):
            split = mw_path.split(".")
            if len(split) < 2:
                continue
            base = ".".join(split[:-1])
            attr = split[-1]

            # DEV: We need to have a closure over `mw_path` for the resource name or else
            # all function based middleware will share the same resource name
            def _wrapper(resource):
                # Function-based middleware is a factory which returns a handler function for
                # requests.
                # So instead of tracing the factory, we want to trace its returned value.
                # We wrap the factory to return a traced version of the handler function.
                def wrapped_factory(func, instance, args, kwargs):
                    # r is the middleware handler function returned from the factory
                    r = func(*args, **kwargs)
                    if r:
                        return wrapt.FunctionWrapper(
                            r,
                            traced_func(django, "django.middleware", resource=resource),
                        )
                    # If r is an empty middleware function (i.e. returns None), don't wrap since
                    # NoneType cannot be called
                    else:
                        return r

                return wrapped_factory

            trace_utils.wrap(base, attr, _wrapper(resource=mw_path))

        # Instrument class-based middleware
        elif isclass(mw):
            for hook in [
                "process_request",
                "process_response",
                "process_view",
                "process_template_response",
                "__call__",
            ]:
                if hasattr(mw, hook) and not trace_utils.iswrapped(mw, hook):
                    trace_utils.wrap(
                        mw, hook, traced_func(django, "django.middleware", resource=mw_path + ".{0}".format(hook))
                    )
            # Do a little extra for `process_exception`
            if hasattr(mw, "process_exception") and not trace_utils.iswrapped(mw, "process_exception"):
                res = mw_path + ".{0}".format("process_exception")
                trace_utils.wrap(
                    mw, "process_exception", traced_process_exception(django, "django.middleware", resource=res)
                )

    return func(*args, **kwargs)


def _set_block_tags(request, request_headers, span):
    from . import utils

    try:
        span.set_tag_str(http.STATUS_CODE, "403")
        span.set_tag_str(http.METHOD, request.method)
        url = utils.get_request_uri(request)
        query = request.META.get("QUERY_STRING", "")
        _set_url_tag(config.django, span, url, query)
        if query and config.django.trace_query_string:
            span.set_tag_str(http.QUERY_STRING, query)
        user_agent = _get_request_header_user_agent(request_headers)
        if user_agent:
            span.set_tag_str(http.USER_AGENT, user_agent)
    except Exception as e:
        log.warning("Could not set some span tags on blocked request: %s", str(e))  # noqa: G200


def _block_request_callable(request, request_headers, span):
    # This is used by user-id blocking to block responses. It could be called
    # at any point so it's a callable stored in the ASM context.
    from django.core.exceptions import PermissionDenied

    core.set_item(HTTP_REQUEST_BLOCKED, STATUS_403_TYPE_AUTO)
    _set_block_tags(request, request_headers, span)
    raise PermissionDenied()


@trace_utils.with_traced_module
def traced_get_response(django, pin, func, instance, args, kwargs):
    """Trace django.core.handlers.base.BaseHandler.get_response() (or other implementations).

    This is the main entry point for requests.

    Django requests are handled by a Handler.get_response method (inherited from base.BaseHandler).
    This method invokes the middleware chain and returns the response generated by the chain.
    """
    from ddtrace.contrib.django.compat import get_resolver

    from . import utils

    request = get_argument_value(args, kwargs, 0, "request")
    if request is None:
        return func(*args, **kwargs)

    trace_utils.activate_distributed_headers(pin.tracer, int_config=config.django, request_headers=request.META)
    request_headers = utils._get_request_headers(request)

    with core.context_with_data(
        "django.traced_get_response",
        remote_addr=request.META.get("REMOTE_ADDR"),
        headers=request_headers,
        headers_case_sensitive=django.VERSION < (2, 2),
    ):
        with pin.tracer.trace(
            schematize_url_operation("django.request", protocol="http", direction=SpanDirection.INBOUND),
            resource=utils.REQUEST_DEFAULT_RESOURCE,
            service=trace_utils.int_service(pin, config.django),
            span_type=SpanTypes.WEB,
        ) as span:
            core.dispatch(
                "django.traced_get_response.pre",
                functools.partial(_block_request_callable, request, request_headers, span),
            )
            span.set_tag_str(COMPONENT, config.django.integration_name)

            # set span.kind to the type of request being performed
            span.set_tag_str(SPAN_KIND, SpanKind.SERVER)

            utils._before_request_tags(pin, span, request)
            span._metrics[SPAN_MEASURED_KEY] = 1

            response = None

            def blocked_response():
                from django.http import HttpResponse

                block_config = core.get_item(HTTP_REQUEST_BLOCKED)
                desired_type = block_config.get("type", "auto")
                status = block_config.get("status_code", 403)
                if desired_type == "none":
                    response = HttpResponse("", status=status)
                    location = block_config.get("location", "")
                    if location:
                        response["location"] = location
                else:
                    if desired_type == "auto":
                        ctype = "text/html" if "text/html" in request_headers.get("Accept", "").lower() else "text/json"
                    else:
                        ctype = "text/" + desired_type
                    content = http_utils._get_blocked_template(ctype)
                    response = HttpResponse(content, content_type=ctype, status=status)
                    response.content = content
                utils._after_request_tags(pin, span, request, response)
                return response

            try:
                # [IP Blocking]
                if core.get_item(HTTP_REQUEST_BLOCKED):
                    response = blocked_response()
                    return response

                # set context information for [Suspicious Request Blocking]
                query = request.META.get("QUERY_STRING", "")
                uri = utils.get_request_uri(request)
                if uri is not None and query:
                    uri += "?" + query
                resolver = get_resolver(getattr(request, "urlconf", None))
                if resolver:
                    try:
                        path = resolver.resolve(request.path_info).kwargs
                        log.debug("resolver.pattern %s", path)
                    except Exception:
                        path = None
                parsed_query = request.GET
                body = utils._extract_body(request)
                trace_utils.set_http_meta(
                    span,
                    config.django,
                    method=request.method,
                    query=query,
                    raw_uri=uri,
                    request_path_params=path,
                    parsed_query=parsed_query,
                    request_body=body,
                    request_cookies=request.COOKIES,
                )
                core.dispatch("django.start_response", "Django")

                if core.get_item(HTTP_REQUEST_BLOCKED):
                    response = blocked_response()
                    return response

                response = func(*args, **kwargs)

                if core.get_item(HTTP_REQUEST_BLOCKED):
                    response = blocked_response()
                    return response

                return response
            finally:
                # DEV: Always set these tags, this is where `span.resource` is set
                utils._after_request_tags(pin, span, request, response)
                trace_utils.set_http_meta(span, config.django, route=span.get_tag("http.route"))
                # if not blocked yet, try blocking rules on response
                if not core.get_item(HTTP_REQUEST_BLOCKED):
                    core.dispatch("django.finalize_response", "Django")
                    if core.get_item(HTTP_REQUEST_BLOCKED):
                        response = blocked_response()
                        return response  # noqa: B012


@trace_utils.with_traced_module
def traced_template_render(django, pin, wrapped, instance, args, kwargs):
    """Instrument django.template.base.Template.render for tracing template rendering."""
    # DEV: Check here in case this setting is configured after a template has been instrumented
    if not config.django.instrument_templates:
        return wrapped(*args, **kwargs)

    template_name = maybe_stringify(getattr(instance, "name", None))
    if template_name:
        resource = template_name
    else:
        resource = "{0}.{1}".format(func_name(instance), wrapped.__name__)

    with pin.tracer.trace("django.template.render", resource=resource, span_type=http.TEMPLATE) as span:
        span.set_tag_str(COMPONENT, config.django.integration_name)

        if template_name:
            span.set_tag_str("django.template.name", template_name)
        engine = getattr(instance, "engine", None)
        if engine:
            span.set_tag_str("django.template.engine.class", func_name(engine))

        return wrapped(*args, **kwargs)


def instrument_view(django, view):
    """
    Helper to wrap Django views.

    We want to wrap all lifecycle/http method functions for every class in the MRO for this view
    """
    if hasattr(view, "__mro__"):
        for cls in reversed(getmro(view)):
            _instrument_view(django, cls)

    return _instrument_view(django, view)


def _instrument_view(django, view):
    """Helper to wrap Django views."""
    from . import utils

    # All views should be callable, double check before doing anything
    if not callable(view):
        return view

    # Patch view HTTP methods and lifecycle methods
    http_method_names = getattr(view, "http_method_names", ("get", "delete", "post", "options", "head"))
    lifecycle_methods = ("setup", "dispatch", "http_method_not_allowed")
    for name in list(http_method_names) + list(lifecycle_methods):
        try:
            func = getattr(view, name, None)
            if not func or isinstance(func, wrapt.ObjectProxy):
                continue

            resource = "{0}.{1}".format(func_name(view), name)
            op_name = "django.view.{0}".format(name)
            trace_utils.wrap(view, name, traced_func(django, name=op_name, resource=resource))
        except Exception:
            log.debug("Failed to instrument Django view %r function %s", view, name, exc_info=True)

    # Patch response methods
    response_cls = getattr(view, "response_class", None)
    if response_cls:
        methods = ("render",)
        for name in methods:
            try:
                func = getattr(response_cls, name, None)
                # Do not wrap if the method does not exist or is already wrapped
                if not func or isinstance(func, wrapt.ObjectProxy):
                    continue

                resource = "{0}.{1}".format(func_name(response_cls), name)
                op_name = "django.response.{0}".format(name)
                trace_utils.wrap(response_cls, name, traced_func(django, name=op_name, resource=resource))
            except Exception:
                log.debug("Failed to instrument Django response %r function %s", response_cls, name, exc_info=True)

    # If the view itself is not wrapped, wrap it
    if not isinstance(view, wrapt.ObjectProxy):
        view = utils.DjangoViewProxy(
            view, traced_func(django, "django.view", resource=func_name(view), ignored_excs=[django.http.Http404])
        )
    return view


@trace_utils.with_traced_module
def traced_urls_path(django, pin, wrapped, instance, args, kwargs):
    """Wrapper for url path helpers to ensure all views registered as urls are traced."""
    try:
        if "view" in kwargs:
            kwargs["view"] = instrument_view(django, kwargs["view"])
        elif len(args) >= 2:
            args = list(args)
            args[1] = instrument_view(django, args[1])
            args = tuple(args)
    except Exception:
        log.debug("Failed to instrument Django url path %r %r", args, kwargs, exc_info=True)
    return wrapped(*args, **kwargs)


@trace_utils.with_traced_module
def traced_as_view(django, pin, func, instance, args, kwargs):
    """
    Wrapper for django's View.as_view class method
    """
    try:
        instrument_view(django, instance)
    except Exception:
        log.debug("Failed to instrument Django view %r", instance, exc_info=True)
    view = func(*args, **kwargs)
    return wrapt.FunctionWrapper(view, traced_func(django, "django.view", resource=func_name(instance)))


@trace_utils.with_traced_module
def traced_get_asgi_application(django, pin, func, instance, args, kwargs):
    from ddtrace.contrib.asgi import TraceMiddleware

    def django_asgi_modifier(span, scope):
        span.name = schematize_url_operation("django.request", protocol="http", direction=SpanDirection.INBOUND)

    return TraceMiddleware(func(*args, **kwargs), integration_config=config.django, span_modifier=django_asgi_modifier)


class _DjangoUserInfoRetriever(_UserInfoRetriever):
    def get_username(self):
        if hasattr(self.user, "USERNAME_FIELD") and not config._user_model_name_field:
            user_type = type(self.user)
            return getattr(self.user, user_type.USERNAME_FIELD, None)

        return super(_DjangoUserInfoRetriever, self).get_username()

    def get_name(self):
        if not config._user_model_name_field:
            if hasattr(self.user, "get_full_name"):
                try:
                    return self.user.get_full_name()
                except Exception:
                    log.debug("User model get_full_name member produced an exception: ", exc_info=True)

            if hasattr(self.user, "first_name") and hasattr(self.user, "last_name"):
                return "%s %s" % (self.user.first_name, self.user.last_name)

        return super(_DjangoUserInfoRetriever, self).get_name()

    def get_user_email(self):
        if hasattr(self.user, "EMAIL_FIELD") and not config._user_model_name_field:
            user_type = type(self.user)
            return getattr(self.user, user_type.EMAIL_FIELD, None)

        return super(_DjangoUserInfoRetriever, self).get_user_email()


@trace_utils.with_traced_module
def traced_login(django, pin, func, instance, args, kwargs):
    func(*args, **kwargs)

    try:
        mode = config._automatic_login_events_mode
        request = get_argument_value(args, kwargs, 0, "request")
        user = get_argument_value(args, kwargs, 1, "user")

        if mode == "disabled":
            return

<<<<<<< HEAD
        if user:
            info_retriever = _DjangoUserInfoRetriever(user)

            if str(user) != "AnonymousUser":
                info_retriever = _DjangoUserInfoRetriever(user)
                user_id, user_extra = info_retriever.get_user_info()

                with pin.tracer.trace("django.contrib.auth.login", span_type=SpanTypes.AUTH):
                    from ddtrace.contrib.django.compat import user_is_authenticated

                    if user_is_authenticated(user):
                        session_key = getattr(request, "session_key", None)
                        track_user_login_success_event(
                            pin.tracer,
                            user_id=user_id,
                            session_id=session_key,
                            propagate=True,
                            login_events_mode=mode,
                            **user_extra,
                        )
                    else:
                        # Login failed but the user exists
                        track_user_login_failure_event(pin.tracer, user_id=user_id, exists=True, login_events_mode=mode)
            else:
                # Login failed and the user is unknown
                user_id = info_retriever.get_userid()
                track_user_login_failure_event(pin.tracer, user_id=user_id, exists=False, login_events_mode=mode)
=======
        core.dispatch(
            "django.login",
            pin,
            request,
            user,
            mode,
            _DjangoUserInfoRetriever(user),
        )
>>>>>>> 0f6624bd
    except Exception:
        log.debug("Error while trying to trace Django login", exc_info=True)


@trace_utils.with_traced_module
def traced_authenticate(django, pin, func, instance, args, kwargs):
    result_user = func(*args, **kwargs)
    try:
        mode = config._automatic_login_events_mode
        if mode == "disabled":
            return result_user

<<<<<<< HEAD
        info_retriever = _DjangoUserInfoRetriever(result_user)
        extended_userid_fields = info_retriever.possible_user_id_fields + info_retriever.possible_login_fields
        userid_list = info_retriever.possible_user_id_fields if mode == "safe" else extended_userid_fields

        for possible_key in userid_list:
            if possible_key in kwargs:
                user_id = kwargs[possible_key]
                break
        else:
            user_id = None
=======
        result = core.dispatch(
            "django.auth",
            result_user,
            mode,
            kwargs,
            pin,
            _DjangoUserInfoRetriever(result_user),
        )[0]
        if result and result[0][0]:
            return result[0][1]
>>>>>>> 0f6624bd

    except Exception:
        log.debug("Error while trying to trace Django authenticate", exc_info=True)

    return result_user


def unwrap_views(func, instance, args, kwargs):
    """
    Django channels uses path() and re_path() to route asgi applications. This broke our initial
    assumption that
    django path/re_path/url functions only accept views. Here we unwrap ddtrace view
    instrumentation from asgi
    applications.

    Ex. ``channels.routing.URLRouter([path('', get_asgi_application())])``
    On startup ddtrace.contrib.django.path.instrument_view() will wrap get_asgi_application in a
    DjangoViewProxy.
    Since get_asgi_application is not a django view callback this function will unwrap it.
    """
    from . import utils

    routes = get_argument_value(args, kwargs, 0, "routes")
    for route in routes:
        if isinstance(route.callback, utils.DjangoViewProxy):
            route.callback = route.callback.__wrapped__

    return func(*args, **kwargs)


def _patch(django):
    Pin().onto(django)

    when_imported("django.apps.registry")(lambda m: trace_utils.wrap(m, "Apps.populate", traced_populate(django)))

    if config.django.instrument_middleware:
        when_imported("django.core.handlers.base")(
            lambda m: trace_utils.wrap(m, "BaseHandler.load_middleware", traced_load_middleware(django))
        )

    when_imported("django.core.handlers.wsgi")(lambda m: trace_utils.wrap(m, "WSGIRequest.__init__", wrap_wsgi_environ))
    core.dispatch("django.patch", [])

    @when_imported("django.core.handlers.base")
    def _(m):
        import django

        trace_utils.wrap(m, "BaseHandler.get_response", traced_get_response(django))
        if django.VERSION >= (3, 1):
            # Have to inline this import as the module contains syntax incompatible with Python 3.5 and below
            from ._asgi import traced_get_response_async

            trace_utils.wrap(m, "BaseHandler.get_response_async", traced_get_response_async(django))

    @when_imported("django.contrib.auth")
    def _(m):
        trace_utils.wrap(m, "login", traced_login(django))
        trace_utils.wrap(m, "authenticate", traced_authenticate(django))

    # Only wrap get_asgi_application if get_response_async exists. Otherwise we will effectively double-patch
    # because get_response and get_asgi_application will be used. We must rely on the version instead of coalescing
    # with the previous patching hook because of circular imports within `django.core.asgi`.
    if django.VERSION >= (3, 1):
        when_imported("django.core.asgi")(
            lambda m: trace_utils.wrap(m, "get_asgi_application", traced_get_asgi_application(django))
        )

    if config.django.instrument_templates:
        when_imported("django.template.base")(
            lambda m: trace_utils.wrap(m, "Template.render", traced_template_render(django))
        )

    if django.VERSION < (4, 0, 0):
        when_imported("django.conf.urls")(lambda m: trace_utils.wrap(m, "url", traced_urls_path(django)))

    if django.VERSION >= (2, 0, 0):

        @when_imported("django.urls")
        def _(m):
            trace_utils.wrap(m, "path", traced_urls_path(django))
            trace_utils.wrap(m, "re_path", traced_urls_path(django))

    when_imported("django.views.generic.base")(lambda m: trace_utils.wrap(m, "View.as_view", traced_as_view(django)))

    @when_imported("channels.routing")
    def _(m):
        import channels

        channels_version = tuple(int(x) for x in channels.__version__.split("."))
        if channels_version >= (3, 0):
            # ASGI3 is only supported in channels v3.0+
            trace_utils.wrap(m, "URLRouter.__init__", unwrap_views)


def wrap_wsgi_environ(wrapped, _instance, args, kwargs):
    return core.dispatch("django.wsgi_environ", wrapped, _instance, args, kwargs)[0][0]


def patch():
    import django

    if getattr(django, "_datadog_patch", False):
        return
    _patch(django)

    django._datadog_patch = True


def _unpatch(django):
    trace_utils.unwrap(django.apps.registry.Apps, "populate")
    trace_utils.unwrap(django.core.handlers.base.BaseHandler, "load_middleware")
    trace_utils.unwrap(django.core.handlers.base.BaseHandler, "get_response")
    trace_utils.unwrap(django.core.handlers.base.BaseHandler, "get_response_async")
    trace_utils.unwrap(django.template.base.Template, "render")
    trace_utils.unwrap(django.conf.urls.static, "static")
    trace_utils.unwrap(django.conf.urls, "url")
    trace_utils.unwrap(django.contrib.auth.login, "login")
    trace_utils.unwrap(django.contrib.auth.authenticate, "authenticate")
    if django.VERSION >= (2, 0, 0):
        trace_utils.unwrap(django.urls, "path")
        trace_utils.unwrap(django.urls, "re_path")
    trace_utils.unwrap(django.views.generic.base.View, "as_view")
    for conn in django.db.connections.all():
        trace_utils.unwrap(conn, "cursor")
    trace_utils.unwrap(django.db.utils.ConnectionHandler, "__getitem__")


def unpatch():
    import django

    if not getattr(django, "_datadog_patch", False):
        return

    _unpatch(django)

    django._datadog_patch = False<|MERGE_RESOLUTION|>--- conflicted
+++ resolved
@@ -711,35 +711,6 @@
         if mode == "disabled":
             return
 
-<<<<<<< HEAD
-        if user:
-            info_retriever = _DjangoUserInfoRetriever(user)
-
-            if str(user) != "AnonymousUser":
-                info_retriever = _DjangoUserInfoRetriever(user)
-                user_id, user_extra = info_retriever.get_user_info()
-
-                with pin.tracer.trace("django.contrib.auth.login", span_type=SpanTypes.AUTH):
-                    from ddtrace.contrib.django.compat import user_is_authenticated
-
-                    if user_is_authenticated(user):
-                        session_key = getattr(request, "session_key", None)
-                        track_user_login_success_event(
-                            pin.tracer,
-                            user_id=user_id,
-                            session_id=session_key,
-                            propagate=True,
-                            login_events_mode=mode,
-                            **user_extra,
-                        )
-                    else:
-                        # Login failed but the user exists
-                        track_user_login_failure_event(pin.tracer, user_id=user_id, exists=True, login_events_mode=mode)
-            else:
-                # Login failed and the user is unknown
-                user_id = info_retriever.get_userid()
-                track_user_login_failure_event(pin.tracer, user_id=user_id, exists=False, login_events_mode=mode)
-=======
         core.dispatch(
             "django.login",
             pin,
@@ -748,7 +719,6 @@
             mode,
             _DjangoUserInfoRetriever(user),
         )
->>>>>>> 0f6624bd
     except Exception:
         log.debug("Error while trying to trace Django login", exc_info=True)
 
@@ -761,18 +731,6 @@
         if mode == "disabled":
             return result_user
 
-<<<<<<< HEAD
-        info_retriever = _DjangoUserInfoRetriever(result_user)
-        extended_userid_fields = info_retriever.possible_user_id_fields + info_retriever.possible_login_fields
-        userid_list = info_retriever.possible_user_id_fields if mode == "safe" else extended_userid_fields
-
-        for possible_key in userid_list:
-            if possible_key in kwargs:
-                user_id = kwargs[possible_key]
-                break
-        else:
-            user_id = None
-=======
         result = core.dispatch(
             "django.auth",
             result_user,
@@ -783,7 +741,6 @@
         )[0]
         if result and result[0][0]:
             return result[0][1]
->>>>>>> 0f6624bd
 
     except Exception:
         log.debug("Error while trying to trace Django authenticate", exc_info=True)
