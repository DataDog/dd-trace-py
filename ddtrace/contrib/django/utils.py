import json
from typing import Any  # noqa:F401
from typing import Dict  # noqa:F401
from typing import List  # noqa:F401
from typing import Mapping  # noqa:F401
from typing import Text  # noqa:F401
from typing import Union  # noqa:F401

import django
from django.utils.functional import SimpleLazyObject
import six
import xmltodict

from ddtrace import Span
from ddtrace import config
from ddtrace.constants import ANALYTICS_SAMPLE_RATE_KEY
from ddtrace.constants import SPAN_MEASURED_KEY
from ddtrace.contrib import func_name
from ddtrace.ext import SpanTypes
from ddtrace.ext import user as _user
from ddtrace.internal.utils.http import parse_form_multipart
from ddtrace.internal.utils.http import parse_form_params
from ddtrace.propagation._utils import from_wsgi_header

from ...internal import core
from ...internal.logger import get_logger
from ...internal.utils.formats import stringify_cache_args
from ...vendor.wrapt import FunctionWrapper
from .. import trace_utils
from .compat import get_resolver
from .compat import user_is_authenticated


try:
    from json import JSONDecodeError
except ImportError:
    # handling python 2.X import error
    JSONDecodeError = ValueError  # type: ignore


log = get_logger(__name__)

if django.VERSION < (1, 10, 0):
    Resolver404 = django.core.urlresolvers.Resolver404
else:
    Resolver404 = django.urls.exceptions.Resolver404


DJANGO22 = django.VERSION >= (2, 2, 0)

REQUEST_DEFAULT_RESOURCE = "__django_request"
_BODY_METHODS = {"POST", "PUT", "DELETE", "PATCH"}

_quantize_text = Union[Text, bytes]
_quantize_param = Union[_quantize_text, List[_quantize_text], Dict[_quantize_text, Any], Any]


def resource_from_cache_prefix(resource, cache):
    """
    Combine the resource name with the cache prefix (if any)
    """
    if getattr(cache, "key_prefix", None):
        name = " ".join((resource, cache.key_prefix))
    else:
        name = resource

    # enforce lowercase to make the output nicer to read
    return name.lower()


def quantize_key_values(keys):
    # type: (_quantize_param) -> Text
    """
    Used for Django cache key normalization.

    If a dict is provided we return a list of keys as text.

    If a list or tuple is provided we convert each element to text.

    If text is provided we convert to text.
    """
    args = []  # type: List[Union[Text, bytes, Any]]

    # Normalize input values into a List[Text, bytes]
    if isinstance(keys, dict):
        args = list(keys.keys())
    elif isinstance(keys, (list, tuple)):
        args = keys
    else:
        args = [keys]

    return stringify_cache_args(args)


def get_django_2_route(request, resolver_match):
    # Try to use `resolver_match.route` if available
    # Otherwise, look for `resolver.pattern.regex.pattern`
    route = resolver_match.route
    if route:
        return route

    resolver = get_resolver(getattr(request, "urlconf", None))
    if resolver:
        try:
            return resolver.pattern.regex.pattern
        except AttributeError:
            pass

    return None


def set_tag_array(span, prefix, value):
    """Helper to set a span tag as a single value or an array"""
    if not value:
        return

    if len(value) == 1:
        if value[0]:
            span.set_tag_str(prefix, value[0])
    else:
        for i, v in enumerate(value, start=0):
            if v:
                span.set_tag_str("".join((prefix, ".", str(i))), v)


def get_request_uri(request):
    """
    Helper to rebuild the original request url

    query string or fragments are not included.
    """
    # DEV: Use django.http.request.HttpRequest._get_raw_host() when available
    # otherwise back-off to PEP 333 as done in django 1.8.x
    if hasattr(request, "_get_raw_host"):
        host = request._get_raw_host()
    else:
        try:
            # Try to build host how Django would have
            # https://github.com/django/django/blob/e8d0d2a5efc8012dcc8bf1809dec065ebde64c81/django/http/request.py#L85-L102
            if "HTTP_HOST" in request.META:
                host = request.META["HTTP_HOST"]
            else:
                host = request.META["SERVER_NAME"]
                port = str(request.META["SERVER_PORT"])
                if port != ("443" if request.is_secure() else "80"):
                    host = "".join((host, ":", port))
        except Exception:
            # This really shouldn't ever happen, but lets guard here just in case
            log.debug("Failed to build Django request host", exc_info=True)
            host = "unknown"

    # If request scheme is missing, possible in case where wsgi.url_scheme
    # environ has not been set, return None and skip providing a uri
    if request.scheme is None:
        return

    # Build request url from the information available
    # DEV: We are explicitly omitting query strings since they may contain sensitive information
    urlparts = {"scheme": request.scheme, "netloc": host, "path": request.path}

    # If any url part is a SimpleLazyObject, use its __class__ property to cast
    # str/bytes and allow for _setup() to execute
    for k, v in urlparts.items():
        if isinstance(v, SimpleLazyObject):
            if issubclass(v.__class__, str):
                v = str(v)
            elif issubclass(v.__class__, bytes):
                v = bytes(v)
            else:
                # lazy object that is not str or bytes should not happen here
                # but if it does skip providing a uri
                log.debug(
                    "Skipped building Django request uri, %s is SimpleLazyObject wrapping a %s class",
                    k,
                    v.__class__.__name__,
                )
                return None
        urlparts[k] = six.ensure_text(v)

    return "".join((urlparts["scheme"], "://", urlparts["netloc"], urlparts["path"]))


def _set_resolver_tags(pin, span, request):
    # Default to just the HTTP method when we cannot determine a reasonable resource
    resource = request.method

    try:
        # Get resolver match result and build resource name pieces
        resolver_match = request.resolver_match
        if not resolver_match:
            # The request quite likely failed (e.g. 404) so we do the resolution anyway.
            resolver = get_resolver(getattr(request, "urlconf", None))
            resolver_match = resolver.resolve(request.path_info)

        if hasattr(resolver_match[0], "view_class"):
            # In django==4.0, view.__name__ defaults to <module>.views.view
            # Accessing view.view_class is equired for django>4.0 to get the name of underlying view
            handler = func_name(resolver_match[0].view_class)
        else:
            handler = func_name(resolver_match[0])

        route = None
        # In Django >= 2.2.0 we can access the original route or regex pattern
        # TODO: Validate if `resolver.pattern.regex.pattern` is available on django<2.2
        if DJANGO22:
            # Determine the resolver and resource name for this request
            route = get_django_2_route(request, resolver_match)
            if route:
                span.set_tag_str("http.route", route)

        if config.django.use_handler_resource_format:
            resource = " ".join((request.method, handler))
        elif config.django.use_legacy_resource_format:
            resource = handler
        else:
            if route:
                resource = " ".join((request.method, route))
            else:
                if config.django.use_handler_with_url_name_resource_format:
                    # Append url name in order to distinguish different routes of the same ViewSet
                    url_name = resolver_match.url_name
                    if url_name:
                        handler = ".".join([handler, url_name])

                resource = " ".join((request.method, handler))

        span.set_tag_str("django.view", resolver_match.view_name)
        set_tag_array(span, "django.namespace", resolver_match.namespaces)

        # Django >= 2.0.0
        if hasattr(resolver_match, "app_names"):
            set_tag_array(span, "django.app", resolver_match.app_names)

    except Resolver404:
        # Normalize all 404 requests into a single resource name
        # DEV: This is for potential cardinality issues
        resource = " ".join((request.method, "404"))
    except Exception:
        log.debug(
            "Failed to resolve request path %r with path info %r",
            request,
            getattr(request, "path_info", "not-set"),
            exc_info=True,
        )
    finally:
        # Only update the resource name if it was not explicitly set
        # by anyone during the request lifetime
        if span.resource == REQUEST_DEFAULT_RESOURCE:
            span.resource = resource


def _before_request_tags(pin, span, request):
    # DEV: Do not set `span.resource` here, leave it as `None`
    #      until `_set_resolver_tags` so we can know if the user
    #      has explicitly set it during the request lifetime
    span.service = trace_utils.int_service(pin, config.django)
    span.span_type = SpanTypes.WEB
    span._metrics[SPAN_MEASURED_KEY] = 1

    analytics_sr = config.django.get_analytics_sample_rate(use_global_config=True)
    if analytics_sr is not None:
        span.set_tag(ANALYTICS_SAMPLE_RATE_KEY, analytics_sr)

    span.set_tag_str("django.request.class", func_name(request))


def _extract_body(request):
    # DEV: Do not use request.POST or request.data, this could prevent custom parser to be used after
    if request.method in _BODY_METHODS:
        req_body = None
        content_type = request.content_type if hasattr(request, "content_type") else request.META.get("CONTENT_TYPE")
        results = core.dispatch_with_results("django.extract_body", ())[0]
        headers = results[0] if results else None
        try:
            if content_type == "application/x-www-form-urlencoded":
                req_body = parse_form_params(request.body.decode("UTF-8", errors="ignore"))
            elif content_type == "multipart/form-data":
                req_body = parse_form_multipart(request.body.decode("UTF-8", errors="ignore"), headers)
            elif content_type in ("application/json", "text/json"):
                req_body = json.loads(request.body.decode("UTF-8", errors="ignore"))
            elif content_type in ("application/xml", "text/xml"):
                req_body = xmltodict.parse(request.body.decode("UTF-8", errors="ignore"))
            else:  # text/plain, others: don't use them
                req_body = None
        except BaseException:
            log.debug("Failed to parse request body", exc_info=True)
        return req_body


def _get_request_headers(request):
    # type: (Any) -> Mapping[str, str]
    if DJANGO22:
        request_headers = request.headers  # type: Mapping[str, str]
    else:
        request_headers = {}  # type: Mapping[str, str]
        for header, value in request.META.items():
            name = from_wsgi_header(header)
            if name:
                request_headers[name] = value

    return request_headers


def _after_request_tags(pin, span: Span, request, response):
    # Response can be None in the event that the request failed
    # We still want to set additional request tags that are resolved
    # during the request.

    try:
        user = getattr(request, "user", None)
        if user is not None:
            # Note: getattr calls to user / user_is_authenticated may result in ImproperlyConfigured exceptions from
            # Django's get_user_model():
            # https://github.com/django/django/blob/a464ead29db8bf6a27a5291cad9eb3f0f3f0472b/django/contrib/auth/__init__.py
            #
            # FIXME: getattr calls to user fail in async contexts.
            # Sample Error: django.core.exceptions.SynchronousOnlyOperation: You cannot call this from an async context
            # - use a thread or sync_to_async.
            try:
                if hasattr(user, "is_authenticated"):
                    span.set_tag_str("django.user.is_authenticated", str(user_is_authenticated(user)))

                uid = getattr(user, "pk", None)
                if uid:
                    span.set_tag_str("django.user.id", str(uid))
                    span.set_tag_str(_user.ID, str(uid))
                if config.django.include_user_name:
                    username = getattr(user, "username", None)
                    if username:
                        span.set_tag_str("django.user.name", username)
            except Exception:
                log.debug("Error retrieving authentication information for user", exc_info=True)

        # DEV: Resolve the view and resource name at the end of the request in case
        #      urlconf changes at any point during the request
        _set_resolver_tags(pin, span, request)
        if response:
            status = response.status_code
            span.set_tag_str("django.response.class", func_name(response))
            if hasattr(response, "template_name"):
                # template_name is a bit of a misnomer, as it could be any of:
                # a list of strings, a tuple of strings, a single string, or an instance of Template
                # for more detail, see:
                # https://docs.djangoproject.com/en/3.0/ref/template-response/#django.template.response.SimpleTemplateResponse.template_name
                template = response.template_name

                if isinstance(template, six.string_types):
                    template_names = [template]
                elif isinstance(
                    template,
                    (
                        list,
                        tuple,
                    ),
                ):
                    template_names = template
                elif hasattr(template, "template"):
                    # ^ checking by attribute here because
                    # django backend implementations don't have a common base
                    # `.template` is also the most consistent across django versions
                    template_names = [template.template.name]
                else:
                    template_names = None

                set_tag_array(span, "django.response.template", template_names)

            url = get_request_uri(request)

            results = core.dispatch_with_results("django.after_request_headers", ())[0]
            request_headers = results[0] if results else None
            if not request_headers:
                request_headers = _get_request_headers(request)

            response_headers = dict(response.items()) if response else {}

            response_cookies = {}
            if response.cookies:
                for k, v in six.iteritems(response.cookies):
                    response_cookies[k] = v.OutputString()

            raw_uri = url
            if raw_uri and request.META.get("QUERY_STRING"):
                raw_uri += "?" + request.META["QUERY_STRING"]

            core.dispatch(
                "django.after_request_headers.post",
<<<<<<< HEAD
                (
                    request_headers,
                    response_headers,
                    span,
                    config.django,
                    request,
                    _extract_body(request),
                    url,
                    raw_uri,
                    status,
                    response_cookies,
                ),
=======
                request_headers,
                response_headers,
                span,
                config.django,
                request,
                url,
                raw_uri,
                status,
                response_cookies,
>>>>>>> 4287a9a8
            )
            content = getattr(response, "content", None)
            if content is None:
                content = getattr(response, "streaming_content", None)
            core.dispatch("django.after_request_headers.finalize", (content, None))
    finally:
        if span.resource == REQUEST_DEFAULT_RESOURCE:
            span.resource = request.method


class DjangoViewProxy(FunctionWrapper):
    """
    This custom function wrapper is used to wrap the callback passed to django views handlers (path/re_path/url).
    This allows us to distinguish between wrapped django views and wrapped asgi applications in django channels.
    """

    @property
    def __module__(self):
        """
        DjangoViewProxy.__module__ defaults to ddtrace.contrib.django when a wrapped function does not have
        a __module__ attribute. This method ensures that DjangoViewProxy.__module__ always returns the module
        attribute of the wrapped function or an empty string if this attribute is not available.
        The function Django.urls.path() does not have a __module__ attribute and would require this override
        to resolve the correct module name.
        """
        return self.__wrapped__.__module__<|MERGE_RESOLUTION|>--- conflicted
+++ resolved
@@ -384,30 +384,17 @@
 
             core.dispatch(
                 "django.after_request_headers.post",
-<<<<<<< HEAD
                 (
                     request_headers,
                     response_headers,
                     span,
                     config.django,
                     request,
-                    _extract_body(request),
                     url,
                     raw_uri,
                     status,
                     response_cookies,
                 ),
-=======
-                request_headers,
-                response_headers,
-                span,
-                config.django,
-                request,
-                url,
-                raw_uri,
-                status,
-                response_cookies,
->>>>>>> 4287a9a8
             )
             content = getattr(response, "content", None)
             if content is None:
