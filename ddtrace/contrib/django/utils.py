from django.utils.functional import SimpleLazyObject
import six

from ddtrace import _events
from ddtrace import config
from ddtrace.constants import ANALYTICS_SAMPLE_RATE_KEY
from ddtrace.constants import SPAN_MEASURED_KEY
from ddtrace.contrib import func_name
from ddtrace.ext import SpanTypes
from ddtrace.propagation.utils import from_wsgi_header

from .. import trace_utils
from ...internal.logger import get_logger
from .compat import get_resolver
from .compat import user_is_authenticated


log = get_logger(__name__)


# Set on patch, when django is imported
Resolver404 = None
DJANGO22 = None


def resource_from_cache_prefix(resource, cache):
    """
    Combine the resource name with the cache prefix (if any)
    """
    if getattr(cache, "key_prefix", None):
        name = " ".join((resource, cache.key_prefix))
    else:
        name = resource

    # enforce lowercase to make the output nicer to read
    return name.lower()


def quantize_key_values(key):
    """
    Used in the Django trace operation method, it ensures that if a dict
    with values is used, we removes the values from the span meta
    attributes. For example::

        >>> quantize_key_values({'key': 'value'})
        # returns ['key']
    """
    if isinstance(key, dict):
        return key.keys()

    return key


def get_django_2_route(request, resolver_match):
    # Try to use `resolver_match.route` if available
    # Otherwise, look for `resolver.pattern.regex.pattern`
    route = resolver_match.route
    if route:
        return route

    resolver = get_resolver(getattr(request, "urlconf", None))
    if resolver:
        try:
            return resolver.pattern.regex.pattern
        except AttributeError:
            pass

    return None


def set_tag_array(span, prefix, value):
    """Helper to set a span tag as a single value or an array"""
    if not value:
        return

    if len(value) == 1:
        if value[0]:
            span._set_str_tag(prefix, value[0])
    else:
        for i, v in enumerate(value, start=0):
            if v:
                span._set_str_tag("".join((prefix, ".", str(i))), v)


def get_request_uri(request):
    """
    Helper to rebuild the original request url

    query string or fragments are not included.
    """
    # DEV: Use django.http.request.HttpRequest._get_raw_host() when available
    # otherwise back-off to PEP 333 as done in django 1.8.x
    if hasattr(request, "_get_raw_host"):
        host = request._get_raw_host()
    else:
        try:
            # Try to build host how Django would have
            # https://github.com/django/django/blob/e8d0d2a5efc8012dcc8bf1809dec065ebde64c81/django/http/request.py#L85-L102
            if "HTTP_HOST" in request.META:
                host = request.META["HTTP_HOST"]
            else:
                host = request.META["SERVER_NAME"]
                port = str(request.META["SERVER_PORT"])
                if port != ("443" if request.is_secure() else "80"):
                    host = "".join((host, ":", port))
        except Exception:
            # This really shouldn't ever happen, but lets guard here just in case
            log.debug("Failed to build Django request host", exc_info=True)
            host = "unknown"

    # If request scheme is missing, possible in case where wsgi.url_scheme
    # environ has not been set, return None and skip providing a uri
    if request.scheme is None:
        return

    # Build request url from the information available
    # DEV: We are explicitly omitting query strings since they may contain sensitive information
    urlparts = {"scheme": request.scheme, "netloc": host, "path": request.path}

    # If any url part is a SimpleLazyObject, use its __class__ property to cast
    # str/bytes and allow for _setup() to execute
    for (k, v) in urlparts.items():
        if isinstance(v, SimpleLazyObject):
            if issubclass(v.__class__, str):
                v = str(v)
            elif issubclass(v.__class__, bytes):
                v = bytes(v)
            else:
                # lazy object that is not str or bytes should not happen here
                # but if it does skip providing a uri
                log.debug(
                    "Skipped building Django request uri, %s is SimpleLazyObject wrapping a %s class",
                    k,
                    v.__class__.__name__,
                )
                return None
        urlparts[k] = six.ensure_text(v)

    return "".join((urlparts["scheme"], "://", urlparts["netloc"], urlparts["path"]))


def _set_resolver_tags(pin, span, request):
    try:
        # Get resolver match result and build resource name pieces
        resolver_match = request.resolver_match
        if not resolver_match:
            # The request quite likely failed (e.g. 404) so we do the resolution anyway.
            resolver = get_resolver(getattr(request, "urlconf", None))
            resolver_match = resolver.resolve(request.path_info)
        handler = func_name(resolver_match[0])

        if config.django.use_handler_resource_format:
            span.resource = " ".join((span.resource, handler))
        elif config.django.use_legacy_resource_format:
            span.resource = handler
        else:
            # In Django >= 2.2.0 we can access the original route or regex pattern
            # TODO: Validate if `resolver.pattern.regex.pattern` is available on django<2.2
            if DJANGO22:
                # Determine the resolver and resource name for this request
                route = get_django_2_route(request, resolver_match)
                if route:
                    span.resource = " ".join((request.method, route))
                    span._set_str_tag("http.route", route)
            else:
                span.resource = " ".join((request.method, handler))

        span._set_str_tag("django.view", resolver_match.view_name)
        set_tag_array(span, "django.namespace", resolver_match.namespaces)

        # Django >= 2.0.0
        if hasattr(resolver_match, "app_names"):
            set_tag_array(span, "django.app", resolver_match.app_names)

    except Resolver404:
        # Normalize all 404 requests into a single resource name
        # DEV: This is for potential cardinality issues
        span.resource = " ".join((request.method, "404"))
    except Exception:
        log.debug(
            "Failed to resolve request path %r with path info %r",
            request,
            getattr(request, "path_info", "not-set"),
            exc_info=True,
        )


def _before_request_tags(pin, span, request):
    span.resource = request.method
    span.service = trace_utils.int_service(pin, config.django)
    span.span_type = SpanTypes.WEB
    span.metrics[SPAN_MEASURED_KEY] = 1

    analytics_sr = config.django.get_analytics_sample_rate(use_global_config=True)
    if analytics_sr is not None:
        span.set_tag(ANALYTICS_SAMPLE_RATE_KEY, analytics_sr)

    span._set_str_tag("django.request.class", func_name(request))

    url = get_request_uri(request)

    if DJANGO22:
        request_headers = request.headers
    else:
        request_headers = {}
        for header, value in request.META.items():
            name = from_wsgi_header(header)
            if name:
                request_headers[name] = value

    qs = request.META.get("QUERY_STRING", None)

    _events.WebRequest(
        span=span,
        method=request.method,
        url=url,
        query=qs,
        headers=request_headers,
        integration=config.django.integration_name,
    ).emit()


def _after_request_tags(pin, span, request, response):
    # Response can be None in the event that the request failed
    # We still want to set additional request tags that are resolved
    # during the request.

    user = getattr(request, "user", None)
    if user is not None:
        # Note: getattr calls to user / user_is_authenticated may result in ImproperlyConfigured exceptions from
        # Django's get_user_model():
        # https://github.com/django/django/blob/a464ead29db8bf6a27a5291cad9eb3f0f3f0472b/django/contrib/auth/__init__.py
        try:
            if hasattr(user, "is_authenticated"):
                span._set_str_tag("django.user.is_authenticated", str(user_is_authenticated(user)))

            uid = getattr(user, "pk", None)
            if uid:
                span._set_str_tag("django.user.id", str(uid))

            if config.django.include_user_name:
                username = getattr(user, "username", None)
                if username:
                    span._set_str_tag("django.user.name", username)
        except Exception:
            log.debug("Error retrieving authentication information for user %r", user, exc_info=True)

    if response:
        status = response.status_code
        span._set_str_tag("django.response.class", func_name(response))
        if hasattr(response, "template_name"):
            # template_name is a bit of a misnomer, as it could be any of:
            # a list of strings, a tuple of strings, a single string, or an instance of Template
            # for more detail, see:
            # https://docs.djangoproject.com/en/3.0/ref/template-response/#django.template.response.SimpleTemplateResponse.template_name
            template = response.template_name

            if isinstance(template, six.string_types):
                template_names = [template]
            elif isinstance(
                template,
                (
                    list,
                    tuple,
                ),
            ):
                template_names = template
            elif hasattr(template, "template"):
                # ^ checking by attribute here because
                # django backend implementations don't have a common base
                # `.template` is also the most consistent across django versions
                template_names = [template.template.name]
            else:
                template_names = None

            set_tag_array(span, "django.response.template", template_names)

<<<<<<< HEAD
        response_headers = dict(response.items())
        _events.WebResponse(
            span=span, status_code=status, headers=response_headers, integration=config.django.integration_name
        ).emit()
=======
        url = get_request_uri(request)

        if DJANGO22:
            request_headers = request.headers
        else:
            request_headers = {}
            for header, value in request.META.items():
                name = from_wsgi_header(header)
                if name:
                    request_headers[name] = value

        # DEV: Resolve the view and resource name at the end of the request in case
        #      urlconf changes at any point during the request
        _set_resolver_tags(pin, span, request)

        response_headers = dict(response.items()) if response else {}
        trace_utils.set_http_meta(
            span,
            config.django,
            method=request.method,
            url=url,
            status_code=status,
            query=request.META.get("QUERY_STRING", None),
            request_headers=request_headers,
            response_headers=response_headers,
        )
>>>>>>> 61c8d5f5
<|MERGE_RESOLUTION|>--- conflicted
+++ resolved
@@ -275,36 +275,11 @@
 
             set_tag_array(span, "django.response.template", template_names)
 
-<<<<<<< HEAD
-        response_headers = dict(response.items())
-        _events.WebResponse(
-            span=span, status_code=status, headers=response_headers, integration=config.django.integration_name
-        ).emit()
-=======
-        url = get_request_uri(request)
-
-        if DJANGO22:
-            request_headers = request.headers
-        else:
-            request_headers = {}
-            for header, value in request.META.items():
-                name = from_wsgi_header(header)
-                if name:
-                    request_headers[name] = value
-
         # DEV: Resolve the view and resource name at the end of the request in case
         #      urlconf changes at any point during the request
         _set_resolver_tags(pin, span, request)
 
         response_headers = dict(response.items()) if response else {}
-        trace_utils.set_http_meta(
-            span,
-            config.django,
-            method=request.method,
-            url=url,
-            status_code=status,
-            query=request.META.get("QUERY_STRING", None),
-            request_headers=request_headers,
-            response_headers=response_headers,
-        )
->>>>>>> 61c8d5f5
+        _events.WebResponse(
+            span=span, status_code=status, headers=response_headers, integration=config.django.integration_name
+        ).emit()