from django.utils.functional import SimpleLazyObject
from six import ensure_text

<<<<<<< HEAD
from ...internal.compat import PY3
from ...internal.compat import binary_type
from ...internal.compat import to_unicode
=======
>>>>>>> d411dee2
from ...internal.logger import get_logger


log = get_logger(__name__)


def resource_from_cache_prefix(resource, cache):
    """
    Combine the resource name with the cache prefix (if any)
    """
    if getattr(cache, "key_prefix", None):
        name = " ".join((resource, cache.key_prefix))
    else:
        name = resource

    # enforce lowercase to make the output nicer to read
    return name.lower()


def quantize_key_values(key):
    """
    Used in the Django trace operation method, it ensures that if a dict
    with values is used, we removes the values from the span meta
    attributes. For example::

        >>> quantize_key_values({'key': 'value'})
        # returns ['key']
    """
    if isinstance(key, dict):
        return key.keys()

    return key


def get_django_2_route(resolver, resolver_match):
    # Try to use `resolver_match.route` if available
    # Otherwise, look for `resolver.pattern.regex.pattern`
    route = resolver_match.route
    if not route:
        # DEV: Use all these `getattr`s to protect against changes between versions
        pattern = getattr(resolver, "pattern", None)
        if pattern:
            regex = getattr(pattern, "regex", None)
            if regex:
                route = getattr(regex, "pattern", "")

    return route


def set_tag_array(span, prefix, value):
    """Helper to set a span tag as a single value or an array"""
    if not value:
        return

    if len(value) == 1:
        if value[0]:
            span._set_str_tag(prefix, value[0])
    else:
        for i, v in enumerate(value, start=0):
            if v:
                span._set_str_tag("".join((prefix, ".", str(i))), v)


def get_request_uri(request):
    """
    Helper to rebuild the original request url

    query string or fragments are not included.
    """
    # DEV: Use django.http.request.HttpRequest._get_raw_host() when available
    # otherwise back-off to PEP 333 as done in django 1.8.x
    if hasattr(request, "_get_raw_host"):
        host = request._get_raw_host()
    else:
        try:
            # Try to build host how Django would have
            # https://github.com/django/django/blob/e8d0d2a5efc8012dcc8bf1809dec065ebde64c81/django/http/request.py#L85-L102
            if "HTTP_HOST" in request.META:
                host = request.META["HTTP_HOST"]
            else:
                host = request.META["SERVER_NAME"]
                port = str(request.META["SERVER_PORT"])
                if port != ("443" if request.is_secure() else "80"):
                    host = "".join((host, ":", port))
        except Exception:
            # This really shouldn't ever happen, but lets guard here just in case
            log.debug("Failed to build Django request host", exc_info=True)
            host = "unknown"

    # If request scheme is missing, possible in case where wsgi.url_scheme
    # environ has not been set, return None and skip providing a uri
    if request.scheme is None:
        return

    # Build request url from the information available
    # DEV: We are explicitly omitting query strings since they may contain sensitive information
    urlparts = {"scheme": request.scheme, "netloc": host, "path": request.path}

    # If any url part is a SimpleLazyObject, use its __class__ property to cast
    # str/bytes and allow for _setup() to execute
    for (k, v) in urlparts.items():
        if isinstance(v, SimpleLazyObject):
            if issubclass(v.__class__, str):
                v = str(v)
            elif issubclass(v.__class__, bytes):
                v = bytes(v)
            else:
                # lazy object that is not str or bytes should not happen here
                # but if it does skip providing a uri
                log.debug(
                    "Skipped building Django request uri, %s is SimpleLazyObject wrapping a %s class",
                    k,
                    v.__class__.__name__,
                )
                return None
        urlparts[k] = ensure_text(v)

    return "".join((urlparts["scheme"], "://", urlparts["netloc"], urlparts["path"]))<|MERGE_RESOLUTION|>--- conflicted
+++ resolved
@@ -1,12 +1,6 @@
 from django.utils.functional import SimpleLazyObject
 from six import ensure_text
 
-<<<<<<< HEAD
-from ...internal.compat import PY3
-from ...internal.compat import binary_type
-from ...internal.compat import to_unicode
-=======
->>>>>>> d411dee2
 from ...internal.logger import get_logger
 
 
