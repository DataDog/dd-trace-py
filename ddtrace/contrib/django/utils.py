import json
from typing import Any
from typing import Dict
from typing import List
from typing import Text
from typing import Union

from django.http import RawPostDataException
from django.http import UnreadablePostError
from django.utils.functional import SimpleLazyObject
import six
import xmltodict

from ddtrace import config
from ddtrace.constants import ANALYTICS_SAMPLE_RATE_KEY
from ddtrace.constants import SPAN_MEASURED_KEY
from ddtrace.contrib import func_name
from ddtrace.ext import SpanTypes
from ddtrace.ext import user as _user
from ddtrace.propagation._utils import from_wsgi_header

from .. import trace_utils
from ...internal import _context
from ...internal.logger import get_logger
from ...internal.utils.formats import stringify_cache_args
from ...vendor.wrapt import FunctionWrapper
from .compat import get_resolver
from .compat import user_is_authenticated


try:
    from json import JSONDecodeError
except ImportError:
    # handling python 2.X import error
    JSONDecodeError = ValueError  # type: ignore


log = get_logger(__name__)

# Set on patch, when django is imported
Resolver404 = None
DJANGO22 = None

REQUEST_DEFAULT_RESOURCE = "__django_request"
_BODY_METHODS = {"POST", "PUT", "DELETE", "PATCH"}

_quantize_text = Union[Text, bytes]
_quantize_param = Union[_quantize_text, List[_quantize_text], Dict[_quantize_text, Any], Any]


def resource_from_cache_prefix(resource, cache):
    """
    Combine the resource name with the cache prefix (if any)
    """
    if getattr(cache, "key_prefix", None):
        name = " ".join((resource, cache.key_prefix))
    else:
        name = resource

    # enforce lowercase to make the output nicer to read
    return name.lower()


def quantize_key_values(keys):
    # type: (_quantize_param) -> Text
    """
    Used for Django cache key normalization.

    If a dict is provided we return a list of keys as text.

    If a list or tuple is provided we convert each element to text.

    If text is provided we convert to text.
    """
    args = []  # type: List[Union[Text, bytes, Any]]

    # Normalize input values into a List[Text, bytes]
    if isinstance(keys, dict):
        args = list(keys.keys())
    elif isinstance(keys, (list, tuple)):
        args = keys
    else:
        args = [keys]

    return stringify_cache_args(args)


def get_django_2_route(request, resolver_match):
    # Try to use `resolver_match.route` if available
    # Otherwise, look for `resolver.pattern.regex.pattern`
    route = resolver_match.route
    if route:
        return route

    resolver = get_resolver(getattr(request, "urlconf", None))
    if resolver:
        try:
            return resolver.pattern.regex.pattern
        except AttributeError:
            pass

    return None


def set_tag_array(span, prefix, value):
    """Helper to set a span tag as a single value or an array"""
    if not value:
        return

    if len(value) == 1:
        if value[0]:
            span.set_tag_str(prefix, value[0])
    else:
        for i, v in enumerate(value, start=0):
            if v:
                span.set_tag_str("".join((prefix, ".", str(i))), v)


def get_request_uri(request):
    """
    Helper to rebuild the original request url

    query string or fragments are not included.
    """
    # DEV: Use django.http.request.HttpRequest._get_raw_host() when available
    # otherwise back-off to PEP 333 as done in django 1.8.x
    if hasattr(request, "_get_raw_host"):
        host = request._get_raw_host()
    else:
        try:
            # Try to build host how Django would have
            # https://github.com/django/django/blob/e8d0d2a5efc8012dcc8bf1809dec065ebde64c81/django/http/request.py#L85-L102
            if "HTTP_HOST" in request.META:
                host = request.META["HTTP_HOST"]
            else:
                host = request.META["SERVER_NAME"]
                port = str(request.META["SERVER_PORT"])
                if port != ("443" if request.is_secure() else "80"):
                    host = "".join((host, ":", port))
        except Exception:
            # This really shouldn't ever happen, but lets guard here just in case
            log.debug("Failed to build Django request host", exc_info=True)
            host = "unknown"

    # If request scheme is missing, possible in case where wsgi.url_scheme
    # environ has not been set, return None and skip providing a uri
    if request.scheme is None:
        return

    # Build request url from the information available
    # DEV: We are explicitly omitting query strings since they may contain sensitive information
    urlparts = {"scheme": request.scheme, "netloc": host, "path": request.path}

    # If any url part is a SimpleLazyObject, use its __class__ property to cast
    # str/bytes and allow for _setup() to execute
    for k, v in urlparts.items():
        if isinstance(v, SimpleLazyObject):
            if issubclass(v.__class__, str):
                v = str(v)
            elif issubclass(v.__class__, bytes):
                v = bytes(v)
            else:
                # lazy object that is not str or bytes should not happen here
                # but if it does skip providing a uri
                log.debug(
                    "Skipped building Django request uri, %s is SimpleLazyObject wrapping a %s class",
                    k,
                    v.__class__.__name__,
                )
                return None
        urlparts[k] = six.ensure_text(v)

    return "".join((urlparts["scheme"], "://", urlparts["netloc"], urlparts["path"]))


def _set_resolver_tags(pin, span, request):
    # Default to just the HTTP method when we cannot determine a reasonable resource
    resource = request.method

    try:
        # Get resolver match result and build resource name pieces
        resolver_match = request.resolver_match
        if not resolver_match:
            # The request quite likely failed (e.g. 404) so we do the resolution anyway.
            resolver = get_resolver(getattr(request, "urlconf", None))
            resolver_match = resolver.resolve(request.path_info)
        handler = func_name(resolver_match[0])

        if config.django.use_handler_resource_format:
            resource = " ".join((request.method, handler))
        elif config.django.use_legacy_resource_format:
            resource = handler
        else:
            # In Django >= 2.2.0 we can access the original route or regex pattern
            # TODO: Validate if `resolver.pattern.regex.pattern` is available on django<2.2
            if DJANGO22:
                # Determine the resolver and resource name for this request
                route = get_django_2_route(request, resolver_match)
                if route:
                    resource = " ".join((request.method, route))
                    span.set_tag_str("http.route", route)
            else:
                if config.django.use_handler_with_url_name_resource_format:
                    # Append url name in order to distinguish different routes of the same ViewSet
                    url_name = resolver_match.url_name
                    if url_name:
                        handler = ".".join([handler, url_name])

                resource = " ".join((request.method, handler))

        span.set_tag_str("django.view", resolver_match.view_name)
        set_tag_array(span, "django.namespace", resolver_match.namespaces)

        # Django >= 2.0.0
        if hasattr(resolver_match, "app_names"):
            set_tag_array(span, "django.app", resolver_match.app_names)

    except Resolver404:
        # Normalize all 404 requests into a single resource name
        # DEV: This is for potential cardinality issues
        resource = " ".join((request.method, "404"))
    except Exception:
        log.debug(
            "Failed to resolve request path %r with path info %r",
            request,
            getattr(request, "path_info", "not-set"),
            exc_info=True,
        )
    finally:
        # Only update the resource name if it was not explicitly set
        # by anyone during the request lifetime
        if span.resource == REQUEST_DEFAULT_RESOURCE:
            span.resource = resource


def _before_request_tags(pin, span, request):
    # DEV: Do not set `span.resource` here, leave it as `None`
    #      until `_set_resolver_tags` so we can know if the user
    #      has explicitly set it during the request lifetime
    span.service = trace_utils.int_service(pin, config.django)
    span.span_type = SpanTypes.WEB
    span._metrics[SPAN_MEASURED_KEY] = 1

    analytics_sr = config.django.get_analytics_sample_rate(use_global_config=True)
    if analytics_sr is not None:
        span.set_tag(ANALYTICS_SAMPLE_RATE_KEY, analytics_sr)

    span.set_tag_str("django.request.class", func_name(request))


def _extract_body(request):
    req_body = None

    if config._appsec_enabled and request.method in _BODY_METHODS:
        content_type = request.content_type if hasattr(request, "content_type") else request.META.get("CONTENT_TYPE")

        rest_framework = hasattr(request, "data")

        try:
            if content_type == "application/x-www-form-urlencoded":
                req_body = request.data.dict() if rest_framework else request.POST.dict()
            elif content_type == "application/json":
                req_body = (
                    json.loads(request.data.decode("UTF-8"))
                    if rest_framework
                    else json.loads(request.body.decode("UTF-8"))
                )
            elif content_type in ("application/xml", "text/xml"):
                req_body = (
                    xmltodict.parse(request.data.decode("UTF-8"))
                    if rest_framework
                    else xmltodict.parse(request.body.decode("UTF-8"))
                )
            else:  # text/plain, xml, others: take them as strings
                req_body = request.data.decode("UTF-8") if rest_framework else request.body.decode("UTF-8")
        except (
            AttributeError,
            RawPostDataException,
            UnreadablePostError,
            OSError,
            ValueError,
            JSONDecodeError,
            xmltodict.expat.ExpatError,
            xmltodict.ParsingInterrupted,
        ):
            log.warning("Failed to parse request body")
            # req_body is None

        return req_body


<<<<<<< HEAD
def _get_request_headers(request):  # XXX typing
=======
def _get_request_headers(request):
>>>>>>> 4aa78e1f
    if DJANGO22:
        request_headers = request.headers
    else:
        request_headers = {}
        for header, value in request.META.items():
            name = from_wsgi_header(header)
            if name:
                request_headers[name] = value

    return request_headers


def _after_request_tags(pin, span, request, response):
    # Response can be None in the event that the request failed
    # We still want to set additional request tags that are resolved
    # during the request.

    try:
        user = getattr(request, "user", None)
        if user is not None:
            # Note: getattr calls to user / user_is_authenticated may result in ImproperlyConfigured exceptions from
            # Django's get_user_model():
            # https://github.com/django/django/blob/a464ead29db8bf6a27a5291cad9eb3f0f3f0472b/django/contrib/auth/__init__.py
            #
            # FIXME: getattr calls to user fail in async contexts.
            # Sample Error: django.core.exceptions.SynchronousOnlyOperation: You cannot call this from an async context
            # - use a thread or sync_to_async.
            try:
                if hasattr(user, "is_authenticated"):
                    span.set_tag_str("django.user.is_authenticated", str(user_is_authenticated(user)))

                uid = getattr(user, "pk", None)
                if uid:
                    span.set_tag_str("django.user.id", str(uid))
                    span.set_tag_str(_user.ID, str(uid))
                if config.django.include_user_name:
                    username = getattr(user, "username", None)
                    if username:
                        span.set_tag_str("django.user.name", username)
            except Exception:
                log.debug("Error retrieving authentication information for user", exc_info=True)

        if response:
            status = response.status_code
            span.set_tag_str("django.response.class", func_name(response))
            if hasattr(response, "template_name"):
                # template_name is a bit of a misnomer, as it could be any of:
                # a list of strings, a tuple of strings, a single string, or an instance of Template
                # for more detail, see:
                # https://docs.djangoproject.com/en/3.0/ref/template-response/#django.template.response.SimpleTemplateResponse.template_name
                template = response.template_name

                if isinstance(template, six.string_types):
                    template_names = [template]
                elif isinstance(
                    template,
                    (
                        list,
                        tuple,
                    ),
                ):
                    template_names = template
                elif hasattr(template, "template"):
                    # ^ checking by attribute here because
                    # django backend implementations don't have a common base
                    # `.template` is also the most consistent across django versions
                    template_names = [template.template.name]
                else:
                    template_names = None

                set_tag_array(span, "django.response.template", template_names)

            url = get_request_uri(request)

            # DEV: Resolve the view and resource name at the end of the request in case
            #      urlconf changes at any point during the request
            _set_resolver_tags(pin, span, request)

            request_headers = _context.get_item("http.request.headers", span=span)
            if not request_headers:
                # did not go through AppSecProcessor.on_span_start
                request_headers = _get_request_headers(request)

            response_headers = dict(response.items()) if response else {}
            raw_uri = url
            if raw_uri and request.META.get("QUERY_STRING"):
                raw_uri += "?" + request.META["QUERY_STRING"]

            trace_utils.set_http_meta(
                span,
                config.django,
                method=request.method,
                url=url,
                raw_uri=raw_uri,
                status_code=status,
                query=request.META.get("QUERY_STRING", None),
                parsed_query=request.GET,
                request_headers=request_headers,
                response_headers=response_headers,
                request_cookies=request.COOKIES,
                request_path_params=request.resolver_match.kwargs if request.resolver_match else None,
                request_body=_extract_body(request),
                peer_ip=_context.get_item("http.request.remote_ip", span=span),
                headers_are_case_sensitive=_context.get_item("http.request.headers_case_sensitive", span=span),
            )
    finally:
        if span.resource == REQUEST_DEFAULT_RESOURCE:
            span.resource = request.method


class DjangoViewProxy(FunctionWrapper):
    """
    This custom function wrapper is used to wrap the callback passed to django views handlers (path/re_path/url).
    This allows us to distinguish between wrapped django views and wrapped asgi applications in django channels.
    """

    @property
    def __module__(self):
        """
        DjangoViewProxy.__module__ defaults to ddtrace.contrib.django when a wrapped function does not have
        a __module__ attribute. This method ensures that DjangoViewProxy.__module__ always returns the module
        attribute of the wrapped function or an empty string if this attribute is not available.
        The function Django.urls.path() does not have a __module__ attribute and would require this override
        to resolve the correct module name.
        """
        return self.__wrapped__.__module__<|MERGE_RESOLUTION|>--- conflicted
+++ resolved
@@ -289,11 +289,7 @@
         return req_body
 
 
-<<<<<<< HEAD
-def _get_request_headers(request):  # XXX typing
-=======
 def _get_request_headers(request):
->>>>>>> 4aa78e1f
     if DJANGO22:
         request_headers = request.headers
     else:
