--- conflicted
+++ resolved
@@ -1,16 +1,5 @@
-<<<<<<< HEAD
-import io
-import json
-from typing import Any  # noqa:F401
-from typing import Dict  # noqa:F401
-from typing import List  # noqa:F401
-from typing import Mapping  # noqa:F401
-from typing import Text  # noqa:F401
-from typing import Union  # noqa:F401
-=======
 from ddtrace.internal.utils.deprecations import DDTraceDeprecationWarning
 from ddtrace.vendor.debtcollector import deprecate
->>>>>>> 7c42a035
 
 from ..internal.django.utils import *  # noqa: F401,F403
 
@@ -21,428 +10,6 @@
         category=DDTraceDeprecationWarning,
     )
 
-<<<<<<< HEAD
-
-try:
-    from json import JSONDecodeError
-except ImportError:
-    # handling python 2.X import error
-    JSONDecodeError = ValueError  # type: ignore
-
-
-log = get_logger(__name__)
-
-if django.VERSION < (1, 10, 0):
-    Resolver404 = django.core.urlresolvers.Resolver404
-else:
-    Resolver404 = django.urls.exceptions.Resolver404
-
-
-DJANGO22 = django.VERSION >= (2, 2, 0)
-
-REQUEST_DEFAULT_RESOURCE = "__django_request"
-_BODY_METHODS = {"POST", "PUT", "DELETE", "PATCH"}
-
-_quantize_text = Union[Text, bytes]
-_quantize_param = Union[_quantize_text, List[_quantize_text], Dict[_quantize_text, Any], Any]
-
-
-def resource_from_cache_prefix(resource, cache):
-    """
-    Combine the resource name with the cache prefix (if any)
-    """
-    if getattr(cache, "key_prefix", None):
-        name = " ".join((resource, cache.key_prefix))
-    else:
-        name = resource
-
-    # enforce lowercase to make the output nicer to read
-    return name.lower()
-
-
-def quantize_key_values(keys):
-    # type: (_quantize_param) -> Text
-    """
-    Used for Django cache key normalization.
-
-    If a dict is provided we return a list of keys as text.
-
-    If a list or tuple is provided we convert each element to text.
-
-    If text is provided we convert to text.
-    """
-    args = []  # type: List[Union[Text, bytes, Any]]
-
-    # Normalize input values into a List[Text, bytes]
-    if isinstance(keys, dict):
-        args = list(keys.keys())
-    elif isinstance(keys, (list, tuple)):
-        args = keys
-    else:
-        args = [keys]
-
-    return stringify_cache_args(args)
-
-
-def get_django_2_route(request, resolver_match):
-    # Try to use `resolver_match.route` if available
-    # Otherwise, look for `resolver.pattern.regex.pattern`
-    route = resolver_match.route
-    if route:
-        return route
-
-    resolver = get_resolver(getattr(request, "urlconf", None))
-    if resolver:
-        try:
-            return resolver.pattern.regex.pattern
-        except AttributeError:
-            pass
-
-    return None
-
-
-def set_tag_array(span, prefix, value):
-    """Helper to set a span tag as a single value or an array"""
-    if not value:
-        return
-
-    if len(value) == 1:
-        if value[0]:
-            span.set_tag_str(prefix, value[0])
-    else:
-        for i, v in enumerate(value, start=0):
-            if v:
-                span.set_tag_str("".join((prefix, ".", str(i))), v)
-
-
-def get_request_uri(request):
-    """
-    Helper to rebuild the original request url
-
-    query string or fragments are not included.
-    """
-    # DEV: Use django.http.request.HttpRequest._get_raw_host() when available
-    # otherwise back-off to PEP 333 as done in django 1.8.x
-    if hasattr(request, "_get_raw_host"):
-        host = request._get_raw_host()
-    else:
-        try:
-            # Try to build host how Django would have
-            # https://github.com/django/django/blob/e8d0d2a5efc8012dcc8bf1809dec065ebde64c81/django/http/request.py#L85-L102
-            if "HTTP_HOST" in request.META:
-                host = request.META["HTTP_HOST"]
-            else:
-                host = request.META["SERVER_NAME"]
-                port = str(request.META["SERVER_PORT"])
-                if port != ("443" if request.is_secure() else "80"):
-                    host = "".join((host, ":", port))
-        except Exception:
-            # This really shouldn't ever happen, but lets guard here just in case
-            log.debug("Failed to build Django request host", exc_info=True)
-            host = "unknown"
-
-    # If request scheme is missing, possible in case where wsgi.url_scheme
-    # environ has not been set, return None and skip providing a uri
-    if request.scheme is None:
-        return
-
-    # Build request url from the information available
-    # DEV: We are explicitly omitting query strings since they may contain sensitive information
-    urlparts = {"scheme": request.scheme, "netloc": host, "path": request.path}
-
-    # If any url part is a SimpleLazyObject, use its __class__ property to cast
-    # str/bytes and allow for _setup() to execute
-    for k, v in urlparts.items():
-        if isinstance(v, SimpleLazyObject):
-            if issubclass(v.__class__, str):
-                v = str(v)
-            elif issubclass(v.__class__, bytes):
-                v = bytes(v)
-            else:
-                # lazy object that is not str or bytes should not happen here
-                # but if it does skip providing a uri
-                log.debug(
-                    "Skipped building Django request uri, %s is SimpleLazyObject wrapping a %s class",
-                    k,
-                    v.__class__.__name__,
-                )
-                return None
-        urlparts[k] = compat.ensure_text(v)
-
-    return "".join((urlparts["scheme"], "://", urlparts["netloc"], urlparts["path"]))
-
-
-def _set_resolver_tags(pin, span, request):
-    # Default to just the HTTP method when we cannot determine a reasonable resource
-    resource = request.method
-
-    try:
-        # Get resolver match result and build resource name pieces
-        resolver_match = request.resolver_match
-        if not resolver_match:
-            # The request quite likely failed (e.g. 404) so we do the resolution anyway.
-            resolver = get_resolver(getattr(request, "urlconf", None))
-            resolver_match = resolver.resolve(request.path_info)
-
-        if hasattr(resolver_match[0], "view_class"):
-            # In django==4.0, view.__name__ defaults to <module>.views.view
-            # Accessing view.view_class is equired for django>4.0 to get the name of underlying view
-            handler = func_name(resolver_match[0].view_class)
-        else:
-            handler = func_name(resolver_match[0])
-
-        route = None
-        # In Django >= 2.2.0 we can access the original route or regex pattern
-        # TODO: Validate if `resolver.pattern.regex.pattern` is available on django<2.2
-        if DJANGO22:
-            # Determine the resolver and resource name for this request
-            route = get_django_2_route(request, resolver_match)
-            if route:
-                span.set_tag_str("http.route", route)
-
-        if config.django.use_handler_resource_format:
-            resource = " ".join((request.method, handler))
-        elif config.django.use_legacy_resource_format:
-            resource = handler
-        else:
-            if route:
-                resource = " ".join((request.method, route))
-            else:
-                if config.django.use_handler_with_url_name_resource_format:
-                    # Append url name in order to distinguish different routes of the same ViewSet
-                    url_name = resolver_match.url_name
-                    if url_name:
-                        handler = ".".join([handler, url_name])
-
-                resource = " ".join((request.method, handler))
-
-        span.set_tag_str("django.view", resolver_match.view_name)
-        set_tag_array(span, "django.namespace", resolver_match.namespaces)
-
-        # Django >= 2.0.0
-        if hasattr(resolver_match, "app_names"):
-            set_tag_array(span, "django.app", resolver_match.app_names)
-
-    except Resolver404:
-        # Normalize all 404 requests into a single resource name
-        # DEV: This is for potential cardinality issues
-        resource = " ".join((request.method, "404"))
-    except Exception:
-        log.debug(
-            "Failed to resolve request path %r with path info %r",
-            request,
-            getattr(request, "path_info", "not-set"),
-            exc_info=True,
-        )
-    finally:
-        # Only update the resource name if it was not explicitly set
-        # by anyone during the request lifetime
-        if span.resource == REQUEST_DEFAULT_RESOURCE:
-            span.resource = resource
-
-
-def _before_request_tags(pin, span, request):
-    # DEV: Do not set `span.resource` here, leave it as `None`
-    #      until `_set_resolver_tags` so we can know if the user
-    #      has explicitly set it during the request lifetime
-    span.service = trace_utils.int_service(pin, config.django)
-    span.span_type = SpanTypes.WEB
-    span._metrics[SPAN_MEASURED_KEY] = 1
-
-    analytics_sr = config.django.get_analytics_sample_rate(use_global_config=True)
-    if analytics_sr is not None:
-        span.set_tag(ANALYTICS_SAMPLE_RATE_KEY, analytics_sr)
-
-    span.set_tag_str("django.request.class", func_name(request))
-
-
-def _extract_body(request):
-    # DEV: Do not use request.POST or request.data, this could prevent custom parser to be used after
-    if request.method in _BODY_METHODS:
-        req_body = None
-        content_type = request.content_type if hasattr(request, "content_type") else request.META.get("CONTENT_TYPE")
-        headers = core.dispatch_with_results("django.extract_body").headers.value
-        try:
-            if content_type == "application/x-www-form-urlencoded":
-                req_body = parse_form_params(request.body.decode("UTF-8", errors="ignore"))
-            elif content_type == "multipart/form-data":
-                req_body = parse_form_multipart(request.body.decode("UTF-8", errors="ignore"), headers)
-            elif content_type in ("application/json", "text/json"):
-                req_body = json.loads(request.body.decode("UTF-8", errors="ignore"))
-            elif content_type in ("application/xml", "text/xml"):
-                req_body = xmltodict.parse(request.body.decode("UTF-8", errors="ignore"))
-            else:  # text/plain, others: don't use them
-                req_body = None
-        except Exception:
-            log.debug("Failed to parse request body", exc_info=True)
-        return req_body
-
-
-def _remake_body(request):
-    # some libs that utilize django (Spyne) require the body stream to be unread or else will throw errors
-    # see: https://github.com/arskom/spyne/blob/f105ec2f41495485fef1211fe73394231b3f76e5/spyne/server/wsgi.py#L538
-    if request.method in _BODY_METHODS:
-        try:
-            unread_body = io.BytesIO(request._body)
-            if unread_body.seekable():
-                unread_body.seek(0)
-                request.META["wsgi.input"] = unread_body
-        except Exception:
-            log.debug("Failed to remake Django request body", exc_info=True)
-
-
-def _get_request_headers(request):
-    # type: (Any) -> Mapping[str, str]
-    if DJANGO22:
-        request_headers = request.headers  # type: Mapping[str, str]
-    else:
-        request_headers = {}  # type: Mapping[str, str]
-        for header, value in request.META.items():
-            name = from_wsgi_header(header)
-            if name:
-                request_headers[name] = value
-
-    return request_headers
-
-
-def _after_request_tags(pin, span: Span, request, response):
-    # Response can be None in the event that the request failed
-    # We still want to set additional request tags that are resolved
-    # during the request.
-
-    try:
-        user = getattr(request, "user", None)
-        if user is not None:
-            # Note: getattr calls to user / user_is_authenticated may result in ImproperlyConfigured exceptions from
-            # Django's get_user_model():
-            # https://github.com/django/django/blob/a464ead29db8bf6a27a5291cad9eb3f0f3f0472b/django/contrib/auth/__init__.py
-            #
-            # FIXME: getattr calls to user fail in async contexts.
-            # Sample Error: django.core.exceptions.SynchronousOnlyOperation: You cannot call this from an async context
-            # - use a thread or sync_to_async.
-            try:
-                if hasattr(user, "is_authenticated"):
-                    span.set_tag_str("django.user.is_authenticated", str(user_is_authenticated(user)))
-
-                uid = getattr(user, "pk", None)
-                if uid and isinstance(uid, int):
-                    span.set_tag_str("django.user.id", str(uid))
-                    span.set_tag_str(_user.ID, str(uid))
-                if config.django.include_user_name:
-                    username = getattr(user, "username", None)
-                    if username:
-                        span.set_tag_str("django.user.name", username)
-            except Exception:
-                log.debug("Error retrieving authentication information for user", exc_info=True)
-
-        # DEV: Resolve the view and resource name at the end of the request in case
-        #      urlconf changes at any point during the request
-        _set_resolver_tags(pin, span, request)
-        if response:
-            status = response.status_code
-            span.set_tag_str("django.response.class", func_name(response))
-            if hasattr(response, "template_name"):
-                # template_name is a bit of a misnomer, as it could be any of:
-                # a list of strings, a tuple of strings, a single string, or an instance of Template
-                # for more detail, see:
-                # https://docs.djangoproject.com/en/3.0/ref/template-response/#django.template.response.SimpleTemplateResponse.template_name
-                template = response.template_name
-
-                if isinstance(template, str):
-                    template_names = [template]
-                elif isinstance(
-                    template,
-                    (
-                        list,
-                        tuple,
-                    ),
-                ):
-                    template_names = template
-                elif hasattr(template, "template"):
-                    # ^ checking by attribute here because
-                    # django backend implementations don't have a common base
-                    # `.template` is also the most consistent across django versions
-                    template_names = [template.template.name]
-                else:
-                    template_names = None
-
-                set_tag_array(span, "django.response.template", template_names)
-
-            url = get_request_uri(request)
-
-            request_headers = core.dispatch_with_results("django.after_request_headers").headers.value
-            if not request_headers:
-                request_headers = _get_request_headers(request)
-
-            response_headers = dict(response.items()) if response else {}
-
-            response_cookies = {}
-            if response.cookies:
-                for k, v in response.cookies.items():
-                    # `v` is a http.cookies.Morsel class instance in some scenarios:
-                    # 'cookie_key=cookie_value; HttpOnly; Path=/; SameSite=Strict'
-                    try:
-                        i = 0
-                        result = ""
-                        for element in v.OutputString().split(";"):
-                            if i == 0:
-                                # split cookie_key="cookie_value"
-                                key, value = element.split("=", 1)
-                                # Remove quotes "cookie_value"
-                                result = value[1:-1] if value.startswith('"') and value[-1] == '"' else value
-                            else:
-                                result += ";" + element
-                            i += 1
-                        response_cookies[k] = result
-                    except Exception:
-                        # parse cookies by the old way
-                        response_cookies[k] = v.OutputString()
-
-            raw_uri = url
-            if raw_uri and request.META.get("QUERY_STRING"):
-                raw_uri += "?" + request.META["QUERY_STRING"]
-
-            core.dispatch(
-                "django.after_request_headers.post",
-                (
-                    request_headers,
-                    response_headers,
-                    span,
-                    config.django,
-                    request,
-                    url,
-                    raw_uri,
-                    status,
-                    response_cookies,
-                ),
-            )
-            content = getattr(response, "content", None)
-            if content is None:
-                content = getattr(response, "streaming_content", None)
-            core.dispatch("django.after_request_headers.finalize", (content, None))
-    finally:
-        if span.resource == REQUEST_DEFAULT_RESOURCE:
-            span.resource = request.method
-
-
-class DjangoViewProxy(FunctionWrapper):
-    """
-    This custom function wrapper is used to wrap the callback passed to django views handlers (path/re_path/url).
-    This allows us to distinguish between wrapped django views and wrapped asgi applications in django channels.
-    """
-
-    @property
-    def __module__(self):
-        """
-        DjangoViewProxy.__module__ defaults to ddtrace.contrib.django when a wrapped function does not have
-        a __module__ attribute. This method ensures that DjangoViewProxy.__module__ always returns the module
-        attribute of the wrapped function or an empty string if this attribute is not available.
-        The function Django.urls.path() does not have a __module__ attribute and would require this override
-        to resolve the correct module name.
-        """
-        return self.__wrapped__.__module__
-=======
     if name in globals():
         return globals()[name]
-    raise AttributeError("%s has no attribute %s", __name__, name)
->>>>>>> 7c42a035
+    raise AttributeError("%s has no attribute %s", __name__, name)