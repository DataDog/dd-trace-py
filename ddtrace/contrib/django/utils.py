--- conflicted
+++ resolved
@@ -24,11 +24,8 @@
 from ...internal import core
 from ...internal.logger import get_logger
 from ...internal.utils.formats import stringify_cache_args
-<<<<<<< HEAD
 from ...vendor.wrapt import FunctionWrapper
-=======
 from .. import trace_utils
->>>>>>> 1d074e75
 from .compat import get_resolver
 from .compat import user_is_authenticated
 
