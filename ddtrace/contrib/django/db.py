--- conflicted
+++ resolved
@@ -2,16 +2,11 @@
 
 # project
 from ...ext import sql as sqlx
-<<<<<<< HEAD
-from ...ext import AppTypes
 from ...internal.logger import get_logger
 from ...pin import Pin
-=======
 
 from .conf import settings
->>>>>>> 5907da21
 from ..dbapi import TracedCursor as DbApiTracedCursor
-from .conf import settings
 
 log = get_logger(__name__)
 
