from aiohttp import web
from aiohttp.web_urldispatcher import SystemRoute

from ddtrace import config
<<<<<<< HEAD
from ddtrace.constants import _ANALYTICS_SAMPLE_RATE_KEY
from ddtrace.constants import _SPAN_MEASURED_KEY
from ddtrace.constants import SPAN_KIND
from ddtrace.contrib import trace_utils
from ddtrace.ext import SpanKind
=======
from ddtrace.contrib.asyncio import context_provider
>>>>>>> 1779b195
from ddtrace.ext import SpanTypes
from ddtrace.ext import http
from ddtrace.internal import core
from ddtrace.internal.schema import schematize_url_operation
from ddtrace.internal.schema.span_attribute_schema import SpanDirection


CONFIG_KEY = "datadog_trace"
REQUEST_CONTEXT_KEY = "datadog_context"
REQUEST_CONFIG_KEY = "__datadog_trace_config"
REQUEST_SPAN_KEY = "__datadog_request_span"


async def trace_middleware(app, handler):
    """
    ``aiohttp`` middleware that traces the handler execution.
    Because handlers are run in different tasks for each request, we attach the Context
    instance both to the Task and to the Request objects. In this way:

    * the Task is used by the internal automatic instrumentation
    * the ``Context`` attached to the request can be freely used in the application code
    """

    async def attach_context(request):
        # application configs
        tracer = app[CONFIG_KEY]["tracer"]
        service = app[CONFIG_KEY]["service"]
        # DEV: aiohttp is special case maintains separate configuration from config api
        analytics_enabled = app[CONFIG_KEY]["analytics_enabled"]
        # Create a new context based on the propagated information.

        with core.context_with_data(
            "aiohttp.request",
            span_name=schematize_url_operation("aiohttp.request", protocol="http", direction=SpanDirection.INBOUND),
            span_type=SpanTypes.WEB,
            service=service,
            tags={},
            tracer=tracer,
            distributed_headers=request.headers,
            distributed_headers_config=config.aiohttp,
            distributed_headers_config_override=app[CONFIG_KEY]["distributed_tracing_enabled"],
            headers_case_sensitive=True,
            analytics_enabled=analytics_enabled,
            analytics_sample_rate=app[CONFIG_KEY].get("analytics_sample_rate", True),
        ) as ctx:
            req_span = ctx.span

            ctx.set_item("req_span", req_span)
            core.dispatch("web.request.start", (ctx, config.aiohttp))

            # attach the context and the root span to the request; the Context
            # may be freely used by the application code
            request[REQUEST_CONTEXT_KEY] = req_span.context
            request[REQUEST_SPAN_KEY] = req_span
            request[REQUEST_CONFIG_KEY] = app[CONFIG_KEY]
            try:
                response = await handler(request)
                if isinstance(response, web.StreamResponse):
                    request.task.add_done_callback(lambda _: finish_request_span(request, response))
                return response
            except Exception:
                req_span.set_traceback()
                raise

    return attach_context


def finish_request_span(request, response):
    # safe-guard: discard if we don't have a request span
    request_span = request.get(REQUEST_SPAN_KEY, None)
    if not request_span:
        return

    # default resource name
    resource = str(response.status)

    if request.match_info.route.resource:
        # collect the resource name based on http resource type
        res_info = request.match_info.route.resource.get_info()

        if res_info.get("path"):
            resource = res_info.get("path")
        elif res_info.get("formatter"):
            resource = res_info.get("formatter")
        elif res_info.get("prefix"):
            resource = res_info.get("prefix")

        # prefix the resource name by the http method
        resource = "{} {}".format(request.method, resource)

    request_span.resource = resource

    # DEV: aiohttp is special case maintains separate configuration from config api
    trace_query_string = request[REQUEST_CONFIG_KEY].get("trace_query_string")
    if trace_query_string is None:
        trace_query_string = config._http.trace_query_string
    if trace_query_string:
        request_span.set_tag_str(http.QUERY_STRING, request.query_string)

    # The match info object provided by aiohttp's default (and only) router
    # has a `route` attribute, but routers are susceptible to being replaced/hand-rolled
    # so we can only support this case.
    route = None
    if hasattr(request.match_info, "route"):
        aiohttp_route = request.match_info.route
        if not isinstance(aiohttp_route, SystemRoute):
            # SystemRoute objects exist to throw HTTP errors and have no path
            route = aiohttp_route.resource.canonical

    core.dispatch(
        "web.request.finish",
        (
            request_span,
            config.aiohttp,
            request.method,
            str(request.url),  # DEV: request.url is a yarl's URL object
            response.status,
            None,  # query arg = None
            request.headers,
            response.headers,
            route,
            True,
        ),
    )


async def on_prepare(request, response):
    """
    The on_prepare signal is used to close the request span that is created during
    the trace middleware execution.
    """
    # NB isinstance is not appropriate here because StreamResponse is a parent of the other
    # aiohttp response types
    if type(response) is web.StreamResponse and not response.task.done():
        return
    finish_request_span(request, response)


def trace_app(app, tracer, service="aiohttp-web"):
    """
    Tracing function that patches the ``aiohttp`` application so that it will be
    traced using the given ``tracer``.

    :param app: aiohttp application to trace
    :param tracer: tracer instance to use
    :param service: service name of tracer
    """

    # safe-guard: don't trace an application twice
    if getattr(app, "__datadog_trace", False):
        return
    app.__datadog_trace = True

    # configure datadog settings
    app[CONFIG_KEY] = {
        "tracer": tracer,
        "service": config._get_service(default=service),
        "distributed_tracing_enabled": None,
        "analytics_enabled": None,
        "analytics_sample_rate": 1.0,
    }

    # add the async tracer middleware as a first middleware
    # and be sure that the on_prepare signal is the last one
    app.middlewares.insert(0, trace_middleware)
    app.on_response_prepare.append(on_prepare)<|MERGE_RESOLUTION|>--- conflicted
+++ resolved
@@ -2,15 +2,6 @@
 from aiohttp.web_urldispatcher import SystemRoute
 
 from ddtrace import config
-<<<<<<< HEAD
-from ddtrace.constants import _ANALYTICS_SAMPLE_RATE_KEY
-from ddtrace.constants import _SPAN_MEASURED_KEY
-from ddtrace.constants import SPAN_KIND
-from ddtrace.contrib import trace_utils
-from ddtrace.ext import SpanKind
-=======
-from ddtrace.contrib.asyncio import context_provider
->>>>>>> 1779b195
 from ddtrace.ext import SpanTypes
 from ddtrace.ext import http
 from ddtrace.internal import core
