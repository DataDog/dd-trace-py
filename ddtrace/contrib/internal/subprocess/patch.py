import collections
from dataclasses import dataclass
from fnmatch import fnmatch
import os
import re
import shlex
from threading import RLock
from typing import Callable  # noqa:F401
from typing import Deque  # noqa:F401
from typing import Dict  # noqa:F401
from typing import List  # noqa:F401
from typing import Optional  # noqa:F401
from typing import Tuple  # noqa:F401
from typing import Union  # noqa:F401
from typing import cast  # noqa:F401

from ddtrace import config
from ddtrace.contrib import trace_utils
from ddtrace.contrib.internal.subprocess.constants import COMMANDS
from ddtrace.ext import SpanTypes
from ddtrace.internal import core
from ddtrace.internal.compat import shjoin
from ddtrace.internal.logger import get_logger
from ddtrace.settings.asm import config as asm_config
from ddtrace.trace import Pin


log = get_logger(__name__)

config._add(
    "subprocess",
    dict(sensitive_wildcards=os.getenv("DD_SUBPROCESS_SENSITIVE_WILDCARDS", default="").split(",")),
)


def get_version() -> str:
    return ""


_STR_CALLBACKS: Dict[str, Callable[[str], None]] = {}
_LST_CALLBACKS: Dict[str, Callable[[Union[List[str], str]], None]] = {}


def add_str_callback(name: str, callback: Callable[[str], None]):
    _STR_CALLBACKS[name] = callback


def del_str_callback(name: str):
    _STR_CALLBACKS.pop(name, None)


def add_lst_callback(name: str, callback: Callable[[Union[List[str], str]], None]):
    _LST_CALLBACKS[name] = callback


def del_lst_callback(name: str):
    _LST_CALLBACKS.pop(name, None)


def patch() -> List[str]:
    if not asm_config._load_modules:
        return []
    patched: List[str] = []

    import os  # nosec
    import subprocess  # nosec

    should_patch_system = not trace_utils.iswrapped(os.system)
    should_patch_fork = (not trace_utils.iswrapped(os.fork)) if hasattr(os, "fork") else False
    spawnvef = getattr(os, "_spawnvef", None)
    should_patch_spawnvef = spawnvef is not None and not trace_utils.iswrapped(spawnvef)

    if should_patch_system or should_patch_fork or should_patch_spawnvef:
        Pin().onto(os)
        if should_patch_system:
            trace_utils.wrap(os, "system", _traced_ossystem(os))
        if should_patch_fork:
            trace_utils.wrap(os, "fork", _traced_fork(os))
        if should_patch_spawnvef:
            # all os.spawn* variants eventually use this one:
            trace_utils.wrap(os, "_spawnvef", _traced_osspawn(os))
        patched.append("os")

    should_patch_Popen_init = not trace_utils.iswrapped(subprocess.Popen.__init__)
    should_patch_Popen_wait = not trace_utils.iswrapped(subprocess.Popen.wait)
    if should_patch_Popen_init or should_patch_Popen_wait:
        Pin().onto(subprocess)
        # We store the parameters on __init__ in the context and set the tags on wait
        # (where all the Popen objects eventually arrive, unless killed before it)
        if should_patch_Popen_init:
            trace_utils.wrap(subprocess, "Popen.__init__", _traced_subprocess_init(subprocess))
        if should_patch_Popen_wait:
            trace_utils.wrap(subprocess, "Popen.wait", _traced_subprocess_wait(subprocess))
        patched.append("subprocess")

    return patched


@dataclass(eq=False)
class SubprocessCmdLineCacheEntry:
    binary: Optional[str] = None
    arguments: Optional[List] = None
    truncated: bool = False
    env_vars: Optional[List] = None
    as_list: Optional[List] = None
    as_string: Optional[str] = None


class SubprocessCmdLine:
    # This catches the computed values into a SubprocessCmdLineCacheEntry object
    _CACHE: Dict[str, SubprocessCmdLineCacheEntry] = {}
    _CACHE_DEQUE: Deque[str] = collections.deque()
    _CACHE_MAXSIZE = 32
    _CACHE_LOCK = RLock()

    @classmethod
    def _add_new_cache_entry(cls, key, env_vars, binary, arguments, truncated):
        if key in cls._CACHE:
            return

        cache_entry = SubprocessCmdLineCacheEntry()
        cache_entry.binary = binary
        cache_entry.arguments = arguments
        cache_entry.truncated = truncated
        cache_entry.env_vars = env_vars

        with cls._CACHE_LOCK:
            if len(cls._CACHE_DEQUE) >= cls._CACHE_MAXSIZE:
                # If the cache is full, remove the oldest entry
                last_cache_key = cls._CACHE_DEQUE[-1]
                del cls._CACHE[last_cache_key]
                cls._CACHE_DEQUE.pop()

            cls._CACHE[key] = cache_entry
            cls._CACHE_DEQUE.appendleft(key)

        return cache_entry

    @classmethod
    def _clear_cache(cls):
        with cls._CACHE_LOCK:
            cls._CACHE_DEQUE.clear()
            cls._CACHE.clear()

    TRUNCATE_LIMIT = 4 * 1024

    ENV_VARS_ALLOWLIST = {"LD_PRELOAD", "LD_LIBRARY_PATH", "PATH"}

    BINARIES_DENYLIST = {
        "md5",
    }

    SENSITIVE_WORDS_WILDCARDS = [
        "*password*",
        "*passwd*",
        "*mysql_pwd*",
        "*access_token*",
        "*auth_token*",
        "*api_key*",
        "*apikey*",
        "*secret*",
        "*credentials*",
        "stripetoken",
    ]
    _COMPILED_ENV_VAR_REGEXP = re.compile(r"\b[A-Z_]+=\w+")

    def __init__(self, shell_args: Union[str, List[str]], shell: bool = False) -> None:
        cache_key = str(shell_args) + str(shell)
        self._cache_entry = SubprocessCmdLine._CACHE.get(cache_key)
        if self._cache_entry:
            self.env_vars = self._cache_entry.env_vars
            self.binary = self._cache_entry.binary
            self.arguments = self._cache_entry.arguments
            self.truncated = self._cache_entry.truncated
        else:
            self.env_vars = []
            self.binary = ""
            self.arguments = []
            self.truncated = False

            if isinstance(shell_args, str):
                tokens = shlex.split(shell_args)
            else:
                tokens = cast(List[str], shell_args)

            # Extract previous environment variables, scrubbing all the ones not
            # in ENV_VARS_ALLOWLIST
            if shell:
                self.scrub_env_vars(tokens)
            else:
                self.binary = tokens[0]
                self.arguments = tokens[1:]

            self.arguments = list(self.arguments) if isinstance(self.arguments, tuple) else self.arguments
            self.scrub_arguments()

            # Create a new cache entry to store the computed values except as_list
            # and as_string that are computed and stored lazily
            self._cache_entry = SubprocessCmdLine._add_new_cache_entry(
                cache_key, self.env_vars, self.binary, self.arguments, self.truncated
            )

    def scrub_env_vars(self, tokens):
        for idx, token in enumerate(tokens):
            if re.match(self._COMPILED_ENV_VAR_REGEXP, token):
                var, value = token.split("=")
                if var in self.ENV_VARS_ALLOWLIST:
                    self.env_vars.append(token)
                else:
                    # scrub the value
                    self.env_vars.append("%s=?" % var)
            else:
                # Next after vars are the binary and arguments
                try:
                    self.binary = tokens[idx]
                    self.arguments = tokens[idx + 1 :]
                except IndexError:
                    pass
                break

    def scrub_arguments(self):
        # if the binary is in the denylist, scrub all arguments
        if self.binary.lower() in self.BINARIES_DENYLIST:
            self.arguments = ["?" for _ in self.arguments]
            return

        param_prefixes = ("-", "/")
        # Scrub case by case
        new_args = []
        deque_args = collections.deque(self.arguments)
        while deque_args:
            current = deque_args[0]
            for sensitive in self.SENSITIVE_WORDS_WILDCARDS + config.subprocess.sensitive_wildcards:
                if fnmatch(current, sensitive):
                    is_sensitive = True
                    break
            else:
                is_sensitive = False

            if not is_sensitive:
                new_args.append(current)
                deque_args.popleft()
                continue

            # sensitive
            if current[0] not in param_prefixes:
                # potentially not argument, scrub it anyway if it matches a sensitive word
                new_args.append("?")
                deque_args.popleft()
                continue

            # potential --argument
            if "=" in current:
                # contains "=" like in "--password=foo", scrub it just in case
                new_args.append("?")
                deque_args.popleft()
                continue

            try:
                if deque_args[1][0] in param_prefixes:
                    # Next is another option scrub only the current one
                    new_args.append("?")
                    deque_args.popleft()
                    continue
                else:
                    # Next is not an option but potentially a value, scrub it instead
                    new_args.extend([current, "?"])
                    deque_args.popleft()
                    deque_args.popleft()
                    continue
            except IndexError:
                # No next argument, scrub this one just in case since it's sensitive
                new_args.append("?")
                deque_args.popleft()

        self.arguments = new_args

    def truncate_string(self, str_: str) -> str:
        oversize = len(str_) - self.TRUNCATE_LIMIT

        if oversize <= 0:
            self.truncated = False
            return str_

        self.truncated = True

        msg = ' "4kB argument truncated by %d characters"' % oversize
        return str_[0 : -(oversize + len(msg))] + msg

    def _as_list_and_string(self) -> Tuple[List[str], str]:
        total_list = self.env_vars + [self.binary] + self.arguments
        truncated_str = self.truncate_string(shjoin(total_list))
        truncated_list = shlex.split(truncated_str)
        return truncated_list, truncated_str

    def as_list(self):
        if self._cache_entry.as_list is not None:
            return self._cache_entry.as_list

        list_res, str_res = self._as_list_and_string()
        self._cache_entry.as_list = list_res
        self._cache_entry.as_string = str_res
        return list_res

    def as_string(self):
        if self._cache_entry.as_string is not None:
            return self._cache_entry.as_string

        list_res, str_res = self._as_list_and_string()
        self._cache_entry.as_list = list_res
        self._cache_entry.as_string = str_res
        return str_res


def unpatch() -> None:
    import os  # nosec
    import subprocess  # nosec

    for obj, attr in [(os, "system"), (os, "_spawnvef"), (subprocess.Popen, "__init__"), (subprocess.Popen, "wait")]:
        try:
            trace_utils.unwrap(obj, attr)
        except AttributeError:
            pass

    SubprocessCmdLine._clear_cache()


@trace_utils.with_traced_module
def _traced_ossystem(module, pin, wrapped, instance, args, kwargs):
    try:
<<<<<<< HEAD
        if asm_config._bypass_instrumentation_for_waf:
=======
        if asm_config._bypass_instrumentation_for_waf or not (asm_config._asm_enabled or asm_config._iast_enabled):
>>>>>>> 122caa61
            return wrapped(*args, **kwargs)
        if isinstance(args[0], str):
            for callback in _STR_CALLBACKS.values():
                callback(args[0])
        shellcmd = SubprocessCmdLine(args[0], shell=True)  # nosec

        with pin.tracer.trace(COMMANDS.SPAN_NAME, resource=shellcmd.binary, span_type=SpanTypes.SYSTEM) as span:
            span.set_tag_str(COMMANDS.SHELL, shellcmd.as_string())
            if shellcmd.truncated:
                span.set_tag_str(COMMANDS.TRUNCATED, "yes")
            span.set_tag_str(COMMANDS.COMPONENT, "os")
            ret = wrapped(*args, **kwargs)
            span.set_tag_str(COMMANDS.EXIT_CODE, str(ret))
        return ret
    except Exception:  # noqa:E722
        log.debug(
            "Could not trace subprocess execution for os.system: [args: %s kwargs: %s]", args, kwargs, exc_info=True
        )
        return wrapped(*args, **kwargs)


@trace_utils.with_traced_module
def _traced_fork(module, pin, wrapped, instance, args, kwargs):
    if not (asm_config._asm_enabled or asm_config._iast_enabled):
        return wrapped(*args, **kwargs)
    try:
        with pin.tracer.trace(COMMANDS.SPAN_NAME, resource="fork", span_type=SpanTypes.SYSTEM) as span:
            span.set_tag(COMMANDS.EXEC, ["os.fork"])
            span.set_tag_str(COMMANDS.COMPONENT, "os")
            ret = wrapped(*args, **kwargs)
        return ret
    except Exception:  # noqa:E722
        log.debug(
            "Could not trace subprocess execution for os.fork*: [args: %s kwargs: %s]", args, kwargs, exc_info=True
        )
        return wrapped(*args, **kwargs)


@trace_utils.with_traced_module
def _traced_osspawn(module, pin, wrapped, instance, args, kwargs):
    if not (asm_config._asm_enabled or asm_config._iast_enabled):
        return wrapped(*args, **kwargs)
    try:
        mode, file, func_args, _, _ = args
        if isinstance(func_args, (list, tuple, str)):
            commands = [file] + list(func_args)
            for callback in _LST_CALLBACKS.values():
                callback(commands)
        shellcmd = SubprocessCmdLine(func_args, shell=False)

        with pin.tracer.trace(COMMANDS.SPAN_NAME, resource=shellcmd.binary, span_type=SpanTypes.SYSTEM) as span:
            span.set_tag(COMMANDS.EXEC, shellcmd.as_list())
            if shellcmd.truncated:
                span.set_tag_str(COMMANDS.TRUNCATED, "true")
            span.set_tag_str(COMMANDS.COMPONENT, "os")

            if mode == os.P_WAIT:
                ret = wrapped(*args, **kwargs)
                span.set_tag_str(COMMANDS.EXIT_CODE, str(ret))
                return ret
    except Exception:  # noqa:E722
        log.debug(
            "Could not trace subprocess execution for os.spawn*: [args: %s kwargs: %s]", args, kwargs, exc_info=True
        )

    return wrapped(*args, **kwargs)


@trace_utils.with_traced_module
def _traced_subprocess_init(module, pin, wrapped, instance, args, kwargs):
    try:
<<<<<<< HEAD
        if asm_config._bypass_instrumentation_for_waf:
=======
        if asm_config._bypass_instrumentation_for_waf or not (asm_config._asm_enabled or asm_config._iast_enabled):
>>>>>>> 122caa61
            return wrapped(*args, **kwargs)
        cmd_args = args[0] if len(args) else kwargs["args"]
        if isinstance(cmd_args, (list, tuple, str)):
            if kwargs.get("shell", False):
                for callback in _STR_CALLBACKS.values():
                    callback(cmd_args)
            else:
                for callback in _LST_CALLBACKS.values():
                    callback(cmd_args)
        cmd_args_list = shlex.split(cmd_args) if isinstance(cmd_args, str) else cmd_args
        is_shell = kwargs.get("shell", False)
        shellcmd = SubprocessCmdLine(cmd_args_list, shell=is_shell)  # nosec

        with pin.tracer.trace(COMMANDS.SPAN_NAME, resource=shellcmd.binary, span_type=SpanTypes.SYSTEM):
            core.set_item(COMMANDS.CTX_SUBP_IS_SHELL, is_shell)

            if shellcmd.truncated:
                core.set_item(COMMANDS.CTX_SUBP_TRUNCATED, "yes")

            if is_shell:
                core.set_item(COMMANDS.CTX_SUBP_LINE, shellcmd.as_string())
            else:
                core.set_item(COMMANDS.CTX_SUBP_LINE, shellcmd.as_list())
            core.set_item(COMMANDS.CTX_SUBP_BINARY, shellcmd.binary)
    except Exception:  # noqa:E722
        log.debug("Could not trace subprocess execution: [args: %s kwargs: %s]", args, kwargs, exc_info=True)

    return wrapped(*args, **kwargs)


@trace_utils.with_traced_module
def _traced_subprocess_wait(module, pin, wrapped, instance, args, kwargs):
    try:
<<<<<<< HEAD
        if asm_config._bypass_instrumentation_for_waf:
=======
        if asm_config._bypass_instrumentation_for_waf or not (asm_config._asm_enabled or asm_config._iast_enabled):
>>>>>>> 122caa61
            return wrapped(*args, **kwargs)
        binary = core.get_item("subprocess_popen_binary")

        with pin.tracer.trace(COMMANDS.SPAN_NAME, resource=binary, span_type=SpanTypes.SYSTEM) as span:
            if core.get_item(COMMANDS.CTX_SUBP_IS_SHELL):
                span.set_tag_str(COMMANDS.SHELL, core.get_item(COMMANDS.CTX_SUBP_LINE))
            else:
                span.set_tag(COMMANDS.EXEC, core.get_item(COMMANDS.CTX_SUBP_LINE))

            truncated = core.get_item(COMMANDS.CTX_SUBP_TRUNCATED)
            if truncated:
                span.set_tag_str(COMMANDS.TRUNCATED, "yes")
            span.set_tag_str(COMMANDS.COMPONENT, "subprocess")
            ret = wrapped(*args, **kwargs)
            span.set_tag_str(COMMANDS.EXIT_CODE, str(ret))
            return ret
    except Exception:  # noqa:E722
        log.debug("Could not trace subprocess execution [args: %s kwargs: %s]", args, kwargs, exc_info=True)
        return wrapped(*args, **kwargs)<|MERGE_RESOLUTION|>--- conflicted
+++ resolved
@@ -328,11 +328,7 @@
 @trace_utils.with_traced_module
 def _traced_ossystem(module, pin, wrapped, instance, args, kwargs):
     try:
-<<<<<<< HEAD
-        if asm_config._bypass_instrumentation_for_waf:
-=======
         if asm_config._bypass_instrumentation_for_waf or not (asm_config._asm_enabled or asm_config._iast_enabled):
->>>>>>> 122caa61
             return wrapped(*args, **kwargs)
         if isinstance(args[0], str):
             for callback in _STR_CALLBACKS.values():
@@ -404,11 +400,7 @@
 @trace_utils.with_traced_module
 def _traced_subprocess_init(module, pin, wrapped, instance, args, kwargs):
     try:
-<<<<<<< HEAD
-        if asm_config._bypass_instrumentation_for_waf:
-=======
         if asm_config._bypass_instrumentation_for_waf or not (asm_config._asm_enabled or asm_config._iast_enabled):
->>>>>>> 122caa61
             return wrapped(*args, **kwargs)
         cmd_args = args[0] if len(args) else kwargs["args"]
         if isinstance(cmd_args, (list, tuple, str)):
@@ -442,11 +434,7 @@
 @trace_utils.with_traced_module
 def _traced_subprocess_wait(module, pin, wrapped, instance, args, kwargs):
     try:
-<<<<<<< HEAD
-        if asm_config._bypass_instrumentation_for_waf:
-=======
         if asm_config._bypass_instrumentation_for_waf or not (asm_config._asm_enabled or asm_config._iast_enabled):
->>>>>>> 122caa61
             return wrapped(*args, **kwargs)
         binary = core.get_item("subprocess_popen_binary")
 
