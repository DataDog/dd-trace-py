import os
import sys

from openai import version

from ddtrace import config
from ddtrace.contrib.internal.openai import _endpoint_hooks
from ddtrace.contrib.internal.openai.utils import _format_openai_api_key
from ddtrace.contrib.trace_utils import unwrap
from ddtrace.contrib.trace_utils import with_traced_module
from ddtrace.contrib.trace_utils import wrap
from ddtrace.internal.logger import get_logger
from ddtrace.internal.utils.formats import deep_getattr
from ddtrace.internal.utils.version import parse_version
from ddtrace.llmobs._integrations import OpenAIIntegration
from ddtrace.trace import Pin


log = get_logger(__name__)


config._add(
    "openai",
    {
        "span_prompt_completion_sample_rate": float(os.getenv("DD_OPENAI_SPAN_PROMPT_COMPLETION_SAMPLE_RATE", 1.0)),
        "span_char_limit": int(os.getenv("DD_OPENAI_SPAN_CHAR_LIMIT", 128)),
    },
)


def get_version():
    # type: () -> str
    return version.VERSION


OPENAI_VERSION = parse_version(get_version())


_RESOURCES = {
    "models.Models": {
        "list": _endpoint_hooks._ModelListHook,
        "retrieve": _endpoint_hooks._ModelRetrieveHook,
        "delete": _endpoint_hooks._ModelDeleteHook,
    },
    "completions.Completions": {
        "create": _endpoint_hooks._CompletionHook,
    },
    "chat.Completions": {
        "create": _endpoint_hooks._ChatCompletionHook,
    },
    "images.Images": {
        "generate": _endpoint_hooks._ImageCreateHook,
        "edit": _endpoint_hooks._ImageEditHook,
        "create_variation": _endpoint_hooks._ImageVariationHook,
    },
    "audio.Transcriptions": {
        "create": _endpoint_hooks._AudioTranscriptionHook,
    },
    "audio.Translations": {
        "create": _endpoint_hooks._AudioTranslationHook,
    },
    "embeddings.Embeddings": {
        "create": _endpoint_hooks._EmbeddingHook,
    },
    "moderations.Moderations": {
        "create": _endpoint_hooks._ModerationHook,
    },
    "files.Files": {
        "create": _endpoint_hooks._FileCreateHook,
        "retrieve": _endpoint_hooks._FileRetrieveHook,
        "list": _endpoint_hooks._FileListHook,
        "delete": _endpoint_hooks._FileDeleteHook,
        "retrieve_content": _endpoint_hooks._FileDownloadHook,
    },
    "responses.Responses": {
        "create": _endpoint_hooks._ResponseHook,
    },
}

OPENAI_WITH_RAW_RESPONSE_ARG = "_dd.with_raw_response"


def patch():
    # Avoid importing openai at the module level, eventually will be an import hook
    import openai

    if getattr(openai, "__datadog_patch", False):
        return

    if OPENAI_VERSION < (1, 0, 0):
        log.warning("openai version %s is not supported, please upgrade to openai version 1.0 or later", OPENAI_VERSION)
        return

    Pin().onto(openai)
    integration = OpenAIIntegration(integration_config=config.openai, openai=openai)
    openai._datadog_integration = integration

    if OPENAI_VERSION >= (1, 8, 0):
        wrap(openai, "_base_client.SyncAPIClient._process_response", patched_convert(openai))
        wrap(openai, "_base_client.AsyncAPIClient._process_response", patched_convert(openai))
    else:
        wrap(openai, "_base_client.BaseClient._process_response", patched_convert(openai))
    wrap(openai, "OpenAI.__init__", patched_client_init(openai))
    wrap(openai, "AsyncOpenAI.__init__", patched_client_init(openai))
    wrap(openai, "AzureOpenAI.__init__", patched_client_init(openai))
    wrap(openai, "AsyncAzureOpenAI.__init__", patched_client_init(openai))
    wrap(
        openai, "resources.chat.CompletionsWithRawResponse.__init__", patched_completions_with_raw_response_init(openai)
    )
    wrap(openai, "resources.CompletionsWithRawResponse.__init__", patched_completions_with_raw_response_init(openai))
    wrap(
        openai,
        "resources.chat.AsyncCompletionsWithRawResponse.__init__",
        patched_completions_with_raw_response_init(openai),
    )
    wrap(
        openai, "resources.AsyncCompletionsWithRawResponse.__init__", patched_completions_with_raw_response_init(openai)
    )

    for resource, method_hook_dict in _RESOURCES.items():
        if deep_getattr(openai.resources, resource) is None:
            continue
        for method_name, endpoint_hook in method_hook_dict.items():
            sync_method = "resources.{}.{}".format(resource, method_name)
            async_method = "resources.{}.{}".format(".Async".join(resource.split(".")), method_name)
            wrap(openai, sync_method, _patched_endpoint(openai, endpoint_hook))
            wrap(openai, async_method, _patched_endpoint_async(openai, endpoint_hook))

    openai.__datadog_patch = True


def unpatch():
    import openai

    if not getattr(openai, "__datadog_patch", False):
        return

    if OPENAI_VERSION < (1, 0, 0):
        log.warning("openai version %s is not supported, please upgrade to openai version 1.0 or later", OPENAI_VERSION)
        return

    openai.__datadog_patch = False

    if OPENAI_VERSION >= (1, 8, 0):
        unwrap(openai._base_client.SyncAPIClient, "_process_response")
        unwrap(openai._base_client.AsyncAPIClient, "_process_response")
    else:
        unwrap(openai._base_client.BaseClient, "_process_response")
    unwrap(openai.OpenAI, "__init__")
    unwrap(openai.AsyncOpenAI, "__init__")
    unwrap(openai.AzureOpenAI, "__init__")
    unwrap(openai.AsyncAzureOpenAI, "__init__")
    unwrap(openai.resources.chat.CompletionsWithRawResponse, "__init__")
    unwrap(openai.resources.CompletionsWithRawResponse, "__init__")
    unwrap(openai.resources.chat.AsyncCompletionsWithRawResponse, "__init__")
    unwrap(openai.resources.AsyncCompletionsWithRawResponse, "__init__")

    for resource, method_hook_dict in _RESOURCES.items():
        if deep_getattr(openai.resources, resource) is None:
            continue
        for method_name, _ in method_hook_dict.items():
            sync_resource = deep_getattr(openai.resources, resource)
            async_resource = deep_getattr(openai.resources, ".Async".join(resource.split(".")))
            unwrap(sync_resource, method_name)
            unwrap(async_resource, method_name)

    delattr(openai, "_datadog_integration")


@with_traced_module
def patched_client_init(openai, pin, func, instance, args, kwargs):
    """
    Patch for `openai.OpenAI/AsyncOpenAI` client init methods to add the client object to the OpenAIIntegration object.
    """
    func(*args, **kwargs)
    integration = openai._datadog_integration
    integration._client = instance
    api_key = kwargs.get("api_key")
    if api_key is None:
        api_key = instance.api_key
    if api_key is not None:
        integration.user_api_key = api_key
    return


@with_traced_module
def patched_completions_with_raw_response_init(openai, pin, func, instance, args, kwargs):
    """
    Patch create method of CompletionsWithRawResponse classes to catch requests that use with_raw_response wrapper
    since the response for these streamed requests cannot be traced and we therefore need to avoid creating
    spans for these cases.
    """
    func(*args, **kwargs)
    if hasattr(instance, "create"):
        if isinstance(instance, openai.resources.completions.CompletionsWithRawResponse):
            wrap(instance, "create", _patched_endpoint(openai, _endpoint_hooks._CompletionWithRawResponseHook))
        elif isinstance(instance, openai.resources.chat.CompletionsWithRawResponse):
            wrap(instance, "create", _patched_endpoint(openai, _endpoint_hooks._ChatCompletionWithRawResponseHook))
        elif isinstance(instance, openai.resources.completions.AsyncCompletionsWithRawResponse):
            wrap(instance, "create", _patched_endpoint_async(openai, _endpoint_hooks._CompletionWithRawResponseHook))
        elif isinstance(instance, openai.resources.chat.AsyncCompletionsWithRawResponse):
            wrap(
                instance, "create", _patched_endpoint_async(openai, _endpoint_hooks._ChatCompletionWithRawResponseHook)
            )
    return


def _traced_endpoint(endpoint_hook, integration, instance, pin, args, kwargs):
<<<<<<< HEAD
    client = getattr(instance, "_client", None)
    base_url = getattr(client, "_base_url", None) if client else None
    default_base_url = integration.is_default_base_url(str(base_url) if base_url else None)

    operation_id = endpoint_hook.OPERATION_ID if default_base_url else f"proxy.{endpoint_hook.OPERATION_ID}"
    span = integration.trace(
        pin,
        operation_id,
    )
=======
    span = integration.trace(pin, endpoint_hook.OPERATION_ID)
>>>>>>> 327bde72
    openai_api_key = _format_openai_api_key(kwargs.get("api_key"))
    resp, err = None, None
    if openai_api_key:
        # API key can either be set on the import or per request
        span.set_tag_str("openai.user.api_key", openai_api_key)
    try:
        # Start the hook
        hook = endpoint_hook().handle_request(pin, integration, instance, span, args, kwargs)
        hook.send(None)

        resp, err = yield

        # Record any error information
        if err is not None:
            span.set_exc_info(*sys.exc_info())

        # Pass the response and the error to the hook
        try:
            hook.send((resp, err))
        except StopIteration as e:
            if err is None:
                return e.value
    finally:
        # Streamed responses will be finished when the generator exits, so finish non-streamed spans here.
        # Streamed responses with error will need to be finished manually as well.
        if not kwargs.get("stream") or err is not None or resp is None:
            span.finish()


def _patched_endpoint(openai, patch_hook):
    @with_traced_module
    def patched_endpoint(openai, pin, func, instance, args, kwargs):
        if (
            patch_hook is _endpoint_hooks._ChatCompletionWithRawResponseHook
            or patch_hook is _endpoint_hooks._CompletionWithRawResponseHook
        ):
            kwargs[OPENAI_WITH_RAW_RESPONSE_ARG] = True
            return func(*args, **kwargs)
        if kwargs.pop(OPENAI_WITH_RAW_RESPONSE_ARG, False) and kwargs.get("stream", False):
            return func(*args, **kwargs)

        integration = openai._datadog_integration
        g = _traced_endpoint(patch_hook, integration, instance, pin, args, kwargs)
        g.send(None)
        resp, err = None, None
        try:
            resp = func(*args, **kwargs)
        except Exception as e:
            err = e
            raise
        finally:
            try:
                g.send((resp, err))
            except StopIteration as e:
                if err is None:
                    # This return takes priority over `return resp`
                    return e.value  # noqa: B012

    return patched_endpoint(openai)


def _patched_endpoint_async(openai, patch_hook):
    # Same as _patched_endpoint but async
    @with_traced_module
    async def patched_endpoint(openai, pin, func, instance, args, kwargs):
        if (
            patch_hook is _endpoint_hooks._ChatCompletionWithRawResponseHook
            or patch_hook is _endpoint_hooks._CompletionWithRawResponseHook
        ):
            kwargs[OPENAI_WITH_RAW_RESPONSE_ARG] = True
            return await func(*args, **kwargs)
        if kwargs.pop(OPENAI_WITH_RAW_RESPONSE_ARG, False) and kwargs.get("stream", False):
            return await func(*args, **kwargs)

        integration = openai._datadog_integration
        g = _traced_endpoint(patch_hook, integration, instance, pin, args, kwargs)
        g.send(None)
        resp, err = None, None
        try:
            resp = await func(*args, **kwargs)
            return resp
        except Exception as e:
            err = e
            raise
        finally:
            try:
                g.send((resp, err))
            except StopIteration as e:
                if err is None:
                    # This return takes priority over `return resp`
                    return e.value  # noqa: B012

    return patched_endpoint(openai)


@with_traced_module
def patched_convert(openai, pin, func, instance, args, kwargs):
    """Patch convert captures header information in the openai response"""
    span = pin.tracer.current_span()
    if not span:
        return func(*args, **kwargs)

    if OPENAI_VERSION < (1, 0, 0):
        resp = args[0]
        if not isinstance(resp, openai.openai_response.OpenAIResponse):
            return func(*args, **kwargs)
        headers = resp._headers
    else:
        resp = kwargs.get("response", {})
        headers = resp.headers
    # This function is called for each chunk in the stream.
    # To prevent needlessly setting the same tags for each chunk, short-circuit here.
    if span.get_tag("openai.organization.name") is not None:
        return func(*args, **kwargs)
    if headers.get("openai-organization"):
        org_name = headers.get("openai-organization")
        span.set_tag_str("openai.organization.name", org_name)

    # Gauge total rate limit
    if headers.get("x-ratelimit-limit-requests"):
        v = headers.get("x-ratelimit-limit-requests")
        if v is not None:
            span.set_metric("openai.organization.ratelimit.requests.limit", int(v))
    if headers.get("x-ratelimit-limit-tokens"):
        v = headers.get("x-ratelimit-limit-tokens")
        if v is not None:
            span.set_metric("openai.organization.ratelimit.tokens.limit", int(v))
    # Gauge and set span info for remaining requests and tokens
    if headers.get("x-ratelimit-remaining-requests"):
        v = headers.get("x-ratelimit-remaining-requests")
        if v is not None:
            span.set_metric("openai.organization.ratelimit.requests.remaining", int(v))
    if headers.get("x-ratelimit-remaining-tokens"):
        v = headers.get("x-ratelimit-remaining-tokens")
        if v is not None:
            span.set_metric("openai.organization.ratelimit.tokens.remaining", int(v))

    return func(*args, **kwargs)<|MERGE_RESOLUTION|>--- conflicted
+++ resolved
@@ -206,7 +206,6 @@
 
 
 def _traced_endpoint(endpoint_hook, integration, instance, pin, args, kwargs):
-<<<<<<< HEAD
     client = getattr(instance, "_client", None)
     base_url = getattr(client, "_base_url", None) if client else None
     default_base_url = integration.is_default_base_url(str(base_url) if base_url else None)
@@ -216,9 +215,6 @@
         pin,
         operation_id,
     )
-=======
-    span = integration.trace(pin, endpoint_hook.OPERATION_ID)
->>>>>>> 327bde72
     openai_api_key = _format_openai_api_key(kwargs.get("api_key"))
     resp, err = None, None
     if openai_api_key:
