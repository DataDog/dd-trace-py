--- conflicted
+++ resolved
@@ -1,8 +1,3 @@
-<<<<<<< HEAD
-import re
-=======
-import sys
->>>>>>> e31f11f6
 from typing import AsyncGenerator
 from typing import Generator
 
@@ -137,13 +132,8 @@
 
 
 def _process_finished_stream(integration, span, kwargs, streamed_chunks, operation_type=""):
-<<<<<<< HEAD
-    prompts = kwargs.get("prompt", None)
-    request_messages = kwargs.get("messages", None)
     if not isinstance(streamed_chunks, list) and operation_type != "response":
         streamed_chunks = streamed_chunks.values()
-=======
->>>>>>> e31f11f6
     try:
         if operation_type == "response":
             formatted_completions = streamed_chunks[0][0] if streamed_chunks and streamed_chunks[0] else None
