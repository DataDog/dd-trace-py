import sys
from typing import AsyncGenerator
from typing import Generator

import wrapt

from ddtrace.internal.logger import get_logger
from ddtrace.llmobs._integrations.utils import openai_construct_completion_from_streamed_chunks
from ddtrace.llmobs._integrations.utils import openai_construct_message_from_streamed_chunks


log = get_logger(__name__)


class BaseTracedOpenAIStream(wrapt.ObjectProxy):
    def __init__(self, wrapped, integration, span, kwargs, operation_type="chat"):
        super().__init__(wrapped)
        n = kwargs.get("n", 1) or 1
        prompts = kwargs.get("prompt", "")
        if operation_type == "completion" and prompts and isinstance(prompts, list) and not isinstance(prompts[0], int):
            n *= len(prompts)
        self._dd_span = span
        self._streamed_chunks = [[] for _ in range(n)]
        self._dd_integration = integration
        self._operation_type = operation_type
        self._kwargs = kwargs


class TracedOpenAIStream(BaseTracedOpenAIStream):
    """
    This class is used to trace OpenAI stream objects for chat/completion/response.
    """

    def __enter__(self):
        self.__wrapped__.__enter__()
        return self

    def __exit__(self, exc_type, exc_val, exc_tb):
        self.__wrapped__.__exit__(exc_type, exc_val, exc_tb)

    def __iter__(self):
        exception_raised = False
        try:
            for chunk in self.__wrapped__:
                self._extract_token_chunk(chunk)
                yield chunk
                _loop_handler(self._dd_span, chunk, self._streamed_chunks)
        except Exception:
            self._dd_span.set_exc_info(*sys.exc_info())
            exception_raised = True
            raise
        finally:
            if not exception_raised:
                _process_finished_stream(
                    self._dd_integration,
                    self._dd_span,
                    self._kwargs,
                    self._streamed_chunks,
                    self._operation_type,
                )
            self._dd_span.finish()

    def __next__(self):
        try:
            chunk = self.__wrapped__.__next__()
            self._extract_token_chunk(chunk)
            _loop_handler(self._dd_span, chunk, self._streamed_chunks)
            return chunk
        except StopIteration:
            _process_finished_stream(
                self._dd_integration,
                self._dd_span,
                self._kwargs,
                self._streamed_chunks,
                self._operation_type,
            )
            self._dd_span.finish()
            raise
        except Exception:
            self._dd_span.set_exc_info(*sys.exc_info())
            self._dd_span.finish()
            raise

    def _extract_token_chunk(self, chunk):
        """Attempt to extract the token chunk (last chunk in the stream) from the streamed response."""
        if not self._dd_span._get_ctx_item("_dd.auto_extract_token_chunk"):
            return
        choices = getattr(chunk, "choices")
        if not choices:
            return
        choice = choices[0]
        if not getattr(choice, "finish_reason", None):
            # Only the second-last chunk in the stream with token usage enabled will have finish_reason set
            return
        try:
            # User isn't expecting last token chunk to be present since it's not part of the default streamed response,
            # so we consume it and extract the token usage metadata before it reaches the user.
            usage_chunk = self.__wrapped__.__next__()
            self._streamed_chunks[0].insert(0, usage_chunk)
        except (StopIteration, GeneratorExit):
            return


class TracedOpenAIAsyncStream(BaseTracedOpenAIStream):
    """
    This class is used to trace AsyncOpenAI stream objects for chat/completion/response.
    """

    async def __aenter__(self):
        await self.__wrapped__.__aenter__()
        return self

    async def __aexit__(self, exc_type, exc_val, exc_tb):
        await self.__wrapped__.__aexit__(exc_type, exc_val, exc_tb)

    async def __aiter__(self):
        exception_raised = False
        try:
            async for chunk in self.__wrapped__:
                await self._extract_token_chunk(chunk)
                yield chunk
                _loop_handler(self._dd_span, chunk, self._streamed_chunks)
        except Exception:
            self._dd_span.set_exc_info(*sys.exc_info())
            exception_raised = True
            raise
        finally:
            if not exception_raised:
                _process_finished_stream(
                    self._dd_integration, self._dd_span, self._kwargs, self._streamed_chunks, self._operation_type
                )
            self._dd_span.finish()

    async def __anext__(self):
        try:
            chunk = await self.__wrapped__.__anext__()
            await self._extract_token_chunk(chunk)
            _loop_handler(self._dd_span, chunk, self._streamed_chunks)
            return chunk
        except StopAsyncIteration:
            _process_finished_stream(
                self._dd_integration, self._dd_span, self._kwargs, self._streamed_chunks, self._operation_type
            )
            self._dd_span.finish()
            raise
        except Exception:
            self._dd_span.set_exc_info(*sys.exc_info())
            self._dd_span.finish()
            raise

    async def _extract_token_chunk(self, chunk):
        """Attempt to extract the token chunk (last chunk in the stream) from the streamed response."""
        if not self._dd_span._get_ctx_item("_dd.auto_extract_token_chunk"):
            return
        choices = getattr(chunk, "choices")
        if not choices:
            return
        choice = choices[0]
        if not getattr(choice, "finish_reason", None):
            return
        try:
            usage_chunk = await self.__wrapped__.__anext__()
            self._streamed_chunks[0].insert(0, usage_chunk)
        except (StopAsyncIteration, GeneratorExit):
            return


def _format_openai_api_key(openai_api_key):
    # type: (Optional[str]) -> Optional[str]
    """
    Returns `sk-...XXXX`, where XXXX is the last 4 characters of the provided OpenAI API key.
    This mimics how OpenAI UI formats the API key.
    """
    if not openai_api_key:
        return None
    return "sk-...%s" % openai_api_key[-4:]


def _is_generator(resp):
    # type: (...) -> bool
    import openai

    # In OpenAI v1, the response is type `openai.Stream` instead of Generator.
    if isinstance(resp, Generator):
        return True
    if hasattr(openai, "Stream") and isinstance(resp, openai.Stream):
        return True
    return False


def _is_async_generator(resp):
    # type: (...) -> bool
    import openai

    # In OpenAI v1, the response is type `openai.AsyncStream` instead of AsyncGenerator.
    if isinstance(resp, AsyncGenerator):
        return True
    if hasattr(openai, "AsyncStream") and isinstance(resp, openai.AsyncStream):
        return True
    return False


def _loop_handler(span, chunk, streamed_chunks):
    """
    Sets the openai model tag and appends the chunk to the correct index in the streamed_chunks list.
    When handling a streamed chat/completion/responses,
    this function is called for each chunk in the streamed response.
    """
    if span.get_tag("openai.response.model") is None:
        if hasattr(chunk, "type") and chunk.type.startswith("response."):
            response = getattr(chunk, "response", None)
            model = getattr(response, "model", "")
        else:
            model = getattr(chunk, "model", "")
        span.set_tag_str("openai.response.model", model)

    response = getattr(chunk, "response", None)
    if response is not None:
        streamed_chunks[0].insert(0, response)

    # Completions/chat completions are returned as `choices`
    for choice in getattr(chunk, "choices", []):
        streamed_chunks[choice.index].append(choice)
    if getattr(chunk, "usage", None):
        streamed_chunks[0].insert(0, chunk)


def _process_finished_stream(integration, span, kwargs, streamed_chunks, operation_type=""):
    try:
        if operation_type == "response":
            formatted_completions = streamed_chunks[0][0] if streamed_chunks and streamed_chunks[0] else None
        elif operation_type == "completion":
            formatted_completions = [
                openai_construct_completion_from_streamed_chunks(choice) for choice in streamed_chunks
            ]
        elif operation_type == "chat":
            formatted_completions = [
                openai_construct_message_from_streamed_chunks(choice) for choice in streamed_chunks
            ]
        integration.llmobs_set_tags(
            span, args=[], kwargs=kwargs, response=formatted_completions, operation=operation_type
        )
    except Exception:
<<<<<<< HEAD
        log.warning("Error processing streamed completion/chat response.", exc_info=True)


def _tag_streamed_completions(integration, span, completions_or_messages=None):
    """Tagging logic for streamed completions and chat completions."""
    for idx, choice in enumerate(completions_or_messages):
        text = choice.get("text", "")
        if text:
            span.set_tag_str("openai.response.choices.%d.text" % idx, integration.trunc(str(text)))
        message_role = choice.get("role", "")
        if message_role:
            span.set_tag_str("openai.response.choices.%d.message.role" % idx, str(message_role))
        message_content = choice.get("content", "")
        if message_content:
            span.set_tag_str(
                "openai.response.choices.%d.message.content" % idx, integration.trunc(str(message_content))
            )
        tool_calls = choice.get("tool_calls", [])
        if tool_calls:
            _tag_tool_calls(integration, span, tool_calls, idx)
        finish_reason = choice.get("finish_reason", "")
        if finish_reason:
            span.set_tag_str("openai.response.choices.%d.finish_reason" % idx, str(finish_reason))


def _set_token_metrics_from_streamed_response(span, response, prompts, messages, kwargs):
    """Set token span metrics on streamed chat/completion/response.
    If token usage is not available in the response, compute/estimate the token counts.

    It is possible for the response to either be a Response object or a dictionary.
    """
    estimated = False
    usage = None
    if response and isinstance(response, list) and _get_attr(response[0], "usage", None):
        usage = response[0].get("usage", {})
    elif response and _get_attr(response, "usage", None):
        usage = _get_attr(response, "usage", {})

    if usage:
        prompt_tokens = _get_attr(usage, "input_tokens", 0) or _get_attr(usage, "prompt_tokens", 0)
        completion_tokens = _get_attr(usage, "output_tokens", 0) or _get_attr(usage, "completion_tokens", 0)
        total_tokens = _get_attr(usage, "total_tokens", 0)
    else:
        model_name = span.get_tag("openai.response.model") or kwargs.get("model", "")
        estimated, prompt_tokens = _compute_prompt_tokens(model_name, prompts, messages)
        estimated, completion_tokens = _compute_completion_tokens(response, model_name)
        total_tokens = prompt_tokens + completion_tokens
    span.set_metric("openai.response.usage.prompt_tokens", prompt_tokens)
    span.set_metric("openai.request.prompt_tokens_estimated", int(estimated))
    span.set_metric("openai.response.usage.completion_tokens", completion_tokens)
    span.set_metric("openai.response.completion_tokens_estimated", int(estimated))
    span.set_metric("openai.response.usage.total_tokens", total_tokens)


def _compute_prompt_tokens(model_name, prompts=None, messages=None):
    """Compute token span metrics on streamed chat/completion requests.
    Only required if token usage is not provided in the streamed response.
    """
    num_prompt_tokens = 0
    estimated = False
    if messages:
        for m in messages:
            estimated, prompt_tokens = _compute_token_count(m.get("content", ""), model_name)
            num_prompt_tokens += prompt_tokens
    elif prompts:
        if isinstance(prompts, str) or isinstance(prompts, list) and isinstance(prompts[0], int):
            prompts = [prompts]
        for prompt in prompts:
            estimated, prompt_tokens = _compute_token_count(prompt, model_name)
            num_prompt_tokens += prompt_tokens
    return estimated, num_prompt_tokens


def _compute_completion_tokens(completions_or_messages, model_name):
    """Compute/Estimate the completion token count from the streamed response."""
    if not completions_or_messages:
        return False, 0
    estimated = False
    num_completion_tokens = 0
    for choice in completions_or_messages:
        content = choice.get("content", "") or choice.get("text", "")
        estimated, completion_tokens = _compute_token_count(content, model_name)
        num_completion_tokens += completion_tokens
    return estimated, num_completion_tokens


def _tag_tool_calls(integration, span, tool_calls, choice_idx):
    # type: (...) -> None
    """
    Tagging logic if function_call or tool_calls are provided in the chat response.
    Notes:
        - since function calls are deprecated and will be replaced with tool calls, apply the same tagging logic/schema.
        - streamed responses are processed and collected as dictionaries rather than objects,
          so we need to handle both ways of accessing values.
    """
    for idy, tool_call in enumerate(tool_calls):
        if hasattr(tool_call, "function"):
            # tool_call is further nested in a "function" object
            tool_call = tool_call.function
        function_arguments = _get_attr(tool_call, "arguments", "")
        function_name = _get_attr(tool_call, "name", "")
        span.set_tag_str(
            "openai.response.choices.%d.message.tool_calls.%d.arguments" % (choice_idx, idy),
            integration.trunc(str(function_arguments)),
        )
        span.set_tag_str(
            "openai.response.choices.%d.message.tool_calls.%d.name" % (choice_idx, idy), str(function_name)
        )
=======
        log.warning("Error processing streamed completion/chat response.", exc_info=True)
>>>>>>> f13a1263
<|MERGE_RESOLUTION|>--- conflicted
+++ resolved
@@ -241,115 +241,4 @@
             span, args=[], kwargs=kwargs, response=formatted_completions, operation=operation_type
         )
     except Exception:
-<<<<<<< HEAD
-        log.warning("Error processing streamed completion/chat response.", exc_info=True)
-
-
-def _tag_streamed_completions(integration, span, completions_or_messages=None):
-    """Tagging logic for streamed completions and chat completions."""
-    for idx, choice in enumerate(completions_or_messages):
-        text = choice.get("text", "")
-        if text:
-            span.set_tag_str("openai.response.choices.%d.text" % idx, integration.trunc(str(text)))
-        message_role = choice.get("role", "")
-        if message_role:
-            span.set_tag_str("openai.response.choices.%d.message.role" % idx, str(message_role))
-        message_content = choice.get("content", "")
-        if message_content:
-            span.set_tag_str(
-                "openai.response.choices.%d.message.content" % idx, integration.trunc(str(message_content))
-            )
-        tool_calls = choice.get("tool_calls", [])
-        if tool_calls:
-            _tag_tool_calls(integration, span, tool_calls, idx)
-        finish_reason = choice.get("finish_reason", "")
-        if finish_reason:
-            span.set_tag_str("openai.response.choices.%d.finish_reason" % idx, str(finish_reason))
-
-
-def _set_token_metrics_from_streamed_response(span, response, prompts, messages, kwargs):
-    """Set token span metrics on streamed chat/completion/response.
-    If token usage is not available in the response, compute/estimate the token counts.
-
-    It is possible for the response to either be a Response object or a dictionary.
-    """
-    estimated = False
-    usage = None
-    if response and isinstance(response, list) and _get_attr(response[0], "usage", None):
-        usage = response[0].get("usage", {})
-    elif response and _get_attr(response, "usage", None):
-        usage = _get_attr(response, "usage", {})
-
-    if usage:
-        prompt_tokens = _get_attr(usage, "input_tokens", 0) or _get_attr(usage, "prompt_tokens", 0)
-        completion_tokens = _get_attr(usage, "output_tokens", 0) or _get_attr(usage, "completion_tokens", 0)
-        total_tokens = _get_attr(usage, "total_tokens", 0)
-    else:
-        model_name = span.get_tag("openai.response.model") or kwargs.get("model", "")
-        estimated, prompt_tokens = _compute_prompt_tokens(model_name, prompts, messages)
-        estimated, completion_tokens = _compute_completion_tokens(response, model_name)
-        total_tokens = prompt_tokens + completion_tokens
-    span.set_metric("openai.response.usage.prompt_tokens", prompt_tokens)
-    span.set_metric("openai.request.prompt_tokens_estimated", int(estimated))
-    span.set_metric("openai.response.usage.completion_tokens", completion_tokens)
-    span.set_metric("openai.response.completion_tokens_estimated", int(estimated))
-    span.set_metric("openai.response.usage.total_tokens", total_tokens)
-
-
-def _compute_prompt_tokens(model_name, prompts=None, messages=None):
-    """Compute token span metrics on streamed chat/completion requests.
-    Only required if token usage is not provided in the streamed response.
-    """
-    num_prompt_tokens = 0
-    estimated = False
-    if messages:
-        for m in messages:
-            estimated, prompt_tokens = _compute_token_count(m.get("content", ""), model_name)
-            num_prompt_tokens += prompt_tokens
-    elif prompts:
-        if isinstance(prompts, str) or isinstance(prompts, list) and isinstance(prompts[0], int):
-            prompts = [prompts]
-        for prompt in prompts:
-            estimated, prompt_tokens = _compute_token_count(prompt, model_name)
-            num_prompt_tokens += prompt_tokens
-    return estimated, num_prompt_tokens
-
-
-def _compute_completion_tokens(completions_or_messages, model_name):
-    """Compute/Estimate the completion token count from the streamed response."""
-    if not completions_or_messages:
-        return False, 0
-    estimated = False
-    num_completion_tokens = 0
-    for choice in completions_or_messages:
-        content = choice.get("content", "") or choice.get("text", "")
-        estimated, completion_tokens = _compute_token_count(content, model_name)
-        num_completion_tokens += completion_tokens
-    return estimated, num_completion_tokens
-
-
-def _tag_tool_calls(integration, span, tool_calls, choice_idx):
-    # type: (...) -> None
-    """
-    Tagging logic if function_call or tool_calls are provided in the chat response.
-    Notes:
-        - since function calls are deprecated and will be replaced with tool calls, apply the same tagging logic/schema.
-        - streamed responses are processed and collected as dictionaries rather than objects,
-          so we need to handle both ways of accessing values.
-    """
-    for idy, tool_call in enumerate(tool_calls):
-        if hasattr(tool_call, "function"):
-            # tool_call is further nested in a "function" object
-            tool_call = tool_call.function
-        function_arguments = _get_attr(tool_call, "arguments", "")
-        function_name = _get_attr(tool_call, "name", "")
-        span.set_tag_str(
-            "openai.response.choices.%d.message.tool_calls.%d.arguments" % (choice_idx, idy),
-            integration.trunc(str(function_arguments)),
-        )
-        span.set_tag_str(
-            "openai.response.choices.%d.message.tool_calls.%d.name" % (choice_idx, idy), str(function_name)
-        )
-=======
-        log.warning("Error processing streamed completion/chat response.", exc_info=True)
->>>>>>> f13a1263
+        log.warning("Error processing streamed completion/chat response.", exc_info=True)