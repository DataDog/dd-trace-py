import re
import sys
from typing import AsyncGenerator
from typing import Generator

import wrapt

from ddtrace.internal.logger import get_logger
from ddtrace.llmobs._integrations.utils import openai_construct_completion_from_streamed_chunks
from ddtrace.llmobs._integrations.utils import openai_construct_message_from_streamed_chunks
from ddtrace.llmobs._integrations.base_stream_handler import AsyncStreamHandler
from ddtrace.llmobs._integrations.base_stream_handler import StreamHandler
from ddtrace.llmobs._utils import _get_attr


try:
    from tiktoken import encoding_for_model

    tiktoken_available = True
except ModuleNotFoundError:
    tiktoken_available = False


log = get_logger(__name__)

_punc_regex = re.compile(r"[\w']+|[.,!?;~@#$%^&*()+/-]")


<<<<<<< HEAD
class BaseOpenAIStreamHandler:
    def _loop_handler(self, span, chunk, streamed_chunks):
        """
        Sets the openai model tag and appends the chunk to the correct index in the streamed_chunks list.
        When handling a streamed chat/completion/responses,
        this function is called for each chunk in the streamed response.
        """

        if span.get_tag("openai.response.model") is None:
            if hasattr(chunk, "type") and chunk.type.startswith("response."):
                response = getattr(chunk, "response", None)
                model = getattr(response, "model", "")
            else:
                model = getattr(chunk, "model", "")
            span.set_tag_str("openai.response.model", model)
        # Only run if the chunk is a completion/chat completion
        for choice in getattr(chunk, "choices", []):
            streamed_chunks[choice.index].append(choice)
        if getattr(chunk, "usage", None):
            streamed_chunks[0].insert(0, chunk)
    
    def finalize_stream(self, exception=None):
        if not exception:
            self._process_finished_stream(
                self.options.get("is_completion", False)
            )
        self.primary_span.finish()

    def _process_finished_stream(self, is_completion=False):
        prompts = self.request_kwargs.get("prompt", None)
        request_messages = self.request_kwargs.get("messages", None)
        try:
            if is_completion:
                formatted_completions = [
                    openai_construct_completion_from_streamed_chunks(choice) for choice in self.chunks.values()
                ]
            else:
                formatted_completions = [
                    openai_construct_message_from_streamed_chunks(choice) for choice in self.chunks.values()
                ]
            if self.integration.is_pc_sampled_span(self.primary_span):
                _tag_streamed_response(self.integration, self.primary_span, formatted_completions)
            _set_token_metrics(self.primary_span, formatted_completions, prompts, request_messages, self.request_kwargs)
            operation = "completion" if is_completion else "chat"
            self.integration.llmobs_set_tags(self.primary_span, args=[], kwargs=self.request_kwargs, response=formatted_completions, operation=operation)
=======
class BaseTracedOpenAIStream(wrapt.ObjectProxy):
    def __init__(self, wrapped, integration, span, kwargs, operation_type="chat"):
        super().__init__(wrapped)
        n = kwargs.get("n", 1) or 1
        prompts = kwargs.get("prompt", "")
        if operation_type == "completion" and prompts and isinstance(prompts, list) and not isinstance(prompts[0], int):
            n *= len(prompts)
        self._dd_span = span
        self._streamed_chunks = [[] for _ in range(n)]
        self._dd_integration = integration
        self._operation_type = operation_type
        self._kwargs = kwargs


class TracedOpenAIStream(BaseTracedOpenAIStream):
    """
    This class is used to trace OpenAI stream objects for chat/completion/response.
    """

    def __enter__(self):
        self.__wrapped__.__enter__()
        return self

    def __exit__(self, exc_type, exc_val, exc_tb):
        self.__wrapped__.__exit__(exc_type, exc_val, exc_tb)

    def __iter__(self):
        exception_raised = False
        try:
            for chunk in self.__wrapped__:
                self._extract_token_chunk(chunk)
                yield chunk
                _loop_handler(self._dd_span, chunk, self._streamed_chunks)
        except Exception:
            self._dd_span.set_exc_info(*sys.exc_info())
            exception_raised = True
            raise
        finally:
            if not exception_raised:
                _process_finished_stream(
                    self._dd_integration,
                    self._dd_span,
                    self._kwargs,
                    self._streamed_chunks,
                    self._operation_type,
                )
            self._dd_span.finish()

    def __next__(self):
        try:
            chunk = self.__wrapped__.__next__()
            self._extract_token_chunk(chunk)
            _loop_handler(self._dd_span, chunk, self._streamed_chunks)
            return chunk
        except StopIteration:
            _process_finished_stream(
                self._dd_integration,
                self._dd_span,
                self._kwargs,
                self._streamed_chunks,
                self._operation_type,
            )
            self._dd_span.finish()
            raise
>>>>>>> c7c99b3f
        except Exception:
            log.warning("Error processing streamed completion/chat response.", exc_info=True)

class OpenAIStreamHandler(BaseOpenAIStreamHandler, StreamHandler):
    def process_chunk(self, chunk, iterator=None):
        self._extract_token_chunk(chunk, iterator)
        self._loop_handler(self.primary_span, chunk, self.chunks)

    def _extract_token_chunk(self, chunk, iterator=None):
        """Attempt to extract the token chunk (last chunk in the stream) from the streamed response."""
        if not self.primary_span._get_ctx_item("_dd.auto_extract_token_chunk"):
            return
        choices = getattr(chunk, "choices")
        if not choices:
            return
        choice = choices[0]
        if not getattr(choice, "finish_reason", None):
            # Only the second-last chunk in the stream with token usage enabled will have finish_reason set
            return
        try:
            # User isn't expecting last token chunk to be present since it's not part of the default streamed response,
            # so we consume it and extract the token usage metadata before it reaches the user.
            usage_chunk = iterator.__next__()
            self.chunks[0].insert(0, usage_chunk)
        except (StopIteration, GeneratorExit):
            return

class OpenAIAsyncStreamHandler(BaseOpenAIStreamHandler, AsyncStreamHandler):
    async def process_chunk(self, chunk, iterator=None):
        await self._extract_token_chunk(chunk, iterator)
        self._loop_handler(self.primary_span, chunk, self.chunks)

<<<<<<< HEAD
    async def _extract_token_chunk(self, chunk, iterator=None):
=======
class TracedOpenAIAsyncStream(BaseTracedOpenAIStream):
    """
    This class is used to trace AsyncOpenAI stream objects for chat/completion/response.
    """

    async def __aenter__(self):
        await self.__wrapped__.__aenter__()
        return self

    async def __aexit__(self, exc_type, exc_val, exc_tb):
        await self.__wrapped__.__aexit__(exc_type, exc_val, exc_tb)

    async def __aiter__(self):
        exception_raised = False
        try:
            async for chunk in self.__wrapped__:
                await self._extract_token_chunk(chunk)
                yield chunk
                _loop_handler(self._dd_span, chunk, self._streamed_chunks)
        except Exception:
            self._dd_span.set_exc_info(*sys.exc_info())
            exception_raised = True
            raise
        finally:
            if not exception_raised:
                _process_finished_stream(
                    self._dd_integration, self._dd_span, self._kwargs, self._streamed_chunks, self._operation_type
                )
            self._dd_span.finish()

    async def __anext__(self):
        try:
            chunk = await self.__wrapped__.__anext__()
            await self._extract_token_chunk(chunk)
            _loop_handler(self._dd_span, chunk, self._streamed_chunks)
            return chunk
        except StopAsyncIteration:
            _process_finished_stream(
                self._dd_integration, self._dd_span, self._kwargs, self._streamed_chunks, self._operation_type
            )
            self._dd_span.finish()
            raise
        except Exception:
            self._dd_span.set_exc_info(*sys.exc_info())
            self._dd_span.finish()
            raise

    async def _extract_token_chunk(self, chunk):
>>>>>>> c7c99b3f
        """Attempt to extract the token chunk (last chunk in the stream) from the streamed response."""
        if not self.primary_span._get_ctx_item("_dd.auto_extract_token_chunk"):
            return
        choices = getattr(chunk, "choices")
        if not choices:
            return
        choice = choices[0]
        if not getattr(choice, "finish_reason", None):
            return
        try:
            usage_chunk = await iterator.__anext__()
            self.chunks[0].insert(0, usage_chunk)
        except (StopAsyncIteration, GeneratorExit):
            return

def _compute_token_count(content, model):
    # type: (Union[str, List[int]], Optional[str]) -> Tuple[bool, int]
    """
    Takes in prompt/response(s) and model pair, and returns a tuple of whether or not the number of prompt
    tokens was estimated, and the estimated/calculated prompt token count.
    """
    num_prompt_tokens = 0
    estimated = False
    if model is not None and tiktoken_available is True:
        try:
            enc = encoding_for_model(model)
            if isinstance(content, str):
                num_prompt_tokens += len(enc.encode(content))
            elif content and isinstance(content, list) and isinstance(content[0], int):
                num_prompt_tokens += len(content)
            return estimated, num_prompt_tokens
        except KeyError:
            # tiktoken.encoding_for_model() will raise a KeyError if it doesn't have a tokenizer for the model
            estimated = True
    else:
        estimated = True

    # If model is unavailable or tiktoken is not imported, then provide a very rough estimate of the number of tokens
    return estimated, _est_tokens(content)


def _est_tokens(prompt):
    # type: (Union[str, List[int]]) -> int
    """
    Provide a very rough estimate of the number of tokens in a string prompt.
    Note that if the prompt is passed in as a token array (list of ints), the token count
    is just the length of the token array.
    """
    # If model is unavailable or tiktoken is not imported, then provide a very rough estimate of the number of tokens
    # Approximate using the following assumptions:
    #    * English text
    #    * 1 token ~= 4 chars
    #    * 1 token ~= ¾ words
    if not prompt:
        return 0
    est_tokens = 0
    if isinstance(prompt, str):
        est1 = len(prompt) / 4
        est2 = len(_punc_regex.findall(prompt)) * 0.75
        return round((1.5 * est1 + 0.5 * est2) / 2)
    elif isinstance(prompt, list) and isinstance(prompt[0], int):
        return len(prompt)
    return est_tokens


def _format_openai_api_key(openai_api_key):
    # type: (Optional[str]) -> Optional[str]
    """
    Returns `sk-...XXXX`, where XXXX is the last 4 characters of the provided OpenAI API key.
    This mimics how OpenAI UI formats the API key.
    """
    if not openai_api_key:
        return None
    return "sk-...%s" % openai_api_key[-4:]


def _is_generator(resp):
    # type: (...) -> bool
    import openai

    # In OpenAI v1, the response is type `openai.Stream` instead of Generator.
    if isinstance(resp, Generator):
        return True
    if hasattr(openai, "Stream") and isinstance(resp, openai.Stream):
        return True
    return False


def _is_async_generator(resp):
    # type: (...) -> bool
    import openai

    # In OpenAI v1, the response is type `openai.AsyncStream` instead of AsyncGenerator.
    if isinstance(resp, AsyncGenerator):
        return True
    if hasattr(openai, "AsyncStream") and isinstance(resp, openai.AsyncStream):
        return True
    return False


def _loop_handler(span, chunk, streamed_chunks):
    """
    Sets the openai model tag and appends the chunk to the correct index in the streamed_chunks list.
    When handling a streamed chat/completion/responses,
    this function is called for each chunk in the streamed response.
    """
    if span.get_tag("openai.response.model") is None:
        if hasattr(chunk, "type") and chunk.type.startswith("response."):
            response = getattr(chunk, "response", None)
            model = getattr(response, "model", "")
        else:
            model = getattr(chunk, "model", "")
        span.set_tag_str("openai.response.model", model)

    response = getattr(chunk, "response", None)
    if response is not None:
        streamed_chunks[0].insert(0, response)

    # Completions/chat completions are returned as `choices`
    for choice in getattr(chunk, "choices", []):
        streamed_chunks[choice.index].append(choice)
    if getattr(chunk, "usage", None):
        streamed_chunks[0].insert(0, chunk)


def _process_finished_stream(integration, span, kwargs, streamed_chunks, operation_type=""):
    prompts = kwargs.get("prompt", None)
    request_messages = kwargs.get("messages", None)
    try:
        if operation_type == "response":
            formatted_completions = streamed_chunks[0][0] if streamed_chunks and streamed_chunks[0] else None
        elif operation_type == "completion":
            formatted_completions = [
                openai_construct_completion_from_streamed_chunks(choice) for choice in streamed_chunks
            ]
        elif operation_type == "chat":
            formatted_completions = [
                openai_construct_message_from_streamed_chunks(choice) for choice in streamed_chunks
            ]
        if integration.is_pc_sampled_span(span) and not operation_type == "response":
            _tag_streamed_completions(integration, span, formatted_completions)
        _set_token_metrics_from_streamed_response(span, formatted_completions, prompts, request_messages, kwargs)
        integration.llmobs_set_tags(
            span, args=[], kwargs=kwargs, response=formatted_completions, operation=operation_type
        )
    except Exception:
        log.warning("Error processing streamed completion/chat response.", exc_info=True)


def _tag_streamed_completions(integration, span, completions_or_messages=None):
    """Tagging logic for streamed completions and chat completions."""
    for idx, choice in enumerate(completions_or_messages):
        text = choice.get("text", "")
        if text:
            span.set_tag_str("openai.response.choices.%d.text" % idx, integration.trunc(str(text)))
        message_role = choice.get("role", "")
        if message_role:
            span.set_tag_str("openai.response.choices.%d.message.role" % idx, str(message_role))
        message_content = choice.get("content", "")
        if message_content:
            span.set_tag_str(
                "openai.response.choices.%d.message.content" % idx, integration.trunc(str(message_content))
            )
        tool_calls = choice.get("tool_calls", [])
        if tool_calls:
            _tag_tool_calls(integration, span, tool_calls, idx)
        finish_reason = choice.get("finish_reason", "")
        if finish_reason:
            span.set_tag_str("openai.response.choices.%d.finish_reason" % idx, str(finish_reason))


def _set_token_metrics_from_streamed_response(span, response, prompts, messages, kwargs):
    """Set token span metrics on streamed chat/completion/response.
    If token usage is not available in the response, compute/estimate the token counts.
    """
    estimated = False
    usage = None
    if response and isinstance(response, list) and _get_attr(response[0], "usage", None):
        usage = response[0].get("usage", {})
    elif response and getattr(response, "usage", None):
        usage = response.usage

    if usage:
        if hasattr(usage, "input_tokens") or hasattr(usage, "prompt_tokens"):
            prompt_tokens = getattr(usage, "input_tokens", 0) or getattr(usage, "prompt_tokens", 0)
        if hasattr(usage, "output_tokens") or hasattr(usage, "completion_tokens"):
            completion_tokens = getattr(usage, "output_tokens", 0) or getattr(usage, "completion_tokens", 0)
        total_tokens = getattr(usage, "total_tokens", 0)
    else:
        model_name = span.get_tag("openai.response.model") or kwargs.get("model", "")
        estimated, prompt_tokens = _compute_prompt_tokens(model_name, prompts, messages)
        estimated, completion_tokens = _compute_completion_tokens(response, model_name)
        total_tokens = prompt_tokens + completion_tokens
    span.set_metric("openai.response.usage.prompt_tokens", prompt_tokens)
    span.set_metric("openai.request.prompt_tokens_estimated", int(estimated))
    span.set_metric("openai.response.usage.completion_tokens", completion_tokens)
    span.set_metric("openai.response.completion_tokens_estimated", int(estimated))
    span.set_metric("openai.response.usage.total_tokens", total_tokens)


def _compute_prompt_tokens(model_name, prompts=None, messages=None):
    """Compute token span metrics on streamed chat/completion requests.
    Only required if token usage is not provided in the streamed response.
    """
    num_prompt_tokens = 0
    estimated = False
    if messages:
        for m in messages:
            estimated, prompt_tokens = _compute_token_count(m.get("content", ""), model_name)
            num_prompt_tokens += prompt_tokens
    elif prompts:
        if isinstance(prompts, str) or isinstance(prompts, list) and isinstance(prompts[0], int):
            prompts = [prompts]
        for prompt in prompts:
            estimated, prompt_tokens = _compute_token_count(prompt, model_name)
            num_prompt_tokens += prompt_tokens
    return estimated, num_prompt_tokens


def _compute_completion_tokens(completions_or_messages, model_name):
    """Compute/Estimate the completion token count from the streamed response."""
    if not completions_or_messages:
        return False, 0
    estimated = False
    num_completion_tokens = 0
    for choice in completions_or_messages:
        content = choice.get("content", "") or choice.get("text", "")
        estimated, completion_tokens = _compute_token_count(content, model_name)
        num_completion_tokens += completion_tokens
    return estimated, num_completion_tokens


def _tag_tool_calls(integration, span, tool_calls, choice_idx):
    # type: (...) -> None
    """
    Tagging logic if function_call or tool_calls are provided in the chat response.
    Notes:
        - since function calls are deprecated and will be replaced with tool calls, apply the same tagging logic/schema.
        - streamed responses are processed and collected as dictionaries rather than objects,
          so we need to handle both ways of accessing values.
    """
    for idy, tool_call in enumerate(tool_calls):
        if hasattr(tool_call, "function"):
            # tool_call is further nested in a "function" object
            tool_call = tool_call.function
        function_arguments = _get_attr(tool_call, "arguments", "")
        function_name = _get_attr(tool_call, "name", "")
        span.set_tag_str(
            "openai.response.choices.%d.message.tool_calls.%d.arguments" % (choice_idx, idy),
            integration.trunc(str(function_arguments)),
        )
        span.set_tag_str(
            "openai.response.choices.%d.message.tool_calls.%d.name" % (choice_idx, idy), str(function_name)
        )<|MERGE_RESOLUTION|>--- conflicted
+++ resolved
@@ -26,125 +26,18 @@
 _punc_regex = re.compile(r"[\w']+|[.,!?;~@#$%^&*()+/-]")
 
 
-<<<<<<< HEAD
 class BaseOpenAIStreamHandler:
-    def _loop_handler(self, span, chunk, streamed_chunks):
-        """
-        Sets the openai model tag and appends the chunk to the correct index in the streamed_chunks list.
-        When handling a streamed chat/completion/responses,
-        this function is called for each chunk in the streamed response.
-        """
-
-        if span.get_tag("openai.response.model") is None:
-            if hasattr(chunk, "type") and chunk.type.startswith("response."):
-                response = getattr(chunk, "response", None)
-                model = getattr(response, "model", "")
-            else:
-                model = getattr(chunk, "model", "")
-            span.set_tag_str("openai.response.model", model)
-        # Only run if the chunk is a completion/chat completion
-        for choice in getattr(chunk, "choices", []):
-            streamed_chunks[choice.index].append(choice)
-        if getattr(chunk, "usage", None):
-            streamed_chunks[0].insert(0, chunk)
-    
     def finalize_stream(self, exception=None):
         if not exception:
-            self._process_finished_stream(
-                self.options.get("is_completion", False)
+            _process_finished_stream(
+                self.integration, self.primary_span, self.request_kwargs, self.chunks, self.options.get("operation_type", "")
             )
         self.primary_span.finish()
-
-    def _process_finished_stream(self, is_completion=False):
-        prompts = self.request_kwargs.get("prompt", None)
-        request_messages = self.request_kwargs.get("messages", None)
-        try:
-            if is_completion:
-                formatted_completions = [
-                    openai_construct_completion_from_streamed_chunks(choice) for choice in self.chunks.values()
-                ]
-            else:
-                formatted_completions = [
-                    openai_construct_message_from_streamed_chunks(choice) for choice in self.chunks.values()
-                ]
-            if self.integration.is_pc_sampled_span(self.primary_span):
-                _tag_streamed_response(self.integration, self.primary_span, formatted_completions)
-            _set_token_metrics(self.primary_span, formatted_completions, prompts, request_messages, self.request_kwargs)
-            operation = "completion" if is_completion else "chat"
-            self.integration.llmobs_set_tags(self.primary_span, args=[], kwargs=self.request_kwargs, response=formatted_completions, operation=operation)
-=======
-class BaseTracedOpenAIStream(wrapt.ObjectProxy):
-    def __init__(self, wrapped, integration, span, kwargs, operation_type="chat"):
-        super().__init__(wrapped)
-        n = kwargs.get("n", 1) or 1
-        prompts = kwargs.get("prompt", "")
-        if operation_type == "completion" and prompts and isinstance(prompts, list) and not isinstance(prompts[0], int):
-            n *= len(prompts)
-        self._dd_span = span
-        self._streamed_chunks = [[] for _ in range(n)]
-        self._dd_integration = integration
-        self._operation_type = operation_type
-        self._kwargs = kwargs
-
-
-class TracedOpenAIStream(BaseTracedOpenAIStream):
-    """
-    This class is used to trace OpenAI stream objects for chat/completion/response.
-    """
-
-    def __enter__(self):
-        self.__wrapped__.__enter__()
-        return self
-
-    def __exit__(self, exc_type, exc_val, exc_tb):
-        self.__wrapped__.__exit__(exc_type, exc_val, exc_tb)
-
-    def __iter__(self):
-        exception_raised = False
-        try:
-            for chunk in self.__wrapped__:
-                self._extract_token_chunk(chunk)
-                yield chunk
-                _loop_handler(self._dd_span, chunk, self._streamed_chunks)
-        except Exception:
-            self._dd_span.set_exc_info(*sys.exc_info())
-            exception_raised = True
-            raise
-        finally:
-            if not exception_raised:
-                _process_finished_stream(
-                    self._dd_integration,
-                    self._dd_span,
-                    self._kwargs,
-                    self._streamed_chunks,
-                    self._operation_type,
-                )
-            self._dd_span.finish()
-
-    def __next__(self):
-        try:
-            chunk = self.__wrapped__.__next__()
-            self._extract_token_chunk(chunk)
-            _loop_handler(self._dd_span, chunk, self._streamed_chunks)
-            return chunk
-        except StopIteration:
-            _process_finished_stream(
-                self._dd_integration,
-                self._dd_span,
-                self._kwargs,
-                self._streamed_chunks,
-                self._operation_type,
-            )
-            self._dd_span.finish()
-            raise
->>>>>>> c7c99b3f
-        except Exception:
-            log.warning("Error processing streamed completion/chat response.", exc_info=True)
 
 class OpenAIStreamHandler(BaseOpenAIStreamHandler, StreamHandler):
     def process_chunk(self, chunk, iterator=None):
         self._extract_token_chunk(chunk, iterator)
-        self._loop_handler(self.primary_span, chunk, self.chunks)
+        _loop_handler(self.primary_span, chunk, self.chunks)
 
     def _extract_token_chunk(self, chunk, iterator=None):
         """Attempt to extract the token chunk (last chunk in the stream) from the streamed response."""
@@ -168,60 +61,9 @@
 class OpenAIAsyncStreamHandler(BaseOpenAIStreamHandler, AsyncStreamHandler):
     async def process_chunk(self, chunk, iterator=None):
         await self._extract_token_chunk(chunk, iterator)
-        self._loop_handler(self.primary_span, chunk, self.chunks)
-
-<<<<<<< HEAD
+        _loop_handler(self.primary_span, chunk, self.chunks)
+
     async def _extract_token_chunk(self, chunk, iterator=None):
-=======
-class TracedOpenAIAsyncStream(BaseTracedOpenAIStream):
-    """
-    This class is used to trace AsyncOpenAI stream objects for chat/completion/response.
-    """
-
-    async def __aenter__(self):
-        await self.__wrapped__.__aenter__()
-        return self
-
-    async def __aexit__(self, exc_type, exc_val, exc_tb):
-        await self.__wrapped__.__aexit__(exc_type, exc_val, exc_tb)
-
-    async def __aiter__(self):
-        exception_raised = False
-        try:
-            async for chunk in self.__wrapped__:
-                await self._extract_token_chunk(chunk)
-                yield chunk
-                _loop_handler(self._dd_span, chunk, self._streamed_chunks)
-        except Exception:
-            self._dd_span.set_exc_info(*sys.exc_info())
-            exception_raised = True
-            raise
-        finally:
-            if not exception_raised:
-                _process_finished_stream(
-                    self._dd_integration, self._dd_span, self._kwargs, self._streamed_chunks, self._operation_type
-                )
-            self._dd_span.finish()
-
-    async def __anext__(self):
-        try:
-            chunk = await self.__wrapped__.__anext__()
-            await self._extract_token_chunk(chunk)
-            _loop_handler(self._dd_span, chunk, self._streamed_chunks)
-            return chunk
-        except StopAsyncIteration:
-            _process_finished_stream(
-                self._dd_integration, self._dd_span, self._kwargs, self._streamed_chunks, self._operation_type
-            )
-            self._dd_span.finish()
-            raise
-        except Exception:
-            self._dd_span.set_exc_info(*sys.exc_info())
-            self._dd_span.finish()
-            raise
-
-    async def _extract_token_chunk(self, chunk):
->>>>>>> c7c99b3f
         """Attempt to extract the token chunk (last chunk in the stream) from the streamed response."""
         if not self.primary_span._get_ctx_item("_dd.auto_extract_token_chunk"):
             return
@@ -321,7 +163,6 @@
         return True
     return False
 
-
 def _loop_handler(span, chunk, streamed_chunks):
     """
     Sets the openai model tag and appends the chunk to the correct index in the streamed_chunks list.
@@ -346,10 +187,11 @@
     if getattr(chunk, "usage", None):
         streamed_chunks[0].insert(0, chunk)
 
-
 def _process_finished_stream(integration, span, kwargs, streamed_chunks, operation_type=""):
     prompts = kwargs.get("prompt", None)
     request_messages = kwargs.get("messages", None)
+    if not isinstance(streamed_chunks, list) and operation_type != "response":
+        streamed_chunks = streamed_chunks.values()
     try:
         if operation_type == "response":
             formatted_completions = streamed_chunks[0][0] if streamed_chunks and streamed_chunks[0] else None
