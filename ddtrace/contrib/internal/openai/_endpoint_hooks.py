--- conflicted
+++ resolved
@@ -753,15 +753,11 @@
 
     def _record_response(self, pin, integration, span, args, kwargs, resp, error):
         resp = super()._record_response(pin, integration, span, args, kwargs, resp, error)
-<<<<<<< HEAD
+        if not resp:
+            integration.llmobs_set_tags(span, args=[], kwargs=kwargs, response=resp, operation="response")
+            return resp
         if kwargs.get("stream") and error is None:
             return self._handle_streamed_response(integration, span, kwargs, resp, operation_type="response")
         integration.llmobs_set_tags(span, args=[], kwargs=kwargs, response=resp, operation="response")
-=======
->>>>>>> 9e058b0f
-        if not resp:
-            return resp
-        if kwargs.get("stream") and error is None:
-            return self._handle_streamed_response(integration, span, kwargs, resp, is_completion=False)
         integration.record_usage(span, resp.usage)
         return resp