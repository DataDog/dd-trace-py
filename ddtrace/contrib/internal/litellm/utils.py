--- conflicted
+++ resolved
@@ -22,32 +22,14 @@
         super().__init__(wrapped)
         n = kwargs.get("n", 1) or 1
         self._dd_integration = integration
-<<<<<<< HEAD
-        self._dd_spans = [span]
-        self._kwargs = [kwargs]  # each span is associated with a different kwargs
-        self._streamed_chunks = [[] for _ in range(n)]
-
-    def add_router_span_info(self, span, kwargs, instance):
-=======
         self._span_info = [(span, kwargs)]
         self._streamed_chunks = [[] for _ in range(n)]
 
     def _add_router_span_info(self, span, kwargs, instance):
->>>>>>> 327bde72
         """Handler to add router span to this streaming object.
 
         Helps to ensure that all spans associated with a single stream are finished and have the correct tags.
         """
-<<<<<<< HEAD
-        self._dd_spans.append(span)
-        kwargs["router_instance"] = instance
-        self._kwargs.append(kwargs)
-
-    def finish_spans(self):
-        """Helper to finish all spans associated with this stream."""
-        formatted_completions = None
-        for span, kwargs in zip(self._dd_spans, self._kwargs):
-=======
         kwargs[LITELLM_ROUTER_INSTANCE_KEY] = instance
         self._span_info.append((span, kwargs))
 
@@ -55,7 +37,6 @@
         """Helper to finish all spans associated with this stream."""
         formatted_completions = None
         for span, kwargs in self._span_info:
->>>>>>> 327bde72
             if not formatted_completions:
                 formatted_completions = _process_finished_stream(
                     self._dd_integration, span, kwargs, self._streamed_chunks, span.resource
@@ -81,20 +62,12 @@
                 yield chunk
                 _loop_handler(chunk, self._streamed_chunks)
         except Exception:
-<<<<<<< HEAD
-            for span in self._dd_spans:
-                span.set_exc_info(*sys.exc_info())
-            raise
-        finally:
-            self.finish_spans()
-=======
             if self._span_info and len(self._span_info[0]) > 0:
                 span = self._span_info[0][0]
                 span.set_exc_info(*sys.exc_info())
             raise
         finally:
             self._finish_spans()
->>>>>>> 327bde72
 
     def __next__(self):
         try:
@@ -104,20 +77,12 @@
         except StopIteration:
             raise
         except Exception:
-<<<<<<< HEAD
-            for span in self._dd_spans:
-                span.set_exc_info(*sys.exc_info())
-            raise
-        finally:
-            self.finish_spans()
-=======
             if self._span_info and len(self._span_info[0]) > 0:
                 span = self._span_info[0][0]
                 span.set_exc_info(*sys.exc_info())
             raise
         finally:
             self._finish_spans()
->>>>>>> 327bde72
 
 
 class TracedLiteLLMAsyncStream(BaseTracedLiteLLMStream):
@@ -134,20 +99,12 @@
                 yield chunk
                 _loop_handler(chunk, self._streamed_chunks)
         except Exception:
-<<<<<<< HEAD
-            for span in self._dd_spans:
-                span.set_exc_info(*sys.exc_info())
-            raise
-        finally:
-            self.finish_spans()
-=======
             if self._span_info and len(self._span_info[0]) > 0:
                 span = self._span_info[0][0]
                 span.set_exc_info(*sys.exc_info())
             raise
         finally:
             self._finish_spans()
->>>>>>> 327bde72
 
     async def __anext__(self):
         try:
@@ -157,20 +114,12 @@
         except StopAsyncIteration:
             raise
         except Exception:
-<<<<<<< HEAD
-            for span in self._dd_spans:
-                span.set_exc_info(*sys.exc_info())
-            raise
-        finally:
-            self.finish_spans()
-=======
             if self._span_info and len(self._span_info[0]) > 0:
                 span = self._span_info[0][0]
                 span.set_exc_info(*sys.exc_info())
             raise
         finally:
             self._finish_spans()
->>>>>>> 327bde72
 
 
 def _loop_handler(chunk, streamed_chunks):
@@ -187,12 +136,7 @@
 def _process_finished_stream(integration, span, kwargs, streamed_chunks, operation):
     try:
         formatted_completions = None
-<<<<<<< HEAD
-        is_completion = "text" in operation
-        if is_completion:
-=======
         if integration.is_completion_operation(operation):
->>>>>>> 327bde72
             formatted_completions = [
                 openai_construct_completion_from_streamed_chunks(choice) for choice in streamed_chunks
             ]
@@ -200,19 +144,10 @@
             formatted_completions = [
                 openai_construct_message_from_streamed_chunks(choice) for choice in streamed_chunks
             ]
-<<<<<<< HEAD
-        operation = operation if "router" in operation else "completion" if is_completion else "chat"
-=======
->>>>>>> 327bde72
         if integration.is_pc_sampled_llmobs(span):
             integration.llmobs_set_tags(
                 span, args=[], kwargs=kwargs, response=formatted_completions, operation=operation
             )
     except Exception:
         log.warning("Error processing streamed completion/chat response.", exc_info=True)
-<<<<<<< HEAD
-    finally:
-        return formatted_completions
-=======
-    return formatted_completions
->>>>>>> 327bde72
+    return formatted_completions