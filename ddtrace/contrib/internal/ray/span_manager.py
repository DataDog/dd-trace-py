--- conflicted
+++ resolved
@@ -17,11 +17,8 @@
 from ddtrace.constants import ERROR_MSG
 from ddtrace.constants import SPAN_KIND
 from ddtrace.ext import SpanKind
-<<<<<<< HEAD
 from ddtrace.internal.logger import get_logger
-=======
 from ddtrace.internal.forksafe import Lock
->>>>>>> 19dfaa2b
 
 from .constants import DD_PARTIAL_VERSION
 from .constants import DD_WAS_LONG_RUNNING
