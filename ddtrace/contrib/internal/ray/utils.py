--- conflicted
+++ resolved
@@ -2,11 +2,8 @@
 from inspect import Parameter
 from inspect import Signature
 import os
-<<<<<<< HEAD
 import re
-=======
 import sys
->>>>>>> a2274f28
 from typing import Any
 from typing import Callable
 from typing import List
