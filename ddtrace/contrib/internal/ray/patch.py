--- conflicted
+++ resolved
@@ -503,14 +503,10 @@
 
     _w(ray.actor, "_modify_class", inject_tracing_into_actor_class)
     _w(ray.actor.ActorHandle, "_actor_method_call", traced_actor_method_call)
-<<<<<<< HEAD
-    _w(ray, "put", traced_put)
-    _w(ray, "wait", traced_wait)
-=======
 
     if config.ray.trace_core_api:
         _w(ray, "wait", traced_wait)
->>>>>>> 545032f9
+        _w(ray, "put", traced_put)
 
 
 def unpatch():
@@ -524,13 +520,9 @@
 
     _u(ray.actor, "_modify_class")
     _u(ray.actor.ActorHandle, "_actor_method_call")
-<<<<<<< HEAD
-    _u(ray, "put")
-    _u(ray, "wait")
-=======
 
     if config.ray.trace_core_api:
         _u(ray, "wait")
-
-    ray._datadog_patch = False
->>>>>>> 545032f9
+        _u(ray, "put")
+
+    ray._datadog_patch = False