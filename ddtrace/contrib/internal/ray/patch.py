from contextlib import contextmanager
from functools import wraps
import inspect
import os
<<<<<<< HEAD
import socket
import sys
=======
>>>>>>> 3eee0bd2
from typing import Any
from typing import Callable
from typing import Dict

import ray
from ray._private.inspect_util import is_class_method
from ray._private.inspect_util import is_function_or_method
from ray._private.inspect_util import is_static_method
import ray.actor
import ray.dashboard.modules.job.job_manager
from ray.dashboard.modules.job.job_manager import generate_job_id
import ray.exceptions
from wrapt import wrap_function_wrapper as _w

from ddtrace import config
from ddtrace import tracer
from ddtrace.constants import SPAN_KIND
from ddtrace.contrib.internal.trace_utils import unwrap as _u
from ddtrace.ext import SpanKind
from ddtrace.ext import SpanTypes
from ddtrace.internal.logger import get_logger
from ddtrace.internal.schema import schematize_service_name
from ddtrace.internal.utils import get_argument_value
from ddtrace.propagation.http import _TraceContext

from .constants import DD_RAY_TRACE_CTX
from .constants import DEFAULT_JOB_NAME
from .constants import RAY_ACTOR_METHOD_ARGS
from .constants import RAY_ACTOR_METHOD_KWARGS
from .constants import RAY_JOB_NAME
from .constants import RAY_JOB_STATUS
from .constants import RAY_JOB_SUBMIT_STATUS
from .constants import RAY_STATUS_ERROR
from .constants import RAY_STATUS_FAILED
from .constants import RAY_STATUS_SUCCESS
from .constants import RAY_SUBMISSION_ID
from .constants import RAY_SUBMISSION_ID_TAG
from .constants import RAY_TASK_ARGS
from .constants import RAY_TASK_KWARGS
from .constants import RAY_TASK_STATUS
from .constants import RAY_TASK_SUBMIT_STATUS
from .constants import RAY_WAIT_FETCH_LOCAL
from .constants import RAY_WAIT_NUM_RETURNS
from .constants import RAY_WAIT_TIMEOUT
from .span_manager import long_running_ray_span
from .span_manager import start_long_running_job
from .span_manager import stop_long_running_job
from .utils import ENTRY_POINT_REGEX
from .utils import _extract_tracing_context_from_env
from .utils import _inject_context_in_env
from .utils import _inject_context_in_kwargs
from .utils import _inject_dd_trace_ctx_kwarg
from .utils import _inject_ray_span_tags_and_metrics
from .utils import extract_signature
from .utils import get_dd_job_name_from_entrypoint
from .utils import get_dd_job_name_from_submission_id
from .utils import set_tag_or_truncate


log = get_logger(__name__)

RAY_SERVICE_NAME = os.environ.get(RAY_JOB_NAME)

# Ray modules that should be excluded from tracing
RAY_MODULE_DENYLIST = {
    "ray.dag",
    "ray.experimental",
}


config._add(
    "ray",
    dict(
        _default_service=schematize_service_name("ray"),
    ),
)


def _supported_versions() -> Dict[str, str]:
    return {"ray": ">=2.46.0"}


def get_version() -> str:
    return str(getattr(ray, "__version__", ""))


def _wrap_remote_function_execution(function):
    """Inject trace context parameter into function signature"""

    @wraps(function)
    def wrapped_function(*args, **kwargs):
        return _wrap_task_execution(function, *args, **kwargs)

    return wrapped_function


def _wrap_task_execution(wrapped, *args, **kwargs):
    """
    Wraps the actual execution of a Ray task to trace its performance.
    """
    if DD_RAY_TRACE_CTX not in kwargs:
        return wrapped(*args, **kwargs)

    # Extract context from parent span
    extracted_context = _TraceContext._extract(kwargs[DD_RAY_TRACE_CTX])
    kwargs.pop(DD_RAY_TRACE_CTX)

    with long_running_ray_span(
        "task.execute",
        resource=f"{wrapped.__module__}.{wrapped.__qualname__}",
        service=RAY_SERVICE_NAME,
        span_type=SpanTypes.RAY,
        child_of=extracted_context,
        activate=True,
    ) as task_execute_span:
        try:
            set_tag_or_truncate(task_execute_span, RAY_TASK_ARGS, args)
            set_tag_or_truncate(task_execute_span, RAY_TASK_KWARGS, kwargs)

            result = wrapped(*args, **kwargs)

            task_execute_span.set_tag_str(RAY_TASK_STATUS, RAY_STATUS_SUCCESS)
            return result
        except BaseException as e:
            log.debug(
                "Ray task %s execution failed: %s", f"{wrapped.__module__}.{wrapped.__qualname__}", e, exc_info=True
            )
            task_execute_span.set_tag_str(RAY_TASK_STATUS, RAY_STATUS_ERROR)
            raise


def traced_submit_task(wrapped, instance, args, kwargs):
    """Trace task submission, i.e the func.remote() call"""
    if tracer.current_span() is None:
        log.debug(
            "No active span found in %s.remote(), activating trace context from environment", instance._function_name
        )
        tracer.context_provider.activate(_extract_tracing_context_from_env())

    # Inject dd_trace_ctx args in the function being executed by ray
    # This is done under a lock as multiple task could be submit at the same time
    # and thus try to modify the signature as the same time
    with instance._inject_lock:
        if instance._function_signature is None:
            instance._function = _wrap_remote_function_execution(instance._function)
            instance._function.__signature__ = _inject_dd_trace_ctx_kwarg(instance._function)
            instance._function_signature = extract_signature(instance._function)

    with tracer.trace(
        "task.submit",
        resource=f"{instance._function_name}.remote",
        service=RAY_SERVICE_NAME,
        span_type=SpanTypes.RAY,
    ) as span:
        span.set_tag_str(SPAN_KIND, SpanKind.PRODUCER)
        _inject_ray_span_tags_and_metrics(span)

        try:
            set_tag_or_truncate(span, RAY_TASK_ARGS, kwargs.get("args", {}))
            set_tag_or_truncate(span, RAY_TASK_KWARGS, kwargs.get("kwargs", {}))
            _inject_context_in_kwargs(span.context, kwargs)

            resp = wrapped(*args, **kwargs)

            span.set_tag_str(RAY_TASK_SUBMIT_STATUS, RAY_STATUS_SUCCESS)
            return resp
        except BaseException as e:
            log.debug("Failed to submit Ray task %s : %s", f"{instance._function_name}.remote()", e, exc_info=True)
            span.set_tag_str(RAY_TASK_SUBMIT_STATUS, RAY_STATUS_ERROR)
            raise e


def traced_submit_job(wrapped, instance, args, kwargs):
    """Trace job submission. This function is also responsible
    of creating the root span.
    It will also inject _RAY_SUBMISSION_ID and _RAY_JOB_NAME
    in the env variable as some spans will not have access to them
    trough ray_ctx
    """

    # Three ways of specifying the job name, in order of precedence:
    # 1. Metadata JSON: ray job submit --metadata_json '{"job_name": "train.cool.model"}' train.py
    # 2. Special submission ID format: ray job submit --submission_id "job:train.cool.model,run:38" train.py
    # 3. Ray entrypoint: ray job submit train_cool_model.py
    submission_id = kwargs.get("submission_id") or generate_job_id()
    kwargs["submission_id"] = submission_id
    entrypoint = kwargs.get("entrypoint", "")
    job_name = (
        config.service
        or kwargs.get("metadata", {}).get("job_name", "")
        or get_dd_job_name_from_submission_id(submission_id)
        or get_dd_job_name_from_entrypoint(entrypoint)
    )

    # Root span creation
    job_span = tracer.start_span("ray.job", service=job_name or DEFAULT_JOB_NAME, span_type=SpanTypes.RAY)
    _inject_ray_span_tags_and_metrics(job_span)
    job_span.set_tag_str(RAY_SUBMISSION_ID_TAG, submission_id)
    tracer.context_provider.activate(job_span)
    start_long_running_job(job_span)

    try:
        with tracer.trace(
            "ray.job.submit", service=job_name or DEFAULT_JOB_NAME, span_type=SpanTypes.RAY
        ) as submit_span:
            _inject_ray_span_tags_and_metrics(submit_span)
            submit_span.set_tag_str(SPAN_KIND, SpanKind.PRODUCER)
            submit_span.set_tag_str(RAY_SUBMISSION_ID_TAG, submission_id)

            # Inject the context of the job so that ray.job.run is its child
            env_vars = kwargs.setdefault("runtime_env", {}).setdefault("env_vars", {})
            _TraceContext._inject(job_span.context, env_vars)
            env_vars[RAY_SUBMISSION_ID] = submission_id
            if job_name:
                env_vars[RAY_JOB_NAME] = job_name

            try:
                resp = wrapped(*args, **kwargs)
                submit_span.set_tag_str(RAY_JOB_SUBMIT_STATUS, RAY_STATUS_SUCCESS)
                return resp
            except BaseException as e:
                log.debug("Failed to submit Ray Job %s : %s", job_name, e, exc_info=True)
                submit_span.set_tag_str(RAY_JOB_SUBMIT_STATUS, RAY_STATUS_ERROR)
                raise
    except BaseException as e:
        job_span.set_tag_str(RAY_JOB_STATUS, RAY_STATUS_ERROR)
        job_span.error = 1
        job_span.set_exc_info(type(e), e, e.__traceback__)
        job_span.finish()
        raise e


def traced_actor_method_call(wrapped, instance, args, kwargs):
    """Trace actor method submission, i.e the Actor.func.remote()
    call
    """
    actor_name = instance._ray_actor_creation_function_descriptor.class_name
    method_name = get_argument_value(args, kwargs, 0, "method_name")

    # if _dd_trace_ctx was not injected in the param of the function, it means
    # we do not want to trace this function, for example: JobSupervisor.ping
    if not any(p.name == DD_RAY_TRACE_CTX for p in instance._ray_method_signatures[method_name]):
        return wrapped(*args, **kwargs)

    if tracer.current_span() is None:
        log.debug(
            "No active span found in %s.%s.remote(), activating trace context from environment", actor_name, method_name
        )
        tracer.context_provider.activate(_extract_tracing_context_from_env())

    with tracer.trace(
        "actor_method.submit",
        service=RAY_SERVICE_NAME,
        span_type=SpanTypes.RAY,
        resource=f"{actor_name}.{method_name}.remote",
    ) as span:
        span.set_tag_str(SPAN_KIND, SpanKind.PRODUCER)
        set_tag_or_truncate(span, RAY_ACTOR_METHOD_ARGS, get_argument_value(args, kwargs, 0, "args"))
        set_tag_or_truncate(span, RAY_ACTOR_METHOD_KWARGS, get_argument_value(args, kwargs, 1, "kwargs"))
        _inject_ray_span_tags_and_metrics(span)

        _inject_context_in_kwargs(span.context, kwargs)
        return wrapped(*args, **kwargs)


def traced_put(wrapped, instance, args, kwargs):
    """
    Trace the calls of ray.put
    """
    if not tracer:
        return wrapped(*args, **kwargs)

    if tracer.current_span() is None:
        tracer.context_provider.activate(_extract_tracing_context_from_env())

    with tracer.trace("ray.put", service=os.environ.get("_RAY_SUBMISSION_ID"), span_type=SpanTypes.RAY) as span:
        span.set_tag_str(SPAN_KIND, SpanKind.PRODUCER)
        _inject_ray_span_tags(span)
        if "value" in kwargs:
            put_value = kwargs.get("value")
        elif args:
            put_value = args[0]
        else:
            put_value = None
        if put_value is not None:
            span.set_tag_str("ray.put.value_type", str(type(put_value).__name__))
            span.set_tag_str("ray.put.value_size_bytes", str(sys.getsizeof(put_value)))
        return wrapped(*args, **kwargs)


def traced_wait(wrapped, instance, args, kwargs):
    """
    Trace the calls of ray.wait
    """
    if tracer.current_span() is None:
        log.debug("No active span found in ray.wait(), activating trace context from environment")
        tracer.context_provider.activate(_extract_tracing_context_from_env())

    with long_running_ray_span(
        "ray.wait",
        service=RAY_SERVICE_NAME,
        span_type=SpanTypes.RAY,
        child_of=tracer.context_provider.active(),
        activate=True,
    ) as span:
        span.set_tag_str(SPAN_KIND, SpanKind.PRODUCER)
        _inject_ray_span_tags_and_metrics(span)

        timeout = kwargs.get("timeout")
        num_returns = kwargs.get("num_returns")
        fetch_local = kwargs.get("fetch_local")
        if timeout is not None:
            span.set_tag_str(RAY_WAIT_TIMEOUT, str(timeout))
        if num_returns is not None:
            span.set_tag_str(RAY_WAIT_NUM_RETURNS, str(num_returns))
        if fetch_local is not None:
            span.set_tag_str(RAY_WAIT_FETCH_LOCAL, str(fetch_local))
        return wrapped(*args, **kwargs)


def _job_supervisor_run_wrapper(method: Callable[..., Any]) -> Any:
    async def _traced_run_method(self: Any, *args: Any, _dd_ray_trace_ctx, **kwargs: Any) -> Any:
        from ddtrace.ext import SpanTypes

        context = _TraceContext._extract(_dd_ray_trace_ctx)
        submission_id = os.environ.get(RAY_SUBMISSION_ID)

        with long_running_ray_span(
            "actor_method.execute",
            resource=f"{self.__class__.__name__}.{method.__name__}",
            service=RAY_SERVICE_NAME,
            span_type=SpanTypes.RAY,
            child_of=context,
            activate=True,
        ) as supervisor_run_span:
            _inject_context_in_env(supervisor_run_span.context)

            try:
                await method(self, *args, **kwargs)
            except ray.exceptions.AsyncioActorExit as e:
                # if the job succeeded we remove from the span
                # the error used to exit the actor
                job_info = await self._job_info_client.get_info(submission_id)

                if str(job_info.status) == RAY_STATUS_FAILED:
                    raise e

    return _traced_run_method


def _exec_entrypoint_wrapper(method: Callable[..., Any]) -> Any:
    def _traced_exec_entrypoint_method(self: Any, *args: Any, _dd_ray_trace_ctx=None, **kwargs: Any) -> Any:
        from ddtrace import tracer
        from ddtrace.ext import SpanTypes

        script_name_match = ENTRY_POINT_REGEX.search(self._entrypoint)
        if script_name_match:
            entrypoint_name = f"{script_name_match.group(1)}.py"
        else:
            entrypoint_name = os.path.basename(self._entrypoint)

        if tracer.current_span() is None:
            log.debug("No active span found in exec %s, activating trace context from environment", entrypoint_name)
            tracer.context_provider.activate(_extract_tracing_context_from_env())

        with tracer.trace(
            "exec entrypoint",
            resource=f"exec {entrypoint_name}",
            service=RAY_SERVICE_NAME,
            span_type=SpanTypes.RAY,
        ) as span:
            span.set_tag_str(SPAN_KIND, SpanKind.CONSUMER)
            _inject_ray_span_tags_and_metrics(span)

            return method(self, *args, **kwargs)

    return _traced_exec_entrypoint_method


@contextmanager
def _trace_actor_method(self: Any, method: Callable[..., Any], dd_trace_ctx, *args, **kwargs):
    context = tracer.context_provider.active()
    if context is None:
        context = _TraceContext._extract(dd_trace_ctx)

    with long_running_ray_span(
        "actor_method.execute",
        resource=f"{self.__class__.__name__}.{method.__name__}",
        service=RAY_SERVICE_NAME,
        span_type=SpanTypes.RAY,
        child_of=context,
        activate=True,
    ) as actor_execute_span:
        set_tag_or_truncate(actor_execute_span, RAY_ACTOR_METHOD_ARGS, args)
        set_tag_or_truncate(actor_execute_span, RAY_ACTOR_METHOD_KWARGS, kwargs)

        yield actor_execute_span


def _inject_tracing_actor_method(method: Callable[..., Any]) -> Any:
    def _traced_method(self: Any, *args: Any, _dd_ray_trace_ctx=None, **kwargs: Any) -> Any:
        from ddtrace import tracer

        if _dd_ray_trace_ctx is None and tracer.current_span() is None:
            return method(self, *args, **kwargs)

        with _trace_actor_method(self, method, _dd_ray_trace_ctx, *args, **kwargs):
            return method(self, *args, **kwargs)

    return _traced_method


def _inject_tracing_async_actor_method(method: Callable[..., Any]) -> Any:
    async def _traced_async_method(self: Any, *args: Any, _dd_ray_trace_ctx=None, **kwargs: Any) -> Any:
        from ddtrace import tracer

        if _dd_ray_trace_ctx is None and tracer.current_span() is None:
            return await method(self, *args, **kwargs)

        with _trace_actor_method(self, method, _dd_ray_trace_ctx, *args, **kwargs):
            return await method(self, *args, **kwargs)

    return _traced_async_method


def inject_tracing_into_actor_class(wrapped, instance, args, kwargs):
    cls = wrapped(*args, **kwargs)
    module_name = str(cls.__module__)
    class_name = str(cls.__name__)

    # Skip tracing for certain ray modules
    if any(module_name.startswith(denied_module) for denied_module in RAY_MODULE_DENYLIST):
        return cls

    # Determine if the class is a JobSupervisor
    is_job_supervisor = f"{module_name}.{class_name}" == "ray.dashboard.modules.job.job_supervisor.JobSupervisor"
    # We do not want to instrument ping and polling to remove noise
    methods_to_ignore = {"ping", "_polling"} if is_job_supervisor else set()

    methods = inspect.getmembers(cls, is_function_or_method)
    for name, method in methods:
        if name in methods_to_ignore:
            continue

        if (
            is_static_method(cls, name)
            or is_class_method(method)
            or inspect.isgeneratorfunction(method)
            or inspect.isasyncgenfunction(method)
            or name == "__del__"
        ):
            log.debug("Skipping method %s.%s (unsupported method type)", class_name, name)
            continue

        method.__signature__ = _inject_dd_trace_ctx_kwarg(method)

        # Special handling for the run method in JobSupervisor
        if is_job_supervisor and name == "run":
            wrapped_method = wraps(method)(_job_supervisor_run_wrapper(method))
        elif is_job_supervisor and name == "_exec_entrypoint":
            wrapped_method = wraps(method)(_exec_entrypoint_wrapper(method))
        else:
            if inspect.iscoroutinefunction(method):
                wrapped_method = wraps(method)(_inject_tracing_async_actor_method(method))
            else:
                wrapped_method = wraps(method)(_inject_tracing_actor_method(method))

        setattr(cls, name, wrapped_method)
    return cls


async def traced_end_job(wrapped, instance, args, kwargs):
    result = await wrapped(*args, **kwargs)

    job_id = get_argument_value(args, kwargs, 0, "job_id")
    job_info = await instance._job_info_client.get_info(job_id)
    stop_long_running_job(job_id, job_info)

    return result


def patch():
    if getattr(ray, "_datadog_patch", False):
        return

    ray._datadog_patch = True

    _w(ray.remote_function.RemoteFunction, "_remote", traced_submit_task)

    _w(ray.dashboard.modules.job.job_manager.JobManager, "submit_job", traced_submit_job)
    _w(ray.dashboard.modules.job.job_manager.JobManager, "_monitor_job_internal", traced_end_job)

    _w(ray.actor, "_modify_class", inject_tracing_into_actor_class)
    _w(ray.actor.ActorHandle, "_actor_method_call", traced_actor_method_call)
    _w(ray, "put", traced_put)
    _w(ray, "wait", traced_wait)


def unpatch():
    if not getattr(ray, "_datadog_patch", False):
        return

    ray._datadog_patch = False

    _u(ray.remote_function.RemoteFunction, "_remote")

    _u(ray.dashboard.modules.job.job_manager.JobManager, "submit_job")
    _u(ray.dashboard.modules.job.job_manager.JobManager, "_monitor_job_internal")

    _u(ray.actor, "_modify_class")
    _u(ray.actor.ActorHandle, "_actor_method_call")
    _u(ray, "put")
    _u(ray, "wait")<|MERGE_RESOLUTION|>--- conflicted
+++ resolved
@@ -2,11 +2,6 @@
 from functools import wraps
 import inspect
 import os
-<<<<<<< HEAD
-import socket
-import sys
-=======
->>>>>>> 3eee0bd2
 from typing import Any
 from typing import Callable
 from typing import Dict
