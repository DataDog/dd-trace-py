from contextlib import contextmanager
from contextvars import ContextVar
from functools import wraps
import inspect
import logging
import os
import threading
from typing import Any
from typing import Callable
from typing import Dict
from typing import List
from typing import Optional

<<<<<<< HEAD
from pythonjsonlogger import jsonlogger
=======
>>>>>>> 92838d64
import ray
from ray._private.inspect_util import is_class_method
from ray._private.inspect_util import is_function_or_method
from ray._private.inspect_util import is_static_method
<<<<<<< HEAD
import ray.actor
import ray.dashboard.modules.job.job_manager
from ray.dashboard.modules.job.job_manager import generate_job_id
=======
import ray._private.worker
import ray.actor
import ray.dashboard.modules.job.job_manager
from ray.dashboard.modules.job.job_manager import generate_job_id
import ray.dashboard.modules.job.job_supervisor
>>>>>>> 92838d64
import ray.exceptions
from wrapt import wrap_function_wrapper as _w

from ddtrace import config
from ddtrace import tracer
from ddtrace._trace.span import Span
from ddtrace.constants import _DJM_ENABLED_KEY
from ddtrace.constants import _FILTER_KEPT_KEY
from ddtrace.constants import _SAMPLING_PRIORITY_KEY
from ddtrace.constants import _SPAN_MEASURED_KEY
from ddtrace.constants import SPAN_KIND
from ddtrace.ext import SpanKind
from ddtrace.ext import SpanTypes
from ddtrace.internal.constants import LOG_ATTR_ENV
from ddtrace.internal.constants import LOG_ATTR_SERVICE
from ddtrace.internal.constants import LOG_ATTR_SPAN_ID
from ddtrace.internal.constants import LOG_ATTR_TRACE_ID
from ddtrace.internal.constants import LOG_ATTR_VERSION
from ddtrace.internal.schema import schematize_service_name
from ddtrace.internal.utils.formats import asbool
from ddtrace.internal.utils.wrappers import unwrap as _u
from ddtrace.propagation.http import _TraceContext
from ddtrace.settings._config import _get_config

from .utils import _extract_tracing_context_from_env
from .utils import _inject_context_in_env
from .utils import _inject_context_in_kwargs
from .utils import _inject_dd_trace_ctx_kwarg
from .utils import _inject_ray_span_tags
from .utils import extract_signature


<<<<<<< HEAD
LOG_FORMAT = "%(asctime)s %(levelname)s [%(name)s] [%(filename)s:%(lineno)d] - %(message)s"

ray_job_submission_id = ContextVar("ray_job_submission_id")
=======
logger = logging.getLogger(__name__)
logger.setLevel(logging.INFO)
>>>>>>> 92838d64

config._add(
    "ray",
    dict(
        _default_service=schematize_service_name("ray"),
        ray_spans_only=asbool(_get_config("DD_TRACE_RAY_SPANS_ONLY", default=True)),
    ),
)


def _supported_versions() -> Dict[str, str]:
    return {"ray": ">=2.46.0"}


def get_version() -> str:
    return str(getattr(ray, "__version__", ""))


class _JobSpanManager:
    def __init__(self):
        self._spans = {}
        self._lock = threading.Lock()

    def add_span(self, submission_id: str, span: Span):
        with self._lock:
            self._spans[submission_id] = span

    def remove_span(self, submission_id: str) -> Optional[Span]:
        with self._lock:
            return self._spans.pop(submission_id, None)

    def get_span(self, submission_id: str) -> Optional[Span]:
        with self._lock:
            return self._spans.get(submission_id)


_job_span_manager = _JobSpanManager()


class RayTraceProcessor:
    def process_trace(self, trace: List[Span]) -> Optional[List[Span]]:
        if not trace:
            return trace

        filtered_spans = []
        for span in trace:
            if span.service == "ray.dashboard" and span.get_tag("component") != "ray":
                continue
            if span.get_tag("component") == "ray":
                span.set_metric(_DJM_ENABLED_KEY, 1)
                span.set_metric(_FILTER_KEPT_KEY, 1)
                span.set_metric(_SPAN_MEASURED_KEY, 1)
                span.set_metric(_SAMPLING_PRIORITY_KEY, 2)
            filtered_spans.append(span)
        return filtered_spans


RAY_JOB_MANAGER_LOGGER_NAME = "ray.dashboard.modules.job.job_manager"
RAY_JOB_MANAGER_JOB_START_MESSAGE_PREFIX = "Starting job with submission_id: "


class ActiveSpanFilter(logging.Filter):
    def filter(self, record):

        context = tracer.get_log_correlation_context()

        # Only capture log lines from inside an active Ray traces
        if context.get(LOG_ATTR_TRACE_ID) and context.get(LOG_ATTR_TRACE_ID) != "0":
            job_submission_id = os.environ.get("_RAY_SUBMISSION_ID")
            # We can get the Ray job submission id out of Ray job_manager's initial message
            # before it is avaiable in the runtime env:
            if not job_submission_id:
                if record.name == RAY_JOB_MANAGER_LOGGER_NAME and record.message.startswith(
                    RAY_JOB_MANAGER_JOB_START_MESSAGE_PREFIX
                ):
                    _, _, job_submission_id = record.message.partition(RAY_JOB_MANAGER_JOB_START_MESSAGE_PREFIX)
                    if job_submission_id:
                        ray_job_submission_id.set(job_submission_id)
                else:
                    job_submission_id = ray_job_submission_id.get()

            record.__setattr__("dd.trace_id", context.get(LOG_ATTR_TRACE_ID))
            record.__setattr__("dd.span_id", context.get(LOG_ATTR_SPAN_ID))
            record.__setattr__("dd.env", context.get(LOG_ATTR_ENV))
            record.__setattr__("dd.service", context.get(LOG_ATTR_SERVICE))
            record.__setattr__("dd.version", context.get(LOG_ATTR_VERSION))

            record.__setattr__("ray.job_submission_id", job_submission_id)
            record.source = "ray"
            record.team = "aiobs"

            return True

        else:
            return False


def _inject_tracing_into_remote_function(function):
    """Inject trace context parameter into function signature"""

    @wraps(function)
    def wrapped_function(*args, **kwargs):
        return _wrap_task_execution(function, *args, **kwargs)

    return wrapped_function


def _wrap_task_execution(wrapped, *args, **kwargs):
    """
    Wraps the actual execution of a Ray task to trace its performance.
    """
    if not tracer or "_dd_trace_ctx" not in kwargs:
        return wrapped(*args, **kwargs)

    # Extract context from parent span
    extracted_context = _TraceContext._extract(kwargs["_dd_trace_ctx"])
    kwargs.pop("_dd_trace_ctx")
    tracer.context_provider.activate(extracted_context)

    function_name = getattr(wrapped, "__name__", "unknown_function")
    function_module = getattr(wrapped, "__module__", "unknown_module")

    with tracer.trace(
        f"{function_module}.{function_name}", service=os.environ.get("_RAY_SUBMISSION_ID"), span_type=SpanTypes.RAY
    ) as span:
        span.set_tag_str(SPAN_KIND, SpanKind.CONSUMER)
        _inject_ray_span_tags(span)

        try:
            result = wrapped(*args, **kwargs)
            span.set_tag_str("ray.task.status", "success")
            return result
        except Exception as e:
            span.set_tag_str("ray.task.status", "error")
            raise e


def traced_submit_task(wrapped, instance, args, kwargs):
    """Trace task submission, i.e the func.remote() call"""

    if not tracer:
        return wrapped(*args, **kwargs)

    if tracer.current_span() is None:
        tracer.context_provider.activate(_extract_tracing_context_from_env())

    # Inject dd_trace_ctx args in the function being executed by ray
    with instance._inject_lock:
        if instance._function_signature is None:
            instance._function = _inject_tracing_into_remote_function(instance._function)
            instance._function.__signature__ = _inject_dd_trace_ctx_kwarg(instance._function)
            instance._function_signature = extract_signature(instance._function)

    with tracer.trace(
        f"{instance._function_name}.remote()", service=os.environ.get("_RAY_SUBMISSION_ID"), span_type=SpanTypes.RAY
    ) as span:
        span.set_tag_str(SPAN_KIND, SpanKind.PRODUCER)
        _inject_ray_span_tags(span)

        try:
            _inject_context_in_kwargs(span.context, kwargs)

            resp = wrapped(*args, **kwargs)

            span.set_tag_str("ray.task.submit_status", "success")
            return resp
        except Exception as e:
            span.set_tag_str("ray.task.submit_status", "error")
            raise e


def traced_submit_job(wrapped, instance, args, kwargs):
    """Trace job submission. This function is also responsible
    of creating the root span.
    It will also inject _RAY_SUBMISSION_ID
    in the env variable as some spans will not have access to it
    trough ray_ctx
    """

    if not tracer:
        return wrapped(*args, **kwargs)

    submission_id = kwargs.get("submission_id") or generate_job_id()
    kwargs["submission_id"] = submission_id

    # Root span creation
    job_span = tracer.start_span("ray.job", service=submission_id, span_type=SpanTypes.RAY)
    job_span.set_tag_str("component", "ray")
    job_span.set_tag_str("ray.submission_id", submission_id)
    # This will allow to finish the span at the end of the job
    _job_span_manager.add_span(submission_id, job_span)

    # Set global span as the root span
    tracer.context_provider.activate(job_span)
    try:
        with tracer.trace("ray.job.submit", service=submission_id, span_type=SpanTypes.RAY) as submit_span:
            submit_span.set_tag_str("component", "ray")
            submit_span.set_tag_str(SPAN_KIND, SpanKind.PRODUCER)

            # Inject the context of the job so that ray.job.run is its child
            env_vars = kwargs.setdefault("runtime_env", {}).setdefault("env_vars", {})
            _TraceContext._inject(job_span.context, env_vars)
            env_vars["_RAY_SUBMISSION_ID"] = submission_id

            try:
                resp = wrapped(*args, **kwargs)
                submit_span.set_tag_str("ray.job.submit_status", "success")
                return resp
            except Exception:
                submit_span.set_tag_str("ray.job.submit_status", "error")
                raise
    except Exception as e:
        job_span.set_tag_str("ray.job.status", "error")
        job_span.error = 1
        job_span.set_exc_info(type(e), e, e.__traceback__)
        _job_span_manager.remove_span(submission_id)
        job_span.finish()
        raise e


def traced_actor_method_call(wrapped, instance, args, kwargs):
    """Trace actor method submission, i.e the Actor.func.remote()
    call
    """
    if not tracer:
        return wrapped(*args, **kwargs)

    actor_name = instance._ray_actor_creation_function_descriptor.class_name
    method_name = args[0]

    # if _dd_trace_ctx was not injected in the param of the function, it means
    # we do not want to trace this function, for example: JobSupervisor.ping
    if not any(p.name == "_dd_trace_ctx" for p in instance._ray_method_signatures[method_name]):
        return wrapped(*args, **kwargs)

    if tracer.current_span() is None:
        tracer.context_provider.activate(_extract_tracing_context_from_env())

    with tracer.trace(
        f"{actor_name}.{method_name}.remote()", service=os.environ.get("_RAY_SUBMISSION_ID"), span_type=SpanTypes.RAY
    ) as span:
        span.set_tag_str(SPAN_KIND, SpanKind.PRODUCER)
        _inject_ray_span_tags(span)

        try:
            _inject_context_in_kwargs(span.context, kwargs)
            return wrapped(*args, **kwargs)
        except Exception as e:
            raise e


def job_supervisor_run_wrapper(method: Callable[..., Any]) -> Any:
    async def _traced_run_method(self: Any, *args: Any, _dd_trace_ctx=None, **kwargs: Any) -> Any:
        from ddtrace import tracer as dd_tracer
        from ddtrace.ext import SpanTypes

        if not dd_tracer or _dd_trace_ctx is None:
            return await method(self, *args, **kwargs)

        context = _TraceContext._extract(_dd_trace_ctx)
        dd_tracer.context_provider.activate(context)

        job_submission_id = os.environ.get("_RAY_SUBMISSION_ID")

        with dd_tracer.trace(
            f"{self.__class__.__name__}.{method.__name__}", service=job_submission_id, span_type=SpanTypes.RAY
        ) as span:
            span.set_tag_str(SPAN_KIND, SpanKind.CONSUMER)
            _inject_ray_span_tags(span)

            try:
                _inject_context_in_env(span.context)

                await method(self, *args, **kwargs)
            except ray.exceptions.AsyncioActorExit as e:
                # if the job succedded we removed from the span
                # the error used to exit the actor
                job_info = await self._job_info_client.get_info(job_submission_id)
                if str(job_info.status) == "FAILED":
                    raise e
            except Exception as e:
                raise e

    return _traced_run_method


@contextmanager
def _trace_actor_method(self: Any, method: Callable[..., Any], dd_trace_ctx):
    if tracer.current_span() is None:
        context = _TraceContext._extract(dd_trace_ctx)
        tracer.context_provider.activate(context)

    with tracer.trace(
        f"{self.__class__.__name__}.{method.__name__}",
        service=os.environ.get("_RAY_SUBMISSION_ID"),
        span_type=SpanTypes.RAY,
    ) as span:
        span.set_tag_str(SPAN_KIND, SpanKind.CONSUMER)
        _inject_ray_span_tags(span)

        yield span


def _inject_tracing_actor_method(method: Callable[..., Any]) -> Any:
    def _traced_method(self: Any, *args: Any, _dd_trace_ctx=None, **kwargs: Any) -> Any:
        from ddtrace import tracer

        if not tracer or (_dd_trace_ctx is None and tracer.current_span() is None):
            return method(self, *args, **kwargs)

        with _trace_actor_method(self, method, _dd_trace_ctx):
            return method(self, *args, **kwargs)

    return _traced_method


def _inject_tracing_async_actor_method(method: Callable[..., Any]) -> Any:
    async def _traced_async_method(self: Any, *args: Any, _dd_trace_ctx=None, **kwargs: Any) -> Any:
        from ddtrace import tracer

        if not tracer or (_dd_trace_ctx is None and tracer.current_span() is None):
            return await method(self, *args, **kwargs)

        with _trace_actor_method(self, method, _dd_trace_ctx):
            return await method(self, *args, **kwargs)

    return _traced_async_method


def inject_tracing_into_actor_class(wrapped, instance, args, kwargs):
    if not tracer:
        return wrapped(*args, **kwargs)

    cls = wrapped(*args, **kwargs)
    module_name = str(cls.__module__)
    class_name = str(cls.__name__)

    # Skip tracing for certain ray modules
    if module_name.startswith("ray.dag") or module_name.startswith("ray.experimental"):
        return cls

    # Determine if the class is a JobSupervisor
    is_job_supervisor = f"{module_name}.{class_name}" == "ray.dashboard.modules.job.job_supervisor.JobSupervisor"
    # We do not want to instrument ping and polling to remove noise
    methods_to_ignore = {"ping", "_polling"} if is_job_supervisor else set()

    methods = inspect.getmembers(cls, is_function_or_method)
    for name, method in methods:
        if name in methods_to_ignore:
            continue

        if (
            is_static_method(cls, name)
            or is_class_method(method)
            or inspect.isgeneratorfunction(method)
            or inspect.isasyncgenfunction(method)
            or name == "__del__"
        ):
            continue

        method.__signature__ = _inject_dd_trace_ctx_kwarg(method)

        # Special handling for the run method in JobSupervisor
        if is_job_supervisor and name == "run" and inspect.iscoroutinefunction(method):
            wrapped_method = wraps(method)(job_supervisor_run_wrapper(method))
        else:
            if inspect.iscoroutinefunction(method):
                wrapped_method = wraps(method)(_inject_tracing_async_actor_method(method))
            else:
                wrapped_method = wraps(method)(_inject_tracing_actor_method(method))

        setattr(cls, name, wrapped_method)
    return cls


async def traced_end_job(wrapped, instance, args, kwargs):
    if not tracer:
        return await wrapped(*args, **kwargs)

    result = await wrapped(*args, **kwargs)

    # At this stage, the job is finished
    job_id = args[0]
    job_span = _job_span_manager.get_span(job_id)
    if job_span is None:
        return result

    job_info = await instance._job_info_client.get_info(job_id)
    job_span.set_tag_str("ray.job.status", job_info.status)
    job_span.set_tag_str("ray.job.message", job_info.message)

    # Set error tags if job failed
    if str(job_info.status) == "FAILED":
        job_span.error = 1
        job_span.set_tag_str("error.message", job_info.message)
    job_span.finish()

    return result


class RayLoggingFileHandler(logging.FileHandler):
    pass


def setup_logging():
    logger = logging.getLogger()
    log_level = os.environ.get("DD_TRACE_RAY_LOG_LEVEL", "INFO").upper()
    try:
        logger.setLevel(log_level)
    except ValueError:
        logger.setLevel(logging.INFO)
    json_formatter = jsonlogger.JsonFormatter(fmt=LOG_FORMAT)  # type: ignore
    dd_trace_ray_output_log_dir = os.environ.get("DD_TRACE_RAY_OUTPUT_LOG_DIR", "/tmp/ray/session_latest/logs/")
    os.makedirs(dd_trace_ray_output_log_dir, exist_ok=True)
    dd_trace_ray_output_log_path = os.path.join(dd_trace_ray_output_log_dir, "dd-trace-ray.log")
    file_handler = RayLoggingFileHandler(dd_trace_ray_output_log_path)
    file_handler.setFormatter(json_formatter)
    file_handler.addFilter(ActiveSpanFilter())
    logger.addHandler(file_handler)


def remove_logging():
    logger = logging.getLogger()
    logger.handlers = [h for h in logger.handlers if not isinstance(h, RayLoggingFileHandler)]


def patch():
    if getattr(ray, "_datadog_patch", False):
        return

    ray._datadog_patch = True

    tracer._span_aggregator.user_processors.append(RayTraceProcessor())

<<<<<<< HEAD
    setup_logging()

    _w(ray.remote_function.RemoteFunction, "__init__", traced_remote_function_init)
=======
>>>>>>> 92838d64
    _w(ray.remote_function.RemoteFunction, "_remote", traced_submit_task)

    _w(ray.dashboard.modules.job.job_manager.JobManager, "submit_job", traced_submit_job)
    _w(ray.dashboard.modules.job.job_manager.JobManager, "_monitor_job_internal", traced_end_job)

    _w(ray.actor, "_modify_class", inject_tracing_into_actor_class)
    _w(ray.actor.ActorHandle, "_actor_method_call", traced_actor_method_call)


def unpatch():
    if not getattr(ray, "_datadog_patch", False):
        return

    ray._datadog_patch = False

    tracer._span_aggregator.user_processors = [
        p for p in tracer._span_aggregator.user_processors if not isinstance(p, RayTraceProcessor)
    ]

<<<<<<< HEAD
    remove_logging()

    _u(ray.remote_function.RemoteFunction, "__init__")
=======
>>>>>>> 92838d64
    _u(ray.remote_function.RemoteFunction, "_remote")

    _u(ray.dashboard.modules.job.job_manager.JobManager, "submit_job")
    _u(ray.dashboard.modules.job.job_manager.JobManager, "_monitor_job_internal")

    _u(ray.actor, "_modify_class")
    _u(ray.actor.ActorHandle, "_actor_method_call")<|MERGE_RESOLUTION|>--- conflicted
+++ resolved
@@ -2,6 +2,7 @@
 from contextvars import ContextVar
 from functools import wraps
 import inspect
+import logging
 import logging
 import os
 import threading
@@ -11,25 +12,15 @@
 from typing import List
 from typing import Optional
 
-<<<<<<< HEAD
-from pythonjsonlogger import jsonlogger
-=======
->>>>>>> 92838d64
 import ray
 from ray._private.inspect_util import is_class_method
 from ray._private.inspect_util import is_function_or_method
 from ray._private.inspect_util import is_static_method
-<<<<<<< HEAD
-import ray.actor
-import ray.dashboard.modules.job.job_manager
-from ray.dashboard.modules.job.job_manager import generate_job_id
-=======
 import ray._private.worker
 import ray.actor
 import ray.dashboard.modules.job.job_manager
 from ray.dashboard.modules.job.job_manager import generate_job_id
 import ray.dashboard.modules.job.job_supervisor
->>>>>>> 92838d64
 import ray.exceptions
 from wrapt import wrap_function_wrapper as _w
 
@@ -62,14 +53,12 @@
 from .utils import extract_signature
 
 
-<<<<<<< HEAD
 LOG_FORMAT = "%(asctime)s %(levelname)s [%(name)s] [%(filename)s:%(lineno)d] - %(message)s"
 
 ray_job_submission_id = ContextVar("ray_job_submission_id")
-=======
+
 logger = logging.getLogger(__name__)
 logger.setLevel(logging.INFO)
->>>>>>> 92838d64
 
 config._add(
     "ray",
@@ -504,12 +493,8 @@
 
     tracer._span_aggregator.user_processors.append(RayTraceProcessor())
 
-<<<<<<< HEAD
     setup_logging()
 
-    _w(ray.remote_function.RemoteFunction, "__init__", traced_remote_function_init)
-=======
->>>>>>> 92838d64
     _w(ray.remote_function.RemoteFunction, "_remote", traced_submit_task)
 
     _w(ray.dashboard.modules.job.job_manager.JobManager, "submit_job", traced_submit_job)
@@ -529,12 +514,8 @@
         p for p in tracer._span_aggregator.user_processors if not isinstance(p, RayTraceProcessor)
     ]
 
-<<<<<<< HEAD
     remove_logging()
 
-    _u(ray.remote_function.RemoteFunction, "__init__")
-=======
->>>>>>> 92838d64
     _u(ray.remote_function.RemoteFunction, "_remote")
 
     _u(ray.dashboard.modules.job.job_manager.JobManager, "submit_job")
