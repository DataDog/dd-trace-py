from contextlib import contextmanager
from functools import wraps
import inspect
import logging
import os
import socket
import sys
import threading
from typing import Any
from typing import Callable
from typing import Dict
from typing import List
from typing import Optional

import ray
from ray._private.inspect_util import is_class_method
from ray._private.inspect_util import is_function_or_method
from ray._private.inspect_util import is_static_method
import ray.actor
import ray.dashboard.modules.job.job_manager
from ray.dashboard.modules.job.job_manager import generate_job_id
import ray.exceptions
from wrapt import wrap_function_wrapper as _w

from ddtrace import config
from ddtrace import tracer
from ddtrace._trace.span import Span
from ddtrace.constants import _DJM_ENABLED_KEY
from ddtrace.constants import _FILTER_KEPT_KEY
from ddtrace.constants import _HOSTNAME_KEY
from ddtrace.constants import _SAMPLING_PRIORITY_KEY
from ddtrace.constants import _SPAN_MEASURED_KEY
from ddtrace.constants import SPAN_KIND
from ddtrace.ext import SpanKind
from ddtrace.ext import SpanTypes
from ddtrace.internal.schema import schematize_service_name
from ddtrace.internal.utils.wrappers import unwrap as _u
from ddtrace.propagation.http import _TraceContext
from ddtrace.settings._config import _get_config

from .span_manager import long_running_ray_span
from .span_manager import start_long_running_job
from .span_manager import stop_long_running_job
from .utils import _extract_tracing_context_from_env
from .utils import _inject_context_in_env
from .utils import _inject_context_in_kwargs
from .utils import _inject_dd_trace_ctx_kwarg
from .utils import _inject_ray_span_tags
from .utils import extract_signature


logger = logging.getLogger(__name__)
logger.setLevel(logging.INFO)

config._add(
    "ray",
    dict(
        _default_service=schematize_service_name("ray"),
        resubmit_interval=float(_get_config("DD_TRACE_RAY_RESUBMIT_LONG_RUNNING_INTERVAL", default=120.0)),
        watch_delay=float(_get_config("DD_TRACE_RAY_WATCH_LONG_RUNNING_DELAY", default=10.0)),
    ),
)


def _supported_versions() -> Dict[str, str]:
    return {"ray": ">=2.46.0"}


def get_version() -> str:
    return str(getattr(ray, "__version__", ""))


class RayTraceProcessor:
    def process_trace(self, trace: List[Span]) -> Optional[List[Span]]:
        if not trace:
            return trace

        filtered_spans = []
        for span in trace:
            if span.service == "ray.dashboard" and span.get_tag("component") != "ray":
                continue

            with open("ray_spans.log", "a") as f:
                f.write(f"{span}\n")

            if span.get_tag("component") == "ray":
                span.set_metric(_DJM_ENABLED_KEY, 1)
                span.set_metric(_FILTER_KEPT_KEY, 1)
                span.set_metric(_SPAN_MEASURED_KEY, 1)
                span.set_metric(_SAMPLING_PRIORITY_KEY, 2)

                # add host name for GPU Monitoring correlation
                span.set_tag_str(_HOSTNAME_KEY, socket.gethostname())

            filtered_spans.append(span)
        return filtered_spans


def _inject_tracing_into_remote_function(function):
    """Inject trace context parameter into function signature"""

    @wraps(function)
    def wrapped_function(*args, **kwargs):
        return _wrap_task_execution(function, *args, **kwargs)

    return wrapped_function


def _wrap_task_execution(wrapped, *args, **kwargs):
    """
    Wraps the actual execution of a Ray task to trace its performance.
    """
    if not tracer or "_dd_trace_ctx" not in kwargs:
        return wrapped(*args, **kwargs)

    # Extract context from parent span
    extracted_context = _TraceContext._extract(kwargs["_dd_trace_ctx"])
    kwargs.pop("_dd_trace_ctx")

    function_name = getattr(wrapped, "__name__", "unknown_function")
    function_module = getattr(wrapped, "__module__", "unknown_module")

    with long_running_ray_span(
        f"{function_module}.{function_name}",
        service=os.environ.get("_RAY_SUBMISSION_ID"),
        span_type=SpanTypes.RAY,
        child_of=extracted_context,
        activate=True,
    ) as task_execute_span:
        try:
            task_execute_span.set_tag("ray.task.args", args)
            task_execute_span.set_tag("ray.task.kwargs", kwargs)

            result = wrapped(*args, **kwargs)

            task_execute_span.set_tag_str("ray.task.status", "success")
            return result
        except Exception:
            task_execute_span.set_tag_str("ray.task.status", "error")
            raise


def traced_submit_task(wrapped, instance, args, kwargs):
    """Trace task submission, i.e the func.remote() call"""

    if not tracer:
        return wrapped(*args, **kwargs)

    if tracer.current_span() is None:
        tracer.context_provider.activate(_extract_tracing_context_from_env())

    # Inject dd_trace_ctx args in the function being executed by ray
    with instance._inject_lock:
        if instance._function_signature is None:
            instance._function = _inject_tracing_into_remote_function(instance._function)
            instance._function.__signature__ = _inject_dd_trace_ctx_kwarg(instance._function)
            instance._function_signature = extract_signature(instance._function)

    with tracer.trace(
        f"{instance._function_name}.remote()", service=os.environ.get("_RAY_SUBMISSION_ID"), span_type=SpanTypes.RAY
    ) as span:
        span.set_tag_str(SPAN_KIND, SpanKind.PRODUCER)
        _inject_ray_span_tags(span)

        try:
            span.set_tag("ray.task.args", kwargs["args"])
            span.set_tag("ray.task.kwargs", kwargs["kwargs"])

            _inject_context_in_kwargs(span.context, kwargs)

            resp = wrapped(*args, **kwargs)

            span.set_tag_str("ray.task.submit_status", "success")
            return resp
        except Exception as e:
            span.set_tag_str("ray.task.submit_status", "error")
            raise e


def traced_submit_job(wrapped, instance, args, kwargs):
    """Trace job submission. This function is also responsible
    of creating the root span.
    It will also inject _RAY_SUBMISSION_ID
    in the env variable as some spans will not have access to it
    trough ray_ctx
    """

    if not tracer:
        return wrapped(*args, **kwargs)

    submission_id = kwargs.get("submission_id") or generate_job_id()
    kwargs["submission_id"] = submission_id

    # Root span creation
    job_span = tracer.start_span("ray.job", service=submission_id, span_type=SpanTypes.RAY)
    job_span.set_tag_str("component", "ray")
    job_span.set_tag_str("ray.submission_id", submission_id)
    tracer.context_provider.activate(job_span)
    start_long_running_job(job_span)

    try:
        with tracer.trace("ray.job.submit", service=submission_id, span_type=SpanTypes.RAY) as submit_span:
            submit_span.set_tag_str("component", "ray")
            submit_span.set_tag_str(SPAN_KIND, SpanKind.PRODUCER)

            # Inject the context of the job so that ray.job.run is its child
            env_vars = kwargs.setdefault("runtime_env", {}).setdefault("env_vars", {})
            _TraceContext._inject(job_span.context, env_vars)
            env_vars["_RAY_SUBMISSION_ID"] = submission_id

            try:
                resp = wrapped(*args, **kwargs)
                submit_span.set_tag_str("ray.job.submit_status", "success")
                return resp
            except Exception:
                submit_span.set_tag_str("ray.job.submit_status", "error")
                raise
    except Exception as e:
        job_span.set_tag_str("ray.job.status", "error")
        job_span.error = 1
        job_span.set_exc_info(type(e), e, e.__traceback__)
        job_span.finish()
        raise e


def traced_actor_method_call(wrapped, instance, args, kwargs):
    """Trace actor method submission, i.e the Actor.func.remote()
    call
    """
    if not tracer:
        return wrapped(*args, **kwargs)

    actor_name = instance._ray_actor_creation_function_descriptor.class_name
    method_name = args[0]

    # if _dd_trace_ctx was not injected in the param of the function, it means
    # we do not want to trace this function, for example: JobSupervisor.ping
    if not any(p.name == "_dd_trace_ctx" for p in instance._ray_method_signatures[method_name]):
        return wrapped(*args, **kwargs)

    if tracer.current_span() is None:
        tracer.context_provider.activate(_extract_tracing_context_from_env())

    with tracer.trace(
        f"{actor_name}.{method_name}.remote()", service=os.environ.get("_RAY_SUBMISSION_ID"), span_type=SpanTypes.RAY
    ) as span:
        span.set_tag_str(SPAN_KIND, SpanKind.PRODUCER)
        span.set_tag("ray.actor_method.args", kwargs["args"])
        span.set_tag("ray.actor_method.kwargs", kwargs["kwargs"])
        _inject_ray_span_tags(span)

        try:
            _inject_context_in_kwargs(span.context, kwargs)
            return wrapped(*args, **kwargs)
        except Exception as e:
            raise e


<<<<<<< HEAD
def traced_put(wrapped, instance, args, kwargs):
    """
    Trace the calls of ray.put
    """
    if not tracer:
        return wrapped(*args, **kwargs)

    if tracer.current_span() is None:
        tracer.context_provider.activate(_extract_tracing_context_from_env())

    with long_running_ray_span(
        "ray.put",
        service=os.environ.get("_RAY_SUBMISSION_ID"),
        span_type=SpanTypes.RAY,
        child_of=tracer.context_provider.active(),
        activate=True,
    ) as span:
        span.set_tag_str(SPAN_KIND, SpanKind.PRODUCER)
        put_value = kwargs.get("value", args[0])
        span.set_tag_str("ray.put.value_type", str(type(put_value).__name__))
        span.set_tag_str("ray.put.value_size_bytes", str(sys.getsizeof(put_value)))
        try:
            callers_local_vars = inspect.currentframe().f_back.f_locals.items()
            span.set_tag_str(
                "ray.put.value_name",
                next((name for name, value in callers_local_vars if value == put_value), "unknown"),
            )
        except Exception:
            span.set_tag_str("ray.put.value_name", "unknown")
        _inject_ray_span_tags(span)
        return wrapped(*args, **kwargs)


def job_supervisor_run_wrapper(method: Callable[..., Any]) -> Any:
=======
def _job_supervisor_run_wrapper(method: Callable[..., Any]) -> Any:
>>>>>>> 6b942e13
    async def _traced_run_method(self: Any, *args: Any, _dd_trace_ctx=None, **kwargs: Any) -> Any:
        from ddtrace import tracer
        from ddtrace.ext import SpanTypes

        if not tracer or _dd_trace_ctx is None:
            return await method(self, *args, **kwargs)

        context = _TraceContext._extract(_dd_trace_ctx)
        submission_id = os.environ.get("_RAY_SUBMISSION_ID")

        with long_running_ray_span(
            f"{self.__class__.__name__}.{method.__name__}",
            service=submission_id,
            span_type=SpanTypes.RAY,
            child_of=context,
            activate=True,
        ) as supervisor_run_span:
            _inject_context_in_env(supervisor_run_span.context)

            try:
                await method(self, *args, **kwargs)
            except ray.exceptions.AsyncioActorExit as e:
                # if the job succeeded we remove from the span
                # the error used to exit the actor
                job_info = await self._job_info_client.get_info(submission_id)

                if str(job_info.status) == "FAILED":
                    raise e

    return _traced_run_method


def _exec_entrypoint_wrapper(method: Callable[..., Any]) -> Any:
    def _traced_run_method(self: Any, *args: Any, _dd_trace_ctx=None, **kwargs: Any) -> Any:
        from ddtrace import tracer
        from ddtrace.ext import SpanTypes

        if not tracer:
            return method(self, *args)

        if tracer.current_span() is None:
            tracer.context_provider.activate(_extract_tracing_context_from_env())

        # Without this the name of the span will contain a path which will break tests
        if os.environ.get("_DD_TRACE_RAY_TESTING"):
            entrypoint_name = os.path.basename(self._entrypoint)
        else:
            entrypoint_name = self._entrypoint

        with tracer.trace(
            f"exec {entrypoint_name}", service=os.environ.get("_RAY_SUBMISSION_ID"), span_type=SpanTypes.RAY
        ) as span:
            span.set_tag_str(SPAN_KIND, SpanKind.CONSUMER)
            _inject_ray_span_tags(span)

            try:
                return method(self, *args)
            except Exception as e:
                raise e

    return _traced_run_method


@contextmanager
def _trace_actor_method(self: Any, method: Callable[..., Any], dd_trace_ctx, *args, **kwargs):
    context = tracer.context_provider.active()
    if context is None:
        context = _TraceContext._extract(dd_trace_ctx)

    with long_running_ray_span(
        f"{self.__class__.__name__}.{method.__name__}",
        service=os.environ.get("_RAY_SUBMISSION_ID"),
        span_type=SpanTypes.RAY,
        child_of=context,
        activate=True,
    ) as actor_execute_span:
        actor_execute_span.set_tag("ray.actor_method.args", args)
        actor_execute_span.set_tag("ray.actor_method.kwargs", kwargs)
        yield actor_execute_span


def _inject_tracing_actor_method(method: Callable[..., Any]) -> Any:
    def _traced_method(self: Any, *args: Any, _dd_trace_ctx=None, **kwargs: Any) -> Any:
        from ddtrace import tracer

        if not tracer or (_dd_trace_ctx is None and tracer.current_span() is None):
            return method(self, *args, **kwargs)

        with _trace_actor_method(self, method, _dd_trace_ctx, *args, **kwargs):
            return method(self, *args, **kwargs)

    return _traced_method


def _inject_tracing_async_actor_method(method: Callable[..., Any]) -> Any:
    async def _traced_async_method(self: Any, *args: Any, _dd_trace_ctx=None, **kwargs: Any) -> Any:
        from ddtrace import tracer

        if not tracer or (_dd_trace_ctx is None and tracer.current_span() is None):
            return await method(self, *args, **kwargs)

        with _trace_actor_method(self, method, _dd_trace_ctx, *args, **kwargs):
            return await method(self, *args, **kwargs)

    return _traced_async_method


def inject_tracing_into_actor_class(wrapped, instance, args, kwargs):
    if not tracer:
        return wrapped(*args, **kwargs)

    cls = wrapped(*args, **kwargs)
    module_name = str(cls.__module__)
    class_name = str(cls.__name__)

    # Skip tracing for certain ray modules
    if module_name.startswith("ray.dag") or module_name.startswith("ray.experimental"):
        return cls

    # Determine if the class is a JobSupervisor
    is_job_supervisor = f"{module_name}.{class_name}" == "ray.dashboard.modules.job.job_supervisor.JobSupervisor"
    # We do not want to instrument ping and polling to remove noise
    methods_to_ignore = {"ping", "_polling"} if is_job_supervisor else set()

    methods = inspect.getmembers(cls, is_function_or_method)
    for name, method in methods:
        if name in methods_to_ignore:
            continue

        if (
            is_static_method(cls, name)
            or is_class_method(method)
            or inspect.isgeneratorfunction(method)
            or inspect.isasyncgenfunction(method)
            or name == "__del__"
        ):
            continue

        method.__signature__ = _inject_dd_trace_ctx_kwarg(method)

        # Special handling for the run method in JobSupervisor
        if is_job_supervisor and name == "run":
            wrapped_method = wraps(method)(_job_supervisor_run_wrapper(method))
        elif is_job_supervisor and name == "_exec_entrypoint":
            wrapped_method = wraps(method)(_exec_entrypoint_wrapper(method))
        else:
            if inspect.iscoroutinefunction(method):
                wrapped_method = wraps(method)(_inject_tracing_async_actor_method(method))
            else:
                wrapped_method = wraps(method)(_inject_tracing_actor_method(method))

        setattr(cls, name, wrapped_method)
    return cls


async def traced_end_job(wrapped, instance, args, kwargs):
    if not tracer:
        return await wrapped(*args, **kwargs)

    result = await wrapped(*args, **kwargs)

    job_id = args[0]
    job_info = await instance._job_info_client.get_info(job_id)
    stop_long_running_job(job_id, job_info)

    return result


def patch():
    if getattr(ray, "_datadog_patch", False):
        return

    ray._datadog_patch = True

    tracer._span_aggregator.user_processors.append(RayTraceProcessor())

    _w(ray.remote_function.RemoteFunction, "_remote", traced_submit_task)

    _w(ray.dashboard.modules.job.job_manager.JobManager, "submit_job", traced_submit_job)
    _w(ray.dashboard.modules.job.job_manager.JobManager, "_monitor_job_internal", traced_end_job)

    _w(ray.actor, "_modify_class", inject_tracing_into_actor_class)
    _w(ray.actor.ActorHandle, "_actor_method_call", traced_actor_method_call)
    _w(ray, "put", traced_put)


def unpatch():
    if not getattr(ray, "_datadog_patch", False):
        return

    ray._datadog_patch = False

    tracer._span_aggregator.user_processors = [
        p for p in tracer._span_aggregator.user_processors if not isinstance(p, RayTraceProcessor)
    ]

    _u(ray.remote_function.RemoteFunction, "_remote")

    _u(ray.dashboard.modules.job.job_manager.JobManager, "submit_job")
    _u(ray.dashboard.modules.job.job_manager.JobManager, "_monitor_job_internal")

    _u(ray.actor, "_modify_class")
    _u(ray.actor.ActorHandle, "_actor_method_call")
    _u(ray, "put")<|MERGE_RESOLUTION|>--- conflicted
+++ resolved
@@ -256,7 +256,6 @@
             raise e
 
 
-<<<<<<< HEAD
 def traced_put(wrapped, instance, args, kwargs):
     """
     Trace the calls of ray.put
@@ -290,10 +289,7 @@
         return wrapped(*args, **kwargs)
 
 
-def job_supervisor_run_wrapper(method: Callable[..., Any]) -> Any:
-=======
 def _job_supervisor_run_wrapper(method: Callable[..., Any]) -> Any:
->>>>>>> 6b942e13
     async def _traced_run_method(self: Any, *args: Any, _dd_trace_ctx=None, **kwargs: Any) -> Any:
         from ddtrace import tracer
         from ddtrace.ext import SpanTypes
