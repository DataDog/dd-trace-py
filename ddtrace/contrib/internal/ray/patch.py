from contextlib import contextmanager
from functools import wraps
import inspect
import os
from typing import Any
from typing import Callable
from typing import Dict

import ray
from ray._private.inspect_util import is_class_method
from ray._private.inspect_util import is_function_or_method
from ray._private.inspect_util import is_static_method
import ray.actor
import ray.dashboard.modules.job.job_manager
from ray.dashboard.modules.job.job_manager import generate_job_id
import ray.exceptions
from wrapt import wrap_function_wrapper as _w

from ddtrace import config
from ddtrace import tracer
from ddtrace.constants import SPAN_KIND
from ddtrace.contrib.internal.trace_utils import unwrap as _u
from ddtrace.ext import SpanKind
from ddtrace.ext import SpanTypes
from ddtrace.internal.logger import get_logger
from ddtrace.internal.schema import schematize_service_name
from ddtrace.internal.utils import get_argument_value
from ddtrace.propagation.http import _TraceContext

from .constants import DD_RAY_TRACE_CTX
from .constants import DEFAULT_JOB_NAME
from .constants import RAY_ACTOR_METHOD_ARGS
from .constants import RAY_ACTOR_METHOD_KWARGS
from .constants import RAY_ENTRYPOINT
from .constants import RAY_JOB_NAME
from .constants import RAY_JOB_STATUS
from .constants import RAY_JOB_SUBMIT_STATUS
from .constants import RAY_STATUS_ERROR
from .constants import RAY_STATUS_FAILED
from .constants import RAY_STATUS_SUCCESS
from .constants import RAY_SUBMISSION_ID
from .constants import RAY_SUBMISSION_ID_TAG
from .constants import RAY_TASK_ARGS
from .constants import RAY_TASK_KWARGS
from .constants import RAY_TASK_STATUS
from .constants import RAY_TASK_SUBMIT_STATUS
from .constants import RAY_WAIT_FETCH_LOCAL
from .constants import RAY_WAIT_NUM_RETURNS
from .constants import RAY_WAIT_TIMEOUT
from .span_manager import long_running_ray_span
from .span_manager import start_long_running_job
from .span_manager import stop_long_running_job
from .utils import ENTRY_POINT_REGEX
from .utils import _extract_tracing_context_from_env
from .utils import _inject_context_in_env
from .utils import _inject_context_in_kwargs
from .utils import _inject_dd_trace_ctx_kwarg
from .utils import _inject_ray_span_tags_and_metrics
from .utils import extract_signature
from .utils import get_dd_job_name_from_entrypoint
from .utils import json_to_dot_paths
from .utils import redact_paths
from .utils import set_tag_or_truncate


log = get_logger(__name__)

RAY_SERVICE_NAME = os.environ.get(RAY_JOB_NAME)

# Ray modules that should be excluded from tracing
RAY_MODULE_DENYLIST = {
    "ray.dag",
    "ray.experimental",
}


config._add(
    "ray",
    dict(
        _default_service=schematize_service_name("ray"),
<<<<<<< HEAD
        initial_submit_threshold=_get_config("_DD_TRACE_RAY_INITIAL_SUBMIT_THRESHOLD", default=10.0, modifier=float),
        use_entrypoint_as_job_name=_get_config("DD_RAY_USE_ENTRYPOINT_AS_JOB_NAME", default=False, modifier=bool),
        redact_entrypoint_paths=_get_config("DD_RAY_REDACT_ENTRYPOINT_PATHS", default=True, modifier=bool),
=======
>>>>>>> 35f38177
    ),
)


def _supported_versions() -> Dict[str, str]:
    return {"ray": ">=2.46.0"}


def get_version() -> str:
    return str(getattr(ray, "__version__", ""))


def _wrap_remote_function_execution(function):
    """Inject trace context parameter into function signature"""

    @wraps(function)
    def wrapped_function(*args, **kwargs):
        return _wrap_task_execution(function, *args, **kwargs)

    return wrapped_function


def _wrap_task_execution(wrapped, *args, **kwargs):
    """
    Wraps the actual execution of a Ray task to trace its performance.
    """
    if DD_RAY_TRACE_CTX not in kwargs:
        return wrapped(*args, **kwargs)

    # Extract context from parent span
    extracted_context = _TraceContext._extract(kwargs[DD_RAY_TRACE_CTX])
    kwargs.pop(DD_RAY_TRACE_CTX)

    with long_running_ray_span(
        "task.execute",
        resource=f"{wrapped.__module__}.{wrapped.__qualname__}",
        service=RAY_SERVICE_NAME,
        span_type=SpanTypes.RAY,
        child_of=extracted_context,
        activate=True,
    ) as task_execute_span:
        try:
            set_tag_or_truncate(task_execute_span, RAY_TASK_ARGS, args)
            set_tag_or_truncate(task_execute_span, RAY_TASK_KWARGS, kwargs)

            result = wrapped(*args, **kwargs)

            task_execute_span.set_tag_str(RAY_TASK_STATUS, RAY_STATUS_SUCCESS)
            return result
        except BaseException as e:
            log.debug(
                "Ray task %s execution failed: %s", f"{wrapped.__module__}.{wrapped.__qualname__}", e, exc_info=True
            )
            task_execute_span.set_tag_str(RAY_TASK_STATUS, RAY_STATUS_ERROR)
            raise


def traced_submit_task(wrapped, instance, args, kwargs):
    """Trace task submission, i.e the func.remote() call"""
    if tracer.current_span() is None:
        log.debug(
            "No active span found in %s.remote(), activating trace context from environment", instance._function_name
        )
        tracer.context_provider.activate(_extract_tracing_context_from_env())

    # Inject dd_trace_ctx args in the function being executed by ray
    # This is done under a lock as multiple task could be submit at the same time
    # and thus try to modify the signature as the same time
    with instance._inject_lock:
        if instance._function_signature is None:
            instance._function = _wrap_remote_function_execution(instance._function)
            instance._function.__signature__ = _inject_dd_trace_ctx_kwarg(instance._function)
            instance._function_signature = extract_signature(instance._function)

    with tracer.trace(
        "task.submit",
        resource=f"{instance._function_name}.remote",
        service=RAY_SERVICE_NAME,
        span_type=SpanTypes.RAY,
    ) as span:
        span.set_tag_str(SPAN_KIND, SpanKind.PRODUCER)
        _inject_ray_span_tags_and_metrics(span)

        try:
            set_tag_or_truncate(span, RAY_TASK_ARGS, kwargs.get("args", {}))
            set_tag_or_truncate(span, RAY_TASK_KWARGS, kwargs.get("kwargs", {}))
            _inject_context_in_kwargs(span.context, kwargs)

            resp = wrapped(*args, **kwargs)

            span.set_tag_str(RAY_TASK_SUBMIT_STATUS, RAY_STATUS_SUCCESS)
            return resp
        except BaseException as e:
            log.debug("Failed to submit Ray task %s : %s", f"{instance._function_name}.remote()", e, exc_info=True)
            span.set_tag_str(RAY_TASK_SUBMIT_STATUS, RAY_STATUS_ERROR)
            raise e


def traced_submit_job(wrapped, instance, args, kwargs):
    """Trace job submission. This function is also responsible
    of creating the root span.
    It will also inject _RAY_SUBMISSION_ID and _RAY_JOB_NAME
    in the env variable as some spans will not have access to them
    trough ray_ctx
    """

    # Three ways of specifying the job name, in order of precedence:
    # 1. Metadata JSON: ray job submit --metadata_json '{"job_name": "train.cool.model"}' train.py
    # 2. Special submission ID format: ray job submit --submission_id "job:train.cool.model,run:38" train.py
    # 3. Ray entrypoint: ray job submit train_cool_model.py
    submission_id = kwargs.get("submission_id") or generate_job_id()
    kwargs["submission_id"] = submission_id
    entrypoint = kwargs.get("entrypoint", "")
    if entrypoint and config.ray.redact_entrypoint_paths:
        entrypoint = redact_paths(entrypoint)
    job_name = config.service or kwargs.get("metadata", {}).get("job_name", "")

    if not job_name:
        if config.ray.use_entrypoint_as_job_name:
            job_name = get_dd_job_name_from_entrypoint(entrypoint) or DEFAULT_JOB_NAME
        else:
            job_name = DEFAULT_JOB_NAME

    # Root span creation
    job_span = tracer.start_span("ray.job", service=job_name or DEFAULT_JOB_NAME, span_type=SpanTypes.RAY)
    _inject_ray_span_tags_and_metrics(job_span)
    job_span.set_tag_str(RAY_SUBMISSION_ID_TAG, submission_id)
    if entrypoint:
        job_span.set_tag_str(RAY_ENTRYPOINT, entrypoint)

    metadata = kwargs.get("metadata", {})
    dot_paths = json_to_dot_paths(metadata)
    for k, v in dot_paths.items():
        set_tag_or_truncate(job_span, k, v)

    tracer.context_provider.activate(job_span)
    start_long_running_job(job_span)

    try:
        with tracer.trace(
            "ray.job.submit", service=job_name or DEFAULT_JOB_NAME, span_type=SpanTypes.RAY
        ) as submit_span:
            _inject_ray_span_tags_and_metrics(submit_span)
            submit_span.set_tag_str(SPAN_KIND, SpanKind.PRODUCER)
            submit_span.set_tag_str(RAY_SUBMISSION_ID_TAG, submission_id)

            # Inject the context of the job so that ray.job.run is its child
            env_vars = kwargs.setdefault("runtime_env", {}).setdefault("env_vars", {})
            _TraceContext._inject(job_span.context, env_vars)
            env_vars[RAY_SUBMISSION_ID] = submission_id
            if job_name:
                env_vars[RAY_JOB_NAME] = job_name

            try:
                resp = wrapped(*args, **kwargs)
                submit_span.set_tag_str(RAY_JOB_SUBMIT_STATUS, RAY_STATUS_SUCCESS)
                return resp
            except BaseException as e:
                log.debug("Failed to submit Ray Job %s : %s", job_name, e, exc_info=True)
                submit_span.set_tag_str(RAY_JOB_SUBMIT_STATUS, RAY_STATUS_ERROR)
                raise
    except BaseException as e:
        job_span.set_tag_str(RAY_JOB_STATUS, RAY_STATUS_ERROR)
        job_span.error = 1
        job_span.set_exc_info(type(e), e, e.__traceback__)
        job_span.finish()
        raise e


def traced_actor_method_call(wrapped, instance, args, kwargs):
    """Trace actor method submission, i.e the Actor.func.remote()
    call
    """
    actor_name = instance._ray_actor_creation_function_descriptor.class_name
    method_name = get_argument_value(args, kwargs, 0, "method_name")

    # if _dd_trace_ctx was not injected in the param of the function, it means
    # we do not want to trace this function, for example: JobSupervisor.ping
    if not any(p.name == DD_RAY_TRACE_CTX for p in instance._ray_method_signatures[method_name]):
        return wrapped(*args, **kwargs)

    if tracer.current_span() is None:
        log.debug(
            "No active span found in %s.%s.remote(), activating trace context from environment", actor_name, method_name
        )
        tracer.context_provider.activate(_extract_tracing_context_from_env())

    with tracer.trace(
        "actor_method.submit",
        service=RAY_SERVICE_NAME,
        span_type=SpanTypes.RAY,
        resource=f"{actor_name}.{method_name}.remote",
    ) as span:
        span.set_tag_str(SPAN_KIND, SpanKind.PRODUCER)
        set_tag_or_truncate(span, RAY_ACTOR_METHOD_ARGS, get_argument_value(args, kwargs, 0, "args"))
        set_tag_or_truncate(span, RAY_ACTOR_METHOD_KWARGS, get_argument_value(args, kwargs, 1, "kwargs"))
        _inject_ray_span_tags_and_metrics(span)

        _inject_context_in_kwargs(span.context, kwargs)
        return wrapped(*args, **kwargs)


def traced_wait(wrapped, instance, args, kwargs):
    """
    Trace the calls of ray.wait
    """
    if tracer.current_span() is None:
        log.debug("No active span found in ray.wait(), activating trace context from environment")
        tracer.context_provider.activate(_extract_tracing_context_from_env())

    with long_running_ray_span(
        "ray.wait",
        service=RAY_SERVICE_NAME,
        span_type=SpanTypes.RAY,
        child_of=tracer.context_provider.active(),
        activate=True,
    ) as span:
        span.set_tag_str(SPAN_KIND, SpanKind.PRODUCER)
        _inject_ray_span_tags_and_metrics(span)

        timeout = kwargs.get("timeout")
        num_returns = kwargs.get("num_returns")
        fetch_local = kwargs.get("fetch_local")
        if timeout is not None:
            span.set_tag_str(RAY_WAIT_TIMEOUT, str(timeout))
        if num_returns is not None:
            span.set_tag_str(RAY_WAIT_NUM_RETURNS, str(num_returns))
        if fetch_local is not None:
            span.set_tag_str(RAY_WAIT_FETCH_LOCAL, str(fetch_local))
        return wrapped(*args, **kwargs)


def _job_supervisor_run_wrapper(method: Callable[..., Any]) -> Any:
    async def _traced_run_method(self: Any, *args: Any, _dd_ray_trace_ctx, **kwargs: Any) -> Any:
        from ddtrace.ext import SpanTypes

        context = _TraceContext._extract(_dd_ray_trace_ctx)
        submission_id = os.environ.get(RAY_SUBMISSION_ID)

        with long_running_ray_span(
            "actor_method.execute",
            resource=f"{self.__class__.__name__}.{method.__name__}",
            service=RAY_SERVICE_NAME,
            span_type=SpanTypes.RAY,
            child_of=context,
            activate=True,
        ) as supervisor_run_span:
            _inject_context_in_env(supervisor_run_span.context)

            try:
                await method(self, *args, **kwargs)
            except ray.exceptions.AsyncioActorExit as e:
                # if the job succeeded we remove from the span
                # the error used to exit the actor
                job_info = await self._job_info_client.get_info(submission_id)

                if str(job_info.status) == RAY_STATUS_FAILED:
                    raise e

    return _traced_run_method


def _exec_entrypoint_wrapper(method: Callable[..., Any]) -> Any:
    def _traced_exec_entrypoint_method(self: Any, *args: Any, _dd_ray_trace_ctx=None, **kwargs: Any) -> Any:
        from ddtrace import tracer
        from ddtrace.ext import SpanTypes

        script_name_match = ENTRY_POINT_REGEX.search(self._entrypoint)
        if script_name_match:
            entrypoint_name = f"{script_name_match.group(1)}.py"
        else:
            entrypoint_name = os.path.basename(self._entrypoint)

        if tracer.current_span() is None:
            log.debug("No active span found in exec %s, activating trace context from environment", entrypoint_name)
            tracer.context_provider.activate(_extract_tracing_context_from_env())

        with tracer.trace(
            "exec entrypoint",
            resource=f"exec {entrypoint_name}",
            service=RAY_SERVICE_NAME,
            span_type=SpanTypes.RAY,
        ) as span:
            span.set_tag_str(SPAN_KIND, SpanKind.CONSUMER)
            _inject_ray_span_tags_and_metrics(span)

            return method(self, *args, **kwargs)

    return _traced_exec_entrypoint_method


@contextmanager
def _trace_actor_method(self: Any, method: Callable[..., Any], dd_trace_ctx, *args, **kwargs):
    context = tracer.context_provider.active()
    if context is None:
        context = _TraceContext._extract(dd_trace_ctx)

    with long_running_ray_span(
        "actor_method.execute",
        resource=f"{self.__class__.__name__}.{method.__name__}",
        service=RAY_SERVICE_NAME,
        span_type=SpanTypes.RAY,
        child_of=context,
        activate=True,
    ) as actor_execute_span:
        set_tag_or_truncate(actor_execute_span, RAY_ACTOR_METHOD_ARGS, args)
        set_tag_or_truncate(actor_execute_span, RAY_ACTOR_METHOD_KWARGS, kwargs)

        yield actor_execute_span


def _inject_tracing_actor_method(method: Callable[..., Any]) -> Any:
    def _traced_method(self: Any, *args: Any, _dd_ray_trace_ctx=None, **kwargs: Any) -> Any:
        from ddtrace import tracer

        if _dd_ray_trace_ctx is None and tracer.current_span() is None:
            return method(self, *args, **kwargs)

        with _trace_actor_method(self, method, _dd_ray_trace_ctx, *args, **kwargs):
            return method(self, *args, **kwargs)

    return _traced_method


def _inject_tracing_async_actor_method(method: Callable[..., Any]) -> Any:
    async def _traced_async_method(self: Any, *args: Any, _dd_ray_trace_ctx=None, **kwargs: Any) -> Any:
        from ddtrace import tracer

        if _dd_ray_trace_ctx is None and tracer.current_span() is None:
            return await method(self, *args, **kwargs)

        with _trace_actor_method(self, method, _dd_ray_trace_ctx, *args, **kwargs):
            return await method(self, *args, **kwargs)

    return _traced_async_method


def inject_tracing_into_actor_class(wrapped, instance, args, kwargs):
    cls = wrapped(*args, **kwargs)
    module_name = str(cls.__module__)
    class_name = str(cls.__name__)

    # Skip tracing for certain ray modules
    if any(module_name.startswith(denied_module) for denied_module in RAY_MODULE_DENYLIST):
        return cls

    # Determine if the class is a JobSupervisor
    is_job_supervisor = f"{module_name}.{class_name}" == "ray.dashboard.modules.job.job_supervisor.JobSupervisor"
    # We do not want to instrument ping and polling to remove noise
    methods_to_ignore = {"ping", "_polling"} if is_job_supervisor else set()

    methods = inspect.getmembers(cls, is_function_or_method)
    for name, method in methods:
        if name in methods_to_ignore:
            continue

        if (
            is_static_method(cls, name)
            or is_class_method(method)
            or inspect.isgeneratorfunction(method)
            or inspect.isasyncgenfunction(method)
            or name == "__del__"
        ):
            log.debug("Skipping method %s.%s (unsupported method type)", class_name, name)
            continue

        method.__signature__ = _inject_dd_trace_ctx_kwarg(method)

        # Special handling for the run method in JobSupervisor
        if is_job_supervisor and name == "run":
            wrapped_method = wraps(method)(_job_supervisor_run_wrapper(method))
        elif is_job_supervisor and name == "_exec_entrypoint":
            wrapped_method = wraps(method)(_exec_entrypoint_wrapper(method))
        else:
            if inspect.iscoroutinefunction(method):
                wrapped_method = wraps(method)(_inject_tracing_async_actor_method(method))
            else:
                wrapped_method = wraps(method)(_inject_tracing_actor_method(method))

        setattr(cls, name, wrapped_method)
    return cls


async def traced_end_job(wrapped, instance, args, kwargs):
    result = await wrapped(*args, **kwargs)

    job_id = get_argument_value(args, kwargs, 0, "job_id")
    job_info = await instance._job_info_client.get_info(job_id)
    stop_long_running_job(job_id, job_info)

    return result


def patch():
    if getattr(ray, "_datadog_patch", False):
        return

    ray._datadog_patch = True

    _w(ray.remote_function.RemoteFunction, "_remote", traced_submit_task)

    _w(ray.dashboard.modules.job.job_manager.JobManager, "submit_job", traced_submit_job)
    _w(ray.dashboard.modules.job.job_manager.JobManager, "_monitor_job_internal", traced_end_job)

    _w(ray.actor, "_modify_class", inject_tracing_into_actor_class)
    _w(ray.actor.ActorHandle, "_actor_method_call", traced_actor_method_call)
    _w(ray, "wait", traced_wait)


def unpatch():
    if not getattr(ray, "_datadog_patch", False):
        return

    ray._datadog_patch = False

    _u(ray.remote_function.RemoteFunction, "_remote")

    _u(ray.dashboard.modules.job.job_manager.JobManager, "submit_job")
    _u(ray.dashboard.modules.job.job_manager.JobManager, "_monitor_job_internal")

    _u(ray.actor, "_modify_class")
    _u(ray.actor.ActorHandle, "_actor_method_call")
    _u(ray, "wait")<|MERGE_RESOLUTION|>--- conflicted
+++ resolved
@@ -78,12 +78,9 @@
     "ray",
     dict(
         _default_service=schematize_service_name("ray"),
-<<<<<<< HEAD
         initial_submit_threshold=_get_config("_DD_TRACE_RAY_INITIAL_SUBMIT_THRESHOLD", default=10.0, modifier=float),
         use_entrypoint_as_job_name=_get_config("DD_RAY_USE_ENTRYPOINT_AS_JOB_NAME", default=False, modifier=bool),
         redact_entrypoint_paths=_get_config("DD_RAY_REDACT_ENTRYPOINT_PATHS", default=True, modifier=bool),
-=======
->>>>>>> 35f38177
     ),
 )
 
