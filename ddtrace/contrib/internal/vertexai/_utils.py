import sys

<<<<<<< HEAD
from vertexai.generative_models import GenerativeModel
from vertexai.generative_models import Part

from ddtrace.internal.utils import get_argument_value
from ddtrace.llmobs._integrations.base_stream_handler import AsyncStreamHandler
from ddtrace.llmobs._integrations.base_stream_handler import StreamHandler
from ddtrace.llmobs._integrations.utils import get_generation_config_google
from ddtrace.llmobs._integrations.utils import get_system_instructions_from_google_model
from ddtrace.llmobs._integrations.utils import tag_request_content_part_google
from ddtrace.llmobs._integrations.utils import tag_response_part_google
from ddtrace.llmobs._utils import _get_attr

class BaseVertexAIStreamHandler:
    def initialize_chunk_storage(self):
        return []
    
    def _process_chunk(self, chunk):
        if not self.options.get("is_chat", False) or not self.chunks:
            self.chunks.append(chunk)

    def finalize_stream(self, exception=None):
        tag_stream_response(self.primary_span, self.chunks, self.integration)
        if self.integration.is_pc_sampled_llmobs(self.primary_span):
            self.request_kwargs["instance"] = self.options.get("model_instance", None)
            self.request_kwargs["history"] = self.options.get("history", None)
            self.integration.llmobs_set_tags(
                self.primary_span, args=self.request_args, kwargs=self.request_kwargs, response=self.chunks
            )
        self.primary_span.finish()

class VertexAIStreamHandler(BaseVertexAIStreamHandler, StreamHandler):
    def process_chunk(self, chunk, iterator=None):
        self._process_chunk(chunk)

class VertexAIAsyncStreamHandler(BaseVertexAIStreamHandler, AsyncStreamHandler):
    async def process_chunk(self, chunk, iterator=None):
        self._process_chunk(chunk)
=======
from ddtrace.llmobs._utils import _get_attr


class BaseTracedVertexAIStreamResponse:
    def __init__(self, generator, model_instance, integration, span, args, kwargs, is_chat, history):
        self._generator = generator
        self._model_instance = model_instance
        self._dd_integration = integration
        self._dd_span = span
        self._args = args
        self._kwargs = kwargs
        self.is_chat = is_chat
        self._chunks = []
        self._history = history


class TracedVertexAIStreamResponse(BaseTracedVertexAIStreamResponse):
    def __enter__(self):
        self._generator.__enter__()
        return self

    def __exit__(self, exc_type, exc_val, exc_tb):
        self._generator.__exit__(exc_type, exc_val, exc_tb)

    def __iter__(self):
        try:
            for chunk in self._generator.__iter__():
                # only keep track of the first chunk for chat messages since
                # it is modified during the streaming process
                if not self.is_chat or not self._chunks:
                    self._chunks.append(chunk)
                yield chunk
        except Exception:
            self._dd_span.set_exc_info(*sys.exc_info())
            raise
        finally:
            self._kwargs["instance"] = self._model_instance
            self._kwargs["history"] = self._history
            self._dd_integration.llmobs_set_tags(
                self._dd_span, args=self._args, kwargs=self._kwargs, response=self._chunks
            )
            self._dd_span.finish()


class TracedAsyncVertexAIStreamResponse(BaseTracedVertexAIStreamResponse):
    def __aenter__(self):
        self._generator.__enter__()
        return self

    def __aexit__(self, exc_type, exc_val, exc_tb):
        self._generator.__exit__(exc_type, exc_val, exc_tb)

    async def __aiter__(self):
        try:
            async for chunk in self._generator.__aiter__():
                # only keep track of the first chunk for chat messages since
                # it is modified during the streaming process
                if not self.is_chat or not self._chunks:
                    self._chunks.append(chunk)
                yield chunk
        except Exception:
            self._dd_span.set_exc_info(*sys.exc_info())
            raise
        finally:
            self._kwargs["instance"] = self._model_instance
            self._kwargs["history"] = self._history
            self._dd_integration.llmobs_set_tags(
                self._dd_span, args=self._args, kwargs=self._kwargs, response=self._chunks
            )
            self._dd_span.finish()

>>>>>>> c7c99b3f

def extract_info_from_parts(parts):
    """Return concatenated text from parts and function calls."""
    concatenated_text = ""
    function_calls = []
    for part in parts:
        text = _get_attr(part, "text", "")
        concatenated_text += text
        function_call = _get_attr(part, "function_call", None)
        if function_call is not None:
            function_calls.append(function_call)
    return concatenated_text, function_calls<|MERGE_RESOLUTION|>--- conflicted
+++ resolved
@@ -1,16 +1,7 @@
 import sys
 
-<<<<<<< HEAD
-from vertexai.generative_models import GenerativeModel
-from vertexai.generative_models import Part
-
-from ddtrace.internal.utils import get_argument_value
 from ddtrace.llmobs._integrations.base_stream_handler import AsyncStreamHandler
 from ddtrace.llmobs._integrations.base_stream_handler import StreamHandler
-from ddtrace.llmobs._integrations.utils import get_generation_config_google
-from ddtrace.llmobs._integrations.utils import get_system_instructions_from_google_model
-from ddtrace.llmobs._integrations.utils import tag_request_content_part_google
-from ddtrace.llmobs._integrations.utils import tag_response_part_google
 from ddtrace.llmobs._utils import _get_attr
 
 class BaseVertexAIStreamHandler:
@@ -22,13 +13,11 @@
             self.chunks.append(chunk)
 
     def finalize_stream(self, exception=None):
-        tag_stream_response(self.primary_span, self.chunks, self.integration)
-        if self.integration.is_pc_sampled_llmobs(self.primary_span):
-            self.request_kwargs["instance"] = self.options.get("model_instance", None)
-            self.request_kwargs["history"] = self.options.get("history", None)
-            self.integration.llmobs_set_tags(
-                self.primary_span, args=self.request_args, kwargs=self.request_kwargs, response=self.chunks
-            )
+        self.request_kwargs["instance"] = self.options.get("model_instance", None)
+        self.request_kwargs["history"] = self.options.get("history", None)
+        self.integration.llmobs_set_tags(
+            self.primary_span, args=self.request_args, kwargs=self.request_kwargs, response=self.chunks
+        )
         self.primary_span.finish()
 
 class VertexAIStreamHandler(BaseVertexAIStreamHandler, StreamHandler):
@@ -38,79 +27,6 @@
 class VertexAIAsyncStreamHandler(BaseVertexAIStreamHandler, AsyncStreamHandler):
     async def process_chunk(self, chunk, iterator=None):
         self._process_chunk(chunk)
-=======
-from ddtrace.llmobs._utils import _get_attr
-
-
-class BaseTracedVertexAIStreamResponse:
-    def __init__(self, generator, model_instance, integration, span, args, kwargs, is_chat, history):
-        self._generator = generator
-        self._model_instance = model_instance
-        self._dd_integration = integration
-        self._dd_span = span
-        self._args = args
-        self._kwargs = kwargs
-        self.is_chat = is_chat
-        self._chunks = []
-        self._history = history
-
-
-class TracedVertexAIStreamResponse(BaseTracedVertexAIStreamResponse):
-    def __enter__(self):
-        self._generator.__enter__()
-        return self
-
-    def __exit__(self, exc_type, exc_val, exc_tb):
-        self._generator.__exit__(exc_type, exc_val, exc_tb)
-
-    def __iter__(self):
-        try:
-            for chunk in self._generator.__iter__():
-                # only keep track of the first chunk for chat messages since
-                # it is modified during the streaming process
-                if not self.is_chat or not self._chunks:
-                    self._chunks.append(chunk)
-                yield chunk
-        except Exception:
-            self._dd_span.set_exc_info(*sys.exc_info())
-            raise
-        finally:
-            self._kwargs["instance"] = self._model_instance
-            self._kwargs["history"] = self._history
-            self._dd_integration.llmobs_set_tags(
-                self._dd_span, args=self._args, kwargs=self._kwargs, response=self._chunks
-            )
-            self._dd_span.finish()
-
-
-class TracedAsyncVertexAIStreamResponse(BaseTracedVertexAIStreamResponse):
-    def __aenter__(self):
-        self._generator.__enter__()
-        return self
-
-    def __aexit__(self, exc_type, exc_val, exc_tb):
-        self._generator.__exit__(exc_type, exc_val, exc_tb)
-
-    async def __aiter__(self):
-        try:
-            async for chunk in self._generator.__aiter__():
-                # only keep track of the first chunk for chat messages since
-                # it is modified during the streaming process
-                if not self.is_chat or not self._chunks:
-                    self._chunks.append(chunk)
-                yield chunk
-        except Exception:
-            self._dd_span.set_exc_info(*sys.exc_info())
-            raise
-        finally:
-            self._kwargs["instance"] = self._model_instance
-            self._kwargs["history"] = self._history
-            self._dd_integration.llmobs_set_tags(
-                self._dd_span, args=self._args, kwargs=self._kwargs, response=self._chunks
-            )
-            self._dd_span.finish()
-
->>>>>>> c7c99b3f
 
 def extract_info_from_parts(parts):
     """Return concatenated text from parts and function calls."""
