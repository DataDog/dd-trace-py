import os
import sys
from typing import Any
from typing import Mapping
from typing import Optional
from urllib import parse

import ddtrace
from ddtrace import config
from ddtrace._trace.span import Span
from ddtrace.constants import _ANALYTICS_SAMPLE_RATE_KEY
from ddtrace.constants import SPAN_KIND
from ddtrace.contrib import trace_utils
from ddtrace.contrib.internal.asgi.utils import guarantee_single_callable
from ddtrace.ext import SpanKind
from ddtrace.ext import SpanTypes
from ddtrace.ext import http
from ddtrace.internal import core
from ddtrace.internal._exceptions import BlockingException
from ddtrace.internal.compat import is_valid_ip
from ddtrace.internal.constants import COMPONENT
from ddtrace.internal.logger import get_logger
from ddtrace.internal.schema import schematize_url_operation
from ddtrace.internal.schema.span_attribute_schema import SpanDirection
from ddtrace.internal.utils import get_blocked
from ddtrace.internal.utils import set_blocked


log = get_logger(__name__)

config._add(
    "asgi",
    dict(
        service_name=config._get_service(default="asgi"),
        request_span_name="asgi.request",
        distributed_tracing=True,
        _trace_asgi_websocket=os.getenv("DD_ASGI_TRACE_WEBSOCKET", default=False),
    ),
)

ASGI_VERSION = "asgi.version"
ASGI_SPEC_VERSION = "asgi.spec_version"


def get_version() -> str:
    return ""


def bytes_to_str(str_or_bytes):
    return str_or_bytes.decode(errors="ignore") if isinstance(str_or_bytes, bytes) else str_or_bytes


def _extract_versions_from_scope(scope, integration_config):
    tags = {}

    http_version = scope.get("http_version")
    if http_version:
        tags[http.VERSION] = http_version

    scope_asgi = scope.get("asgi")

    if scope_asgi and "version" in scope_asgi:
        tags[ASGI_VERSION] = scope_asgi["version"]

    if scope_asgi and "spec_version" in scope_asgi:
        tags[ASGI_SPEC_VERSION] = scope_asgi["spec_version"]

    return tags


def _extract_headers(scope):
    headers = scope.get("headers")
    if headers:
        # headers: (Iterable[[byte string, byte string]])
        return dict((bytes_to_str(k), bytes_to_str(v)) for (k, v) in headers)
    return {}


def _default_handle_exception_span(exc, span):
    """Default handler for exception for span"""
    span.set_tag(http.STATUS_CODE, 500)


def span_from_scope(scope: Mapping[str, Any]) -> Optional[Span]:
    """Retrieve the top-level ASGI span from the scope."""
    return scope.get("datadog", {}).get("request_spans", [None])[0]


async def _blocked_asgi_app(scope, receive, send):
    await send({"type": "http.response.start", "status": 403, "headers": []})
    await send({"type": "http.response.body", "body": b""})


def _parse_response_cookies(response_headers):
    cookies = {}
    try:
        result = response_headers.get("set-cookie", "").split("=", maxsplit=1)
        if len(result) == 2:
            cookie_key, cookie_value = result
            cookies[cookie_key] = cookie_value
    except Exception:
        log.debug("failed to extract response cookies", exc_info=True)
    return cookies


class TraceMiddleware:
    """
    ASGI application middleware that traces the requests.
    Args:
        app: The ASGI application.
        tracer: Custom tracer. Defaults to the global tracer.
    """

    default_ports = {"http": 80, "https": 443, "ws": 80, "wss": 443}

    def __init__(
        self,
        app,
        tracer=None,
        integration_config=config.asgi,
        handle_exception_span=_default_handle_exception_span,
        span_modifier=None,
    ):
        self.app = guarantee_single_callable(app)
        self.tracer = tracer or ddtrace.tracer
        self.integration_config = integration_config
        self.handle_exception_span = handle_exception_span
        self.span_modifier = span_modifier

    async def __call__(self, scope, receive, send):
        if scope["type"] == "http":
            method = scope["method"]
        elif scope["type"] == "websocket" and self.integration_config._trace_asgi_websocket:
            method = "WEBSOCKET"
        else:
            return await self.app(scope, receive, send)
        try:
            headers = _extract_headers(scope)
        except Exception:
            log.warning("failed to decode headers for distributed tracing", exc_info=True)
            headers = {}
        else:
            trace_utils.activate_distributed_headers(
                self.tracer, int_config=self.integration_config, request_headers=headers
            )
        resource = " ".join([method, scope["path"]])

        # in the case of websockets we don't currently schematize the operation names
        operation_name = self.integration_config.get("request_span_name", "asgi.request")
        if scope["type"] == "http":
            operation_name = schematize_url_operation(operation_name, direction=SpanDirection.INBOUND, protocol="http")

        pin = ddtrace.pin.Pin(service="asgi", tracer=self.tracer)
        with core.context_with_data(
            "asgi.__call__",
            remote_addr=scope.get("REMOTE_ADDR"),
            headers=headers,
            headers_case_sensitive=True,
            environ=scope,
            middleware=self,
            span_name=operation_name,
            resource=resource,
            span_type=SpanTypes.WEB,
            service=trace_utils.int_service(None, self.integration_config),
            pin=pin,
        ) as ctx, ctx.span as span:
            span.set_tag_str(COMPONENT, self.integration_config.integration_name)
            ctx.set_item("req_span", span)

            # set span.kind to the type of request being performed
            span.set_tag_str(SPAN_KIND, SpanKind.SERVER)

            if "datadog" not in scope:
                scope["datadog"] = {"request_spans": [span]}
            else:
                scope["datadog"]["request_spans"].append(span)

            if self.span_modifier:
                self.span_modifier(span, scope)

            sample_rate = self.integration_config.get_analytics_sample_rate(use_global_config=True)
            if sample_rate is not None:
                span.set_tag(_ANALYTICS_SAMPLE_RATE_KEY, sample_rate)

            host_header = None
            for key, value in _extract_headers(scope).items():
                if key.encode() == b"host":
                    try:
                        host_header = value
                    except UnicodeDecodeError:
                        log.warning(
                            "failed to decode host header, host from http headers will not be considered", exc_info=True
                        )
                    break
            method = scope.get("method")
            server = scope.get("server")
            scheme = scope.get("scheme", "http")
            parsed_query = parse.parse_qs(bytes_to_str(scope.get("query_string", b"")))
            full_path = scope.get("path", "")
            if host_header:
                url = "{}://{}{}".format(scheme, host_header, full_path)
            elif server and len(server) == 2:
                port = server[1]
                default_port = self.default_ports.get(scheme, None)
                server_host = server[0] + (":" + str(port) if port is not None and port != default_port else "")
                url = "{}://{}{}".format(scheme, server_host, full_path)
            else:
                url = None
            query_string = scope.get("query_string")
            if query_string:
                query_string = bytes_to_str(query_string)
                if url:
                    url = f"{url}?{query_string}"
            if not self.integration_config.trace_query_string:
                query_string = None
            body = None
            result = core.dispatch_with_results("asgi.request.parse.body", (receive, headers)).await_receive_and_body
            if result:
                receive, body = await result.value

            client = scope.get("client")
            if isinstance(client, list) and len(client) and is_valid_ip(client[0]):
                peer_ip = client[0]
            else:
                peer_ip = None
            trace_utils.set_http_meta(
                span,
                self.integration_config,
                method=method,
                url=url,
                query=query_string,
                request_headers=headers,
                raw_uri=url,
                parsed_query=parsed_query,
                request_body=body,
                peer_ip=peer_ip,
                headers_are_case_sensitive=True,
            )
            tags = _extract_versions_from_scope(scope, self.integration_config)
            span.set_tags(tags)

            async def wrapped_send(message):
                try:
                    response_headers = _extract_headers(message)
                except Exception:
                    log.warning("failed to extract response headers", exc_info=True)
                    response_headers = None
                if span and message.get("type") == "http.response.start" and "status" in message:
<<<<<<< HEAD
                    cookies = {}
                    try:
                        result = response_headers.get("set-cookie", "").split("=", maxsplit=1)
                        if len(result) == 2:
                            cookie_key, cookie_value = result
                            cookies[cookie_key] = cookie_value
                    except Exception:
                        log.debug("failed to extract response cookies", exc_info=True)

=======
                    cookies = _parse_response_cookies(response_headers)
>>>>>>> 232e2eb8
                    status_code = message["status"]
                    trace_utils.set_http_meta(
                        span,
                        self.integration_config,
                        status_code=status_code,
                        response_headers=response_headers,
                        response_cookies=cookies,
                    )
                    core.dispatch("asgi.start_response", ("asgi",))
                core.dispatch("asgi.finalize_response", (message.get("body"), response_headers))
                blocked = get_blocked()
                if blocked:
                    raise BlockingException(blocked)
                try:
                    return await send(message)
                finally:
                    # Per asgi spec, "more_body" is used if there is still data to send
                    # Close the span if "http.response.body" has no more data left to send in the
                    # response.
                    if (
                        message.get("type") == "http.response.body"
                        and not message.get("more_body", False)
                        # If the span has an error status code delay finishing the span until the
                        # traceback and exception message is available
                        and span.error == 0
                    ):
                        span.finish()

            async def wrapped_blocked_send(message):
                result = core.dispatch_with_results("asgi.block.started", (ctx, url)).status_headers_content
                if result:
                    status, headers, content = result.value
                else:
                    status, headers, content = 403, [], b""
                if span and message.get("type") == "http.response.start":
                    message["headers"] = headers
                    message["status"] = int(status)
                    core.dispatch("asgi.finalize_response", (None, headers))
                elif message.get("type") == "http.response.body":
                    message["body"] = (
                        content if isinstance(content, bytes) else content.encode("utf-8", errors="ignore")
                    )
                    message["more_body"] = False
                    core.dispatch("asgi.finalize_response", (content, None))
                try:
                    return await send(message)
                finally:
                    trace_utils.set_http_meta(
                        span, self.integration_config, status_code=status, response_headers=headers
                    )
                    if message.get("type") == "http.response.body" and span.error == 0:
                        span.finish()

            try:
                core.dispatch("asgi.start_request", ("asgi",))
                # Do not block right here. Wait for route to be resolved in starlette/patch.py
                return await self.app(scope, receive, wrapped_send)
            except BlockingException as e:
                set_blocked(e.args[0])
                return await _blocked_asgi_app(scope, receive, wrapped_blocked_send)
            except Exception as exc:
                (exc_type, exc_val, exc_tb) = sys.exc_info()
                span.set_exc_info(exc_type, exc_val, exc_tb)
                self.handle_exception_span(exc, span)
                raise
            finally:
                if span in scope["datadog"]["request_spans"]:
                    scope["datadog"]["request_spans"].remove(span)<|MERGE_RESOLUTION|>--- conflicted
+++ resolved
@@ -246,19 +246,7 @@
                     log.warning("failed to extract response headers", exc_info=True)
                     response_headers = None
                 if span and message.get("type") == "http.response.start" and "status" in message:
-<<<<<<< HEAD
-                    cookies = {}
-                    try:
-                        result = response_headers.get("set-cookie", "").split("=", maxsplit=1)
-                        if len(result) == 2:
-                            cookie_key, cookie_value = result
-                            cookies[cookie_key] = cookie_value
-                    except Exception:
-                        log.debug("failed to extract response cookies", exc_info=True)
-
-=======
                     cookies = _parse_response_cookies(response_headers)
->>>>>>> 232e2eb8
                     status_code = message["status"]
                     trace_utils.set_http_meta(
                         span,
