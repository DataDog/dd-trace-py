--- conflicted
+++ resolved
@@ -133,46 +133,6 @@
         log.debug("failed to extract response cookies", exc_info=True)
     return cookies
 
-
-<<<<<<< HEAD
-=======
-def _inherit_sampling_tags(span: Span, source: Span):
-    span.set_metric(SAMPLING_DECISION_MAKER_INHERITED, 1)
-    span.set_tag_str(SAMPLING_DECISION_MAKER_SERVICE, source.service)
-    span.set_tag_str(SAMPLING_DECISION_MAKER_RESOURCE, source.resource)
-
-
-def _set_message_tags_on_span(websocket_span: Span, message: Mapping[str, Any]):
-    if "text" in message:
-        websocket_span.set_tag_str(websocket.MESSAGE_TYPE, "text")
-        websocket_span.set_metric(websocket.MESSAGE_LENGTH, len(message["text"].encode("utf-8")))
-    elif "binary" in message:
-        websocket_span.set_tag_str(websocket.MESSAGE_TYPE, "binary")
-        websocket_span.set_metric(websocket.MESSAGE_LENGTH, len(message["bytes"]))
-
-
-def _set_client_ip_tags(scope: Mapping[str, Any], span: Span):
-    client = scope.get("client")
-    if len(client) >= 1:
-        client_ip = client[0]
-        span.set_tag_str(TARGET_HOST, client_ip)
-        try:
-            is_valid_ip(client_ip)
-            span.set_tag_str("network.client.ip", client_ip)
-        except ValueError as e:
-            log.debug("Could not validate client IP address for websocket send message: %s", str(e))
-
-
-def _set_websocket_close_tags(span: Span, message: Mapping[str, Any]):
-    code = message.get("code")
-    reason = message.get("reason")
-    if code is not None:
-        span._metrics[websocket.CLOSE_CODE] = int(code)
-    if reason:
-        span.set_tag_str(websocket.CLOSE_REASON, reason)
-
-
->>>>>>> edd3c7db
 def _cleanup_previous_receive(scope: Mapping[str, Any]):
     current_receive_span = scope.get("datadog", {}).get("current_receive_span")
     if current_receive_span:
@@ -535,7 +495,6 @@
             # set tags related to peer.hostname
             # _set_client_ip_tags(scope, send_span)
 
-<<<<<<< HEAD
             # send_span.set_link(
             #     trace_id=request_span.trace_id,
             #     span_id=request_span.span_id,
@@ -544,15 +503,7 @@
             # send_span.set_metric(websocket.MESSAGE_FRAMES, 1)
             # _set_message_tags_on_span(send_span, message)
             # pass
-=======
-            send_span.set_link(
-                trace_id=request_span.trace_id,
-                span_id=request_span.span_id,
-                attributes={SPAN_LINK_KIND: SpanLinkKind.RESUMING},
-            )
-            send_span.set_metric(websocket.MESSAGE_FRAMES, 1)  # PERF: avoid setting via Span.set_metric
-            _set_message_tags_on_span(send_span, message)
->>>>>>> edd3c7db
+
 
     def _handle_websocket_close_message(self, scope: Mapping[str, Any], message: Mapping[str, Any], request_span: Span):
         current_receive_span = scope.get("datadog", {}).get("current_receive_span")
