--- conflicted
+++ resolved
@@ -25,10 +25,7 @@
 from ddtrace.internal.utils import get_blocked
 from ddtrace.internal.utils import set_blocked
 from ddtrace.internal.utils.formats import asbool
-<<<<<<< HEAD
-=======
 from ddtrace.settings._config import _get_config
->>>>>>> 7a87f989
 from ddtrace.trace import Span
 
 
@@ -40,17 +37,13 @@
         service_name=config._get_service(default="asgi"),
         request_span_name="asgi.request",
         distributed_tracing=True,
-<<<<<<< HEAD
         # TODO: set as initially false until we gradually release feature
         _trace_asgi_websocket_messages=asbool(os.getenv("DD_TRACE_WEBSOCKET_MESSAGES_ENABLED", default=False)),
         _asgi_websockets_inherit_sampling=asbool(
             os.getenv("DD_TRACE_WEBSOCKET_MESSAGES_INHERIT_SAMPLING", default=True)
         ),
         _websocket_messages_separate=asbool(os.getenv("DD_TRACE_WEBSOCKET_MESSAGES_SEPARATE_TRACES", default=True)),
-=======
         obfuscate_404_resource=asbool(_get_config("DD_ASGI_OBFUSCATE_404_RESOURCE", default=False)),
-        _trace_asgi_websocket=os.getenv("DD_ASGI_TRACE_WEBSOCKET", default=False),
->>>>>>> 7a87f989
     ),
 )
 
