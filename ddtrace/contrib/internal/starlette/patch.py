--- conflicted
+++ resolved
@@ -40,14 +40,10 @@
         _default_service=schematize_service_name("starlette"),
         request_span_name="starlette.request",
         distributed_tracing=True,
-<<<<<<< HEAD
         _trace_asgi_websocket_messages=_get_config("DD_TRACE_WEBSOCKET_MESSAGES_ENABLED", False, asbool),
         _asgi_websockets_inherit_sampling=_get_config("DD_TRACE_WEBSOCKET_MESSAGES_INHERIT_SAMPLING", True, asbool),
         _websocket_messages_separate=_get_config("DD_TRACE_WEBSOCKET_MESSAGES_SEPARATE_TRACES", True, asbool),
-=======
         obfuscate_404_resource=os.getenv("DD_ASGI_OBFUSCATE_404_RESOURCE", default=False),
-        _trace_asgi_websocket=os.getenv("DD_ASGI_TRACE_WEBSOCKET", default=False),
->>>>>>> 7a87f989
     ),
 )
 
