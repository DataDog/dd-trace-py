import os
<<<<<<< HEAD
=======
from typing import Collection
>>>>>>> 95b3d16f
from typing import Dict

import aiobotocore.client
import wrapt

from ddtrace import config
from ddtrace.constants import _SPAN_MEASURED_KEY
from ddtrace.constants import SPAN_KIND
from ddtrace.contrib.internal.trace_utils import ext_service
from ddtrace.contrib.internal.trace_utils import unwrap
from ddtrace.ext import SpanKind
from ddtrace.ext import SpanTypes
from ddtrace.ext import aws
from ddtrace.ext import http
from ddtrace.internal.constants import COMPONENT
from ddtrace.internal.schema import schematize_cloud_api_operation
from ddtrace.internal.schema import schematize_service_name
from ddtrace.internal.utils import ArgumentError
from ddtrace.internal.utils import get_argument_value
from ddtrace.internal.utils.formats import asbool
from ddtrace.internal.utils.formats import deep_getattr
from ddtrace.internal.utils.version import parse_version
from ddtrace.trace import Pin


aiobotocore_version_str = getattr(aiobotocore, "__version__", "")
AIOBOTOCORE_VERSION = parse_version(aiobotocore_version_str)

if AIOBOTOCORE_VERSION <= (0, 10, 0):
    # aiobotocore>=0.11.0
    from aiobotocore.endpoint import ClientResponseContentProxy
elif AIOBOTOCORE_VERSION >= (0, 11, 0) and AIOBOTOCORE_VERSION < (2, 3, 0):
    from aiobotocore._endpoint_helpers import ClientResponseContentProxy


ARGS_NAME = ("action", "params", "path", "verb")
TRACED_ARGS = {"params", "path", "verb"}


config._add(
    "aiobotocore",
    {
        "tag_no_params": asbool(os.getenv("DD_AWS_TAG_NO_PARAMS", default=False)),
    },
)


def _supported_versions() -> Dict[str, Collection[str]]:
    return {"aiobotocore": ">=1.0.0"}


def get_version():
    # type: () -> str
    return aiobotocore_version_str


def _supported_versions() -> Dict[str, str]:
    return {"aiobotocore": ">=1.0.0"}


def patch():
    if getattr(aiobotocore.client, "_datadog_patch", False):
        return
    aiobotocore.client._datadog_patch = True

    wrapt.wrap_function_wrapper("aiobotocore.client", "AioBaseClient._make_api_call", _wrapped_api_call)
    Pin().onto(aiobotocore.client.AioBaseClient)


def unpatch():
    if getattr(aiobotocore.client, "_datadog_patch", False):
        aiobotocore.client._datadog_patch = False
        unwrap(aiobotocore.client.AioBaseClient, "_make_api_call")


class WrappedClientResponseContentProxy(wrapt.ObjectProxy):
    def __init__(self, body, pin, parent_span):
        super(WrappedClientResponseContentProxy, self).__init__(body)
        self._self_pin = pin
        self._self_parent_span = parent_span

    async def read(self, *args, **kwargs):
        # async read that must be child of the parent span operation
        operation_name = "{}.read".format(self._self_parent_span.name)

        with self._self_pin.tracer.start_span(operation_name, child_of=self._self_parent_span) as span:
            span.set_tag_str(COMPONENT, config.aiobotocore.integration_name)

            # set span.kind tag equal to type of request
            span.set_tag_str(SPAN_KIND, SpanKind.CLIENT)

            # inherit parent attributes
            span.resource = self._self_parent_span.resource
            span.span_type = self._self_parent_span.span_type
            span._meta = dict(self._self_parent_span._meta)
            span._metrics = dict(self._self_parent_span.metrics)

            result = await self.__wrapped__.read(*args, **kwargs)
            span.set_tag("Length", len(result))

        return result

    # wrapt doesn't proxy `async with` context managers
    async def __aenter__(self):
        # call the wrapped method but return the object proxy
        await self.__wrapped__.__aenter__()
        return self

    async def __aexit__(self, *args, **kwargs):
        response = await self.__wrapped__.__aexit__(*args, **kwargs)
        return response


async def _wrapped_api_call(original_func, instance, args, kwargs):
    pin = Pin.get_from(instance)
    if not pin or not pin.enabled():
        result = await original_func(*args, **kwargs)
        return result

    endpoint_name = deep_getattr(instance, "_endpoint._endpoint_prefix")

    fallback_service = config._get_service(default="aws.{}".format(endpoint_name))
    with pin.tracer.trace(
        schematize_cloud_api_operation(
            "{}.command".format(endpoint_name), cloud_provider="aws", cloud_service=endpoint_name
        ),
        service=ext_service(pin, config.aiobotocore, default=schematize_service_name(fallback_service)),
        span_type=SpanTypes.HTTP,
    ) as span:
        span.set_tag_str(COMPONENT, config.aiobotocore.integration_name)

        # set span.kind tag equal to type of request
        span.set_tag_str(SPAN_KIND, SpanKind.CLIENT)

        span.set_tag(_SPAN_MEASURED_KEY)

        try:
            operation = get_argument_value(args, kwargs, 0, "operation_name")
            params = get_argument_value(args, kwargs, 1, "api_params")

            span.resource = "{}.{}".format(endpoint_name, operation.lower())

            if params and not config.aiobotocore["tag_no_params"]:
                aws._add_api_param_span_tags(span, endpoint_name, params)
        except ArgumentError:
            operation = None
            span.resource = endpoint_name

        region_name = deep_getattr(instance, "meta.region_name")

        meta = {
            "aws.agent": "aiobotocore",
            "aws.operation": operation,
            "aws.region": region_name,
            "region": region_name,
        }
        span.set_tags(meta)

        result = await original_func(*args, **kwargs)

        body = result.get("Body")

        # ClientResponseContentProxy removed in aiobotocore 2.3.x: https://github.com/aio-libs/aiobotocore/pull/934/
        if hasattr(body, "ClientResponseContentProxy") and isinstance(body, ClientResponseContentProxy):
            result["Body"] = WrappedClientResponseContentProxy(body, pin, span)

        response_meta = result["ResponseMetadata"]
        response_headers = response_meta["HTTPHeaders"]

        span.set_tag(http.STATUS_CODE, response_meta["HTTPStatusCode"])
        if 500 <= response_meta["HTTPStatusCode"] < 600:
            span.error = 1

        span.set_tag("retry_attempts", response_meta["RetryAttempts"])

        request_id = response_meta.get("RequestId")
        if request_id:
            span.set_tag_str("aws.requestid", request_id)

        request_id2 = response_headers.get("x-amz-id-2")
        if request_id2:
            span.set_tag_str("aws.requestid2", request_id2)

        return result<|MERGE_RESOLUTION|>--- conflicted
+++ resolved
@@ -1,8 +1,4 @@
 import os
-<<<<<<< HEAD
-=======
-from typing import Collection
->>>>>>> 95b3d16f
 from typing import Dict
 
 import aiobotocore.client
@@ -50,7 +46,7 @@
 )
 
 
-def _supported_versions() -> Dict[str, Collection[str]]:
+def _supported_versions() -> Dict[str, str]:
     return {"aiobotocore": ">=1.0.0"}
 
 
