--- conflicted
+++ resolved
@@ -23,25 +23,17 @@
 
     def __init__(self, connect):
         super(WrappedConnect, self).__init__(connect)
-<<<<<<< HEAD
-        ddtrace.Pin(_SERVICE).onto(self)
-=======
-        ddtrace.trace.Pin(_SERVICE, tracer=ddtrace.tracer).onto(self)
->>>>>>> 0275a5ec
+        ddtrace.trace.Pin(_SERVICE).onto(self)
 
     def __call__(self, *args, **kwargs):
         client = self.__wrapped__(*args, **kwargs)
         pin = ddtrace.trace.Pin.get_from(self)
         if pin:
-<<<<<<< HEAD
             # Calling ddtrace.pin.Pin(...) with the `tracer` argument generates a deprecation warning.
             # Remove this if statement when the `tracer` argument is removed
             if pin.tracer is ddtrace.tracer:
-                ddtrace.Pin(service=pin.service).onto(client)
+                ddtrace.trace.Pin(service=pin.service).onto(client)
             else:
-                ddtrace.Pin(service=pin.service, tracer=pin.tracer).onto(client)
-=======
-            ddtrace.trace.Pin(service=pin.service, tracer=pin.tracer).onto(client)
->>>>>>> 0275a5ec
+                ddtrace.trace.Pin(service=pin.service, tracer=pin.tracer).onto(client)
 
         return client