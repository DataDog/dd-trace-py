import pyramid
import pyramid.config
import wrapt

from ddtrace import config
from ddtrace.internal.utils.formats import asbool
from ddtrace.settings._config import _get_config

from .constants import SETTINGS_DISTRIBUTED_TRACING
from .constants import SETTINGS_SERVICE
from .trace import DD_TWEEN_NAME
from .trace import trace_pyramid


config._add(
    "pyramid",
    dict(
        distributed_tracing=asbool(_get_config("DD_PYRAMID_DISTRIBUTED_TRACING", default=True)),
    ),
)

DD_PATCH = "_datadog_patch"


def get_version():
    # type: () -> str
    try:
        import importlib.metadata as importlib_metadata
    except ImportError:
        import importlib_metadata  # type: ignore[no-redef]

    return str(importlib_metadata.version(pyramid.__package__))


def patch():
    """
    Patch pyramid.config.Configurator
    """
    if getattr(pyramid, DD_PATCH, False):
        return
    setattr(pyramid, DD_PATCH, True)
    _w = wrapt.wrap_function_wrapper
    _w("pyramid.config", "Configurator.__init__", traced_init)


def traced_init(wrapped, instance, args, kwargs):
    settings = kwargs.pop("settings", {})
    service = config._get_service(default="pyramid")
<<<<<<< HEAD
=======
    # DEV: integration-specific analytics flag can be not set but still enabled
    # globally for web frameworks
    old_analytics_enabled = _get_config("DD_PYRAMID_ANALYTICS_ENABLED")
    analytics_enabled = _get_config("DD_TRACE_PYRAMID_ANALYTICS_ENABLED", default=old_analytics_enabled)
    if analytics_enabled is not None:
        analytics_enabled = asbool(analytics_enabled)
    analytics_sample_rate = _get_config("DD_TRACE_PYRAMID_ANALYTICS_SAMPLE_RATE")

>>>>>>> 7f448910
    trace_settings = {
        SETTINGS_SERVICE: service,
        SETTINGS_DISTRIBUTED_TRACING: config.pyramid.distributed_tracing,
    }
    # Update over top of the defaults
    # DEV: If we did `settings.update(trace_settings)` then we would only ever
    #      have the default values.
    trace_settings.update(settings)
    # If the tweens are explicitly set with 'pyramid.tweens', we need to
    # explicitly set our tween too since `add_tween` will be ignored.
    insert_tween_if_needed(trace_settings)

    # The original Configurator.__init__ looks up two levels to find the package
    # name if it is not provided. This has to be replicated here since this patched
    # call will occur at the same level in the call stack.
    if not kwargs.get("package", None):
        from pyramid.path import caller_package

        kwargs["package"] = caller_package(level=2)

    kwargs["settings"] = trace_settings
    wrapped(*args, **kwargs)
    trace_pyramid(instance)


def insert_tween_if_needed(settings):
    tweens = settings.get("pyramid.tweens")
    # If the list is empty, pyramid does not consider the tweens have been
    # set explicitly.
    # And if our tween is already there, nothing to do
    if not tweens or not tweens.strip() or DD_TWEEN_NAME in tweens:
        return
    # pyramid.tweens.EXCVIEW is the name of built-in exception view provided by
    # pyramid.  We need our tween to be before it, otherwise unhandled
    # exceptions will be caught before they reach our tween.
    idx = tweens.find(pyramid.tweens.EXCVIEW)
    if idx == -1:
        settings["pyramid.tweens"] = tweens + "\n" + DD_TWEEN_NAME
    else:
        settings["pyramid.tweens"] = tweens[:idx] + DD_TWEEN_NAME + "\n" + tweens[idx:]<|MERGE_RESOLUTION|>--- conflicted
+++ resolved
@@ -46,17 +46,7 @@
 def traced_init(wrapped, instance, args, kwargs):
     settings = kwargs.pop("settings", {})
     service = config._get_service(default="pyramid")
-<<<<<<< HEAD
-=======
-    # DEV: integration-specific analytics flag can be not set but still enabled
-    # globally for web frameworks
-    old_analytics_enabled = _get_config("DD_PYRAMID_ANALYTICS_ENABLED")
-    analytics_enabled = _get_config("DD_TRACE_PYRAMID_ANALYTICS_ENABLED", default=old_analytics_enabled)
-    if analytics_enabled is not None:
-        analytics_enabled = asbool(analytics_enabled)
-    analytics_sample_rate = _get_config("DD_TRACE_PYRAMID_ANALYTICS_SAMPLE_RATE")
 
->>>>>>> 7f448910
     trace_settings = {
         SETTINGS_SERVICE: service,
         SETTINGS_DISTRIBUTED_TRACING: config.pyramid.distributed_tracing,
