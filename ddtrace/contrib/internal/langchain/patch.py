import os
import sys
from typing import Any
from typing import Dict
from typing import Optional
from typing import Union

import langchain
from pydantic import SecretStr


try:
    import langchain_core
except ImportError:
    langchain_core = None
try:
    import langchain_community
except ImportError:
    langchain_community = None
try:
    import langchain_openai
except ImportError:
    langchain_openai = None
try:
    import langchain_pinecone
except ImportError:
    langchain_pinecone = None

from ddtrace.settings.asm import config as asm_config


try:
    from langchain.callbacks.openai_info import get_openai_token_cost_for_model
except ImportError:
    try:
        from langchain_community.callbacks.openai_info import get_openai_token_cost_for_model
    except ImportError:
        get_openai_token_cost_for_model = None

import wrapt

from ddtrace import config
from ddtrace.contrib.internal.langchain.constants import API_KEY
from ddtrace.contrib.internal.langchain.constants import COMPLETION_TOKENS
from ddtrace.contrib.internal.langchain.constants import MODEL
from ddtrace.contrib.internal.langchain.constants import PROMPT_TOKENS
from ddtrace.contrib.internal.langchain.constants import TOTAL_COST
from ddtrace.contrib.internal.langchain.constants import agent_output_parser_classes
from ddtrace.contrib.internal.langchain.constants import text_embedding_models
from ddtrace.contrib.internal.langchain.constants import vectorstore_classes
from ddtrace.contrib.internal.langchain.utils import shared_stream
from ddtrace.contrib.internal.langchain.utils import tag_general_message_input
from ddtrace.contrib.internal.trace_utils import unwrap
from ddtrace.contrib.internal.trace_utils import with_traced_module
from ddtrace.contrib.internal.trace_utils import wrap
from ddtrace.internal.logger import get_logger
from ddtrace.internal.utils import ArgumentError
from ddtrace.internal.utils import get_argument_value
from ddtrace.internal.utils.formats import asbool
from ddtrace.internal.utils.formats import deep_getattr
from ddtrace.internal.utils.version import parse_version
from ddtrace.llmobs._integrations import LangChainIntegration
from ddtrace.llmobs._utils import safe_json
from ddtrace.trace import Pin
from ddtrace.trace import Span


log = get_logger(__name__)


def get_version():
    # type: () -> str
    return getattr(langchain, "__version__", "")


config._add(
    "langchain",
    {
        "logs_enabled": asbool(os.getenv("DD_LANGCHAIN_LOGS_ENABLED", False)),
        "metrics_enabled": asbool(os.getenv("DD_LANGCHAIN_METRICS_ENABLED", True)),
        "span_prompt_completion_sample_rate": float(os.getenv("DD_LANGCHAIN_SPAN_PROMPT_COMPLETION_SAMPLE_RATE", 1.0)),
        "log_prompt_completion_sample_rate": float(os.getenv("DD_LANGCHAIN_LOG_PROMPT_COMPLETION_SAMPLE_RATE", 0.1)),
        "span_char_limit": int(os.getenv("DD_LANGCHAIN_SPAN_CHAR_LIMIT", 128)),
    },
)


def _extract_model_name(instance: Any) -> Optional[str]:
    """Extract model name or ID from llm instance."""
    for attr in ("model", "model_name", "model_id", "model_key", "repo_id"):
        if hasattr(instance, attr):
            return getattr(instance, attr)
    return None


def _format_api_key(api_key: Union[str, SecretStr]) -> str:
    """Obfuscate a given LLM provider API key by returning the last four characters."""
    if hasattr(api_key, "get_secret_value"):
        api_key = api_key.get_secret_value()

    if not api_key or len(api_key) < 4:
        return ""
    return "...%s" % api_key[-4:]


def _extract_api_key(instance: Any) -> str:
    """
    Extract and format LLM-provider API key from instance.
    Note that langchain's LLM/ChatModel/Embeddings interfaces do not have a
    standard attribute name for storing the provider-specific API key, so make a
    best effort here by checking for attributes that end with `api_key/api_token`.
    """
    api_key_attrs = [a for a in dir(instance) if a.endswith(("api_token", "api_key"))]
    if api_key_attrs and hasattr(instance, str(api_key_attrs[0])):
        api_key = getattr(instance, api_key_attrs[0], None)
        if api_key:
            return _format_api_key(api_key)
    return ""


def _tag_openai_token_usage(
    span: Span, llm_output: Dict[str, Any], propagated_cost: int = 0, propagate: bool = False
) -> None:
    """
    Extract token usage from llm_output, tag on span.
    Calculate the total cost for each LLM/chat_model, then propagate those values up the trace so that
    the root span will store the total token_usage/cost of all of its descendants.
    """
    for token_type in ("prompt", "completion", "total"):
        current_metric_value = span.get_metric("langchain.tokens.%s_tokens" % token_type) or 0
        metric_value = llm_output["token_usage"].get("%s_tokens" % token_type, 0)
        span.set_metric("langchain.tokens.%s_tokens" % token_type, current_metric_value + metric_value)
    total_cost = span.get_metric(TOTAL_COST) or 0
    if not propagate and get_openai_token_cost_for_model:
        try:
            completion_cost = get_openai_token_cost_for_model(
                span.get_tag(MODEL),
                span.get_metric(COMPLETION_TOKENS),
                is_completion=True,
            )
            prompt_cost = get_openai_token_cost_for_model(span.get_tag(MODEL), span.get_metric(PROMPT_TOKENS))
            total_cost = completion_cost + prompt_cost
        except ValueError:
            # If not in langchain's openai model catalog, the above helpers will raise a ValueError.
            log.debug("Cannot calculate token/cost as the model is not in LangChain's OpenAI model catalog.")
    if get_openai_token_cost_for_model:
        span.set_metric(TOTAL_COST, propagated_cost + total_cost)
    if span._parent is not None:
        _tag_openai_token_usage(span._parent, llm_output, propagated_cost=propagated_cost + total_cost, propagate=True)


def _is_openai_llm_instance(instance):
    """Safely check if a traced instance is an OpenAI LLM.
    langchain_community does not automatically import submodules which may result in AttributeErrors.
    """
    try:
        if langchain_openai:
            return isinstance(instance, langchain_openai.OpenAI)
        if langchain_community:
            return isinstance(instance, langchain_community.llms.OpenAI)
        return False
    except (AttributeError, ModuleNotFoundError, ImportError):
        return False


def _is_openai_chat_instance(instance):
    """Safely check if a traced instance is an OpenAI Chat Model.
    langchain_community does not automatically import submodules which may result in AttributeErrors.
    """
    try:
        if langchain_openai:
            return isinstance(instance, langchain_openai.ChatOpenAI)
        if langchain_community:
            return isinstance(instance, langchain_community.chat_models.ChatOpenAI)
        return False
    except (AttributeError, ModuleNotFoundError, ImportError):
        return False


def _is_pinecone_vectorstore_instance(instance):
    """Safely check if a traced instance is a Pinecone VectorStore.
    langchain_community does not automatically import submodules which may result in AttributeErrors.
    """
    try:
        if langchain_pinecone:
            return isinstance(instance, langchain_pinecone.PineconeVectorStore)
        if langchain_community:
            return isinstance(instance, langchain_community.vectorstores.Pinecone)
        return False
    except (AttributeError, ModuleNotFoundError, ImportError):
        return False


@with_traced_module
def traced_llm_generate(langchain, pin, func, instance, args, kwargs):
    llm_provider = instance._llm_type
    prompts = get_argument_value(args, kwargs, 0, "prompts")
    integration = langchain._datadog_integration
    model = _extract_model_name(instance)
    span = integration.trace(
        pin,
        "%s.%s" % (instance.__module__, instance.__class__.__name__),
        submit_to_llmobs=True,
        interface_type="llm",
        provider=llm_provider,
        model=model,
        api_key=_extract_api_key(instance),
    )
    completions = None
    try:
        if integration.is_pc_sampled_span(span):
            for idx, prompt in enumerate(prompts):
                span.set_tag_str("langchain.request.prompts.%d" % idx, integration.trunc(str(prompt)))
        for param, val in getattr(instance, "_identifying_params", {}).items():
            if isinstance(val, dict):
                for k, v in val.items():
                    span.set_tag_str("langchain.request.%s.parameters.%s.%s" % (llm_provider, param, k), str(v))
            else:
                span.set_tag_str("langchain.request.%s.parameters.%s" % (llm_provider, param), str(val))

        completions = func(*args, **kwargs)
        if _is_openai_llm_instance(instance):
            _tag_openai_token_usage(span, completions.llm_output)
            integration.record_usage(span, completions.llm_output)

        for idx, completion in enumerate(completions.generations):
            if integration.is_pc_sampled_span(span):
                span.set_tag_str("langchain.response.completions.%d.text" % idx, integration.trunc(completion[0].text))
            if completion and completion[0].generation_info is not None:
                span.set_tag_str(
                    "langchain.response.completions.%d.finish_reason" % idx,
                    str(completion[0].generation_info.get("finish_reason")),
                )
                span.set_tag_str(
                    "langchain.response.completions.%d.logprobs" % idx,
                    str(completion[0].generation_info.get("logprobs")),
                )
    except Exception:
        span.set_exc_info(*sys.exc_info())
        integration.metric(span, "incr", "request.error", 1)
        raise
    finally:
        integration.llmobs_set_tags(span, args=args, kwargs=kwargs, response=completions, operation="llm")
        span.finish()
        integration.metric(span, "dist", "request.duration", span.duration_ns)
        if integration.is_pc_sampled_log(span):
            if completions is None:
                log_completions = []
            else:
                log_completions = [
                    [{"text": completion.text} for completion in completions] for completions in completions.generations
                ]
            integration.log(
                span,
                "info" if span.error == 0 else "error",
                "sampled %s.%s" % (instance.__module__, instance.__class__.__name__),
                attrs={
                    "prompts": prompts,
                    "choices": log_completions,
                },
            )
    return completions


@with_traced_module
async def traced_llm_agenerate(langchain, pin, func, instance, args, kwargs):
    llm_provider = instance._llm_type
    prompts = get_argument_value(args, kwargs, 0, "prompts")
    integration = langchain._datadog_integration
    model = _extract_model_name(instance)
    span = integration.trace(
        pin,
        "%s.%s" % (instance.__module__, instance.__class__.__name__),
        submit_to_llmobs=True,
        interface_type="llm",
        provider=llm_provider,
        model=model,
        api_key=_extract_api_key(instance),
    )
    completions = None
    try:
        if integration.is_pc_sampled_span(span):
            for idx, prompt in enumerate(prompts):
                span.set_tag_str("langchain.request.prompts.%d" % idx, integration.trunc(str(prompt)))
        for param, val in getattr(instance, "_identifying_params", {}).items():
            if isinstance(val, dict):
                for k, v in val.items():
                    span.set_tag_str("langchain.request.%s.parameters.%s.%s" % (llm_provider, param, k), str(v))
            else:
                span.set_tag_str("langchain.request.%s.parameters.%s" % (llm_provider, param), str(val))

        completions = await func(*args, **kwargs)
        if _is_openai_llm_instance(instance):
            _tag_openai_token_usage(span, completions.llm_output)
            integration.record_usage(span, completions.llm_output)

        for idx, completion in enumerate(completions.generations):
            if integration.is_pc_sampled_span(span):
                span.set_tag_str("langchain.response.completions.%d.text" % idx, integration.trunc(completion[0].text))
            if completion and completion[0].generation_info is not None:
                span.set_tag_str(
                    "langchain.response.completions.%d.finish_reason" % idx,
                    str(completion[0].generation_info.get("finish_reason")),
                )
                span.set_tag_str(
                    "langchain.response.completions.%d.logprobs" % idx,
                    str(completion[0].generation_info.get("logprobs")),
                )
    except Exception:
        span.set_exc_info(*sys.exc_info())
        integration.metric(span, "incr", "request.error", 1)
        raise
    finally:
        integration.llmobs_set_tags(span, args=args, kwargs=kwargs, response=completions, operation="llm")
        span.finish()
        integration.metric(span, "dist", "request.duration", span.duration_ns)
        if integration.is_pc_sampled_log(span):
            if completions is None:
                log_completions = []
            else:
                log_completions = [
                    [{"text": completion.text} for completion in completions] for completions in completions.generations
                ]
            integration.log(
                span,
                "info" if span.error == 0 else "error",
                "sampled %s.%s" % (instance.__module__, instance.__class__.__name__),
                attrs={
                    "prompts": prompts,
                    "choices": log_completions,
                },
            )
    return completions


@with_traced_module
def traced_chat_model_generate(langchain, pin, func, instance, args, kwargs):
    llm_provider = instance._llm_type.split("-")[0]
    chat_messages = get_argument_value(args, kwargs, 0, "messages")
    integration = langchain._datadog_integration
    span = integration.trace(
        pin,
        "%s.%s" % (instance.__module__, instance.__class__.__name__),
        submit_to_llmobs=True,
        interface_type="chat_model",
        provider=llm_provider,
        model=_extract_model_name(instance),
        api_key=_extract_api_key(instance),
    )
    chat_completions = None
    try:
        for message_set_idx, message_set in enumerate(chat_messages):
            for message_idx, message in enumerate(message_set):
                if integration.is_pc_sampled_span(span):
                    if isinstance(message, dict):
                        span.set_tag_str(
                            "langchain.request.messages.%d.%d.content" % (message_set_idx, message_idx),
                            integration.trunc(str(message.get("content", ""))),
                        )
                    else:
                        span.set_tag_str(
                            "langchain.request.messages.%d.%d.content" % (message_set_idx, message_idx),
                            integration.trunc(str(getattr(message, "content", ""))),
                        )
                span.set_tag_str(
                    "langchain.request.messages.%d.%d.message_type" % (message_set_idx, message_idx),
                    message.__class__.__name__,
                )
        for param, val in getattr(instance, "_identifying_params", {}).items():
            if isinstance(val, dict):
                for k, v in val.items():
                    span.set_tag_str("langchain.request.%s.parameters.%s.%s" % (llm_provider, param, k), str(v))
            else:
                span.set_tag_str("langchain.request.%s.parameters.%s" % (llm_provider, param), str(val))

        chat_completions = func(*args, **kwargs)
        if _is_openai_chat_instance(instance):
            _tag_openai_token_usage(span, chat_completions.llm_output)
            integration.record_usage(span, chat_completions.llm_output)

        for message_set_idx, message_set in enumerate(chat_completions.generations):
            for idx, chat_completion in enumerate(message_set):
                if integration.is_pc_sampled_span(span):
                    text = chat_completion.text
                    message = chat_completion.message
                    # tool calls aren't available on this property for legacy chains
                    tool_calls = getattr(message, "tool_calls", None)

                    if text:
                        span.set_tag_str(
                            "langchain.response.completions.%d.%d.content" % (message_set_idx, idx),
                            integration.trunc(chat_completion.text),
                        )
                    if tool_calls:
                        if not isinstance(tool_calls, list):
                            tool_calls = [tool_calls]
                        for tool_call_idx, tool_call in enumerate(tool_calls):
                            span.set_tag_str(
                                "langchain.response.completions.%d.%d.tool_calls.%d.id"
                                % (message_set_idx, idx, tool_call_idx),
                                str(tool_call.get("id", "")),
                            )
                            span.set_tag_str(
                                "langchain.response.completions.%d.%d.tool_calls.%d.name"
                                % (message_set_idx, idx, tool_call_idx),
                                str(tool_call.get("name", "")),
                            )
                            for arg_name, arg_value in tool_call.get("args", {}).items():
                                span.set_tag_str(
                                    "langchain.response.completions.%d.%d.tool_calls.%d.args.%s"
                                    % (message_set_idx, idx, tool_call_idx, arg_name),
                                    integration.trunc(str(arg_value)),
                                )
                span.set_tag_str(
                    "langchain.response.completions.%d.%d.message_type" % (message_set_idx, idx),
                    chat_completion.message.__class__.__name__,
                )
    except Exception:
        span.set_exc_info(*sys.exc_info())
        integration.metric(span, "incr", "request.error", 1)
        raise
    finally:
        integration.llmobs_set_tags(span, args=args, kwargs=kwargs, response=chat_completions, operation="chat")
        span.finish()
        integration.metric(span, "dist", "request.duration", span.duration_ns)
        if integration.is_pc_sampled_log(span):
            if chat_completions is None:
                log_chat_completions = []
            else:
                log_chat_completions = [
                    [
                        {"content": message.text, "message_type": message.message.__class__.__name__}
                        for message in messages
                    ]
                    for messages in chat_completions.generations
                ]
            integration.log(
                span,
                "info" if span.error == 0 else "error",
                "sampled %s.%s" % (instance.__module__, instance.__class__.__name__),
                attrs={
                    "messages": [
                        [
                            {
                                "content": (
                                    message.get("content", "")
                                    if isinstance(message, dict)
                                    else str(getattr(message, "content", ""))
                                ),
                                "message_type": message.__class__.__name__,
                            }
                            for message in messages
                        ]
                        for messages in chat_messages
                    ],
                    "choices": log_chat_completions,
                },
            )
    return chat_completions


@with_traced_module
async def traced_chat_model_agenerate(langchain, pin, func, instance, args, kwargs):
    llm_provider = instance._llm_type.split("-")[0]
    chat_messages = get_argument_value(args, kwargs, 0, "messages")
    integration = langchain._datadog_integration
    span = integration.trace(
        pin,
        "%s.%s" % (instance.__module__, instance.__class__.__name__),
        submit_to_llmobs=True,
        interface_type="chat_model",
        provider=llm_provider,
        model=_extract_model_name(instance),
        api_key=_extract_api_key(instance),
    )
    chat_completions = None
    try:
        for message_set_idx, message_set in enumerate(chat_messages):
            for message_idx, message in enumerate(message_set):
                if integration.is_pc_sampled_span(span):
                    if isinstance(message, dict):
                        span.set_tag_str(
                            "langchain.request.messages.%d.%d.content" % (message_set_idx, message_idx),
                            integration.trunc(str(message.get("content", ""))),
                        )
                    else:
                        span.set_tag_str(
                            "langchain.request.messages.%d.%d.content" % (message_set_idx, message_idx),
                            integration.trunc(str(getattr(message, "content", ""))),
                        )
                span.set_tag_str(
                    "langchain.request.messages.%d.%d.message_type" % (message_set_idx, message_idx),
                    message.__class__.__name__,
                )
        for param, val in getattr(instance, "_identifying_params", {}).items():
            if isinstance(val, dict):
                for k, v in val.items():
                    span.set_tag_str("langchain.request.%s.parameters.%s.%s" % (llm_provider, param, k), str(v))
            else:
                span.set_tag_str("langchain.request.%s.parameters.%s" % (llm_provider, param), str(val))

        chat_completions = await func(*args, **kwargs)
        if _is_openai_chat_instance(instance):
            _tag_openai_token_usage(span, chat_completions.llm_output)
            integration.record_usage(span, chat_completions.llm_output)

        for message_set_idx, message_set in enumerate(chat_completions.generations):
            for idx, chat_completion in enumerate(message_set):
                if integration.is_pc_sampled_span(span):
                    text = chat_completion.text
                    message = chat_completion.message
                    tool_calls = getattr(message, "tool_calls", None)

                    if text:
                        span.set_tag_str(
                            "langchain.response.completions.%d.%d.content" % (message_set_idx, idx),
                            integration.trunc(chat_completion.text),
                        )
                    if tool_calls:
                        if not isinstance(tool_calls, list):
                            tool_calls = [tool_calls]
                        for tool_call_idx, tool_call in enumerate(tool_calls):
                            span.set_tag_str(
                                "langchain.response.completions.%d.%d.tool_calls.%d.id"
                                % (message_set_idx, idx, tool_call_idx),
                                str(tool_call.get("id", "")),
                            )
                            span.set_tag_str(
                                "langchain.response.completions.%d.%d.tool_calls.%d.name"
                                % (message_set_idx, idx, tool_call_idx),
                                str(tool_call.get("name", "")),
                            )
                            for arg_name, arg_value in tool_call.get("args", {}).items():
                                span.set_tag_str(
                                    "langchain.response.completions.%d.%d.tool_calls.%d.args.%s"
                                    % (message_set_idx, idx, tool_call_idx, arg_name),
                                    integration.trunc(str(arg_value)),
                                )
                span.set_tag_str(
                    "langchain.response.completions.%d.%d.message_type" % (message_set_idx, idx),
                    chat_completion.message.__class__.__name__,
                )
    except Exception:
        span.set_exc_info(*sys.exc_info())
        integration.metric(span, "incr", "request.error", 1)
        raise
    finally:
        integration.llmobs_set_tags(span, args=args, kwargs=kwargs, response=chat_completions, operation="chat")
        span.finish()
        integration.metric(span, "dist", "request.duration", span.duration_ns)
        if integration.is_pc_sampled_log(span):
            if chat_completions is None:
                log_chat_completions = []
            else:
                log_chat_completions = [
                    [
                        {"content": message.text, "message_type": message.message.__class__.__name__}
                        for message in messages
                    ]
                    for messages in chat_completions.generations
                ]
            integration.log(
                span,
                "info" if span.error == 0 else "error",
                "sampled %s.%s" % (instance.__module__, instance.__class__.__name__),
                attrs={
                    "messages": [
                        [
                            {
                                "content": (
                                    message.get("content", "")
                                    if isinstance(message, dict)
                                    else str(getattr(message, "content", ""))
                                ),
                                "message_type": message.__class__.__name__,
                            }
                            for message in messages
                        ]
                        for messages in chat_messages
                    ],
                    "choices": log_chat_completions,
                },
            )
    return chat_completions


@with_traced_module
def traced_embedding(langchain, pin, func, instance, args, kwargs):
    """
    This traces both embed_query(text) and embed_documents(texts), so we need to make sure
    we get the right arg/kwarg.
    """
    try:
        input_texts = get_argument_value(args, kwargs, 0, "texts")
    except ArgumentError:
        input_texts = get_argument_value(args, kwargs, 0, "text")

    provider = instance.__class__.__name__.split("Embeddings")[0].lower()
    integration = langchain._datadog_integration
    span = integration.trace(
        pin,
        "%s.%s" % (instance.__module__, instance.__class__.__name__),
        submit_to_llmobs=True,
        interface_type="embedding",
        provider=provider,
        model=_extract_model_name(instance),
        api_key=_extract_api_key(instance),
    )
    embeddings = None
    try:
        if isinstance(input_texts, str):
            if integration.is_pc_sampled_span(span):
                span.set_tag_str("langchain.request.inputs.0.text", integration.trunc(input_texts))
            span.set_metric("langchain.request.input_count", 1)
        else:
            if integration.is_pc_sampled_span(span):
                for idx, text in enumerate(input_texts):
                    span.set_tag_str("langchain.request.inputs.%d.text" % idx, integration.trunc(text))
            span.set_metric("langchain.request.input_count", len(input_texts))
        # langchain currently does not support token tracking for OpenAI embeddings:
        #  https://github.com/hwchase17/langchain/issues/945
        embeddings = func(*args, **kwargs)
        if isinstance(embeddings, list) and embeddings and isinstance(embeddings[0], list):
            for idx, embedding in enumerate(embeddings):
                span.set_metric("langchain.response.outputs.%d.embedding_length" % idx, len(embedding))
        else:
            span.set_metric("langchain.response.outputs.embedding_length", len(embeddings))
    except Exception:
        span.set_exc_info(*sys.exc_info())
        integration.metric(span, "incr", "request.error", 1)
        raise
    finally:
        integration.llmobs_set_tags(span, args=args, kwargs=kwargs, response=embeddings, operation="embedding")
        span.finish()
        integration.metric(span, "dist", "request.duration", span.duration_ns)
        if integration.is_pc_sampled_log(span):
            integration.log(
                span,
                "info" if span.error == 0 else "error",
                "sampled %s.%s" % (instance.__module__, instance.__class__.__name__),
                attrs={"inputs": [input_texts] if isinstance(input_texts, str) else input_texts},
            )
    return embeddings


@with_traced_module
<<<<<<< HEAD
def traced_chain_call(langchain, pin, func, instance, args, kwargs):
    integration = langchain._datadog_integration
    span = integration.trace(
        pin,
        "{}.{}".format(instance.__module__, instance.__class__.__name__),
        submit_to_llmobs=True,
        interface_type="chain",
    )
    inputs = None
    final_outputs = {}
    try:
        inputs = get_argument_value(args, kwargs, 0, "input")
        if not isinstance(inputs, dict):
            inputs = {instance.input_keys[0]: inputs}
        if integration.is_pc_sampled_span(span):
            for k, v in inputs.items():
                span.set_tag_str("langchain.request.inputs.%s" % k, integration.trunc(str(v)))
            template = deep_getattr(instance, "prompt.template", default="")
            if template:
                span.set_tag_str("langchain.request.prompt", integration.trunc(str(template)))
        final_outputs = func(*args, **kwargs)
        if integration.is_pc_sampled_span(span):
            for k, v in final_outputs.items():
                span.set_tag_str("langchain.response.outputs.%s" % k, integration.trunc(str(v)))
        if asm_config._iast_enabled:
            taint_outputs(instance, inputs, final_outputs)
    except Exception:
        span.set_exc_info(*sys.exc_info())
        integration.metric(span, "incr", "request.error", 1)
        raise
    finally:
        integration.llmobs_set_tags(span, args=[], kwargs=inputs, response=final_outputs, operation="chain")
        span.finish()
        integration.metric(span, "dist", "request.duration", span.duration_ns)
        if integration.is_pc_sampled_log(span):
            log_inputs = {}
            log_outputs = {}
            for k, v in inputs.items():
                log_inputs[k] = str(v)
            for k, v in final_outputs.items():
                log_outputs[k] = str(v)
            integration.log(
                span,
                "info" if span.error == 0 else "error",
                "sampled %s.%s" % (instance.__module__, instance.__class__.__name__),
                attrs={
                    "inputs": log_inputs,
                    "prompt": str(deep_getattr(instance, "prompt.template", default="")),
                    "outputs": log_outputs,
                },
            )
    return final_outputs


@with_traced_module
async def traced_chain_acall(langchain, pin, func, instance, args, kwargs):
    integration = langchain._datadog_integration
    span = integration.trace(
        pin,
        "{}.{}".format(instance.__module__, instance.__class__.__name__),
        submit_to_llmobs=True,
        interface_type="chain",
    )
    inputs = None
    final_outputs = {}
    try:
        inputs = get_argument_value(args, kwargs, 0, "input")
        if not isinstance(inputs, dict):
            inputs = {instance.input_keys[0]: inputs}
        if integration.is_pc_sampled_span(span):
            for k, v in inputs.items():
                span.set_tag_str("langchain.request.inputs.%s" % k, integration.trunc(str(v)))
            template = deep_getattr(instance, "prompt.template", default="")
            if template:
                span.set_tag_str("langchain.request.prompt", integration.trunc(str(template)))
        final_outputs = await func(*args, **kwargs)
        if integration.is_pc_sampled_span(span):
            for k, v in final_outputs.items():
                span.set_tag_str("langchain.response.outputs.%s" % k, integration.trunc(str(v)))
    except Exception:
        span.set_exc_info(*sys.exc_info())
        integration.metric(span, "incr", "request.error", 1)
        raise
    finally:
        integration.llmobs_set_tags(span, args=[], kwargs=inputs, response=final_outputs, operation="chain")
        span.finish()
        integration.metric(span, "dist", "request.duration", span.duration_ns)
        if integration.is_pc_sampled_log(span):
            log_inputs = {}
            log_outputs = {}
            for k, v in inputs.items():
                log_inputs[k] = str(v)
            for k, v in final_outputs.items():
                log_outputs[k] = str(v)
            integration.log(
                span,
                "info" if span.error == 0 else "error",
                "sampled %s.%s" % (instance.__module__, instance.__class__.__name__),
                attrs={
                    "inputs": log_inputs,
                    "prompt": str(deep_getattr(instance, "prompt.template", default="")),
                    "outputs": log_outputs,
                },
            )
    return final_outputs


@with_traced_module
=======
>>>>>>> 4ebedf02
def traced_lcel_runnable_sequence(langchain, pin, func, instance, args, kwargs):
    """
    Traces the top level call of a LangChain Expression Language (LCEL) chain.

    LCEL is a new way of chaining in LangChain. It works by piping the output of one step of a chain into the next.
    This is similar in concept to the legacy LLMChain class, but instead relies internally on the idea of a
    RunnableSequence. It uses the operator `|` to create an implicit chain of `Runnable` steps.

    It works with a set of useful tools that distill legacy ways of creating chains,
    and various tasks and tooling within, making it preferable to LLMChain and related classes.

    This method captures the initial inputs to the chain, as well as the final outputs, and tags them appropriately.
    """
    integration = langchain._datadog_integration
    span = integration.trace(
        pin,
        "{}.{}".format(instance.__module__, instance.__class__.__name__),
        submit_to_llmobs=True,
        interface_type="chain",
    )
    inputs = None
    final_output = None
    try:
        try:
            inputs = get_argument_value(args, kwargs, 0, "input")
        except ArgumentError:
            inputs = get_argument_value(args, kwargs, 0, "inputs")
        if integration.is_pc_sampled_span(span):
            if not isinstance(inputs, list):
                inputs = [inputs]
            for idx, inp in enumerate(inputs):
                if not isinstance(inp, dict):
                    span.set_tag_str("langchain.request.inputs.%d" % idx, integration.trunc(str(inp)))
                else:
                    for k, v in inp.items():
                        span.set_tag_str("langchain.request.inputs.%d.%s" % (idx, k), integration.trunc(str(v)))
        final_output = func(*args, **kwargs)
        if integration.is_pc_sampled_span(span):
            final_outputs = final_output  # separate variable as to return correct value later
            if not isinstance(final_outputs, list):
                final_outputs = [final_outputs]
            for idx, output in enumerate(final_outputs):
                span.set_tag_str("langchain.response.outputs.%d" % idx, integration.trunc(str(output)))
    except Exception:
        span.set_exc_info(*sys.exc_info())
        integration.metric(span, "incr", "request.error", 1)
        raise
    finally:
        integration.llmobs_set_tags(span, args=[], kwargs=inputs, response=final_output, operation="chain")
        span.finish()
        integration.metric(span, "dist", "request.duration", span.duration_ns)
    return final_output


@with_traced_module
async def traced_lcel_runnable_sequence_async(langchain, pin, func, instance, args, kwargs):
    """
    Similar to `traced_lcel_runnable_sequence`, but for async chaining calls.
    """
    integration = langchain._datadog_integration
    span = integration.trace(
        pin,
        "{}.{}".format(instance.__module__, instance.__class__.__name__),
        submit_to_llmobs=True,
        interface_type="chain",
    )
    inputs = None
    final_output = None
    try:
        try:
            inputs = get_argument_value(args, kwargs, 0, "input")
        except ArgumentError:
            inputs = get_argument_value(args, kwargs, 0, "inputs")
        if integration.is_pc_sampled_span(span):
            if not isinstance(inputs, list):
                inputs = [inputs]
            for idx, inp in enumerate(inputs):
                if not isinstance(inp, dict):
                    span.set_tag_str("langchain.request.inputs.%d" % idx, integration.trunc(str(inp)))
                else:
                    for k, v in inp.items():
                        span.set_tag_str("langchain.request.inputs.%d.%s" % (idx, k), integration.trunc(str(v)))
        final_output = await func(*args, **kwargs)
        if integration.is_pc_sampled_span(span):
            final_outputs = final_output  # separate variable as to return correct value later
            if not isinstance(final_outputs, list):
                final_outputs = [final_outputs]
            for idx, output in enumerate(final_outputs):
                span.set_tag_str("langchain.response.outputs.%d" % idx, integration.trunc(str(output)))
    except Exception:
        span.set_exc_info(*sys.exc_info())
        integration.metric(span, "incr", "request.error", 1)
        raise
    finally:
        integration.llmobs_set_tags(span, args=[], kwargs=inputs, response=final_output, operation="chain")
        span.finish()
        integration.metric(span, "dist", "request.duration", span.duration_ns)
    return final_output


@with_traced_module
def traced_similarity_search(langchain, pin, func, instance, args, kwargs):
    integration = langchain._datadog_integration
    query = get_argument_value(args, kwargs, 0, "query")
    k = kwargs.get("k", args[1] if len(args) >= 2 else None)
    provider = instance.__class__.__name__.lower()
    span = integration.trace(
        pin,
        "%s.%s" % (instance.__module__, instance.__class__.__name__),
        submit_to_llmobs=True,
        interface_type="similarity_search",
        provider=provider,
        api_key=_extract_api_key(instance),
    )
    documents = []
    try:
        if integration.is_pc_sampled_span(span):
            span.set_tag_str("langchain.request.query", integration.trunc(query))
        if k is not None:
            span.set_tag_str("langchain.request.k", str(k))
        for kwarg_key, v in kwargs.items():
            span.set_tag_str("langchain.request.%s" % kwarg_key, str(v))
        if _is_pinecone_vectorstore_instance(instance) and hasattr(instance._index, "configuration"):
            span.set_tag_str(
                "langchain.request.pinecone.environment",
                instance._index.configuration.server_variables.get("environment", ""),
            )
            span.set_tag_str(
                "langchain.request.pinecone.index_name",
                instance._index.configuration.server_variables.get("index_name", ""),
            )
            span.set_tag_str(
                "langchain.request.pinecone.project_name",
                instance._index.configuration.server_variables.get("project_name", ""),
            )
            api_key = instance._index.configuration.api_key.get("ApiKeyAuth", "")
            span.set_tag_str(API_KEY, _format_api_key(api_key))  # override api_key for Pinecone
        documents = func(*args, **kwargs)
        span.set_metric("langchain.response.document_count", len(documents))
        for idx, document in enumerate(documents):
            span.set_tag_str(
                "langchain.response.document.%d.page_content" % idx, integration.trunc(str(document.page_content))
            )
            for kwarg_key, v in document.metadata.items():
                span.set_tag_str(
                    "langchain.response.document.%d.metadata.%s" % (idx, kwarg_key), integration.trunc(str(v))
                )
    except Exception:
        span.set_exc_info(*sys.exc_info())
        integration.metric(span, "incr", "request.error", 1)
        raise
    finally:
        integration.llmobs_set_tags(span, args=args, kwargs=kwargs, response=documents, operation="retrieval")
        span.finish()
        integration.metric(span, "dist", "request.duration", span.duration_ns)
        if integration.is_pc_sampled_log(span):
            integration.log(
                span,
                "info" if span.error == 0 else "error",
                "sampled %s.%s" % (instance.__module__, instance.__class__.__name__),
                attrs={
                    "query": query,
                    "k": k or "",
                    "documents": [
                        {"page_content": document.page_content, "metadata": document.metadata} for document in documents
                    ],
                },
            )
    return documents


@with_traced_module
def traced_chain_stream(langchain, pin, func, instance, args, kwargs):
    integration: LangChainIntegration = langchain._datadog_integration

    def _on_span_started(span: Span):
        inputs = get_argument_value(args, kwargs, 0, "input")
        if not integration.is_pc_sampled_span(span):
            return
        if not isinstance(inputs, list):
            inputs = [inputs]
        for idx, inp in enumerate(inputs):
            if not isinstance(inp, dict):
                span.set_tag_str("langchain.request.inputs.%d" % idx, integration.trunc(str(inp)))
                continue
            for k, v in inp.items():
                span.set_tag_str("langchain.request.inputs.%d.%s" % (idx, k), integration.trunc(str(v)))

    def _on_span_finished(span: Span, streamed_chunks):
        maybe_parser = instance.steps[-1] if instance.steps else None
        if (
            streamed_chunks
            and langchain_core
            and isinstance(maybe_parser, langchain_core.output_parsers.JsonOutputParser)
        ):
            # it's possible that the chain has a json output parser type
            # this will have already concatenated the chunks into an object

            # it's also possible the this parser type isn't the last step,
            # but one of the last steps, in which case we won't act on it here
            result = streamed_chunks[-1]
            if maybe_parser.__class__.__name__ == "JsonOutputParser":
                content = safe_json(result)
            else:
                content = str(result)
        else:
            # best effort to join chunks together
            content = "".join([str(chunk) for chunk in streamed_chunks])
        integration.llmobs_set_tags(span, args=args, kwargs=kwargs, response=content, operation="chain")
        if span.error or not integration.is_pc_sampled_span(span):
            return
        span.set_tag_str("langchain.response.outputs", integration.trunc(content))

    return shared_stream(
        integration=integration,
        pin=pin,
        func=func,
        instance=instance,
        args=args,
        kwargs=kwargs,
        interface_type="chain",
        on_span_started=_on_span_started,
        on_span_finished=_on_span_finished,
    )


@with_traced_module
def traced_chat_stream(langchain, pin, func, instance, args, kwargs):
    integration: LangChainIntegration = langchain._datadog_integration
    llm_provider = instance._llm_type
    model = _extract_model_name(instance)

    def _on_span_started(span: Span):
        if not integration.is_pc_sampled_span(span):
            return
        chat_messages = get_argument_value(args, kwargs, 0, "input")
        tag_general_message_input(span, chat_messages, integration, langchain_core)

        for param, val in getattr(instance, "_identifying_params", {}).items():
            if not isinstance(val, dict):
                span.set_tag_str("langchain.request.%s.parameters.%s" % (llm_provider, param), str(val))
                continue
            for k, v in val.items():
                span.set_tag_str("langchain.request.%s.parameters.%s.%s" % (llm_provider, param, k), str(v))

    def _on_span_finished(span: Span, streamed_chunks):
        joined_chunks = streamed_chunks[0]
        for chunk in streamed_chunks[1:]:
            joined_chunks += chunk  # base message types support __add__ for concatenation
        integration.llmobs_set_tags(span, args=args, kwargs=kwargs, response=joined_chunks, operation="chat")
        if (
            span.error
            or not integration.is_pc_sampled_span(span)
            or streamed_chunks is None
            or len(streamed_chunks) == 0
        ):
            return
        content = str(getattr(joined_chunks, "content", joined_chunks))
        role = joined_chunks.__class__.__name__.replace("Chunk", "")  # AIMessageChunk --> AIMessage
        span.set_tag_str("langchain.response.content", integration.trunc(content))
        if role:
            span.set_tag_str("langchain.response.message_type", role)

        usage = streamed_chunks and getattr(streamed_chunks[-1], "usage_metadata", None)
        if not usage or not isinstance(usage, dict):
            return
        for k, v in usage.items():
            span.set_tag_str("langchain.response.usage_metadata.%s" % k, str(v))

    return shared_stream(
        integration=integration,
        pin=pin,
        func=func,
        instance=instance,
        args=args,
        kwargs=kwargs,
        interface_type="chat_model",
        on_span_started=_on_span_started,
        on_span_finished=_on_span_finished,
        api_key=_extract_api_key(instance),
        provider=llm_provider,
        model=model,
    )


@with_traced_module
def traced_llm_stream(langchain, pin, func, instance, args, kwargs):
    integration: LangChainIntegration = langchain._datadog_integration
    llm_provider = instance._llm_type
    model = _extract_model_name(instance)

    def _on_span_start(span: Span):
        if not integration.is_pc_sampled_span(span):
            return
        inp = get_argument_value(args, kwargs, 0, "input")
        tag_general_message_input(span, inp, integration, langchain_core)
        for param, val in getattr(instance, "_identifying_params", {}).items():
            if not isinstance(val, dict):
                span.set_tag_str("langchain.request.%s.parameters.%s" % (llm_provider, param), str(val))
                continue
            for k, v in val.items():
                span.set_tag_str("langchain.request.%s.parameters.%s.%s" % (llm_provider, param, k), str(v))

    def _on_span_finished(span: Span, streamed_chunks):
        content = "".join([str(chunk) for chunk in streamed_chunks])
        integration.llmobs_set_tags(span, args=args, kwargs=kwargs, response=content, operation="llm")
        if span.error or not integration.is_pc_sampled_span(span):
            return
        span.set_tag_str("langchain.response.content", integration.trunc(content))

    return shared_stream(
        integration=integration,
        pin=pin,
        func=func,
        instance=instance,
        args=args,
        kwargs=kwargs,
        interface_type="llm",
        on_span_started=_on_span_start,
        on_span_finished=_on_span_finished,
        api_key=_extract_api_key(instance),
        provider=llm_provider,
        model=model,
    )


@with_traced_module
def traced_base_tool_invoke(langchain, pin, func, instance, args, kwargs):
    integration = langchain._datadog_integration
    tool_input = get_argument_value(args, kwargs, 0, "input")
    config = get_argument_value(args, kwargs, 1, "config", optional=True)

    span = integration.trace(
        pin,
        "%s" % func.__self__.name,
        interface_type="tool",
        submit_to_llmobs=True,
    )

    tool_output = None
    tool_info = {}
    try:
        for attribute in ("name", "description"):
            value = getattr(instance, attribute, None)
            tool_info[attribute] = value
            if value is not None:
                span.set_tag_str("langchain.request.tool.%s" % attribute, str(value))

        metadata = getattr(instance, "metadata", {})
        if metadata:
            tool_info["metadata"] = metadata
            for key, meta_value in metadata.items():
                span.set_tag_str("langchain.request.tool.metadata.%s" % key, str(meta_value))
        tags = getattr(instance, "tags", [])
        if tags:
            tool_info["tags"] = tags
            for idx, tag in tags:
                span.set_tag_str("langchain.request.tool.tags.%d" % idx, str(value))

        if tool_input and integration.is_pc_sampled_span(span):
            span.set_tag_str("langchain.request.input", integration.trunc(str(tool_input)))
        if config:
            span.set_tag_str("langchain.request.config", safe_json(config))

        tool_output = func(*args, **kwargs)
        if tool_output and integration.is_pc_sampled_span(span):
            span.set_tag_str("langchain.response.output", integration.trunc(str(tool_output)))
    except Exception:
        span.set_exc_info(*sys.exc_info())
        raise
    finally:
        tool_inputs = {"input": tool_input, "config": config or {}, "info": tool_info or {}}
        integration.llmobs_set_tags(span, args=[], kwargs=tool_inputs, response=tool_output, operation="tool")
        span.finish()
    return tool_output


@with_traced_module
async def traced_base_tool_ainvoke(langchain, pin, func, instance, args, kwargs):
    integration = langchain._datadog_integration
    tool_input = get_argument_value(args, kwargs, 0, "input")
    config = get_argument_value(args, kwargs, 1, "config", optional=True)

    span = integration.trace(
        pin,
        "%s" % func.__self__.name,
        interface_type="tool",
        submit_to_llmobs=True,
    )

    tool_output = None
    tool_info = {}
    try:
        for attribute in ("name", "description"):
            value = getattr(instance, attribute, None)
            tool_info[attribute] = value
            if value is not None:
                span.set_tag_str("langchain.request.tool.%s" % attribute, str(value))

        metadata = getattr(instance, "metadata", {})
        if metadata:
            tool_info["metadata"] = metadata
            for key, meta_value in metadata.items():
                span.set_tag_str("langchain.request.tool.metadata.%s" % key, str(meta_value))
        tags = getattr(instance, "tags", [])
        if tags:
            tool_info["tags"] = tags
            for idx, tag in tags:
                span.set_tag_str("langchain.request.tool.tags.%d" % idx, str(value))

        if tool_input and integration.is_pc_sampled_span(span):
            span.set_tag_str("langchain.request.input", integration.trunc(str(tool_input)))
        if config:
            span.set_tag_str("langchain.request.config", safe_json(config))

        tool_output = await func(*args, **kwargs)
        if tool_output and integration.is_pc_sampled_span(span):
            span.set_tag_str("langchain.response.output", integration.trunc(str(tool_output)))
    except Exception:
        span.set_exc_info(*sys.exc_info())
        raise
    finally:
        tool_inputs = {"input": tool_input, "config": config or {}, "info": tool_info or {}}
        integration.llmobs_set_tags(span, args=[], kwargs=tool_inputs, response=tool_output, operation="tool")
        span.finish()
    return tool_output


def _patch_embeddings_and_vectorstores():
    """
    Text embedding models override two abstract base methods instead of super calls,
    so we need to wrap each langchain-provided text embedding and vectorstore model.
    """
    if langchain_community is None:
        return

    from langchain_community import embeddings  # noqa:F401
    from langchain_community import vectorstores  # noqa:F401

    for text_embedding_model in text_embedding_models:
        if hasattr(langchain_community.embeddings, text_embedding_model):
            # Ensure not double patched, as some Embeddings interfaces are pointers to other Embeddings.
            if not isinstance(
                deep_getattr(langchain_community.embeddings, "%s.embed_query" % text_embedding_model),
                wrapt.ObjectProxy,
            ):
                wrap(
                    langchain_community.__name__,
                    "embeddings.%s.embed_query" % text_embedding_model,
                    traced_embedding(langchain),
                )
            if not isinstance(
                deep_getattr(langchain_community.embeddings, "%s.embed_documents" % text_embedding_model),
                wrapt.ObjectProxy,
            ):
                wrap(
                    langchain_community.__name__,
                    "embeddings.%s.embed_documents" % text_embedding_model,
                    traced_embedding(langchain),
                )
    for vectorstore in vectorstore_classes:
        if hasattr(langchain_community.vectorstores, vectorstore):
            # Ensure not double patched, as some Embeddings interfaces are pointers to other Embeddings.
            if not isinstance(
                deep_getattr(langchain_community.vectorstores, "%s.similarity_search" % vectorstore),
                wrapt.ObjectProxy,
            ):
                wrap(
                    langchain_community.__name__,
                    "vectorstores.%s.similarity_search" % vectorstore,
                    traced_similarity_search(langchain),
                )


def _unpatch_embeddings_and_vectorstores():
    """
    Text embedding models override two abstract base methods instead of super calls,
    so we need to unwrap each langchain-provided text embedding and vectorstore model.
    """
    if langchain_community is None:
        return

    for text_embedding_model in text_embedding_models:
        if hasattr(langchain_community.embeddings, text_embedding_model):
            if isinstance(
                deep_getattr(langchain_community.embeddings, "%s.embed_query" % text_embedding_model),
                wrapt.ObjectProxy,
            ):
                unwrap(getattr(langchain_community.embeddings, text_embedding_model), "embed_query")
            if isinstance(
                deep_getattr(langchain_community.embeddings, "%s.embed_documents" % text_embedding_model),
                wrapt.ObjectProxy,
            ):
                unwrap(getattr(langchain_community.embeddings, text_embedding_model), "embed_documents")
    for vectorstore in vectorstore_classes:
        if hasattr(langchain_community.vectorstores, vectorstore):
            if isinstance(
                deep_getattr(langchain_community.vectorstores, "%s.similarity_search" % vectorstore),
                wrapt.ObjectProxy,
            ):
                unwrap(getattr(langchain_community.vectorstores, vectorstore), "similarity_search")


def patch():
    if getattr(langchain, "_datadog_patch", False):
        return

    version = parse_version(get_version())
    if parse_version(get_version()) < (0, 1, 0):
        log.warning("langchain version %s is not supported, please upgrade to langchain version 0.1 or later", version)
        return

    langchain._datadog_patch = True

    Pin().onto(langchain)
    integration = LangChainIntegration(integration_config=config.langchain)
    langchain._datadog_integration = integration

    # Langchain doesn't allow wrapping directly from root, so we have to import the base classes first before wrapping.
    # ref: https://github.com/DataDog/dd-trace-py/issues/7123
    from langchain.chains.base import Chain  # noqa:F401
    from langchain_core.tools import BaseTool  # noqa:F401

    wrap("langchain_core", "language_models.llms.BaseLLM.generate", traced_llm_generate(langchain))
    wrap("langchain_core", "language_models.llms.BaseLLM.agenerate", traced_llm_agenerate(langchain))
    wrap(
        "langchain_core",
        "language_models.chat_models.BaseChatModel.generate",
        traced_chat_model_generate(langchain),
    )
    wrap(
        "langchain_core",
        "language_models.chat_models.BaseChatModel.agenerate",
        traced_chat_model_agenerate(langchain),
    )
    wrap("langchain_core", "runnables.base.RunnableSequence.invoke", traced_lcel_runnable_sequence(langchain))
    wrap("langchain_core", "runnables.base.RunnableSequence.ainvoke", traced_lcel_runnable_sequence_async(langchain))
    wrap("langchain_core", "runnables.base.RunnableSequence.batch", traced_lcel_runnable_sequence(langchain))
    wrap("langchain_core", "runnables.base.RunnableSequence.abatch", traced_lcel_runnable_sequence_async(langchain))
    wrap("langchain_core", "runnables.base.RunnableSequence.stream", traced_chain_stream(langchain))
    wrap("langchain_core", "runnables.base.RunnableSequence.astream", traced_chain_stream(langchain))
    wrap(
        "langchain_core",
        "language_models.chat_models.BaseChatModel.stream",
        traced_chat_stream(langchain),
    )
    wrap(
        "langchain_core",
        "language_models.chat_models.BaseChatModel.astream",
        traced_chat_stream(langchain),
    )
    wrap("langchain_core", "language_models.llms.BaseLLM.stream", traced_llm_stream(langchain))
    wrap("langchain_core", "language_models.llms.BaseLLM.astream", traced_llm_stream(langchain))

    wrap("langchain_core", "tools.BaseTool.invoke", traced_base_tool_invoke(langchain))
    wrap("langchain_core", "tools.BaseTool.ainvoke", traced_base_tool_ainvoke(langchain))
    if langchain_openai:
        wrap("langchain_openai", "OpenAIEmbeddings.embed_documents", traced_embedding(langchain))
    if langchain_pinecone:
        wrap("langchain_pinecone", "PineconeVectorStore.similarity_search", traced_similarity_search(langchain))

    if langchain_community:
        _patch_embeddings_and_vectorstores()

    if asm_config._iast_enabled:
        from ddtrace.appsec._iast._metrics import _set_iast_error_metric

        def wrap_output_parser(module, parser):
            # Ensure not double patched
            if not isinstance(deep_getattr(module, "%s.parse" % parser), wrapt.ObjectProxy):
                wrap(module, "%s.parse" % parser, taint_parser_output)

        try:
            with_agent_output_parser(wrap_output_parser)
        except Exception as e:
            _set_iast_error_metric("IAST propagation error. langchain wrap_output_parser. {}".format(e))


def unpatch():
    if not getattr(langchain, "_datadog_patch", False):
        return

    langchain._datadog_patch = False

    unwrap(langchain_core.language_models.llms.BaseLLM, "generate")
    unwrap(langchain_core.language_models.llms.BaseLLM, "agenerate")
    unwrap(langchain_core.language_models.chat_models.BaseChatModel, "generate")
    unwrap(langchain_core.language_models.chat_models.BaseChatModel, "agenerate")
    unwrap(langchain_core.runnables.base.RunnableSequence, "invoke")
    unwrap(langchain_core.runnables.base.RunnableSequence, "ainvoke")
    unwrap(langchain_core.runnables.base.RunnableSequence, "batch")
    unwrap(langchain_core.runnables.base.RunnableSequence, "abatch")
    unwrap(langchain_core.runnables.base.RunnableSequence, "stream")
    unwrap(langchain_core.runnables.base.RunnableSequence, "astream")
    unwrap(langchain_core.language_models.chat_models.BaseChatModel, "stream")
    unwrap(langchain_core.language_models.chat_models.BaseChatModel, "astream")
    unwrap(langchain_core.language_models.llms.BaseLLM, "stream")
    unwrap(langchain_core.language_models.llms.BaseLLM, "astream")
    unwrap(langchain_core.tools.BaseTool, "invoke")
    unwrap(langchain_core.tools.BaseTool, "ainvoke")
    if langchain_openai:
        unwrap(langchain_openai.OpenAIEmbeddings, "embed_documents")
    if langchain_pinecone:
        unwrap(langchain_pinecone.PineconeVectorStore, "similarity_search")

    if langchain_community:
        _unpatch_embeddings_and_vectorstores()

    delattr(langchain, "_datadog_integration")


def taint_outputs(instance, inputs, outputs):
    from ddtrace.appsec._iast._metrics import _set_iast_error_metric
    from ddtrace.appsec._iast._taint_tracking._taint_objects import get_tainted_ranges
    from ddtrace.appsec._iast._taint_tracking._taint_objects import taint_pyobject

    try:
        ranges = None
        for key in filter(lambda x: x in inputs, instance.input_keys):
            input_val = inputs.get(key)
            if input_val:
                ranges = get_tainted_ranges(input_val)
                if ranges:
                    break

        if ranges:
            source = ranges[0].source
            for key in filter(lambda x: x in outputs, instance.output_keys):
                output_value = outputs[key]
                outputs[key] = taint_pyobject(output_value, source.name, source.value, source.origin)
    except Exception as e:
        _set_iast_error_metric("IAST propagation error. langchain taint_outputs. {}".format(e))


def taint_parser_output(func, instance, args, kwargs):
    from ddtrace.appsec._iast._metrics import _set_iast_error_metric
    from ddtrace.appsec._iast._taint_tracking._taint_objects import get_tainted_ranges
    from ddtrace.appsec._iast._taint_tracking._taint_objects import taint_pyobject

    result = func(*args, **kwargs)
    try:
        try:
            from langchain_core.agents import AgentAction
            from langchain_core.agents import AgentFinish
        except ImportError:
            from langchain.agents import AgentAction
            from langchain.agents import AgentFinish
        ranges = get_tainted_ranges(args[0])
        if ranges:
            source = ranges[0].source
            if isinstance(result, AgentAction):
                result.tool_input = taint_pyobject(result.tool_input, source.name, source.value, source.origin)
            elif isinstance(result, AgentFinish) and "output" in result.return_values:
                values = result.return_values
                values["output"] = taint_pyobject(values["output"], source.name, source.value, source.origin)
    except Exception as e:
        _set_iast_error_metric("IAST propagation error. langchain taint_parser_output. {}".format(e))

    return result


def with_agent_output_parser(f):
    import langchain.agents

    queue = [(langchain.agents, agent_output_parser_classes)]

    while len(queue) > 0:
        module, current = queue.pop(0)
        if isinstance(current, str):
            if hasattr(module, current):
                f(module, current)
        elif isinstance(current, dict):
            for name, value in current.items():
                if hasattr(module, name):
                    queue.append((getattr(module, name), value))<|MERGE_RESOLUTION|>--- conflicted
+++ resolved
@@ -644,117 +644,6 @@
 
 
 @with_traced_module
-<<<<<<< HEAD
-def traced_chain_call(langchain, pin, func, instance, args, kwargs):
-    integration = langchain._datadog_integration
-    span = integration.trace(
-        pin,
-        "{}.{}".format(instance.__module__, instance.__class__.__name__),
-        submit_to_llmobs=True,
-        interface_type="chain",
-    )
-    inputs = None
-    final_outputs = {}
-    try:
-        inputs = get_argument_value(args, kwargs, 0, "input")
-        if not isinstance(inputs, dict):
-            inputs = {instance.input_keys[0]: inputs}
-        if integration.is_pc_sampled_span(span):
-            for k, v in inputs.items():
-                span.set_tag_str("langchain.request.inputs.%s" % k, integration.trunc(str(v)))
-            template = deep_getattr(instance, "prompt.template", default="")
-            if template:
-                span.set_tag_str("langchain.request.prompt", integration.trunc(str(template)))
-        final_outputs = func(*args, **kwargs)
-        if integration.is_pc_sampled_span(span):
-            for k, v in final_outputs.items():
-                span.set_tag_str("langchain.response.outputs.%s" % k, integration.trunc(str(v)))
-        if asm_config._iast_enabled:
-            taint_outputs(instance, inputs, final_outputs)
-    except Exception:
-        span.set_exc_info(*sys.exc_info())
-        integration.metric(span, "incr", "request.error", 1)
-        raise
-    finally:
-        integration.llmobs_set_tags(span, args=[], kwargs=inputs, response=final_outputs, operation="chain")
-        span.finish()
-        integration.metric(span, "dist", "request.duration", span.duration_ns)
-        if integration.is_pc_sampled_log(span):
-            log_inputs = {}
-            log_outputs = {}
-            for k, v in inputs.items():
-                log_inputs[k] = str(v)
-            for k, v in final_outputs.items():
-                log_outputs[k] = str(v)
-            integration.log(
-                span,
-                "info" if span.error == 0 else "error",
-                "sampled %s.%s" % (instance.__module__, instance.__class__.__name__),
-                attrs={
-                    "inputs": log_inputs,
-                    "prompt": str(deep_getattr(instance, "prompt.template", default="")),
-                    "outputs": log_outputs,
-                },
-            )
-    return final_outputs
-
-
-@with_traced_module
-async def traced_chain_acall(langchain, pin, func, instance, args, kwargs):
-    integration = langchain._datadog_integration
-    span = integration.trace(
-        pin,
-        "{}.{}".format(instance.__module__, instance.__class__.__name__),
-        submit_to_llmobs=True,
-        interface_type="chain",
-    )
-    inputs = None
-    final_outputs = {}
-    try:
-        inputs = get_argument_value(args, kwargs, 0, "input")
-        if not isinstance(inputs, dict):
-            inputs = {instance.input_keys[0]: inputs}
-        if integration.is_pc_sampled_span(span):
-            for k, v in inputs.items():
-                span.set_tag_str("langchain.request.inputs.%s" % k, integration.trunc(str(v)))
-            template = deep_getattr(instance, "prompt.template", default="")
-            if template:
-                span.set_tag_str("langchain.request.prompt", integration.trunc(str(template)))
-        final_outputs = await func(*args, **kwargs)
-        if integration.is_pc_sampled_span(span):
-            for k, v in final_outputs.items():
-                span.set_tag_str("langchain.response.outputs.%s" % k, integration.trunc(str(v)))
-    except Exception:
-        span.set_exc_info(*sys.exc_info())
-        integration.metric(span, "incr", "request.error", 1)
-        raise
-    finally:
-        integration.llmobs_set_tags(span, args=[], kwargs=inputs, response=final_outputs, operation="chain")
-        span.finish()
-        integration.metric(span, "dist", "request.duration", span.duration_ns)
-        if integration.is_pc_sampled_log(span):
-            log_inputs = {}
-            log_outputs = {}
-            for k, v in inputs.items():
-                log_inputs[k] = str(v)
-            for k, v in final_outputs.items():
-                log_outputs[k] = str(v)
-            integration.log(
-                span,
-                "info" if span.error == 0 else "error",
-                "sampled %s.%s" % (instance.__module__, instance.__class__.__name__),
-                attrs={
-                    "inputs": log_inputs,
-                    "prompt": str(deep_getattr(instance, "prompt.template", default="")),
-                    "outputs": log_outputs,
-                },
-            )
-    return final_outputs
-
-
-@with_traced_module
-=======
->>>>>>> 4ebedf02
 def traced_lcel_runnable_sequence(langchain, pin, func, instance, args, kwargs):
     """
     Traces the top level call of a LangChain Expression Language (LCEL) chain.
