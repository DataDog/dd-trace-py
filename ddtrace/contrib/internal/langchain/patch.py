--- conflicted
+++ resolved
@@ -977,7 +977,6 @@
     return documents
 
 
-<<<<<<< HEAD
 # TODO refactor some of these on_span_started/on_span_finished functions
 # that are used in other patched methods in this file into the utils module
 @with_traced_module
@@ -1136,8 +1135,6 @@
         api_key=_extract_api_key(instance),
         provider=llm_provider,
     )
-
-=======
 @with_traced_module
 def traced_base_tool_invoke(langchain, pin, func, instance, args, kwargs):
     integration = langchain._datadog_integration
@@ -1259,7 +1256,6 @@
         span.finish()
     return tool_output
 
->>>>>>> 95507009
 
 def _patch_embeddings_and_vectorstores():
     """
@@ -1367,13 +1363,10 @@
         wrap("langchain", "embeddings.OpenAIEmbeddings.embed_documents", traced_embedding(langchain))
     else:
         from langchain.chains.base import Chain  # noqa:F401
-<<<<<<< HEAD
         from langchain_core import prompt_values  # noqa: F401
         from langchain_core import output_parsers  # noqa: F401
         from langchain_core import messages  # noqa: F401
-=======
         from langchain_core.tools import BaseTool  # noqa:F401
->>>>>>> 95507009
 
         wrap("langchain_core", "language_models.llms.BaseLLM.generate", traced_llm_generate(langchain))
         wrap("langchain_core", "language_models.llms.BaseLLM.agenerate", traced_llm_agenerate(langchain))
@@ -1395,7 +1388,6 @@
         )
         wrap("langchain_core", "runnables.base.RunnableSequence.batch", traced_lcel_runnable_sequence(langchain))
         wrap("langchain_core", "runnables.base.RunnableSequence.abatch", traced_lcel_runnable_sequence_async(langchain))
-<<<<<<< HEAD
 
         # streaming
         wrap("langchain_core", "runnables.base.RunnableSequence.stream", traced_chain_stream(langchain))
@@ -1413,10 +1405,8 @@
         wrap("langchain_core", "language_models.llms.BaseLLM.stream", traced_llm_stream(langchain))
         wrap("langchain_core", "language_models.llms.BaseLLM.astream", traced_llm_stream(langchain))
 
-=======
         wrap("langchain_core", "tools.BaseTool.invoke", traced_base_tool_invoke(langchain))
         wrap("langchain_core", "tools.BaseTool.ainvoke", traced_base_tool_ainvoke(langchain))
->>>>>>> 95507009
         if langchain_openai:
             wrap("langchain_openai", "OpenAIEmbeddings.embed_documents", traced_embedding(langchain))
         if langchain_pinecone:
@@ -1465,17 +1455,14 @@
         unwrap(langchain_core.runnables.base.RunnableSequence, "ainvoke")
         unwrap(langchain_core.runnables.base.RunnableSequence, "batch")
         unwrap(langchain_core.runnables.base.RunnableSequence, "abatch")
-<<<<<<< HEAD
         unwrap(langchain_core.runnables.base.RunnableSequence, "stream")
         unwrap(langchain_core.runnables.base.RunnableSequence, "astream")
         unwrap(langchain_core.language_models.chat_models.BaseChatModel, "stream")
         unwrap(langchain_core.language_models.chat_models.BaseChatModel, "astream")
         unwrap(langchain_core.language_models.llms.BaseLLM, "stream")
         unwrap(langchain_core.language_models.llms.BaseLLM, "astream")
-=======
         unwrap(langchain_core.tools.BaseTool, "invoke")
         unwrap(langchain_core.tools.BaseTool, "ainvoke")
->>>>>>> 95507009
         if langchain_openai:
             unwrap(langchain_openai.OpenAIEmbeddings, "embed_documents")
         if langchain_pinecone:
