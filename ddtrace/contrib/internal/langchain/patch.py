--- conflicted
+++ resolved
@@ -997,23 +997,16 @@
             if value is not None:
                 span.set_tag_str("langchain.request.tool.%s" % attribute, str(value))
 
-<<<<<<< HEAD
         metadata = getattr(instance, "metadata", {})
-        tool_info["metadata"] = metadata
-        for key, meta_value in metadata.items():
-            span.set_tag_str("langchain.request.tool.metadata.%s" % key, str(meta_value))
+        if metadata:
+            tool_info["metadata"] = metadata
+            for key, meta_value in metadata.items():
+                span.set_tag_str("langchain.request.tool.metadata.%s" % key, str(meta_value))
         tags = getattr(instance, "tags", [])
-        tool_info["tags"] = tags
-        for idx, tag in tags:
-            span.set_tag_str("langchain.request.tool.tags.%d" % idx, str(value))
-=======
-        if getattr(instance, "metadata", {}):
-            for key, meta_value in getattr(instance, "metadata", {}).items():
-                span.set_tag_str("langchain.request.tool.metadata.%s" % key, str(meta_value))
-        if getattr(instance, "tags", []):
-            for idx, tag in getattr(instance, "tags", []):
+        if tags:
+            tool_info["tags"] = tags
+            for idx, tag in tags:
                 span.set_tag_str("langchain.request.tool.tags.%d" % idx, str(value))
->>>>>>> f499df7f
 
         if tool_input and integration.is_pc_sampled_span(span):
             span.set_tag_str("langchain.request.input", integration.trunc(str(tool_input)))
