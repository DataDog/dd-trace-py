import json
import os
import sys
from typing import Any
from typing import Dict
from typing import Optional
from typing import Union

import langchain
from pydantic import SecretStr


try:
    import langchain_core
except ImportError:
    langchain_core = None
try:
    import langchain_community
except ImportError:
    langchain_community = None
try:
    import langchain_openai
except ImportError:
    langchain_openai = None
try:
    import langchain_pinecone
except ImportError:
    langchain_pinecone = None

from ddtrace.appsec._iast import _is_iast_enabled


try:
    from langchain.callbacks.openai_info import get_openai_token_cost_for_model
except ImportError:
    try:
        from langchain_community.callbacks.openai_info import get_openai_token_cost_for_model
    except ImportError:
        get_openai_token_cost_for_model = None

import wrapt

from ddtrace import Span
from ddtrace import config
from ddtrace.contrib.internal.langchain.constants import API_KEY
from ddtrace.contrib.internal.langchain.constants import COMPLETION_TOKENS
from ddtrace.contrib.internal.langchain.constants import MODEL
from ddtrace.contrib.internal.langchain.constants import PROMPT_TOKENS
from ddtrace.contrib.internal.langchain.constants import TOTAL_COST
from ddtrace.contrib.internal.langchain.constants import agent_output_parser_classes
from ddtrace.contrib.internal.langchain.constants import text_embedding_models
from ddtrace.contrib.internal.langchain.constants import vectorstore_classes
from ddtrace.contrib.trace_utils import unwrap
from ddtrace.contrib.trace_utils import with_traced_module
from ddtrace.contrib.trace_utils import wrap
from ddtrace.internal.logger import get_logger
from ddtrace.internal.utils import ArgumentError
from ddtrace.internal.utils import get_argument_value
from ddtrace.internal.utils.formats import asbool
from ddtrace.internal.utils.formats import deep_getattr
from ddtrace.internal.utils.version import parse_version
from ddtrace.llmobs._integrations import LangChainIntegration
from ddtrace.pin import Pin


log = get_logger(__name__)


def get_version():
    # type: () -> str
    return getattr(langchain, "__version__", "")


# After 0.1.0, implementation split into langchain, langchain_community, and langchain_core.
# We need to check the version to determine which module to wrap, to avoid deprecation warnings
# ref: https://github.com/DataDog/dd-trace-py/issues/8212
PATCH_LANGCHAIN_V0 = parse_version(get_version()) < (0, 1, 0)


config._add(
    "langchain",
    {
        "logs_enabled": asbool(os.getenv("DD_LANGCHAIN_LOGS_ENABLED", False)),
        "metrics_enabled": asbool(os.getenv("DD_LANGCHAIN_METRICS_ENABLED", True)),
        "span_prompt_completion_sample_rate": float(os.getenv("DD_LANGCHAIN_SPAN_PROMPT_COMPLETION_SAMPLE_RATE", 1.0)),
        "log_prompt_completion_sample_rate": float(os.getenv("DD_LANGCHAIN_LOG_PROMPT_COMPLETION_SAMPLE_RATE", 0.1)),
        "span_char_limit": int(os.getenv("DD_LANGCHAIN_SPAN_CHAR_LIMIT", 128)),
    },
)


def _extract_model_name(instance: Any) -> Optional[str]:
    """Extract model name or ID from llm instance."""
    for attr in ("model", "model_name", "model_id", "model_key", "repo_id"):
        if hasattr(instance, attr):
            return getattr(instance, attr)
    return None


def _format_api_key(api_key: Union[str, SecretStr]) -> str:
    """Obfuscate a given LLM provider API key by returning the last four characters."""
    if hasattr(api_key, "get_secret_value"):
        api_key = api_key.get_secret_value()

    if not api_key or len(api_key) < 4:
        return ""
    return "...%s" % api_key[-4:]


def _extract_api_key(instance: Any) -> str:
    """
    Extract and format LLM-provider API key from instance.
    Note that langchain's LLM/ChatModel/Embeddings interfaces do not have a
    standard attribute name for storing the provider-specific API key, so make a
    best effort here by checking for attributes that end with `api_key/api_token`.
    """
    api_key_attrs = [a for a in dir(instance) if a.endswith(("api_token", "api_key"))]
    if api_key_attrs and hasattr(instance, str(api_key_attrs[0])):
        api_key = getattr(instance, api_key_attrs[0], None)
        if api_key:
            return _format_api_key(api_key)
    return ""


def _tag_openai_token_usage(
    span: Span, llm_output: Dict[str, Any], propagated_cost: int = 0, propagate: bool = False
) -> None:
    """
    Extract token usage from llm_output, tag on span.
    Calculate the total cost for each LLM/chat_model, then propagate those values up the trace so that
    the root span will store the total token_usage/cost of all of its descendants.
    """
    for token_type in ("prompt", "completion", "total"):
        current_metric_value = span.get_metric("langchain.tokens.%s_tokens" % token_type) or 0
        metric_value = llm_output["token_usage"].get("%s_tokens" % token_type, 0)
        span.set_metric("langchain.tokens.%s_tokens" % token_type, current_metric_value + metric_value)
    total_cost = span.get_metric(TOTAL_COST) or 0
    if not propagate and get_openai_token_cost_for_model:
        try:
            completion_cost = get_openai_token_cost_for_model(
                span.get_tag(MODEL),
                span.get_metric(COMPLETION_TOKENS),
                is_completion=True,
            )
            prompt_cost = get_openai_token_cost_for_model(span.get_tag(MODEL), span.get_metric(PROMPT_TOKENS))
            total_cost = completion_cost + prompt_cost
        except ValueError:
            # If not in langchain's openai model catalog, the above helpers will raise a ValueError.
            log.debug("Cannot calculate token/cost as the model is not in LangChain's OpenAI model catalog.")
    if get_openai_token_cost_for_model:
        span.set_metric(TOTAL_COST, propagated_cost + total_cost)
    if span._parent is not None:
        _tag_openai_token_usage(span._parent, llm_output, propagated_cost=propagated_cost + total_cost, propagate=True)


def _is_openai_llm_instance(instance):
    """Safely check if a traced instance is an OpenAI LLM.
    langchain_community does not automatically import submodules which may result in AttributeErrors.
    """
    try:
        if not PATCH_LANGCHAIN_V0 and langchain_openai:
            return isinstance(instance, langchain_openai.OpenAI)
        if not PATCH_LANGCHAIN_V0 and langchain_community:
            return isinstance(instance, langchain_community.llms.OpenAI)
        return isinstance(instance, langchain.llms.OpenAI)
    except (AttributeError, ModuleNotFoundError, ImportError):
        return False


def _is_openai_chat_instance(instance):
    """Safely check if a traced instance is an OpenAI Chat Model.
    langchain_community does not automatically import submodules which may result in AttributeErrors.
    """
    try:
        if not PATCH_LANGCHAIN_V0 and langchain_openai:
            return isinstance(instance, langchain_openai.ChatOpenAI)
        if not PATCH_LANGCHAIN_V0 and langchain_community:
            return isinstance(instance, langchain_community.chat_models.ChatOpenAI)
        return isinstance(instance, langchain.chat_models.ChatOpenAI)
    except (AttributeError, ModuleNotFoundError, ImportError):
        return False


def _is_pinecone_vectorstore_instance(instance):
    """Safely check if a traced instance is a Pinecone VectorStore.
    langchain_community does not automatically import submodules which may result in AttributeErrors.
    """
    try:
        if not PATCH_LANGCHAIN_V0 and langchain_pinecone:
            return isinstance(instance, langchain_pinecone.PineconeVectorStore)
        if not PATCH_LANGCHAIN_V0 and langchain_community:
            return isinstance(instance, langchain_community.vectorstores.Pinecone)
        return isinstance(instance, langchain.vectorstores.Pinecone)
    except (AttributeError, ModuleNotFoundError, ImportError):
        return False


@with_traced_module
def traced_llm_generate(langchain, pin, func, instance, args, kwargs):
    llm_provider = instance._llm_type
    prompts = get_argument_value(args, kwargs, 0, "prompts")
    integration = langchain._datadog_integration
    model = _extract_model_name(instance)
    span = integration.trace(
        pin,
        "%s.%s" % (instance.__module__, instance.__class__.__name__),
        submit_to_llmobs=True,
        interface_type="llm",
        provider=llm_provider,
        model=model,
        api_key=_extract_api_key(instance),
    )
    completions = None
    try:
        if integration.is_pc_sampled_span(span):
            for idx, prompt in enumerate(prompts):
                span.set_tag_str("langchain.request.prompts.%d" % idx, integration.trunc(str(prompt)))
        for param, val in getattr(instance, "_identifying_params", {}).items():
            if isinstance(val, dict):
                for k, v in val.items():
                    span.set_tag_str("langchain.request.%s.parameters.%s.%s" % (llm_provider, param, k), str(v))
            else:
                span.set_tag_str("langchain.request.%s.parameters.%s" % (llm_provider, param), str(val))

        completions = func(*args, **kwargs)
        if _is_openai_llm_instance(instance):
            _tag_openai_token_usage(span, completions.llm_output)
            integration.record_usage(span, completions.llm_output)

        for idx, completion in enumerate(completions.generations):
            if integration.is_pc_sampled_span(span):
                span.set_tag_str("langchain.response.completions.%d.text" % idx, integration.trunc(completion[0].text))
            if completion and completion[0].generation_info is not None:
                span.set_tag_str(
                    "langchain.response.completions.%d.finish_reason" % idx,
                    str(completion[0].generation_info.get("finish_reason")),
                )
                span.set_tag_str(
                    "langchain.response.completions.%d.logprobs" % idx,
                    str(completion[0].generation_info.get("logprobs")),
                )
    except Exception:
        span.set_exc_info(*sys.exc_info())
        integration.metric(span, "incr", "request.error", 1)
        raise
    finally:
        if integration.is_pc_sampled_llmobs(span):
            integration.llmobs_set_tags(
                "llm",
                span,
                prompts,
                completions,
                error=bool(span.error),
            )
        span.finish()
        integration.metric(span, "dist", "request.duration", span.duration_ns)
        if integration.is_pc_sampled_log(span):
            if completions is None:
                log_completions = []
            else:
                log_completions = [
                    [{"text": completion.text} for completion in completions] for completions in completions.generations
                ]
            integration.log(
                span,
                "info" if span.error == 0 else "error",
                "sampled %s.%s" % (instance.__module__, instance.__class__.__name__),
                attrs={
                    "prompts": prompts,
                    "choices": log_completions,
                },
            )
    return completions


@with_traced_module
async def traced_llm_agenerate(langchain, pin, func, instance, args, kwargs):
    llm_provider = instance._llm_type
    prompts = get_argument_value(args, kwargs, 0, "prompts")
    integration = langchain._datadog_integration
    model = _extract_model_name(instance)
    span = integration.trace(
        pin,
        "%s.%s" % (instance.__module__, instance.__class__.__name__),
        submit_to_llmobs=True,
        interface_type="llm",
        provider=llm_provider,
        model=model,
        api_key=_extract_api_key(instance),
    )
    completions = None
    try:
        if integration.is_pc_sampled_span(span):
            for idx, prompt in enumerate(prompts):
                span.set_tag_str("langchain.request.prompts.%d" % idx, integration.trunc(str(prompt)))
        for param, val in getattr(instance, "_identifying_params", {}).items():
            if isinstance(val, dict):
                for k, v in val.items():
                    span.set_tag_str("langchain.request.%s.parameters.%s.%s" % (llm_provider, param, k), str(v))
            else:
                span.set_tag_str("langchain.request.%s.parameters.%s" % (llm_provider, param), str(val))

        completions = await func(*args, **kwargs)
        if _is_openai_llm_instance(instance):
            _tag_openai_token_usage(span, completions.llm_output)
            integration.record_usage(span, completions.llm_output)

        for idx, completion in enumerate(completions.generations):
            if integration.is_pc_sampled_span(span):
                span.set_tag_str("langchain.response.completions.%d.text" % idx, integration.trunc(completion[0].text))
            if completion and completion[0].generation_info is not None:
                span.set_tag_str(
                    "langchain.response.completions.%d.finish_reason" % idx,
                    str(completion[0].generation_info.get("finish_reason")),
                )
                span.set_tag_str(
                    "langchain.response.completions.%d.logprobs" % idx,
                    str(completion[0].generation_info.get("logprobs")),
                )
    except Exception:
        span.set_exc_info(*sys.exc_info())
        integration.metric(span, "incr", "request.error", 1)
        raise
    finally:
        if integration.is_pc_sampled_llmobs(span):
            integration.llmobs_set_tags(
                "llm",
                span,
                prompts,
                completions,
                error=bool(span.error),
            )
        span.finish()
        integration.metric(span, "dist", "request.duration", span.duration_ns)
        if integration.is_pc_sampled_log(span):
            if completions is None:
                log_completions = []
            else:
                log_completions = [
                    [{"text": completion.text} for completion in completions] for completions in completions.generations
                ]
            integration.log(
                span,
                "info" if span.error == 0 else "error",
                "sampled %s.%s" % (instance.__module__, instance.__class__.__name__),
                attrs={
                    "prompts": prompts,
                    "choices": log_completions,
                },
            )
    return completions


@with_traced_module
def traced_chat_model_generate(langchain, pin, func, instance, args, kwargs):
    llm_provider = instance._llm_type.split("-")[0]
    chat_messages = get_argument_value(args, kwargs, 0, "messages")
    integration = langchain._datadog_integration
    span = integration.trace(
        pin,
        "%s.%s" % (instance.__module__, instance.__class__.__name__),
        submit_to_llmobs=True,
        interface_type="chat_model",
        provider=llm_provider,
        model=_extract_model_name(instance),
        api_key=_extract_api_key(instance),
    )
    chat_completions = None
    try:
        for message_set_idx, message_set in enumerate(chat_messages):
            for message_idx, message in enumerate(message_set):
                if integration.is_pc_sampled_span(span):
                    if isinstance(message, dict):
                        span.set_tag_str(
                            "langchain.request.messages.%d.%d.content" % (message_set_idx, message_idx),
                            integration.trunc(str(message.get("content", ""))),
                        )
                    else:
                        span.set_tag_str(
                            "langchain.request.messages.%d.%d.content" % (message_set_idx, message_idx),
                            integration.trunc(str(getattr(message, "content", ""))),
                        )
                span.set_tag_str(
                    "langchain.request.messages.%d.%d.message_type" % (message_set_idx, message_idx),
                    message.__class__.__name__,
                )
        for param, val in getattr(instance, "_identifying_params", {}).items():
            if isinstance(val, dict):
                for k, v in val.items():
                    span.set_tag_str("langchain.request.%s.parameters.%s.%s" % (llm_provider, param, k), str(v))
            else:
                span.set_tag_str("langchain.request.%s.parameters.%s" % (llm_provider, param), str(val))

        chat_completions = func(*args, **kwargs)
        if _is_openai_chat_instance(instance):
            _tag_openai_token_usage(span, chat_completions.llm_output)
            integration.record_usage(span, chat_completions.llm_output)

        for message_set_idx, message_set in enumerate(chat_completions.generations):
            for idx, chat_completion in enumerate(message_set):
                if integration.is_pc_sampled_span(span):
                    text = chat_completion.text
                    message = chat_completion.message
                    # tool calls aren't available on this property for legacy chains
                    tool_calls = getattr(message, "tool_calls", None)

                    if text:
                        span.set_tag_str(
                            "langchain.response.completions.%d.%d.content" % (message_set_idx, idx),
                            integration.trunc(chat_completion.text),
                        )
                    if tool_calls:
                        if not isinstance(tool_calls, list):
                            tool_calls = [tool_calls]
                        for tool_call_idx, tool_call in enumerate(tool_calls):
                            span.set_tag_str(
                                "langchain.response.completions.%d.%d.tool_calls.%d.id"
                                % (message_set_idx, idx, tool_call_idx),
                                str(tool_call.get("id", "")),
                            )
                            span.set_tag_str(
                                "langchain.response.completions.%d.%d.tool_calls.%d.name"
                                % (message_set_idx, idx, tool_call_idx),
                                str(tool_call.get("name", "")),
                            )
                            for arg_name, arg_value in tool_call.get("args", {}).items():
                                span.set_tag_str(
                                    "langchain.response.completions.%d.%d.tool_calls.%d.args.%s"
                                    % (message_set_idx, idx, tool_call_idx, arg_name),
                                    integration.trunc(str(arg_value)),
                                )
                span.set_tag_str(
                    "langchain.response.completions.%d.%d.message_type" % (message_set_idx, idx),
                    chat_completion.message.__class__.__name__,
                )
    except Exception:
        span.set_exc_info(*sys.exc_info())
        integration.metric(span, "incr", "request.error", 1)
        raise
    finally:
        if integration.is_pc_sampled_llmobs(span):
            integration.llmobs_set_tags(
                "chat",
                span,
                chat_messages,
                chat_completions,
                error=bool(span.error),
            )
        span.finish()
        integration.metric(span, "dist", "request.duration", span.duration_ns)
        if integration.is_pc_sampled_log(span):
            if chat_completions is None:
                log_chat_completions = []
            else:
                log_chat_completions = [
                    [
                        {"content": message.text, "message_type": message.message.__class__.__name__}
                        for message in messages
                    ]
                    for messages in chat_completions.generations
                ]
            integration.log(
                span,
                "info" if span.error == 0 else "error",
                "sampled %s.%s" % (instance.__module__, instance.__class__.__name__),
                attrs={
                    "messages": [
                        [
                            {
                                "content": message.get("content", "")
                                if isinstance(message, dict)
                                else str(getattr(message, "content", "")),
                                "message_type": message.__class__.__name__,
                            }
                            for message in messages
                        ]
                        for messages in chat_messages
                    ],
                    "choices": log_chat_completions,
                },
            )
    return chat_completions


@with_traced_module
async def traced_chat_model_agenerate(langchain, pin, func, instance, args, kwargs):
    llm_provider = instance._llm_type.split("-")[0]
    chat_messages = get_argument_value(args, kwargs, 0, "messages")
    integration = langchain._datadog_integration
    span = integration.trace(
        pin,
        "%s.%s" % (instance.__module__, instance.__class__.__name__),
        submit_to_llmobs=True,
        interface_type="chat_model",
        provider=llm_provider,
        model=_extract_model_name(instance),
        api_key=_extract_api_key(instance),
    )
    chat_completions = None
    try:
        for message_set_idx, message_set in enumerate(chat_messages):
            for message_idx, message in enumerate(message_set):
                if integration.is_pc_sampled_span(span):
                    if isinstance(message, dict):
                        span.set_tag_str(
                            "langchain.request.messages.%d.%d.content" % (message_set_idx, message_idx),
                            integration.trunc(str(message.get("content", ""))),
                        )
                    else:
                        span.set_tag_str(
                            "langchain.request.messages.%d.%d.content" % (message_set_idx, message_idx),
                            integration.trunc(str(getattr(message, "content", ""))),
                        )
                span.set_tag_str(
                    "langchain.request.messages.%d.%d.message_type" % (message_set_idx, message_idx),
                    message.__class__.__name__,
                )
        for param, val in getattr(instance, "_identifying_params", {}).items():
            if isinstance(val, dict):
                for k, v in val.items():
                    span.set_tag_str("langchain.request.%s.parameters.%s.%s" % (llm_provider, param, k), str(v))
            else:
                span.set_tag_str("langchain.request.%s.parameters.%s" % (llm_provider, param), str(val))

        chat_completions = await func(*args, **kwargs)
        if _is_openai_chat_instance(instance):
            _tag_openai_token_usage(span, chat_completions.llm_output)
            integration.record_usage(span, chat_completions.llm_output)

        for message_set_idx, message_set in enumerate(chat_completions.generations):
            for idx, chat_completion in enumerate(message_set):
                if integration.is_pc_sampled_span(span):
                    text = chat_completion.text
                    message = chat_completion.message
                    tool_calls = getattr(message, "tool_calls", None)

                    if text:
                        span.set_tag_str(
                            "langchain.response.completions.%d.%d.content" % (message_set_idx, idx),
                            integration.trunc(chat_completion.text),
                        )
                    if tool_calls:
                        if not isinstance(tool_calls, list):
                            tool_calls = [tool_calls]
                        for tool_call_idx, tool_call in enumerate(tool_calls):
                            span.set_tag_str(
                                "langchain.response.completions.%d.%d.tool_calls.%d.id"
                                % (message_set_idx, idx, tool_call_idx),
                                str(tool_call.get("id", "")),
                            )
                            span.set_tag_str(
                                "langchain.response.completions.%d.%d.tool_calls.%d.name"
                                % (message_set_idx, idx, tool_call_idx),
                                str(tool_call.get("name", "")),
                            )
                            for arg_name, arg_value in tool_call.get("args", {}).items():
                                span.set_tag_str(
                                    "langchain.response.completions.%d.%d.tool_calls.%d.args.%s"
                                    % (message_set_idx, idx, tool_call_idx, arg_name),
                                    integration.trunc(str(arg_value)),
                                )
                span.set_tag_str(
                    "langchain.response.completions.%d.%d.message_type" % (message_set_idx, idx),
                    chat_completion.message.__class__.__name__,
                )
    except Exception:
        span.set_exc_info(*sys.exc_info())
        integration.metric(span, "incr", "request.error", 1)
        raise
    finally:
        if integration.is_pc_sampled_llmobs(span):
            integration.llmobs_set_tags(
                "chat",
                span,
                chat_messages,
                chat_completions,
                error=bool(span.error),
            )
        span.finish()
        integration.metric(span, "dist", "request.duration", span.duration_ns)
        if integration.is_pc_sampled_log(span):
            if chat_completions is None:
                log_chat_completions = []
            else:
                log_chat_completions = [
                    [
                        {"content": message.text, "message_type": message.message.__class__.__name__}
                        for message in messages
                    ]
                    for messages in chat_completions.generations
                ]
            integration.log(
                span,
                "info" if span.error == 0 else "error",
                "sampled %s.%s" % (instance.__module__, instance.__class__.__name__),
                attrs={
                    "messages": [
                        [
                            {
                                "content": message.get("content", "")
                                if isinstance(message, dict)
                                else str(getattr(message, "content", "")),
                                "message_type": message.__class__.__name__,
                            }
                            for message in messages
                        ]
                        for messages in chat_messages
                    ],
                    "choices": log_chat_completions,
                },
            )
    return chat_completions


@with_traced_module
def traced_embedding(langchain, pin, func, instance, args, kwargs):
    """
    This traces both embed_query(text) and embed_documents(texts), so we need to make sure
    we get the right arg/kwarg.
    """
    try:
        input_texts = get_argument_value(args, kwargs, 0, "texts")
    except ArgumentError:
        input_texts = get_argument_value(args, kwargs, 0, "text")

    provider = instance.__class__.__name__.split("Embeddings")[0].lower()
    integration = langchain._datadog_integration
    span = integration.trace(
        pin,
        "%s.%s" % (instance.__module__, instance.__class__.__name__),
        submit_to_llmobs=True,
        interface_type="embedding",
        provider=provider,
        model=_extract_model_name(instance),
        api_key=_extract_api_key(instance),
    )
    embeddings = None
    try:
        if isinstance(input_texts, str):
            if integration.is_pc_sampled_span(span):
                span.set_tag_str("langchain.request.inputs.0.text", integration.trunc(input_texts))
            span.set_metric("langchain.request.input_count", 1)
        else:
            if integration.is_pc_sampled_span(span):
                for idx, text in enumerate(input_texts):
                    span.set_tag_str("langchain.request.inputs.%d.text" % idx, integration.trunc(text))
            span.set_metric("langchain.request.input_count", len(input_texts))
        # langchain currently does not support token tracking for OpenAI embeddings:
        #  https://github.com/hwchase17/langchain/issues/945
        embeddings = func(*args, **kwargs)
        if isinstance(embeddings, list) and embeddings and isinstance(embeddings[0], list):
            for idx, embedding in enumerate(embeddings):
                span.set_metric("langchain.response.outputs.%d.embedding_length" % idx, len(embedding))
        else:
            span.set_metric("langchain.response.outputs.embedding_length", len(embeddings))
    except Exception:
        span.set_exc_info(*sys.exc_info())
        integration.metric(span, "incr", "request.error", 1)
        raise
    finally:
        if integration.is_pc_sampled_llmobs(span):
            integration.llmobs_set_tags(
                "embedding",
                span,
                input_texts,
                embeddings,
                error=bool(span.error),
            )
        span.finish()
        integration.metric(span, "dist", "request.duration", span.duration_ns)
        if integration.is_pc_sampled_log(span):
            integration.log(
                span,
                "info" if span.error == 0 else "error",
                "sampled %s.%s" % (instance.__module__, instance.__class__.__name__),
                attrs={"inputs": [input_texts] if isinstance(input_texts, str) else input_texts},
            )
    return embeddings


@with_traced_module
def traced_chain_call(langchain, pin, func, instance, args, kwargs):
    integration = langchain._datadog_integration
    span = integration.trace(
        pin,
        "{}.{}".format(instance.__module__, instance.__class__.__name__),
        submit_to_llmobs=True,
        interface_type="chain",
    )
    inputs = None
    final_outputs = {}
    try:
        if PATCH_LANGCHAIN_V0:
            inputs = get_argument_value(args, kwargs, 0, "inputs")
        else:
            inputs = get_argument_value(args, kwargs, 0, "input")
        if not isinstance(inputs, dict):
            inputs = {instance.input_keys[0]: inputs}
        if integration.is_pc_sampled_span(span):
            for k, v in inputs.items():
                span.set_tag_str("langchain.request.inputs.%s" % k, integration.trunc(str(v)))
            template = deep_getattr(instance, "prompt.template", default="")
            if template:
                span.set_tag_str("langchain.request.prompt", integration.trunc(str(template)))
        final_outputs = func(*args, **kwargs)
        if integration.is_pc_sampled_span(span):
            for k, v in final_outputs.items():
                span.set_tag_str("langchain.response.outputs.%s" % k, integration.trunc(str(v)))
        if _is_iast_enabled():
            taint_outputs(instance, inputs, final_outputs)
    except Exception:
        span.set_exc_info(*sys.exc_info())
        integration.metric(span, "incr", "request.error", 1)
        raise
    finally:
        if integration.is_pc_sampled_llmobs(span):
            integration.llmobs_set_tags("chain", span, inputs, final_outputs, error=bool(span.error))
        span.finish()
        integration.metric(span, "dist", "request.duration", span.duration_ns)
        if integration.is_pc_sampled_log(span):
            log_inputs = {}
            log_outputs = {}
            for k, v in inputs.items():
                log_inputs[k] = str(v)
            for k, v in final_outputs.items():
                log_outputs[k] = str(v)
            integration.log(
                span,
                "info" if span.error == 0 else "error",
                "sampled %s.%s" % (instance.__module__, instance.__class__.__name__),
                attrs={
                    "inputs": log_inputs,
                    "prompt": str(deep_getattr(instance, "prompt.template", default="")),
                    "outputs": log_outputs,
                },
            )
    return final_outputs


@with_traced_module
async def traced_chain_acall(langchain, pin, func, instance, args, kwargs):
    integration = langchain._datadog_integration
    span = integration.trace(
        pin,
        "{}.{}".format(instance.__module__, instance.__class__.__name__),
        submit_to_llmobs=True,
        interface_type="chain",
    )
    inputs = None
    final_outputs = {}
    try:
        if PATCH_LANGCHAIN_V0:
            inputs = get_argument_value(args, kwargs, 0, "inputs")
        else:
            inputs = get_argument_value(args, kwargs, 0, "input")
        if not isinstance(inputs, dict):
            inputs = {instance.input_keys[0]: inputs}
        if integration.is_pc_sampled_span(span):
            for k, v in inputs.items():
                span.set_tag_str("langchain.request.inputs.%s" % k, integration.trunc(str(v)))
            template = deep_getattr(instance, "prompt.template", default="")
            if template:
                span.set_tag_str("langchain.request.prompt", integration.trunc(str(template)))
        final_outputs = await func(*args, **kwargs)
        if integration.is_pc_sampled_span(span):
            for k, v in final_outputs.items():
                span.set_tag_str("langchain.response.outputs.%s" % k, integration.trunc(str(v)))
    except Exception:
        span.set_exc_info(*sys.exc_info())
        integration.metric(span, "incr", "request.error", 1)
        raise
    finally:
        if integration.is_pc_sampled_llmobs(span):
            integration.llmobs_set_tags("chain", span, inputs, final_outputs, error=bool(span.error))
        span.finish()
        integration.metric(span, "dist", "request.duration", span.duration_ns)
        if integration.is_pc_sampled_log(span):
            log_inputs = {}
            log_outputs = {}
            for k, v in inputs.items():
                log_inputs[k] = str(v)
            for k, v in final_outputs.items():
                log_outputs[k] = str(v)
            integration.log(
                span,
                "info" if span.error == 0 else "error",
                "sampled %s.%s" % (instance.__module__, instance.__class__.__name__),
                attrs={
                    "inputs": log_inputs,
                    "prompt": str(deep_getattr(instance, "prompt.template", default="")),
                    "outputs": log_outputs,
                },
            )
    return final_outputs


@with_traced_module
def traced_lcel_runnable_sequence(langchain, pin, func, instance, args, kwargs):
    """
    Traces the top level call of a LangChain Expression Language (LCEL) chain.

    LCEL is a new way of chaining in LangChain. It works by piping the output of one step of a chain into the next.
    This is similar in concept to the legacy LLMChain class, but instead relies internally on the idea of a
    RunnableSequence. It uses the operator `|` to create an implicit chain of `Runnable` steps.

    It works with a set of useful tools that distill legacy ways of creating chains,
    and various tasks and tooling within, making it preferable to LLMChain and related classes.

    This method captures the initial inputs to the chain, as well as the final outputs, and tags them appropriately.
    """
    integration = langchain._datadog_integration
    span = integration.trace(
        pin,
        "{}.{}".format(instance.__module__, instance.__class__.__name__),
        submit_to_llmobs=True,
        interface_type="chain",
    )
    inputs = None
    final_output = None
    try:
        try:
            inputs = get_argument_value(args, kwargs, 0, "input")
        except ArgumentError:
            inputs = get_argument_value(args, kwargs, 0, "inputs")
        if integration.is_pc_sampled_span(span):
            if not isinstance(inputs, list):
                inputs = [inputs]
            for idx, inp in enumerate(inputs):
                if not isinstance(inp, dict):
                    span.set_tag_str("langchain.request.inputs.%d" % idx, integration.trunc(str(inp)))
                else:
                    for k, v in inp.items():
                        span.set_tag_str("langchain.request.inputs.%d.%s" % (idx, k), integration.trunc(str(v)))
        final_output = func(*args, **kwargs)
        if integration.is_pc_sampled_span(span):
            final_outputs = final_output  # separate variable as to return correct value later
            if not isinstance(final_outputs, list):
                final_outputs = [final_outputs]
            for idx, output in enumerate(final_outputs):
                span.set_tag_str("langchain.response.outputs.%d" % idx, integration.trunc(str(output)))
    except Exception:
        span.set_exc_info(*sys.exc_info())
        integration.metric(span, "incr", "request.error", 1)
        raise
    finally:
        if integration.is_pc_sampled_llmobs(span):
            integration.llmobs_set_tags("chain", span, inputs, final_output, error=bool(span.error))
        span.finish()
        integration.metric(span, "dist", "request.duration", span.duration_ns)
    return final_output


@with_traced_module
async def traced_lcel_runnable_sequence_async(langchain, pin, func, instance, args, kwargs):
    """
    Similar to `traced_lcel_runnable_sequence`, but for async chaining calls.
    """
    integration = langchain._datadog_integration
    span = integration.trace(
        pin,
        "{}.{}".format(instance.__module__, instance.__class__.__name__),
        submit_to_llmobs=True,
        interface_type="chain",
    )
    inputs = None
    final_output = None
    try:
        try:
            inputs = get_argument_value(args, kwargs, 0, "input")
        except ArgumentError:
            inputs = get_argument_value(args, kwargs, 0, "inputs")
        if integration.is_pc_sampled_span(span):
            if not isinstance(inputs, list):
                inputs = [inputs]
            for idx, inp in enumerate(inputs):
                if not isinstance(inp, dict):
                    span.set_tag_str("langchain.request.inputs.%d" % idx, integration.trunc(str(inp)))
                else:
                    for k, v in inp.items():
                        span.set_tag_str("langchain.request.inputs.%d.%s" % (idx, k), integration.trunc(str(v)))
        final_output = await func(*args, **kwargs)
        if integration.is_pc_sampled_span(span):
            final_outputs = final_output  # separate variable as to return correct value later
            if not isinstance(final_outputs, list):
                final_outputs = [final_outputs]
            for idx, output in enumerate(final_outputs):
                span.set_tag_str("langchain.response.outputs.%d" % idx, integration.trunc(str(output)))
    except Exception:
        span.set_exc_info(*sys.exc_info())
        integration.metric(span, "incr", "request.error", 1)
        raise
    finally:
        if integration.is_pc_sampled_llmobs(span):
            integration.llmobs_set_tags("chain", span, inputs, final_output, error=bool(span.error))
        span.finish()
        integration.metric(span, "dist", "request.duration", span.duration_ns)
    return final_output


@with_traced_module
def traced_similarity_search(langchain, pin, func, instance, args, kwargs):
    integration = langchain._datadog_integration
    query = get_argument_value(args, kwargs, 0, "query")
    k = kwargs.get("k", args[1] if len(args) >= 2 else None)
    provider = instance.__class__.__name__.lower()
    span = integration.trace(
        pin,
        "%s.%s" % (instance.__module__, instance.__class__.__name__),
        submit_to_llmobs=True,
        interface_type="similarity_search",
        provider=provider,
        api_key=_extract_api_key(instance),
    )
    documents = []
    try:
        if integration.is_pc_sampled_span(span):
            span.set_tag_str("langchain.request.query", integration.trunc(query))
        if k is not None:
            span.set_tag_str("langchain.request.k", str(k))
        for kwarg_key, v in kwargs.items():
            span.set_tag_str("langchain.request.%s" % kwarg_key, str(v))
        if _is_pinecone_vectorstore_instance(instance) and hasattr(instance._index, "configuration"):
            span.set_tag_str(
                "langchain.request.pinecone.environment",
                instance._index.configuration.server_variables.get("environment", ""),
            )
            span.set_tag_str(
                "langchain.request.pinecone.index_name",
                instance._index.configuration.server_variables.get("index_name", ""),
            )
            span.set_tag_str(
                "langchain.request.pinecone.project_name",
                instance._index.configuration.server_variables.get("project_name", ""),
            )
            api_key = instance._index.configuration.api_key.get("ApiKeyAuth", "")
            span.set_tag_str(API_KEY, _format_api_key(api_key))  # override api_key for Pinecone
        documents = func(*args, **kwargs)
        span.set_metric("langchain.response.document_count", len(documents))
        for idx, document in enumerate(documents):
            span.set_tag_str(
                "langchain.response.document.%d.page_content" % idx, integration.trunc(str(document.page_content))
            )
            for kwarg_key, v in document.metadata.items():
                span.set_tag_str(
                    "langchain.response.document.%d.metadata.%s" % (idx, kwarg_key), integration.trunc(str(v))
                )
    except Exception:
        span.set_exc_info(*sys.exc_info())
        integration.metric(span, "incr", "request.error", 1)
        raise
    finally:
        if integration.is_pc_sampled_llmobs(span):
            integration.llmobs_set_tags(
                "retrieval",
                span,
                query,
                documents,
                error=bool(span.error),
            )
        span.finish()
        integration.metric(span, "dist", "request.duration", span.duration_ns)
        if integration.is_pc_sampled_log(span):
            integration.log(
                span,
                "info" if span.error == 0 else "error",
                "sampled %s.%s" % (instance.__module__, instance.__class__.__name__),
                attrs={
                    "query": query,
                    "k": k or "",
                    "documents": [
                        {"page_content": document.page_content, "metadata": document.metadata} for document in documents
                    ],
                },
            )
    return documents


@with_traced_module
def traced_base_tool_invoke(langchain, pin, func, instance, args, kwargs):
    integration = langchain._datadog_integration
    tool_input = get_argument_value(args, kwargs, 0, "input")
    config = get_argument_value(args, kwargs, 1, "config", optional=True)

    span = integration.trace(
        pin,
        "%s" % func.__self__.name,
        interface_type="tool",
<<<<<<< HEAD
        submit_to_llmobs=True,
    )

    tool_output = None
    tool_info = {}
    try:
        for attribute in ("name", "description"):
            value = getattr(instance, attribute, None)
            tool_info[attribute] = value
            if value is not None:
                span.set_tag_str("langchain.request.tool.%s" % attribute, str(value))

        metadata = getattr(instance, "metadata", {})
        if metadata:
            tool_info["metadata"] = metadata
            for key, meta_value in metadata.items():
                span.set_tag_str("langchain.request.tool.metadata.%s" % key, str(meta_value))
        tags = getattr(instance, "tags", [])
        if tags:
            tool_info["tags"] = tags
            for idx, tag in tags:
=======
    )

    tool_output = None
    try:
        for attribute in ("name", "description"):
            value = getattr(instance, attribute, None)
            if value is not None:
                span.set_tag_str("langchain.request.tool.%s" % attribute, str(value))

        if getattr(instance, "metadata", {}):
            for key, meta_value in getattr(instance, "metadata", {}).items():
                span.set_tag_str("langchain.request.tool.metadata.%s" % key, str(meta_value))
        if getattr(instance, "tags", []):
            for idx, tag in getattr(instance, "tags", []):
>>>>>>> e0af3aa1
                span.set_tag_str("langchain.request.tool.tags.%d" % idx, str(value))

        if tool_input and integration.is_pc_sampled_span(span):
            span.set_tag_str("langchain.request.input", integration.trunc(str(tool_input)))
        if config:
            span.set_tag_str("langchain.request.config", json.dumps(config))

        tool_output = func(*args, **kwargs)
        if tool_output and integration.is_pc_sampled_span(span):
            span.set_tag_str("langchain.response.output", integration.trunc(str(tool_output)))
    except Exception:
        span.set_exc_info(*sys.exc_info())
        raise
    finally:
<<<<<<< HEAD
        if integration.is_pc_sampled_llmobs(span):
            integration.llmobs_set_tags(
                "tool",
                span,
                {
                    "input": tool_input,
                    "config": config if config else {},
                    "info": tool_info if tool_info else {},
                },
                tool_output,
                error=bool(span.error),
            )
=======
>>>>>>> e0af3aa1
        span.finish()
    return tool_output


@with_traced_module
async def traced_base_tool_ainvoke(langchain, pin, func, instance, args, kwargs):
    integration = langchain._datadog_integration
    tool_input = get_argument_value(args, kwargs, 0, "input")
    config = get_argument_value(args, kwargs, 1, "config", optional=True)

    span = integration.trace(
        pin,
        "%s" % func.__self__.name,
        interface_type="tool",
<<<<<<< HEAD
        submit_to_llmobs=True,
    )

    tool_output = None
    tool_info = {}
    try:
        for attribute in ("name", "description"):
            value = getattr(instance, attribute, None)
            tool_info[attribute] = value
            if value is not None:
                span.set_tag_str("langchain.request.tool.%s" % attribute, str(value))

        metadata = getattr(instance, "metadata", {})
        if metadata:
            tool_info["metadata"] = metadata
            for key, meta_value in metadata.items():
                span.set_tag_str("langchain.request.tool.metadata.%s" % key, str(meta_value))
        tags = getattr(instance, "tags", [])
        if tags:
            tool_info["tags"] = tags
            for idx, tag in tags:
=======
    )

    tool_output = None
    try:
        for attribute in ("name", "description"):
            value = getattr(instance, attribute, None)
            if value is not None:
                span.set_tag_str("langchain.request.tool.%s" % attribute, str(value))

        if getattr(instance, "metadata", {}):
            for key, meta_value in getattr(instance, "metadata", {}).items():
                span.set_tag_str("langchain.request.tool.metadata.%s" % key, str(meta_value))
        if getattr(instance, "tags", []):
            for idx, tag in getattr(instance, "tags", []):
>>>>>>> e0af3aa1
                span.set_tag_str("langchain.request.tool.tags.%d" % idx, str(value))

        if tool_input and integration.is_pc_sampled_span(span):
            span.set_tag_str("langchain.request.input", integration.trunc(str(tool_input)))
        if config:
            span.set_tag_str("langchain.request.config", json.dumps(config))

        tool_output = await func(*args, **kwargs)
        if tool_output and integration.is_pc_sampled_span(span):
            span.set_tag_str("langchain.response.output", integration.trunc(str(tool_output)))
    except Exception:
        span.set_exc_info(*sys.exc_info())
        raise
    finally:
<<<<<<< HEAD
        if integration.is_pc_sampled_llmobs(span):
            integration.llmobs_set_tags(
                "tool",
                span,
                {
                    "input": tool_input,
                    "config": config if config else {},
                    "info": tool_info if tool_info else {},
                },
                tool_output,
                error=bool(span.error),
            )
=======
>>>>>>> e0af3aa1
        span.finish()
    return tool_output


def _patch_embeddings_and_vectorstores():
    """
    Text embedding models override two abstract base methods instead of super calls,
    so we need to wrap each langchain-provided text embedding and vectorstore model.
    """
    base_langchain_module = langchain
    if not PATCH_LANGCHAIN_V0 and langchain_community:
        from langchain_community import embeddings  # noqa:F401
        from langchain_community import vectorstores  # noqa:F401

        base_langchain_module = langchain_community
    if not PATCH_LANGCHAIN_V0 and langchain_community is None:
        return
    for text_embedding_model in text_embedding_models:
        if hasattr(base_langchain_module.embeddings, text_embedding_model):
            # Ensure not double patched, as some Embeddings interfaces are pointers to other Embeddings.
            if not isinstance(
                deep_getattr(base_langchain_module.embeddings, "%s.embed_query" % text_embedding_model),
                wrapt.ObjectProxy,
            ):
                wrap(
                    base_langchain_module.__name__,
                    "embeddings.%s.embed_query" % text_embedding_model,
                    traced_embedding(langchain),
                )
            if not isinstance(
                deep_getattr(base_langchain_module.embeddings, "%s.embed_documents" % text_embedding_model),
                wrapt.ObjectProxy,
            ):
                wrap(
                    base_langchain_module.__name__,
                    "embeddings.%s.embed_documents" % text_embedding_model,
                    traced_embedding(langchain),
                )
    for vectorstore in vectorstore_classes:
        if hasattr(base_langchain_module.vectorstores, vectorstore):
            # Ensure not double patched, as some Embeddings interfaces are pointers to other Embeddings.
            if not isinstance(
                deep_getattr(base_langchain_module.vectorstores, "%s.similarity_search" % vectorstore),
                wrapt.ObjectProxy,
            ):
                wrap(
                    base_langchain_module.__name__,
                    "vectorstores.%s.similarity_search" % vectorstore,
                    traced_similarity_search(langchain),
                )


def _unpatch_embeddings_and_vectorstores():
    """
    Text embedding models override two abstract base methods instead of super calls,
    so we need to unwrap each langchain-provided text embedding and vectorstore model.
    """
    base_langchain_module = langchain if PATCH_LANGCHAIN_V0 else langchain_community
    if not PATCH_LANGCHAIN_V0 and langchain_community is None:
        return
    for text_embedding_model in text_embedding_models:
        if hasattr(base_langchain_module.embeddings, text_embedding_model):
            if isinstance(
                deep_getattr(base_langchain_module.embeddings, "%s.embed_query" % text_embedding_model),
                wrapt.ObjectProxy,
            ):
                unwrap(getattr(base_langchain_module.embeddings, text_embedding_model), "embed_query")
            if isinstance(
                deep_getattr(base_langchain_module.embeddings, "%s.embed_documents" % text_embedding_model),
                wrapt.ObjectProxy,
            ):
                unwrap(getattr(base_langchain_module.embeddings, text_embedding_model), "embed_documents")
    for vectorstore in vectorstore_classes:
        if hasattr(base_langchain_module.vectorstores, vectorstore):
            if isinstance(
                deep_getattr(base_langchain_module.vectorstores, "%s.similarity_search" % vectorstore),
                wrapt.ObjectProxy,
            ):
                unwrap(getattr(base_langchain_module.vectorstores, vectorstore), "similarity_search")


def patch():
    if getattr(langchain, "_datadog_patch", False):
        return

    langchain._datadog_patch = True

    Pin().onto(langchain)
    integration = LangChainIntegration(integration_config=config.langchain)
    langchain._datadog_integration = integration

    # Langchain doesn't allow wrapping directly from root, so we have to import the base classes first before wrapping.
    # ref: https://github.com/DataDog/dd-trace-py/issues/7123
    if PATCH_LANGCHAIN_V0:
        from langchain import embeddings  # noqa:F401
        from langchain import vectorstores  # noqa:F401
        from langchain.chains.base import Chain  # noqa:F401
        from langchain.chat_models.base import BaseChatModel  # noqa:F401
        from langchain.llms.base import BaseLLM  # noqa:F401

        wrap("langchain", "llms.base.BaseLLM.generate", traced_llm_generate(langchain))
        wrap("langchain", "llms.base.BaseLLM.agenerate", traced_llm_agenerate(langchain))
        wrap("langchain", "chat_models.base.BaseChatModel.generate", traced_chat_model_generate(langchain))
        wrap("langchain", "chat_models.base.BaseChatModel.agenerate", traced_chat_model_agenerate(langchain))
        wrap("langchain", "chains.base.Chain.__call__", traced_chain_call(langchain))
        wrap("langchain", "chains.base.Chain.acall", traced_chain_acall(langchain))
        wrap("langchain", "embeddings.OpenAIEmbeddings.embed_query", traced_embedding(langchain))
        wrap("langchain", "embeddings.OpenAIEmbeddings.embed_documents", traced_embedding(langchain))
    else:
        from langchain.chains.base import Chain  # noqa:F401
        from langchain_core.tools import BaseTool  # noqa:F401

        wrap("langchain_core", "language_models.llms.BaseLLM.generate", traced_llm_generate(langchain))
        wrap("langchain_core", "language_models.llms.BaseLLM.agenerate", traced_llm_agenerate(langchain))
        wrap(
            "langchain_core",
            "language_models.chat_models.BaseChatModel.generate",
            traced_chat_model_generate(langchain),
        )
        wrap(
            "langchain_core",
            "language_models.chat_models.BaseChatModel.agenerate",
            traced_chat_model_agenerate(langchain),
        )
        wrap("langchain", "chains.base.Chain.invoke", traced_chain_call(langchain))
        wrap("langchain", "chains.base.Chain.ainvoke", traced_chain_acall(langchain))
        wrap("langchain_core", "runnables.base.RunnableSequence.invoke", traced_lcel_runnable_sequence(langchain))
        wrap(
            "langchain_core", "runnables.base.RunnableSequence.ainvoke", traced_lcel_runnable_sequence_async(langchain)
        )
        wrap("langchain_core", "runnables.base.RunnableSequence.batch", traced_lcel_runnable_sequence(langchain))
        wrap("langchain_core", "runnables.base.RunnableSequence.abatch", traced_lcel_runnable_sequence_async(langchain))
        wrap("langchain_core", "tools.BaseTool.invoke", traced_base_tool_invoke(langchain))
        wrap("langchain_core", "tools.BaseTool.ainvoke", traced_base_tool_ainvoke(langchain))
        if langchain_openai:
            wrap("langchain_openai", "OpenAIEmbeddings.embed_documents", traced_embedding(langchain))
        if langchain_pinecone:
            wrap("langchain_pinecone", "PineconeVectorStore.similarity_search", traced_similarity_search(langchain))

    if PATCH_LANGCHAIN_V0 or langchain_community:
        _patch_embeddings_and_vectorstores()

    if _is_iast_enabled():
        from ddtrace.appsec._iast._metrics import _set_iast_error_metric

        def wrap_output_parser(module, parser):
            # Ensure not double patched
            if not isinstance(deep_getattr(module, "%s.parse" % parser), wrapt.ObjectProxy):
                wrap(module, "%s.parse" % parser, taint_parser_output)

        try:
            with_agent_output_parser(wrap_output_parser)
        except Exception as e:
            _set_iast_error_metric("IAST propagation error. langchain wrap_output_parser. {}".format(e))


def unpatch():
    if not getattr(langchain, "_datadog_patch", False):
        return

    langchain._datadog_patch = False

    if PATCH_LANGCHAIN_V0:
        unwrap(langchain.llms.base.BaseLLM, "generate")
        unwrap(langchain.llms.base.BaseLLM, "agenerate")
        unwrap(langchain.chat_models.base.BaseChatModel, "generate")
        unwrap(langchain.chat_models.base.BaseChatModel, "agenerate")
        unwrap(langchain.chains.base.Chain, "__call__")
        unwrap(langchain.chains.base.Chain, "acall")
        unwrap(langchain.embeddings.OpenAIEmbeddings, "embed_query")
        unwrap(langchain.embeddings.OpenAIEmbeddings, "embed_documents")
    else:
        unwrap(langchain_core.language_models.llms.BaseLLM, "generate")
        unwrap(langchain_core.language_models.llms.BaseLLM, "agenerate")
        unwrap(langchain_core.language_models.chat_models.BaseChatModel, "generate")
        unwrap(langchain_core.language_models.chat_models.BaseChatModel, "agenerate")
        unwrap(langchain.chains.base.Chain, "invoke")
        unwrap(langchain.chains.base.Chain, "ainvoke")
        unwrap(langchain_core.runnables.base.RunnableSequence, "invoke")
        unwrap(langchain_core.runnables.base.RunnableSequence, "ainvoke")
        unwrap(langchain_core.runnables.base.RunnableSequence, "batch")
        unwrap(langchain_core.runnables.base.RunnableSequence, "abatch")
        unwrap(langchain_core.tools.BaseTool, "invoke")
        unwrap(langchain_core.tools.BaseTool, "ainvoke")
        if langchain_openai:
            unwrap(langchain_openai.OpenAIEmbeddings, "embed_documents")
        if langchain_pinecone:
            unwrap(langchain_pinecone.PineconeVectorStore, "similarity_search")

    if PATCH_LANGCHAIN_V0 or langchain_community:
        _unpatch_embeddings_and_vectorstores()

    delattr(langchain, "_datadog_integration")


def taint_outputs(instance, inputs, outputs):
    from ddtrace.appsec._iast._metrics import _set_iast_error_metric
    from ddtrace.appsec._iast._taint_tracking import get_tainted_ranges
    from ddtrace.appsec._iast._taint_tracking import taint_pyobject

    try:
        ranges = None
        for key in filter(lambda x: x in inputs, instance.input_keys):
            input_val = inputs.get(key)
            if input_val:
                ranges = get_tainted_ranges(input_val)
                if ranges:
                    break

        if ranges:
            source = ranges[0].source
            for key in filter(lambda x: x in outputs, instance.output_keys):
                output_value = outputs[key]
                outputs[key] = taint_pyobject(output_value, source.name, source.value, source.origin)
    except Exception as e:
        _set_iast_error_metric("IAST propagation error. langchain taint_outputs. {}".format(e))


def taint_parser_output(func, instance, args, kwargs):
    from ddtrace.appsec._iast._metrics import _set_iast_error_metric
    from ddtrace.appsec._iast._taint_tracking import get_tainted_ranges
    from ddtrace.appsec._iast._taint_tracking import taint_pyobject

    result = func(*args, **kwargs)
    try:
        try:
            from langchain_core.agents import AgentAction
            from langchain_core.agents import AgentFinish
        except ImportError:
            from langchain.agents import AgentAction
            from langchain.agents import AgentFinish
        ranges = get_tainted_ranges(args[0])
        if ranges:
            source = ranges[0].source
            if isinstance(result, AgentAction):
                result.tool_input = taint_pyobject(result.tool_input, source.name, source.value, source.origin)
            elif isinstance(result, AgentFinish) and "output" in result.return_values:
                values = result.return_values
                values["output"] = taint_pyobject(values["output"], source.name, source.value, source.origin)
    except Exception as e:
        _set_iast_error_metric("IAST propagation error. langchain taint_parser_output. {}".format(e))

    return result


def with_agent_output_parser(f):
    import langchain.agents

    queue = [(langchain.agents, agent_output_parser_classes)]

    while len(queue) > 0:
        module, current = queue.pop(0)
        if isinstance(current, str):
            if hasattr(module, current):
                f(module, current)
        elif isinstance(current, dict):
            for name, value in current.items():
                if hasattr(module, name):
                    queue.append((getattr(module, name), value))<|MERGE_RESOLUTION|>--- conflicted
+++ resolved
@@ -985,7 +985,90 @@
         pin,
         "%s" % func.__self__.name,
         interface_type="tool",
-<<<<<<< HEAD
+    )
+
+    tool_output = None
+    try:
+        for attribute in ("name", "description"):
+            value = getattr(instance, attribute, None)
+            if value is not None:
+                span.set_tag_str("langchain.request.tool.%s" % attribute, str(value))
+
+        if getattr(instance, "metadata", {}):
+            for key, meta_value in getattr(instance, "metadata", {}).items():
+                span.set_tag_str("langchain.request.tool.metadata.%s" % key, str(meta_value))
+        if getattr(instance, "tags", []):
+            for idx, tag in getattr(instance, "tags", []):
+                span.set_tag_str("langchain.request.tool.tags.%d" % idx, str(value))
+
+        if tool_input and integration.is_pc_sampled_span(span):
+            span.set_tag_str("langchain.request.input", integration.trunc(str(tool_input)))
+        if config:
+            span.set_tag_str("langchain.request.config", json.dumps(config))
+
+        tool_output = func(*args, **kwargs)
+        if tool_output and integration.is_pc_sampled_span(span):
+            span.set_tag_str("langchain.response.output", integration.trunc(str(tool_output)))
+    except Exception:
+        span.set_exc_info(*sys.exc_info())
+        raise
+    finally:
+        span.finish()
+    return tool_output
+
+
+@with_traced_module
+async def traced_base_tool_ainvoke(langchain, pin, func, instance, args, kwargs):
+    integration = langchain._datadog_integration
+    tool_input = get_argument_value(args, kwargs, 0, "input")
+    config = get_argument_value(args, kwargs, 1, "config", optional=True)
+
+    span = integration.trace(
+        pin,
+        "%s" % func.__self__.name,
+        interface_type="tool",
+    )
+
+    tool_output = None
+    try:
+        for attribute in ("name", "description"):
+            value = getattr(instance, attribute, None)
+            if value is not None:
+                span.set_tag_str("langchain.request.tool.%s" % attribute, str(value))
+
+        if getattr(instance, "metadata", {}):
+            for key, meta_value in getattr(instance, "metadata", {}).items():
+                span.set_tag_str("langchain.request.tool.metadata.%s" % key, str(meta_value))
+        if getattr(instance, "tags", []):
+            for idx, tag in getattr(instance, "tags", []):
+                span.set_tag_str("langchain.request.tool.tags.%d" % idx, str(value))
+
+        if tool_input and integration.is_pc_sampled_span(span):
+            span.set_tag_str("langchain.request.input", integration.trunc(str(tool_input)))
+        if config:
+            span.set_tag_str("langchain.request.config", json.dumps(config))
+
+        tool_output = await func(*args, **kwargs)
+        if tool_output and integration.is_pc_sampled_span(span):
+            span.set_tag_str("langchain.response.output", integration.trunc(str(tool_output)))
+    except Exception:
+        span.set_exc_info(*sys.exc_info())
+        raise
+    finally:
+        span.finish()
+    return tool_output
+
+
+@with_traced_module
+def traced_base_tool_invoke(langchain, pin, func, instance, args, kwargs):
+    integration = langchain._datadog_integration
+    tool_input = get_argument_value(args, kwargs, 0, "input")
+    config = get_argument_value(args, kwargs, 1, "config", optional=True)
+
+    span = integration.trace(
+        pin,
+        "%s" % func.__self__.name,
+        interface_type="tool",
         submit_to_llmobs=True,
     )
 
@@ -1007,22 +1090,6 @@
         if tags:
             tool_info["tags"] = tags
             for idx, tag in tags:
-=======
-    )
-
-    tool_output = None
-    try:
-        for attribute in ("name", "description"):
-            value = getattr(instance, attribute, None)
-            if value is not None:
-                span.set_tag_str("langchain.request.tool.%s" % attribute, str(value))
-
-        if getattr(instance, "metadata", {}):
-            for key, meta_value in getattr(instance, "metadata", {}).items():
-                span.set_tag_str("langchain.request.tool.metadata.%s" % key, str(meta_value))
-        if getattr(instance, "tags", []):
-            for idx, tag in getattr(instance, "tags", []):
->>>>>>> e0af3aa1
                 span.set_tag_str("langchain.request.tool.tags.%d" % idx, str(value))
 
         if tool_input and integration.is_pc_sampled_span(span):
@@ -1037,7 +1104,6 @@
         span.set_exc_info(*sys.exc_info())
         raise
     finally:
-<<<<<<< HEAD
         if integration.is_pc_sampled_llmobs(span):
             integration.llmobs_set_tags(
                 "tool",
@@ -1050,8 +1116,6 @@
                 tool_output,
                 error=bool(span.error),
             )
-=======
->>>>>>> e0af3aa1
         span.finish()
     return tool_output
 
@@ -1066,7 +1130,6 @@
         pin,
         "%s" % func.__self__.name,
         interface_type="tool",
-<<<<<<< HEAD
         submit_to_llmobs=True,
     )
 
@@ -1088,22 +1151,6 @@
         if tags:
             tool_info["tags"] = tags
             for idx, tag in tags:
-=======
-    )
-
-    tool_output = None
-    try:
-        for attribute in ("name", "description"):
-            value = getattr(instance, attribute, None)
-            if value is not None:
-                span.set_tag_str("langchain.request.tool.%s" % attribute, str(value))
-
-        if getattr(instance, "metadata", {}):
-            for key, meta_value in getattr(instance, "metadata", {}).items():
-                span.set_tag_str("langchain.request.tool.metadata.%s" % key, str(meta_value))
-        if getattr(instance, "tags", []):
-            for idx, tag in getattr(instance, "tags", []):
->>>>>>> e0af3aa1
                 span.set_tag_str("langchain.request.tool.tags.%d" % idx, str(value))
 
         if tool_input and integration.is_pc_sampled_span(span):
@@ -1118,7 +1165,6 @@
         span.set_exc_info(*sys.exc_info())
         raise
     finally:
-<<<<<<< HEAD
         if integration.is_pc_sampled_llmobs(span):
             integration.llmobs_set_tags(
                 "tool",
@@ -1131,8 +1177,6 @@
                 tool_output,
                 error=bool(span.error),
             )
-=======
->>>>>>> e0af3aa1
         span.finish()
     return tool_output
 
