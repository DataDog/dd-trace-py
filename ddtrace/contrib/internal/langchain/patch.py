--- conflicted
+++ resolved
@@ -983,25 +983,13 @@
 
     span = integration.trace(
         pin,
-<<<<<<< HEAD
-        "%s.%s.%s.%s" % (func.__module__, func.__class__.__name__, func.__name__, func.__self__.name),
-        interface_type="tool",
-        submit_to_llmobs=True,
-=======
         "%s" % func.__self__.name,
         interface_type="tool",
->>>>>>> 4a55e1fa
     )
 
     tool_output = None
     try:
-<<<<<<< HEAD
-        tool_attributes = ["name", "description", "metadata", "tags"]
-
-        for attribute in tool_attributes:
-=======
         for attribute in ("name", "description", "metadata", "tags"):
->>>>>>> 4a55e1fa
             value = getattr(instance, attribute, None)
             if isinstance(value, dict):
                 for key, meta_value in value.items():
@@ -1015,36 +1003,16 @@
         if integration.is_pc_sampled_span(span):
             if tool_input:
                 span.set_tag_str("langchain.request.input", integration.trunc(str(tool_input)))
-<<<<<<< HEAD
-            if config:
-                span.set_tag_str("langchain.request.config", json.dumps(config))
-        tool_output = func(*args, **kwargs)
-        if tool_output is not None:
-            if integration.is_pc_sampled_span(span):
-                span.set_tag_str("langchain.response.output", integration.trunc(str(tool_output)))
-=======
         if config:
             span.set_tag_str("langchain.request.config", json.dumps(config))
 
         tool_output = func(*args, **kwargs)
         if tool_output is not None and integration.is_pc_sampled_span(span):
             span.set_tag_str("langchain.response.output", integration.trunc(str(tool_output)))
->>>>>>> 4a55e1fa
     except Exception:
         span.set_exc_info(*sys.exc_info())
         raise
     finally:
-<<<<<<< HEAD
-        if integration.is_pc_sampled_llmobs(span):
-            integration.llmobs_set_tags(
-                "tool",
-                span,
-                tool_input,
-                tool_output,
-                error=bool(span.error),
-            )
-=======
->>>>>>> 4a55e1fa
         span.finish()
     return tool_output
 
@@ -1053,31 +1021,17 @@
 async def traced_base_tool_ainvoke(langchain, pin, func, instance, args, kwargs):
     integration = langchain._datadog_integration
     tool_input = get_argument_value(args, kwargs, 0, "input")
-<<<<<<< HEAD
-    tool_config = get_argument_value(args, kwargs, 1, "config", optional=True)
-=======
     config = get_argument_value(args, kwargs, 1, "config", optional=True)
->>>>>>> 4a55e1fa
 
     span = integration.trace(
         pin,
         "%s" % func.__self__.name,
         interface_type="tool",
-<<<<<<< HEAD
-        submit_to_llmobs=True,
-=======
->>>>>>> 4a55e1fa
     )
 
     tool_output = None
     try:
-<<<<<<< HEAD
-        tool_attributes = ["name", "description", "metadata", "tags"]
-
-        for attribute in tool_attributes:
-=======
         for attribute in ("name", "description", "metadata", "tags"):
->>>>>>> 4a55e1fa
             value = getattr(instance, attribute, None)
             if isinstance(value, dict):
                 for key, meta_value in value.items():
@@ -1091,14 +1045,9 @@
         if integration.is_pc_sampled_span(span):
             if tool_input:
                 span.set_tag_str("langchain.request.input", integration.trunc(str(tool_input)))
-<<<<<<< HEAD
-            if tool_config:
-                span.set_tag_str("langchain.request.config", json.dumps(tool_config))
-=======
         if config:
             span.set_tag_str("langchain.request.config", json.dumps(config))
 
->>>>>>> 4a55e1fa
         tool_output = await func(*args, **kwargs)
         if tool_output is not None:
             if integration.is_pc_sampled_span(span):
@@ -1107,17 +1056,6 @@
         span.set_exc_info(*sys.exc_info())
         raise
     finally:
-<<<<<<< HEAD
-        if integration.is_pc_sampled_llmobs(span):
-            integration.llmobs_set_tags(
-                "tool",
-                span,
-                tool_input,
-                tool_output,
-                error=bool(span.error),
-            )
-=======
->>>>>>> 4a55e1fa
         span.finish()
     return tool_output
 
@@ -1300,13 +1238,8 @@
         unwrap(langchain_core.runnables.base.RunnableSequence, "ainvoke")
         unwrap(langchain_core.runnables.base.RunnableSequence, "batch")
         unwrap(langchain_core.runnables.base.RunnableSequence, "abatch")
-<<<<<<< HEAD
-        unwrap(langchain_core.tools.BaseTool.invoke, "invoke")
-        unwrap(langchain_core.tools.BaseTool.ainvoke, "ainvoke")
-=======
         unwrap(langchain_core.tools.BaseTool, "invoke")
         unwrap(langchain_core.tools.BaseTool, "ainvoke")
->>>>>>> 4a55e1fa
         if langchain_openai:
             unwrap(langchain_openai.OpenAIEmbeddings, "embed_documents")
         if langchain_pinecone:
