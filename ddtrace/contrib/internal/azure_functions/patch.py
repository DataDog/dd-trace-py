--- conflicted
+++ resolved
@@ -1,10 +1,5 @@
-<<<<<<< HEAD
-import functools
-import inspect
+import os
 from typing import Dict
-=======
-import os
->>>>>>> 95b3d16f
 
 import azure.functions as azure_functions
 from wrapt import wrap_function_wrapper as _w
