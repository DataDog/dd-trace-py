import json
import sys
from typing import Any
from typing import Dict
from typing import List
from typing import Optional

from ddtrace import config
from ddtrace.contrib.internal.trace_utils import ext_service
from ddtrace.ext import SpanTypes
from ddtrace.internal import core
from ddtrace.internal.logger import get_logger
from ddtrace.internal.schema import schematize_service_name
from ddtrace.llmobs._constants import CACHE_READ_INPUT_TOKENS_METRIC_KEY
from ddtrace.llmobs._constants import CACHE_WRITE_INPUT_TOKENS_METRIC_KEY
from ddtrace.llmobs._integrations.base_stream_handler import StreamHandler
from ddtrace.llmobs._integrations.base_stream_handler import make_traced_stream
from ddtrace.llmobs._integrations.bedrock_utils import parse_model_id


log = get_logger(__name__)


_AI21 = "ai21"
_AMAZON = "amazon"
_ANTHROPIC = "anthropic"
_COHERE = "cohere"
_META = "meta"
_STABILITY = "stability"


<<<<<<< HEAD
def traced_stream_read(traced_stream, original_read, amt=None):
    """Wraps around method to tags the response data and finish the span as the user consumes the stream."""
    handler = traced_stream.handler
    execution_ctx = handler.options.get("execution_ctx", {})
    try:
        body = original_read(amt=amt)
        handler.chunks.append(json.loads(body))
        if traced_stream.__wrapped__.tell() == int(traced_stream.__wrapped__._content_length):
            formatted_response = _extract_text_and_response_reason(execution_ctx, handler.chunks[0])
            model_provider = execution_ctx["model_provider"]
            model_name = execution_ctx["model_name"]
            should_set_choice_ids = model_provider == _COHERE and "embed" not in model_name
            core.dispatch(
                "botocore.bedrock.process_response",
                [execution_ctx, formatted_response, None, handler.chunks[0], should_set_choice_ids],
=======
class TracedBotocoreStreamingBody(wrapt.ObjectProxy):
    """
    This class wraps the StreamingBody object returned by botocore api calls, specifically for Bedrock invocations.
    Since the response body is in the form of a stream object, we need to wrap it in order to tag the response data
    and fire completion events as the user consumes the streamed response.
    """

    def __init__(self, wrapped, ctx: core.ExecutionContext):
        super().__init__(wrapped)
        self._body = []
        self._execution_ctx = ctx

    def read(self, amt=None):
        """Wraps around method to tags the response data and finish the span as the user consumes the stream."""
        try:
            body = self.__wrapped__.read(amt=amt)
            self._body.append(json.loads(body))
            if self.__wrapped__.tell() == int(self.__wrapped__._content_length):
                formatted_response = _extract_text_and_response_reason(self._execution_ctx, self._body[0])
                core.dispatch(
                    "botocore.bedrock.process_response",
                    [self._execution_ctx, formatted_response],
                )
            return body
        except Exception:
            core.dispatch("botocore.patched_bedrock_api_call.exception", [self._execution_ctx, sys.exc_info()])
            raise

    def readlines(self):
        """Wraps around method to tags the response data and finish the span as the user consumes the stream."""
        try:
            lines = self.__wrapped__.readlines()
            for line in lines:
                self._body.append(json.loads(line))
            formatted_response = _extract_text_and_response_reason(self._execution_ctx, self._body[0])
            core.dispatch(
                "botocore.bedrock.process_response",
                [self._execution_ctx, formatted_response],
>>>>>>> 3cf3342a
            )
        return body
    except Exception:
        core.dispatch("botocore.patched_bedrock_api_call.exception", [execution_ctx, sys.exc_info()])
        raise

<<<<<<< HEAD
=======
    def __iter__(self):
        """Wraps around method to tags the response data and finish the span as the user consumes the stream."""
        exception_raised = False
        try:
            for line in self.__wrapped__:
                self._body.append(json.loads(line["chunk"]["bytes"]))
                yield line
        except Exception:
            core.dispatch("botocore.patched_bedrock_api_call.exception", [self._execution_ctx, sys.exc_info()])
            exception_raised = True
            raise
        finally:
            if exception_raised:
                return
            formatted_response = _extract_streamed_response(self._execution_ctx, self._body)
            core.dispatch(
                "botocore.bedrock.process_response",
                [self._execution_ctx, formatted_response],
            )


class TracedBotocoreConverseStream(wrapt.ObjectProxy):
    """
    This class wraps the stream response returned by converse_stream.
    """
>>>>>>> 3cf3342a

def traced_stream_readlines(traced_stream, original_readlines):
    """Wraps around method to tags the response data and finish the span as the user consumes the stream."""
    handler = traced_stream.handler
    execution_ctx = handler.options.get("execution_ctx", {})
    try:
        lines = original_readlines()
        for line in lines:
            handler.chunks.append(json.loads(line))
        formatted_response = _extract_text_and_response_reason(execution_ctx, handler.chunks[0])
        model_provider = execution_ctx["model_provider"]
        model_name = execution_ctx["model_name"]
        should_set_choice_ids = model_provider == _COHERE and "embed" not in model_name
        core.dispatch(
            "botocore.bedrock.process_response",
            [execution_ctx, formatted_response, None, handler.chunks[0], should_set_choice_ids],
        )
        return lines
    except Exception:
        core.dispatch("botocore.patched_bedrock_api_call.exception", [execution_ctx, sys.exc_info()])
        raise


class BotocoreStreamingBodyStreamHandler(StreamHandler):
    def initialize_chunk_storage(self):
        return []

    def process_chunk(self, chunk, iterator=None):
        self.chunks.append(json.loads(chunk["chunk"]["bytes"]))

    def handle_exception(self, exception):
        core.dispatch(
            "botocore.patched_bedrock_api_call.exception", [self.options.get("execution_ctx", {}), sys.exc_info()]
        )

    def finalize_stream(self, exception=None):
        if exception:
            return
        execution_ctx = self.options.get("execution_ctx", {})
        metadata = _extract_streamed_response_metadata(execution_ctx, self.chunks)
        formatted_response = _extract_streamed_response(execution_ctx, self.chunks)
        model_provider = execution_ctx["model_provider"]
        model_name = execution_ctx["model_name"]
        should_set_choice_ids = (
            model_provider == _COHERE and "is_finished" not in self.chunks[0] and "embed" not in model_name
        )
        core.dispatch(
            "botocore.bedrock.process_response",
            [execution_ctx, formatted_response, metadata, self.chunks, should_set_choice_ids],
        )


def make_botocore_streaming_body_traced_stream(streaming_body, execution_ctx):
    original_read = getattr(streaming_body, "read", None)
    original_readlines = getattr(streaming_body, "readlines", None)
    traced_stream = make_traced_stream(
        streaming_body,
        BotocoreStreamingBodyStreamHandler(None, None, None, None, execution_ctx=execution_ctx),
    )
    # add bedrock-specific methods to the traced stream
    if original_read:
        traced_stream.read = lambda amt=None: traced_stream_read(traced_stream, original_read, amt)
    if original_readlines:
        traced_stream.readlines = lambda: traced_stream_readlines(traced_stream, original_readlines)
    return traced_stream


class BotocoreConverseStreamHandler(StreamHandler):
    def process_chunk(self, chunk: Dict[str, Any], iterator=None):
        stream_processor = self.options.get("stream_processor", None)
        if stream_processor:
            stream_processor.send(chunk)

    def handle_exception(self, exception):
        stream_processor = self.options.get("stream_processor", None)
        execution_ctx = self.options.get("execution_ctx", {})
        core.dispatch("botocore.bedrock.process_response_converse", [execution_ctx, stream_processor])

    def finalize_stream(self, exception=None):
        if exception:
            return
        stream_processor = self.options.get("stream_processor", None)
        execution_ctx = self.options.get("execution_ctx", {})
        core.dispatch("botocore.bedrock.process_response_converse", [execution_ctx, stream_processor])


def make_botocore_converse_traced_stream(stream, execution_ctx):
    stream_processor = execution_ctx["bedrock_integration"]._converse_output_stream_processor()
    next(stream_processor)
    return make_traced_stream(
        stream,
        BotocoreConverseStreamHandler(
            None, None, None, None, execution_ctx=execution_ctx, stream_processor=stream_processor
        ),
    )


def safe_token_count(token_count) -> Optional[int]:
    """
    Converse api returns integer token counts, while invoke api returns string token counts.

    Use this function to safely return an integer token count from either type.
    """
    if isinstance(token_count, int):
        return token_count
    elif isinstance(token_count, str) and token_count:
        return int(token_count)
    return None


def _set_llmobs_usage(
    ctx: core.ExecutionContext,
    input_tokens: Optional[int],
    output_tokens: Optional[int],
    total_tokens: Optional[int] = None,
    cache_read_tokens: Optional[int] = None,
    cache_write_tokens: Optional[int] = None,
) -> None:
    """
    Sets LLM usage metrics in the execution context for LLM Observability.
    """
    llmobs_usage = {}
    if input_tokens is not None:
        llmobs_usage["input_tokens"] = input_tokens
    if output_tokens is not None:
        llmobs_usage["output_tokens"] = output_tokens
    if total_tokens is not None:
        llmobs_usage["total_tokens"] = total_tokens
    if cache_read_tokens is not None:
        llmobs_usage[CACHE_READ_INPUT_TOKENS_METRIC_KEY] = cache_read_tokens
    if cache_write_tokens is not None:
        llmobs_usage[CACHE_WRITE_INPUT_TOKENS_METRIC_KEY] = cache_write_tokens
    if llmobs_usage:
        ctx.set_item("llmobs.usage", llmobs_usage)


def _extract_request_params_for_converse(params: Dict[str, Any]) -> Dict[str, Any]:
    """
    Extracts request parameters including prompt, temperature, top_p, max_tokens, and stop_sequences
        for converse and converse_stream.
    """
    messages = params.get("messages", [])
    inference_config = params.get("inferenceConfig", {})
    prompt = []
    system_content_block = params.get("system", None)
    if system_content_block:
        prompt.append({"role": "system", "content": system_content_block})
    prompt += messages
    return {
        "prompt": prompt,
        "temperature": inference_config.get("temperature", ""),
        "top_p": inference_config.get("topP", ""),
        "max_tokens": inference_config.get("maxTokens", ""),
        "stop_sequences": inference_config.get("stopSequences", []),
    }


def _extract_request_params_for_invoke(params: Dict[str, Any], provider: str) -> Dict[str, Any]:
    """
    Extracts request parameters including prompt, temperature, top_p, max_tokens, and stop_sequences
        for invoke.
    """
    request_body = json.loads(params.get("body"))
    model_id = params.get("modelId")
    if provider == _AI21:
        return {
            "prompt": request_body.get("prompt"),
            "temperature": request_body.get("temperature", ""),
            "top_p": request_body.get("topP", ""),
            "max_tokens": request_body.get("maxTokens", ""),
            "stop_sequences": request_body.get("stopSequences", []),
        }
    elif provider == _AMAZON and "embed" in model_id:
        return {"prompt": request_body.get("inputText")}
    elif provider == _AMAZON:
        text_generation_config = request_body.get("textGenerationConfig", {})
        return {
            "prompt": request_body.get("inputText"),
            "temperature": text_generation_config.get("temperature", ""),
            "top_p": text_generation_config.get("topP", ""),
            "max_tokens": text_generation_config.get("maxTokenCount", ""),
            "stop_sequences": text_generation_config.get("stopSequences", []),
        }
    elif provider == _ANTHROPIC:
        prompt = request_body.get("prompt", "")
        messages = request_body.get("messages", "")
        return {
            "prompt": prompt or messages,
            "temperature": request_body.get("temperature", ""),
            "top_p": request_body.get("top_p", ""),
            "top_k": request_body.get("top_k", ""),
            "max_tokens": request_body.get("max_tokens_to_sample", ""),
            "stop_sequences": request_body.get("stop_sequences", []),
        }
    elif provider == _COHERE and "embed" in model_id:
        return {
            "prompt": request_body.get("texts"),
            "input_type": request_body.get("input_type", ""),
            "truncate": request_body.get("truncate", ""),
        }
    elif provider == _COHERE:
        return {
            "prompt": request_body.get("prompt"),
            "temperature": request_body.get("temperature", ""),
            "top_p": request_body.get("p", ""),
            "top_k": request_body.get("k", ""),
            "max_tokens": request_body.get("max_tokens", ""),
            "stop_sequences": request_body.get("stop_sequences", []),
            "stream": request_body.get("stream", ""),
            "n": request_body.get("num_generations", ""),
        }
    elif provider == _META:
        return {
            "prompt": request_body.get("prompt"),
            "temperature": request_body.get("temperature", ""),
            "top_p": request_body.get("top_p", ""),
            "max_tokens": request_body.get("max_gen_len", ""),
        }
    elif provider == _STABILITY:
        # TODO: request/response formats are different for image-based models. Defer for now
        return {}
    return {}


def _extract_text_and_response_reason(ctx: core.ExecutionContext, body: Dict[str, Any]) -> Dict[str, List[str]]:
    text, finish_reason = "", ""
    model_name = ctx["model_name"]
    provider = ctx["model_provider"]
    try:
        if provider == _AI21:
            completions = body.get("completions", [])
            if completions:
                data = completions[0].get("data", {})
                text = data.get("text")
                finish_reason = completions[0].get("finishReason")
        elif provider == _AMAZON and "embed" in model_name:
            text = [body.get("embedding", [])]
        elif provider == _AMAZON:
            results = body.get("results", [])
            if results:
                text = results[0].get("outputText")
                finish_reason = results[0].get("completionReason")
        elif provider == _ANTHROPIC:
            text = body.get("completion", "") or body.get("content", "")
            finish_reason = body.get("stop_reason")
        elif provider == _COHERE and "embed" in model_name:
            text = body.get("embeddings", [[]])
        elif provider == _COHERE:
            generations = body.get("generations", [])
            text = [generation["text"] for generation in generations]
            finish_reason = [generation["finish_reason"] for generation in generations]
        elif provider == _META:
            text = body.get("generation")
            finish_reason = body.get("stop_reason")
        elif provider == _STABILITY:
            # TODO: request/response formats are different for image-based models. Defer for now
            pass
    except (IndexError, AttributeError, TypeError):
        log.warning("Unable to extract text/finish_reason from response body. Defaulting to empty text/finish_reason.")

    if not isinstance(text, list):
        text = [text]
    if not isinstance(finish_reason, list):
        finish_reason = [finish_reason]

    return {"text": text, "finish_reason": finish_reason}


def _extract_streamed_response(ctx: core.ExecutionContext, streamed_body: List[Dict[str, Any]]) -> Dict[str, List[str]]:
    text, finish_reason = "", ""
    model_name = ctx["model_name"]
    provider = ctx["model_provider"]
    try:
        if provider == _AI21:
            pass  # DEV: ai21 does not support streamed responses
        elif provider == _AMAZON and "embed" in model_name:
            pass  # DEV: amazon embed models do not support streamed responses
        elif provider == _AMAZON:
            text = "".join([chunk["outputText"] for chunk in streamed_body])
            finish_reason = streamed_body[-1]["completionReason"]
        elif provider == _ANTHROPIC:
            for chunk in streamed_body:
                if "completion" in chunk:
                    text += chunk["completion"]
                    if chunk["stop_reason"]:
                        finish_reason = chunk["stop_reason"]
                elif "delta" in chunk:
                    text += chunk["delta"].get("text", "")
                    if "stop_reason" in chunk["delta"]:
                        finish_reason = str(chunk["delta"]["stop_reason"])
        elif provider == _COHERE and "embed" in model_name:
            pass  # DEV: cohere embed models do not support streamed responses
        elif provider == _COHERE:
            if "is_finished" in streamed_body[0]:  # streamed response
                if "index" in streamed_body[0]:  # n >= 2
                    num_generations = int(ctx.get_item("num_generations") or 0)
                    text = [
                        "".join([chunk["text"] for chunk in streamed_body[:-1] if chunk["index"] == i])
                        for i in range(num_generations)
                    ]
                    finish_reason = [streamed_body[-1]["finish_reason"] for _ in range(num_generations)]
                else:
                    text = "".join([chunk["text"] for chunk in streamed_body[:-1]])
                    finish_reason = streamed_body[-1]["finish_reason"]
            else:
                text = [chunk["text"] for chunk in streamed_body[0]["generations"]]
                finish_reason = [chunk["finish_reason"] for chunk in streamed_body[0]["generations"]]
        elif provider == _META:
            text = "".join([chunk["generation"] for chunk in streamed_body])
            finish_reason = streamed_body[-1]["stop_reason"]
        elif provider == _STABILITY:
            pass  # DEV: we do not yet support image modality models
    except (IndexError, AttributeError):
        log.warning("Unable to extract text/finish_reason from response body. Defaulting to empty text/finish_reason.")

    if not isinstance(text, list):
        text = [text]
    if not isinstance(finish_reason, list):
        finish_reason = [finish_reason]

    return {"text": text, "finish_reason": finish_reason}


def _extract_streamed_response_metadata(
    ctx: core.ExecutionContext, streamed_body: List[Dict[str, Any]]
) -> Dict[str, Any]:
    """
    Returns token usage metadata from streamed response, sets it in the context for LLMObs, and returns it.
    """
    provider = ctx["model_provider"]
    metadata = {}
    if provider == _AI21:
        pass  # ai21 does not support streamed responses
    elif provider in [_AMAZON, _ANTHROPIC, _COHERE, _META] and streamed_body:
        metadata = streamed_body[-1].get("amazon-bedrock-invocationMetrics", {})
    elif provider == _STABILITY:
        # TODO: figure out extraction for image-based models
        pass

    input_tokens = metadata.get("inputTokenCount")
    output_tokens = metadata.get("outputTokenCount")

    _set_llmobs_usage(ctx, safe_token_count(input_tokens), safe_token_count(output_tokens), None, None, None)
    return {
        "response.duration": metadata.get("invocationLatency", None),
        "usage.prompt_tokens": input_tokens,
        "usage.completion_tokens": output_tokens,
    }


def handle_bedrock_request(ctx: core.ExecutionContext) -> None:
    """Perform request param extraction and tagging."""
    request_params = (
        _extract_request_params_for_converse(ctx["params"])
        if ctx["resource"] in ("Converse", "ConverseStream")
        else _extract_request_params_for_invoke(ctx["params"], ctx["model_provider"])
    )

    core.dispatch("botocore.patched_bedrock_api_call.started", [ctx, request_params])
    if ctx["bedrock_integration"].llmobs_enabled:
        ctx.set_item("llmobs.request_params", request_params)


def handle_bedrock_response(
    ctx: core.ExecutionContext,
    result: Dict[str, Any],
) -> Dict[str, Any]:
    metadata = result["ResponseMetadata"]
    http_headers = metadata["HTTPHeaders"]

    total_tokens = None
    input_tokens = http_headers.get("x-amzn-bedrock-input-token-count", "")
    output_tokens = http_headers.get("x-amzn-bedrock-output-token-count", "")
    request_latency = str(http_headers.get("x-amzn-bedrock-invocation-latency", ""))

    cache_read_tokens = None
    cache_write_tokens = None

    if ctx["resource"] == "Converse":
        if "metrics" in result:
            latency = result.get("metrics", {}).get("latencyMs", "")
            request_latency = str(latency) if latency else request_latency
        if "usage" in result:
            usage = result.get("usage", {})
            if usage:
                input_tokens = usage.get("inputTokens", input_tokens)
                output_tokens = usage.get("outputTokens", output_tokens)
                total_tokens = usage.get("totalTokens", total_tokens)
                cache_read_tokens = usage.get("cacheReadInputTokenCount", None) or usage.get(
                    "cacheReadInputTokens", None
                )
                cache_write_tokens = usage.get("cacheWriteInputTokenCount", None) or usage.get(
                    "cacheWriteInputTokens", None
                )

        if "stopReason" in result:
            ctx.set_item("llmobs.stop_reason", result.get("stopReason"))

    _set_llmobs_usage(
        ctx,
        safe_token_count(input_tokens),
        safe_token_count(output_tokens),
        safe_token_count(total_tokens),
        safe_token_count(cache_read_tokens),
        safe_token_count(cache_write_tokens),
    )

    if ctx["resource"] == "Converse":
        core.dispatch("botocore.bedrock.process_response_converse", [ctx, result])
        return result
    if ctx["resource"] == "ConverseStream":
        if "stream" in result:
            result["stream"] = make_botocore_converse_traced_stream(result["stream"], ctx)
        return result

    body = result["body"]
    result["body"] = make_botocore_streaming_body_traced_stream(body, ctx)
    return result


def patched_bedrock_api_call(original_func, instance, args, kwargs, function_vars):
    params = function_vars.get("params")
    pin = function_vars.get("pin")
    model_id = params.get("modelId")
    model_provider, model_name = parse_model_id(model_id)
    integration = function_vars.get("integration")
    submit_to_llmobs = integration.llmobs_enabled and "embed" not in model_name
    with core.context_with_data(
        "botocore.patched_bedrock_api_call",
        pin=pin,
        span_name=function_vars.get("trace_operation"),
        service=schematize_service_name(
            "{}.{}".format(ext_service(pin, int_config=config.botocore), function_vars.get("endpoint_name"))
        ),
        resource=function_vars.get("operation"),
        span_type=SpanTypes.LLM if submit_to_llmobs else None,
        call_trace=True,
        bedrock_integration=integration,
        params=params,
        model_provider=model_provider,
        model_name=model_name,
        instance=instance,
    ) as ctx:
        try:
            handle_bedrock_request(ctx)
            result = original_func(*args, **kwargs)
            result = handle_bedrock_response(ctx, result)
            return result
        except Exception:
            core.dispatch("botocore.patched_bedrock_api_call.exception", [ctx, sys.exc_info()])
            raise<|MERGE_RESOLUTION|>--- conflicted
+++ resolved
@@ -29,7 +29,6 @@
 _STABILITY = "stability"
 
 
-<<<<<<< HEAD
 def traced_stream_read(traced_stream, original_read, amt=None):
     """Wraps around method to tags the response data and finish the span as the user consumes the stream."""
     handler = traced_stream.handler
@@ -39,86 +38,15 @@
         handler.chunks.append(json.loads(body))
         if traced_stream.__wrapped__.tell() == int(traced_stream.__wrapped__._content_length):
             formatted_response = _extract_text_and_response_reason(execution_ctx, handler.chunks[0])
-            model_provider = execution_ctx["model_provider"]
-            model_name = execution_ctx["model_name"]
-            should_set_choice_ids = model_provider == _COHERE and "embed" not in model_name
             core.dispatch(
                 "botocore.bedrock.process_response",
-                [execution_ctx, formatted_response, None, handler.chunks[0], should_set_choice_ids],
-=======
-class TracedBotocoreStreamingBody(wrapt.ObjectProxy):
-    """
-    This class wraps the StreamingBody object returned by botocore api calls, specifically for Bedrock invocations.
-    Since the response body is in the form of a stream object, we need to wrap it in order to tag the response data
-    and fire completion events as the user consumes the streamed response.
-    """
-
-    def __init__(self, wrapped, ctx: core.ExecutionContext):
-        super().__init__(wrapped)
-        self._body = []
-        self._execution_ctx = ctx
-
-    def read(self, amt=None):
-        """Wraps around method to tags the response data and finish the span as the user consumes the stream."""
-        try:
-            body = self.__wrapped__.read(amt=amt)
-            self._body.append(json.loads(body))
-            if self.__wrapped__.tell() == int(self.__wrapped__._content_length):
-                formatted_response = _extract_text_and_response_reason(self._execution_ctx, self._body[0])
-                core.dispatch(
-                    "botocore.bedrock.process_response",
-                    [self._execution_ctx, formatted_response],
-                )
-            return body
-        except Exception:
-            core.dispatch("botocore.patched_bedrock_api_call.exception", [self._execution_ctx, sys.exc_info()])
-            raise
-
-    def readlines(self):
-        """Wraps around method to tags the response data and finish the span as the user consumes the stream."""
-        try:
-            lines = self.__wrapped__.readlines()
-            for line in lines:
-                self._body.append(json.loads(line))
-            formatted_response = _extract_text_and_response_reason(self._execution_ctx, self._body[0])
-            core.dispatch(
-                "botocore.bedrock.process_response",
-                [self._execution_ctx, formatted_response],
->>>>>>> 3cf3342a
+                [execution_ctx, formatted_response],
             )
         return body
     except Exception:
         core.dispatch("botocore.patched_bedrock_api_call.exception", [execution_ctx, sys.exc_info()])
         raise
 
-<<<<<<< HEAD
-=======
-    def __iter__(self):
-        """Wraps around method to tags the response data and finish the span as the user consumes the stream."""
-        exception_raised = False
-        try:
-            for line in self.__wrapped__:
-                self._body.append(json.loads(line["chunk"]["bytes"]))
-                yield line
-        except Exception:
-            core.dispatch("botocore.patched_bedrock_api_call.exception", [self._execution_ctx, sys.exc_info()])
-            exception_raised = True
-            raise
-        finally:
-            if exception_raised:
-                return
-            formatted_response = _extract_streamed_response(self._execution_ctx, self._body)
-            core.dispatch(
-                "botocore.bedrock.process_response",
-                [self._execution_ctx, formatted_response],
-            )
-
-
-class TracedBotocoreConverseStream(wrapt.ObjectProxy):
-    """
-    This class wraps the stream response returned by converse_stream.
-    """
->>>>>>> 3cf3342a
 
 def traced_stream_readlines(traced_stream, original_readlines):
     """Wraps around method to tags the response data and finish the span as the user consumes the stream."""
@@ -129,12 +57,9 @@
         for line in lines:
             handler.chunks.append(json.loads(line))
         formatted_response = _extract_text_and_response_reason(execution_ctx, handler.chunks[0])
-        model_provider = execution_ctx["model_provider"]
-        model_name = execution_ctx["model_name"]
-        should_set_choice_ids = model_provider == _COHERE and "embed" not in model_name
         core.dispatch(
             "botocore.bedrock.process_response",
-            [execution_ctx, formatted_response, None, handler.chunks[0], should_set_choice_ids],
+            [execution_ctx, formatted_response],
         )
         return lines
     except Exception:
@@ -158,16 +83,10 @@
         if exception:
             return
         execution_ctx = self.options.get("execution_ctx", {})
-        metadata = _extract_streamed_response_metadata(execution_ctx, self.chunks)
         formatted_response = _extract_streamed_response(execution_ctx, self.chunks)
-        model_provider = execution_ctx["model_provider"]
-        model_name = execution_ctx["model_name"]
-        should_set_choice_ids = (
-            model_provider == _COHERE and "is_finished" not in self.chunks[0] and "embed" not in model_name
-        )
         core.dispatch(
             "botocore.bedrock.process_response",
-            [execution_ctx, formatted_response, metadata, self.chunks, should_set_choice_ids],
+            [execution_ctx, formatted_response],
         )
 
 
