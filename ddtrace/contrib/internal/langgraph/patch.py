import sys
from typing import Dict

import langgraph

from ddtrace import config
from ddtrace.contrib.trace_utils import unwrap
from ddtrace.contrib.trace_utils import with_traced_module
from ddtrace.contrib.trace_utils import wrap
from ddtrace.internal.utils import get_argument_value
from ddtrace.internal.utils.version import parse_version
from ddtrace.llmobs._integrations.constants import LANGGRAPH_ASTREAM_OUTPUT
from ddtrace.llmobs._integrations.constants import LANGGRAPH_SPAN_TRACES_ASTREAM
from ddtrace.llmobs._integrations.langgraph import LangGraphIntegration
from ddtrace.trace import Pin


def get_version():
    from langgraph import version

    return getattr(version, "__version__", "")


try:
    from langgraph.pregel import Pregel as LangGraphPregel
except ImportError:
    LangGraphPregel = None

try:
    from langgraph.errors import ParentCommand as LangGraphParentCommandError
except ImportError:
    LangGraphParentCommandError = None

LANGGRAPH_VERSION = parse_version(get_version())

LANGGRAPH_MODULE_MAP = {
    "langgraph._internal._runnable": "langgraph.utils.runnable",
}


def _get_module_name(module_name: str) -> str:
    """Normalize the module name to the original module name used for langgraph<0.6.0 to avoid breaking changes"""
    return LANGGRAPH_MODULE_MAP.get(module_name, module_name)


def _supported_versions() -> Dict[str, str]:
    return {"langgraph": "*"}


config._add("langgraph", {})


def _get_node_name(instance):
    """Gets the name of the first step in a RunnableSeq instance as the node name."""
    steps = getattr(instance, "steps", [])
    first_step = steps[0] if steps else None
    return getattr(first_step, "name", None), first_step


def _should_trace_node(instance, args: tuple, kwargs: dict) -> tuple[bool, str]:
    """
    Determines if a node should be traced. If the first step is a writing or routing step, or
    the node represents a subgraph, we should not trace it. If the node is a subgraph, mark it
    as such in the config metadata for use in `traced_pregel_loop_tick`.

    Returns a tuple of (should_trace, node_name)
    """
    node_name, first_step = _get_node_name(instance)
    if node_name in ("_write", "_route"):
        return False, node_name
    if (LangGraphPregel and isinstance(first_step, LangGraphPregel)) or node_name == "LangGraph":
        config = get_argument_value(args, kwargs, 1, "config", optional=True) or {}
        config.get("metadata", {})["_dd.subgraph"] = True
        return False, node_name
    return True, node_name


@with_traced_module
def traced_runnable_seq_invoke(langgraph, pin, func, instance, args, kwargs):
    """
    Traces an invocation of a RunnableSeq, which represents a node in a graph.
    It represents the sequence containing node invocation (function, graph, callable), the channel write,
    and then any routing logic.

    We utilize `instance.steps` to grab the first step as the node.

    One caveat is that if the node represents a subgraph (LangGraph), we should skip tracing at this step, as
    we will trace the graph invocation separately with `traced_pregel_stream`.
    """
    integration: LangGraphIntegration = langgraph._datadog_integration

    should_trace, node_name = _should_trace_node(instance, args, kwargs)
    if not should_trace:
        return func(*args, **kwargs)

    span = integration.trace(
        pin,
        "%s.%s.%s" % (_get_module_name(instance.__module__), instance.__class__.__name__, node_name),
        submit_to_llmobs=True,
    )
    result = None
    try:
        result = func(*args, **kwargs)
    except Exception as e:
        if LangGraphParentCommandError is None or not isinstance(e, LangGraphParentCommandError):
            span.set_exc_info(*sys.exc_info())
        raise
    finally:
        integration.llmobs_set_tags(span, args=args, kwargs=kwargs, response=result, operation="node")
        span.finish()
    return result


@with_traced_module
async def traced_runnable_seq_ainvoke(langgraph, pin, func, instance, args, kwargs):
    """Async version of traced_runnable_seq_invoke."""
    integration: LangGraphIntegration = langgraph._datadog_integration

    should_trace, node_name = _should_trace_node(instance, args, kwargs)
    if not should_trace:
        return await func(*args, **kwargs)

    span = integration.trace(
        pin,
        "%s.%s.%s" % (_get_module_name(instance.__module__), instance.__class__.__name__, node_name),
        submit_to_llmobs=True,
    )
    result = None
    try:
        result = await func(*args, **kwargs)
    except Exception as e:
        if LangGraphParentCommandError is None or not isinstance(e, LangGraphParentCommandError):
            span.set_exc_info(*sys.exc_info())
        raise
    finally:
        integration.llmobs_set_tags(span, args=args, kwargs=kwargs, response=result, operation="node")
        span.finish()
    return result


@with_traced_module
def traced_runnable_seq_astream(langgraph, pin, func, instance, args, kwargs):
    """
    This function returns a generator wrapper that yields the results of RunnableSeq.astream(),
    ending the span after the stream is consumed, otherwise following the logic of traced_runnable_seq_ainvoke().
    """
    integration: LangGraphIntegration = langgraph._datadog_integration

    should_trace, node_name = _should_trace_node(instance, args, kwargs)
    if not should_trace:
        return func(*args, **kwargs)

    span = integration.trace(
        pin,
        "%s.%s.%s" % (_get_module_name(instance.__module__), instance.__class__.__name__, node_name),
        submit_to_llmobs=True,
    )

    span._set_ctx_item(LANGGRAPH_SPAN_TRACES_ASTREAM, True)

    result = None

    try:
        result = func(*args, **kwargs)
    except Exception:
        span.set_exc_info(*sys.exc_info())
        integration.llmobs_set_tags(span, args=args, kwargs=kwargs, response=None, operation="node")
        span.finish()
        raise

    async def _astream():
        item = None
        response = None
        add_supported = True
        while True:
            try:
                item = await result.__anext__()
                if add_supported:
                    try:
                        response = item if response is None else response + item
                    except TypeError:
                        response = item
                        add_supported = False
                else:
                    # default to the last item if addition between items is not supported
                    response = item
                yield item
            except StopAsyncIteration:
                integration.llmobs_set_tags(span, args=args, kwargs=kwargs, response=response, operation="node")
                span.finish()
                break
            except Exception as e:
                if LangGraphParentCommandError is None or not isinstance(e, LangGraphParentCommandError):
                    # This error is caught in the LangGraph framework, we shouldn't mark it as a runtime error.
                    span.set_exc_info(*sys.exc_info())
                integration.llmobs_set_tags(span, args=args, kwargs=kwargs, response=None, operation="node")
                span.finish()
                raise

    return _astream()


@with_traced_module
async def traced_runnable_seq_consume_aiter(langgraph, pin: Pin, func, instance, args, kwargs):
    """
    Modifies the span tracing RunnableSeq.astream() to internally include its final output, as that iterator
    does not yield the final output in versions >=0.3.29. Instead, the final output is aggregated
    and returned as a single value by _consume_aiter().
    """
    integration: LangGraphIntegration = langgraph._datadog_integration
    output = await func(*args, **kwargs)

    if integration.llmobs_enabled:
        span = pin.tracer.current_span()
        if not span:
            return output

        from_astream = span._get_ctx_item(LANGGRAPH_SPAN_TRACES_ASTREAM) or False
        if from_astream:
            span._set_ctx_item(LANGGRAPH_ASTREAM_OUTPUT, output)

    return output


@with_traced_module
def traced_pregel_stream(langgraph, pin, func, instance, args, kwargs):
    """
    Trace the streaming of a Pregel (CompiledGraph) instance.
    This operation represents the parent execution of an individual graph.
    This graph could be standalone, or embedded as a subgraph in a node of a larger graph.
    Under the hood, this graph will `tick` through until all computed tasks are completed.

    Calling `invoke` on a graph calls `stream` under the hood.
    """
    integration: LangGraphIntegration = langgraph._datadog_integration
    name = getattr(instance, "name", "LangGraph")
    span = integration.trace(
        pin,
        "%s.%s.%s" % (_get_module_name(instance.__module__), instance.__class__.__name__, name),
        submit_to_llmobs=True,
        instance=instance,
    )

    try:
        result = func(*args, **kwargs)
    except Exception:
        span.set_exc_info(*sys.exc_info())
        integration.llmobs_set_tags(span, args=args, kwargs={**kwargs, "name": name}, response=None, operation="graph")
        span.finish()
        raise

    def _stream():
        item = None
        while True:
            try:
                item = next(result)
                yield item
            except StopIteration:
                response = item[-1] if isinstance(item, tuple) else item
                integration.llmobs_set_tags(
                    span,
                    args=args,
                    kwargs={**kwargs, "name": name},
                    response=response,
                    operation="graph",
                )
                span.finish()
                break
            except Exception as e:
                if LangGraphParentCommandError is None or not isinstance(e, LangGraphParentCommandError):
                    span.set_exc_info(*sys.exc_info())
                integration.llmobs_set_tags(
                    span,
                    args=args,
                    kwargs={**kwargs, "name": name},
                    response=None,
                    operation="graph",
                )
                span.finish()
                raise

    return _stream()


@with_traced_module
def traced_pregel_astream(langgraph, pin, func, instance, args, kwargs):
    """Async version of traced_pregel_stream."""
    integration: LangGraphIntegration = langgraph._datadog_integration
    name = getattr(instance, "name", "LangGraph")
    span = integration.trace(
        pin,
        "%s.%s.%s" % (_get_module_name(instance.__module__), instance.__class__.__name__, name),
        submit_to_llmobs=True,
        instance=instance,
    )

    try:
        result = func(*args, **kwargs)
    except Exception:
        span.set_exc_info(*sys.exc_info())
        integration.llmobs_set_tags(span, args=args, kwargs={**kwargs, "name": name}, response=None, operation="graph")
        span.finish()
        raise

    async def _astream():
        item = None
        while True:
            try:
                item = await result.__anext__()
                yield item
            except StopAsyncIteration:
                response = item[-1] if isinstance(item, tuple) else item
                integration.llmobs_set_tags(
                    span,
                    args=args,
                    kwargs={**kwargs, "name": name},
                    response=response,
                    operation="graph",
                )
                span.finish()
                break
            except Exception as e:
                if LangGraphParentCommandError is None or not isinstance(e, LangGraphParentCommandError):
                    span.set_exc_info(*sys.exc_info())
                integration.llmobs_set_tags(
                    span,
                    args=args,
                    kwargs={**kwargs, "name": name},
                    response=None,
                    operation="graph",
                )
                span.finish()
                raise

    return _astream()


@with_traced_module
def patched_create_react_agent(langgraph, pin, func, instance, args, kwargs):
    integration: LangGraphIntegration = langgraph._datadog_integration
    agent = func(*args, **kwargs)

    integration.llmobs_handle_agent_manifest(agent, args, kwargs)

    return agent


@with_traced_module
def patched_pregel_loop_tick(langgraph, pin, func, instance, args, kwargs):
    """No tracing is done, and processing only happens if LLM Observability is enabled."""
    integration: LangGraphIntegration = langgraph._datadog_integration
    if not integration.llmobs_enabled:
        return func(*args, **kwargs)

    finished_tasks = getattr(instance, "tasks", {})
    result = func(*args, **kwargs)
    next_tasks = getattr(instance, "tasks", {})  # instance.tasks gets updated by loop.tick()
    is_subgraph_node = getattr(instance, "config", {}).get("metadata", {}).get("_dd.subgraph", False)
    integration.llmobs_handle_pregel_loop_tick(finished_tasks, next_tasks, result, is_subgraph_node)
    return result


def patch():
    graph_patched = getattr(langgraph, "_datadog_patch", False)

    if not graph_patched:
        _patch_graph_modules(langgraph)

    try:
        from langgraph import prebuilt

        prebuilt_patched = getattr(prebuilt, "_datadog_patch", False)
        if not prebuilt_patched:
            wrap(prebuilt, "create_react_agent", patched_create_react_agent(langgraph))
            setattr(prebuilt, "_datadog_patch", True)
    except (ImportError, AttributeError):
        # this is possible when the module is not fully loaded yet,
        # as prebuilt imports langgraph.graph under the hood
        pass


def _patch_graph_modules(langgraph):
    langgraph._datadog_patch = True

    Pin().onto(langgraph)
    integration = LangGraphIntegration(integration_config=config.langgraph)
    langgraph._datadog_integration = integration

    from langgraph.pregel import Pregel

    if LANGGRAPH_VERSION < (0, 6, 0):
        from langgraph.pregel.loop import PregelLoop
        from langgraph.utils.runnable import RunnableSeq
    else:
        from langgraph._internal._runnable import RunnableSeq
        from langgraph.pregel._loop import PregelLoop

    wrap(RunnableSeq, "invoke", traced_runnable_seq_invoke(langgraph))
    wrap(RunnableSeq, "ainvoke", traced_runnable_seq_ainvoke(langgraph))
    # trace `astream` and `consume_aiter` since they are triggered by `astream_events` ->`Pregel.astream`
    # The sync counter-parts are not used anywhere as of langgraph 0.4.7, so we don't trace them for now.
    wrap(RunnableSeq, "astream", traced_runnable_seq_astream(langgraph))
    wrap(Pregel, "stream", traced_pregel_stream(langgraph))
    wrap(Pregel, "astream", traced_pregel_astream(langgraph))
    wrap(PregelLoop, "tick", patched_pregel_loop_tick(langgraph))

    if LANGGRAPH_VERSION >= (0, 3, 29):
        if LANGGRAPH_VERSION < (0, 6, 0):
            wrap(langgraph.utils.runnable, "_consume_aiter", traced_runnable_seq_consume_aiter(langgraph))
        else:
            wrap(langgraph._internal._runnable, "_consume_aiter", traced_runnable_seq_consume_aiter(langgraph))


def unpatch():
    if getattr(langgraph, "_datadog_patch", False):
        langgraph._datadog_patch = False

        from langgraph import prebuilt
        from langgraph.pregel import Pregel
        from langgraph.pregel.loop import PregelLoop
        from langgraph.utils.runnable import RunnableSeq

<<<<<<< HEAD
        unwrap(RunnableSeq, "invoke")
        unwrap(RunnableSeq, "ainvoke")
        unwrap(RunnableSeq, "astream")
        unwrap(Pregel, "stream")
        unwrap(Pregel, "astream")
        unwrap(PregelLoop, "tick")
=======
    from langgraph.pregel import Pregel

    if LANGGRAPH_VERSION < (0, 6, 0):
        from langgraph.pregel.loop import PregelLoop
        from langgraph.utils.runnable import RunnableSeq
    else:
        from langgraph._internal._runnable import RunnableSeq
        from langgraph.pregel._loop import PregelLoop
>>>>>>> d1a03024

        if LANGGRAPH_VERSION >= (0, 3, 29):
            unwrap(langgraph.utils.runnable, "_consume_aiter")

<<<<<<< HEAD
        delattr(langgraph, "_datadog_integration")
=======
    if LANGGRAPH_VERSION >= (0, 3, 29):
        if LANGGRAPH_VERSION < (0, 6, 0):
            unwrap(langgraph.utils.runnable, "_consume_aiter")
        else:
            unwrap(langgraph._internal._runnable, "_consume_aiter")
>>>>>>> d1a03024

    if hasattr(langgraph, "prebuilt") and getattr(langgraph.prebuilt, "_datadog_patch", False):
        langgraph.prebuilt._datadog_patch = False
        unwrap(prebuilt, "create_react_agent")<|MERGE_RESOLUTION|>--- conflicted
+++ resolved
@@ -417,39 +417,28 @@
 
         from langgraph import prebuilt
         from langgraph.pregel import Pregel
-        from langgraph.pregel.loop import PregelLoop
-        from langgraph.utils.runnable import RunnableSeq
-
-<<<<<<< HEAD
+
+        if LANGGRAPH_VERSION < (0, 6, 0):
+            from langgraph.pregel.loop import PregelLoop
+            from langgraph.utils.runnable import RunnableSeq
+        else:
+            from langgraph._internal._runnable import RunnableSeq
+            from langgraph.pregel._loop import PregelLoop
+
         unwrap(RunnableSeq, "invoke")
         unwrap(RunnableSeq, "ainvoke")
         unwrap(RunnableSeq, "astream")
         unwrap(Pregel, "stream")
         unwrap(Pregel, "astream")
         unwrap(PregelLoop, "tick")
-=======
-    from langgraph.pregel import Pregel
-
-    if LANGGRAPH_VERSION < (0, 6, 0):
-        from langgraph.pregel.loop import PregelLoop
-        from langgraph.utils.runnable import RunnableSeq
-    else:
-        from langgraph._internal._runnable import RunnableSeq
-        from langgraph.pregel._loop import PregelLoop
->>>>>>> d1a03024
-
+        
         if LANGGRAPH_VERSION >= (0, 3, 29):
-            unwrap(langgraph.utils.runnable, "_consume_aiter")
-
-<<<<<<< HEAD
+            if LANGGRAPH_VERSION < (0, 6, 0):
+                unwrap(langgraph.utils.runnable, "_consume_aiter")
+            else:
+                unwrap(langgraph._internal._runnable, "_consume_aiter")
+
         delattr(langgraph, "_datadog_integration")
-=======
-    if LANGGRAPH_VERSION >= (0, 3, 29):
-        if LANGGRAPH_VERSION < (0, 6, 0):
-            unwrap(langgraph.utils.runnable, "_consume_aiter")
-        else:
-            unwrap(langgraph._internal._runnable, "_consume_aiter")
->>>>>>> d1a03024
 
     if hasattr(langgraph, "prebuilt") and getattr(langgraph.prebuilt, "_datadog_patch", False):
         langgraph.prebuilt._datadog_patch = False
