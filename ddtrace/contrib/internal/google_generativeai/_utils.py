<<<<<<< HEAD
from google.generativeai.types.generation_types import to_generation_config_dict

from ddtrace.internal.utils import get_argument_value
from ddtrace.llmobs._integrations.base_stream_handler import AsyncStreamHandler
from ddtrace.llmobs._integrations.base_stream_handler import StreamHandler
from ddtrace.llmobs._integrations.utils import get_generation_config_google
from ddtrace.llmobs._integrations.utils import get_system_instructions_from_google_model
from ddtrace.llmobs._integrations.utils import tag_request_content_part_google
from ddtrace.llmobs._integrations.utils import tag_response_part_google


class BaseGoogleGenerativeAIStramHandler:
    def finalize_stream(self, exception=None):
        tag_response(
            self.primary_span,
            self.options.get("wrapped_stream", None),
            self.integration,
            self.options.get("model_instance", None),
        )
        self.request_kwargs["instance"] = self.options.get("model_instance", None)
        self.integration.llmobs_set_tags(
            self.primary_span,
            args=self.request_args,
            kwargs=self.request_kwargs,
            response=self.options.get("wrapped_stream", None),
        )
        self.primary_span.finish()


class GoogleGenerativeAIStramHandler(BaseGoogleGenerativeAIStramHandler, StreamHandler):
    def process_chunk(self, chunk, iterator=None):
        pass


class GoogleGenerativeAIAsyncStreamHandler(BaseGoogleGenerativeAIStramHandler, AsyncStreamHandler):
    async def process_chunk(self, chunk, iterator=None):
        pass


def _extract_api_key(instance):
    """Extract the API key from the model instance."""
    client = getattr(instance, "_client", None)
    if getattr(instance, "_async_client", None):
        client = getattr(instance._async_client, "_client", None)
    if not client:
        return None
    client_options = getattr(client, "_client_options", None)
    if not client_options:
        return None
    return getattr(client_options, "api_key", None)


def _tag_request_content(span, integration, content, content_idx):
    """Tag the generation span with request contents."""
    if isinstance(content, str):
        span.set_tag_str("google_generativeai.request.contents.%d.text" % content_idx, integration.trunc(content))
        return
    if isinstance(content, dict):
        role = content.get("role", "")
        if role:
            span.set_tag_str("google_generativeai.request.contents.%d.role" % content_idx, str(content.get("role", "")))
        parts = content.get("parts", [])
        for part_idx, part in enumerate(parts):
            tag_request_content_part_google("google_generativeai", span, integration, part, part_idx, content_idx)
        return
    role = getattr(content, "role", "")
    if role:
        span.set_tag_str("google_generativeai.request.contents.%d.role" % content_idx, str(role))
    parts = getattr(content, "parts", [])
    if not parts:
        span.set_tag_str(
            "google_generativeai.request.contents.%d.text" % content_idx,
            integration.trunc("[Non-text content object: {}]".format(repr(content))),
        )
        return
    for part_idx, part in enumerate(parts):
        tag_request_content_part_google("google_generativeai", span, integration, part, part_idx, content_idx)


def tag_request(span, integration, instance, args, kwargs):
    """Tag the generation span with request details.
    Includes capturing generation configuration, system prompt, and messages.
    """
    contents = get_argument_value(args, kwargs, 0, "contents")
    generation_config = get_generation_config_google(instance, kwargs)
    system_instruction = get_system_instructions_from_google_model(instance)
    stream = kwargs.get("stream", None)

    try:
        generation_config_dict = to_generation_config_dict(generation_config)
    except TypeError:
        generation_config_dict = None
    if generation_config_dict is not None:
        for k, v in generation_config_dict.items():
            span.set_tag_str("google_generativeai.request.generation_config.%s" % k, str(v))

    if stream:
        span.set_tag("google_generativeai.request.stream", True)

    if not integration.is_pc_sampled_span(span):
        return

    if system_instruction:
        for idx, text in enumerate(system_instruction):
            span.set_tag_str("google_generativeai.request.system_instruction.%d.text" % idx, integration.trunc(text))

    if isinstance(contents, str):
        span.set_tag_str("google_generativeai.request.contents.0.text", integration.trunc(contents))
        return
    elif isinstance(contents, dict):
        span.set_tag_str("google_generativeai.request.contents.0.text", integration.trunc(str(contents)))
        return
    elif not isinstance(contents, list):
        return
    for content_idx, content in enumerate(contents):
        _tag_request_content(span, integration, content, content_idx)


def tag_response(span, generations, integration, instance):
    """Tag the generation span with response details.
    Includes capturing generation text, roles, finish reasons, and token counts.
    """
    api_key = _extract_api_key(instance)
    if api_key:
        span.set_tag("google_generativeai.request.api_key", "...{}".format(api_key[-4:]))

    generations_dict = generations.to_dict()
    for candidate_idx, candidate in enumerate(generations_dict.get("candidates", [])):
        finish_reason = candidate.get("finish_reason", None)
        if finish_reason:
            span.set_tag_str(
                "google_generativeai.response.candidates.%d.finish_reason" % candidate_idx, str(finish_reason)
            )
        candidate_content = candidate.get("content", {})
        role = candidate_content.get("role", "")
        span.set_tag_str("google_generativeai.response.candidates.%d.content.role" % candidate_idx, str(role))
        if not integration.is_pc_sampled_span(span):
            continue
        parts = candidate_content.get("parts", [])
        for part_idx, part in enumerate(parts):
            tag_response_part_google("google_generativeai", span, integration, part, part_idx, candidate_idx)

    token_counts = generations_dict.get("usage_metadata", None)
    if not token_counts:
        return
    span.set_metric("google_generativeai.response.usage.prompt_tokens", token_counts.get("prompt_token_count", 0))
    span.set_metric(
        "google_generativeai.response.usage.completion_tokens", token_counts.get("candidates_token_count", 0)
    )
    span.set_metric("google_generativeai.response.usage.total_tokens", token_counts.get("total_token_count", 0))
=======
import sys

import wrapt


class BaseTracedGenerateContentResponse(wrapt.ObjectProxy):
    """Base wrapper class for GenerateContentResponse objects for tracing streamed responses."""

    def __init__(self, wrapped, instance, integration, span, args, kwargs):
        super().__init__(wrapped)
        self._model_instance = instance
        self._dd_integration = integration
        self._dd_span = span
        self._args = args
        self._kwargs = kwargs


class TracedGenerateContentResponse(BaseTracedGenerateContentResponse):
    def __iter__(self):
        try:
            for chunk in self.__wrapped__.__iter__():
                yield chunk
        except Exception:
            self._dd_span.set_exc_info(*sys.exc_info())
            raise
        finally:
            self._kwargs["instance"] = self._model_instance
            self._dd_integration.llmobs_set_tags(
                self._dd_span,
                args=self._args,
                kwargs=self._kwargs,
                response=self.__wrapped__,
            )
            self._dd_span.finish()


class TracedAsyncGenerateContentResponse(BaseTracedGenerateContentResponse):
    async def __aiter__(self):
        try:
            async for chunk in self.__wrapped__.__aiter__():
                yield chunk
        except Exception:
            self._dd_span.set_exc_info(*sys.exc_info())
            raise
        finally:
            self._kwargs["instance"] = self._model_instance
            self._dd_integration.llmobs_set_tags(
                self._dd_span,
                args=self._args,
                kwargs=self._kwargs,
                response=self.__wrapped__,
            )
            self._dd_span.finish()
>>>>>>> 4ec186a2
<|MERGE_RESOLUTION|>--- conflicted
+++ resolved
@@ -1,23 +1,9 @@
-<<<<<<< HEAD
-from google.generativeai.types.generation_types import to_generation_config_dict
-
-from ddtrace.internal.utils import get_argument_value
 from ddtrace.llmobs._integrations.base_stream_handler import AsyncStreamHandler
 from ddtrace.llmobs._integrations.base_stream_handler import StreamHandler
-from ddtrace.llmobs._integrations.utils import get_generation_config_google
-from ddtrace.llmobs._integrations.utils import get_system_instructions_from_google_model
-from ddtrace.llmobs._integrations.utils import tag_request_content_part_google
-from ddtrace.llmobs._integrations.utils import tag_response_part_google
 
 
 class BaseGoogleGenerativeAIStramHandler:
     def finalize_stream(self, exception=None):
-        tag_response(
-            self.primary_span,
-            self.options.get("wrapped_stream", None),
-            self.integration,
-            self.options.get("model_instance", None),
-        )
         self.request_kwargs["instance"] = self.options.get("model_instance", None)
         self.integration.llmobs_set_tags(
             self.primary_span,
@@ -36,171 +22,3 @@
 class GoogleGenerativeAIAsyncStreamHandler(BaseGoogleGenerativeAIStramHandler, AsyncStreamHandler):
     async def process_chunk(self, chunk, iterator=None):
         pass
-
-
-def _extract_api_key(instance):
-    """Extract the API key from the model instance."""
-    client = getattr(instance, "_client", None)
-    if getattr(instance, "_async_client", None):
-        client = getattr(instance._async_client, "_client", None)
-    if not client:
-        return None
-    client_options = getattr(client, "_client_options", None)
-    if not client_options:
-        return None
-    return getattr(client_options, "api_key", None)
-
-
-def _tag_request_content(span, integration, content, content_idx):
-    """Tag the generation span with request contents."""
-    if isinstance(content, str):
-        span.set_tag_str("google_generativeai.request.contents.%d.text" % content_idx, integration.trunc(content))
-        return
-    if isinstance(content, dict):
-        role = content.get("role", "")
-        if role:
-            span.set_tag_str("google_generativeai.request.contents.%d.role" % content_idx, str(content.get("role", "")))
-        parts = content.get("parts", [])
-        for part_idx, part in enumerate(parts):
-            tag_request_content_part_google("google_generativeai", span, integration, part, part_idx, content_idx)
-        return
-    role = getattr(content, "role", "")
-    if role:
-        span.set_tag_str("google_generativeai.request.contents.%d.role" % content_idx, str(role))
-    parts = getattr(content, "parts", [])
-    if not parts:
-        span.set_tag_str(
-            "google_generativeai.request.contents.%d.text" % content_idx,
-            integration.trunc("[Non-text content object: {}]".format(repr(content))),
-        )
-        return
-    for part_idx, part in enumerate(parts):
-        tag_request_content_part_google("google_generativeai", span, integration, part, part_idx, content_idx)
-
-
-def tag_request(span, integration, instance, args, kwargs):
-    """Tag the generation span with request details.
-    Includes capturing generation configuration, system prompt, and messages.
-    """
-    contents = get_argument_value(args, kwargs, 0, "contents")
-    generation_config = get_generation_config_google(instance, kwargs)
-    system_instruction = get_system_instructions_from_google_model(instance)
-    stream = kwargs.get("stream", None)
-
-    try:
-        generation_config_dict = to_generation_config_dict(generation_config)
-    except TypeError:
-        generation_config_dict = None
-    if generation_config_dict is not None:
-        for k, v in generation_config_dict.items():
-            span.set_tag_str("google_generativeai.request.generation_config.%s" % k, str(v))
-
-    if stream:
-        span.set_tag("google_generativeai.request.stream", True)
-
-    if not integration.is_pc_sampled_span(span):
-        return
-
-    if system_instruction:
-        for idx, text in enumerate(system_instruction):
-            span.set_tag_str("google_generativeai.request.system_instruction.%d.text" % idx, integration.trunc(text))
-
-    if isinstance(contents, str):
-        span.set_tag_str("google_generativeai.request.contents.0.text", integration.trunc(contents))
-        return
-    elif isinstance(contents, dict):
-        span.set_tag_str("google_generativeai.request.contents.0.text", integration.trunc(str(contents)))
-        return
-    elif not isinstance(contents, list):
-        return
-    for content_idx, content in enumerate(contents):
-        _tag_request_content(span, integration, content, content_idx)
-
-
-def tag_response(span, generations, integration, instance):
-    """Tag the generation span with response details.
-    Includes capturing generation text, roles, finish reasons, and token counts.
-    """
-    api_key = _extract_api_key(instance)
-    if api_key:
-        span.set_tag("google_generativeai.request.api_key", "...{}".format(api_key[-4:]))
-
-    generations_dict = generations.to_dict()
-    for candidate_idx, candidate in enumerate(generations_dict.get("candidates", [])):
-        finish_reason = candidate.get("finish_reason", None)
-        if finish_reason:
-            span.set_tag_str(
-                "google_generativeai.response.candidates.%d.finish_reason" % candidate_idx, str(finish_reason)
-            )
-        candidate_content = candidate.get("content", {})
-        role = candidate_content.get("role", "")
-        span.set_tag_str("google_generativeai.response.candidates.%d.content.role" % candidate_idx, str(role))
-        if not integration.is_pc_sampled_span(span):
-            continue
-        parts = candidate_content.get("parts", [])
-        for part_idx, part in enumerate(parts):
-            tag_response_part_google("google_generativeai", span, integration, part, part_idx, candidate_idx)
-
-    token_counts = generations_dict.get("usage_metadata", None)
-    if not token_counts:
-        return
-    span.set_metric("google_generativeai.response.usage.prompt_tokens", token_counts.get("prompt_token_count", 0))
-    span.set_metric(
-        "google_generativeai.response.usage.completion_tokens", token_counts.get("candidates_token_count", 0)
-    )
-    span.set_metric("google_generativeai.response.usage.total_tokens", token_counts.get("total_token_count", 0))
-=======
-import sys
-
-import wrapt
-
-
-class BaseTracedGenerateContentResponse(wrapt.ObjectProxy):
-    """Base wrapper class for GenerateContentResponse objects for tracing streamed responses."""
-
-    def __init__(self, wrapped, instance, integration, span, args, kwargs):
-        super().__init__(wrapped)
-        self._model_instance = instance
-        self._dd_integration = integration
-        self._dd_span = span
-        self._args = args
-        self._kwargs = kwargs
-
-
-class TracedGenerateContentResponse(BaseTracedGenerateContentResponse):
-    def __iter__(self):
-        try:
-            for chunk in self.__wrapped__.__iter__():
-                yield chunk
-        except Exception:
-            self._dd_span.set_exc_info(*sys.exc_info())
-            raise
-        finally:
-            self._kwargs["instance"] = self._model_instance
-            self._dd_integration.llmobs_set_tags(
-                self._dd_span,
-                args=self._args,
-                kwargs=self._kwargs,
-                response=self.__wrapped__,
-            )
-            self._dd_span.finish()
-
-
-class TracedAsyncGenerateContentResponse(BaseTracedGenerateContentResponse):
-    async def __aiter__(self):
-        try:
-            async for chunk in self.__wrapped__.__aiter__():
-                yield chunk
-        except Exception:
-            self._dd_span.set_exc_info(*sys.exc_info())
-            raise
-        finally:
-            self._kwargs["instance"] = self._model_instance
-            self._dd_integration.llmobs_set_tags(
-                self._dd_span,
-                args=self._args,
-                kwargs=self._kwargs,
-                response=self.__wrapped__,
-            )
-            self._dd_span.finish()
->>>>>>> 4ec186a2
