"""
The Django patching works as follows:

Django internals are instrumented via normal `patch()`.

`django.apps.registry.Apps.populate` is patched to add instrumentation for any
specific Django apps like Django Rest Framework (DRF).
"""

import functools
from inspect import getmro
from inspect import isclass
from inspect import isfunction
from inspect import unwrap
import os

import wrapt
from wrapt.importer import when_imported

<<<<<<< HEAD
import ddtrace
from ddtrace import Pin
=======
>>>>>>> 0275a5ec
from ddtrace import config
from ddtrace.appsec._utils import _UserInfoRetriever
from ddtrace.constants import SPAN_KIND
from ddtrace.contrib import dbapi
from ddtrace.contrib import trace_utils
from ddtrace.contrib.trace_utils import _get_request_header_user_agent
from ddtrace.ext import SpanKind
from ddtrace.ext import SpanTypes
from ddtrace.ext import db
from ddtrace.ext import http
from ddtrace.ext import net
from ddtrace.ext import sql as sqlx
from ddtrace.internal import core
from ddtrace.internal._exceptions import BlockingException
from ddtrace.internal.compat import Iterable
from ddtrace.internal.compat import maybe_stringify
from ddtrace.internal.constants import COMPONENT
from ddtrace.internal.core.event_hub import ResultType
from ddtrace.internal.logger import get_logger
from ddtrace.internal.schema import schematize_service_name
from ddtrace.internal.schema import schematize_url_operation
from ddtrace.internal.schema.span_attribute_schema import SpanDirection
from ddtrace.internal.utils import get_argument_value
from ddtrace.internal.utils import get_blocked
from ddtrace.internal.utils import http as http_utils
from ddtrace.internal.utils import set_blocked
from ddtrace.internal.utils.formats import asbool
from ddtrace.internal.utils.importlib import func_name
from ddtrace.propagation._database_monitoring import _DBM_Propagator
from ddtrace.settings.asm import config as asm_config
from ddtrace.settings.integration import IntegrationConfig
from ddtrace.trace import Pin
from ddtrace.vendor.packaging.version import parse as parse_version


log = get_logger(__name__)

config._add(
    "django",
    dict(
        _default_service=schematize_service_name("django"),
        cache_service_name=os.getenv("DD_DJANGO_CACHE_SERVICE_NAME", default="django"),
        database_service_name_prefix=os.getenv("DD_DJANGO_DATABASE_SERVICE_NAME_PREFIX", default=""),
        database_service_name=os.getenv("DD_DJANGO_DATABASE_SERVICE_NAME", default=""),
        trace_fetch_methods=asbool(os.getenv("DD_DJANGO_TRACE_FETCH_METHODS", default=False)),
        distributed_tracing_enabled=True,
        instrument_middleware=asbool(os.getenv("DD_DJANGO_INSTRUMENT_MIDDLEWARE", default=True)),
        instrument_templates=asbool(os.getenv("DD_DJANGO_INSTRUMENT_TEMPLATES", default=True)),
        instrument_databases=asbool(os.getenv("DD_DJANGO_INSTRUMENT_DATABASES", default=True)),
        instrument_caches=asbool(os.getenv("DD_DJANGO_INSTRUMENT_CACHES", default=True)),
        analytics_enabled=None,  # None allows the value to be overridden by the global config
        analytics_sample_rate=None,
        trace_query_string=None,  # Default to global config
        include_user_name=asm_config._django_include_user_name,
        include_user_email=asm_config._django_include_user_email,
        include_user_login=asm_config._django_include_user_login,
        include_user_realname=asm_config._django_include_user_realname,
        use_handler_with_url_name_resource_format=asbool(
            os.getenv("DD_DJANGO_USE_HANDLER_WITH_URL_NAME_RESOURCE_FORMAT", default=False)
        ),
        use_handler_resource_format=asbool(os.getenv("DD_DJANGO_USE_HANDLER_RESOURCE_FORMAT", default=False)),
        use_legacy_resource_format=asbool(os.getenv("DD_DJANGO_USE_LEGACY_RESOURCE_FORMAT", default=False)),
        _trace_asgi_websocket=os.getenv("DD_ASGI_TRACE_WEBSOCKET", default=False),
    ),
)

_NotSet = object()
psycopg_cursor_cls = Psycopg2TracedCursor = Psycopg3TracedCursor = _NotSet


DB_CONN_ATTR_BY_TAG = {
    net.TARGET_HOST: "HOST",
    net.TARGET_PORT: "PORT",
    net.SERVER_ADDRESS: "HOST",
    db.USER: "USER",
    db.NAME: "NAME",
}


def get_version():
    # type: () -> str
    import django

    return django.__version__


def patch_conn(django, conn):
    global psycopg_cursor_cls, Psycopg2TracedCursor, Psycopg3TracedCursor

    if psycopg_cursor_cls is _NotSet:
        try:
            from psycopg.cursor import Cursor as psycopg_cursor_cls

            from ddtrace.contrib.internal.psycopg.cursor import Psycopg3TracedCursor
        except ImportError:
            Psycopg3TracedCursor = None
            try:
                from psycopg2._psycopg import cursor as psycopg_cursor_cls

                from ddtrace.contrib.internal.psycopg.cursor import Psycopg2TracedCursor
            except ImportError:
                psycopg_cursor_cls = None
                Psycopg2TracedCursor = None

    tags = {}
    settings_dict = getattr(conn, "settings_dict", {})
    for tag, attr in DB_CONN_ATTR_BY_TAG.items():
        if attr in settings_dict:
            try:
                tags[tag] = trace_utils._convert_to_string(conn.settings_dict.get(attr))
            except Exception:
                tags[tag] = str(conn.settings_dict.get(attr))
    conn._datadog_tags = tags

    def cursor(django, pin, func, instance, args, kwargs):
        alias = getattr(conn, "alias", "default")

        if config.django.database_service_name:
            service = config.django.database_service_name
        else:
            database_prefix = config.django.database_service_name_prefix
            service = "{}{}{}".format(database_prefix, alias, "db")
            service = schematize_service_name(service)

        vendor = getattr(conn, "vendor", "db")
        prefix = sqlx.normalize_vendor(vendor)

        tags = {"django.db.vendor": vendor, "django.db.alias": alias}
        tags.update(getattr(conn, "_datadog_tags", {}))

        # Calling ddtrace.pin.Pin(...) with the `tracer` argument generates a deprecation warning.
        # Remove this if statement when the `tracer` argument is removed
        if pin.tracer is ddtrace.tracer:
            pin = Pin(service, tags=tags)
        else:
            pin = Pin(service, tags=tags, tracer=pin.tracer)

        cursor = func(*args, **kwargs)

        traced_cursor_cls = dbapi.TracedCursor
        try:
            if cursor.cursor.__class__.__module__.startswith("psycopg2."):
                # Import lazily to avoid importing psycopg2 if not already imported.
                from ddtrace.contrib.internal.psycopg.cursor import Psycopg2TracedCursor

                traced_cursor_cls = Psycopg2TracedCursor
            elif type(cursor.cursor).__name__ == "Psycopg3TracedCursor":
                # Import lazily to avoid importing psycopg if not already imported.
                from ddtrace.contrib.internal.psycopg.cursor import Psycopg3TracedCursor

                traced_cursor_cls = Psycopg3TracedCursor
        except AttributeError:
            pass

        # Each db alias will need its own config for dbapi
        cfg = IntegrationConfig(
            config.django.global_config,  # global_config needed for analytics sample rate
            "{}-{}".format("django", alias),  # name not used but set anyway
            _default_service=config.django._default_service,
            _dbapi_span_name_prefix=prefix,
            trace_fetch_methods=config.django.trace_fetch_methods,
            analytics_enabled=config.django.analytics_enabled,
            analytics_sample_rate=config.django.analytics_sample_rate,
            _dbm_propagator=_DBM_Propagator(0, "query"),
        )
        return traced_cursor_cls(cursor, pin, cfg)

    if not isinstance(conn.cursor, wrapt.ObjectProxy):
        conn.cursor = wrapt.FunctionWrapper(conn.cursor, trace_utils.with_traced_module(cursor)(django))


def instrument_dbs(django):
    def get_connection(wrapped, instance, args, kwargs):
        conn = wrapped(*args, **kwargs)
        try:
            patch_conn(django, conn)
        except Exception:
            log.debug("Error instrumenting database connection %r", conn, exc_info=True)
        return conn

    if not isinstance(django.db.utils.ConnectionHandler.__getitem__, wrapt.ObjectProxy):
        django.db.utils.ConnectionHandler.__getitem__ = wrapt.FunctionWrapper(
            django.db.utils.ConnectionHandler.__getitem__, get_connection
        )


@trace_utils.with_traced_module
def traced_cache(django, pin, func, instance, args, kwargs):
    from . import utils

    if not config.django.instrument_caches:
        return func(*args, **kwargs)

    cache_backend = "{}.{}".format(instance.__module__, instance.__class__.__name__)
    tags = {COMPONENT: config.django.integration_name, "django.cache.backend": cache_backend}
    if args:
        keys = utils.quantize_key_values(args[0])
        tags["django.cache.key"] = keys

    with core.context_with_data(
        "django.cache",
        span_name="django.cache",
        span_type=SpanTypes.CACHE,
        service=schematize_service_name(config.django.cache_service_name),
        resource=utils.resource_from_cache_prefix(func_name(func), instance),
        tags=tags,
        pin=pin,
    ) as ctx, ctx.span:
        result = func(*args, **kwargs)
        rowcount = 0
        if func.__name__ == "get_many":
            rowcount = sum(1 for doc in result if doc) if result and isinstance(result, Iterable) else 0
        elif func.__name__ == "get":
            try:
                # check also for special case for Django~3.2 that returns an empty Sentinel
                # object for empty results
                # also check if result is Iterable first since some iterables return ambiguous
                # truth results with ``==``
                if result is None or (
                    not isinstance(result, Iterable) and result == getattr(instance, "_missing_key", None)
                ):
                    rowcount = 0
                else:
                    rowcount = 1
            except (AttributeError, NotImplementedError, ValueError):
                pass
        core.dispatch("django.cache", (ctx, rowcount))
        return result


def instrument_caches(django):
    cache_backends = set([cache["BACKEND"] for cache in django.conf.settings.CACHES.values()])
    for cache_path in cache_backends:
        split = cache_path.split(".")
        cache_module = ".".join(split[:-1])
        cache_cls = split[-1]
        for method in ["get", "set", "add", "delete", "incr", "decr", "get_many", "set_many", "delete_many"]:
            try:
                cls = django.utils.module_loading.import_string(cache_path)
                # DEV: this can be removed when we add an idempotent `wrap`
                if not trace_utils.iswrapped(cls, method):
                    trace_utils.wrap(cache_module, "{0}.{1}".format(cache_cls, method), traced_cache(django))
            except Exception:
                log.debug("Error instrumenting cache %r", cache_path, exc_info=True)


@trace_utils.with_traced_module
def traced_populate(django, pin, func, instance, args, kwargs):
    """django.apps.registry.Apps.populate is the method used to populate all the apps.

    It is used as a hook to install instrumentation for 3rd party apps (like DRF).

    `populate()` works in 3 phases:

        - Phase 1: Initializes the app configs and imports the app modules.
        - Phase 2: Imports models modules for each app.
        - Phase 3: runs ready() of each app config.

    If all 3 phases successfully run then `instance.ready` will be `True`.
    """

    # populate() can be called multiple times, we don't want to instrument more than once
    if instance.ready:
        log.debug("Django instrumentation already installed, skipping.")
        return func(*args, **kwargs)

    ret = func(*args, **kwargs)

    if not instance.ready:
        log.debug("populate() failed skipping instrumentation.")
        return ret

    settings = django.conf.settings

    # Instrument databases
    if config.django.instrument_databases:
        try:
            instrument_dbs(django)
        except Exception:
            log.debug("Error instrumenting Django database connections", exc_info=True)

    # Instrument caches
    if config.django.instrument_caches:
        try:
            instrument_caches(django)
        except Exception:
            log.debug("Error instrumenting Django caches", exc_info=True)

    # Instrument Django Rest Framework if it's installed
    INSTALLED_APPS = getattr(settings, "INSTALLED_APPS", [])

    if "rest_framework" in INSTALLED_APPS:
        try:
            from .restframework import patch_restframework

            patch_restframework(django)
        except Exception:
            log.debug("Error patching rest_framework", exc_info=True)

    return ret


def traced_func(django, name, resource=None, ignored_excs=None):
    def wrapped(django, pin, func, instance, args, kwargs):
        tags = {COMPONENT: config.django.integration_name}
        with core.context_with_data(
            "django.func.wrapped", span_name=name, resource=resource, tags=tags, pin=pin
        ) as ctx, ctx.span:
            core.dispatch(
                "django.func.wrapped",
                (
                    args,
                    kwargs,
                    django.core.handlers.wsgi.WSGIRequest if hasattr(django.core.handlers, "wsgi") else object,
                    ctx,
                    ignored_excs,
                ),
            )
            return func(*args, **kwargs)

    return trace_utils.with_traced_module(wrapped)(django)


def traced_process_exception(django, name, resource=None):
    def wrapped(django, pin, func, instance, args, kwargs):
        tags = {COMPONENT: config.django.integration_name}
        with core.context_with_data(
            "django.process_exception", span_name=name, resource=resource, tags=tags, pin=pin
        ) as ctx, ctx.span:
            resp = func(*args, **kwargs)
            core.dispatch(
                "django.process_exception", (ctx, hasattr(resp, "status_code") and 500 <= resp.status_code < 600)
            )
            return resp

    return trace_utils.with_traced_module(wrapped)(django)


@trace_utils.with_traced_module
def traced_load_middleware(django, pin, func, instance, args, kwargs):
    """
    Patches django.core.handlers.base.BaseHandler.load_middleware to instrument all
    middlewares.
    """
    settings_middleware = []
    # Gather all the middleware
    if getattr(django.conf.settings, "MIDDLEWARE", None):
        settings_middleware += django.conf.settings.MIDDLEWARE
    if getattr(django.conf.settings, "MIDDLEWARE_CLASSES", None):
        settings_middleware += django.conf.settings.MIDDLEWARE_CLASSES

    # Iterate over each middleware provided in settings.py
    # Each middleware can either be a function or a class
    for mw_path in settings_middleware:
        mw = django.utils.module_loading.import_string(mw_path)

        # Instrument function-based middleware
        if isfunction(mw) and not trace_utils.iswrapped(mw):
            split = mw_path.split(".")
            if len(split) < 2:
                continue
            base = ".".join(split[:-1])
            attr = split[-1]

            # DEV: We need to have a closure over `mw_path` for the resource name or else
            # all function based middleware will share the same resource name
            def _wrapper(resource):
                # Function-based middleware is a factory which returns a handler function for
                # requests.
                # So instead of tracing the factory, we want to trace its returned value.
                # We wrap the factory to return a traced version of the handler function.
                def wrapped_factory(func, instance, args, kwargs):
                    # r is the middleware handler function returned from the factory
                    r = func(*args, **kwargs)
                    if r:
                        return wrapt.FunctionWrapper(
                            r,
                            traced_func(django, "django.middleware", resource=resource),
                        )
                    # If r is an empty middleware function (i.e. returns None), don't wrap since
                    # NoneType cannot be called
                    else:
                        return r

                return wrapped_factory

            trace_utils.wrap(base, attr, _wrapper(resource=mw_path))

        # Instrument class-based middleware
        elif isclass(mw):
            for hook in [
                "process_request",
                "process_response",
                "process_view",
                "process_template_response",
                "__call__",
            ]:
                if hasattr(mw, hook) and not trace_utils.iswrapped(mw, hook):
                    trace_utils.wrap(
                        mw, hook, traced_func(django, "django.middleware", resource=mw_path + ".{0}".format(hook))
                    )
            # Do a little extra for `process_exception`
            if hasattr(mw, "process_exception") and not trace_utils.iswrapped(mw, "process_exception"):
                res = mw_path + ".{0}".format("process_exception")
                trace_utils.wrap(
                    mw, "process_exception", traced_process_exception(django, "django.middleware", resource=res)
                )

    return func(*args, **kwargs)


def _gather_block_metadata(request, request_headers, ctx: core.ExecutionContext):
    from . import utils

    try:
        metadata = {http.STATUS_CODE: "403", http.METHOD: request.method}
        url = utils.get_request_uri(request)
        query = request.META.get("QUERY_STRING", "")
        if query and config.django.trace_query_string:
            metadata[http.QUERY_STRING] = query
        user_agent = _get_request_header_user_agent(request_headers)
        if user_agent:
            metadata[http.USER_AGENT] = user_agent
    except Exception as e:
        log.warning("Could not gather some metadata on blocked request: %s", str(e))  # noqa: G200
    core.dispatch("django.block_request_callback", (ctx, metadata, config.django, url, query))


def _block_request_callable(request, request_headers, ctx: core.ExecutionContext):
    # This is used by user-id blocking to block responses. It could be called
    # at any point so it's a callable stored in the ASM context.
    from django.core.exceptions import PermissionDenied

    set_blocked()
    _gather_block_metadata(request, request_headers, ctx)
    raise PermissionDenied()


@trace_utils.with_traced_module
def traced_get_response(django, pin, func, instance, args, kwargs):
    """Trace django.core.handlers.base.BaseHandler.get_response() (or other implementations).

    This is the main entry point for requests.

    Django requests are handled by a Handler.get_response method (inherited from base.BaseHandler).
    This method invokes the middleware chain and returns the response generated by the chain.
    """
    from ddtrace.contrib.internal.django.compat import get_resolver

    from . import utils

    request = get_argument_value(args, kwargs, 0, "request")
    if request is None:
        return func(*args, **kwargs)

    request_headers = utils._get_request_headers(request)

    with core.context_with_data(
        "django.traced_get_response",
        remote_addr=request.META.get("REMOTE_ADDR"),
        headers=request_headers,
        headers_case_sensitive=django.VERSION < (2, 2),
        span_name=schematize_url_operation("django.request", protocol="http", direction=SpanDirection.INBOUND),
        resource=utils.REQUEST_DEFAULT_RESOURCE,
        service=trace_utils.int_service(pin, config.django),
        span_type=SpanTypes.WEB,
        tags={COMPONENT: config.django.integration_name, SPAN_KIND: SpanKind.SERVER},
        distributed_headers_config=config.django,
        distributed_headers=request_headers,
        pin=pin,
    ) as ctx, ctx.span:
        core.dispatch(
            "django.traced_get_response.pre",
            (
                functools.partial(_block_request_callable, request, request_headers, ctx),
                ctx,
                request,
                utils._before_request_tags,
            ),
        )

        response = None

        def blocked_response():
            from django.http import HttpResponse

            block_config = get_blocked() or {}
            desired_type = block_config.get("type", "auto")
            status = block_config.get("status_code", 403)
            if desired_type == "none":
                response = HttpResponse("", status=status)
                location = block_config.get("location", "")
                if location:
                    response["location"] = location
            else:
                ctype = block_config.get("content-type", "application/json")
                content = http_utils._get_blocked_template(ctype)
                response = HttpResponse(content, content_type=ctype, status=status)
                response.content = content
                response["Content-Length"] = len(content.encode())
            utils._after_request_tags(pin, ctx.span, request, response)
            return response

        try:
            if get_blocked():
                response = blocked_response()
                return response

            query = request.META.get("QUERY_STRING", "")
            uri = utils.get_request_uri(request)
            if uri is not None and query:
                uri += "?" + query
            resolver = get_resolver(getattr(request, "urlconf", None))
            if resolver:
                try:
                    path = resolver.resolve(request.path_info).kwargs
                    log.debug("resolver.pattern %s", path)
                except Exception:
                    path = None

            core.dispatch(
                "django.start_response", (ctx, request, utils._extract_body, utils._remake_body, query, uri, path)
            )
            core.dispatch("django.start_response.post", ("Django",))

            if get_blocked():
                response = blocked_response()
                return response

            try:
                response = func(*args, **kwargs)
            except BlockingException as e:
                set_blocked(e.args[0])
                response = blocked_response()
                return response

            if get_blocked():
                response = blocked_response()
                return response

            return response
        finally:
            core.dispatch("django.finalize_response.pre", (ctx, utils._after_request_tags, request, response))
            if not get_blocked():
                core.dispatch("django.finalize_response", ("Django",))
                if get_blocked():
                    response = blocked_response()
                    return response  # noqa: B012


@trace_utils.with_traced_module
def traced_template_render(django, pin, wrapped, instance, args, kwargs):
    # DEV: Check here in case this setting is configured after a template has been instrumented
    if not config.django.instrument_templates:
        return wrapped(*args, **kwargs)

    template_name = maybe_stringify(getattr(instance, "name", None))
    if template_name:
        resource = template_name
    else:
        resource = "{0}.{1}".format(func_name(instance), wrapped.__name__)

    tags = {COMPONENT: config.django.integration_name}
    if template_name:
        tags["django.template.name"] = template_name
    engine = getattr(instance, "engine", None)
    if engine:
        tags["django.template.engine.class"] = func_name(engine)

    with core.context_with_data(
        "django.template.render",
        span_name="django.template.render",
        resource=resource,
        span_type=http.TEMPLATE,
        tags=tags,
        pin=pin,
    ) as ctx, ctx.span:
        return wrapped(*args, **kwargs)


def instrument_view(django, view):
    """
    Helper to wrap Django views.

    We want to wrap all lifecycle/http method functions for every class in the MRO for this view
    """
    if hasattr(view, "__mro__"):
        for cls in reversed(getmro(view)):
            _instrument_view(django, cls)

    return _instrument_view(django, view)


def _instrument_view(django, view):
    """Helper to wrap Django views."""
    from . import utils

    # All views should be callable, double check before doing anything
    if not callable(view):
        return view

    # Patch view HTTP methods and lifecycle methods
    http_method_names = getattr(view, "http_method_names", ("get", "delete", "post", "options", "head"))
    lifecycle_methods = ("setup", "dispatch", "http_method_not_allowed")
    for name in list(http_method_names) + list(lifecycle_methods):
        try:
            func = getattr(view, name, None)
            if not func or isinstance(func, wrapt.ObjectProxy):
                continue

            resource = "{0}.{1}".format(func_name(view), name)
            op_name = "django.view.{0}".format(name)
            trace_utils.wrap(view, name, traced_func(django, name=op_name, resource=resource))
        except Exception:
            log.debug("Failed to instrument Django view %r function %s", view, name, exc_info=True)

    # Patch response methods
    response_cls = getattr(view, "response_class", None)
    if response_cls:
        methods = ("render",)
        for name in methods:
            try:
                func = getattr(response_cls, name, None)
                # Do not wrap if the method does not exist or is already wrapped
                if not func or isinstance(func, wrapt.ObjectProxy):
                    continue

                resource = "{0}.{1}".format(func_name(response_cls), name)
                op_name = "django.response.{0}".format(name)
                trace_utils.wrap(response_cls, name, traced_func(django, name=op_name, resource=resource))
            except Exception:
                log.debug("Failed to instrument Django response %r function %s", response_cls, name, exc_info=True)

    # If the view itself is not wrapped, wrap it
    if not isinstance(view, wrapt.ObjectProxy):
        view = utils.DjangoViewProxy(
            view, traced_func(django, "django.view", resource=func_name(view), ignored_excs=[django.http.Http404])
        )
    return view


@trace_utils.with_traced_module
def traced_urls_path(django, pin, wrapped, instance, args, kwargs):
    """Wrapper for url path helpers to ensure all views registered as urls are traced."""
    try:
        from_args = False
        view = kwargs.pop("view", None)
        if view is None:
            view = args[1]
            from_args = True

        core.dispatch("service_entrypoint.patch", (unwrap(view),))

        if from_args:
            args = list(args)
            args[1] = instrument_view(django, view)
            args = tuple(args)
        else:
            kwargs["view"] = instrument_view(django, view)
    except Exception:
        log.debug("Failed to instrument Django url path %r %r", args, kwargs, exc_info=True)
    return wrapped(*args, **kwargs)


@trace_utils.with_traced_module
def traced_as_view(django, pin, func, instance, args, kwargs):
    """
    Wrapper for django's View.as_view class method
    """
    try:
        instrument_view(django, instance)
    except Exception:
        log.debug("Failed to instrument Django view %r", instance, exc_info=True)
    view = func(*args, **kwargs)
    return wrapt.FunctionWrapper(view, traced_func(django, "django.view", resource=func_name(instance)))


@trace_utils.with_traced_module
def traced_get_asgi_application(django, pin, func, instance, args, kwargs):
    from ddtrace.contrib.asgi import TraceMiddleware

    def django_asgi_modifier(span, scope):
        span.name = schematize_url_operation("django.request", protocol="http", direction=SpanDirection.INBOUND)

    return TraceMiddleware(func(*args, **kwargs), integration_config=config.django, span_modifier=django_asgi_modifier)


class _DjangoUserInfoRetriever(_UserInfoRetriever):
    def __init__(self, user, credentials=None):
        super(_DjangoUserInfoRetriever, self).__init__(user)

        self.credentials = credentials if credentials else {}
        if self.credentials and not user:
            self._try_load_user()

    def _try_load_user(self):
        self.user_model = None

        try:
            from django.contrib.auth import get_user_model
        except ImportError:
            log.debug("user_exist: Could not import Django get_user_model", exc_info=True)
            return

        try:
            self.user_model = get_user_model()
            if not self.user_model:
                return
        except Exception:
            log.debug("user_exist: Could not get the user model", exc_info=True)
            return

        login_field = asm_config._user_model_login_field
        login_field_value = self.credentials.get(login_field, None) if login_field else None

        if not login_field or not login_field_value:
            # Try to get the username from the credentials
            for possible_login_field in self.possible_login_fields:
                if possible_login_field in self.credentials:
                    login_field = possible_login_field
                    login_field_value = self.credentials[login_field]
                    break
            else:
                # Could not get what the login field, so we can't check if the user exists
                log.debug("try_load_user_model: could not get the login field from the credentials")
                return

        try:
            self.user = self.user_model.objects.get(**{login_field: login_field_value})
        except self.user_model.DoesNotExist:
            log.debug("try_load_user_model: could not load user model", exc_info=True)

    def user_exists(self):
        return self.user is not None

    def get_username(self):
        if hasattr(self.user, "USERNAME_FIELD") and not asm_config._user_model_name_field:
            user_type = type(self.user)
            return getattr(self.user, user_type.USERNAME_FIELD, None)

        return super(_DjangoUserInfoRetriever, self).get_username()

    def get_name(self):
        if not asm_config._user_model_name_field:
            if hasattr(self.user, "get_full_name"):
                try:
                    return self.user.get_full_name()
                except Exception:
                    log.debug("User model get_full_name member produced an exception: ", exc_info=True)

            if hasattr(self.user, "first_name") and hasattr(self.user, "last_name"):
                return "%s %s" % (self.user.first_name, self.user.last_name)

        return super(_DjangoUserInfoRetriever, self).get_name()

    def get_user_email(self):
        if hasattr(self.user, "EMAIL_FIELD") and not asm_config._user_model_name_field:
            user_type = type(self.user)
            return getattr(self.user, user_type.EMAIL_FIELD, None)

        return super(_DjangoUserInfoRetriever, self).get_user_email()


@trace_utils.with_traced_module
def traced_login(django, pin, func, instance, args, kwargs):
    func(*args, **kwargs)
    mode = asm_config._user_event_mode
    if mode == "disabled":
        return
    try:
        request = get_argument_value(args, kwargs, 0, "request")
        user = get_argument_value(args, kwargs, 1, "user")
        core.dispatch("django.login", (pin, request, user, mode, _DjangoUserInfoRetriever(user), config.django))
    except Exception:
        log.debug("Error while trying to trace Django login", exc_info=True)


@trace_utils.with_traced_module
def traced_authenticate(django, pin, func, instance, args, kwargs):
    result_user = func(*args, **kwargs)
    mode = asm_config._user_event_mode
    if mode == "disabled":
        return result_user
    try:
        result = core.dispatch_with_results(
            "django.auth",
            (result_user, mode, kwargs, pin, _DjangoUserInfoRetriever(result_user, credentials=kwargs), config.django),
        ).user
        if result and result.value[0]:
            return result.value[1]
    except Exception:
        log.debug("Error while trying to trace Django authenticate", exc_info=True)

    return result_user


def unwrap_views(func, instance, args, kwargs):
    """
    Django channels uses path() and re_path() to route asgi applications. This broke our initial
    assumption that
    django path/re_path/url functions only accept views. Here we unwrap ddtrace view
    instrumentation from asgi
    applications.

    Ex. ``channels.routing.URLRouter([path('', get_asgi_application())])``
    On startup ddtrace.contrib.internal.django.path.instrument_view() will wrap get_asgi_application in a
    DjangoViewProxy.
    Since get_asgi_application is not a django view callback this function will unwrap it.
    """
    from . import utils

    routes = get_argument_value(args, kwargs, 0, "routes")
    for route in routes:
        if isinstance(route.callback, utils.DjangoViewProxy):
            route.callback = route.callback.__wrapped__

    return func(*args, **kwargs)


def _patch(django):
    Pin().onto(django)

    when_imported("django.apps.registry")(lambda m: trace_utils.wrap(m, "Apps.populate", traced_populate(django)))

    if config.django.instrument_middleware:
        when_imported("django.core.handlers.base")(
            lambda m: trace_utils.wrap(m, "BaseHandler.load_middleware", traced_load_middleware(django))
        )

    when_imported("django.core.handlers.wsgi")(lambda m: trace_utils.wrap(m, "WSGIRequest.__init__", wrap_wsgi_environ))
    core.dispatch("django.patch", ())

    @when_imported("django.core.handlers.base")
    def _(m):
        import django

        trace_utils.wrap(m, "BaseHandler.get_response", traced_get_response(django))
        if django.VERSION >= (3, 1):
            # Have to inline this import as the module contains syntax incompatible with Python 3.5 and below
            from ._asgi import traced_get_response_async

            trace_utils.wrap(m, "BaseHandler.get_response_async", traced_get_response_async(django))

    @when_imported("django.contrib.auth")
    def _(m):
        trace_utils.wrap(m, "login", traced_login(django))
        trace_utils.wrap(m, "authenticate", traced_authenticate(django))

    # Only wrap get_asgi_application if get_response_async exists. Otherwise we will effectively double-patch
    # because get_response and get_asgi_application will be used. We must rely on the version instead of coalescing
    # with the previous patching hook because of circular imports within `django.core.asgi`.
    if django.VERSION >= (3, 1):
        when_imported("django.core.asgi")(
            lambda m: trace_utils.wrap(m, "get_asgi_application", traced_get_asgi_application(django))
        )

    if config.django.instrument_templates:
        when_imported("django.template.base")(
            lambda m: trace_utils.wrap(m, "Template.render", traced_template_render(django))
        )

    if django.VERSION < (4, 0, 0):
        when_imported("django.conf.urls")(lambda m: trace_utils.wrap(m, "url", traced_urls_path(django)))

    if django.VERSION >= (2, 0, 0):

        @when_imported("django.urls")
        def _(m):
            trace_utils.wrap(m, "path", traced_urls_path(django))
            trace_utils.wrap(m, "re_path", traced_urls_path(django))

    when_imported("django.views.generic.base")(lambda m: trace_utils.wrap(m, "View.as_view", traced_as_view(django)))

    @when_imported("channels.routing")
    def _(m):
        import channels

        channels_version = parse_version(channels.__version__)
        if channels_version >= parse_version("3.0"):
            # ASGI3 is only supported in channels v3.0+
            trace_utils.wrap(m, "URLRouter.__init__", unwrap_views)


def wrap_wsgi_environ(wrapped, _instance, args, kwargs):
    result = core.dispatch_with_results("django.wsgi_environ", (wrapped, _instance, args, kwargs)).wrapped_result
    # if the callback is registered and runs, return the result
    if result:
        return result.value
    # if the callback is not registered, return the original result
    elif result.response_type == ResultType.RESULT_UNDEFINED:
        return wrapped(*args, **kwargs)
    # if an exception occurs, raise it. It should never happen.
    elif result.exception:
        raise result.exception


def patch():
    import django

    if getattr(django, "_datadog_patch", False):
        return
    _patch(django)

    django._datadog_patch = True


def _unpatch(django):
    trace_utils.unwrap(django.apps.registry.Apps, "populate")
    trace_utils.unwrap(django.core.handlers.base.BaseHandler, "load_middleware")
    trace_utils.unwrap(django.core.handlers.base.BaseHandler, "get_response")
    trace_utils.unwrap(django.core.handlers.base.BaseHandler, "get_response_async")
    trace_utils.unwrap(django.template.base.Template, "render")
    trace_utils.unwrap(django.conf.urls.static, "static")
    trace_utils.unwrap(django.conf.urls, "url")
    trace_utils.unwrap(django.contrib.auth.login, "login")
    trace_utils.unwrap(django.contrib.auth.authenticate, "authenticate")
    if django.VERSION >= (2, 0, 0):
        trace_utils.unwrap(django.urls, "path")
        trace_utils.unwrap(django.urls, "re_path")
    trace_utils.unwrap(django.views.generic.base.View, "as_view")
    for conn in django.db.connections.all():
        trace_utils.unwrap(conn, "cursor")
    trace_utils.unwrap(django.db.utils.ConnectionHandler, "__getitem__")


def unpatch():
    import django

    if not getattr(django, "_datadog_patch", False):
        return

    _unpatch(django)

    django._datadog_patch = False<|MERGE_RESOLUTION|>--- conflicted
+++ resolved
@@ -17,11 +17,7 @@
 import wrapt
 from wrapt.importer import when_imported
 
-<<<<<<< HEAD
 import ddtrace
-from ddtrace import Pin
-=======
->>>>>>> 0275a5ec
 from ddtrace import config
 from ddtrace.appsec._utils import _UserInfoRetriever
 from ddtrace.constants import SPAN_KIND
