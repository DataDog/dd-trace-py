"""
The Django patching works as follows:

Django internals are instrumented via normal `patch()`.

`django.apps.registry.Apps.populate` is patched to add instrumentation for any
specific Django apps like Django Rest Framework (DRF).
"""

from collections.abc import Iterable
import functools
from inspect import getmro
from inspect import isclass
from inspect import isfunction
from inspect import unwrap
import os
from typing import cast
from typing import Optional
from typing import Dict

import wrapt
from wrapt.importer import when_imported

from ddtrace import config
from ddtrace.appsec._utils import _UserInfoRetriever
from ddtrace.constants import SPAN_KIND
from ddtrace.contrib import dbapi
from ddtrace.contrib import trace_utils
from ddtrace.contrib.internal.trace_utils import _convert_to_string
from ddtrace.contrib.internal.trace_utils import _get_request_header_user_agent
from ddtrace.ext import SpanKind
from ddtrace.ext import SpanTypes
from ddtrace.ext import db
from ddtrace.ext import http
from ddtrace.ext import net
from ddtrace.ext import sql as sqlx
from ddtrace.internal import core
from ddtrace.internal._exceptions import BlockingException
from ddtrace.internal.compat import maybe_stringify
from ddtrace.internal.constants import COMPONENT
from ddtrace.internal.core.event_hub import ResultType
from ddtrace.internal.logger import get_logger
from ddtrace.internal.schema import schematize_service_name
from ddtrace.internal.schema import schematize_url_operation
from ddtrace.internal.schema.span_attribute_schema import SpanDirection
from ddtrace.internal.utils import get_argument_value
from ddtrace.internal.utils import get_blocked
from ddtrace.internal.utils import http as http_utils
from ddtrace.internal.utils import set_blocked
from ddtrace.internal.utils.cache import cached
from ddtrace.internal.utils.formats import asbool
from ddtrace.internal.utils.importlib import func_name
from ddtrace.propagation._database_monitoring import _DBM_Propagator
from ddtrace.settings.asm import config as asm_config
from ddtrace.settings.asm import endpoint_collection
from ddtrace.settings.integration import IntegrationConfig
from ddtrace.trace import Pin
from ddtrace.vendor.packaging.version import parse as parse_version


log = get_logger(__name__)

config._add(
    "django",
    dict(
        _default_service=schematize_service_name("django"),
        cache_service_name=os.getenv("DD_DJANGO_CACHE_SERVICE_NAME", default="django"),
        database_service_name_prefix=os.getenv("DD_DJANGO_DATABASE_SERVICE_NAME_PREFIX", default=""),
        database_service_name=os.getenv("DD_DJANGO_DATABASE_SERVICE_NAME", default=""),
        trace_fetch_methods=asbool(os.getenv("DD_DJANGO_TRACE_FETCH_METHODS", default=False)),
        distributed_tracing_enabled=True,
        instrument_middleware=asbool(os.getenv("DD_DJANGO_INSTRUMENT_MIDDLEWARE", default=True)),
        instrument_templates=asbool(os.getenv("DD_DJANGO_INSTRUMENT_TEMPLATES", default=True)),
        instrument_databases=asbool(os.getenv("DD_DJANGO_INSTRUMENT_DATABASES", default=True)),
        instrument_caches=asbool(os.getenv("DD_DJANGO_INSTRUMENT_CACHES", default=True)),
        trace_query_string=None,  # Default to global config
        include_user_name=asm_config._django_include_user_name,
        include_user_email=asm_config._django_include_user_email,
        include_user_login=asm_config._django_include_user_login,
        include_user_realname=asm_config._django_include_user_realname,
        use_handler_with_url_name_resource_format=asbool(
            os.getenv("DD_DJANGO_USE_HANDLER_WITH_URL_NAME_RESOURCE_FORMAT", default=False)
        ),
        use_handler_resource_format=asbool(os.getenv("DD_DJANGO_USE_HANDLER_RESOURCE_FORMAT", default=False)),
        use_legacy_resource_format=asbool(os.getenv("DD_DJANGO_USE_LEGACY_RESOURCE_FORMAT", default=False)),
        _trace_asgi_websocket=os.getenv("DD_ASGI_TRACE_WEBSOCKET", default=False),
        obfuscate_404_resource=os.getenv("DD_ASGI_OBFUSCATE_404_RESOURCE", default=False),
        views={},
    ),
)

# PERF: cache the getattr lookup for the Django config
config_django: IntegrationConfig = cast(IntegrationConfig, config.django)

_NotSet = object()
psycopg_cursor_cls = Psycopg2TracedCursor = Psycopg3TracedCursor = _NotSet


DB_CONN_ATTR_BY_TAG = {
    net.TARGET_HOST: "HOST",
    net.TARGET_PORT: "PORT",
    net.SERVER_ADDRESS: "HOST",
    db.USER: "USER",
    db.NAME: "NAME",
}


def get_version():
    # type: () -> str
    import django

    return django.__version__


def _supported_versions() -> Dict[str, str]:
    return {"django": ">=2.2.8"}


@cached()
def get_cursor_service_name(alias: str) -> Optional[str]:
    service = config_django.database_service_name
    if not service:
        database_prefix = config_django.database_service_name_prefix
        service = "{}{}{}".format(database_prefix, alias, "db")
        service = schematize_service_name(service)
    return service


def patch_conn(django, conn):
    global psycopg_cursor_cls, Psycopg2TracedCursor, Psycopg3TracedCursor

    if psycopg_cursor_cls is _NotSet:
        try:
            from psycopg.cursor import Cursor as psycopg_cursor_cls

            from ddtrace.contrib.internal.psycopg.cursor import Psycopg3TracedCursor
        except ImportError:
            Psycopg3TracedCursor = None
            try:
                from psycopg2._psycopg import cursor as psycopg_cursor_cls

                from ddtrace.contrib.internal.psycopg.cursor import Psycopg2TracedCursor
            except ImportError:
                psycopg_cursor_cls = None
                Psycopg2TracedCursor = None

    tags = {}
    settings_dict = getattr(conn, "settings_dict", {})
    for tag, attr in DB_CONN_ATTR_BY_TAG.items():
        if attr in settings_dict:
            try:
                tags[tag] = _convert_to_string(conn.settings_dict.get(attr))
            except Exception:
                tags[tag] = str(conn.settings_dict.get(attr))
    conn._datadog_tags = tags

    def cursor(django, pin, func, instance, args, kwargs):
        alias = getattr(conn, "alias", "default")

        service = get_cursor_service_name(alias)

        vendor = getattr(conn, "vendor", "db")
        prefix = sqlx.normalize_vendor(vendor)

        tags = {"django.db.vendor": vendor, "django.db.alias": alias}
        tags.update(getattr(conn, "_datadog_tags", {}))

        tracer = pin.tracer
        pin = Pin(service, tags=tags)
        pin._tracer = tracer

        cursor = func(*args, **kwargs)

        traced_cursor_cls = dbapi.TracedCursor
        try:
            if cursor.cursor.__class__.__module__.startswith("psycopg2."):
                # Import lazily to avoid importing psycopg2 if not already imported.
                from ddtrace.contrib.internal.psycopg.cursor import Psycopg2TracedCursor

                traced_cursor_cls = Psycopg2TracedCursor
            elif type(cursor.cursor).__name__ == "Psycopg3TracedCursor":
                # Import lazily to avoid importing psycopg if not already imported.
                from ddtrace.contrib.internal.psycopg.cursor import Psycopg3TracedCursor

                traced_cursor_cls = Psycopg3TracedCursor
        except AttributeError:
            pass

        # Each db alias will need its own config for dbapi
        cfg = IntegrationConfig(
<<<<<<< HEAD
            config_django.global_config,
            "{}-{}".format("django", alias),  # name not used but set anyway
            _default_service=config_django._default_service,
=======
            config.django.global_config,
            "django-database",
            _default_service=config.django._default_service,
>>>>>>> d2e45889
            _dbapi_span_name_prefix=prefix,
            trace_fetch_methods=config_django.trace_fetch_methods,
            _dbm_propagator=_DBM_Propagator(0, "query"),
        )
        return traced_cursor_cls(cursor, pin, cfg)

    if not isinstance(conn.cursor, wrapt.ObjectProxy):
        conn.cursor = wrapt.FunctionWrapper(conn.cursor, trace_utils.with_traced_module(cursor)(django))


def instrument_dbs(django):
    def get_connection(wrapped, instance, args, kwargs):
        conn = wrapped(*args, **kwargs)
        try:
            patch_conn(django, conn)
        except Exception:
            log.debug("Error instrumenting database connection %r", conn, exc_info=True)
        return conn

    if not isinstance(django.db.utils.ConnectionHandler.__getitem__, wrapt.ObjectProxy):
        django.db.utils.ConnectionHandler.__getitem__ = wrapt.FunctionWrapper(
            django.db.utils.ConnectionHandler.__getitem__, get_connection
        )


@trace_utils.with_traced_module
def traced_cache(django, pin, func, instance, args, kwargs):
    from . import utils

    if not config_django.instrument_caches:
        return func(*args, **kwargs)

    cache_backend = "{}.{}".format(instance.__module__, instance.__class__.__name__)
    tags = {COMPONENT: config_django.integration_name, "django.cache.backend": cache_backend}
    if args:
        keys = utils.quantize_key_values(args[0])
        tags["django.cache.key"] = keys

    with core.context_with_data(
        "django.cache",
        span_name="django.cache",
        span_type=SpanTypes.CACHE,
        service=schematize_service_name(config_django.cache_service_name),
        resource=utils.resource_from_cache_prefix(func_name(func), instance),
        tags=tags,
        pin=pin,
    ) as ctx, ctx.span:
        result = func(*args, **kwargs)
        rowcount = 0
        if func.__name__ == "get_many":
            rowcount = sum(1 for doc in result if doc) if result and isinstance(result, Iterable) else 0
        elif func.__name__ == "get":
            try:
                # check also for special case for Django~3.2 that returns an empty Sentinel
                # object for empty results
                # also check if result is Iterable first since some iterables return ambiguous
                # truth results with ``==``
                if result is None or (
                    not isinstance(result, Iterable) and result == getattr(instance, "_missing_key", None)
                ):
                    rowcount = 0
                else:
                    rowcount = 1
            except (AttributeError, NotImplementedError, ValueError):
                pass
        core.dispatch("django.cache", (ctx, rowcount))
        return result


def instrument_caches(django):
    cache_backends = set([cache["BACKEND"] for cache in django.conf.settings.CACHES.values()])
    for cache_path in cache_backends:
        split = cache_path.split(".")
        cache_module = ".".join(split[:-1])
        cache_cls = split[-1]
        for method in ["get", "set", "add", "delete", "incr", "decr", "get_many", "set_many", "delete_many"]:
            try:
                cls = django.utils.module_loading.import_string(cache_path)
                # DEV: this can be removed when we add an idempotent `wrap`
                if not trace_utils.iswrapped(cls, method):
                    trace_utils.wrap(cache_module, "{0}.{1}".format(cache_cls, method), traced_cache(django))
            except Exception:
                log.debug("Error instrumenting cache %r", cache_path, exc_info=True)


@trace_utils.with_traced_module
def traced_populate(django, pin, func, instance, args, kwargs):
    """django.apps.registry.Apps.populate is the method used to populate all the apps.

    It is used as a hook to install instrumentation for 3rd party apps (like DRF).

    `populate()` works in 3 phases:

        - Phase 1: Initializes the app configs and imports the app modules.
        - Phase 2: Imports models modules for each app.
        - Phase 3: runs ready() of each app config.

    If all 3 phases successfully run then `instance.ready` will be `True`.
    """

    # populate() can be called multiple times, we don't want to instrument more than once
    if instance.ready:
        log.debug("Django instrumentation already installed, skipping.")
        return func(*args, **kwargs)

    ret = func(*args, **kwargs)

    if not instance.ready:
        log.debug("populate() failed skipping instrumentation.")
        return ret

    settings = django.conf.settings

    # Instrument databases
    if config_django.instrument_databases:
        try:
            instrument_dbs(django)
        except Exception:
            log.debug("Error instrumenting Django database connections", exc_info=True)

    # Instrument caches
    if config_django.instrument_caches:
        try:
            instrument_caches(django)
        except Exception:
            log.debug("Error instrumenting Django caches", exc_info=True)

    # Instrument Django Rest Framework if it's installed
    INSTALLED_APPS = getattr(settings, "INSTALLED_APPS", [])

    if "rest_framework" in INSTALLED_APPS:
        try:
            from .restframework import patch_restframework

            patch_restframework(django)
        except Exception:
            log.debug("Error patching rest_framework", exc_info=True)

    return ret


def traced_func(django, name, resource=None, ignored_excs=None):
    def wrapped(django, pin, func, instance, args, kwargs):
        tags = {COMPONENT: config_django.integration_name}
        with core.context_with_data(
            "django.func.wrapped", span_name=name, resource=resource, tags=tags, pin=pin
        ) as ctx, ctx.span:
            core.dispatch(
                "django.func.wrapped",
                (
                    args,
                    kwargs,
                    django.core.handlers.wsgi.WSGIRequest if hasattr(django.core.handlers, "wsgi") else object,
                    ctx,
                    ignored_excs,
                ),
            )
            return func(*args, **kwargs)

    return trace_utils.with_traced_module(wrapped)(django)


def traced_process_exception(django, name, resource=None):
    def wrapped(django, pin, func, instance, args, kwargs):
        tags = {COMPONENT: config_django.integration_name}
        with core.context_with_data(
            "django.process_exception", span_name=name, resource=resource, tags=tags, pin=pin
        ) as ctx, ctx.span:
            resp = func(*args, **kwargs)
            core.dispatch(
                "django.process_exception", (ctx, hasattr(resp, "status_code") and 500 <= resp.status_code < 600)
            )
            return resp

    return trace_utils.with_traced_module(wrapped)(django)


@trace_utils.with_traced_module
def traced_load_middleware(django, pin, func, instance, args, kwargs):
    """
    Patches django.core.handlers.base.BaseHandler.load_middleware to instrument all
    middlewares.
    """
    settings_middleware = []
    # Gather all the middleware
    if getattr(django.conf.settings, "MIDDLEWARE", None):
        settings_middleware += django.conf.settings.MIDDLEWARE
    if getattr(django.conf.settings, "MIDDLEWARE_CLASSES", None):
        settings_middleware += django.conf.settings.MIDDLEWARE_CLASSES

    # Iterate over each middleware provided in settings.py
    # Each middleware can either be a function or a class
    for mw_path in settings_middleware:
        mw = django.utils.module_loading.import_string(mw_path)

        # Instrument function-based middleware
        if isfunction(mw) and not trace_utils.iswrapped(mw):
            split = mw_path.split(".")
            if len(split) < 2:
                continue
            base = ".".join(split[:-1])
            attr = split[-1]

            # DEV: We need to have a closure over `mw_path` for the resource name or else
            # all function based middleware will share the same resource name
            def _wrapper(resource):
                # Function-based middleware is a factory which returns a handler function for
                # requests.
                # So instead of tracing the factory, we want to trace its returned value.
                # We wrap the factory to return a traced version of the handler function.
                def wrapped_factory(func, instance, args, kwargs):
                    # r is the middleware handler function returned from the factory
                    r = func(*args, **kwargs)
                    if r:
                        return wrapt.FunctionWrapper(
                            r,
                            traced_func(django, "django.middleware", resource=resource),
                        )
                    # If r is an empty middleware function (i.e. returns None), don't wrap since
                    # NoneType cannot be called
                    else:
                        return r

                return wrapped_factory

            trace_utils.wrap(base, attr, _wrapper(resource=mw_path))

        # Instrument class-based middleware
        elif isclass(mw):
            for hook in [
                "process_request",
                "process_response",
                "process_view",
                "process_template_response",
                "__call__",
            ]:
                if hasattr(mw, hook) and not trace_utils.iswrapped(mw, hook):
                    trace_utils.wrap(
                        mw, hook, traced_func(django, "django.middleware", resource=mw_path + ".{0}".format(hook))
                    )
            # Do a little extra for `process_exception`
            if hasattr(mw, "process_exception") and not trace_utils.iswrapped(mw, "process_exception"):
                res = mw_path + ".{0}".format("process_exception")
                trace_utils.wrap(
                    mw, "process_exception", traced_process_exception(django, "django.middleware", resource=res)
                )

    return func(*args, **kwargs)


def _gather_block_metadata(request, request_headers, ctx: core.ExecutionContext):
    from . import utils

    try:
        metadata = {http.STATUS_CODE: "403", http.METHOD: request.method}
        url = utils.get_request_uri(request)
        query = request.META.get("QUERY_STRING", "")
        if query and config_django.trace_query_string:
            metadata[http.QUERY_STRING] = query
        user_agent = _get_request_header_user_agent(request_headers)
        if user_agent:
            metadata[http.USER_AGENT] = user_agent
    except Exception as e:
        log.warning("Could not gather some metadata on blocked request: %s", str(e))  # noqa: G200
    core.dispatch("django.block_request_callback", (ctx, metadata, config_django, url, query))


def _block_request_callable(request, request_headers, ctx: core.ExecutionContext):
    # This is used by user-id blocking to block responses. It could be called
    # at any point so it's a callable stored in the ASM context.
    from django.core.exceptions import PermissionDenied

    set_blocked()
    _gather_block_metadata(request, request_headers, ctx)
    raise PermissionDenied()


@trace_utils.with_traced_module
def traced_get_response(django, pin, func, instance, args, kwargs):
    """Trace django.core.handlers.base.BaseHandler.get_response() (or other implementations).

    This is the main entry point for requests.

    Django requests are handled by a Handler.get_response method (inherited from base.BaseHandler).
    This method invokes the middleware chain and returns the response generated by the chain.
    """
    from ddtrace.contrib.internal.django.compat import get_resolver

    from . import utils

    request = get_argument_value(args, kwargs, 0, "request")
    if request is None:
        return func(*args, **kwargs)

    request_headers = utils._get_request_headers(request)

    with core.context_with_data(
        "django.traced_get_response",
        remote_addr=request.META.get("REMOTE_ADDR"),
        headers=request_headers,
        headers_case_sensitive=True,
        span_name=schematize_url_operation("django.request", protocol="http", direction=SpanDirection.INBOUND),
        resource=utils.REQUEST_DEFAULT_RESOURCE,
        service=trace_utils.int_service(pin, config_django),
        span_type=SpanTypes.WEB,
        tags={COMPONENT: config_django.integration_name, SPAN_KIND: SpanKind.SERVER},
        integration_config=config_django,
        distributed_headers=request_headers,
        activate_distributed_headers=True,
        pin=pin,
    ) as ctx, ctx.span:
        core.dispatch(
            "django.traced_get_response.pre",
            (
                functools.partial(_block_request_callable, request, request_headers, ctx),
                ctx,
                request,
                utils._before_request_tags,
            ),
        )

        response = None

        def blocked_response():
            from django.http import HttpResponse

            block_config = get_blocked() or {}
            desired_type = block_config.get("type", "auto")
            status = block_config.get("status_code", 403)
            if desired_type == "none":
                response = HttpResponse("", status=status)
                location = block_config.get("location", "")
                if location:
                    response["location"] = location
            else:
                ctype = block_config.get("content-type", "application/json")
                content = http_utils._get_blocked_template(ctype)
                response = HttpResponse(content, content_type=ctype, status=status)
                response.content = content
                response["Content-Length"] = len(content.encode())
            utils._after_request_tags(pin, ctx.span, request, response)
            return response

        try:
            if get_blocked():
                response = blocked_response()
                return response

            query = request.META.get("QUERY_STRING", "")
            uri = utils.get_request_uri(request)
            if uri is not None and query:
                uri += "?" + query
            resolver = get_resolver(getattr(request, "urlconf", None))
            if resolver:
                try:
                    path = resolver.resolve(request.path_info).kwargs
                    log.debug("resolver.pattern %s", path)
                except Exception:
                    path = None

            core.dispatch(
                "django.start_response", (ctx, request, utils._extract_body, utils._remake_body, query, uri, path)
            )
            core.dispatch("django.start_response.post", ("Django",))

            if get_blocked():
                response = blocked_response()
                return response

            try:
                response = func(*args, **kwargs)
            except BlockingException as e:
                set_blocked(e.args[0])
                response = blocked_response()
                return response

            if get_blocked():
                response = blocked_response()
                return response

            return response
        finally:
            core.dispatch("django.finalize_response.pre", (ctx, utils._after_request_tags, request, response))
            if not get_blocked():
                core.dispatch("django.finalize_response", ("Django",))
                if get_blocked():
                    response = blocked_response()
                    return response  # noqa: B012


@trace_utils.with_traced_module
def traced_template_render(django, pin, wrapped, instance, args, kwargs):
    # DEV: Check here in case this setting is configured after a template has been instrumented
    if not config_django.instrument_templates:
        return wrapped(*args, **kwargs)

    template_name = maybe_stringify(getattr(instance, "name", None))
    if template_name:
        resource = template_name
    else:
        resource = "{0}.{1}".format(func_name(instance), wrapped.__name__)

    tags = {COMPONENT: config_django.integration_name}
    if template_name:
        tags["django.template.name"] = template_name
    engine = getattr(instance, "engine", None)
    if engine:
        tags["django.template.engine.class"] = func_name(engine)

    with core.context_with_data(
        "django.template.render",
        span_name="django.template.render",
        resource=resource,
        span_type=http.TEMPLATE,
        tags=tags,
        pin=pin,
    ) as ctx, ctx.span:
        return wrapped(*args, **kwargs)


def instrument_view(django, view, path=None):
    """
    Helper to wrap Django views.

    We want to wrap all lifecycle/http method functions for every class in the MRO for this view
    """
    if hasattr(view, "__mro__"):
        for cls in reversed(getmro(view)):
            _instrument_view(django, cls)

    return _instrument_view(django, view, path=path)


def extract_request_method_list(view):
    try:
        while "view_func" in view.__code__.co_freevars:
            view = view.__closure__[view.__code__.co_freevars.index("view_func")].cell_contents
        if "request_method_list" in view.__code__.co_freevars:
            return view.__closure__[view.__code__.co_freevars.index("request_method_list")].cell_contents
        return []
    except Exception:
        return []


_DEFAULT_METHODS = ("get", "delete", "post", "options", "head")


def _instrument_view(django, view, path=None):
    """Helper to wrap Django views."""
    from . import utils

    # All views should be callable, double check before doing anything
    if not callable(view):
        return view

    # Patch view HTTP methods and lifecycle methods

    http_method_names = getattr(view, "http_method_names", ())
    request_method_list = extract_request_method_list(view) or http_method_names
    if path is not None:
        for method in request_method_list or ["*"]:
            endpoint_collection.add_endpoint(method, path, operation_name="django.request")
    lifecycle_methods = ("setup", "dispatch", "http_method_not_allowed")
    for name in list(request_method_list or _DEFAULT_METHODS) + list(lifecycle_methods):
        try:
            func = getattr(view, name, None)
            if not func or isinstance(func, wrapt.ObjectProxy):
                continue

            resource = "{0}.{1}".format(func_name(view), name)
            op_name = "django.view.{0}".format(name)
            trace_utils.wrap(view, name, traced_func(django, name=op_name, resource=resource))
        except Exception:
            log.debug("Failed to instrument Django view %r function %s", view, name, exc_info=True)

    # Patch response methods
    response_cls = getattr(view, "response_class", None)
    if response_cls:
        methods = ("render",)
        for name in methods:
            try:
                func = getattr(response_cls, name, None)
                # Do not wrap if the method does not exist or is already wrapped
                if not func or isinstance(func, wrapt.ObjectProxy):
                    continue

                resource = "{0}.{1}".format(func_name(response_cls), name)
                op_name = "django.response.{0}".format(name)
                trace_utils.wrap(response_cls, name, traced_func(django, name=op_name, resource=resource))
            except Exception:
                log.debug("Failed to instrument Django response %r function %s", response_cls, name, exc_info=True)

    # If the view itself is not wrapped, wrap it
    if not isinstance(view, wrapt.ObjectProxy):
        view = utils.DjangoViewProxy(
            view, traced_func(django, "django.view", resource=func_name(view), ignored_excs=[django.http.Http404])
        )
    return view


@trace_utils.with_traced_module
def traced_urls_path(django, pin, wrapped, instance, args, kwargs):
    """Wrapper for url path helpers to ensure all views registered as urls are traced."""
    try:
        from_args = False
        view = kwargs.pop("view", None)
        path = kwargs.pop("path", None)
        if view is None:
            view = args[1]
            from_args = True
        if path is None:
            path = args[0]

        core.dispatch("service_entrypoint.patch", (unwrap(view),))
        if from_args:
            args = list(args)
            args[1] = instrument_view(django, view, path=path)
            args = tuple(args)
        else:
            kwargs["view"] = instrument_view(django, view, path=path)
    except Exception:
        log.debug("Failed to instrument Django url path %r %r", args, kwargs, exc_info=True)
    return wrapped(*args, **kwargs)


@trace_utils.with_traced_module
def traced_as_view(django, pin, func, instance, args, kwargs):
    """
    Wrapper for django's View.as_view class method
    """
    try:
        instrument_view(django, instance)
    except Exception:
        log.debug("Failed to instrument Django view %r", instance, exc_info=True)
    view = func(*args, **kwargs)
    return wrapt.FunctionWrapper(view, traced_func(django, "django.view", resource=func_name(instance)))


@trace_utils.with_traced_module
def traced_technical_500_response(django, pin, func, instance, args, kwargs):
    """
    Wrapper for django's views.debug.technical_500_response
    """
    response = func(*args, **kwargs)
    try:
        request = get_argument_value(args, kwargs, 0, "request")
        exc_type = get_argument_value(args, kwargs, 1, "exc_type")
        exc_value = get_argument_value(args, kwargs, 2, "exc_value")
        tb = get_argument_value(args, kwargs, 3, "tb")
        core.dispatch("django.technical_500_response", (request, response, exc_type, exc_value, tb))
    except Exception:
        log.debug("Error while trying to trace Django technical 500 response", exc_info=True)
    return response


@trace_utils.with_traced_module
def traced_get_asgi_application(django, pin, func, instance, args, kwargs):
    from ddtrace.contrib.asgi import TraceMiddleware
    from ddtrace.internal.constants import COMPONENT

    def django_asgi_modifier(span, scope):
        span.name = schematize_url_operation("django.request", protocol="http", direction=SpanDirection.INBOUND)
        span.set_tag_str(COMPONENT, config_django.integration_name)

    return TraceMiddleware(func(*args, **kwargs), integration_config=config_django, span_modifier=django_asgi_modifier)


class _DjangoUserInfoRetriever(_UserInfoRetriever):
    def __init__(self, user, credentials=None):
        super(_DjangoUserInfoRetriever, self).__init__(user)

        self.credentials = credentials if credentials else {}
        if self.credentials and not user:
            self._try_load_user()

    def _try_load_user(self):
        self.user_model = None

        try:
            from django.contrib.auth import get_user_model
        except ImportError:
            log.debug("user_exist: Could not import Django get_user_model", exc_info=True)
            return

        try:
            self.user_model = get_user_model()
            if not self.user_model:
                return
        except Exception:
            log.debug("user_exist: Could not get the user model", exc_info=True)
            return

        login_field = asm_config._user_model_login_field
        login_field_value = self.credentials.get(login_field, None) if login_field else None

        if not login_field or not login_field_value:
            # Try to get the username from the credentials
            for possible_login_field in self.possible_login_fields:
                if possible_login_field in self.credentials:
                    login_field = possible_login_field
                    login_field_value = self.credentials[login_field]
                    break
            else:
                # Could not get what the login field, so we can't check if the user exists
                log.debug("try_load_user_model: could not get the login field from the credentials")
                return

        try:
            self.user = self.user_model.objects.get(**{login_field: login_field_value})
        except self.user_model.DoesNotExist:
            log.debug("try_load_user_model: could not load user model", exc_info=True)

    def user_exists(self):
        return self.user is not None

    def get_username(self):
        if hasattr(self.user, "USERNAME_FIELD") and not asm_config._user_model_name_field:
            user_type = type(self.user)
            return getattr(self.user, user_type.USERNAME_FIELD, None)

        return super(_DjangoUserInfoRetriever, self).get_username()

    def get_name(self):
        if not asm_config._user_model_name_field:
            if hasattr(self.user, "get_full_name"):
                try:
                    return self.user.get_full_name()
                except Exception:
                    log.debug("User model get_full_name member produced an exception: ", exc_info=True)

            if hasattr(self.user, "first_name") and hasattr(self.user, "last_name"):
                return "%s %s" % (self.user.first_name, self.user.last_name)

        return super(_DjangoUserInfoRetriever, self).get_name()

    def get_user_email(self):
        if hasattr(self.user, "EMAIL_FIELD") and not asm_config._user_model_name_field:
            user_type = type(self.user)
            return getattr(self.user, user_type.EMAIL_FIELD, None)

        return super(_DjangoUserInfoRetriever, self).get_user_email()


@trace_utils.with_traced_module
def traced_login(django, pin, func, instance, args, kwargs):
    func(*args, **kwargs)
    mode = asm_config._user_event_mode
    if mode == "disabled":
        return
    try:
        request = get_argument_value(args, kwargs, 0, "request")
        user = get_argument_value(args, kwargs, 1, "user")
        core.dispatch("django.login", (pin, request, user, mode, _DjangoUserInfoRetriever(user), config_django))
    except Exception:
        log.debug("Error while trying to trace Django login", exc_info=True)


@trace_utils.with_traced_module
def traced_authenticate(django, pin, func, instance, args, kwargs):
    result_user = func(*args, **kwargs)
    mode = asm_config._user_event_mode
    if mode == "disabled":
        return result_user
    try:
        result = core.dispatch_with_results(
            "django.auth",
            (result_user, mode, kwargs, pin, _DjangoUserInfoRetriever(result_user, credentials=kwargs), config_django),
        ).user
        if result and result.value[0]:
            return result.value[1]
    except Exception:
        log.debug("Error while trying to trace Django authenticate", exc_info=True)

    return result_user


@trace_utils.with_traced_module
def traced_process_request(django, pin, func, instance, args, kwargs):
    tags = {COMPONENT: config_django.integration_name}
    with core.context_with_data(
        "django.func.wrapped",
        span_name="django.middleware",
        resource="django.contrib.auth.middleware.AuthenticationMiddleware.process_request",
        tags=tags,
        pin=pin,
    ) as ctx, ctx.span:
        core.dispatch(
            "django.func.wrapped",
            (
                args,
                kwargs,
                django.core.handlers.wsgi.WSGIRequest if hasattr(django.core.handlers, "wsgi") else object,
                ctx,
                None,
            ),
        )
        func(*args, **kwargs)
        mode = asm_config._user_event_mode
        if mode == "disabled":
            return
        try:
            request = get_argument_value(args, kwargs, 0, "request")
            if request:
                if hasattr(request, "user") and hasattr(request.user, "_setup"):
                    request.user._setup()
                    request_user = request.user._wrapped
                else:
                    request_user = request.user
                if hasattr(request, "session") and hasattr(request.session, "session_key"):
                    session_key = request.session.session_key
                else:
                    session_key = None
                core.dispatch(
                    "django.process_request",
                    (
                        request_user,
                        session_key,
                        mode,
                        kwargs,
                        pin,
                        _DjangoUserInfoRetriever(request_user, credentials=kwargs),
                        config_django,
                    ),
                )
        except Exception:
            log.debug("Error while trying to trace Django AuthenticationMiddleware process_request", exc_info=True)


@trace_utils.with_traced_module
def patch_create_user(django, pin, func, instance, args, kwargs):
    user = func(*args, **kwargs)
    core.dispatch(
        "django.create_user", (config_django, pin, func, instance, args, kwargs, user, _DjangoUserInfoRetriever(user))
    )
    return user


def unwrap_views(func, instance, args, kwargs):
    """
    Django channels uses path() and re_path() to route asgi applications. This broke our initial
    assumption that
    django path/re_path/url functions only accept views. Here we unwrap ddtrace view
    instrumentation from asgi
    applications.

    Ex. ``channels.routing.URLRouter([path('', get_asgi_application())])``
    On startup ddtrace.contrib.internal.django.path.instrument_view() will wrap get_asgi_application in a
    DjangoViewProxy.
    Since get_asgi_application is not a django view callback this function will unwrap it.
    """
    from . import utils

    routes = get_argument_value(args, kwargs, 0, "routes")
    for route in routes:
        if isinstance(route.callback, utils.DjangoViewProxy):
            route.callback = route.callback.__wrapped__

    return func(*args, **kwargs)


def _patch(django):
    Pin().onto(django)

    when_imported("django.apps.registry")(lambda m: trace_utils.wrap(m, "Apps.populate", traced_populate(django)))

    if config_django.instrument_middleware:
        when_imported("django.core.handlers.base")(
            lambda m: trace_utils.wrap(m, "BaseHandler.load_middleware", traced_load_middleware(django))
        )

    when_imported("django.core.handlers.wsgi")(lambda m: trace_utils.wrap(m, "WSGIRequest.__init__", wrap_wsgi_environ))
    core.dispatch("django.patch", ())

    @when_imported("django.core.handlers.base")
    def _(m):
        import django

        trace_utils.wrap(m, "BaseHandler.get_response", traced_get_response(django))
        if django.VERSION >= (3, 1):
            # Have to inline this import as the module contains syntax incompatible with Python 3.5 and below
            from ._asgi import traced_get_response_async

            trace_utils.wrap(m, "BaseHandler.get_response_async", traced_get_response_async(django))

    @when_imported("django.contrib.auth")
    def _(m):
        trace_utils.wrap(m, "login", traced_login(django))
        trace_utils.wrap(m, "authenticate", traced_authenticate(django))

    @when_imported("django.contrib.auth.middleware")
    def _(m):
        trace_utils.wrap(m, "AuthenticationMiddleware.process_request", traced_process_request(django))

    # Only wrap get_asgi_application if get_response_async exists. Otherwise we will effectively double-patch
    # because get_response and get_asgi_application will be used. We must rely on the version instead of coalescing
    # with the previous patching hook because of circular imports within `django.core.asgi`.
    if django.VERSION >= (3, 1):
        when_imported("django.core.asgi")(
            lambda m: trace_utils.wrap(m, "get_asgi_application", traced_get_asgi_application(django))
        )

    if config_django.instrument_templates:
        when_imported("django.template.base")(
            lambda m: trace_utils.wrap(m, "Template.render", traced_template_render(django))
        )

    if django.VERSION < (4, 0, 0):
        when_imported("django.conf.urls")(lambda m: trace_utils.wrap(m, "url", traced_urls_path(django)))

    if django.VERSION >= (2, 0, 0):

        @when_imported("django.urls")
        def _(m):
            trace_utils.wrap(m, "path", traced_urls_path(django))
            trace_utils.wrap(m, "re_path", traced_urls_path(django))

    when_imported("django.views.generic.base")(lambda m: trace_utils.wrap(m, "View.as_view", traced_as_view(django)))
    when_imported("django.views.debug")(
        lambda m: trace_utils.wrap(m, "technical_500_response", traced_technical_500_response(django))
    )

    @when_imported("channels.routing")
    def _(m):
        import channels

        channels_version = parse_version(channels.__version__)
        if channels_version >= parse_version("3.0"):
            # ASGI3 is only supported in channels v3.0+
            trace_utils.wrap(m, "URLRouter.__init__", unwrap_views)

    when_imported("django.contrib.auth.models")(
        lambda m: trace_utils.wrap(m, "UserManager.create_user", patch_create_user(django))
    )


def wrap_wsgi_environ(wrapped, _instance, args, kwargs):
    result = core.dispatch_with_results("django.wsgi_environ", (wrapped, _instance, args, kwargs)).wrapped_result
    # if the callback is registered and runs, return the result
    if result:
        return result.value
    # if the callback is not registered, return the original result
    elif result.response_type == ResultType.RESULT_UNDEFINED:
        return wrapped(*args, **kwargs)
    # if an exception occurs, raise it. It should never happen.
    elif result.exception:
        raise result.exception


def patch():
    import django

    if getattr(django, "_datadog_patch", False):
        return
    _patch(django)

    django._datadog_patch = True


def _unpatch(django):
    trace_utils.unwrap(django.apps.registry.Apps, "populate")
    trace_utils.unwrap(django.core.handlers.base.BaseHandler, "load_middleware")
    trace_utils.unwrap(django.core.handlers.base.BaseHandler, "get_response")
    trace_utils.unwrap(django.core.handlers.base.BaseHandler, "get_response_async")
    trace_utils.unwrap(django.template.base.Template, "render")
    trace_utils.unwrap(django.conf.urls.static, "static")
    trace_utils.unwrap(django.conf.urls, "url")
    trace_utils.unwrap(django.contrib.auth.login, "login")
    trace_utils.unwrap(django.contrib.auth.authenticate, "authenticate")
    trace_utils.unwrap(django.view.debug.technical_500_response, "technical_500_response")
    if django.VERSION >= (2, 0, 0):
        trace_utils.unwrap(django.urls, "path")
        trace_utils.unwrap(django.urls, "re_path")
    trace_utils.unwrap(django.views.generic.base.View, "as_view")
    for conn in django.db.connections.all():
        trace_utils.unwrap(conn, "cursor")
    trace_utils.unwrap(django.db.utils.ConnectionHandler, "__getitem__")


def unpatch():
    import django

    if not getattr(django, "_datadog_patch", False):
        return

    _unpatch(django)

    django._datadog_patch = False<|MERGE_RESOLUTION|>--- conflicted
+++ resolved
@@ -188,15 +188,9 @@
 
         # Each db alias will need its own config for dbapi
         cfg = IntegrationConfig(
-<<<<<<< HEAD
             config_django.global_config,
-            "{}-{}".format("django", alias),  # name not used but set anyway
-            _default_service=config_django._default_service,
-=======
-            config.django.global_config,
             "django-database",
             _default_service=config.django._default_service,
->>>>>>> d2e45889
             _dbapi_span_name_prefix=prefix,
             trace_fetch_methods=config_django.trace_fetch_methods,
             _dbm_propagator=_DBM_Propagator(0, "query"),
