from importlib import import_module
from typing import Dict
<<<<<<< HEAD
from typing import List  # noqa:F401
=======
>>>>>>> 95b3d16f
from urllib import parse

from wrapt import wrap_function_wrapper as _w

from ddtrace import config
from ddtrace._trace import _limits
from ddtrace.constants import _SPAN_MEASURED_KEY
from ddtrace.constants import SPAN_KIND
from ddtrace.contrib.internal.elasticsearch.quantize import quantize
from ddtrace.contrib.internal.trace_utils import ext_service
from ddtrace.contrib.internal.trace_utils import extract_netloc_and_query_info_from_url
from ddtrace.ext import SpanKind
from ddtrace.ext import SpanTypes
from ddtrace.ext import elasticsearch as metadata
from ddtrace.ext import http
from ddtrace.ext import net
from ddtrace.internal.constants import COMPONENT
from ddtrace.internal.logger import get_logger
from ddtrace.internal.schema import schematize_service_name
from ddtrace.internal.utils.wrappers import unwrap as _u
from ddtrace.trace import Pin


try:
    from importlib.metadata import PackageNotFoundError
    from importlib.metadata import version as get_package_version
except ImportError:
    from importlib_metadata import PackageNotFoundError
    from importlib_metadata import version as get_package_version


log = get_logger(__name__)

config._add(
    "elasticsearch",
    {
        "_default_service": schematize_service_name("elasticsearch"),
    },
)

ES_MODULE_VERSIONS = {}
ES_PACKAGE_TO_MODULE_NAME = {
    "elasticsearch": "elasticsearch",
    "elasticsearch1": "elasticsearch1",
    "elasticsearch2": "elasticsearch2",
    "elasticsearch5": "elasticsearch5",
    "elasticsearch6": "elasticsearch6",
    "elasticsearch7": "elasticsearch7",
    # Starting with version 8, the default transport which is what we
    # actually patch is found in the separate elastic_transport package
    "elastic-transport": "elastic_transport",
    "opensearch-py": "opensearchpy",
}


def _es_modules():
    for module_name in ES_PACKAGE_TO_MODULE_NAME.values():
        try:
            module = import_module(module_name)
            ES_MODULE_VERSIONS[module_name] = getattr(module, "__versionstr__", "")
            yield module
        except ImportError:
            pass


def get_version_tuple(elasticsearch):
    return getattr(elasticsearch, "__version__", "")


def get_version():
    # type: () -> str
    return ""


def _supported_versions() -> Dict[str, str]:
<<<<<<< HEAD
    return {"elasticsearch": ">=1.10,<8.0"}
=======
    return {"elasticsearch": ">=1.10"}
>>>>>>> 95b3d16f


def get_versions():
    # type: () -> Dict[str, str]
    if not ES_MODULE_VERSIONS:
        for es_module in ES_PACKAGE_TO_MODULE_NAME.keys():
            try:
                ES_MODULE_VERSIONS[es_module] = get_package_version(es_module)
            except PackageNotFoundError:
                pass
    return ES_MODULE_VERSIONS


def _get_transport_module(elasticsearch):
    try:
        # elasticsearch7/opensearch async
        return elasticsearch._async.transport
    except AttributeError:
        try:
            # elasticsearch<8/opensearch sync
            return elasticsearch.transport
        except AttributeError:
            # elastic_transport (elasticsearch8)
            return elasticsearch


# NB: We are patching the default elasticsearch transport module
def patch():
    for elasticsearch in _es_modules():
        _patch(_get_transport_module(elasticsearch))


def _patch(transport):
    if getattr(transport, "_datadog_patch", False):
        return
    if hasattr(transport, "Transport"):
        transport._datadog_patch = True
        _w(transport.Transport, "perform_request", _get_perform_request(transport))
        Pin().onto(transport.Transport)
    if hasattr(transport, "AsyncTransport"):
        transport._datadog_patch = True
        _w(transport.AsyncTransport, "perform_request", _get_perform_request_async(transport))
        Pin().onto(transport.AsyncTransport)


def unpatch():
    for elasticsearch in _es_modules():
        _unpatch(_get_transport_module(elasticsearch))


def _unpatch(transport):
    if not getattr(transport, "_datadog_patch", False):
        return
    for classname in ("Transport", "AsyncTransport"):
        try:
            cls = getattr(transport, classname)
        except AttributeError:
            continue
        transport._datadog_patch = False
        _u(cls, "perform_request")


def _get_perform_request_coro(transport):
    def _perform_request(func, instance, args, kwargs):
        pin = Pin.get_from(instance)
        if not pin or not pin.enabled():
            yield func(*args, **kwargs)
            return

        with pin.tracer.trace(
            "elasticsearch.query", service=ext_service(pin, config.elasticsearch), span_type=SpanTypes.ELASTICSEARCH
        ) as span:
            if pin.tags:
                span.set_tags(pin.tags)

            span.set_tag_str(COMPONENT, config.elasticsearch.integration_name)

            # set span.kind to the type of request being performed
            span.set_tag_str(SPAN_KIND, SpanKind.CLIENT)

            span.set_tag(_SPAN_MEASURED_KEY)

            method, target = args
            params = kwargs.get("params")
            body = kwargs.get("body")

            # elastic_transport gets target url with query params already appended
            parsed = parse.urlparse(target)
            url = parsed.path
            if params:
                encoded_params = parse.urlencode(params)
            else:
                encoded_params = parsed.query

            span.set_tag_str(metadata.METHOD, method)
            span.set_tag_str(metadata.URL, url)
            span.set_tag_str(metadata.PARAMS, encoded_params)
            try:
                # elasticsearch<8
                connections = instance.connection_pool.connections
            except AttributeError:
                # elastic_transport
                connections = instance.node_pool.all()
            for connection in connections:
                hostname, _ = extract_netloc_and_query_info_from_url(connection.host)
                if hostname:
                    span.set_tag_str(net.TARGET_HOST, hostname)
                    span.set_tag_str(net.SERVER_ADDRESS, hostname)
                    break

            if config.elasticsearch.trace_query_string:
                span.set_tag_str(http.QUERY_STRING, encoded_params)

            if method in ["GET", "POST"]:
                try:
                    # elasticsearch<8
                    ser_body = instance.serializer.dumps(body)
                except AttributeError:
                    # elastic_transport
                    ser_body = instance.serializers.dumps(body)
                # Elasticsearch request bodies can be very large resulting in traces being too large
                # to send.
                # When this occurs, drop the value.
                # Ideally the body should be truncated, however we cannot truncate as the obfuscation
                # logic for the body lives in the agent and truncating would make the body undecodable.
                if len(ser_body) <= _limits.MAX_SPAN_META_VALUE_LEN:
                    span.set_tag_str(metadata.BODY, ser_body)
                else:
                    span.set_tag_str(
                        metadata.BODY,
                        "<body size %s exceeds limit of %s>" % (len(ser_body), _limits.MAX_SPAN_META_VALUE_LEN),
                    )
            status = None

            span = quantize(span)

            try:
                result = yield func(*args, **kwargs)
            except transport.TransportError as e:
                span.set_tag(http.STATUS_CODE, getattr(e, "status_code", 500))
                span.error = 1
                raise

            try:
                # Optional metadata extraction with soft fail.
                if isinstance(result, tuple):
                    try:
                        # elastic_transport returns a named tuple
                        meta, data = result.meta, result.body
                        status = meta.status
                    except AttributeError:
                        # elasticsearch<2.4; it returns both the status and the body
                        status, data = result
                else:
                    # elasticsearch>=2.4,<8; internal change for ``Transport.perform_request``
                    # that just returns the body
                    data = result

                took = data.get("took")
                if took:
                    span.set_metric(metadata.TOOK, int(took))
            except Exception:
                log.debug("Unexpected exception", exc_info=True)

            if status:
                span.set_tag(http.STATUS_CODE, status)

            return

    return _perform_request


def _get_perform_request(transport):
    _perform_request_coro = _get_perform_request_coro(transport)

    def _perform_request(func, instance, args, kwargs):
        coro = _perform_request_coro(func, instance, args, kwargs)
        result = next(coro)
        try:
            coro.send(result)
        except StopIteration:
            pass
        return result

    return _perform_request


def _get_perform_request_async(transport):
    _perform_request_coro = _get_perform_request_coro(transport)

    async def _perform_request(func, instance, args, kwargs):
        coro = _perform_request_coro(func, instance, args, kwargs)
        result = await next(coro)
        try:
            coro.send(result)
        except StopIteration:
            pass
        return result

    return _perform_request<|MERGE_RESOLUTION|>--- conflicted
+++ resolved
@@ -1,9 +1,5 @@
 from importlib import import_module
 from typing import Dict
-<<<<<<< HEAD
-from typing import List  # noqa:F401
-=======
->>>>>>> 95b3d16f
 from urllib import parse
 
 from wrapt import wrap_function_wrapper as _w
@@ -79,11 +75,7 @@
 
 
 def _supported_versions() -> Dict[str, str]:
-<<<<<<< HEAD
-    return {"elasticsearch": ">=1.10,<8.0"}
-=======
     return {"elasticsearch": ">=1.10"}
->>>>>>> 95b3d16f
 
 
 def get_versions():
