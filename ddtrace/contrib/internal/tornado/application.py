--- conflicted
+++ resolved
@@ -55,13 +55,9 @@
         tracer.set_tags(tags)
 
     # configure the PIN object for template rendering
-<<<<<<< HEAD
     # Required for backwards compatibility. Remove the else clause when
     # the `ddtrace.Pin` object no longer accepts the Pin argument.
     if tracer is ddtrace.tracer:
-        ddtrace.Pin(service=service).onto(template)
+        ddtrace.trace.Pin(service=service).onto(template)
     else:
-        ddtrace.Pin(service=service, tracer=tracer).onto(template)
-=======
-    ddtrace.trace.Pin(service=service, tracer=tracer).onto(template)
->>>>>>> 0275a5ec
+        ddtrace.trace.Pin(service=service, tracer=tracer).onto(template)