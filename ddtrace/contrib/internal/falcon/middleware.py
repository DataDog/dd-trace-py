import sys

from ddtrace import config
from ddtrace.ext import SpanTypes
<<<<<<< HEAD
from ddtrace.ext import http as httpx
=======
>>>>>>> ee226aaa
from ddtrace.internal import core
from ddtrace.internal.schema import SpanDirection
from ddtrace.internal.schema import schematize_service_name
from ddtrace.internal.schema import schematize_url_operation


class TraceMiddleware(object):
    def __init__(self, tracer, service=None, distributed_tracing=None):
        if service is None:
            service = schematize_service_name("falcon")
        # store tracing references
        self.tracer = tracer
        self.service = service
        if distributed_tracing is not None:
            config.falcon["distributed_tracing"] = distributed_tracing

    def process_request(self, req, resp):
        # Falcon uppercases all header names.
        headers = dict((k.lower(), v) for k, v in req.headers.items())

        with core.context_with_data(
            "falcon.request",
            span_name=schematize_url_operation("falcon.request", protocol="http", direction=SpanDirection.INBOUND),
            span_type=SpanTypes.WEB,
            service=self.service,
            tags={},
            tracer=self.tracer,
            distributed_headers=headers,
            distributed_headers_config=config.falcon,
            headers_case_sensitive=True,
            analytics_sample_rate=config.falcon.get_analytics_sample_rate(use_global_config=True),
        ) as ctx:
            req_span = ctx.span
            ctx.set_item("req_span", req_span)
            core.dispatch("web.request.start", (ctx, config.falcon))

            core.dispatch(
                "web.request.finish",
                (req_span, config.falcon, req.method, req.url, None, req.query_string, req.headers, None, None, False),
            )

    def process_resource(self, req, resp, resource, params):
        span = self.tracer.current_span()
        if not span:
            return  # unexpected
        span.resource = "%s %s" % (req.method, _name(resource))

    def process_response(self, req, resp, resource, req_succeeded=None):
        # req_succeded is not a kwarg in the API, but we need that to support
        # Falcon 1.0 that doesn't provide this argument
        span = self.tracer.current_span()
        if not span:
            return  # unexpected

        status = resp.status.partition(" ")[0]

        # falcon does not map errors or unmatched routes
        # to proper status codes, so we have to try to infer them
        # here.
        if resource is None:
            status = "404"
            span.resource = "%s 404" % req.method
            core.dispatch("web.request.finish", (span, config.falcon, None, None, status, None, None, None, None, True))
            return

        err_type = sys.exc_info()[0]
        if err_type is not None:
            if req_succeeded is None:
                # backward-compatibility with Falcon 1.0; any version
                # greater than 1.0 has req_succeded in [True, False]
                # TODO[manu]: drop the support at some point
                status = _detect_and_set_status_error(err_type, span)
            elif req_succeeded is False:
                # Falcon 1.1+ provides that argument that is set to False
                # if get an Exception (404 is still an exception)
                status = _detect_and_set_status_error(err_type, span)

        route = req.root_path or "" + req.uri_template

        # Emit span hook for this response
        # DEV: Emit before closing so they can overwrite `span.resource` if they want
        config.falcon.hooks.emit("request", span, req, resp)

        core.dispatch(
            "web.request.finish", (span, config.falcon, None, None, status, None, None, resp._headers, route, True)
        )


def _is_404(err_type):
    return "HTTPNotFound" in err_type.__name__


def _detect_and_set_status_error(err_type, span):
    """Detect the HTTP status code from the current stacktrace and
    set the traceback to the given Span
    """
    if not _is_404(err_type):
        span.set_traceback()
        return "500"
    elif _is_404(err_type):
        return "404"


def _name(r):
    return "%s.%s" % (r.__module__, r.__class__.__name__)<|MERGE_RESOLUTION|>--- conflicted
+++ resolved
@@ -2,10 +2,6 @@
 
 from ddtrace import config
 from ddtrace.ext import SpanTypes
-<<<<<<< HEAD
-from ddtrace.ext import http as httpx
-=======
->>>>>>> ee226aaa
 from ddtrace.internal import core
 from ddtrace.internal.schema import SpanDirection
 from ddtrace.internal.schema import schematize_service_name
