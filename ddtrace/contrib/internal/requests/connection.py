--- conflicted
+++ resolved
@@ -95,16 +95,10 @@
 
         span.set_tag(_SPAN_MEASURED_KEY)
 
-<<<<<<< HEAD
-=======
         # Configure trace search sample rate
         # DEV: analytics enabled on per-session basis
         cfg = Pin._get_config(instance)
-        analytics_enabled = cfg.get("analytics_enabled")
-        if analytics_enabled:
-            span.set_tag(_ANALYTICS_SAMPLE_RATE_KEY, cfg.get("analytics_sample_rate", True))
 
->>>>>>> 7f448910
         # propagate distributed tracing headers
         if cfg.get("distributed_tracing"):
             HTTPPropagator.inject(span.context, request.headers)
