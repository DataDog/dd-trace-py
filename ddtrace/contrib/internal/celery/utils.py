--- conflicted
+++ resolved
@@ -134,10 +134,6 @@
     if headers and "id" in headers:
         # Protocol Version 2 (default from Celery 4.0)
         return headers.get("id")
-<<<<<<< HEAD
-    elif body:
-=======
     elif body and "id" in body:
->>>>>>> 6346fcbc
         # Protocol Version 1
         return body.get("id")