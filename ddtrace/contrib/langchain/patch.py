from ..internal.langchain.patch import *  # noqa: F401,F403


<<<<<<< HEAD

try:
    import langchain_core
except ImportError:
    langchain_core = None
try:
    import langchain_community
except ImportError:
    langchain_community = None
try:
    import langchain_openai
except ImportError:
    langchain_openai = None
try:
    import langchain_pinecone
except ImportError:
    langchain_pinecone = None

from ddtrace.appsec._iast import _is_iast_enabled


try:
    from langchain.callbacks.openai_info import get_openai_token_cost_for_model
except ImportError:
    try:
        from langchain_community.callbacks.openai_info import get_openai_token_cost_for_model
    except ImportError:
        get_openai_token_cost_for_model = None

from ddtrace import Span
from ddtrace import config
from ddtrace.contrib.langchain.constants import API_KEY
from ddtrace.contrib.langchain.constants import COMPLETION_TOKENS
from ddtrace.contrib.langchain.constants import MODEL
from ddtrace.contrib.langchain.constants import PROMPT_TOKENS
from ddtrace.contrib.langchain.constants import TOTAL_COST
from ddtrace.contrib.langchain.constants import agent_output_parser_classes
from ddtrace.contrib.langchain.constants import text_embedding_models
from ddtrace.contrib.langchain.constants import vectorstore_classes
from ddtrace.contrib.trace_utils import unwrap
from ddtrace.contrib.trace_utils import with_traced_module
from ddtrace.contrib.trace_utils import wrap
from ddtrace.internal.logger import get_logger
from ddtrace.internal.utils import ArgumentError
from ddtrace.internal.utils import get_argument_value
from ddtrace.internal.utils.formats import asbool
from ddtrace.internal.utils.formats import deep_getattr
from ddtrace.internal.utils.version import parse_version
from ddtrace.llmobs._integrations import LangChainIntegration
from ddtrace.pin import Pin
from ddtrace.vendor import wrapt


log = get_logger(__name__)


def get_version():
    # type: () -> str
    return getattr(langchain, "__version__", "")


# After 0.1.0, implementation split into langchain, langchain_community, and langchain_core.
# We need to check the version to determine which module to wrap, to avoid deprecation warnings
# ref: https://github.com/DataDog/dd-trace-py/issues/8212
PATCH_LANGCHAIN_V0 = parse_version(get_version()) < (0, 1, 0)


config._add(
    "langchain",
    {
        "logs_enabled": asbool(os.getenv("DD_LANGCHAIN_LOGS_ENABLED", False)),
        "metrics_enabled": asbool(os.getenv("DD_LANGCHAIN_METRICS_ENABLED", True)),
        "span_prompt_completion_sample_rate": float(os.getenv("DD_LANGCHAIN_SPAN_PROMPT_COMPLETION_SAMPLE_RATE", 1.0)),
        "log_prompt_completion_sample_rate": float(os.getenv("DD_LANGCHAIN_LOG_PROMPT_COMPLETION_SAMPLE_RATE", 0.1)),
        "span_char_limit": int(os.getenv("DD_LANGCHAIN_SPAN_CHAR_LIMIT", 128)),
    },
)


def _extract_model_name(instance: Any) -> Optional[str]:
    """Extract model name or ID from llm instance."""
    for attr in ("model", "model_name", "model_id", "model_key", "repo_id"):
        if hasattr(instance, attr):
            return getattr(instance, attr)
    return None


def _format_api_key(api_key: Union[str, SecretStr]) -> str:
    """Obfuscate a given LLM provider API key by returning the last four characters."""
    if hasattr(api_key, "get_secret_value"):
        api_key = api_key.get_secret_value()

    if not api_key or len(api_key) < 4:
        return ""
    return "...%s" % api_key[-4:]


def _extract_api_key(instance: Any) -> str:
    """
    Extract and format LLM-provider API key from instance.
    Note that langchain's LLM/ChatModel/Embeddings interfaces do not have a
    standard attribute name for storing the provider-specific API key, so make a
    best effort here by checking for attributes that end with `api_key/api_token`.
    """
    api_key_attrs = [a for a in dir(instance) if a.endswith(("api_token", "api_key"))]
    if api_key_attrs and hasattr(instance, str(api_key_attrs[0])):
        api_key = getattr(instance, api_key_attrs[0], None)
        if api_key:
            return _format_api_key(api_key)
    return ""


def _tag_openai_token_usage(
    span: Span, llm_output: Dict[str, Any], propagated_cost: int = 0, propagate: bool = False
) -> None:
    """
    Extract token usage from llm_output, tag on span.
    Calculate the total cost for each LLM/chat_model, then propagate those values up the trace so that
    the root span will store the total token_usage/cost of all of its descendants.
    """
    for token_type in ("prompt", "completion", "total"):
        current_metric_value = span.get_metric("langchain.tokens.%s_tokens" % token_type) or 0
        metric_value = llm_output["token_usage"].get("%s_tokens" % token_type, 0)
        span.set_metric("langchain.tokens.%s_tokens" % token_type, current_metric_value + metric_value)
    total_cost = span.get_metric(TOTAL_COST) or 0
    if not propagate and get_openai_token_cost_for_model:
        try:
            completion_cost = get_openai_token_cost_for_model(
                span.get_tag(MODEL),
                span.get_metric(COMPLETION_TOKENS),
                is_completion=True,
            )
            prompt_cost = get_openai_token_cost_for_model(span.get_tag(MODEL), span.get_metric(PROMPT_TOKENS))
            total_cost = completion_cost + prompt_cost
        except ValueError:
            # If not in langchain's openai model catalog, the above helpers will raise a ValueError.
            log.debug("Cannot calculate token/cost as the model is not in LangChain's OpenAI model catalog.")
    if get_openai_token_cost_for_model:
        span.set_metric(TOTAL_COST, propagated_cost + total_cost)
    if span._parent is not None:
        _tag_openai_token_usage(span._parent, llm_output, propagated_cost=propagated_cost + total_cost, propagate=True)


def _is_openai_llm_instance(instance):
    """Safely check if a traced instance is an OpenAI LLM.
    langchain_community does not automatically import submodules which may result in AttributeErrors.
    """
    try:
        if not PATCH_LANGCHAIN_V0 and langchain_openai:
            return isinstance(instance, langchain_openai.OpenAI)
        if not PATCH_LANGCHAIN_V0 and langchain_community:
            return isinstance(instance, langchain_community.llms.OpenAI)
        return isinstance(instance, langchain.llms.OpenAI)
    except (AttributeError, ModuleNotFoundError, ImportError):
        return False


def _is_openai_chat_instance(instance):
    """Safely check if a traced instance is an OpenAI Chat Model.
    langchain_community does not automatically import submodules which may result in AttributeErrors.
    """
    try:
        if not PATCH_LANGCHAIN_V0 and langchain_openai:
            return isinstance(instance, langchain_openai.ChatOpenAI)
        if not PATCH_LANGCHAIN_V0 and langchain_community:
            return isinstance(instance, langchain_community.chat_models.ChatOpenAI)
        return isinstance(instance, langchain.chat_models.ChatOpenAI)
    except (AttributeError, ModuleNotFoundError, ImportError):
        return False


def _is_pinecone_vectorstore_instance(instance):
    """Safely check if a traced instance is a Pinecone VectorStore.
    langchain_community does not automatically import submodules which may result in AttributeErrors.
    """
    try:
        if not PATCH_LANGCHAIN_V0 and langchain_pinecone:
            return isinstance(instance, langchain_pinecone.PineconeVectorStore)
        if not PATCH_LANGCHAIN_V0 and langchain_community:
            return isinstance(instance, langchain_community.vectorstores.Pinecone)
        return isinstance(instance, langchain.vectorstores.Pinecone)
    except (AttributeError, ModuleNotFoundError, ImportError):
        return False


@with_traced_module
def traced_llm_generate(langchain, pin, func, instance, args, kwargs):
    llm_provider = instance._llm_type
    prompts = get_argument_value(args, kwargs, 0, "prompts")
    integration = langchain._datadog_integration
    model = _extract_model_name(instance)
    span = integration.trace(
        pin,
        "%s.%s" % (instance.__module__, instance.__class__.__name__),
        submit_to_llmobs=True,
        interface_type="llm",
        provider=llm_provider,
        model=model,
        api_key=_extract_api_key(instance),
    )
    completions = None
    try:
        if integration.is_pc_sampled_span(span):
            for idx, prompt in enumerate(prompts):
                span.set_tag_str("langchain.request.prompts.%d" % idx, integration.trunc(str(prompt)))
        for param, val in getattr(instance, "_identifying_params", {}).items():
            if isinstance(val, dict):
                for k, v in val.items():
                    span.set_tag_str("langchain.request.%s.parameters.%s.%s" % (llm_provider, param, k), str(v))
            else:
                span.set_tag_str("langchain.request.%s.parameters.%s" % (llm_provider, param), str(val))

        completions = func(*args, **kwargs)
        if _is_openai_llm_instance(instance):
            _tag_openai_token_usage(span, completions.llm_output)
            integration.record_usage(span, completions.llm_output)

        for idx, completion in enumerate(completions.generations):
            if integration.is_pc_sampled_span(span):
                span.set_tag_str("langchain.response.completions.%d.text" % idx, integration.trunc(completion[0].text))
            if completion and completion[0].generation_info is not None:
                span.set_tag_str(
                    "langchain.response.completions.%d.finish_reason" % idx,
                    str(completion[0].generation_info.get("finish_reason")),
                )
                span.set_tag_str(
                    "langchain.response.completions.%d.logprobs" % idx,
                    str(completion[0].generation_info.get("logprobs")),
                )
    except Exception:
        span.set_exc_info(*sys.exc_info())
        integration.metric(span, "incr", "request.error", 1)
        raise
    finally:
        if integration.is_pc_sampled_llmobs(span):
            integration.llmobs_set_tags(
                "llm",
                span,
                prompts,
                completions,
                error=bool(span.error),
            )
        span.finish()
        integration.metric(span, "dist", "request.duration", span.duration_ns)
        if integration.is_pc_sampled_log(span):
            if completions is None:
                log_completions = []
            else:
                log_completions = [
                    [{"text": completion.text} for completion in completions] for completions in completions.generations
                ]
            integration.log(
                span,
                "info" if span.error == 0 else "error",
                "sampled %s.%s" % (instance.__module__, instance.__class__.__name__),
                attrs={
                    "prompts": prompts,
                    "choices": log_completions,
                },
            )
    return completions


@with_traced_module
async def traced_llm_agenerate(langchain, pin, func, instance, args, kwargs):
    llm_provider = instance._llm_type
    prompts = get_argument_value(args, kwargs, 0, "prompts")
    integration = langchain._datadog_integration
    model = _extract_model_name(instance)
    span = integration.trace(
        pin,
        "%s.%s" % (instance.__module__, instance.__class__.__name__),
        submit_to_llmobs=True,
        interface_type="llm",
        provider=llm_provider,
        model=model,
        api_key=_extract_api_key(instance),
    )
    completions = None
    try:
        if integration.is_pc_sampled_span(span):
            for idx, prompt in enumerate(prompts):
                span.set_tag_str("langchain.request.prompts.%d" % idx, integration.trunc(str(prompt)))
        for param, val in getattr(instance, "_identifying_params", {}).items():
            if isinstance(val, dict):
                for k, v in val.items():
                    span.set_tag_str("langchain.request.%s.parameters.%s.%s" % (llm_provider, param, k), str(v))
            else:
                span.set_tag_str("langchain.request.%s.parameters.%s" % (llm_provider, param), str(val))

        completions = await func(*args, **kwargs)
        if _is_openai_llm_instance(instance):
            _tag_openai_token_usage(span, completions.llm_output)
            integration.record_usage(span, completions.llm_output)

        for idx, completion in enumerate(completions.generations):
            if integration.is_pc_sampled_span(span):
                span.set_tag_str("langchain.response.completions.%d.text" % idx, integration.trunc(completion[0].text))
            if completion and completion[0].generation_info is not None:
                span.set_tag_str(
                    "langchain.response.completions.%d.finish_reason" % idx,
                    str(completion[0].generation_info.get("finish_reason")),
                )
                span.set_tag_str(
                    "langchain.response.completions.%d.logprobs" % idx,
                    str(completion[0].generation_info.get("logprobs")),
                )
    except Exception:
        span.set_exc_info(*sys.exc_info())
        integration.metric(span, "incr", "request.error", 1)
        raise
    finally:
        if integration.is_pc_sampled_llmobs(span):
            integration.llmobs_set_tags(
                "llm",
                span,
                prompts,
                completions,
                error=bool(span.error),
            )
        span.finish()
        integration.metric(span, "dist", "request.duration", span.duration_ns)
        if integration.is_pc_sampled_log(span):
            if completions is None:
                log_completions = []
            else:
                log_completions = [
                    [{"text": completion.text} for completion in completions] for completions in completions.generations
                ]
            integration.log(
                span,
                "info" if span.error == 0 else "error",
                "sampled %s.%s" % (instance.__module__, instance.__class__.__name__),
                attrs={
                    "prompts": prompts,
                    "choices": log_completions,
                },
            )
    return completions


@with_traced_module
def traced_chat_model_generate(langchain, pin, func, instance, args, kwargs):
    llm_provider = instance._llm_type.split("-")[0]
    chat_messages = get_argument_value(args, kwargs, 0, "messages")
    integration = langchain._datadog_integration
    span = integration.trace(
        pin,
        "%s.%s" % (instance.__module__, instance.__class__.__name__),
        submit_to_llmobs=True,
        interface_type="chat_model",
        provider=llm_provider,
        model=_extract_model_name(instance),
        api_key=_extract_api_key(instance),
    )
    chat_completions = None
    try:
        for message_set_idx, message_set in enumerate(chat_messages):
            for message_idx, message in enumerate(message_set):
                if integration.is_pc_sampled_span(span):
                    if isinstance(message, dict):
                        span.set_tag_str(
                            "langchain.request.messages.%d.%d.content" % (message_set_idx, message_idx),
                            integration.trunc(str(message.get("content", ""))),
                        )
                    else:
                        span.set_tag_str(
                            "langchain.request.messages.%d.%d.content" % (message_set_idx, message_idx),
                            integration.trunc(str(getattr(message, "content", ""))),
                        )
                span.set_tag_str(
                    "langchain.request.messages.%d.%d.message_type" % (message_set_idx, message_idx),
                    message.__class__.__name__,
                )
        for param, val in getattr(instance, "_identifying_params", {}).items():
            if isinstance(val, dict):
                for k, v in val.items():
                    span.set_tag_str("langchain.request.%s.parameters.%s.%s" % (llm_provider, param, k), str(v))
            else:
                span.set_tag_str("langchain.request.%s.parameters.%s" % (llm_provider, param), str(val))

        chat_completions = func(*args, **kwargs)
        if _is_openai_chat_instance(instance):
            _tag_openai_token_usage(span, chat_completions.llm_output)
            integration.record_usage(span, chat_completions.llm_output)

        for message_set_idx, message_set in enumerate(chat_completions.generations):
            for idx, chat_completion in enumerate(message_set):
                if integration.is_pc_sampled_span(span):
                    text = chat_completion.text
                    message = chat_completion.message
                    # tool calls aren't available on this property for legacy chains
                    tool_calls = getattr(message, "tool_calls", None)

                    if text:
                        span.set_tag_str(
                            "langchain.response.completions.%d.%d.content" % (message_set_idx, idx),
                            integration.trunc(chat_completion.text),
                        )
                    if tool_calls:
                        if not isinstance(tool_calls, list):
                            tool_calls = [tool_calls]
                        for tool_call_idx, tool_call in enumerate(tool_calls):
                            span.set_tag_str(
                                "langchain.response.completions.%d.%d.tool_calls.%d.id"
                                % (message_set_idx, idx, tool_call_idx),
                                str(tool_call.get("id", "")),
                            )
                            span.set_tag_str(
                                "langchain.response.completions.%d.%d.tool_calls.%d.name"
                                % (message_set_idx, idx, tool_call_idx),
                                str(tool_call.get("name", "")),
                            )
                            for arg_name, arg_value in tool_call.get("args", {}).items():
                                span.set_tag_str(
                                    "langchain.response.completions.%d.%d.tool_calls.%d.args.%s"
                                    % (message_set_idx, idx, tool_call_idx, arg_name),
                                    integration.trunc(str(arg_value)),
                                )
                span.set_tag_str(
                    "langchain.response.completions.%d.%d.message_type" % (message_set_idx, idx),
                    chat_completion.message.__class__.__name__,
                )
    except Exception:
        span.set_exc_info(*sys.exc_info())
        integration.metric(span, "incr", "request.error", 1)
        raise
    finally:
        if integration.is_pc_sampled_llmobs(span):
            integration.llmobs_set_tags(
                "chat",
                span,
                chat_messages,
                chat_completions,
                error=bool(span.error),
            )
        span.finish()
        integration.metric(span, "dist", "request.duration", span.duration_ns)
        if integration.is_pc_sampled_log(span):
            if chat_completions is None:
                log_chat_completions = []
            else:
                log_chat_completions = [
                    [
                        {"content": message.text, "message_type": message.message.__class__.__name__}
                        for message in messages
                    ]
                    for messages in chat_completions.generations
                ]
            integration.log(
                span,
                "info" if span.error == 0 else "error",
                "sampled %s.%s" % (instance.__module__, instance.__class__.__name__),
                attrs={
                    "messages": [
                        [
                            {
                                "content": message.get("content", "")
                                if isinstance(message, dict)
                                else str(getattr(message, "content", "")),
                                "message_type": message.__class__.__name__,
                            }
                            for message in messages
                        ]
                        for messages in chat_messages
                    ],
                    "choices": log_chat_completions,
                },
            )
    return chat_completions


@with_traced_module
async def traced_chat_model_agenerate(langchain, pin, func, instance, args, kwargs):
    llm_provider = instance._llm_type.split("-")[0]
    chat_messages = get_argument_value(args, kwargs, 0, "messages")
    integration = langchain._datadog_integration
    span = integration.trace(
        pin,
        "%s.%s" % (instance.__module__, instance.__class__.__name__),
        submit_to_llmobs=True,
        interface_type="chat_model",
        provider=llm_provider,
        model=_extract_model_name(instance),
        api_key=_extract_api_key(instance),
    )
    chat_completions = None
    try:
        for message_set_idx, message_set in enumerate(chat_messages):
            for message_idx, message in enumerate(message_set):
                if integration.is_pc_sampled_span(span):
                    if isinstance(message, dict):
                        span.set_tag_str(
                            "langchain.request.messages.%d.%d.content" % (message_set_idx, message_idx),
                            integration.trunc(str(message.get("content", ""))),
                        )
                    else:
                        span.set_tag_str(
                            "langchain.request.messages.%d.%d.content" % (message_set_idx, message_idx),
                            integration.trunc(str(getattr(message, "content", ""))),
                        )
                span.set_tag_str(
                    "langchain.request.messages.%d.%d.message_type" % (message_set_idx, message_idx),
                    message.__class__.__name__,
                )
        for param, val in getattr(instance, "_identifying_params", {}).items():
            if isinstance(val, dict):
                for k, v in val.items():
                    span.set_tag_str("langchain.request.%s.parameters.%s.%s" % (llm_provider, param, k), str(v))
            else:
                span.set_tag_str("langchain.request.%s.parameters.%s" % (llm_provider, param), str(val))

        chat_completions = await func(*args, **kwargs)
        if _is_openai_chat_instance(instance):
            _tag_openai_token_usage(span, chat_completions.llm_output)
            integration.record_usage(span, chat_completions.llm_output)

        for message_set_idx, message_set in enumerate(chat_completions.generations):
            for idx, chat_completion in enumerate(message_set):
                if integration.is_pc_sampled_span(span):
                    text = chat_completion.text
                    message = chat_completion.message
                    tool_calls = getattr(message, "tool_calls", None)

                    if text:
                        span.set_tag_str(
                            "langchain.response.completions.%d.%d.content" % (message_set_idx, idx),
                            integration.trunc(chat_completion.text),
                        )
                    if tool_calls:
                        if not isinstance(tool_calls, list):
                            tool_calls = [tool_calls]
                        for tool_call_idx, tool_call in enumerate(tool_calls):
                            span.set_tag_str(
                                "langchain.response.completions.%d.%d.tool_calls.%d.id"
                                % (message_set_idx, idx, tool_call_idx),
                                str(tool_call.get("id", "")),
                            )
                            span.set_tag_str(
                                "langchain.response.completions.%d.%d.tool_calls.%d.name"
                                % (message_set_idx, idx, tool_call_idx),
                                str(tool_call.get("name", "")),
                            )
                            for arg_name, arg_value in tool_call.get("args", {}).items():
                                span.set_tag_str(
                                    "langchain.response.completions.%d.%d.tool_calls.%d.args.%s"
                                    % (message_set_idx, idx, tool_call_idx, arg_name),
                                    integration.trunc(str(arg_value)),
                                )
                span.set_tag_str(
                    "langchain.response.completions.%d.%d.message_type" % (message_set_idx, idx),
                    chat_completion.message.__class__.__name__,
                )
    except Exception:
        span.set_exc_info(*sys.exc_info())
        integration.metric(span, "incr", "request.error", 1)
        raise
    finally:
        if integration.is_pc_sampled_llmobs(span):
            integration.llmobs_set_tags(
                "chat",
                span,
                chat_messages,
                chat_completions,
                error=bool(span.error),
            )
        span.finish()
        integration.metric(span, "dist", "request.duration", span.duration_ns)
        if integration.is_pc_sampled_log(span):
            if chat_completions is None:
                log_chat_completions = []
            else:
                log_chat_completions = [
                    [
                        {"content": message.text, "message_type": message.message.__class__.__name__}
                        for message in messages
                    ]
                    for messages in chat_completions.generations
                ]
            integration.log(
                span,
                "info" if span.error == 0 else "error",
                "sampled %s.%s" % (instance.__module__, instance.__class__.__name__),
                attrs={
                    "messages": [
                        [
                            {
                                "content": message.get("content", "")
                                if isinstance(message, dict)
                                else str(getattr(message, "content", "")),
                                "message_type": message.__class__.__name__,
                            }
                            for message in messages
                        ]
                        for messages in chat_messages
                    ],
                    "choices": log_chat_completions,
                },
            )
    return chat_completions


@with_traced_module
def traced_embedding(langchain, pin, func, instance, args, kwargs):
    """
    This traces both embed_query(text) and embed_documents(texts), so we need to make sure
    we get the right arg/kwarg.
    """
    try:
        input_texts = get_argument_value(args, kwargs, 0, "texts")
    except ArgumentError:
        input_texts = get_argument_value(args, kwargs, 0, "text")

    provider = instance.__class__.__name__.split("Embeddings")[0].lower()
    integration = langchain._datadog_integration
    span = integration.trace(
        pin,
        "%s.%s" % (instance.__module__, instance.__class__.__name__),
        submit_to_llmobs=True,
        interface_type="embedding",
        provider=provider,
        model=_extract_model_name(instance),
        api_key=_extract_api_key(instance),
    )
    embeddings = None
    try:
        if isinstance(input_texts, str):
            if integration.is_pc_sampled_span(span):
                span.set_tag_str("langchain.request.inputs.0.text", integration.trunc(input_texts))
            span.set_metric("langchain.request.input_count", 1)
        else:
            if integration.is_pc_sampled_span(span):
                for idx, text in enumerate(input_texts):
                    span.set_tag_str("langchain.request.inputs.%d.text" % idx, integration.trunc(text))
            span.set_metric("langchain.request.input_count", len(input_texts))
        # langchain currently does not support token tracking for OpenAI embeddings:
        #  https://github.com/hwchase17/langchain/issues/945
        embeddings = func(*args, **kwargs)
        if isinstance(embeddings, list) and embeddings and isinstance(embeddings[0], list):
            for idx, embedding in enumerate(embeddings):
                span.set_metric("langchain.response.outputs.%d.embedding_length" % idx, len(embedding))
        else:
            span.set_metric("langchain.response.outputs.embedding_length", len(embeddings))
    except Exception:
        span.set_exc_info(*sys.exc_info())
        integration.metric(span, "incr", "request.error", 1)
        raise
    finally:
        if integration.is_pc_sampled_llmobs(span):
            integration.llmobs_set_tags(
                "embedding",
                span,
                input_texts,
                embeddings,
                error=bool(span.error),
            )
        span.finish()
        integration.metric(span, "dist", "request.duration", span.duration_ns)
        if integration.is_pc_sampled_log(span):
            integration.log(
                span,
                "info" if span.error == 0 else "error",
                "sampled %s.%s" % (instance.__module__, instance.__class__.__name__),
                attrs={"inputs": [input_texts] if isinstance(input_texts, str) else input_texts},
            )
    return embeddings


@with_traced_module
def traced_chain_call(langchain, pin, func, instance, args, kwargs):
    integration = langchain._datadog_integration
    span = integration.trace(
        pin,
        "{}.{}".format(instance.__module__, instance.__class__.__name__),
        submit_to_llmobs=True,
        interface_type="chain",
    )
    inputs = None
    final_outputs = {}
    try:
        if PATCH_LANGCHAIN_V0:
            inputs = get_argument_value(args, kwargs, 0, "inputs")
        else:
            inputs = get_argument_value(args, kwargs, 0, "input")
        if not isinstance(inputs, dict):
            inputs = {instance.input_keys[0]: inputs}
        if integration.is_pc_sampled_span(span):
            for k, v in inputs.items():
                span.set_tag_str("langchain.request.inputs.%s" % k, integration.trunc(str(v)))
            template = deep_getattr(instance, "prompt.template", default="")
            if template:
                span.set_tag_str("langchain.request.prompt", integration.trunc(str(template)))
        final_outputs = func(*args, **kwargs)
        if integration.is_pc_sampled_span(span):
            for k, v in final_outputs.items():
                span.set_tag_str("langchain.response.outputs.%s" % k, integration.trunc(str(v)))
        if _is_iast_enabled():
            taint_outputs(instance, inputs, final_outputs)
    except Exception:
        span.set_exc_info(*sys.exc_info())
        integration.metric(span, "incr", "request.error", 1)
        raise
    finally:
        if integration.is_pc_sampled_llmobs(span):
            integration.llmobs_set_tags("chain", span, inputs, final_outputs, error=bool(span.error))
        span.finish()
        integration.metric(span, "dist", "request.duration", span.duration_ns)
        if integration.is_pc_sampled_log(span):
            log_inputs = {}
            log_outputs = {}
            for k, v in inputs.items():
                log_inputs[k] = str(v)
            for k, v in final_outputs.items():
                log_outputs[k] = str(v)
            integration.log(
                span,
                "info" if span.error == 0 else "error",
                "sampled %s.%s" % (instance.__module__, instance.__class__.__name__),
                attrs={
                    "inputs": log_inputs,
                    "prompt": str(deep_getattr(instance, "prompt.template", default="")),
                    "outputs": log_outputs,
                },
            )
    return final_outputs


@with_traced_module
async def traced_chain_acall(langchain, pin, func, instance, args, kwargs):
    integration = langchain._datadog_integration
    span = integration.trace(
        pin,
        "{}.{}".format(instance.__module__, instance.__class__.__name__),
        submit_to_llmobs=True,
        interface_type="chain",
    )
    inputs = None
    final_outputs = {}
    try:
        if PATCH_LANGCHAIN_V0:
            inputs = get_argument_value(args, kwargs, 0, "inputs")
        else:
            inputs = get_argument_value(args, kwargs, 0, "input")
        if not isinstance(inputs, dict):
            inputs = {instance.input_keys[0]: inputs}
        if integration.is_pc_sampled_span(span):
            for k, v in inputs.items():
                span.set_tag_str("langchain.request.inputs.%s" % k, integration.trunc(str(v)))
            template = deep_getattr(instance, "prompt.template", default="")
            if template:
                span.set_tag_str("langchain.request.prompt", integration.trunc(str(template)))
        final_outputs = await func(*args, **kwargs)
        if integration.is_pc_sampled_span(span):
            for k, v in final_outputs.items():
                span.set_tag_str("langchain.response.outputs.%s" % k, integration.trunc(str(v)))
    except Exception:
        span.set_exc_info(*sys.exc_info())
        integration.metric(span, "incr", "request.error", 1)
        raise
    finally:
        if integration.is_pc_sampled_llmobs(span):
            integration.llmobs_set_tags("chain", span, inputs, final_outputs, error=bool(span.error))
        span.finish()
        integration.metric(span, "dist", "request.duration", span.duration_ns)
        if integration.is_pc_sampled_log(span):
            log_inputs = {}
            log_outputs = {}
            for k, v in inputs.items():
                log_inputs[k] = str(v)
            for k, v in final_outputs.items():
                log_outputs[k] = str(v)
            integration.log(
                span,
                "info" if span.error == 0 else "error",
                "sampled %s.%s" % (instance.__module__, instance.__class__.__name__),
                attrs={
                    "inputs": log_inputs,
                    "prompt": str(deep_getattr(instance, "prompt.template", default="")),
                    "outputs": log_outputs,
                },
            )
    return final_outputs


@with_traced_module
def traced_lcel_runnable_sequence(langchain, pin, func, instance, args, kwargs):
    """
    Traces the top level call of a LangChain Expression Language (LCEL) chain.

    LCEL is a new way of chaining in LangChain. It works by piping the output of one step of a chain into the next.
    This is similar in concept to the legacy LLMChain class, but instead relies internally on the idea of a
    RunnableSequence. It uses the operator `|` to create an implicit chain of `Runnable` steps.

    It works with a set of useful tools that distill legacy ways of creating chains,
    and various tasks and tooling within, making it preferable to LLMChain and related classes.

    This method captures the initial inputs to the chain, as well as the final outputs, and tags them appropriately.
    """
    integration = langchain._datadog_integration
    span = integration.trace(
        pin,
        "{}.{}".format(instance.__module__, instance.__class__.__name__),
        submit_to_llmobs=True,
        interface_type="chain",
    )
    inputs = None
    final_output = None
    try:
        try:
            inputs = get_argument_value(args, kwargs, 0, "input")
        except ArgumentError:
            inputs = get_argument_value(args, kwargs, 0, "inputs")
        if integration.is_pc_sampled_span(span):
            if not isinstance(inputs, list):
                inputs = [inputs]
            for idx, inp in enumerate(inputs):
                if not isinstance(inp, dict):
                    span.set_tag_str("langchain.request.inputs.%d" % idx, integration.trunc(str(inp)))
                else:
                    for k, v in inp.items():
                        span.set_tag_str("langchain.request.inputs.%d.%s" % (idx, k), integration.trunc(str(v)))
        final_output = func(*args, **kwargs)
        if integration.is_pc_sampled_span(span):
            final_outputs = final_output  # separate variable as to return correct value later
            if not isinstance(final_outputs, list):
                final_outputs = [final_outputs]
            for idx, output in enumerate(final_outputs):
                span.set_tag_str("langchain.response.outputs.%d" % idx, integration.trunc(str(output)))
    except Exception:
        span.set_exc_info(*sys.exc_info())
        integration.metric(span, "incr", "request.error", 1)
        raise
    finally:
        if integration.is_pc_sampled_llmobs(span):
            integration.llmobs_set_tags("chain", span, inputs, final_output, error=bool(span.error))
        span.finish()
        integration.metric(span, "dist", "request.duration", span.duration_ns)
    return final_output


@with_traced_module
async def traced_lcel_runnable_sequence_async(langchain, pin, func, instance, args, kwargs):
    """
    Similar to `traced_lcel_runnable_sequence`, but for async chaining calls.
    """
    integration = langchain._datadog_integration
    span = integration.trace(
        pin,
        "{}.{}".format(instance.__module__, instance.__class__.__name__),
        submit_to_llmobs=True,
        interface_type="chain",
    )
    inputs = None
    final_output = None
    try:
        try:
            inputs = get_argument_value(args, kwargs, 0, "input")
        except ArgumentError:
            inputs = get_argument_value(args, kwargs, 0, "inputs")
        if integration.is_pc_sampled_span(span):
            if not isinstance(inputs, list):
                inputs = [inputs]
            for idx, inp in enumerate(inputs):
                if not isinstance(inp, dict):
                    span.set_tag_str("langchain.request.inputs.%d" % idx, integration.trunc(str(inp)))
                else:
                    for k, v in inp.items():
                        span.set_tag_str("langchain.request.inputs.%d.%s" % (idx, k), integration.trunc(str(v)))
        final_output = await func(*args, **kwargs)
        if integration.is_pc_sampled_span(span):
            final_outputs = final_output  # separate variable as to return correct value later
            if not isinstance(final_outputs, list):
                final_outputs = [final_outputs]
            for idx, output in enumerate(final_outputs):
                span.set_tag_str("langchain.response.outputs.%d" % idx, integration.trunc(str(output)))
    except Exception:
        span.set_exc_info(*sys.exc_info())
        integration.metric(span, "incr", "request.error", 1)
        raise
    finally:
        if integration.is_pc_sampled_llmobs(span):
            integration.llmobs_set_tags("chain", span, inputs, final_output, error=bool(span.error))
        span.finish()
        integration.metric(span, "dist", "request.duration", span.duration_ns)
    return final_output


@with_traced_module
def traced_similarity_search(langchain, pin, func, instance, args, kwargs):
    integration = langchain._datadog_integration
    query = get_argument_value(args, kwargs, 0, "query")
    k = kwargs.get("k", args[1] if len(args) >= 2 else None)
    provider = instance.__class__.__name__.lower()
    span = integration.trace(
        pin,
        "%s.%s" % (instance.__module__, instance.__class__.__name__),
        interface_type="similarity_search",
        provider=provider,
        api_key=_extract_api_key(instance),
    )
    documents = []
    try:
        if integration.is_pc_sampled_span(span):
            span.set_tag_str("langchain.request.query", integration.trunc(query))
        if k is not None:
            span.set_tag_str("langchain.request.k", str(k))
        for kwarg_key, v in kwargs.items():
            span.set_tag_str("langchain.request.%s" % kwarg_key, str(v))
        if _is_pinecone_vectorstore_instance(instance) and hasattr(instance._index, "configuration"):
            span.set_tag_str(
                "langchain.request.pinecone.environment",
                instance._index.configuration.server_variables.get("environment", ""),
            )
            span.set_tag_str(
                "langchain.request.pinecone.index_name",
                instance._index.configuration.server_variables.get("index_name", ""),
            )
            span.set_tag_str(
                "langchain.request.pinecone.project_name",
                instance._index.configuration.server_variables.get("project_name", ""),
            )
            api_key = instance._index.configuration.api_key.get("ApiKeyAuth", "")
            span.set_tag_str(API_KEY, _format_api_key(api_key))  # override api_key for Pinecone
        documents = func(*args, **kwargs)
        span.set_metric("langchain.response.document_count", len(documents))
        for idx, document in enumerate(documents):
            span.set_tag_str(
                "langchain.response.document.%d.page_content" % idx, integration.trunc(str(document.page_content))
            )
            for kwarg_key, v in document.metadata.items():
                span.set_tag_str(
                    "langchain.response.document.%d.metadata.%s" % (idx, kwarg_key), integration.trunc(str(v))
                )
    except Exception:
        span.set_exc_info(*sys.exc_info())
        integration.metric(span, "incr", "request.error", 1)
        raise
    finally:
        if integration.is_pc_sampled_llmobs(span):
            integration.llmobs_set_tags(
                "retrieval",
                span,
                query,
                documents,
                error=bool(span.error),
            )
        span.finish()
        integration.metric(span, "dist", "request.duration", span.duration_ns)
        if integration.is_pc_sampled_log(span):
            integration.log(
                span,
                "info" if span.error == 0 else "error",
                "sampled %s.%s" % (instance.__module__, instance.__class__.__name__),
                attrs={
                    "query": query,
                    "k": k or "",
                    "documents": [
                        {"page_content": document.page_content, "metadata": document.metadata} for document in documents
                    ],
                },
            )
    return documents


def _patch_embeddings_and_vectorstores():
    """
    Text embedding models override two abstract base methods instead of super calls,
    so we need to wrap each langchain-provided text embedding and vectorstore model.
    """
    base_langchain_module = langchain
    if not PATCH_LANGCHAIN_V0 and langchain_community:
        from langchain_community import embeddings  # noqa:F401
        from langchain_community import vectorstores  # noqa:F401

        base_langchain_module = langchain_community
    if not PATCH_LANGCHAIN_V0 and langchain_community is None:
        return
    for text_embedding_model in text_embedding_models:
        if hasattr(base_langchain_module.embeddings, text_embedding_model):
            # Ensure not double patched, as some Embeddings interfaces are pointers to other Embeddings.
            if not isinstance(
                deep_getattr(base_langchain_module.embeddings, "%s.embed_query" % text_embedding_model),
                wrapt.ObjectProxy,
            ):
                wrap(
                    base_langchain_module.__name__,
                    "embeddings.%s.embed_query" % text_embedding_model,
                    traced_embedding(langchain),
                )
            if not isinstance(
                deep_getattr(base_langchain_module.embeddings, "%s.embed_documents" % text_embedding_model),
                wrapt.ObjectProxy,
            ):
                wrap(
                    base_langchain_module.__name__,
                    "embeddings.%s.embed_documents" % text_embedding_model,
                    traced_embedding(langchain),
                )
    for vectorstore in vectorstore_classes:
        if hasattr(base_langchain_module.vectorstores, vectorstore):
            # Ensure not double patched, as some Embeddings interfaces are pointers to other Embeddings.
            if not isinstance(
                deep_getattr(base_langchain_module.vectorstores, "%s.similarity_search" % vectorstore),
                wrapt.ObjectProxy,
            ):
                wrap(
                    base_langchain_module.__name__,
                    "vectorstores.%s.similarity_search" % vectorstore,
                    traced_similarity_search(langchain),
                )


def _unpatch_embeddings_and_vectorstores():
    """
    Text embedding models override two abstract base methods instead of super calls,
    so we need to unwrap each langchain-provided text embedding and vectorstore model.
    """
    base_langchain_module = langchain if PATCH_LANGCHAIN_V0 else langchain_community
    if not PATCH_LANGCHAIN_V0 and langchain_community is None:
        return
    for text_embedding_model in text_embedding_models:
        if hasattr(base_langchain_module.embeddings, text_embedding_model):
            if isinstance(
                deep_getattr(base_langchain_module.embeddings, "%s.embed_query" % text_embedding_model),
                wrapt.ObjectProxy,
            ):
                unwrap(getattr(base_langchain_module.embeddings, text_embedding_model), "embed_query")
            if isinstance(
                deep_getattr(base_langchain_module.embeddings, "%s.embed_documents" % text_embedding_model),
                wrapt.ObjectProxy,
            ):
                unwrap(getattr(base_langchain_module.embeddings, text_embedding_model), "embed_documents")
    for vectorstore in vectorstore_classes:
        if hasattr(base_langchain_module.vectorstores, vectorstore):
            if isinstance(
                deep_getattr(base_langchain_module.vectorstores, "%s.similarity_search" % vectorstore),
                wrapt.ObjectProxy,
            ):
                unwrap(getattr(base_langchain_module.vectorstores, vectorstore), "similarity_search")


def patch():
    if getattr(langchain, "_datadog_patch", False):
        return

    langchain._datadog_patch = True

    Pin().onto(langchain)
    integration = LangChainIntegration(integration_config=config.langchain)
    langchain._datadog_integration = integration

    # Langchain doesn't allow wrapping directly from root, so we have to import the base classes first before wrapping.
    # ref: https://github.com/DataDog/dd-trace-py/issues/7123
    if PATCH_LANGCHAIN_V0:
        from langchain import embeddings  # noqa:F401
        from langchain import vectorstores  # noqa:F401
        from langchain.chains.base import Chain  # noqa:F401
        from langchain.chat_models.base import BaseChatModel  # noqa:F401
        from langchain.llms.base import BaseLLM  # noqa:F401

        wrap("langchain", "llms.base.BaseLLM.generate", traced_llm_generate(langchain))
        wrap("langchain", "llms.base.BaseLLM.agenerate", traced_llm_agenerate(langchain))
        wrap("langchain", "chat_models.base.BaseChatModel.generate", traced_chat_model_generate(langchain))
        wrap("langchain", "chat_models.base.BaseChatModel.agenerate", traced_chat_model_agenerate(langchain))
        wrap("langchain", "chains.base.Chain.__call__", traced_chain_call(langchain))
        wrap("langchain", "chains.base.Chain.acall", traced_chain_acall(langchain))
        wrap("langchain", "embeddings.OpenAIEmbeddings.embed_query", traced_embedding(langchain))
        wrap("langchain", "embeddings.OpenAIEmbeddings.embed_documents", traced_embedding(langchain))
    else:
        from langchain.chains.base import Chain  # noqa:F401

        wrap("langchain_core", "language_models.llms.BaseLLM.generate", traced_llm_generate(langchain))
        wrap("langchain_core", "language_models.llms.BaseLLM.agenerate", traced_llm_agenerate(langchain))
        wrap(
            "langchain_core",
            "language_models.chat_models.BaseChatModel.generate",
            traced_chat_model_generate(langchain),
        )
        wrap(
            "langchain_core",
            "language_models.chat_models.BaseChatModel.agenerate",
            traced_chat_model_agenerate(langchain),
        )
        wrap("langchain", "chains.base.Chain.invoke", traced_chain_call(langchain))
        wrap("langchain", "chains.base.Chain.ainvoke", traced_chain_acall(langchain))
        wrap("langchain_core", "runnables.base.RunnableSequence.invoke", traced_lcel_runnable_sequence(langchain))
        wrap(
            "langchain_core", "runnables.base.RunnableSequence.ainvoke", traced_lcel_runnable_sequence_async(langchain)
        )
        wrap("langchain_core", "runnables.base.RunnableSequence.batch", traced_lcel_runnable_sequence(langchain))
        wrap("langchain_core", "runnables.base.RunnableSequence.abatch", traced_lcel_runnable_sequence_async(langchain))
        if langchain_openai:
            wrap("langchain_openai", "OpenAIEmbeddings.embed_documents", traced_embedding(langchain))
        if langchain_pinecone:
            wrap("langchain_pinecone", "PineconeVectorStore.similarity_search", traced_similarity_search(langchain))

    if PATCH_LANGCHAIN_V0 or langchain_community:
        _patch_embeddings_and_vectorstores()

    if _is_iast_enabled():
        from ddtrace.appsec._iast._metrics import _set_iast_error_metric

        def wrap_output_parser(module, parser):
            # Ensure not double patched
            if not isinstance(deep_getattr(module, "%s.parse" % parser), wrapt.ObjectProxy):
                wrap(module, "%s.parse" % parser, taint_parser_output)

        try:
            with_agent_output_parser(wrap_output_parser)
        except Exception as e:
            _set_iast_error_metric("IAST propagation error. langchain wrap_output_parser. {}".format(e))


def unpatch():
    if not getattr(langchain, "_datadog_patch", False):
        return

    langchain._datadog_patch = False

    if PATCH_LANGCHAIN_V0:
        unwrap(langchain.llms.base.BaseLLM, "generate")
        unwrap(langchain.llms.base.BaseLLM, "agenerate")
        unwrap(langchain.chat_models.base.BaseChatModel, "generate")
        unwrap(langchain.chat_models.base.BaseChatModel, "agenerate")
        unwrap(langchain.chains.base.Chain, "__call__")
        unwrap(langchain.chains.base.Chain, "acall")
        unwrap(langchain.embeddings.OpenAIEmbeddings, "embed_query")
        unwrap(langchain.embeddings.OpenAIEmbeddings, "embed_documents")
    else:
        unwrap(langchain_core.language_models.llms.BaseLLM, "generate")
        unwrap(langchain_core.language_models.llms.BaseLLM, "agenerate")
        unwrap(langchain_core.language_models.chat_models.BaseChatModel, "generate")
        unwrap(langchain_core.language_models.chat_models.BaseChatModel, "agenerate")
        unwrap(langchain.chains.base.Chain, "invoke")
        unwrap(langchain.chains.base.Chain, "ainvoke")
        unwrap(langchain_core.runnables.base.RunnableSequence, "invoke")
        unwrap(langchain_core.runnables.base.RunnableSequence, "ainvoke")
        unwrap(langchain_core.runnables.base.RunnableSequence, "batch")
        unwrap(langchain_core.runnables.base.RunnableSequence, "abatch")
        if langchain_openai:
            unwrap(langchain_openai.OpenAIEmbeddings, "embed_documents")
        if langchain_pinecone:
            unwrap(langchain_pinecone.PineconeVectorStore, "similarity_search")

    if PATCH_LANGCHAIN_V0 or langchain_community:
        _unpatch_embeddings_and_vectorstores()

    delattr(langchain, "_datadog_integration")


def taint_outputs(instance, inputs, outputs):
    from ddtrace.appsec._iast._metrics import _set_iast_error_metric
    from ddtrace.appsec._iast._taint_tracking import get_tainted_ranges
    from ddtrace.appsec._iast._taint_tracking import taint_pyobject

    try:
        ranges = None
        for key in filter(lambda x: x in inputs, instance.input_keys):
            input_val = inputs.get(key)
            if input_val:
                ranges = get_tainted_ranges(input_val)
                if ranges:
                    break

        if ranges:
            source = ranges[0].source
            for key in filter(lambda x: x in outputs, instance.output_keys):
                output_value = outputs[key]
                outputs[key] = taint_pyobject(output_value, source.name, source.value, source.origin)
    except Exception as e:
        _set_iast_error_metric("IAST propagation error. langchain taint_outputs. {}".format(e))


def taint_parser_output(func, instance, args, kwargs):
    from ddtrace.appsec._iast._metrics import _set_iast_error_metric
    from ddtrace.appsec._iast._taint_tracking import get_tainted_ranges
    from ddtrace.appsec._iast._taint_tracking import taint_pyobject

    result = func(*args, **kwargs)
    try:
        try:
            from langchain_core.agents import AgentAction
            from langchain_core.agents import AgentFinish
        except ImportError:
            from langchain.agents import AgentAction
            from langchain.agents import AgentFinish
        ranges = get_tainted_ranges(args[0])
        if ranges:
            source = ranges[0].source
            if isinstance(result, AgentAction):
                result.tool_input = taint_pyobject(result.tool_input, source.name, source.value, source.origin)
            elif isinstance(result, AgentFinish) and "output" in result.return_values:
                values = result.return_values
                values["output"] = taint_pyobject(values["output"], source.name, source.value, source.origin)
    except Exception as e:
        _set_iast_error_metric("IAST propagation error. langchain taint_parser_output. {}".format(e))

    return result


def with_agent_output_parser(f):
    import langchain.agents

    queue = [(langchain.agents, agent_output_parser_classes)]

    while len(queue) > 0:
        module, current = queue.pop(0)
        if isinstance(current, str):
            if hasattr(module, current):
                f(module, current)
        elif isinstance(current, dict):
            for name, value in current.items():
                if hasattr(module, name):
                    queue.append((getattr(module, name), value))
=======
# TODO: deprecate and remove this module
>>>>>>> 5b80c302
<|MERGE_RESOLUTION|>--- conflicted
+++ resolved
@@ -1,1221 +1,4 @@
 from ..internal.langchain.patch import *  # noqa: F401,F403
 
 
-<<<<<<< HEAD
-
-try:
-    import langchain_core
-except ImportError:
-    langchain_core = None
-try:
-    import langchain_community
-except ImportError:
-    langchain_community = None
-try:
-    import langchain_openai
-except ImportError:
-    langchain_openai = None
-try:
-    import langchain_pinecone
-except ImportError:
-    langchain_pinecone = None
-
-from ddtrace.appsec._iast import _is_iast_enabled
-
-
-try:
-    from langchain.callbacks.openai_info import get_openai_token_cost_for_model
-except ImportError:
-    try:
-        from langchain_community.callbacks.openai_info import get_openai_token_cost_for_model
-    except ImportError:
-        get_openai_token_cost_for_model = None
-
-from ddtrace import Span
-from ddtrace import config
-from ddtrace.contrib.langchain.constants import API_KEY
-from ddtrace.contrib.langchain.constants import COMPLETION_TOKENS
-from ddtrace.contrib.langchain.constants import MODEL
-from ddtrace.contrib.langchain.constants import PROMPT_TOKENS
-from ddtrace.contrib.langchain.constants import TOTAL_COST
-from ddtrace.contrib.langchain.constants import agent_output_parser_classes
-from ddtrace.contrib.langchain.constants import text_embedding_models
-from ddtrace.contrib.langchain.constants import vectorstore_classes
-from ddtrace.contrib.trace_utils import unwrap
-from ddtrace.contrib.trace_utils import with_traced_module
-from ddtrace.contrib.trace_utils import wrap
-from ddtrace.internal.logger import get_logger
-from ddtrace.internal.utils import ArgumentError
-from ddtrace.internal.utils import get_argument_value
-from ddtrace.internal.utils.formats import asbool
-from ddtrace.internal.utils.formats import deep_getattr
-from ddtrace.internal.utils.version import parse_version
-from ddtrace.llmobs._integrations import LangChainIntegration
-from ddtrace.pin import Pin
-from ddtrace.vendor import wrapt
-
-
-log = get_logger(__name__)
-
-
-def get_version():
-    # type: () -> str
-    return getattr(langchain, "__version__", "")
-
-
-# After 0.1.0, implementation split into langchain, langchain_community, and langchain_core.
-# We need to check the version to determine which module to wrap, to avoid deprecation warnings
-# ref: https://github.com/DataDog/dd-trace-py/issues/8212
-PATCH_LANGCHAIN_V0 = parse_version(get_version()) < (0, 1, 0)
-
-
-config._add(
-    "langchain",
-    {
-        "logs_enabled": asbool(os.getenv("DD_LANGCHAIN_LOGS_ENABLED", False)),
-        "metrics_enabled": asbool(os.getenv("DD_LANGCHAIN_METRICS_ENABLED", True)),
-        "span_prompt_completion_sample_rate": float(os.getenv("DD_LANGCHAIN_SPAN_PROMPT_COMPLETION_SAMPLE_RATE", 1.0)),
-        "log_prompt_completion_sample_rate": float(os.getenv("DD_LANGCHAIN_LOG_PROMPT_COMPLETION_SAMPLE_RATE", 0.1)),
-        "span_char_limit": int(os.getenv("DD_LANGCHAIN_SPAN_CHAR_LIMIT", 128)),
-    },
-)
-
-
-def _extract_model_name(instance: Any) -> Optional[str]:
-    """Extract model name or ID from llm instance."""
-    for attr in ("model", "model_name", "model_id", "model_key", "repo_id"):
-        if hasattr(instance, attr):
-            return getattr(instance, attr)
-    return None
-
-
-def _format_api_key(api_key: Union[str, SecretStr]) -> str:
-    """Obfuscate a given LLM provider API key by returning the last four characters."""
-    if hasattr(api_key, "get_secret_value"):
-        api_key = api_key.get_secret_value()
-
-    if not api_key or len(api_key) < 4:
-        return ""
-    return "...%s" % api_key[-4:]
-
-
-def _extract_api_key(instance: Any) -> str:
-    """
-    Extract and format LLM-provider API key from instance.
-    Note that langchain's LLM/ChatModel/Embeddings interfaces do not have a
-    standard attribute name for storing the provider-specific API key, so make a
-    best effort here by checking for attributes that end with `api_key/api_token`.
-    """
-    api_key_attrs = [a for a in dir(instance) if a.endswith(("api_token", "api_key"))]
-    if api_key_attrs and hasattr(instance, str(api_key_attrs[0])):
-        api_key = getattr(instance, api_key_attrs[0], None)
-        if api_key:
-            return _format_api_key(api_key)
-    return ""
-
-
-def _tag_openai_token_usage(
-    span: Span, llm_output: Dict[str, Any], propagated_cost: int = 0, propagate: bool = False
-) -> None:
-    """
-    Extract token usage from llm_output, tag on span.
-    Calculate the total cost for each LLM/chat_model, then propagate those values up the trace so that
-    the root span will store the total token_usage/cost of all of its descendants.
-    """
-    for token_type in ("prompt", "completion", "total"):
-        current_metric_value = span.get_metric("langchain.tokens.%s_tokens" % token_type) or 0
-        metric_value = llm_output["token_usage"].get("%s_tokens" % token_type, 0)
-        span.set_metric("langchain.tokens.%s_tokens" % token_type, current_metric_value + metric_value)
-    total_cost = span.get_metric(TOTAL_COST) or 0
-    if not propagate and get_openai_token_cost_for_model:
-        try:
-            completion_cost = get_openai_token_cost_for_model(
-                span.get_tag(MODEL),
-                span.get_metric(COMPLETION_TOKENS),
-                is_completion=True,
-            )
-            prompt_cost = get_openai_token_cost_for_model(span.get_tag(MODEL), span.get_metric(PROMPT_TOKENS))
-            total_cost = completion_cost + prompt_cost
-        except ValueError:
-            # If not in langchain's openai model catalog, the above helpers will raise a ValueError.
-            log.debug("Cannot calculate token/cost as the model is not in LangChain's OpenAI model catalog.")
-    if get_openai_token_cost_for_model:
-        span.set_metric(TOTAL_COST, propagated_cost + total_cost)
-    if span._parent is not None:
-        _tag_openai_token_usage(span._parent, llm_output, propagated_cost=propagated_cost + total_cost, propagate=True)
-
-
-def _is_openai_llm_instance(instance):
-    """Safely check if a traced instance is an OpenAI LLM.
-    langchain_community does not automatically import submodules which may result in AttributeErrors.
-    """
-    try:
-        if not PATCH_LANGCHAIN_V0 and langchain_openai:
-            return isinstance(instance, langchain_openai.OpenAI)
-        if not PATCH_LANGCHAIN_V0 and langchain_community:
-            return isinstance(instance, langchain_community.llms.OpenAI)
-        return isinstance(instance, langchain.llms.OpenAI)
-    except (AttributeError, ModuleNotFoundError, ImportError):
-        return False
-
-
-def _is_openai_chat_instance(instance):
-    """Safely check if a traced instance is an OpenAI Chat Model.
-    langchain_community does not automatically import submodules which may result in AttributeErrors.
-    """
-    try:
-        if not PATCH_LANGCHAIN_V0 and langchain_openai:
-            return isinstance(instance, langchain_openai.ChatOpenAI)
-        if not PATCH_LANGCHAIN_V0 and langchain_community:
-            return isinstance(instance, langchain_community.chat_models.ChatOpenAI)
-        return isinstance(instance, langchain.chat_models.ChatOpenAI)
-    except (AttributeError, ModuleNotFoundError, ImportError):
-        return False
-
-
-def _is_pinecone_vectorstore_instance(instance):
-    """Safely check if a traced instance is a Pinecone VectorStore.
-    langchain_community does not automatically import submodules which may result in AttributeErrors.
-    """
-    try:
-        if not PATCH_LANGCHAIN_V0 and langchain_pinecone:
-            return isinstance(instance, langchain_pinecone.PineconeVectorStore)
-        if not PATCH_LANGCHAIN_V0 and langchain_community:
-            return isinstance(instance, langchain_community.vectorstores.Pinecone)
-        return isinstance(instance, langchain.vectorstores.Pinecone)
-    except (AttributeError, ModuleNotFoundError, ImportError):
-        return False
-
-
-@with_traced_module
-def traced_llm_generate(langchain, pin, func, instance, args, kwargs):
-    llm_provider = instance._llm_type
-    prompts = get_argument_value(args, kwargs, 0, "prompts")
-    integration = langchain._datadog_integration
-    model = _extract_model_name(instance)
-    span = integration.trace(
-        pin,
-        "%s.%s" % (instance.__module__, instance.__class__.__name__),
-        submit_to_llmobs=True,
-        interface_type="llm",
-        provider=llm_provider,
-        model=model,
-        api_key=_extract_api_key(instance),
-    )
-    completions = None
-    try:
-        if integration.is_pc_sampled_span(span):
-            for idx, prompt in enumerate(prompts):
-                span.set_tag_str("langchain.request.prompts.%d" % idx, integration.trunc(str(prompt)))
-        for param, val in getattr(instance, "_identifying_params", {}).items():
-            if isinstance(val, dict):
-                for k, v in val.items():
-                    span.set_tag_str("langchain.request.%s.parameters.%s.%s" % (llm_provider, param, k), str(v))
-            else:
-                span.set_tag_str("langchain.request.%s.parameters.%s" % (llm_provider, param), str(val))
-
-        completions = func(*args, **kwargs)
-        if _is_openai_llm_instance(instance):
-            _tag_openai_token_usage(span, completions.llm_output)
-            integration.record_usage(span, completions.llm_output)
-
-        for idx, completion in enumerate(completions.generations):
-            if integration.is_pc_sampled_span(span):
-                span.set_tag_str("langchain.response.completions.%d.text" % idx, integration.trunc(completion[0].text))
-            if completion and completion[0].generation_info is not None:
-                span.set_tag_str(
-                    "langchain.response.completions.%d.finish_reason" % idx,
-                    str(completion[0].generation_info.get("finish_reason")),
-                )
-                span.set_tag_str(
-                    "langchain.response.completions.%d.logprobs" % idx,
-                    str(completion[0].generation_info.get("logprobs")),
-                )
-    except Exception:
-        span.set_exc_info(*sys.exc_info())
-        integration.metric(span, "incr", "request.error", 1)
-        raise
-    finally:
-        if integration.is_pc_sampled_llmobs(span):
-            integration.llmobs_set_tags(
-                "llm",
-                span,
-                prompts,
-                completions,
-                error=bool(span.error),
-            )
-        span.finish()
-        integration.metric(span, "dist", "request.duration", span.duration_ns)
-        if integration.is_pc_sampled_log(span):
-            if completions is None:
-                log_completions = []
-            else:
-                log_completions = [
-                    [{"text": completion.text} for completion in completions] for completions in completions.generations
-                ]
-            integration.log(
-                span,
-                "info" if span.error == 0 else "error",
-                "sampled %s.%s" % (instance.__module__, instance.__class__.__name__),
-                attrs={
-                    "prompts": prompts,
-                    "choices": log_completions,
-                },
-            )
-    return completions
-
-
-@with_traced_module
-async def traced_llm_agenerate(langchain, pin, func, instance, args, kwargs):
-    llm_provider = instance._llm_type
-    prompts = get_argument_value(args, kwargs, 0, "prompts")
-    integration = langchain._datadog_integration
-    model = _extract_model_name(instance)
-    span = integration.trace(
-        pin,
-        "%s.%s" % (instance.__module__, instance.__class__.__name__),
-        submit_to_llmobs=True,
-        interface_type="llm",
-        provider=llm_provider,
-        model=model,
-        api_key=_extract_api_key(instance),
-    )
-    completions = None
-    try:
-        if integration.is_pc_sampled_span(span):
-            for idx, prompt in enumerate(prompts):
-                span.set_tag_str("langchain.request.prompts.%d" % idx, integration.trunc(str(prompt)))
-        for param, val in getattr(instance, "_identifying_params", {}).items():
-            if isinstance(val, dict):
-                for k, v in val.items():
-                    span.set_tag_str("langchain.request.%s.parameters.%s.%s" % (llm_provider, param, k), str(v))
-            else:
-                span.set_tag_str("langchain.request.%s.parameters.%s" % (llm_provider, param), str(val))
-
-        completions = await func(*args, **kwargs)
-        if _is_openai_llm_instance(instance):
-            _tag_openai_token_usage(span, completions.llm_output)
-            integration.record_usage(span, completions.llm_output)
-
-        for idx, completion in enumerate(completions.generations):
-            if integration.is_pc_sampled_span(span):
-                span.set_tag_str("langchain.response.completions.%d.text" % idx, integration.trunc(completion[0].text))
-            if completion and completion[0].generation_info is not None:
-                span.set_tag_str(
-                    "langchain.response.completions.%d.finish_reason" % idx,
-                    str(completion[0].generation_info.get("finish_reason")),
-                )
-                span.set_tag_str(
-                    "langchain.response.completions.%d.logprobs" % idx,
-                    str(completion[0].generation_info.get("logprobs")),
-                )
-    except Exception:
-        span.set_exc_info(*sys.exc_info())
-        integration.metric(span, "incr", "request.error", 1)
-        raise
-    finally:
-        if integration.is_pc_sampled_llmobs(span):
-            integration.llmobs_set_tags(
-                "llm",
-                span,
-                prompts,
-                completions,
-                error=bool(span.error),
-            )
-        span.finish()
-        integration.metric(span, "dist", "request.duration", span.duration_ns)
-        if integration.is_pc_sampled_log(span):
-            if completions is None:
-                log_completions = []
-            else:
-                log_completions = [
-                    [{"text": completion.text} for completion in completions] for completions in completions.generations
-                ]
-            integration.log(
-                span,
-                "info" if span.error == 0 else "error",
-                "sampled %s.%s" % (instance.__module__, instance.__class__.__name__),
-                attrs={
-                    "prompts": prompts,
-                    "choices": log_completions,
-                },
-            )
-    return completions
-
-
-@with_traced_module
-def traced_chat_model_generate(langchain, pin, func, instance, args, kwargs):
-    llm_provider = instance._llm_type.split("-")[0]
-    chat_messages = get_argument_value(args, kwargs, 0, "messages")
-    integration = langchain._datadog_integration
-    span = integration.trace(
-        pin,
-        "%s.%s" % (instance.__module__, instance.__class__.__name__),
-        submit_to_llmobs=True,
-        interface_type="chat_model",
-        provider=llm_provider,
-        model=_extract_model_name(instance),
-        api_key=_extract_api_key(instance),
-    )
-    chat_completions = None
-    try:
-        for message_set_idx, message_set in enumerate(chat_messages):
-            for message_idx, message in enumerate(message_set):
-                if integration.is_pc_sampled_span(span):
-                    if isinstance(message, dict):
-                        span.set_tag_str(
-                            "langchain.request.messages.%d.%d.content" % (message_set_idx, message_idx),
-                            integration.trunc(str(message.get("content", ""))),
-                        )
-                    else:
-                        span.set_tag_str(
-                            "langchain.request.messages.%d.%d.content" % (message_set_idx, message_idx),
-                            integration.trunc(str(getattr(message, "content", ""))),
-                        )
-                span.set_tag_str(
-                    "langchain.request.messages.%d.%d.message_type" % (message_set_idx, message_idx),
-                    message.__class__.__name__,
-                )
-        for param, val in getattr(instance, "_identifying_params", {}).items():
-            if isinstance(val, dict):
-                for k, v in val.items():
-                    span.set_tag_str("langchain.request.%s.parameters.%s.%s" % (llm_provider, param, k), str(v))
-            else:
-                span.set_tag_str("langchain.request.%s.parameters.%s" % (llm_provider, param), str(val))
-
-        chat_completions = func(*args, **kwargs)
-        if _is_openai_chat_instance(instance):
-            _tag_openai_token_usage(span, chat_completions.llm_output)
-            integration.record_usage(span, chat_completions.llm_output)
-
-        for message_set_idx, message_set in enumerate(chat_completions.generations):
-            for idx, chat_completion in enumerate(message_set):
-                if integration.is_pc_sampled_span(span):
-                    text = chat_completion.text
-                    message = chat_completion.message
-                    # tool calls aren't available on this property for legacy chains
-                    tool_calls = getattr(message, "tool_calls", None)
-
-                    if text:
-                        span.set_tag_str(
-                            "langchain.response.completions.%d.%d.content" % (message_set_idx, idx),
-                            integration.trunc(chat_completion.text),
-                        )
-                    if tool_calls:
-                        if not isinstance(tool_calls, list):
-                            tool_calls = [tool_calls]
-                        for tool_call_idx, tool_call in enumerate(tool_calls):
-                            span.set_tag_str(
-                                "langchain.response.completions.%d.%d.tool_calls.%d.id"
-                                % (message_set_idx, idx, tool_call_idx),
-                                str(tool_call.get("id", "")),
-                            )
-                            span.set_tag_str(
-                                "langchain.response.completions.%d.%d.tool_calls.%d.name"
-                                % (message_set_idx, idx, tool_call_idx),
-                                str(tool_call.get("name", "")),
-                            )
-                            for arg_name, arg_value in tool_call.get("args", {}).items():
-                                span.set_tag_str(
-                                    "langchain.response.completions.%d.%d.tool_calls.%d.args.%s"
-                                    % (message_set_idx, idx, tool_call_idx, arg_name),
-                                    integration.trunc(str(arg_value)),
-                                )
-                span.set_tag_str(
-                    "langchain.response.completions.%d.%d.message_type" % (message_set_idx, idx),
-                    chat_completion.message.__class__.__name__,
-                )
-    except Exception:
-        span.set_exc_info(*sys.exc_info())
-        integration.metric(span, "incr", "request.error", 1)
-        raise
-    finally:
-        if integration.is_pc_sampled_llmobs(span):
-            integration.llmobs_set_tags(
-                "chat",
-                span,
-                chat_messages,
-                chat_completions,
-                error=bool(span.error),
-            )
-        span.finish()
-        integration.metric(span, "dist", "request.duration", span.duration_ns)
-        if integration.is_pc_sampled_log(span):
-            if chat_completions is None:
-                log_chat_completions = []
-            else:
-                log_chat_completions = [
-                    [
-                        {"content": message.text, "message_type": message.message.__class__.__name__}
-                        for message in messages
-                    ]
-                    for messages in chat_completions.generations
-                ]
-            integration.log(
-                span,
-                "info" if span.error == 0 else "error",
-                "sampled %s.%s" % (instance.__module__, instance.__class__.__name__),
-                attrs={
-                    "messages": [
-                        [
-                            {
-                                "content": message.get("content", "")
-                                if isinstance(message, dict)
-                                else str(getattr(message, "content", "")),
-                                "message_type": message.__class__.__name__,
-                            }
-                            for message in messages
-                        ]
-                        for messages in chat_messages
-                    ],
-                    "choices": log_chat_completions,
-                },
-            )
-    return chat_completions
-
-
-@with_traced_module
-async def traced_chat_model_agenerate(langchain, pin, func, instance, args, kwargs):
-    llm_provider = instance._llm_type.split("-")[0]
-    chat_messages = get_argument_value(args, kwargs, 0, "messages")
-    integration = langchain._datadog_integration
-    span = integration.trace(
-        pin,
-        "%s.%s" % (instance.__module__, instance.__class__.__name__),
-        submit_to_llmobs=True,
-        interface_type="chat_model",
-        provider=llm_provider,
-        model=_extract_model_name(instance),
-        api_key=_extract_api_key(instance),
-    )
-    chat_completions = None
-    try:
-        for message_set_idx, message_set in enumerate(chat_messages):
-            for message_idx, message in enumerate(message_set):
-                if integration.is_pc_sampled_span(span):
-                    if isinstance(message, dict):
-                        span.set_tag_str(
-                            "langchain.request.messages.%d.%d.content" % (message_set_idx, message_idx),
-                            integration.trunc(str(message.get("content", ""))),
-                        )
-                    else:
-                        span.set_tag_str(
-                            "langchain.request.messages.%d.%d.content" % (message_set_idx, message_idx),
-                            integration.trunc(str(getattr(message, "content", ""))),
-                        )
-                span.set_tag_str(
-                    "langchain.request.messages.%d.%d.message_type" % (message_set_idx, message_idx),
-                    message.__class__.__name__,
-                )
-        for param, val in getattr(instance, "_identifying_params", {}).items():
-            if isinstance(val, dict):
-                for k, v in val.items():
-                    span.set_tag_str("langchain.request.%s.parameters.%s.%s" % (llm_provider, param, k), str(v))
-            else:
-                span.set_tag_str("langchain.request.%s.parameters.%s" % (llm_provider, param), str(val))
-
-        chat_completions = await func(*args, **kwargs)
-        if _is_openai_chat_instance(instance):
-            _tag_openai_token_usage(span, chat_completions.llm_output)
-            integration.record_usage(span, chat_completions.llm_output)
-
-        for message_set_idx, message_set in enumerate(chat_completions.generations):
-            for idx, chat_completion in enumerate(message_set):
-                if integration.is_pc_sampled_span(span):
-                    text = chat_completion.text
-                    message = chat_completion.message
-                    tool_calls = getattr(message, "tool_calls", None)
-
-                    if text:
-                        span.set_tag_str(
-                            "langchain.response.completions.%d.%d.content" % (message_set_idx, idx),
-                            integration.trunc(chat_completion.text),
-                        )
-                    if tool_calls:
-                        if not isinstance(tool_calls, list):
-                            tool_calls = [tool_calls]
-                        for tool_call_idx, tool_call in enumerate(tool_calls):
-                            span.set_tag_str(
-                                "langchain.response.completions.%d.%d.tool_calls.%d.id"
-                                % (message_set_idx, idx, tool_call_idx),
-                                str(tool_call.get("id", "")),
-                            )
-                            span.set_tag_str(
-                                "langchain.response.completions.%d.%d.tool_calls.%d.name"
-                                % (message_set_idx, idx, tool_call_idx),
-                                str(tool_call.get("name", "")),
-                            )
-                            for arg_name, arg_value in tool_call.get("args", {}).items():
-                                span.set_tag_str(
-                                    "langchain.response.completions.%d.%d.tool_calls.%d.args.%s"
-                                    % (message_set_idx, idx, tool_call_idx, arg_name),
-                                    integration.trunc(str(arg_value)),
-                                )
-                span.set_tag_str(
-                    "langchain.response.completions.%d.%d.message_type" % (message_set_idx, idx),
-                    chat_completion.message.__class__.__name__,
-                )
-    except Exception:
-        span.set_exc_info(*sys.exc_info())
-        integration.metric(span, "incr", "request.error", 1)
-        raise
-    finally:
-        if integration.is_pc_sampled_llmobs(span):
-            integration.llmobs_set_tags(
-                "chat",
-                span,
-                chat_messages,
-                chat_completions,
-                error=bool(span.error),
-            )
-        span.finish()
-        integration.metric(span, "dist", "request.duration", span.duration_ns)
-        if integration.is_pc_sampled_log(span):
-            if chat_completions is None:
-                log_chat_completions = []
-            else:
-                log_chat_completions = [
-                    [
-                        {"content": message.text, "message_type": message.message.__class__.__name__}
-                        for message in messages
-                    ]
-                    for messages in chat_completions.generations
-                ]
-            integration.log(
-                span,
-                "info" if span.error == 0 else "error",
-                "sampled %s.%s" % (instance.__module__, instance.__class__.__name__),
-                attrs={
-                    "messages": [
-                        [
-                            {
-                                "content": message.get("content", "")
-                                if isinstance(message, dict)
-                                else str(getattr(message, "content", "")),
-                                "message_type": message.__class__.__name__,
-                            }
-                            for message in messages
-                        ]
-                        for messages in chat_messages
-                    ],
-                    "choices": log_chat_completions,
-                },
-            )
-    return chat_completions
-
-
-@with_traced_module
-def traced_embedding(langchain, pin, func, instance, args, kwargs):
-    """
-    This traces both embed_query(text) and embed_documents(texts), so we need to make sure
-    we get the right arg/kwarg.
-    """
-    try:
-        input_texts = get_argument_value(args, kwargs, 0, "texts")
-    except ArgumentError:
-        input_texts = get_argument_value(args, kwargs, 0, "text")
-
-    provider = instance.__class__.__name__.split("Embeddings")[0].lower()
-    integration = langchain._datadog_integration
-    span = integration.trace(
-        pin,
-        "%s.%s" % (instance.__module__, instance.__class__.__name__),
-        submit_to_llmobs=True,
-        interface_type="embedding",
-        provider=provider,
-        model=_extract_model_name(instance),
-        api_key=_extract_api_key(instance),
-    )
-    embeddings = None
-    try:
-        if isinstance(input_texts, str):
-            if integration.is_pc_sampled_span(span):
-                span.set_tag_str("langchain.request.inputs.0.text", integration.trunc(input_texts))
-            span.set_metric("langchain.request.input_count", 1)
-        else:
-            if integration.is_pc_sampled_span(span):
-                for idx, text in enumerate(input_texts):
-                    span.set_tag_str("langchain.request.inputs.%d.text" % idx, integration.trunc(text))
-            span.set_metric("langchain.request.input_count", len(input_texts))
-        # langchain currently does not support token tracking for OpenAI embeddings:
-        #  https://github.com/hwchase17/langchain/issues/945
-        embeddings = func(*args, **kwargs)
-        if isinstance(embeddings, list) and embeddings and isinstance(embeddings[0], list):
-            for idx, embedding in enumerate(embeddings):
-                span.set_metric("langchain.response.outputs.%d.embedding_length" % idx, len(embedding))
-        else:
-            span.set_metric("langchain.response.outputs.embedding_length", len(embeddings))
-    except Exception:
-        span.set_exc_info(*sys.exc_info())
-        integration.metric(span, "incr", "request.error", 1)
-        raise
-    finally:
-        if integration.is_pc_sampled_llmobs(span):
-            integration.llmobs_set_tags(
-                "embedding",
-                span,
-                input_texts,
-                embeddings,
-                error=bool(span.error),
-            )
-        span.finish()
-        integration.metric(span, "dist", "request.duration", span.duration_ns)
-        if integration.is_pc_sampled_log(span):
-            integration.log(
-                span,
-                "info" if span.error == 0 else "error",
-                "sampled %s.%s" % (instance.__module__, instance.__class__.__name__),
-                attrs={"inputs": [input_texts] if isinstance(input_texts, str) else input_texts},
-            )
-    return embeddings
-
-
-@with_traced_module
-def traced_chain_call(langchain, pin, func, instance, args, kwargs):
-    integration = langchain._datadog_integration
-    span = integration.trace(
-        pin,
-        "{}.{}".format(instance.__module__, instance.__class__.__name__),
-        submit_to_llmobs=True,
-        interface_type="chain",
-    )
-    inputs = None
-    final_outputs = {}
-    try:
-        if PATCH_LANGCHAIN_V0:
-            inputs = get_argument_value(args, kwargs, 0, "inputs")
-        else:
-            inputs = get_argument_value(args, kwargs, 0, "input")
-        if not isinstance(inputs, dict):
-            inputs = {instance.input_keys[0]: inputs}
-        if integration.is_pc_sampled_span(span):
-            for k, v in inputs.items():
-                span.set_tag_str("langchain.request.inputs.%s" % k, integration.trunc(str(v)))
-            template = deep_getattr(instance, "prompt.template", default="")
-            if template:
-                span.set_tag_str("langchain.request.prompt", integration.trunc(str(template)))
-        final_outputs = func(*args, **kwargs)
-        if integration.is_pc_sampled_span(span):
-            for k, v in final_outputs.items():
-                span.set_tag_str("langchain.response.outputs.%s" % k, integration.trunc(str(v)))
-        if _is_iast_enabled():
-            taint_outputs(instance, inputs, final_outputs)
-    except Exception:
-        span.set_exc_info(*sys.exc_info())
-        integration.metric(span, "incr", "request.error", 1)
-        raise
-    finally:
-        if integration.is_pc_sampled_llmobs(span):
-            integration.llmobs_set_tags("chain", span, inputs, final_outputs, error=bool(span.error))
-        span.finish()
-        integration.metric(span, "dist", "request.duration", span.duration_ns)
-        if integration.is_pc_sampled_log(span):
-            log_inputs = {}
-            log_outputs = {}
-            for k, v in inputs.items():
-                log_inputs[k] = str(v)
-            for k, v in final_outputs.items():
-                log_outputs[k] = str(v)
-            integration.log(
-                span,
-                "info" if span.error == 0 else "error",
-                "sampled %s.%s" % (instance.__module__, instance.__class__.__name__),
-                attrs={
-                    "inputs": log_inputs,
-                    "prompt": str(deep_getattr(instance, "prompt.template", default="")),
-                    "outputs": log_outputs,
-                },
-            )
-    return final_outputs
-
-
-@with_traced_module
-async def traced_chain_acall(langchain, pin, func, instance, args, kwargs):
-    integration = langchain._datadog_integration
-    span = integration.trace(
-        pin,
-        "{}.{}".format(instance.__module__, instance.__class__.__name__),
-        submit_to_llmobs=True,
-        interface_type="chain",
-    )
-    inputs = None
-    final_outputs = {}
-    try:
-        if PATCH_LANGCHAIN_V0:
-            inputs = get_argument_value(args, kwargs, 0, "inputs")
-        else:
-            inputs = get_argument_value(args, kwargs, 0, "input")
-        if not isinstance(inputs, dict):
-            inputs = {instance.input_keys[0]: inputs}
-        if integration.is_pc_sampled_span(span):
-            for k, v in inputs.items():
-                span.set_tag_str("langchain.request.inputs.%s" % k, integration.trunc(str(v)))
-            template = deep_getattr(instance, "prompt.template", default="")
-            if template:
-                span.set_tag_str("langchain.request.prompt", integration.trunc(str(template)))
-        final_outputs = await func(*args, **kwargs)
-        if integration.is_pc_sampled_span(span):
-            for k, v in final_outputs.items():
-                span.set_tag_str("langchain.response.outputs.%s" % k, integration.trunc(str(v)))
-    except Exception:
-        span.set_exc_info(*sys.exc_info())
-        integration.metric(span, "incr", "request.error", 1)
-        raise
-    finally:
-        if integration.is_pc_sampled_llmobs(span):
-            integration.llmobs_set_tags("chain", span, inputs, final_outputs, error=bool(span.error))
-        span.finish()
-        integration.metric(span, "dist", "request.duration", span.duration_ns)
-        if integration.is_pc_sampled_log(span):
-            log_inputs = {}
-            log_outputs = {}
-            for k, v in inputs.items():
-                log_inputs[k] = str(v)
-            for k, v in final_outputs.items():
-                log_outputs[k] = str(v)
-            integration.log(
-                span,
-                "info" if span.error == 0 else "error",
-                "sampled %s.%s" % (instance.__module__, instance.__class__.__name__),
-                attrs={
-                    "inputs": log_inputs,
-                    "prompt": str(deep_getattr(instance, "prompt.template", default="")),
-                    "outputs": log_outputs,
-                },
-            )
-    return final_outputs
-
-
-@with_traced_module
-def traced_lcel_runnable_sequence(langchain, pin, func, instance, args, kwargs):
-    """
-    Traces the top level call of a LangChain Expression Language (LCEL) chain.
-
-    LCEL is a new way of chaining in LangChain. It works by piping the output of one step of a chain into the next.
-    This is similar in concept to the legacy LLMChain class, but instead relies internally on the idea of a
-    RunnableSequence. It uses the operator `|` to create an implicit chain of `Runnable` steps.
-
-    It works with a set of useful tools that distill legacy ways of creating chains,
-    and various tasks and tooling within, making it preferable to LLMChain and related classes.
-
-    This method captures the initial inputs to the chain, as well as the final outputs, and tags them appropriately.
-    """
-    integration = langchain._datadog_integration
-    span = integration.trace(
-        pin,
-        "{}.{}".format(instance.__module__, instance.__class__.__name__),
-        submit_to_llmobs=True,
-        interface_type="chain",
-    )
-    inputs = None
-    final_output = None
-    try:
-        try:
-            inputs = get_argument_value(args, kwargs, 0, "input")
-        except ArgumentError:
-            inputs = get_argument_value(args, kwargs, 0, "inputs")
-        if integration.is_pc_sampled_span(span):
-            if not isinstance(inputs, list):
-                inputs = [inputs]
-            for idx, inp in enumerate(inputs):
-                if not isinstance(inp, dict):
-                    span.set_tag_str("langchain.request.inputs.%d" % idx, integration.trunc(str(inp)))
-                else:
-                    for k, v in inp.items():
-                        span.set_tag_str("langchain.request.inputs.%d.%s" % (idx, k), integration.trunc(str(v)))
-        final_output = func(*args, **kwargs)
-        if integration.is_pc_sampled_span(span):
-            final_outputs = final_output  # separate variable as to return correct value later
-            if not isinstance(final_outputs, list):
-                final_outputs = [final_outputs]
-            for idx, output in enumerate(final_outputs):
-                span.set_tag_str("langchain.response.outputs.%d" % idx, integration.trunc(str(output)))
-    except Exception:
-        span.set_exc_info(*sys.exc_info())
-        integration.metric(span, "incr", "request.error", 1)
-        raise
-    finally:
-        if integration.is_pc_sampled_llmobs(span):
-            integration.llmobs_set_tags("chain", span, inputs, final_output, error=bool(span.error))
-        span.finish()
-        integration.metric(span, "dist", "request.duration", span.duration_ns)
-    return final_output
-
-
-@with_traced_module
-async def traced_lcel_runnable_sequence_async(langchain, pin, func, instance, args, kwargs):
-    """
-    Similar to `traced_lcel_runnable_sequence`, but for async chaining calls.
-    """
-    integration = langchain._datadog_integration
-    span = integration.trace(
-        pin,
-        "{}.{}".format(instance.__module__, instance.__class__.__name__),
-        submit_to_llmobs=True,
-        interface_type="chain",
-    )
-    inputs = None
-    final_output = None
-    try:
-        try:
-            inputs = get_argument_value(args, kwargs, 0, "input")
-        except ArgumentError:
-            inputs = get_argument_value(args, kwargs, 0, "inputs")
-        if integration.is_pc_sampled_span(span):
-            if not isinstance(inputs, list):
-                inputs = [inputs]
-            for idx, inp in enumerate(inputs):
-                if not isinstance(inp, dict):
-                    span.set_tag_str("langchain.request.inputs.%d" % idx, integration.trunc(str(inp)))
-                else:
-                    for k, v in inp.items():
-                        span.set_tag_str("langchain.request.inputs.%d.%s" % (idx, k), integration.trunc(str(v)))
-        final_output = await func(*args, **kwargs)
-        if integration.is_pc_sampled_span(span):
-            final_outputs = final_output  # separate variable as to return correct value later
-            if not isinstance(final_outputs, list):
-                final_outputs = [final_outputs]
-            for idx, output in enumerate(final_outputs):
-                span.set_tag_str("langchain.response.outputs.%d" % idx, integration.trunc(str(output)))
-    except Exception:
-        span.set_exc_info(*sys.exc_info())
-        integration.metric(span, "incr", "request.error", 1)
-        raise
-    finally:
-        if integration.is_pc_sampled_llmobs(span):
-            integration.llmobs_set_tags("chain", span, inputs, final_output, error=bool(span.error))
-        span.finish()
-        integration.metric(span, "dist", "request.duration", span.duration_ns)
-    return final_output
-
-
-@with_traced_module
-def traced_similarity_search(langchain, pin, func, instance, args, kwargs):
-    integration = langchain._datadog_integration
-    query = get_argument_value(args, kwargs, 0, "query")
-    k = kwargs.get("k", args[1] if len(args) >= 2 else None)
-    provider = instance.__class__.__name__.lower()
-    span = integration.trace(
-        pin,
-        "%s.%s" % (instance.__module__, instance.__class__.__name__),
-        interface_type="similarity_search",
-        provider=provider,
-        api_key=_extract_api_key(instance),
-    )
-    documents = []
-    try:
-        if integration.is_pc_sampled_span(span):
-            span.set_tag_str("langchain.request.query", integration.trunc(query))
-        if k is not None:
-            span.set_tag_str("langchain.request.k", str(k))
-        for kwarg_key, v in kwargs.items():
-            span.set_tag_str("langchain.request.%s" % kwarg_key, str(v))
-        if _is_pinecone_vectorstore_instance(instance) and hasattr(instance._index, "configuration"):
-            span.set_tag_str(
-                "langchain.request.pinecone.environment",
-                instance._index.configuration.server_variables.get("environment", ""),
-            )
-            span.set_tag_str(
-                "langchain.request.pinecone.index_name",
-                instance._index.configuration.server_variables.get("index_name", ""),
-            )
-            span.set_tag_str(
-                "langchain.request.pinecone.project_name",
-                instance._index.configuration.server_variables.get("project_name", ""),
-            )
-            api_key = instance._index.configuration.api_key.get("ApiKeyAuth", "")
-            span.set_tag_str(API_KEY, _format_api_key(api_key))  # override api_key for Pinecone
-        documents = func(*args, **kwargs)
-        span.set_metric("langchain.response.document_count", len(documents))
-        for idx, document in enumerate(documents):
-            span.set_tag_str(
-                "langchain.response.document.%d.page_content" % idx, integration.trunc(str(document.page_content))
-            )
-            for kwarg_key, v in document.metadata.items():
-                span.set_tag_str(
-                    "langchain.response.document.%d.metadata.%s" % (idx, kwarg_key), integration.trunc(str(v))
-                )
-    except Exception:
-        span.set_exc_info(*sys.exc_info())
-        integration.metric(span, "incr", "request.error", 1)
-        raise
-    finally:
-        if integration.is_pc_sampled_llmobs(span):
-            integration.llmobs_set_tags(
-                "retrieval",
-                span,
-                query,
-                documents,
-                error=bool(span.error),
-            )
-        span.finish()
-        integration.metric(span, "dist", "request.duration", span.duration_ns)
-        if integration.is_pc_sampled_log(span):
-            integration.log(
-                span,
-                "info" if span.error == 0 else "error",
-                "sampled %s.%s" % (instance.__module__, instance.__class__.__name__),
-                attrs={
-                    "query": query,
-                    "k": k or "",
-                    "documents": [
-                        {"page_content": document.page_content, "metadata": document.metadata} for document in documents
-                    ],
-                },
-            )
-    return documents
-
-
-def _patch_embeddings_and_vectorstores():
-    """
-    Text embedding models override two abstract base methods instead of super calls,
-    so we need to wrap each langchain-provided text embedding and vectorstore model.
-    """
-    base_langchain_module = langchain
-    if not PATCH_LANGCHAIN_V0 and langchain_community:
-        from langchain_community import embeddings  # noqa:F401
-        from langchain_community import vectorstores  # noqa:F401
-
-        base_langchain_module = langchain_community
-    if not PATCH_LANGCHAIN_V0 and langchain_community is None:
-        return
-    for text_embedding_model in text_embedding_models:
-        if hasattr(base_langchain_module.embeddings, text_embedding_model):
-            # Ensure not double patched, as some Embeddings interfaces are pointers to other Embeddings.
-            if not isinstance(
-                deep_getattr(base_langchain_module.embeddings, "%s.embed_query" % text_embedding_model),
-                wrapt.ObjectProxy,
-            ):
-                wrap(
-                    base_langchain_module.__name__,
-                    "embeddings.%s.embed_query" % text_embedding_model,
-                    traced_embedding(langchain),
-                )
-            if not isinstance(
-                deep_getattr(base_langchain_module.embeddings, "%s.embed_documents" % text_embedding_model),
-                wrapt.ObjectProxy,
-            ):
-                wrap(
-                    base_langchain_module.__name__,
-                    "embeddings.%s.embed_documents" % text_embedding_model,
-                    traced_embedding(langchain),
-                )
-    for vectorstore in vectorstore_classes:
-        if hasattr(base_langchain_module.vectorstores, vectorstore):
-            # Ensure not double patched, as some Embeddings interfaces are pointers to other Embeddings.
-            if not isinstance(
-                deep_getattr(base_langchain_module.vectorstores, "%s.similarity_search" % vectorstore),
-                wrapt.ObjectProxy,
-            ):
-                wrap(
-                    base_langchain_module.__name__,
-                    "vectorstores.%s.similarity_search" % vectorstore,
-                    traced_similarity_search(langchain),
-                )
-
-
-def _unpatch_embeddings_and_vectorstores():
-    """
-    Text embedding models override two abstract base methods instead of super calls,
-    so we need to unwrap each langchain-provided text embedding and vectorstore model.
-    """
-    base_langchain_module = langchain if PATCH_LANGCHAIN_V0 else langchain_community
-    if not PATCH_LANGCHAIN_V0 and langchain_community is None:
-        return
-    for text_embedding_model in text_embedding_models:
-        if hasattr(base_langchain_module.embeddings, text_embedding_model):
-            if isinstance(
-                deep_getattr(base_langchain_module.embeddings, "%s.embed_query" % text_embedding_model),
-                wrapt.ObjectProxy,
-            ):
-                unwrap(getattr(base_langchain_module.embeddings, text_embedding_model), "embed_query")
-            if isinstance(
-                deep_getattr(base_langchain_module.embeddings, "%s.embed_documents" % text_embedding_model),
-                wrapt.ObjectProxy,
-            ):
-                unwrap(getattr(base_langchain_module.embeddings, text_embedding_model), "embed_documents")
-    for vectorstore in vectorstore_classes:
-        if hasattr(base_langchain_module.vectorstores, vectorstore):
-            if isinstance(
-                deep_getattr(base_langchain_module.vectorstores, "%s.similarity_search" % vectorstore),
-                wrapt.ObjectProxy,
-            ):
-                unwrap(getattr(base_langchain_module.vectorstores, vectorstore), "similarity_search")
-
-
-def patch():
-    if getattr(langchain, "_datadog_patch", False):
-        return
-
-    langchain._datadog_patch = True
-
-    Pin().onto(langchain)
-    integration = LangChainIntegration(integration_config=config.langchain)
-    langchain._datadog_integration = integration
-
-    # Langchain doesn't allow wrapping directly from root, so we have to import the base classes first before wrapping.
-    # ref: https://github.com/DataDog/dd-trace-py/issues/7123
-    if PATCH_LANGCHAIN_V0:
-        from langchain import embeddings  # noqa:F401
-        from langchain import vectorstores  # noqa:F401
-        from langchain.chains.base import Chain  # noqa:F401
-        from langchain.chat_models.base import BaseChatModel  # noqa:F401
-        from langchain.llms.base import BaseLLM  # noqa:F401
-
-        wrap("langchain", "llms.base.BaseLLM.generate", traced_llm_generate(langchain))
-        wrap("langchain", "llms.base.BaseLLM.agenerate", traced_llm_agenerate(langchain))
-        wrap("langchain", "chat_models.base.BaseChatModel.generate", traced_chat_model_generate(langchain))
-        wrap("langchain", "chat_models.base.BaseChatModel.agenerate", traced_chat_model_agenerate(langchain))
-        wrap("langchain", "chains.base.Chain.__call__", traced_chain_call(langchain))
-        wrap("langchain", "chains.base.Chain.acall", traced_chain_acall(langchain))
-        wrap("langchain", "embeddings.OpenAIEmbeddings.embed_query", traced_embedding(langchain))
-        wrap("langchain", "embeddings.OpenAIEmbeddings.embed_documents", traced_embedding(langchain))
-    else:
-        from langchain.chains.base import Chain  # noqa:F401
-
-        wrap("langchain_core", "language_models.llms.BaseLLM.generate", traced_llm_generate(langchain))
-        wrap("langchain_core", "language_models.llms.BaseLLM.agenerate", traced_llm_agenerate(langchain))
-        wrap(
-            "langchain_core",
-            "language_models.chat_models.BaseChatModel.generate",
-            traced_chat_model_generate(langchain),
-        )
-        wrap(
-            "langchain_core",
-            "language_models.chat_models.BaseChatModel.agenerate",
-            traced_chat_model_agenerate(langchain),
-        )
-        wrap("langchain", "chains.base.Chain.invoke", traced_chain_call(langchain))
-        wrap("langchain", "chains.base.Chain.ainvoke", traced_chain_acall(langchain))
-        wrap("langchain_core", "runnables.base.RunnableSequence.invoke", traced_lcel_runnable_sequence(langchain))
-        wrap(
-            "langchain_core", "runnables.base.RunnableSequence.ainvoke", traced_lcel_runnable_sequence_async(langchain)
-        )
-        wrap("langchain_core", "runnables.base.RunnableSequence.batch", traced_lcel_runnable_sequence(langchain))
-        wrap("langchain_core", "runnables.base.RunnableSequence.abatch", traced_lcel_runnable_sequence_async(langchain))
-        if langchain_openai:
-            wrap("langchain_openai", "OpenAIEmbeddings.embed_documents", traced_embedding(langchain))
-        if langchain_pinecone:
-            wrap("langchain_pinecone", "PineconeVectorStore.similarity_search", traced_similarity_search(langchain))
-
-    if PATCH_LANGCHAIN_V0 or langchain_community:
-        _patch_embeddings_and_vectorstores()
-
-    if _is_iast_enabled():
-        from ddtrace.appsec._iast._metrics import _set_iast_error_metric
-
-        def wrap_output_parser(module, parser):
-            # Ensure not double patched
-            if not isinstance(deep_getattr(module, "%s.parse" % parser), wrapt.ObjectProxy):
-                wrap(module, "%s.parse" % parser, taint_parser_output)
-
-        try:
-            with_agent_output_parser(wrap_output_parser)
-        except Exception as e:
-            _set_iast_error_metric("IAST propagation error. langchain wrap_output_parser. {}".format(e))
-
-
-def unpatch():
-    if not getattr(langchain, "_datadog_patch", False):
-        return
-
-    langchain._datadog_patch = False
-
-    if PATCH_LANGCHAIN_V0:
-        unwrap(langchain.llms.base.BaseLLM, "generate")
-        unwrap(langchain.llms.base.BaseLLM, "agenerate")
-        unwrap(langchain.chat_models.base.BaseChatModel, "generate")
-        unwrap(langchain.chat_models.base.BaseChatModel, "agenerate")
-        unwrap(langchain.chains.base.Chain, "__call__")
-        unwrap(langchain.chains.base.Chain, "acall")
-        unwrap(langchain.embeddings.OpenAIEmbeddings, "embed_query")
-        unwrap(langchain.embeddings.OpenAIEmbeddings, "embed_documents")
-    else:
-        unwrap(langchain_core.language_models.llms.BaseLLM, "generate")
-        unwrap(langchain_core.language_models.llms.BaseLLM, "agenerate")
-        unwrap(langchain_core.language_models.chat_models.BaseChatModel, "generate")
-        unwrap(langchain_core.language_models.chat_models.BaseChatModel, "agenerate")
-        unwrap(langchain.chains.base.Chain, "invoke")
-        unwrap(langchain.chains.base.Chain, "ainvoke")
-        unwrap(langchain_core.runnables.base.RunnableSequence, "invoke")
-        unwrap(langchain_core.runnables.base.RunnableSequence, "ainvoke")
-        unwrap(langchain_core.runnables.base.RunnableSequence, "batch")
-        unwrap(langchain_core.runnables.base.RunnableSequence, "abatch")
-        if langchain_openai:
-            unwrap(langchain_openai.OpenAIEmbeddings, "embed_documents")
-        if langchain_pinecone:
-            unwrap(langchain_pinecone.PineconeVectorStore, "similarity_search")
-
-    if PATCH_LANGCHAIN_V0 or langchain_community:
-        _unpatch_embeddings_and_vectorstores()
-
-    delattr(langchain, "_datadog_integration")
-
-
-def taint_outputs(instance, inputs, outputs):
-    from ddtrace.appsec._iast._metrics import _set_iast_error_metric
-    from ddtrace.appsec._iast._taint_tracking import get_tainted_ranges
-    from ddtrace.appsec._iast._taint_tracking import taint_pyobject
-
-    try:
-        ranges = None
-        for key in filter(lambda x: x in inputs, instance.input_keys):
-            input_val = inputs.get(key)
-            if input_val:
-                ranges = get_tainted_ranges(input_val)
-                if ranges:
-                    break
-
-        if ranges:
-            source = ranges[0].source
-            for key in filter(lambda x: x in outputs, instance.output_keys):
-                output_value = outputs[key]
-                outputs[key] = taint_pyobject(output_value, source.name, source.value, source.origin)
-    except Exception as e:
-        _set_iast_error_metric("IAST propagation error. langchain taint_outputs. {}".format(e))
-
-
-def taint_parser_output(func, instance, args, kwargs):
-    from ddtrace.appsec._iast._metrics import _set_iast_error_metric
-    from ddtrace.appsec._iast._taint_tracking import get_tainted_ranges
-    from ddtrace.appsec._iast._taint_tracking import taint_pyobject
-
-    result = func(*args, **kwargs)
-    try:
-        try:
-            from langchain_core.agents import AgentAction
-            from langchain_core.agents import AgentFinish
-        except ImportError:
-            from langchain.agents import AgentAction
-            from langchain.agents import AgentFinish
-        ranges = get_tainted_ranges(args[0])
-        if ranges:
-            source = ranges[0].source
-            if isinstance(result, AgentAction):
-                result.tool_input = taint_pyobject(result.tool_input, source.name, source.value, source.origin)
-            elif isinstance(result, AgentFinish) and "output" in result.return_values:
-                values = result.return_values
-                values["output"] = taint_pyobject(values["output"], source.name, source.value, source.origin)
-    except Exception as e:
-        _set_iast_error_metric("IAST propagation error. langchain taint_parser_output. {}".format(e))
-
-    return result
-
-
-def with_agent_output_parser(f):
-    import langchain.agents
-
-    queue = [(langchain.agents, agent_output_parser_classes)]
-
-    while len(queue) > 0:
-        module, current = queue.pop(0)
-        if isinstance(current, str):
-            if hasattr(module, current):
-                f(module, current)
-        elif isinstance(current, dict):
-            for name, value in current.items():
-                if hasattr(module, name):
-                    queue.append((getattr(module, name), value))
-=======
-# TODO: deprecate and remove this module
->>>>>>> 5b80c302
+# TODO: deprecate and remove this module