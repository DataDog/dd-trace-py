import os
import sys
from typing import Any
from typing import Dict
from typing import Optional
from typing import Union

import langchain
import langchain_community
import langchain_core


try:
    import langchain_openai
except ImportError:
    langchain_openai = None
try:
    import langchain_pinecone
except ImportError:
    langchain_pinecone = None

from ddtrace.appsec._iast import _is_iast_enabled


try:
    from langchain.callbacks.openai_info import get_openai_token_cost_for_model
except ImportError:
    from langchain_community.callbacks.openai_info import get_openai_token_cost_for_model
from pydantic import SecretStr

from ddtrace import Span
from ddtrace import config
from ddtrace.contrib.langchain.constants import API_KEY
from ddtrace.contrib.langchain.constants import COMPLETION_TOKENS
from ddtrace.contrib.langchain.constants import MODEL
from ddtrace.contrib.langchain.constants import PROMPT_TOKENS
from ddtrace.contrib.langchain.constants import TOTAL_COST
from ddtrace.contrib.langchain.constants import agent_output_parser_classes
from ddtrace.contrib.langchain.constants import text_embedding_models
from ddtrace.contrib.langchain.constants import vectorstore_classes
from ddtrace.contrib.trace_utils import unwrap
from ddtrace.contrib.trace_utils import with_traced_module
from ddtrace.contrib.trace_utils import wrap
from ddtrace.internal.logger import get_logger
from ddtrace.internal.utils import ArgumentError
from ddtrace.internal.utils import get_argument_value
from ddtrace.internal.utils.formats import asbool
from ddtrace.internal.utils.formats import deep_getattr
from ddtrace.internal.utils.version import parse_version
from ddtrace.llmobs import LLMObs
from ddtrace.llmobs._integrations import LangChainIntegration
from ddtrace.pin import Pin
from ddtrace.vendor import wrapt


log = get_logger(__name__)


def get_version():
    # type: () -> str
    return getattr(langchain, "__version__", "")


# After 0.1.0, implementation split into langchain, langchain_community, and langchain_core.
# We need to check the version to determine which module to wrap, to avoid deprecation warnings
# ref: https://github.com/DataDog/dd-trace-py/issues/8212
LANGCHAIN_VERSION = parse_version(get_version())
SHOULD_PATCH_LANGCHAIN_COMMUNITY = LANGCHAIN_VERSION >= (0, 1, 0)
BASE_LANGCHAIN_MODULE = langchain_community if SHOULD_PATCH_LANGCHAIN_COMMUNITY else langchain
BASE_LANGCHAIN_MODULE_NAME = getattr(BASE_LANGCHAIN_MODULE, "__name__", "langchain")


config._add(
    "langchain",
    {
        "logs_enabled": asbool(os.getenv("DD_LANGCHAIN_LOGS_ENABLED", False)),
        "metrics_enabled": asbool(os.getenv("DD_LANGCHAIN_METRICS_ENABLED", True)),
        "span_prompt_completion_sample_rate": float(os.getenv("DD_LANGCHAIN_SPAN_PROMPT_COMPLETION_SAMPLE_RATE", 1.0)),
        "log_prompt_completion_sample_rate": float(os.getenv("DD_LANGCHAIN_LOG_PROMPT_COMPLETION_SAMPLE_RATE", 0.1)),
        "span_char_limit": int(os.getenv("DD_LANGCHAIN_SPAN_CHAR_LIMIT", 128)),
    },
)


def _extract_model_name(instance: Any) -> Optional[str]:
    """Extract model name or ID from llm instance."""
    for attr in ("model", "model_name", "model_id", "model_key", "repo_id"):
        if hasattr(instance, attr):
            return getattr(instance, attr)
    return None


def _format_api_key(api_key: Union[str, SecretStr]) -> str:
    """Obfuscate a given LLM provider API key by returning the last four characters."""
    if hasattr(api_key, "get_secret_value"):
        api_key = api_key.get_secret_value()

    if not api_key or len(api_key) < 4:
        return ""
    return "...%s" % api_key[-4:]


def _extract_api_key(instance: Any) -> str:
    """
    Extract and format LLM-provider API key from instance.
    Note that langchain's LLM/ChatModel/Embeddings interfaces do not have a
    standard attribute name for storing the provider-specific API key, so make a
    best effort here by checking for attributes that end with `api_key/api_token`.
    """
    api_key_attrs = [a for a in dir(instance) if a.endswith(("api_token", "api_key"))]
    if api_key_attrs and hasattr(instance, str(api_key_attrs[0])):
        api_key = getattr(instance, api_key_attrs[0], None)
        if api_key:
            return _format_api_key(api_key)
    return ""


def _tag_openai_token_usage(
    span: Span, llm_output: Dict[str, Any], propagated_cost: int = 0, propagate: bool = False
) -> None:
    """
    Extract token usage from llm_output, tag on span.
    Calculate the total cost for each LLM/chat_model, then propagate those values up the trace so that
    the root span will store the total token_usage/cost of all of its descendants.
    """
    for token_type in ("prompt", "completion", "total"):
        current_metric_value = span.get_metric("langchain.tokens.%s_tokens" % token_type) or 0
        metric_value = llm_output["token_usage"].get("%s_tokens" % token_type, 0)
        span.set_metric("langchain.tokens.%s_tokens" % token_type, current_metric_value + metric_value)
    total_cost = span.get_metric(TOTAL_COST) or 0
    if not propagate:
        try:
            completion_cost = get_openai_token_cost_for_model(
                span.get_tag(MODEL),
                span.get_metric(COMPLETION_TOKENS),
                is_completion=True,
            )
            prompt_cost = get_openai_token_cost_for_model(span.get_tag(MODEL), span.get_metric(PROMPT_TOKENS))
            total_cost = completion_cost + prompt_cost
        except ValueError:
            # If not in langchain's openai model catalog, the above helpers will raise a ValueError.
            log.debug("Cannot calculate token/cost as the model is not in LangChain's OpenAI model catalog.")
    span.set_metric(TOTAL_COST, propagated_cost + total_cost)
    if span._parent is not None:
        _tag_openai_token_usage(span._parent, llm_output, propagated_cost=propagated_cost + total_cost, propagate=True)


@with_traced_module
def traced_llm_generate(langchain, pin, func, instance, args, kwargs):
    llm_provider = instance._llm_type
    prompts = get_argument_value(args, kwargs, 0, "prompts")
    integration = langchain._datadog_integration
    model = _extract_model_name(instance)
    span = integration.trace(
        pin,
        "%s.%s" % (instance.__module__, instance.__class__.__name__),
        submit_to_llmobs=True,
        interface_type="llm",
        provider=llm_provider,
        model=model,
        api_key=_extract_api_key(instance),
    )
    completions = None
    try:
        if integration.is_pc_sampled_span(span):
            for idx, prompt in enumerate(prompts):
                span.set_tag_str("langchain.request.prompts.%d" % idx, integration.trunc(str(prompt)))
        for param, val in getattr(instance, "_identifying_params", {}).items():
            if isinstance(val, dict):
                for k, v in val.items():
                    span.set_tag_str("langchain.request.%s.parameters.%s.%s" % (llm_provider, param, k), str(v))
            else:
                span.set_tag_str("langchain.request.%s.parameters.%s" % (llm_provider, param), str(val))

        completions = func(*args, **kwargs)
        if isinstance(instance, BASE_LANGCHAIN_MODULE.llms.OpenAI) or (
            langchain_openai and isinstance(instance, langchain_openai.OpenAI)
        ):
            _tag_openai_token_usage(span, completions.llm_output)
            integration.record_usage(span, completions.llm_output)

        for idx, completion in enumerate(completions.generations):
            if integration.is_pc_sampled_span(span):
                span.set_tag_str("langchain.response.completions.%d.text" % idx, integration.trunc(completion[0].text))
            if completion and completion[0].generation_info is not None:
                span.set_tag_str(
                    "langchain.response.completions.%d.finish_reason" % idx,
                    str(completion[0].generation_info.get("finish_reason")),
                )
                span.set_tag_str(
                    "langchain.response.completions.%d.logprobs" % idx,
                    str(completion[0].generation_info.get("logprobs")),
                )
    except Exception:
        span.set_exc_info(*sys.exc_info())
        integration.metric(span, "incr", "request.error", 1)
        raise
    finally:
        if integration.is_pc_sampled_llmobs(span):
            integration.llmobs_set_tags(
                "llm",
                span,
                prompts,
                completions,
                error=bool(span.error),
            )
        span.finish()
        integration.metric(span, "dist", "request.duration", span.duration_ns)
        if integration.is_pc_sampled_log(span):
            if completions is None:
                log_completions = []
            else:
                log_completions = [
                    [{"text": completion.text} for completion in completions] for completions in completions.generations
                ]
            integration.log(
                span,
                "info" if span.error == 0 else "error",
                "sampled %s.%s" % (instance.__module__, instance.__class__.__name__),
                attrs={
                    "prompts": prompts,
                    "choices": log_completions,
                },
            )
    return completions


@with_traced_module
async def traced_llm_agenerate(langchain, pin, func, instance, args, kwargs):
    llm_provider = instance._llm_type
    prompts = get_argument_value(args, kwargs, 0, "prompts")
    integration = langchain._datadog_integration
    model = _extract_model_name(instance)
    span = integration.trace(
        pin,
        "%s.%s" % (instance.__module__, instance.__class__.__name__),
        submit_to_llmobs=True,
        interface_type="llm",
        provider=llm_provider,
        model=model,
        api_key=_extract_api_key(instance),
    )
    completions = None
    try:
        if integration.is_pc_sampled_span(span):
            for idx, prompt in enumerate(prompts):
                span.set_tag_str("langchain.request.prompts.%d" % idx, integration.trunc(str(prompt)))
        for param, val in getattr(instance, "_identifying_params", {}).items():
            if isinstance(val, dict):
                for k, v in val.items():
                    span.set_tag_str("langchain.request.%s.parameters.%s.%s" % (llm_provider, param, k), str(v))
            else:
                span.set_tag_str("langchain.request.%s.parameters.%s" % (llm_provider, param), str(val))

        completions = await func(*args, **kwargs)
        if isinstance(instance, BASE_LANGCHAIN_MODULE.llms.OpenAI) or (
            langchain_openai and isinstance(instance, langchain_openai.OpenAI)
        ):
            _tag_openai_token_usage(span, completions.llm_output)
            integration.record_usage(span, completions.llm_output)

        for idx, completion in enumerate(completions.generations):
            if integration.is_pc_sampled_span(span):
                span.set_tag_str("langchain.response.completions.%d.text" % idx, integration.trunc(completion[0].text))
            if completion and completion[0].generation_info is not None:
                span.set_tag_str(
                    "langchain.response.completions.%d.finish_reason" % idx,
                    str(completion[0].generation_info.get("finish_reason")),
                )
                span.set_tag_str(
                    "langchain.response.completions.%d.logprobs" % idx,
                    str(completion[0].generation_info.get("logprobs")),
                )
    except Exception:
        span.set_exc_info(*sys.exc_info())
        integration.metric(span, "incr", "request.error", 1)
        raise
    finally:
        if integration.is_pc_sampled_llmobs(span):
            integration.llmobs_set_tags(
                "llm",
                span,
                prompts,
                completions,
                error=bool(span.error),
            )
        span.finish()
        integration.metric(span, "dist", "request.duration", span.duration_ns)
        if integration.is_pc_sampled_log(span):
            if completions is None:
                log_completions = []
            else:
                log_completions = [
                    [{"text": completion.text} for completion in completions] for completions in completions.generations
                ]
            integration.log(
                span,
                "info" if span.error == 0 else "error",
                "sampled %s.%s" % (instance.__module__, instance.__class__.__name__),
                attrs={
                    "prompts": prompts,
                    "choices": log_completions,
                },
            )
    return completions


@with_traced_module
def traced_chat_model_generate(langchain, pin, func, instance, args, kwargs):
    llm_provider = instance._llm_type.split("-")[0]
    chat_messages = get_argument_value(args, kwargs, 0, "messages")
    integration = langchain._datadog_integration
    span = integration.trace(
        pin,
        "%s.%s" % (instance.__module__, instance.__class__.__name__),
        submit_to_llmobs=True,
        interface_type="chat_model",
        provider=llm_provider,
        model=_extract_model_name(instance),
        api_key=_extract_api_key(instance),
    )
    chat_completions = None
    try:
        for message_set_idx, message_set in enumerate(chat_messages):
            for message_idx, message in enumerate(message_set):
                if integration.is_pc_sampled_span(span):
                    if isinstance(message, dict):
                        span.set_tag_str(
                            "langchain.request.messages.%d.%d.content" % (message_set_idx, message_idx),
                            integration.trunc(str(message.get("content", ""))),
                        )
                    else:
                        span.set_tag_str(
                            "langchain.request.messages.%d.%d.content" % (message_set_idx, message_idx),
                            integration.trunc(str(getattr(message, "content", ""))),
                        )
                span.set_tag_str(
                    "langchain.request.messages.%d.%d.message_type" % (message_set_idx, message_idx),
                    message.__class__.__name__,
                )
        for param, val in getattr(instance, "_identifying_params", {}).items():
            if isinstance(val, dict):
                for k, v in val.items():
                    span.set_tag_str("langchain.request.%s.parameters.%s.%s" % (llm_provider, param, k), str(v))
            else:
                span.set_tag_str("langchain.request.%s.parameters.%s" % (llm_provider, param), str(val))

        chat_completions = func(*args, **kwargs)
        if isinstance(instance, BASE_LANGCHAIN_MODULE.chat_models.ChatOpenAI) or (
            langchain_openai and isinstance(instance, langchain_openai.ChatOpenAI)
        ):
            _tag_openai_token_usage(span, chat_completions.llm_output)
            integration.record_usage(span, chat_completions.llm_output)

        for message_set_idx, message_set in enumerate(chat_completions.generations):
            for idx, chat_completion in enumerate(message_set):
                if integration.is_pc_sampled_span(span):
                    span.set_tag_str(
                        "langchain.response.completions.%d.%d.content" % (message_set_idx, idx),
                        integration.trunc(chat_completion.text),
                    )
                span.set_tag_str(
                    "langchain.response.completions.%d.%d.message_type" % (message_set_idx, idx),
                    chat_completion.message.__class__.__name__,
                )
    except Exception:
        span.set_exc_info(*sys.exc_info())
        integration.metric(span, "incr", "request.error", 1)
        raise
    finally:
        if integration.is_pc_sampled_llmobs(span):
            integration.llmobs_set_tags(
                "chat",
                span,
                chat_messages,
                chat_completions,
                error=bool(span.error),
            )
        span.finish()
        integration.metric(span, "dist", "request.duration", span.duration_ns)
        if integration.is_pc_sampled_log(span):
            if chat_completions is None:
                log_chat_completions = []
            else:
                log_chat_completions = [
                    [
                        {"content": message.text, "message_type": message.message.__class__.__name__}
                        for message in messages
                    ]
                    for messages in chat_completions.generations
                ]
            integration.log(
                span,
                "info" if span.error == 0 else "error",
                "sampled %s.%s" % (instance.__module__, instance.__class__.__name__),
                attrs={
                    "messages": [
                        [
                            {
                                "content": message.get("content", "")
                                if isinstance(message, dict)
                                else str(getattr(message, "content", "")),
                                "message_type": message.__class__.__name__,
                            }
                            for message in messages
                        ]
                        for messages in chat_messages
                    ],
                    "choices": log_chat_completions,
                },
            )
    return chat_completions


@with_traced_module
async def traced_chat_model_agenerate(langchain, pin, func, instance, args, kwargs):
    llm_provider = instance._llm_type.split("-")[0]
    chat_messages = get_argument_value(args, kwargs, 0, "messages")
    integration = langchain._datadog_integration
    span = integration.trace(
        pin,
        "%s.%s" % (instance.__module__, instance.__class__.__name__),
        submit_to_llmobs=True,
        interface_type="chat_model",
        provider=llm_provider,
        model=_extract_model_name(instance),
        api_key=_extract_api_key(instance),
    )
    chat_completions = None
    try:
        for message_set_idx, message_set in enumerate(chat_messages):
            for message_idx, message in enumerate(message_set):
                if integration.is_pc_sampled_span(span):
                    if isinstance(message, dict):
                        span.set_tag_str(
                            "langchain.request.messages.%d.%d.content" % (message_set_idx, message_idx),
                            integration.trunc(str(message.get("content", ""))),
                        )
                    else:
                        span.set_tag_str(
                            "langchain.request.messages.%d.%d.content" % (message_set_idx, message_idx),
                            integration.trunc(str(getattr(message, "content", ""))),
                        )
                span.set_tag_str(
                    "langchain.request.messages.%d.%d.message_type" % (message_set_idx, message_idx),
                    message.__class__.__name__,
                )
        for param, val in getattr(instance, "_identifying_params", {}).items():
            if isinstance(val, dict):
                for k, v in val.items():
                    span.set_tag_str("langchain.request.%s.parameters.%s.%s" % (llm_provider, param, k), str(v))
            else:
                span.set_tag_str("langchain.request.%s.parameters.%s" % (llm_provider, param), str(val))

        chat_completions = await func(*args, **kwargs)
        if isinstance(instance, BASE_LANGCHAIN_MODULE.chat_models.ChatOpenAI) or (
            langchain_openai and isinstance(instance, langchain_openai.ChatOpenAI)
        ):
            _tag_openai_token_usage(span, chat_completions.llm_output)
            integration.record_usage(span, chat_completions.llm_output)

        for message_set_idx, message_set in enumerate(chat_completions.generations):
            for idx, chat_completion in enumerate(message_set):
                if integration.is_pc_sampled_span(span):
                    span.set_tag_str(
                        "langchain.response.completions.%d.%d.content" % (message_set_idx, idx),
                        integration.trunc(chat_completion.text),
                    )
                span.set_tag_str(
                    "langchain.response.completions.%d.%d.message_type" % (message_set_idx, idx),
                    chat_completion.message.__class__.__name__,
                )
    except Exception:
        span.set_exc_info(*sys.exc_info())
        integration.metric(span, "incr", "request.error", 1)
        raise
    finally:
        if integration.is_pc_sampled_llmobs(span):
            integration.llmobs_set_tags(
                "chat",
                span,
                chat_messages,
                chat_completions,
                error=bool(span.error),
            )
        span.finish()
        integration.metric(span, "dist", "request.duration", span.duration_ns)
        if integration.is_pc_sampled_log(span):
            if chat_completions is None:
                log_chat_completions = []
            else:
                log_chat_completions = [
                    [
                        {"content": message.text, "message_type": message.message.__class__.__name__}
                        for message in messages
                    ]
                    for messages in chat_completions.generations
                ]
            integration.log(
                span,
                "info" if span.error == 0 else "error",
                "sampled %s.%s" % (instance.__module__, instance.__class__.__name__),
                attrs={
                    "messages": [
                        [
                            {
                                "content": message.get("content", "")
                                if isinstance(message, dict)
                                else str(getattr(message, "content", "")),
                                "message_type": message.__class__.__name__,
                            }
                            for message in messages
                        ]
                        for messages in chat_messages
                    ],
                    "choices": log_chat_completions,
                },
            )
    return chat_completions


@with_traced_module
def traced_embedding(langchain, pin, func, instance, args, kwargs):
    """
    This traces both embed_query(text) and embed_documents(texts), so we need to make sure
    we get the right arg/kwarg.
    """
    try:
        input_texts = get_argument_value(args, kwargs, 0, "texts")
    except ArgumentError:
        input_texts = get_argument_value(args, kwargs, 0, "text")

    provider = instance.__class__.__name__.split("Embeddings")[0].lower()
    integration = langchain._datadog_integration
    span = integration.trace(
        pin,
        "%s.%s" % (instance.__module__, instance.__class__.__name__),
        interface_type="embedding",
        provider=provider,
        model=_extract_model_name(instance),
        api_key=_extract_api_key(instance),
    )
    try:
        if isinstance(input_texts, str):
            if integration.is_pc_sampled_span(span):
                span.set_tag_str("langchain.request.inputs.0.text", integration.trunc(input_texts))
            span.set_metric("langchain.request.input_count", 1)
        else:
            if integration.is_pc_sampled_span(span):
                for idx, text in enumerate(input_texts):
                    span.set_tag_str("langchain.request.inputs.%d.text" % idx, integration.trunc(text))
            span.set_metric("langchain.request.input_count", len(input_texts))
        # langchain currently does not support token tracking for OpenAI embeddings:
        #  https://github.com/hwchase17/langchain/issues/945
        embeddings = func(*args, **kwargs)
        if isinstance(embeddings, list) and embeddings and isinstance(embeddings[0], list):
            for idx, embedding in enumerate(embeddings):
                span.set_metric("langchain.response.outputs.%d.embedding_length" % idx, len(embedding))
        else:
            span.set_metric("langchain.response.outputs.embedding_length", len(embeddings))
    except Exception:
        span.set_exc_info(*sys.exc_info())
        integration.metric(span, "incr", "request.error", 1)
        raise
    finally:
        span.finish()
        integration.metric(span, "dist", "request.duration", span.duration_ns)
        if integration.is_pc_sampled_log(span):
            integration.log(
                span,
                "info" if span.error == 0 else "error",
                "sampled %s.%s" % (instance.__module__, instance.__class__.__name__),
                attrs={"inputs": [input_texts] if isinstance(input_texts, str) else input_texts},
            )
    return embeddings


@with_traced_module
def traced_chain_call(langchain, pin, func, instance, args, kwargs):
    integration = langchain._datadog_integration
    span = integration.trace(pin, "%s.%s" % (instance.__module__, instance.__class__.__name__), interface_type="chain")
    final_outputs = {}
    try:
        if SHOULD_PATCH_LANGCHAIN_COMMUNITY:
            inputs = get_argument_value(args, kwargs, 0, "input")
        else:
            inputs = get_argument_value(args, kwargs, 0, "inputs")
        if not isinstance(inputs, dict):
            inputs = {instance.input_keys[0]: inputs}
        if integration.is_pc_sampled_span(span):
            for k, v in inputs.items():
                span.set_tag_str("langchain.request.inputs.%s" % k, integration.trunc(str(v)))
            template = deep_getattr(instance, "prompt.template", default="")
            if template:
                span.set_tag_str("langchain.request.prompt", integration.trunc(str(template)))
        final_outputs = func(*args, **kwargs)
        if integration.is_pc_sampled_span(span):
            for k, v in final_outputs.items():
                span.set_tag_str("langchain.response.outputs.%s" % k, integration.trunc(str(v)))
        if _is_iast_enabled():
            taint_outputs(instance, inputs, final_outputs)
    except Exception:
        span.set_exc_info(*sys.exc_info())
        integration.metric(span, "incr", "request.error", 1)
        raise
    finally:
        span.finish()
        integration.metric(span, "dist", "request.duration", span.duration_ns)
        if integration.is_pc_sampled_log(span):
            log_inputs = {}
            log_outputs = {}
            for k, v in inputs.items():
                log_inputs[k] = str(v)
            for k, v in final_outputs.items():
                log_outputs[k] = str(v)
            integration.log(
                span,
                "info" if span.error == 0 else "error",
                "sampled %s.%s" % (instance.__module__, instance.__class__.__name__),
                attrs={
                    "inputs": log_inputs,
                    "prompt": str(deep_getattr(instance, "prompt.template", default="")),
                    "outputs": log_outputs,
                },
            )
    return final_outputs


@with_traced_module
async def traced_chain_acall(langchain, pin, func, instance, args, kwargs):
    integration = langchain._datadog_integration
    span = integration.trace(pin, "%s.%s" % (instance.__module__, instance.__class__.__name__), interface_type="chain")
    final_outputs = {}
    try:
        if SHOULD_PATCH_LANGCHAIN_COMMUNITY:
            inputs = get_argument_value(args, kwargs, 0, "input")
        else:
            inputs = get_argument_value(args, kwargs, 0, "inputs")
        if not isinstance(inputs, dict):
            inputs = {instance.input_keys[0]: inputs}
        if integration.is_pc_sampled_span(span):
            for k, v in inputs.items():
                span.set_tag_str("langchain.request.inputs.%s" % k, integration.trunc(str(v)))
            template = deep_getattr(instance, "prompt.template", default="")
            if template:
                span.set_tag_str("langchain.request.prompt", integration.trunc(str(template)))
        final_outputs = await func(*args, **kwargs)
        if integration.is_pc_sampled_span(span):
            for k, v in final_outputs.items():
                span.set_tag_str("langchain.response.outputs.%s" % k, integration.trunc(str(v)))
    except Exception:
        span.set_exc_info(*sys.exc_info())
        integration.metric(span, "incr", "request.error", 1)
        raise
    finally:
        span.finish()
        integration.metric(span, "dist", "request.duration", span.duration_ns)
        if integration.is_pc_sampled_log(span):
            log_inputs = {}
            log_outputs = {}
            for k, v in inputs.items():
                log_inputs[k] = str(v)
            for k, v in final_outputs.items():
                log_outputs[k] = str(v)
            integration.log(
                span,
                "info" if span.error == 0 else "error",
                "sampled %s.%s" % (instance.__module__, instance.__class__.__name__),
                attrs={
                    "inputs": log_inputs,
                    "prompt": str(deep_getattr(instance, "prompt.template", default="")),
                    "outputs": log_outputs,
                },
            )
    return final_outputs


@with_traced_module
def traced_lcecl_runnable_sequence(langchain, pin, func, instance, args, kwargs):
    integration = langchain._datadog_integration
    span = integration.trace(pin, "%s.%s" % (instance.__module__, instance.__class__.__name__), interface_type="chain")
    log_inputs = {}
    log_outputs = {}
    try:
        inputs = get_argument_value(args, kwargs, 0, "input")
        if integration.is_pc_sampled_span(span):
            log_inputs = integration.tag_lcel_inputs(span, inputs)
        final_output = func(*args, **kwargs)
        if integration.is_pc_sampled_span(span):
            log_outputs = integration.tag_lcel_outputs(span, final_output)
    except Exception:
        span.set_exc_info(*sys.exc_info())
        integration.metric(span, "incr", "request.error", 1)
        raise
    finally:
        span.finish()
        integration.metric(span, "dist", "request.duration", span.duration_ns)
        if integration.is_pc_sampled_log(span):
            integration.log(
                span,
                "info" if span.error == 0 else "error",
                "sampled %s.%s" % (instance.__module__, instance.__class__.__name__),
                attrs={
                    "inputs": log_inputs,
                    "outputs": log_outputs,
                },
            )
    return final_output


@with_traced_module
async def traced_lcecl_runnable_sequence_async(langchain, pin, func, instance, args, kwargs):
    integration = langchain._datadog_integration
    span = integration.trace(pin, "%s.%s" % (instance.__module__, instance.__class__.__name__), interface_type="chain")
    log_inputs = {}
    log_outputs = {}
    try:
        inputs = get_argument_value(args, kwargs, 0, "input")
        if integration.is_pc_sampled_span(span):
            log_inputs = integration.tag_lcel_inputs(span, inputs)
        final_output = await func(*args, **kwargs)
        if integration.is_pc_sampled_span(span):
            log_outputs = integration.tag_lcel_outputs(span, final_output)
    except Exception:
        span.set_exc_info(*sys.exc_info())
        integration.metric(span, "incr", "request.error", 1)
        raise
    finally:
        span.finish()
        integration.metric(span, "dist", "request.duration", span.duration_ns)
        if integration.is_pc_sampled_log(span):
            integration.log(
                span,
                "info" if span.error == 0 else "error",
                "sampled %s.%s" % (instance.__module__, instance.__class__.__name__),
                attrs={
                    "inputs": log_inputs,
                    "outputs": log_outputs,
                },
            )
    return final_output


@with_traced_module
def traced_similarity_search(langchain, pin, func, instance, args, kwargs):
    integration = langchain._datadog_integration
    query = get_argument_value(args, kwargs, 0, "query")
    k = kwargs.get("k", args[1] if len(args) >= 2 else None)
    provider = instance.__class__.__name__.lower()
    span = integration.trace(
        pin,
        "%s.%s" % (instance.__module__, instance.__class__.__name__),
        interface_type="similarity_search",
        provider=provider,
        api_key=_extract_api_key(instance),
    )
    documents = []
    try:
        if integration.is_pc_sampled_span(span):
            span.set_tag_str("langchain.request.query", integration.trunc(query))
        if k is not None:
            span.set_tag_str("langchain.request.k", str(k))
        for kwarg_key, v in kwargs.items():
            span.set_tag_str("langchain.request.%s" % kwarg_key, str(v))
        if isinstance(instance, BASE_LANGCHAIN_MODULE.vectorstores.Pinecone) and hasattr(
            instance._index, "configuration"
        ):
            span.set_tag_str(
                "langchain.request.pinecone.environment",
                instance._index.configuration.server_variables.get("environment", ""),
            )
            span.set_tag_str(
                "langchain.request.pinecone.index_name",
                instance._index.configuration.server_variables.get("index_name", ""),
            )
            span.set_tag_str(
                "langchain.request.pinecone.project_name",
                instance._index.configuration.server_variables.get("project_name", ""),
            )
            api_key = instance._index.configuration.api_key.get("ApiKeyAuth", "")
            span.set_tag_str(API_KEY, _format_api_key(api_key))  # override api_key for Pinecone
        documents = func(*args, **kwargs)
        span.set_metric("langchain.response.document_count", len(documents))
        for idx, document in enumerate(documents):
            span.set_tag_str(
                "langchain.response.document.%d.page_content" % idx, integration.trunc(str(document.page_content))
            )
            for kwarg_key, v in document.metadata.items():
                span.set_tag_str(
                    "langchain.response.document.%d.metadata.%s" % (idx, kwarg_key), integration.trunc(str(v))
                )
    except Exception:
        span.set_exc_info(*sys.exc_info())
        integration.metric(span, "incr", "request.error", 1)
        raise
    finally:
        span.finish()
        integration.metric(span, "dist", "request.duration", span.duration_ns)
        if integration.is_pc_sampled_log(span):
            integration.log(
                span,
                "info" if span.error == 0 else "error",
                "sampled %s.%s" % (instance.__module__, instance.__class__.__name__),
                attrs={
                    "query": query,
                    "k": k or "",
                    "documents": [
                        {"page_content": document.page_content, "metadata": document.metadata} for document in documents
                    ],
                },
            )
    return documents


def patch():
    if getattr(langchain, "_datadog_patch", False):
        return

    if config._llmobs_enabled:
        LLMObs.enable()

    langchain._datadog_patch = True

    Pin().onto(langchain)
    integration = LangChainIntegration(integration_config=config.langchain)
    langchain._datadog_integration = integration

    # Langchain doesn't allow wrapping directly from root, so we have to import the base classes first before wrapping.
    # ref: https://github.com/DataDog/dd-trace-py/issues/7123
    if SHOULD_PATCH_LANGCHAIN_COMMUNITY:
        from langchain.chains.base import Chain  # noqa:F401
        from langchain_community import chat_models  # noqa:F401
        from langchain_community import embeddings  # noqa:F401
        from langchain_community import llms  # noqa:F401
        from langchain_community import vectorstores  # noqa:F401

        wrap("langchain_core", "language_models.llms.BaseLLM.generate", traced_llm_generate(langchain))
        wrap("langchain_core", "language_models.llms.BaseLLM.agenerate", traced_llm_agenerate(langchain))
        wrap(
            "langchain_core",
            "language_models.chat_models.BaseChatModel.generate",
            traced_chat_model_generate(langchain),
        )
        wrap(
            "langchain_core",
            "language_models.chat_models.BaseChatModel.agenerate",
            traced_chat_model_agenerate(langchain),
        )
        wrap("langchain", "chains.base.Chain.invoke", traced_chain_call(langchain))
        wrap("langchain", "chains.base.Chain.ainvoke", traced_chain_acall(langchain))
<<<<<<< HEAD
        wrap("langchain_core", "runnables.base.RunnableSequence.invoke", traced_lcecl_runnable_sequence(langchain))
        wrap(
            "langchain_core", "runnables.base.RunnableSequence.ainvoke", traced_lcecl_runnable_sequence_async(langchain)
        )
        wrap("langchain_core", "runnables.base.RunnableSequence.batch", traced_lcecl_runnable_sequence(langchain))
        wrap(
            "langchain_core", "runnables.base.RunnableSequence.abatch", traced_lcecl_runnable_sequence_async(langchain)
        )
        wrap("langchain_openai", "OpenAIEmbeddings.embed_documents", traced_embedding(langchain))
        wrap("langchain_pinecone", "PineconeVectorStore.similarity_search", traced_similarity_search(langchain))
=======
        if langchain_openai:
            wrap("langchain_openai", "OpenAIEmbeddings.embed_documents", traced_embedding(langchain))
        if langchain_pinecone:
            wrap("langchain_pinecone", "PineconeVectorStore.similarity_search", traced_similarity_search(langchain))
>>>>>>> 918aeba7
    else:
        from langchain import embeddings  # noqa:F401
        from langchain import vectorstores  # noqa:F401
        from langchain.chains.base import Chain  # noqa:F401
        from langchain.chat_models.base import BaseChatModel  # noqa:F401
        from langchain.llms.base import BaseLLM  # noqa:F401

        wrap("langchain", "llms.base.BaseLLM.generate", traced_llm_generate(langchain))
        wrap("langchain", "llms.base.BaseLLM.agenerate", traced_llm_agenerate(langchain))
        wrap("langchain", "chat_models.base.BaseChatModel.generate", traced_chat_model_generate(langchain))
        wrap("langchain", "chat_models.base.BaseChatModel.agenerate", traced_chat_model_agenerate(langchain))
        wrap("langchain", "chains.base.Chain.__call__", traced_chain_call(langchain))
        wrap("langchain", "chains.base.Chain.acall", traced_chain_acall(langchain))
        wrap("langchain", "embeddings.OpenAIEmbeddings.embed_query", traced_embedding(langchain))
        wrap("langchain", "embeddings.OpenAIEmbeddings.embed_documents", traced_embedding(langchain))
    # Text embedding models override two abstract base methods instead of super calls, so we need to
    #  wrap each langchain-provided text embedding model.
    for text_embedding_model in text_embedding_models:
        if hasattr(BASE_LANGCHAIN_MODULE.embeddings, text_embedding_model):
            # Ensure not double patched, as some Embeddings interfaces are pointers to other Embeddings.
            if not isinstance(
                deep_getattr(BASE_LANGCHAIN_MODULE.embeddings, "%s.embed_query" % text_embedding_model),
                wrapt.ObjectProxy,
            ):
                wrap(
                    BASE_LANGCHAIN_MODULE.__name__,
                    "embeddings.%s.embed_query" % text_embedding_model,
                    traced_embedding(langchain),
                )
            if not isinstance(
                deep_getattr(BASE_LANGCHAIN_MODULE.embeddings, "%s.embed_documents" % text_embedding_model),
                wrapt.ObjectProxy,
            ):
                wrap(
                    BASE_LANGCHAIN_MODULE.__name__,
                    "embeddings.%s.embed_documents" % text_embedding_model,
                    traced_embedding(langchain),
                )
    # We need to do the same with Vectorstores.
    for vectorstore in vectorstore_classes:
        if hasattr(BASE_LANGCHAIN_MODULE.vectorstores, vectorstore):
            # Ensure not double patched, as some Embeddings interfaces are pointers to other Embeddings.
            if not isinstance(
                deep_getattr(BASE_LANGCHAIN_MODULE.vectorstores, "%s.similarity_search" % vectorstore),
                wrapt.ObjectProxy,
            ):
                wrap(
                    BASE_LANGCHAIN_MODULE.__name__,
                    "vectorstores.%s.similarity_search" % vectorstore,
                    traced_similarity_search(langchain),
                )

    if _is_iast_enabled():
        from ddtrace.appsec._iast._metrics import _set_iast_error_metric

        def wrap_output_parser(module, parser):
            # Ensure not double patched
            if not isinstance(deep_getattr(module, "%s.parse" % parser), wrapt.ObjectProxy):
                wrap(module, "%s.parse" % parser, taint_parser_output)

        try:
            with_agent_output_parser(wrap_output_parser)
        except Exception as e:
            _set_iast_error_metric("IAST propagation error. langchain wrap_output_parser. {}".format(e))


def unpatch():
    if not getattr(langchain, "_datadog_patch", False):
        return

    if LLMObs.enabled:
        LLMObs.disable()

    langchain._datadog_patch = False

    if SHOULD_PATCH_LANGCHAIN_COMMUNITY:
        unwrap(langchain_core.language_models.llms.BaseLLM, "generate")
        unwrap(langchain_core.language_models.llms.BaseLLM, "agenerate")
        unwrap(langchain_core.language_models.chat_models.BaseChatModel, "generate")
        unwrap(langchain_core.language_models.chat_models.BaseChatModel, "agenerate")
        unwrap(langchain.chains.base.Chain, "invoke")
        unwrap(langchain.chains.base.Chain, "ainvoke")
<<<<<<< HEAD
        unwrap(langchain_core.runnables.base.RunnableSequence, "invoke")
        unwrap(langchain_core.runnables.base.RunnableSequence, "ainvoke")
        unwrap(langchain_core.runnables.base.RunnableSequence, "batch")
        unwrap(langchain_core.runnables.base.RunnableSequence, "abatch")
        unwrap(langchain_openai.OpenAIEmbeddings, "embed_documents")
        unwrap(langchain_pinecone.PineconeVectorStore, "similarity_search")
=======
        if langchain_openai:
            unwrap(langchain_openai.OpenAIEmbeddings, "embed_documents")
        if langchain_pinecone:
            unwrap(langchain_pinecone.PineconeVectorStore, "similarity_search")
>>>>>>> 918aeba7

    else:
        unwrap(langchain.llms.base.BaseLLM, "generate")
        unwrap(langchain.llms.base.BaseLLM, "agenerate")
        unwrap(langchain.chat_models.base.BaseChatModel, "generate")
        unwrap(langchain.chat_models.base.BaseChatModel, "agenerate")
        unwrap(langchain.chains.base.Chain, "__call__")
        unwrap(langchain.chains.base.Chain, "acall")
        unwrap(langchain.embeddings.OpenAIEmbeddings, "embed_query")
        unwrap(langchain.embeddings.OpenAIEmbeddings, "embed_documents")
    for text_embedding_model in text_embedding_models:
        if hasattr(BASE_LANGCHAIN_MODULE.embeddings, text_embedding_model):
            if isinstance(
                deep_getattr(BASE_LANGCHAIN_MODULE.embeddings, "%s.embed_query" % text_embedding_model),
                wrapt.ObjectProxy,
            ):
                unwrap(getattr(BASE_LANGCHAIN_MODULE.embeddings, text_embedding_model), "embed_query")
            if isinstance(
                deep_getattr(BASE_LANGCHAIN_MODULE.embeddings, "%s.embed_documents" % text_embedding_model),
                wrapt.ObjectProxy,
            ):
                unwrap(getattr(BASE_LANGCHAIN_MODULE.embeddings, text_embedding_model), "embed_documents")
    for vectorstore in vectorstore_classes:
        if hasattr(BASE_LANGCHAIN_MODULE.vectorstores, vectorstore):
            if isinstance(
                deep_getattr(BASE_LANGCHAIN_MODULE.vectorstores, "%s.similarity_search" % vectorstore),
                wrapt.ObjectProxy,
            ):
                unwrap(getattr(BASE_LANGCHAIN_MODULE.vectorstores, vectorstore), "similarity_search")

    delattr(langchain, "_datadog_integration")


def taint_outputs(instance, inputs, outputs):
    from ddtrace.appsec._iast._metrics import _set_iast_error_metric
    from ddtrace.appsec._iast._taint_tracking import get_tainted_ranges
    from ddtrace.appsec._iast._taint_tracking import taint_pyobject

    try:
        ranges = None
        for key in filter(lambda x: x in inputs, instance.input_keys):
            input_val = inputs.get(key)
            if input_val:
                ranges = get_tainted_ranges(input_val)
                if ranges:
                    break

        if ranges:
            source = ranges[0].source
            for key in filter(lambda x: x in outputs, instance.output_keys):
                output_value = outputs[key]
                outputs[key] = taint_pyobject(output_value, source.name, source.value, source.origin)
    except Exception as e:
        _set_iast_error_metric("IAST propagation error. langchain taint_outputs. {}".format(e))


def taint_parser_output(func, instance, args, kwargs):
    from ddtrace.appsec._iast._metrics import _set_iast_error_metric
    from ddtrace.appsec._iast._taint_tracking import get_tainted_ranges
    from ddtrace.appsec._iast._taint_tracking import taint_pyobject

    result = func(*args, **kwargs)
    try:
        try:
            from langchain_core.agents import AgentAction
            from langchain_core.agents import AgentFinish
        except ImportError:
            from langchain.agents import AgentAction
            from langchain.agents import AgentFinish
        ranges = get_tainted_ranges(args[0])
        if ranges:
            source = ranges[0].source
            if isinstance(result, AgentAction):
                result.tool_input = taint_pyobject(result.tool_input, source.name, source.value, source.origin)
            elif isinstance(result, AgentFinish) and "output" in result.return_values:
                values = result.return_values
                values["output"] = taint_pyobject(values["output"], source.name, source.value, source.origin)
    except Exception as e:
        _set_iast_error_metric("IAST propagation error. langchain taint_parser_output. {}".format(e))

    return result


def with_agent_output_parser(f):
    import langchain.agents

    queue = [(langchain.agents, agent_output_parser_classes)]

    while len(queue) > 0:
        module, current = queue.pop(0)
        if isinstance(current, str):
            if hasattr(module, current):
                f(module, current)
        elif isinstance(current, dict):
            for name, value in current.items():
                if hasattr(module, name):
                    queue.append((getattr(module, name), value))<|MERGE_RESOLUTION|>--- conflicted
+++ resolved
@@ -848,7 +848,6 @@
         )
         wrap("langchain", "chains.base.Chain.invoke", traced_chain_call(langchain))
         wrap("langchain", "chains.base.Chain.ainvoke", traced_chain_acall(langchain))
-<<<<<<< HEAD
         wrap("langchain_core", "runnables.base.RunnableSequence.invoke", traced_lcecl_runnable_sequence(langchain))
         wrap(
             "langchain_core", "runnables.base.RunnableSequence.ainvoke", traced_lcecl_runnable_sequence_async(langchain)
@@ -857,14 +856,10 @@
         wrap(
             "langchain_core", "runnables.base.RunnableSequence.abatch", traced_lcecl_runnable_sequence_async(langchain)
         )
-        wrap("langchain_openai", "OpenAIEmbeddings.embed_documents", traced_embedding(langchain))
-        wrap("langchain_pinecone", "PineconeVectorStore.similarity_search", traced_similarity_search(langchain))
-=======
         if langchain_openai:
             wrap("langchain_openai", "OpenAIEmbeddings.embed_documents", traced_embedding(langchain))
         if langchain_pinecone:
             wrap("langchain_pinecone", "PineconeVectorStore.similarity_search", traced_similarity_search(langchain))
->>>>>>> 918aeba7
     else:
         from langchain import embeddings  # noqa:F401
         from langchain import vectorstores  # noqa:F401
@@ -947,19 +942,14 @@
         unwrap(langchain_core.language_models.chat_models.BaseChatModel, "agenerate")
         unwrap(langchain.chains.base.Chain, "invoke")
         unwrap(langchain.chains.base.Chain, "ainvoke")
-<<<<<<< HEAD
         unwrap(langchain_core.runnables.base.RunnableSequence, "invoke")
         unwrap(langchain_core.runnables.base.RunnableSequence, "ainvoke")
         unwrap(langchain_core.runnables.base.RunnableSequence, "batch")
         unwrap(langchain_core.runnables.base.RunnableSequence, "abatch")
-        unwrap(langchain_openai.OpenAIEmbeddings, "embed_documents")
-        unwrap(langchain_pinecone.PineconeVectorStore, "similarity_search")
-=======
         if langchain_openai:
             unwrap(langchain_openai.OpenAIEmbeddings, "embed_documents")
         if langchain_pinecone:
             unwrap(langchain_pinecone.PineconeVectorStore, "similarity_search")
->>>>>>> 918aeba7
 
     else:
         unwrap(langchain.llms.base.BaseLLM, "generate")
