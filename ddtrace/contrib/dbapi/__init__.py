--- conflicted
+++ resolved
@@ -77,14 +77,10 @@
 
             # set analytics sample rate if enabled but only for non-FetchTracedCursor
             if not isinstance(self, FetchTracedCursor):
-<<<<<<< HEAD
                 s.set_tag(
                     ANALYTICS_SAMPLE_RATE_KEY,
                     cfg.get_analytics_sample_rate()
                 )
-=======
-                s.set_tag(ANALYTICS_SAMPLE_RATE_KEY, config.dbapi2.get_analytics_sample_rate())
->>>>>>> 61e3c4e0
 
             try:
                 return method(*args, **kwargs)
