--- conflicted
+++ resolved
@@ -1,20 +1,12 @@
 """
 Generic dbapi tracing code.
 """
-<<<<<<< HEAD
-import wrapt
-=======
-
-import logging
-
-from ddtrace.vendor import wrapt
->>>>>>> 2952888b
-
 from ...ext import AppTypes, sql
 from ...internal.logger import get_logger
 from ...pin import Pin
 from ...settings import config
 from ...utils.formats import asbool, get_env
+from ...vendor import wrapt
 
 log = get_logger(__name__)
 
