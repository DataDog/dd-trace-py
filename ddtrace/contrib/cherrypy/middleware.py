"""
Datadog trace code for cherrypy.
"""
import logging
import os

import cherrypy
from cherrypy.lib.httputil import valid_status

from ddtrace import config
from ddtrace.constants import ERROR_MSG
from ddtrace.constants import ERROR_STACK
from ddtrace.constants import ERROR_TYPE

from .. import trace_utils
from ...ext import SpanTypes
from ...internal import compat
<<<<<<< HEAD
from ...utils.formats import asbool
=======
from ...internal.utils.formats import asbool
from ...internal.utils.formats import get_env
>>>>>>> 1c8ab52c


log = logging.getLogger(__name__)


# Configure default configuration
config._add(
    "cherrypy",
    dict(
        distributed_tracing=asbool(os.getenv("DD_CHERRYPY_DISTRIBUTED_TRACING", default=True)),
    ),
)

SPAN_NAME = "cherrypy.request"


class TraceTool(cherrypy.Tool):
    def __init__(self, app, tracer, service, use_distributed_tracing=None):
        self.app = app
        self._tracer = tracer
        self.service = service
        if use_distributed_tracing is not None:
            self.use_distributed_tracing = use_distributed_tracing

        # CherryPy uses priority to determine which tools act first on each event. The lower the number, the higher
        # the priority. See: https://docs.cherrypy.org/en/latest/extend.html#tools-ordering
        cherrypy.Tool.__init__(self, "on_start_resource", self._on_start_resource, priority=95)

    @property
    def use_distributed_tracing(self):
        return config.cherrypy.distributed_tracing

    @use_distributed_tracing.setter
    def use_distributed_tracing(self, use_distributed_tracing):
        config.cherrypy["distributed_tracing"] = asbool(use_distributed_tracing)

    @property
    def service(self):
        return config.cherrypy.get("service", "cherrypy")

    @service.setter
    def service(self, service):
        config.cherrypy["service"] = service

    def _setup(self):
        cherrypy.Tool._setup(self)
        cherrypy.request.hooks.attach("on_end_request", self._on_end_request, priority=5)
        cherrypy.request.hooks.attach("after_error_response", self._after_error_response, priority=5)

    def _on_start_resource(self):
        trace_utils.activate_distributed_headers(
            self._tracer, int_config=config.cherrypy, request_headers=cherrypy.request.headers
        )

        cherrypy.request._datadog_span = self._tracer.trace(
            SPAN_NAME,
            service=trace_utils.int_service(None, config.cherrypy, default="cherrypy"),
            span_type=SpanTypes.WEB,
        )

    def _after_error_response(self):
        span = getattr(cherrypy.request, "_datadog_span", None)

        if not span:
            log.warning("cherrypy: tracing tool after_error_response hook called, but no active span found")
            return

        span.error = 1
        span.set_tag(ERROR_TYPE, cherrypy._cperror._exc_info()[0])
        span.set_tag(ERROR_MSG, str(cherrypy._cperror._exc_info()[1]))
        span.set_tag(ERROR_STACK, cherrypy._cperror.format_exc())

        self._close_span(span)

    def _on_end_request(self):
        span = getattr(cherrypy.request, "_datadog_span", None)

        if not span:
            log.warning("cherrypy: tracing tool on_end_request hook called, but no active span found")
            return

        self._close_span(span)

    def _close_span(self, span):
        # Let users specify their own resource in middleware if they so desire.
        # See case https://github.com/DataDog/dd-trace-py/issues/353
        if span.resource == SPAN_NAME:
            # In the future, mask virtual path components in a
            # URL e.g. /dispatch/abc123 becomes /dispatch/{{test_value}}/
            # Following investigation, this should be possible using
            # [find_handler](https://docs.cherrypy.org/en/latest/_modules/cherrypy/_cpdispatch.html#Dispatcher.find_handler)
            # but this may not be as easy as `cherrypy.request.dispatch.find_handler(cherrypy.request.path_info)` as
            # this function only ever seems to return an empty list for the virtual path components.

            # For now, default resource is method and path:
            #   GET /
            #   POST /save
            resource = "{} {}".format(cherrypy.request.method, cherrypy.request.path_info)
            span.resource = compat.to_unicode(resource)

        url = compat.to_unicode(cherrypy.request.base + cherrypy.request.path_info)
        status_code, _, _ = valid_status(cherrypy.response.status)

        trace_utils.set_http_meta(
            span,
            config.cherrypy,
            method=cherrypy.request.method,
            url=url,
            status_code=status_code,
            request_headers=cherrypy.request.headers,
            response_headers=cherrypy.response.headers,
        )

        span.finish()

        # Clear our span just in case.
        cherrypy.request._datadog_span = None


class TraceMiddleware(object):
    def __init__(self, app, tracer, service="cherrypy", distributed_tracing=None):
        self.app = app

        self.app.tools.tracer = TraceTool(app, tracer, service, distributed_tracing)<|MERGE_RESOLUTION|>--- conflicted
+++ resolved
@@ -15,12 +15,7 @@
 from .. import trace_utils
 from ...ext import SpanTypes
 from ...internal import compat
-<<<<<<< HEAD
-from ...utils.formats import asbool
-=======
 from ...internal.utils.formats import asbool
-from ...internal.utils.formats import get_env
->>>>>>> 1c8ab52c
 
 
 log = logging.getLogger(__name__)
