--- conflicted
+++ resolved
@@ -11,11 +11,8 @@
 from ddtrace.constants import ERROR_MSG
 from ddtrace.constants import ERROR_STACK
 from ddtrace.constants import ERROR_TYPE
-<<<<<<< HEAD
 from ddtrace.constants import SPAN_KIND
-=======
 from ddtrace.internal.constants import COMPONENT
->>>>>>> 1ed97183
 
 from .. import trace_utils
 from ...ext import SpanKind
