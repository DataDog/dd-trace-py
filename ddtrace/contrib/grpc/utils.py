from . import constants


def parse_method_path(method_path):
    """ Returns (package, service, method) tuple from parsing method path """
    # unpack method path based on "/{package}.{service}/{method}"
    # first remove leading "/" as unnecessary
    package_service, method_name = method_path.lstrip("/").rsplit("/", 1)

    # {package} is optional
    package_service = package_service.rsplit(".", 1)
    if len(package_service) == 2:
        return package_service[0], package_service[1], method_name

    return None, package_service[0], method_name


def set_grpc_method_meta(span, method, method_kind):
    method_path = method
    method_package, method_service, method_name = parse_method_path(method_path)
    span._set_str_tag(constants.GRPC_METHOD_PATH_KEY, method_path)
<<<<<<< HEAD
    if method_package is not None:
        span._set_str_tag(constants.GRPC_METHOD_PACKAGE_KEY, method_package)
=======
    span._set_str_tag(constants.GRPC_METHOD_PACKAGE_KEY, method_package)
>>>>>>> c856c901
    span._set_str_tag(constants.GRPC_METHOD_SERVICE_KEY, method_service)
    span._set_str_tag(constants.GRPC_METHOD_NAME_KEY, method_name)
    span._set_str_tag(constants.GRPC_METHOD_KIND_KEY, method_kind)<|MERGE_RESOLUTION|>--- conflicted
+++ resolved
@@ -19,12 +19,8 @@
     method_path = method
     method_package, method_service, method_name = parse_method_path(method_path)
     span._set_str_tag(constants.GRPC_METHOD_PATH_KEY, method_path)
-<<<<<<< HEAD
     if method_package is not None:
         span._set_str_tag(constants.GRPC_METHOD_PACKAGE_KEY, method_package)
-=======
-    span._set_str_tag(constants.GRPC_METHOD_PACKAGE_KEY, method_package)
->>>>>>> c856c901
     span._set_str_tag(constants.GRPC_METHOD_SERVICE_KEY, method_service)
     span._set_str_tag(constants.GRPC_METHOD_NAME_KEY, method_name)
     span._set_str_tag(constants.GRPC_METHOD_KIND_KEY, method_kind)