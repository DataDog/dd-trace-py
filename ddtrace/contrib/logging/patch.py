from ..internal.logging.patch import *  # noqa: F401,F403


<<<<<<< HEAD
# TODO: deprecate and remove this module
=======
from ...internal.utils import get_argument_value
from ...vendor.wrapt import wrap_function_wrapper as _w
from ..trace_utils import unwrap as _u
from .constants import RECORD_ATTR_ENV
from .constants import RECORD_ATTR_SERVICE
from .constants import RECORD_ATTR_SPAN_ID
from .constants import RECORD_ATTR_TRACE_ID
from .constants import RECORD_ATTR_VALUE_EMPTY
from .constants import RECORD_ATTR_VALUE_ZERO
from .constants import RECORD_ATTR_VERSION


_LOG_SPAN_KEY = "__datadog_log_span"

config._add(
    "logging",
    dict(
        tracer=None,
    ),
)  # by default, override here for custom tracer


def get_version():
    # type: () -> str
    return getattr(logging, "__version__", "")


class DDLogRecord:
    trace_id: int
    span_id: int
    service: str
    version: str
    env: str
    __slots__ = ("trace_id", "span_id", "service", "version", "env")

    def __init__(self, trace_id: int, span_id: int, service: str, version: str, env: str):
        self.trace_id = trace_id
        self.span_id = span_id
        self.service = service
        self.version = version
        self.env = env


def _get_tracer(tracer=None):
    if not tracer:
        # With the addition of a custom ddtrace logger in _logger.py, logs that happen on startup
        # don't have access to `ddtrace.tracer`. Checking that this exists prevents an error
        # if log injection is enabled.
        if not getattr(ddtrace, "tracer", False):
            return None

        tracer = ddtrace.tracer

    # We might be calling this during library initialization, in which case `ddtrace.tracer` might
    # be the `tracer` module and not the global tracer instance.
    if not getattr(tracer, "enabled", False):
        return None

    return tracer


def _w_makeRecord(func, instance, args, kwargs):
    # Get the LogRecord instance for this log
    record = func(*args, **kwargs)

    setattr(record, RECORD_ATTR_VERSION, config.version or RECORD_ATTR_VALUE_EMPTY)
    setattr(record, RECORD_ATTR_ENV, config.env or RECORD_ATTR_VALUE_EMPTY)
    setattr(record, RECORD_ATTR_SERVICE, config.service or RECORD_ATTR_VALUE_EMPTY)

    tracer = _get_tracer(tracer=config.logging.tracer)
    trace_details = {}
    span = None

    # logs from internal logger may explicitly pass the current span to
    # avoid deadlocks in getting the current span while already in locked code.
    span_from_log = getattr(record, _LOG_SPAN_KEY, None)
    if isinstance(span_from_log, ddtrace.Span):
        span = span_from_log

    if tracer:
        trace_details = tracer.get_log_correlation_context(active=span)

    setattr(record, RECORD_ATTR_TRACE_ID, trace_details.get("trace_id", "0"))
    setattr(record, RECORD_ATTR_SPAN_ID, trace_details.get("span_id", "0"))

    return record


def _w_StrFormatStyle_format(func, instance, args, kwargs):
    # The format string "dd.service={dd.service}" expects
    # the record to have a "dd" property which is an object that
    # has a "service" property
    # PercentStyle, and StringTemplateStyle both look for
    # a "dd.service" property on the record
    record = get_argument_value(args, kwargs, 0, "record")

    record.dd = DDLogRecord(
        trace_id=getattr(record, RECORD_ATTR_TRACE_ID, RECORD_ATTR_VALUE_ZERO),
        span_id=getattr(record, RECORD_ATTR_SPAN_ID, RECORD_ATTR_VALUE_ZERO),
        service=getattr(record, RECORD_ATTR_SERVICE, RECORD_ATTR_VALUE_EMPTY),
        version=getattr(record, RECORD_ATTR_VERSION, RECORD_ATTR_VALUE_EMPTY),
        env=getattr(record, RECORD_ATTR_ENV, RECORD_ATTR_VALUE_EMPTY),
    )

    try:
        return func(*args, **kwargs)
    finally:
        # We need to remove this extra attribute so it does not pollute other formatters
        # For example: if we format with StrFormatStyle and then  a JSON logger
        # then the JSON logger will have `dd.{service,version,env,trace_id,span_id}` as
        # well as the `record.dd` `DDLogRecord` instance
        del record.dd


def patch():
    """
    Patch ``logging`` module in the Python Standard Library for injection of
    tracer information by wrapping the base factory method ``Logger.makeRecord``
    """
    if getattr(logging, "_datadog_patch", False):
        return
    logging._datadog_patch = True

    _w(logging.Logger, "makeRecord", _w_makeRecord)
    if hasattr(logging, "StrFormatStyle"):
        if hasattr(logging.StrFormatStyle, "_format"):
            _w(logging.StrFormatStyle, "_format", _w_StrFormatStyle_format)
        else:
            _w(logging.StrFormatStyle, "format", _w_StrFormatStyle_format)


def unpatch():
    if getattr(logging, "_datadog_patch", False):
        logging._datadog_patch = False

        _u(logging.Logger, "makeRecord")
        if hasattr(logging, "StrFormatStyle"):
            if hasattr(logging.StrFormatStyle, "_format"):
                _u(logging.StrFormatStyle, "_format")
            else:
                _u(logging.StrFormatStyle, "format")
>>>>>>> b49e2fe5
<|MERGE_RESOLUTION|>--- conflicted
+++ resolved
@@ -1,148 +1,4 @@
 from ..internal.logging.patch import *  # noqa: F401,F403
 
 
-<<<<<<< HEAD
-# TODO: deprecate and remove this module
-=======
-from ...internal.utils import get_argument_value
-from ...vendor.wrapt import wrap_function_wrapper as _w
-from ..trace_utils import unwrap as _u
-from .constants import RECORD_ATTR_ENV
-from .constants import RECORD_ATTR_SERVICE
-from .constants import RECORD_ATTR_SPAN_ID
-from .constants import RECORD_ATTR_TRACE_ID
-from .constants import RECORD_ATTR_VALUE_EMPTY
-from .constants import RECORD_ATTR_VALUE_ZERO
-from .constants import RECORD_ATTR_VERSION
-
-
-_LOG_SPAN_KEY = "__datadog_log_span"
-
-config._add(
-    "logging",
-    dict(
-        tracer=None,
-    ),
-)  # by default, override here for custom tracer
-
-
-def get_version():
-    # type: () -> str
-    return getattr(logging, "__version__", "")
-
-
-class DDLogRecord:
-    trace_id: int
-    span_id: int
-    service: str
-    version: str
-    env: str
-    __slots__ = ("trace_id", "span_id", "service", "version", "env")
-
-    def __init__(self, trace_id: int, span_id: int, service: str, version: str, env: str):
-        self.trace_id = trace_id
-        self.span_id = span_id
-        self.service = service
-        self.version = version
-        self.env = env
-
-
-def _get_tracer(tracer=None):
-    if not tracer:
-        # With the addition of a custom ddtrace logger in _logger.py, logs that happen on startup
-        # don't have access to `ddtrace.tracer`. Checking that this exists prevents an error
-        # if log injection is enabled.
-        if not getattr(ddtrace, "tracer", False):
-            return None
-
-        tracer = ddtrace.tracer
-
-    # We might be calling this during library initialization, in which case `ddtrace.tracer` might
-    # be the `tracer` module and not the global tracer instance.
-    if not getattr(tracer, "enabled", False):
-        return None
-
-    return tracer
-
-
-def _w_makeRecord(func, instance, args, kwargs):
-    # Get the LogRecord instance for this log
-    record = func(*args, **kwargs)
-
-    setattr(record, RECORD_ATTR_VERSION, config.version or RECORD_ATTR_VALUE_EMPTY)
-    setattr(record, RECORD_ATTR_ENV, config.env or RECORD_ATTR_VALUE_EMPTY)
-    setattr(record, RECORD_ATTR_SERVICE, config.service or RECORD_ATTR_VALUE_EMPTY)
-
-    tracer = _get_tracer(tracer=config.logging.tracer)
-    trace_details = {}
-    span = None
-
-    # logs from internal logger may explicitly pass the current span to
-    # avoid deadlocks in getting the current span while already in locked code.
-    span_from_log = getattr(record, _LOG_SPAN_KEY, None)
-    if isinstance(span_from_log, ddtrace.Span):
-        span = span_from_log
-
-    if tracer:
-        trace_details = tracer.get_log_correlation_context(active=span)
-
-    setattr(record, RECORD_ATTR_TRACE_ID, trace_details.get("trace_id", "0"))
-    setattr(record, RECORD_ATTR_SPAN_ID, trace_details.get("span_id", "0"))
-
-    return record
-
-
-def _w_StrFormatStyle_format(func, instance, args, kwargs):
-    # The format string "dd.service={dd.service}" expects
-    # the record to have a "dd" property which is an object that
-    # has a "service" property
-    # PercentStyle, and StringTemplateStyle both look for
-    # a "dd.service" property on the record
-    record = get_argument_value(args, kwargs, 0, "record")
-
-    record.dd = DDLogRecord(
-        trace_id=getattr(record, RECORD_ATTR_TRACE_ID, RECORD_ATTR_VALUE_ZERO),
-        span_id=getattr(record, RECORD_ATTR_SPAN_ID, RECORD_ATTR_VALUE_ZERO),
-        service=getattr(record, RECORD_ATTR_SERVICE, RECORD_ATTR_VALUE_EMPTY),
-        version=getattr(record, RECORD_ATTR_VERSION, RECORD_ATTR_VALUE_EMPTY),
-        env=getattr(record, RECORD_ATTR_ENV, RECORD_ATTR_VALUE_EMPTY),
-    )
-
-    try:
-        return func(*args, **kwargs)
-    finally:
-        # We need to remove this extra attribute so it does not pollute other formatters
-        # For example: if we format with StrFormatStyle and then  a JSON logger
-        # then the JSON logger will have `dd.{service,version,env,trace_id,span_id}` as
-        # well as the `record.dd` `DDLogRecord` instance
-        del record.dd
-
-
-def patch():
-    """
-    Patch ``logging`` module in the Python Standard Library for injection of
-    tracer information by wrapping the base factory method ``Logger.makeRecord``
-    """
-    if getattr(logging, "_datadog_patch", False):
-        return
-    logging._datadog_patch = True
-
-    _w(logging.Logger, "makeRecord", _w_makeRecord)
-    if hasattr(logging, "StrFormatStyle"):
-        if hasattr(logging.StrFormatStyle, "_format"):
-            _w(logging.StrFormatStyle, "_format", _w_StrFormatStyle_format)
-        else:
-            _w(logging.StrFormatStyle, "format", _w_StrFormatStyle_format)
-
-
-def unpatch():
-    if getattr(logging, "_datadog_patch", False):
-        logging._datadog_patch = False
-
-        _u(logging.Logger, "makeRecord")
-        if hasattr(logging, "StrFormatStyle"):
-            if hasattr(logging.StrFormatStyle, "_format"):
-                _u(logging.StrFormatStyle, "_format")
-            else:
-                _u(logging.StrFormatStyle, "format")
->>>>>>> b49e2fe5
+# TODO: deprecate and remove this module