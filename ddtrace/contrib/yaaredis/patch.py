--- conflicted
+++ resolved
@@ -1,88 +1,5 @@
 from ..internal.yaaredis.patch import *  # noqa: F401,F403
 
-<<<<<<< HEAD
-
-# TODO: deprecate and remove this module
-=======
-import wrapt
-import yaaredis
-
-from ddtrace import config
-from ddtrace._trace.utils_redis import _instrument_redis_cmd
-from ddtrace._trace.utils_redis import _instrument_redis_execute_pipeline
-from ddtrace.contrib.redis_utils import _run_redis_command_async
-
-from ...internal.schema import schematize_service_name
-from ...internal.utils.formats import CMD_MAX_LEN
-from ...internal.utils.formats import asbool
-from ...internal.utils.formats import stringify_cache_args
-from ...internal.utils.wrappers import unwrap
-from ...pin import Pin
 
 
-config._add(
-    "yaaredis",
-    dict(
-        _default_service=schematize_service_name("redis"),
-        cmd_max_length=int(os.getenv("DD_YAAREDIS_CMD_MAX_LENGTH", CMD_MAX_LEN)),
-        resource_only_command=asbool(os.getenv("DD_REDIS_RESOURCE_ONLY_COMMAND", True)),
-    ),
-)
-
-
-def get_version():
-    # type: () -> str
-    return getattr(yaaredis, "__version__", "")
-
-
-def patch():
-    """Patch the instrumented methods"""
-    if getattr(yaaredis, "_datadog_patch", False):
-        return
-    yaaredis._datadog_patch = True
-
-    _w = wrapt.wrap_function_wrapper
-
-    _w("yaaredis.client", "StrictRedis.execute_command", traced_execute_command)
-    _w("yaaredis.client", "StrictRedis.pipeline", traced_pipeline)
-    _w("yaaredis.pipeline", "StrictPipeline.execute", traced_execute_pipeline)
-    _w("yaaredis.pipeline", "StrictPipeline.immediate_execute_command", traced_execute_command)
-    Pin().onto(yaaredis.StrictRedis)
-
-
-def unpatch():
-    if getattr(yaaredis, "_datadog_patch", False):
-        yaaredis._datadog_patch = False
-
-        unwrap(yaaredis.client.StrictRedis, "execute_command")
-        unwrap(yaaredis.client.StrictRedis, "pipeline")
-        unwrap(yaaredis.pipeline.StrictPipeline, "execute")
-        unwrap(yaaredis.pipeline.StrictPipeline, "immediate_execute_command")
-
-
-async def traced_execute_command(func, instance, args, kwargs):
-    pin = Pin.get_from(instance)
-    if not pin or not pin.enabled():
-        return await func(*args, **kwargs)
-
-    with _instrument_redis_cmd(pin, config.yaaredis, instance, args) as ctx:
-        return await _run_redis_command_async(ctx=ctx, func=func, args=args, kwargs=kwargs)
-
-
-async def traced_pipeline(func, instance, args, kwargs):
-    pipeline = await func(*args, **kwargs)
-    pin = Pin.get_from(instance)
-    if pin:
-        pin.onto(pipeline)
-    return pipeline
-
-
-async def traced_execute_pipeline(func, instance, args, kwargs):
-    pin = Pin.get_from(instance)
-    if not pin or not pin.enabled():
-        return await func(*args, **kwargs)
-
-    cmds = [stringify_cache_args(c, cmd_max_len=config.yaaredis.cmd_max_length) for c, _ in instance.command_stack]
-    with _instrument_redis_execute_pipeline(pin, config.yaaredis, cmds, instance):
-        return await func(*args, **kwargs)
->>>>>>> 000ff0ae
+# TODO: deprecate and remove this module