--- conflicted
+++ resolved
@@ -1,13 +1,9 @@
 import asyncio
-<<<<<<< HEAD
 import ddtrace
 import re
-=======
 
->>>>>>> 79939972
 import sanic
 
-import ddtrace
 from ddtrace import config
 from ddtrace.constants import ANALYTICS_SAMPLE_RATE_KEY
 from ddtrace.ext import SpanTypes
