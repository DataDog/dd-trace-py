--- conflicted
+++ resolved
@@ -1,9 +1,5 @@
-<<<<<<< HEAD
 import os
 
-# 3p
-=======
->>>>>>> 1c8ab52c
 import pymysql
 
 from ddtrace import Pin
@@ -13,12 +9,7 @@
 
 from ...ext import db
 from ...ext import net
-<<<<<<< HEAD
-from ...utils.formats import asbool
-=======
 from ...internal.utils.formats import asbool
-from ...internal.utils.formats import get_env
->>>>>>> 1c8ab52c
 
 
 config._add(
