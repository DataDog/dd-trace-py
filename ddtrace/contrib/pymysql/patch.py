--- conflicted
+++ resolved
@@ -1,94 +1,4 @@
 from ..internal.pymysql.patch import *  # noqa: F401,F403
 
-<<<<<<< HEAD
-import pymysql
-import wrapt
 
-from ddtrace import Pin
-from ddtrace import config
-from ddtrace.contrib.dbapi import TracedConnection
-from ddtrace.internal.utils.deprecations import DDTraceDeprecationWarning
-from ddtrace.vendor.debtcollector import deprecate
-
-from ...ext import db
-from ...ext import net
-from ...internal.schema import schematize_database_operation
-from ...internal.schema import schematize_service_name
-from ...internal.utils.formats import asbool
-from ...propagation._database_monitoring import _DBM_Propagator
-from ..trace_utils import _convert_to_string
-
-
-config._add(
-    "pymysql",
-    dict(
-        _default_service=schematize_service_name("pymysql"),
-        _dbapi_span_name_prefix="pymysql",
-        _dbapi_span_operation_name=schematize_database_operation("pymysql.query", database_provider="mysql"),
-        trace_fetch_methods=asbool(os.getenv("DD_PYMYSQL_TRACE_FETCH_METHODS", default=False)),
-        _dbm_propagator=_DBM_Propagator(0, "query"),
-    ),
-)
-
-
-def _get_version():
-    # type: () -> str
-    return getattr(pymysql, "__version__", "")
-
-
-def get_version():
-    deprecate(
-        "get_version is deprecated",
-        message="get_version is deprecated",
-        removal_version="3.0.0",
-        category=DDTraceDeprecationWarning,
-    )
-    return _get_version()
-
-
-CONN_ATTR_BY_TAG = {
-    net.TARGET_HOST: "host",
-    net.TARGET_PORT: "port",
-    net.SERVER_ADDRESS: "host",
-    db.USER: "user",
-    db.NAME: "db",
-}
-
-
-def patch():
-    wrapt.wrap_function_wrapper("pymysql", "connect", _connect)
-
-
-def unpatch():
-    if isinstance(pymysql.connect, wrapt.ObjectProxy):
-        pymysql.connect = pymysql.connect.__wrapped__
-
-
-def _connect(func, instance, args, kwargs):
-    conn = func(*args, **kwargs)
-    return _patch_conn(conn)
-
-
-def _patch_conn(conn):
-    tags = {t: _convert_to_string(getattr(conn, a)) for t, a in CONN_ATTR_BY_TAG.items() if getattr(conn, a, "") != ""}
-    tags[db.SYSTEM] = "mysql"
-    pin = Pin(tags=tags)
-
-    # grab the metadata from the conn
-    wrapped = TracedConnection(conn, pin=pin, cfg=config.pymysql)
-    pin.onto(wrapped)
-    return wrapped
-
-
-def patch_conn(conn):
-    deprecate(
-        "patch_conn is deprecated",
-        message="patch_conn is deprecated",
-        removal_version="3.0.0",
-        category=DDTraceDeprecationWarning,
-    )
-    return _patch_conn(conn)
-=======
-
-# TODO: deprecate and remove this module
->>>>>>> f42fb50f
+# TODO: deprecate and remove this module