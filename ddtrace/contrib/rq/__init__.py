--- conflicted
+++ resolved
@@ -80,11 +80,8 @@
 
 from ddtrace import Pin
 from ddtrace import config
-<<<<<<< HEAD
 from ddtrace.constants import SPAN_KIND
-=======
 from ddtrace.internal.constants import COMPONENT
->>>>>>> 1ed97183
 
 from .. import trace_utils
 from ...ext import SpanKind
