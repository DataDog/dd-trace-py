import functools
import sys
from typing import TYPE_CHECKING

from ddtrace.appsec import _asm_request_context


if TYPE_CHECKING:  # pragma: no cover
    from typing import Any
    from typing import Callable
    from typing import Dict
    from typing import Iterable
    from typing import Optional

    from ddtrace import Pin
    from ddtrace import Span
    from ddtrace import Tracer
    from ddtrace.settings import Config

from six.moves.urllib.parse import quote

import ddtrace
from ddtrace import config
from ddtrace.ext import SpanTypes
from ddtrace.ext import http
from ddtrace.internal.constants import COMPONENT
from ddtrace.internal.logger import get_logger
from ddtrace.propagation._utils import from_wsgi_header
from ddtrace.propagation.http import HTTPPropagator
from ddtrace.vendor import wrapt

from .. import trace_utils


log = get_logger(__name__)

propagator = HTTPPropagator

config._add(
    "wsgi",
    dict(
        _default_service="wsgi",
        distributed_tracing=True,
    ),
)


class _TracedIterable(wrapt.ObjectProxy):
    def __init__(self, wrapped, span, parent_span):
        super(_TracedIterable, self).__init__(wrapped)
        self._self_span = span
        self._self_parent_span = parent_span
        self._self_span_finished = False

    def __iter__(self):
        return self

    def __next__(self):
        try:
            return next(self.__wrapped__)
        except StopIteration:
            self._finish_spans()
            raise
        except Exception:
            self._self_span.set_exc_info(*sys.exc_info())
            self._finish_spans()
            raise

    # PY2 Support
    next = __next__

    def close(self):
        if getattr(self.__wrapped__, "close", None):
            self.__wrapped__.close()
        self._finish_spans()

    def _finish_spans(self):
        if not self._self_span_finished:
            self._self_span.finish()
            self._self_parent_span.finish()
            self._self_span_finished = True


class _DDWSGIMiddlewareBase(object):
    """Base WSGI middleware class.

    :param application: The WSGI application to apply the middleware to.
    :param tracer: Tracer instance to use the middleware with. Defaults to the global tracer.
    :param int_config: Integration specific configuration object.
    :param pin: Set tracing metadata on a particular traced connection
    """

    def __init__(self, application, tracer, int_config, pin):
        # type: (Iterable, Tracer, Config, Pin) -> None
        self.app = application
        self.tracer = tracer
        self._config = int_config
        self._pin = pin

    @property
    def _request_span_name(self):
        # type: () -> str
        "Returns the name of a request span. Example: `flask.request`"
        raise NotImplementedError

    @property
    def _application_span_name(self):
        # type: () -> str
        "Returns the name of an application span. Example: `flask.application`"
        raise NotImplementedError

    @property
    def _response_span_name(self):
        # type: () -> str
        "Returns the name of a response span. Example: `flask.response`"
        raise NotImplementedError

    def __call__(self, environ, start_response):
        # type: (Iterable, Callable) -> _TracedIterable
        trace_utils.activate_distributed_headers(self.tracer, int_config=self._config, request_headers=environ)

<<<<<<< HEAD
        headers = get_request_headers(environ)
        with _asm_request_context.asm_request_context_manager(
            environ.get("REMOTE_ADDR"), headers, headers_case_sensitive=True
        ):
            req_span = self.tracer.trace(
                self._request_span_name,
                service=trace_utils.int_service(self._pin, self._config),
                span_type=SpanTypes.WEB,
=======
        req_span = self.tracer.trace(
            self._request_span_name,
            service=trace_utils.int_service(self._pin, self._config),
            span_type=SpanTypes.WEB,
        )

        req_span.set_tag_str(COMPONENT, self._config.integration_name)

        self._request_span_modifier(req_span, environ)

        try:
            app_span = self.tracer.trace(self._application_span_name)

            app_span.set_tag_str(COMPONENT, self._config.integration_name)

            intercept_start_response = functools.partial(
                self._traced_start_response, start_response, req_span, app_span
>>>>>>> 4396ed68
            )

<<<<<<< HEAD
            # set component tag equal to name of integration
            req_span.set_tag_str("component", self._config.integration_name)

            self._request_span_modifier(req_span, environ, parsed_headers=headers)
            try:
                app_span = self.tracer.trace(self._application_span_name)
                # set component tag equal to name of integration
                app_span.set_tag_str("component", self._config.integration_name)
                intercept_start_response = functools.partial(
                    self._traced_start_response, start_response, req_span, app_span
                )
                result = self.app(environ, intercept_start_response)
                self._application_span_modifier(app_span, environ, result)
                app_span.finish()
            except BaseException:
                req_span.set_exc_info(*sys.exc_info())
                app_span.set_exc_info(*sys.exc_info())
                app_span.finish()
                req_span.finish()
                raise
            # start flask.response span. This span will be finished after iter(result) is closed.
            # start_span(child_of=...) is used to ensure correct parenting.
            resp_span = self.tracer.start_span(self._response_span_name, child_of=req_span, activate=True)
=======
        resp_span.set_tag_str(COMPONENT, self._config.integration_name)
>>>>>>> 4396ed68

            # set component tag equal to name of integration
            resp_span.set_tag_str("component", self._config.integration_name)
            self._response_span_modifier(resp_span, result)

            return _TracedIterable(iter(result), resp_span, req_span)

    def _traced_start_response(self, start_response, request_span, app_span, status, environ, exc_info=None):
        # type: (Callable, Span, Span, str, Dict, Any) -> None
        """sets the status code on a request span when start_response is called"""
        status_code, _ = status.split(" ", 1)
        trace_utils.set_http_meta(request_span, self._config, status_code=status_code)
        return start_response(status, environ, exc_info)

    def _request_span_modifier(self, req_span, environ, parsed_headers=None):
        # type: (Span, Dict, Optional[Dict]) -> None
        """Implement to modify span attributes on the request_span"""
        pass

    def _application_span_modifier(self, app_span, environ, result):
        # type: (Span, Dict, Iterable) -> None
        """Implement to modify span attributes on the application_span"""
        pass

    def _response_span_modifier(self, resp_span, response):
        # type: (Span, Dict) -> None
        """Implement to modify span attributes on the request_span"""
        pass


def construct_url(environ):
    """
    https://www.python.org/dev/peps/pep-3333/#url-reconstruction
    """
    url = environ["wsgi.url_scheme"] + "://"

    if environ.get("HTTP_HOST"):
        url += environ["HTTP_HOST"]
    else:
        url += environ["SERVER_NAME"]

        if environ["wsgi.url_scheme"] == "https":
            if environ["SERVER_PORT"] != "443":
                url += ":" + environ["SERVER_PORT"]
        else:
            if environ["SERVER_PORT"] != "80":
                url += ":" + environ["SERVER_PORT"]

    url += quote(environ.get("SCRIPT_NAME", ""))
    url += quote(environ.get("PATH_INFO", ""))
    if environ.get("QUERY_STRING"):
        url += "?" + environ["QUERY_STRING"]

    return url


def get_request_headers(environ):
    """
    Manually grab the request headers from the environ dictionary.
    """
    request_headers = {}
    for key in environ.keys():
        if key.startswith("HTTP"):
            request_headers[from_wsgi_header(key)] = environ[key]
    return request_headers


def default_wsgi_span_modifier(span, environ):
    span.resource = "{} {}".format(environ["REQUEST_METHOD"], environ["PATH_INFO"])


class DDWSGIMiddleware(_DDWSGIMiddlewareBase):
    """WSGI middleware providing tracing around an application.

    :param application: The WSGI application to apply the middleware to.
    :param tracer: Tracer instance to use the middleware with. Defaults to the global tracer.
    :param span_modifier: Span modifier that can add tags to the root span.
                            Defaults to using the request method and url in the resource.
    """

    _request_span_name = "wsgi.request"
    _application_span_name = "wsgi.application"
    _response_span_name = "wsgi.response"

    def __init__(self, application, tracer=None, span_modifier=default_wsgi_span_modifier):
        # type: (Iterable, Optional[Tracer], Callable[[Span, Dict[str, str]], None]) -> None
        super(DDWSGIMiddleware, self).__init__(application, tracer or ddtrace.tracer, config.wsgi, None)
        self.span_modifier = span_modifier

    def _traced_start_response(self, start_response, request_span, app_span, status, environ, exc_info=None):
        status_code, status_msg = status.split(" ", 1)
        request_span.set_tag_str(http.STATUS_MSG, status_msg)
        trace_utils.set_http_meta(request_span, self._config, status_code=status_code, response_headers=environ)

        with self.tracer.start_span(
            "wsgi.start_response",
            child_of=app_span,
            service=trace_utils.int_service(None, self._config),
            span_type=SpanTypes.WEB,
            activate=True,
        ) as span:
            span.set_tag_str(COMPONENT, self._config.integration_name)

            return start_response(status, environ, exc_info)

    def _request_span_modifier(self, req_span, environ, parsed_headers=None):
        url = construct_url(environ)
        method = environ.get("REQUEST_METHOD")
        query_string = environ.get("QUERY_STRING")
        request_headers = parsed_headers if parsed_headers is not None else get_request_headers(environ)
        trace_utils.set_http_meta(
            req_span, self._config, method=method, url=url, query=query_string, request_headers=request_headers
        )
        if self.span_modifier:
            self.span_modifier(req_span, environ)

    def _response_span_modifier(self, resp_span, response):
        if hasattr(response, "__class__"):
            resp_class = getattr(getattr(response, "__class__"), "__name__", None)
            if resp_class:
                resp_span.set_tag_str("result_class", resp_class)<|MERGE_RESOLUTION|>--- conflicted
+++ resolved
@@ -119,7 +119,6 @@
         # type: (Iterable, Callable) -> _TracedIterable
         trace_utils.activate_distributed_headers(self.tracer, int_config=self._config, request_headers=environ)
 
-<<<<<<< HEAD
         headers = get_request_headers(environ)
         with _asm_request_context.asm_request_context_manager(
             environ.get("REMOTE_ADDR"), headers, headers_case_sensitive=True
@@ -128,36 +127,17 @@
                 self._request_span_name,
                 service=trace_utils.int_service(self._pin, self._config),
                 span_type=SpanTypes.WEB,
-=======
-        req_span = self.tracer.trace(
-            self._request_span_name,
-            service=trace_utils.int_service(self._pin, self._config),
-            span_type=SpanTypes.WEB,
-        )
-
-        req_span.set_tag_str(COMPONENT, self._config.integration_name)
-
-        self._request_span_modifier(req_span, environ)
-
-        try:
-            app_span = self.tracer.trace(self._application_span_name)
-
-            app_span.set_tag_str(COMPONENT, self._config.integration_name)
-
-            intercept_start_response = functools.partial(
-                self._traced_start_response, start_response, req_span, app_span
->>>>>>> 4396ed68
             )
 
-<<<<<<< HEAD
-            # set component tag equal to name of integration
-            req_span.set_tag_str("component", self._config.integration_name)
-
-            self._request_span_modifier(req_span, environ, parsed_headers=headers)
+            req_span.set_tag_str(COMPONENT, self._config.integration_name)
+
+            self._request_span_modifier(req_span, environ)
+
             try:
                 app_span = self.tracer.trace(self._application_span_name)
-                # set component tag equal to name of integration
-                app_span.set_tag_str("component", self._config.integration_name)
+
+                app_span.set_tag_str(COMPONENT, self._config.integration_name)
+
                 intercept_start_response = functools.partial(
                     self._traced_start_response, start_response, req_span, app_span
                 )
@@ -173,12 +153,9 @@
             # start flask.response span. This span will be finished after iter(result) is closed.
             # start_span(child_of=...) is used to ensure correct parenting.
             resp_span = self.tracer.start_span(self._response_span_name, child_of=req_span, activate=True)
-=======
-        resp_span.set_tag_str(COMPONENT, self._config.integration_name)
->>>>>>> 4396ed68
-
-            # set component tag equal to name of integration
-            resp_span.set_tag_str("component", self._config.integration_name)
+
+            resp_span.set_tag_str(COMPONENT, self._config.integration_name)
+
             self._response_span_modifier(resp_span, result)
 
             return _TracedIterable(iter(result), resp_span, req_span)
