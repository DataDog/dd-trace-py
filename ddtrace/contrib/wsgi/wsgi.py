from ..internal.wsgi.wsgi import *  # noqa: F401,F403
from ..internal.wsgi.wsgi import _DDWSGIMiddlewareBase  # noqa: F401,F403

<<<<<<< HEAD
# TODO: deprecate and remove this module
=======
from ddtrace.internal.schema.span_attribute_schema import SpanDirection


if TYPE_CHECKING:  # pragma: no cover
    from typing import Any  # noqa:F401
    from typing import Dict  # noqa:F401
    from typing import Mapping  # noqa:F401
    from typing import Optional  # noqa:F401

    from ddtrace import Pin  # noqa:F401
    from ddtrace import Span  # noqa:F401
    from ddtrace import Tracer  # noqa:F401
    from ddtrace.settings import Config  # noqa:F401

from urllib.parse import quote

import wrapt

import ddtrace
from ddtrace import config
from ddtrace.constants import SPAN_KIND
from ddtrace.contrib import trace_utils
from ddtrace.ext import SpanKind
from ddtrace.ext import SpanTypes
from ddtrace.internal._exceptions import BlockingException
from ddtrace.internal.constants import COMPONENT
from ddtrace.internal.constants import HTTP_REQUEST_BLOCKED
from ddtrace.internal.logger import get_logger
from ddtrace.internal.schema import schematize_url_operation
from ddtrace.propagation._utils import from_wsgi_header
from ddtrace.propagation.http import HTTPPropagator

from ...internal import core


log = get_logger(__name__)

propagator = HTTPPropagator

config._add(
    "wsgi",
    dict(
        _default_service="wsgi",
        distributed_tracing=True,
    ),
)


def get_version():
    # type: () -> str
    return ""


class _DDWSGIMiddlewareBase(object):
    """Base WSGI middleware class.

    :param application: The WSGI application to apply the middleware to.
    :param tracer: Tracer instance to use the middleware with. Defaults to the global tracer.
    :param int_config: Integration specific configuration object.
    :param pin: Set tracing metadata on a particular traced connection
    :param app_is_iterator: Boolean indicating whether the wrapped app is a Python iterator
    """

    def __init__(self, application, tracer, int_config, pin, app_is_iterator=False):
        # type: (Iterable, Tracer, Config, Pin, bool) -> None
        self.app = application
        self.tracer = tracer
        self._config = int_config
        self._pin = pin
        self.app_is_iterator = app_is_iterator

    @property
    def _request_span_name(self):
        # type: () -> str
        "Returns the name of a request span. Example: `flask.request`"
        raise NotImplementedError

    @property
    def _application_span_name(self):
        # type: () -> str
        "Returns the name of an application span. Example: `flask.application`"
        raise NotImplementedError

    @property
    def _response_span_name(self):
        # type: () -> str
        "Returns the name of a response span. Example: `flask.response`"
        raise NotImplementedError

    def __call__(self, environ: Iterable, start_response: Callable) -> wrapt.ObjectProxy:
        headers = get_request_headers(environ)
        closing_iterable = ()
        not_blocked = True
        with core.context_with_data(
            "wsgi.__call__",
            remote_addr=environ.get("REMOTE_ADDR"),
            headers=headers,
            headers_case_sensitive=True,
            service=trace_utils.int_service(self._pin, self._config),
            span_type=SpanTypes.WEB,
            span_name=(self._request_call_name if hasattr(self, "_request_call_name") else self._request_span_name),
            middleware_config=self._config,
            distributed_headers_config=self._config,
            distributed_headers=environ,
            environ=environ,
            middleware=self,
            call_key="req_span",
        ) as ctx:
            ctx.set_item("wsgi.construct_url", construct_url)

            def blocked_view():
                result = core.dispatch_with_results("wsgi.block.started", (ctx, construct_url)).status_headers_content
                if result:
                    status, headers, content = result.value
                else:
                    status, headers, content = 403, [], ""
                return content, status, headers

            if core.get_item(HTTP_REQUEST_BLOCKED):
                content, status, headers = blocked_view()
                start_response(str(status), headers)
                closing_iterable = [content]
                not_blocked = False

            core.dispatch("wsgi.block_decided", (blocked_view,))
            stop_iteration_exception = None

            if not_blocked:
                core.dispatch("wsgi.request.prepare", (ctx, start_response))
                try:
                    closing_iterable = self.app(environ, ctx.get_item("intercept_start_response"))
                except BlockingException as e:
                    core.set_item(HTTP_REQUEST_BLOCKED, e.args[0])
                    content, status, headers = blocked_view()
                    start_response(str(status), headers)
                    closing_iterable = [content]
                    core.dispatch("wsgi.app.exception", (ctx,))
                except StopIteration as e:
                    """
                    WSGI frameworks emit `StopIteration` when closing connections
                    with Gunicorn as part of their standard workflow.  We don't want to mark
                    these as errors for the UI since they are standard and expected
                    to be caught later.

                    Here we catch the exception and close out the request/app spans through the non-error
                    handling pathways.
                    """
                    stop_iteration_exception = e
                except BaseException:
                    core.dispatch("wsgi.app.exception", (ctx,))
                    raise
                else:
                    if core.get_item(HTTP_REQUEST_BLOCKED):
                        _, _, content = core.dispatch_with_results(
                            "wsgi.block.started", (ctx, construct_url)
                        ).status_headers_content.value or (None, None, "")
                        closing_iterable = [content]
                    core.dispatch("wsgi.app.success", (ctx, closing_iterable))

            result = core.dispatch_with_results(
                "wsgi.request.complete", (ctx, closing_iterable, self.app_is_iterator)
            ).traced_iterable

            if stop_iteration_exception:
                if result.value:
                    # Close the request and app spans
                    result.value._finish_spans()
                    core.dispatch("wsgi.app.success", (ctx, closing_iterable))
                raise stop_iteration_exception
            return result.value if result else []

    def _traced_start_response(self, start_response, request_span, app_span, status, environ, exc_info=None):
        # type: (Callable, Span, Span, str, Dict, Any) -> None
        """sets the status code on a request span when start_response is called"""
        with core.context_with_data(
            "wsgi.response",
            middleware=self,
            request_span=request_span,
            parent_call=app_span,
            status=status,
            environ=environ,
            span_type=SpanTypes.WEB,
            service=trace_utils.int_service(None, self._config),
            start_span=False,
            tags={COMPONENT: self._config.integration_name, SPAN_KIND: SpanKind.SERVER},
            call_key="response_span",
        ):
            return start_response(status, environ, exc_info)

    def _request_span_modifier(self, req_span, environ, parsed_headers=None):
        # type: (Span, Dict, Optional[Dict]) -> None
        """Implement to modify span attributes on the request_span"""

    def _application_span_modifier(self, app_span, environ, result):
        # type: (Span, Dict, Iterable) -> None
        """Implement to modify span attributes on the application_span"""

    def _response_span_modifier(self, resp_span, response):
        # type: (Span, Dict) -> None
        """Implement to modify span attributes on the request_span"""


def construct_url(environ):
    """
    https://www.python.org/dev/peps/pep-3333/#url-reconstruction
    """
    url = environ["wsgi.url_scheme"] + "://"

    if environ.get("HTTP_HOST"):
        url += environ["HTTP_HOST"]
    else:
        url += environ["SERVER_NAME"]

        if environ["wsgi.url_scheme"] == "https":
            if environ["SERVER_PORT"] != "443":
                url += ":" + environ["SERVER_PORT"]
        else:
            if environ["SERVER_PORT"] != "80":
                url += ":" + environ["SERVER_PORT"]

    url += quote(environ.get("SCRIPT_NAME", ""))
    # we need the raw uri here for reporting, not the computed one
    if environ.get("RAW_URI"):
        url += environ["RAW_URI"]
        # on old versions of wsgi, the raw uri does not include the query string
        if environ.get("QUERY_STRING") and "?" not in environ["RAW_URI"]:
            url += "?" + environ["QUERY_STRING"]
    elif environ.get("REQUEST_URI"):
        url += environ["REQUEST_URI"]
        # on old versions of wsgi, the raw uri does not include the query string
        if environ.get("QUERY_STRING") and "?" not in environ["REQUEST_URI"]:
            url += "?" + environ["QUERY_STRING"]
    else:
        url += quote(environ.get("PATH_INFO", ""))
        if environ.get("QUERY_STRING"):
            url += "?" + environ["QUERY_STRING"]

    return url


def get_request_headers(environ):
    # type: (Mapping[str, str]) -> Mapping[str, str]
    """
    Manually grab the request headers from the environ dictionary.
    """
    request_headers = {}  # type: Mapping[str, str]
    for key in environ.keys():
        if key.startswith("HTTP_"):
            name = from_wsgi_header(key)
            if name:
                request_headers[name] = environ[key]
    return request_headers


def default_wsgi_span_modifier(span, environ):
    span.resource = "{} {}".format(environ["REQUEST_METHOD"], environ["PATH_INFO"])


class DDWSGIMiddleware(_DDWSGIMiddlewareBase):
    """WSGI middleware providing tracing around an application.

    :param application: The WSGI application to apply the middleware to.
    :param tracer: Tracer instance to use the middleware with. Defaults to the global tracer.
    :param span_modifier: Span modifier that can add tags to the root span.
                            Defaults to using the request method and url in the resource.
    :param app_is_iterator: Boolean indicating whether the wrapped WSGI app is a Python iterator
    """

    _request_span_name = schematize_url_operation("wsgi.request", protocol="http", direction=SpanDirection.INBOUND)
    _application_span_name = "wsgi.application"
    _response_span_name = "wsgi.response"

    def __init__(self, application, tracer=None, span_modifier=default_wsgi_span_modifier, app_is_iterator=False):
        # type: (Iterable, Optional[Tracer], Callable[[Span, Dict[str, str]], None], bool) -> None
        super(DDWSGIMiddleware, self).__init__(
            application, tracer or ddtrace.tracer, config.wsgi, None, app_is_iterator=app_is_iterator
        )
        self.span_modifier = span_modifier

    def _traced_start_response(self, start_response, request_span, app_span, status, environ, exc_info=None):
        with core.context_with_data(
            "wsgi.response",
            middleware=self,
            request_span=request_span,
            parent_call=app_span,
            status=status,
            environ=environ,
            span_type=SpanTypes.WEB,
            span_name="wsgi.start_response",
            service=trace_utils.int_service(None, self._config),
            start_span=True,
            tags={COMPONENT: self._config.integration_name, SPAN_KIND: SpanKind.SERVER},
            call_key="response_span",
        ) as ctx, ctx.get_item("response_span"):
            return start_response(status, environ, exc_info)

    def _request_span_modifier(self, req_span, environ, parsed_headers=None):
        url = construct_url(environ)
        request_headers = parsed_headers if parsed_headers is not None else get_request_headers(environ)
        core.dispatch("wsgi.request.prepared", (self, req_span, url, request_headers, environ))

    def _response_span_modifier(self, resp_span, response):
        core.dispatch("wsgi.response.prepared", (resp_span, response))
>>>>>>> 000ff0ae
<|MERGE_RESOLUTION|>--- conflicted
+++ resolved
@@ -1,310 +1,5 @@
 from ..internal.wsgi.wsgi import *  # noqa: F401,F403
 from ..internal.wsgi.wsgi import _DDWSGIMiddlewareBase  # noqa: F401,F403
 
-<<<<<<< HEAD
-# TODO: deprecate and remove this module
-=======
-from ddtrace.internal.schema.span_attribute_schema import SpanDirection
 
-
-if TYPE_CHECKING:  # pragma: no cover
-    from typing import Any  # noqa:F401
-    from typing import Dict  # noqa:F401
-    from typing import Mapping  # noqa:F401
-    from typing import Optional  # noqa:F401
-
-    from ddtrace import Pin  # noqa:F401
-    from ddtrace import Span  # noqa:F401
-    from ddtrace import Tracer  # noqa:F401
-    from ddtrace.settings import Config  # noqa:F401
-
-from urllib.parse import quote
-
-import wrapt
-
-import ddtrace
-from ddtrace import config
-from ddtrace.constants import SPAN_KIND
-from ddtrace.contrib import trace_utils
-from ddtrace.ext import SpanKind
-from ddtrace.ext import SpanTypes
-from ddtrace.internal._exceptions import BlockingException
-from ddtrace.internal.constants import COMPONENT
-from ddtrace.internal.constants import HTTP_REQUEST_BLOCKED
-from ddtrace.internal.logger import get_logger
-from ddtrace.internal.schema import schematize_url_operation
-from ddtrace.propagation._utils import from_wsgi_header
-from ddtrace.propagation.http import HTTPPropagator
-
-from ...internal import core
-
-
-log = get_logger(__name__)
-
-propagator = HTTPPropagator
-
-config._add(
-    "wsgi",
-    dict(
-        _default_service="wsgi",
-        distributed_tracing=True,
-    ),
-)
-
-
-def get_version():
-    # type: () -> str
-    return ""
-
-
-class _DDWSGIMiddlewareBase(object):
-    """Base WSGI middleware class.
-
-    :param application: The WSGI application to apply the middleware to.
-    :param tracer: Tracer instance to use the middleware with. Defaults to the global tracer.
-    :param int_config: Integration specific configuration object.
-    :param pin: Set tracing metadata on a particular traced connection
-    :param app_is_iterator: Boolean indicating whether the wrapped app is a Python iterator
-    """
-
-    def __init__(self, application, tracer, int_config, pin, app_is_iterator=False):
-        # type: (Iterable, Tracer, Config, Pin, bool) -> None
-        self.app = application
-        self.tracer = tracer
-        self._config = int_config
-        self._pin = pin
-        self.app_is_iterator = app_is_iterator
-
-    @property
-    def _request_span_name(self):
-        # type: () -> str
-        "Returns the name of a request span. Example: `flask.request`"
-        raise NotImplementedError
-
-    @property
-    def _application_span_name(self):
-        # type: () -> str
-        "Returns the name of an application span. Example: `flask.application`"
-        raise NotImplementedError
-
-    @property
-    def _response_span_name(self):
-        # type: () -> str
-        "Returns the name of a response span. Example: `flask.response`"
-        raise NotImplementedError
-
-    def __call__(self, environ: Iterable, start_response: Callable) -> wrapt.ObjectProxy:
-        headers = get_request_headers(environ)
-        closing_iterable = ()
-        not_blocked = True
-        with core.context_with_data(
-            "wsgi.__call__",
-            remote_addr=environ.get("REMOTE_ADDR"),
-            headers=headers,
-            headers_case_sensitive=True,
-            service=trace_utils.int_service(self._pin, self._config),
-            span_type=SpanTypes.WEB,
-            span_name=(self._request_call_name if hasattr(self, "_request_call_name") else self._request_span_name),
-            middleware_config=self._config,
-            distributed_headers_config=self._config,
-            distributed_headers=environ,
-            environ=environ,
-            middleware=self,
-            call_key="req_span",
-        ) as ctx:
-            ctx.set_item("wsgi.construct_url", construct_url)
-
-            def blocked_view():
-                result = core.dispatch_with_results("wsgi.block.started", (ctx, construct_url)).status_headers_content
-                if result:
-                    status, headers, content = result.value
-                else:
-                    status, headers, content = 403, [], ""
-                return content, status, headers
-
-            if core.get_item(HTTP_REQUEST_BLOCKED):
-                content, status, headers = blocked_view()
-                start_response(str(status), headers)
-                closing_iterable = [content]
-                not_blocked = False
-
-            core.dispatch("wsgi.block_decided", (blocked_view,))
-            stop_iteration_exception = None
-
-            if not_blocked:
-                core.dispatch("wsgi.request.prepare", (ctx, start_response))
-                try:
-                    closing_iterable = self.app(environ, ctx.get_item("intercept_start_response"))
-                except BlockingException as e:
-                    core.set_item(HTTP_REQUEST_BLOCKED, e.args[0])
-                    content, status, headers = blocked_view()
-                    start_response(str(status), headers)
-                    closing_iterable = [content]
-                    core.dispatch("wsgi.app.exception", (ctx,))
-                except StopIteration as e:
-                    """
-                    WSGI frameworks emit `StopIteration` when closing connections
-                    with Gunicorn as part of their standard workflow.  We don't want to mark
-                    these as errors for the UI since they are standard and expected
-                    to be caught later.
-
-                    Here we catch the exception and close out the request/app spans through the non-error
-                    handling pathways.
-                    """
-                    stop_iteration_exception = e
-                except BaseException:
-                    core.dispatch("wsgi.app.exception", (ctx,))
-                    raise
-                else:
-                    if core.get_item(HTTP_REQUEST_BLOCKED):
-                        _, _, content = core.dispatch_with_results(
-                            "wsgi.block.started", (ctx, construct_url)
-                        ).status_headers_content.value or (None, None, "")
-                        closing_iterable = [content]
-                    core.dispatch("wsgi.app.success", (ctx, closing_iterable))
-
-            result = core.dispatch_with_results(
-                "wsgi.request.complete", (ctx, closing_iterable, self.app_is_iterator)
-            ).traced_iterable
-
-            if stop_iteration_exception:
-                if result.value:
-                    # Close the request and app spans
-                    result.value._finish_spans()
-                    core.dispatch("wsgi.app.success", (ctx, closing_iterable))
-                raise stop_iteration_exception
-            return result.value if result else []
-
-    def _traced_start_response(self, start_response, request_span, app_span, status, environ, exc_info=None):
-        # type: (Callable, Span, Span, str, Dict, Any) -> None
-        """sets the status code on a request span when start_response is called"""
-        with core.context_with_data(
-            "wsgi.response",
-            middleware=self,
-            request_span=request_span,
-            parent_call=app_span,
-            status=status,
-            environ=environ,
-            span_type=SpanTypes.WEB,
-            service=trace_utils.int_service(None, self._config),
-            start_span=False,
-            tags={COMPONENT: self._config.integration_name, SPAN_KIND: SpanKind.SERVER},
-            call_key="response_span",
-        ):
-            return start_response(status, environ, exc_info)
-
-    def _request_span_modifier(self, req_span, environ, parsed_headers=None):
-        # type: (Span, Dict, Optional[Dict]) -> None
-        """Implement to modify span attributes on the request_span"""
-
-    def _application_span_modifier(self, app_span, environ, result):
-        # type: (Span, Dict, Iterable) -> None
-        """Implement to modify span attributes on the application_span"""
-
-    def _response_span_modifier(self, resp_span, response):
-        # type: (Span, Dict) -> None
-        """Implement to modify span attributes on the request_span"""
-
-
-def construct_url(environ):
-    """
-    https://www.python.org/dev/peps/pep-3333/#url-reconstruction
-    """
-    url = environ["wsgi.url_scheme"] + "://"
-
-    if environ.get("HTTP_HOST"):
-        url += environ["HTTP_HOST"]
-    else:
-        url += environ["SERVER_NAME"]
-
-        if environ["wsgi.url_scheme"] == "https":
-            if environ["SERVER_PORT"] != "443":
-                url += ":" + environ["SERVER_PORT"]
-        else:
-            if environ["SERVER_PORT"] != "80":
-                url += ":" + environ["SERVER_PORT"]
-
-    url += quote(environ.get("SCRIPT_NAME", ""))
-    # we need the raw uri here for reporting, not the computed one
-    if environ.get("RAW_URI"):
-        url += environ["RAW_URI"]
-        # on old versions of wsgi, the raw uri does not include the query string
-        if environ.get("QUERY_STRING") and "?" not in environ["RAW_URI"]:
-            url += "?" + environ["QUERY_STRING"]
-    elif environ.get("REQUEST_URI"):
-        url += environ["REQUEST_URI"]
-        # on old versions of wsgi, the raw uri does not include the query string
-        if environ.get("QUERY_STRING") and "?" not in environ["REQUEST_URI"]:
-            url += "?" + environ["QUERY_STRING"]
-    else:
-        url += quote(environ.get("PATH_INFO", ""))
-        if environ.get("QUERY_STRING"):
-            url += "?" + environ["QUERY_STRING"]
-
-    return url
-
-
-def get_request_headers(environ):
-    # type: (Mapping[str, str]) -> Mapping[str, str]
-    """
-    Manually grab the request headers from the environ dictionary.
-    """
-    request_headers = {}  # type: Mapping[str, str]
-    for key in environ.keys():
-        if key.startswith("HTTP_"):
-            name = from_wsgi_header(key)
-            if name:
-                request_headers[name] = environ[key]
-    return request_headers
-
-
-def default_wsgi_span_modifier(span, environ):
-    span.resource = "{} {}".format(environ["REQUEST_METHOD"], environ["PATH_INFO"])
-
-
-class DDWSGIMiddleware(_DDWSGIMiddlewareBase):
-    """WSGI middleware providing tracing around an application.
-
-    :param application: The WSGI application to apply the middleware to.
-    :param tracer: Tracer instance to use the middleware with. Defaults to the global tracer.
-    :param span_modifier: Span modifier that can add tags to the root span.
-                            Defaults to using the request method and url in the resource.
-    :param app_is_iterator: Boolean indicating whether the wrapped WSGI app is a Python iterator
-    """
-
-    _request_span_name = schematize_url_operation("wsgi.request", protocol="http", direction=SpanDirection.INBOUND)
-    _application_span_name = "wsgi.application"
-    _response_span_name = "wsgi.response"
-
-    def __init__(self, application, tracer=None, span_modifier=default_wsgi_span_modifier, app_is_iterator=False):
-        # type: (Iterable, Optional[Tracer], Callable[[Span, Dict[str, str]], None], bool) -> None
-        super(DDWSGIMiddleware, self).__init__(
-            application, tracer or ddtrace.tracer, config.wsgi, None, app_is_iterator=app_is_iterator
-        )
-        self.span_modifier = span_modifier
-
-    def _traced_start_response(self, start_response, request_span, app_span, status, environ, exc_info=None):
-        with core.context_with_data(
-            "wsgi.response",
-            middleware=self,
-            request_span=request_span,
-            parent_call=app_span,
-            status=status,
-            environ=environ,
-            span_type=SpanTypes.WEB,
-            span_name="wsgi.start_response",
-            service=trace_utils.int_service(None, self._config),
-            start_span=True,
-            tags={COMPONENT: self._config.integration_name, SPAN_KIND: SpanKind.SERVER},
-            call_key="response_span",
-        ) as ctx, ctx.get_item("response_span"):
-            return start_response(status, environ, exc_info)
-
-    def _request_span_modifier(self, req_span, environ, parsed_headers=None):
-        url = construct_url(environ)
-        request_headers = parsed_headers if parsed_headers is not None else get_request_headers(environ)
-        core.dispatch("wsgi.request.prepared", (self, req_span, url, request_headers, environ))
-
-    def _response_span_modifier(self, resp_span, response):
-        core.dispatch("wsgi.response.prepared", (resp_span, response))
->>>>>>> 000ff0ae
+# TODO: deprecate and remove this module