--- conflicted
+++ resolved
@@ -98,21 +98,15 @@
     def __call__(self, environ, start_response):
         def intercept_start_response(status, response_headers, exc_info=None):
             span = self.tracer.current_root_span()
-<<<<<<< HEAD
-            status_code, status_msg = status.split(" ", 1)
-            _events.emit_http_response(
-                span,
-                status_code=status_code,
-                status_msg=status_msg,
-                headers=response_headers,
-                integration=config.wsgi.integration_name,
-            )
-=======
             if span is not None:
                 status_code, status_msg = status.split(" ", 1)
-                span.set_tag("http.status_msg", status_msg)
-                trace_utils.set_http_meta(span, config.wsgi, status_code=status_code, response_headers=response_headers)
->>>>>>> 33b0cb62
+                _events.emit_http_response(
+                    span,
+                    status_code=status_code,
+                    status_msg=status_msg,
+                    headers=response_headers,
+                    integration=config.wsgi.integration_name,
+                )
             with self.tracer.trace(
                 "wsgi.start_response",
                 service=trace_utils.int_service(None, config.wsgi),
