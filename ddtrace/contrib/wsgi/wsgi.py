import functools
import sys
from typing import TYPE_CHECKING

from ddtrace.internal.constants import RESPONSE_HEADERS
from ddtrace.internal.schema.span_attribute_schema import SpanDirection

from ..trace_utils import _get_request_header_user_agent
from ..trace_utils import _set_url_tag


if TYPE_CHECKING:  # pragma: no cover
    from typing import Any
    from typing import Callable
    from typing import Dict
    from typing import Iterable
    from typing import Mapping
    from typing import Optional

    from ddtrace import Pin
    from ddtrace import Span
    from ddtrace import Tracer
    from ddtrace.settings import Config

from six.moves.urllib.parse import quote

import ddtrace
from ddtrace import config
from ddtrace.ext import SpanKind
from ddtrace.ext import SpanTypes
from ddtrace.ext import http
from ddtrace.internal.constants import COMPONENT
from ddtrace.internal.constants import HTTP_REQUEST_BLOCKED
from ddtrace.internal.logger import get_logger
from ddtrace.internal.schema import schematize_url_operation
from ddtrace.propagation._utils import from_wsgi_header
from ddtrace.propagation.http import HTTPPropagator
from ddtrace.vendor import wrapt

from .. import trace_utils
from ...constants import SPAN_KIND
from ...internal import core
from ...internal.utils import http as http_utils


log = get_logger(__name__)

propagator = HTTPPropagator

config._add(
    "wsgi",
    dict(
        _default_service="wsgi",
        distributed_tracing=True,
    ),
)


class _TracedIterable(wrapt.ObjectProxy):
    def __init__(self, wrapped, span, parent_span):
        super(_TracedIterable, self).__init__(wrapped)
        self._self_span = span
        self._self_parent_span = parent_span
        self._self_span_finished = False

    def __iter__(self):
        return self

    def __next__(self):
        try:
            return next(self.__wrapped__)
        except StopIteration:
            self._finish_spans()
            raise
        except Exception:
            self._self_span.set_exc_info(*sys.exc_info())
            self._finish_spans()
            raise

    # PY2 Support
    next = __next__

    def close(self):
        if getattr(self.__wrapped__, "close", None):
            self.__wrapped__.close()
        self._finish_spans()

    def _finish_spans(self):
        if not self._self_span_finished:
            self._self_span.finish()
            self._self_parent_span.finish()
            self._self_span_finished = True

    def __getattribute__(self, name):
        if name == "__len__":
            # __len__ is defined by the parent class, wrapt.ObjectProxy.
            # However this attribute should not be defined for iterables.
            # By definition, iterables should not support len(...).
            raise AttributeError("__len__ is not supported")
        return super(_TracedIterable, self).__getattribute__(name)


class _DDWSGIMiddlewareBase(object):
    """Base WSGI middleware class.

    :param application: The WSGI application to apply the middleware to.
    :param tracer: Tracer instance to use the middleware with. Defaults to the global tracer.
    :param int_config: Integration specific configuration object.
    :param pin: Set tracing metadata on a particular traced connection
    """

    def __init__(self, application, tracer, int_config, pin):
        # type: (Iterable, Tracer, Config, Pin) -> None
        self.app = application
        self.tracer = tracer
        self._config = int_config
        self._pin = pin

    @property
    def _request_span_name(self):
        # type: () -> str
        "Returns the name of a request span. Example: `flask.request`"
        raise NotImplementedError

    @property
    def _application_span_name(self):
        # type: () -> str
        "Returns the name of an application span. Example: `flask.application`"
        raise NotImplementedError

    @property
    def _response_span_name(self):
        # type: () -> str
        "Returns the name of a response span. Example: `flask.response`"
        raise NotImplementedError

    def _make_block_content(self, environ, headers, span):
        ctype = "text/html" if "text/html" in headers.get("Accept", "").lower() else "text/json"
        content = http_utils._get_blocked_template(ctype).encode("UTF-8")
        try:
            span.set_tag_str(RESPONSE_HEADERS + ".content-length", str(len(content)))
            span.set_tag_str(RESPONSE_HEADERS + ".content-type", ctype)
            span.set_tag_str(http.STATUS_CODE, "403")
            url = construct_url(environ)
            query_string = environ.get("QUERY_STRING")
            _set_url_tag(self._config, span, url, query_string)
            if query_string and self._config.trace_query_string:
                span.set_tag_str(http.QUERY_STRING, query_string)
            method = environ.get("REQUEST_METHOD")
            if method:
                span.set_tag_str(http.METHOD, method)
            user_agent = _get_request_header_user_agent(headers, headers_are_case_sensitive=True)
            if user_agent:
                span.set_tag_str(http.USER_AGENT, user_agent)
        except Exception as e:
            log.warning("Could not set some span tags on blocked request: %s", str(e))  # noqa: G200

        return ctype, content

    def __call__(self, environ, start_response):
        # type: (Iterable, Callable) -> _TracedIterable
        trace_utils.activate_distributed_headers(self.tracer, int_config=self._config, request_headers=environ)

        headers = get_request_headers(environ)
        closing_iterator = ()
        not_blocked = True
        with core.context_with_data(
            "wsgi.__call__", remote_addr=environ.get("REMOTE_ADDR"), headers=headers, headers_case_sensitive=True
        ):
            req_span = self.tracer.trace(
                self._request_span_name,
                service=trace_utils.int_service(self._pin, self._config),
                span_type=SpanTypes.WEB,
            )

<<<<<<< HEAD
            if core.get_item(WAF_CONTEXT_NAMES.BLOCKED):
                ctype, content = self._make_block_content(environ, headers, req_span)
                start_response("403 FORBIDDEN", [("content-type", ctype)])
                closing_iterator = [content]
                not_blocked = False
=======
            if self.tracer._appsec_enabled:
                if core.get_item(HTTP_REQUEST_BLOCKED, span=req_span):
                    ctype, content = self._make_block_content(environ, headers, req_span)
                    start_response("403 FORBIDDEN", [("content-type", ctype)])
                    closing_iterator = [content]
                    not_blocked = False
>>>>>>> 0c987db1

            def blocked_view():
                ctype, content = self._make_block_content(environ, headers, req_span)
                return content, 403, [("content-type", ctype)]

            core.dispatch("wsgi.block_decided", [blocked_view])

            if not_blocked:
                req_span.set_tag_str(COMPONENT, self._config.integration_name)
                # set span.kind to the type of operation being performed
                req_span.set_tag_str(SPAN_KIND, SpanKind.SERVER)
                self._request_span_modifier(req_span, environ)
                try:
                    app_span = self.tracer.trace(self._application_span_name)

                    app_span.set_tag_str(COMPONENT, self._config.integration_name)

                    intercept_start_response = functools.partial(
                        self._traced_start_response, start_response, req_span, app_span
                    )
                    closing_iterator = self.app(environ, intercept_start_response)
                    self._application_span_modifier(app_span, environ, closing_iterator)
                    app_span.finish()
                except BaseException:
                    req_span.set_exc_info(*sys.exc_info())
                    app_span.set_exc_info(*sys.exc_info())
                    app_span.finish()
                    req_span.finish()
                    raise
<<<<<<< HEAD
                if core.get_item(WAF_CONTEXT_NAMES.BLOCKED):
=======
                if self.tracer._appsec_enabled and core.get_item(HTTP_REQUEST_BLOCKED, span=req_span):
>>>>>>> 0c987db1
                    _, content = self._make_block_content(environ, headers, req_span)
                    closing_iterator = [content]

            # start flask.response span. This span will be finished after iter(result) is closed.
            # start_span(child_of=...) is used to ensure correct parenting.
            resp_span = self.tracer.start_span(self._response_span_name, child_of=req_span, activate=True)

            resp_span.set_tag_str(COMPONENT, self._config.integration_name)

            self._response_span_modifier(resp_span, closing_iterator)

            return _TracedIterable(iter(closing_iterator), resp_span, req_span)

    def _traced_start_response(self, start_response, request_span, app_span, status, environ, exc_info=None):
        # type: (Callable, Span, Span, str, Dict, Any) -> None
        """sets the status code on a request span when start_response is called"""
        status_code, _ = status.split(" ", 1)
        trace_utils.set_http_meta(request_span, self._config, status_code=status_code)
        return start_response(status, environ, exc_info)

    def _request_span_modifier(self, req_span, environ, parsed_headers=None):
        # type: (Span, Dict, Optional[Dict]) -> None
        """Implement to modify span attributes on the request_span"""

    def _application_span_modifier(self, app_span, environ, result):
        # type: (Span, Dict, Iterable) -> None
        """Implement to modify span attributes on the application_span"""

    def _response_span_modifier(self, resp_span, response):
        # type: (Span, Dict) -> None
        """Implement to modify span attributes on the request_span"""


def construct_url(environ):
    """
    https://www.python.org/dev/peps/pep-3333/#url-reconstruction
    """
    url = environ["wsgi.url_scheme"] + "://"

    if environ.get("HTTP_HOST"):
        url += environ["HTTP_HOST"]
    else:
        url += environ["SERVER_NAME"]

        if environ["wsgi.url_scheme"] == "https":
            if environ["SERVER_PORT"] != "443":
                url += ":" + environ["SERVER_PORT"]
        else:
            if environ["SERVER_PORT"] != "80":
                url += ":" + environ["SERVER_PORT"]

    url += quote(environ.get("SCRIPT_NAME", ""))
    url += quote(environ.get("PATH_INFO", ""))
    if environ.get("QUERY_STRING"):
        url += "?" + environ["QUERY_STRING"]

    return url


def get_request_headers(environ):
    # type: (Mapping[str, str]) -> Mapping[str, str]
    """
    Manually grab the request headers from the environ dictionary.
    """
    request_headers = {}  # type: Mapping[str, str]
    for key in environ.keys():
        if key.startswith("HTTP_"):
            name = from_wsgi_header(key)
            if name:
                request_headers[name] = environ[key]
    return request_headers


def default_wsgi_span_modifier(span, environ):
    span.resource = "{} {}".format(environ["REQUEST_METHOD"], environ["PATH_INFO"])


class DDWSGIMiddleware(_DDWSGIMiddlewareBase):
    """WSGI middleware providing tracing around an application.

    :param application: The WSGI application to apply the middleware to.
    :param tracer: Tracer instance to use the middleware with. Defaults to the global tracer.
    :param span_modifier: Span modifier that can add tags to the root span.
                            Defaults to using the request method and url in the resource.
    """

    _request_span_name = schematize_url_operation("wsgi.request", protocol="http", direction=SpanDirection.INBOUND)
    _application_span_name = "wsgi.application"
    _response_span_name = "wsgi.response"

    def __init__(self, application, tracer=None, span_modifier=default_wsgi_span_modifier):
        # type: (Iterable, Optional[Tracer], Callable[[Span, Dict[str, str]], None]) -> None
        super(DDWSGIMiddleware, self).__init__(application, tracer or ddtrace.tracer, config.wsgi, None)
        self.span_modifier = span_modifier

    def _traced_start_response(self, start_response, request_span, app_span, status, environ, exc_info=None):
        status_code, status_msg = status.split(" ", 1)
        request_span.set_tag_str(http.STATUS_MSG, status_msg)
        trace_utils.set_http_meta(request_span, self._config, status_code=status_code, response_headers=environ)

        with self.tracer.start_span(
            "wsgi.start_response",
            child_of=app_span,
            service=trace_utils.int_service(None, self._config),
            span_type=SpanTypes.WEB,
            activate=True,
        ) as span:
            span.set_tag_str(COMPONENT, self._config.integration_name)

            # set span.kind to the type of operation being performed
            span.set_tag_str(SPAN_KIND, SpanKind.SERVER)

            return start_response(status, environ, exc_info)

    def _request_span_modifier(self, req_span, environ, parsed_headers=None):
        url = construct_url(environ)
        method = environ.get("REQUEST_METHOD")
        query_string = environ.get("QUERY_STRING")
        request_headers = parsed_headers if parsed_headers is not None else get_request_headers(environ)
        trace_utils.set_http_meta(
            req_span, self._config, method=method, url=url, query=query_string, request_headers=request_headers
        )
        if self.span_modifier:
            self.span_modifier(req_span, environ)

    def _response_span_modifier(self, resp_span, response):
        if hasattr(response, "__class__"):
            resp_class = getattr(getattr(response, "__class__"), "__name__", None)
            if resp_class:
                resp_span.set_tag_str("result_class", resp_class)<|MERGE_RESOLUTION|>--- conflicted
+++ resolved
@@ -173,20 +173,11 @@
                 span_type=SpanTypes.WEB,
             )
 
-<<<<<<< HEAD
-            if core.get_item(WAF_CONTEXT_NAMES.BLOCKED):
+            if core.get_item(HTTP_REQUEST_BLOCKED):
                 ctype, content = self._make_block_content(environ, headers, req_span)
                 start_response("403 FORBIDDEN", [("content-type", ctype)])
                 closing_iterator = [content]
                 not_blocked = False
-=======
-            if self.tracer._appsec_enabled:
-                if core.get_item(HTTP_REQUEST_BLOCKED, span=req_span):
-                    ctype, content = self._make_block_content(environ, headers, req_span)
-                    start_response("403 FORBIDDEN", [("content-type", ctype)])
-                    closing_iterator = [content]
-                    not_blocked = False
->>>>>>> 0c987db1
 
             def blocked_view():
                 ctype, content = self._make_block_content(environ, headers, req_span)
@@ -216,11 +207,7 @@
                     app_span.finish()
                     req_span.finish()
                     raise
-<<<<<<< HEAD
-                if core.get_item(WAF_CONTEXT_NAMES.BLOCKED):
-=======
-                if self.tracer._appsec_enabled and core.get_item(HTTP_REQUEST_BLOCKED, span=req_span):
->>>>>>> 0c987db1
+                if core.get_item(HTTP_REQUEST_BLOCKED):
                     _, content = self._make_block_content(environ, headers, req_span)
                     closing_iterator = [content]
 
