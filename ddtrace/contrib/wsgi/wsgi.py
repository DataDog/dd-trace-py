import sys
from typing import TYPE_CHECKING

from ddtrace.internal.constants import RESPONSE_HEADERS
from ddtrace.internal.schema.span_attribute_schema import SpanDirection


if TYPE_CHECKING:  # pragma: no cover
    from typing import Any
    from typing import Callable
    from typing import Dict
    from typing import Iterable
    from typing import Mapping
    from typing import Optional

    from ddtrace import Pin
    from ddtrace import Span
    from ddtrace import Tracer
    from ddtrace.settings import Config

from six.moves.urllib.parse import quote

import ddtrace
from ddtrace import config
<<<<<<< HEAD
from ddtrace import trace_handlers
=======
>>>>>>> b82d0b39
from ddtrace.ext import SpanKind
from ddtrace.ext import SpanTypes
from ddtrace.ext import http
from ddtrace.internal.constants import COMPONENT
from ddtrace.internal.constants import HTTP_REQUEST_BLOCKED
from ddtrace.internal.logger import get_logger
from ddtrace.internal.schema import schematize_url_operation
from ddtrace.propagation._utils import from_wsgi_header
from ddtrace.propagation.http import HTTPPropagator
from ddtrace.vendor import wrapt

from .. import trace_utils
from ...constants import SPAN_KIND
from ...internal import core
from ...internal.utils import http as http_utils


log = get_logger(__name__)

propagator = HTTPPropagator

trace_handlers.listen()

config._add(
    "wsgi",
    dict(
        _default_service="wsgi",
        distributed_tracing=True,
    ),
)


class _ContextBuilderWSGIMiddlewareBase(object):
    """
    :param application: The WSGI application to apply the middleware to.
    :param int_config: Integration specific configuration object.
    """

    def __init__(self, application, int_config):
        # type: (Iterable, Config) -> None
        self.app = application
        self._config = int_config
<<<<<<< HEAD
=======
        self._pin = pin

    @property
    def _request_span_name(self):
        # type: () -> str
        "Returns the name of a request span. Example: `flask.request`"
        raise NotImplementedError

    @property
    def _application_span_name(self):
        # type: () -> str
        "Returns the name of an application span. Example: `flask.application`"
        raise NotImplementedError

    @property
    def _response_span_name(self):
        # type: () -> str
        "Returns the name of a response span. Example: `flask.response`"
        raise NotImplementedError

    def _make_block_content(self, environ, headers, span):
        ctype = "text/html" if "text/html" in headers.get("Accept", "").lower() else "text/json"
        content = http_utils._get_blocked_template(ctype).encode("UTF-8")
        try:
            span.set_tag_str(RESPONSE_HEADERS + ".content-length", str(len(content)))
            span.set_tag_str(RESPONSE_HEADERS + ".content-type", ctype)
            span.set_tag_str(http.STATUS_CODE, "403")
            url = construct_url(environ)
            query_string = environ.get("QUERY_STRING")
            _set_url_tag(self._config, span, url, query_string)
            if query_string and self._config.trace_query_string:
                span.set_tag_str(http.QUERY_STRING, query_string)
            method = environ.get("REQUEST_METHOD")
            if method:
                span.set_tag_str(http.METHOD, method)
            user_agent = _get_request_header_user_agent(headers, headers_are_case_sensitive=True)
            if user_agent:
                span.set_tag_str(http.USER_AGENT, user_agent)
        except Exception as e:
            log.warning("Could not set some span tags on blocked request: %s", str(e))  # noqa: G200

        return ctype, content
>>>>>>> b82d0b39

    def __call__(self, environ, start_response):
        # type: (Iterable, Callable) -> wrapt.ObjectProxy
        headers = get_request_headers(environ)
        closing_iterator = ()
        not_blocked = True
        with core.context_with_data(
<<<<<<< HEAD
            "wsgi.__call__",
            remote_addr=environ.get("REMOTE_ADDR"),
            headers=headers,
            headers_case_sensitive=True,
            environ=environ,
            middleware=self,
        ) as ctx:
            if core.get_item(WAF_CONTEXT_NAMES.BLOCKED):
                ctype, content = core.dispatch("wsgi.block.started", [ctx, construct_url])[0][0]
=======
            "wsgi.__call__", remote_addr=environ.get("REMOTE_ADDR"), headers=headers, headers_case_sensitive=True
        ):
            req_span = self.tracer.trace(
                self._request_span_name,
                service=trace_utils.int_service(self._pin, self._config),
                span_type=SpanTypes.WEB,
            )

            if core.get_item(HTTP_REQUEST_BLOCKED):
                ctype, content = self._make_block_content(environ, headers, req_span)
>>>>>>> b82d0b39
                start_response("403 FORBIDDEN", [("content-type", ctype)])
                closing_iterator = [content]
                not_blocked = False

            def blocked_view():
                ctype, content = core.dispatch("wsgi.block.started", [ctx, construct_url])[0][0]
                return content, 403, [("content-type", ctype)]

            core.dispatch("wsgi.block_decided", [blocked_view])

            if not_blocked:
                core.dispatch("wsgi.request.prepare", [ctx, start_response])
                try:
                    closing_iterator = self.app(environ, ctx.get_item("intercept_start_response"))
                except BaseException:
                    core.dispatch("wsgi.app.exception", [ctx])
                    raise
<<<<<<< HEAD
                else:
                    core.dispatch("wsgi.app.success", [ctx, closing_iterator])
                if core.get_item(WAF_CONTEXT_NAMES.BLOCKED):
                    _, content = core.dispatch("wsgi.block.started", [ctx, construct_url])[0][0]
=======
                if core.get_item(HTTP_REQUEST_BLOCKED):
                    _, content = self._make_block_content(environ, headers, req_span)
>>>>>>> b82d0b39
                    closing_iterator = [content]

            return core.dispatch("wsgi.request.complete", [ctx, closing_iterator])[0][0]


class _DDWSGIMiddlewareBase(_ContextBuilderWSGIMiddlewareBase):
    """Base WSGI middleware class.

    :param application: The WSGI application to apply the middleware to.
    :param tracer: Tracer instance to use the middleware with. Defaults to the global tracer.
    :param int_config: Integration specific configuration object.
    :param pin: Set tracing metadata on a particular traced connection
    """

    def __init__(self, application, tracer, int_config, pin):
        # type: (Iterable, Tracer, Config, Pin) -> None
        super(_DDWSGIMiddlewareBase, self).__init__(application, int_config)
        self.tracer = tracer
        self._pin = pin

    @property
    def _request_span_name(self):
        # type: () -> str
        "Returns the name of a request span. Example: `flask.request`"
        raise NotImplementedError

    @property
    def _application_span_name(self):
        # type: () -> str
        "Returns the name of an application span. Example: `flask.application`"
        raise NotImplementedError

    @property
    def _response_span_name(self):
        # type: () -> str
        "Returns the name of a response span. Example: `flask.response`"
        raise NotImplementedError

    def _traced_start_response(self, start_response, request_span, app_span, status, environ, exc_info=None):
        # type: (Callable, Span, Span, str, Dict, Any) -> None
        """sets the status code on a request span when start_response is called"""
        status_code, _ = status.split(" ", 1)
        trace_utils.set_http_meta(request_span, self._config, status_code=status_code)
        return start_response(status, environ, exc_info)

    def _request_span_modifier(self, req_span, environ, parsed_headers=None):
        # type: (Span, Dict, Optional[Dict]) -> None
        """Implement to modify span attributes on the request_span"""

    def _application_span_modifier(self, app_span, environ, result):
        # type: (Span, Dict, Iterable) -> None
        """Implement to modify span attributes on the application_span"""

    def _response_span_modifier(self, resp_span, response):
        # type: (Span, Dict) -> None
        """Implement to modify span attributes on the request_span"""


def construct_url(environ):
    """
    https://www.python.org/dev/peps/pep-3333/#url-reconstruction
    """
    url = environ["wsgi.url_scheme"] + "://"

    if environ.get("HTTP_HOST"):
        url += environ["HTTP_HOST"]
    else:
        url += environ["SERVER_NAME"]

        if environ["wsgi.url_scheme"] == "https":
            if environ["SERVER_PORT"] != "443":
                url += ":" + environ["SERVER_PORT"]
        else:
            if environ["SERVER_PORT"] != "80":
                url += ":" + environ["SERVER_PORT"]

    url += quote(environ.get("SCRIPT_NAME", ""))
    url += quote(environ.get("PATH_INFO", ""))
    if environ.get("QUERY_STRING"):
        url += "?" + environ["QUERY_STRING"]

    return url


def get_request_headers(environ):
    # type: (Mapping[str, str]) -> Mapping[str, str]
    """
    Manually grab the request headers from the environ dictionary.
    """
    request_headers = {}  # type: Mapping[str, str]
    for key in environ.keys():
        if key.startswith("HTTP_"):
            name = from_wsgi_header(key)
            if name:
                request_headers[name] = environ[key]
    return request_headers


def default_wsgi_span_modifier(span, environ):
    span.resource = "{} {}".format(environ["REQUEST_METHOD"], environ["PATH_INFO"])


class DDWSGIMiddleware(_DDWSGIMiddlewareBase):
    """WSGI middleware providing tracing around an application.

    :param application: The WSGI application to apply the middleware to.
    :param tracer: Tracer instance to use the middleware with. Defaults to the global tracer.
    :param span_modifier: Span modifier that can add tags to the root span.
                            Defaults to using the request method and url in the resource.
    """

    _request_span_name = schematize_url_operation("wsgi.request", protocol="http", direction=SpanDirection.INBOUND)
    _application_span_name = "wsgi.application"
    _response_span_name = "wsgi.response"

    def __init__(self, application, tracer=None, span_modifier=default_wsgi_span_modifier):
        # type: (Iterable, Optional[Tracer], Callable[[Span, Dict[str, str]], None]) -> None
        super(DDWSGIMiddleware, self).__init__(application, tracer or ddtrace.tracer, config.wsgi, None)
        self.span_modifier = span_modifier

    def _traced_start_response(self, start_response, request_span, app_span, status, environ, exc_info=None):
        with core.dispatch("wsgi.response.start", [self, request_span, app_span, status, environ])[0][0]:
            return start_response(status, environ, exc_info)

    def _request_span_modifier(self, req_span, environ, parsed_headers=None):
        url = construct_url(environ)
        method = environ.get("REQUEST_METHOD")
        query_string = environ.get("QUERY_STRING")
        request_headers = parsed_headers if parsed_headers is not None else get_request_headers(environ)
        trace_utils.set_http_meta(
            req_span, self._config, method=method, url=url, query=query_string, request_headers=request_headers
        )
        if self.span_modifier:
            self.span_modifier(req_span, environ)

    def _response_span_modifier(self, resp_span, response):
        if hasattr(response, "__class__"):
            resp_class = getattr(getattr(response, "__class__"), "__name__", None)
            if resp_class:
                resp_span.set_tag_str("result_class", resp_class)<|MERGE_RESOLUTION|>--- conflicted
+++ resolved
@@ -22,10 +22,7 @@
 
 import ddtrace
 from ddtrace import config
-<<<<<<< HEAD
 from ddtrace import trace_handlers
-=======
->>>>>>> b82d0b39
 from ddtrace.ext import SpanKind
 from ddtrace.ext import SpanTypes
 from ddtrace.ext import http
@@ -68,51 +65,6 @@
         # type: (Iterable, Config) -> None
         self.app = application
         self._config = int_config
-<<<<<<< HEAD
-=======
-        self._pin = pin
-
-    @property
-    def _request_span_name(self):
-        # type: () -> str
-        "Returns the name of a request span. Example: `flask.request`"
-        raise NotImplementedError
-
-    @property
-    def _application_span_name(self):
-        # type: () -> str
-        "Returns the name of an application span. Example: `flask.application`"
-        raise NotImplementedError
-
-    @property
-    def _response_span_name(self):
-        # type: () -> str
-        "Returns the name of a response span. Example: `flask.response`"
-        raise NotImplementedError
-
-    def _make_block_content(self, environ, headers, span):
-        ctype = "text/html" if "text/html" in headers.get("Accept", "").lower() else "text/json"
-        content = http_utils._get_blocked_template(ctype).encode("UTF-8")
-        try:
-            span.set_tag_str(RESPONSE_HEADERS + ".content-length", str(len(content)))
-            span.set_tag_str(RESPONSE_HEADERS + ".content-type", ctype)
-            span.set_tag_str(http.STATUS_CODE, "403")
-            url = construct_url(environ)
-            query_string = environ.get("QUERY_STRING")
-            _set_url_tag(self._config, span, url, query_string)
-            if query_string and self._config.trace_query_string:
-                span.set_tag_str(http.QUERY_STRING, query_string)
-            method = environ.get("REQUEST_METHOD")
-            if method:
-                span.set_tag_str(http.METHOD, method)
-            user_agent = _get_request_header_user_agent(headers, headers_are_case_sensitive=True)
-            if user_agent:
-                span.set_tag_str(http.USER_AGENT, user_agent)
-        except Exception as e:
-            log.warning("Could not set some span tags on blocked request: %s", str(e))  # noqa: G200
-
-        return ctype, content
->>>>>>> b82d0b39
 
     def __call__(self, environ, start_response):
         # type: (Iterable, Callable) -> wrapt.ObjectProxy
@@ -120,7 +72,6 @@
         closing_iterator = ()
         not_blocked = True
         with core.context_with_data(
-<<<<<<< HEAD
             "wsgi.__call__",
             remote_addr=environ.get("REMOTE_ADDR"),
             headers=headers,
@@ -128,20 +79,8 @@
             environ=environ,
             middleware=self,
         ) as ctx:
-            if core.get_item(WAF_CONTEXT_NAMES.BLOCKED):
+            if core.get_item(HTTP_REQUEST_BLOCKED):
                 ctype, content = core.dispatch("wsgi.block.started", [ctx, construct_url])[0][0]
-=======
-            "wsgi.__call__", remote_addr=environ.get("REMOTE_ADDR"), headers=headers, headers_case_sensitive=True
-        ):
-            req_span = self.tracer.trace(
-                self._request_span_name,
-                service=trace_utils.int_service(self._pin, self._config),
-                span_type=SpanTypes.WEB,
-            )
-
-            if core.get_item(HTTP_REQUEST_BLOCKED):
-                ctype, content = self._make_block_content(environ, headers, req_span)
->>>>>>> b82d0b39
                 start_response("403 FORBIDDEN", [("content-type", ctype)])
                 closing_iterator = [content]
                 not_blocked = False
@@ -159,15 +98,10 @@
                 except BaseException:
                     core.dispatch("wsgi.app.exception", [ctx])
                     raise
-<<<<<<< HEAD
                 else:
                     core.dispatch("wsgi.app.success", [ctx, closing_iterator])
-                if core.get_item(WAF_CONTEXT_NAMES.BLOCKED):
+                if core.get_item(HTTP_REQUEST_BLOCKED):
                     _, content = core.dispatch("wsgi.block.started", [ctx, construct_url])[0][0]
-=======
-                if core.get_item(HTTP_REQUEST_BLOCKED):
-                    _, content = self._make_block_content(environ, headers, req_span)
->>>>>>> b82d0b39
                     closing_iterator = [content]
 
             return core.dispatch("wsgi.request.complete", [ctx, closing_iterator])[0][0]
