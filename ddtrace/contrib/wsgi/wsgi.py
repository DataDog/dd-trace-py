--- conflicted
+++ resolved
@@ -133,14 +133,10 @@
 
             req_span.set_tag_str(COMPONENT, self._config.integration_name)
 
-<<<<<<< HEAD
-        # set span.kind to the type of operation being performed
-        req_span.set_tag_str(SPAN_KIND, SpanKind.SERVER)
-
-        self._request_span_modifier(req_span, environ)
-=======
+            # set span.kind to the type of operation being performed
+            req_span.set_tag_str(SPAN_KIND, SpanKind.SERVER)
+
             self._request_span_modifier(req_span, environ)
->>>>>>> c31b3b3f
 
             try:
                 app_span = self.tracer.trace(self._application_span_name)
