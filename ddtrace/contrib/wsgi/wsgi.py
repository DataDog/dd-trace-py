from typing import TYPE_CHECKING

from ddtrace.internal.schema.span_attribute_schema import SpanDirection


if TYPE_CHECKING:  # pragma: no cover
    from typing import Any
    from typing import Callable
    from typing import Dict
    from typing import Iterable
    from typing import Mapping
    from typing import Optional

    from ddtrace import Pin
    from ddtrace import Span
    from ddtrace import Tracer
    from ddtrace.settings import Config

from six.moves.urllib.parse import quote

import ddtrace
from ddtrace import config
from ddtrace.internal.constants import HTTP_REQUEST_BLOCKED
from ddtrace.internal.logger import get_logger
from ddtrace.internal.schema import schematize_url_operation
from ddtrace.propagation._utils import from_wsgi_header
from ddtrace.propagation.http import HTTPPropagator
from ddtrace.tracing import trace_handlers
from ddtrace.vendor import wrapt

from ...internal import core


log = get_logger(__name__)

propagator = HTTPPropagator

trace_handlers.listen()

config._add(
    "wsgi",
    dict(
        _default_service="wsgi",
        distributed_tracing=True,
    ),
)


def get_version():
    # type: () -> str
    return ""


class _DDWSGIMiddlewareBase(object):
    """Base WSGI middleware class.

    :param application: The WSGI application to apply the middleware to.
    :param tracer: Tracer instance to use the middleware with. Defaults to the global tracer.
    :param int_config: Integration specific configuration object.
    :param pin: Set tracing metadata on a particular traced connection
    :param app_is_iterator: Boolean indicating whether the wrapped app is a Python iterator
    """

    def __init__(self, application, tracer, int_config, pin, app_is_iterator=False):
        # type: (Iterable, Tracer, Config, Pin, bool) -> None
        self.app = application
        self.tracer = tracer
        self._config = int_config
        self._pin = pin
        self.app_is_iterator = app_is_iterator

    @property
    def _request_span_name(self):
        # type: () -> str
        "Returns the name of a request span. Example: `flask.request`"
        raise NotImplementedError

    @property
    def _application_span_name(self):
        # type: () -> str
        "Returns the name of an application span. Example: `flask.application`"
        raise NotImplementedError

    @property
    def _response_span_name(self):
        # type: () -> str
        "Returns the name of a response span. Example: `flask.response`"
        raise NotImplementedError

    def __call__(self, environ, start_response):
        # type: (Iterable, Callable) -> wrapt.ObjectProxy
        headers = get_request_headers(environ)
        closing_iterable = ()
        not_blocked = True
        with core.context_with_data(
            "wsgi.__call__",
            remote_addr=environ.get("REMOTE_ADDR"),
            headers=headers,
            headers_case_sensitive=True,
            environ=environ,
            middleware=self,
        ) as ctx:
            if core.get_item(HTTP_REQUEST_BLOCKED):
<<<<<<< HEAD
                status, ctype, content = core.dispatch("wsgi.block.started", ctx, construct_url)[0][0]
                start_response(str(status), [("content-type", ctype)])
                closing_iterable = [content]
=======
                status, headers, content = core.dispatch("wsgi.block.started", ctx, construct_url)[0][0]
                start_response(str(status), headers)
                closing_iterator = [content]
>>>>>>> f3beaf4a
                not_blocked = False

            def blocked_view():
                status, headers, content = core.dispatch("wsgi.block.started", ctx, construct_url)[0][0]
                return content, status, headers

            core.dispatch("wsgi.block_decided", blocked_view)

            if not_blocked:
                core.dispatch("wsgi.request.prepare", ctx, start_response)
                try:
                    closing_iterable = self.app(environ, ctx.get_item("intercept_start_response"))
                except BaseException:
                    core.dispatch("wsgi.app.exception", ctx)
                    raise
                else:
                    core.dispatch("wsgi.app.success", ctx, closing_iterable)
                if core.get_item(HTTP_REQUEST_BLOCKED):
                    _, _, content = core.dispatch("wsgi.block.started", ctx, construct_url)[0][0]
                    closing_iterable = [content]

            return core.dispatch("wsgi.request.complete", ctx, closing_iterable, self.app_is_iterator)[0][0]

    def _traced_start_response(self, start_response, request_span, app_span, status, environ, exc_info=None):
        # type: (Callable, Span, Span, str, Dict, Any) -> None
        """sets the status code on a request span when start_response is called"""
        with core.context_with_data(
            "wsgi.response",
            middleware=self,
            request_span=request_span,
            app_span=app_span,
            status=status,
            environ=environ,
            start_span=False,
        ):
            return start_response(status, environ, exc_info)

    def _request_span_modifier(self, req_span, environ, parsed_headers=None):
        # type: (Span, Dict, Optional[Dict]) -> None
        """Implement to modify span attributes on the request_span"""

    def _application_span_modifier(self, app_span, environ, result):
        # type: (Span, Dict, Iterable) -> None
        """Implement to modify span attributes on the application_span"""

    def _response_span_modifier(self, resp_span, response):
        # type: (Span, Dict) -> None
        """Implement to modify span attributes on the request_span"""


def construct_url(environ):
    """
    https://www.python.org/dev/peps/pep-3333/#url-reconstruction
    """
    url = environ["wsgi.url_scheme"] + "://"

    if environ.get("HTTP_HOST"):
        url += environ["HTTP_HOST"]
    else:
        url += environ["SERVER_NAME"]

        if environ["wsgi.url_scheme"] == "https":
            if environ["SERVER_PORT"] != "443":
                url += ":" + environ["SERVER_PORT"]
        else:
            if environ["SERVER_PORT"] != "80":
                url += ":" + environ["SERVER_PORT"]

    url += quote(environ.get("SCRIPT_NAME", ""))
    url += quote(environ.get("PATH_INFO", ""))
    if environ.get("QUERY_STRING"):
        url += "?" + environ["QUERY_STRING"]

    return url


def get_request_headers(environ):
    # type: (Mapping[str, str]) -> Mapping[str, str]
    """
    Manually grab the request headers from the environ dictionary.
    """
    request_headers = {}  # type: Mapping[str, str]
    for key in environ.keys():
        if key.startswith("HTTP_"):
            name = from_wsgi_header(key)
            if name:
                request_headers[name] = environ[key]
    return request_headers


def default_wsgi_span_modifier(span, environ):
    span.resource = "{} {}".format(environ["REQUEST_METHOD"], environ["PATH_INFO"])


class DDWSGIMiddleware(_DDWSGIMiddlewareBase):
    """WSGI middleware providing tracing around an application.

    :param application: The WSGI application to apply the middleware to.
    :param tracer: Tracer instance to use the middleware with. Defaults to the global tracer.
    :param span_modifier: Span modifier that can add tags to the root span.
                            Defaults to using the request method and url in the resource.
    :param app_is_iterator: Boolean indicating whether the wrapped WSGI app is a Python iterator
    """

    _request_span_name = schematize_url_operation("wsgi.request", protocol="http", direction=SpanDirection.INBOUND)
    _application_span_name = "wsgi.application"
    _response_span_name = "wsgi.response"

    def __init__(self, application, tracer=None, span_modifier=default_wsgi_span_modifier, app_is_iterator=False):
        # type: (Iterable, Optional[Tracer], Callable[[Span, Dict[str, str]], None], bool) -> None
        super(DDWSGIMiddleware, self).__init__(
            application, tracer or ddtrace.tracer, config.wsgi, None, app_is_iterator=app_is_iterator
        )
        self.span_modifier = span_modifier

    def _traced_start_response(self, start_response, request_span, app_span, status, environ, exc_info=None):
        with core.context_with_data(
            "wsgi.response",
            middleware=self,
            request_span=request_span,
            app_span=app_span,
            status=status,
            environ=environ,
            start_span=True,
        ) as ctx, ctx.get_item("response_span"):
            return start_response(status, environ, exc_info)

    def _request_span_modifier(self, req_span, environ, parsed_headers=None):
        url = construct_url(environ)
        request_headers = parsed_headers if parsed_headers is not None else get_request_headers(environ)
        core.dispatch("wsgi.request.prepared", self, req_span, url, request_headers, environ)

    def _response_span_modifier(self, resp_span, response):
        core.dispatch("wsgi.response.prepared", resp_span, response)<|MERGE_RESOLUTION|>--- conflicted
+++ resolved
@@ -101,15 +101,9 @@
             middleware=self,
         ) as ctx:
             if core.get_item(HTTP_REQUEST_BLOCKED):
-<<<<<<< HEAD
-                status, ctype, content = core.dispatch("wsgi.block.started", ctx, construct_url)[0][0]
-                start_response(str(status), [("content-type", ctype)])
-                closing_iterable = [content]
-=======
                 status, headers, content = core.dispatch("wsgi.block.started", ctx, construct_url)[0][0]
                 start_response(str(status), headers)
-                closing_iterator = [content]
->>>>>>> f3beaf4a
+                closing_iterable = [content]
                 not_blocked = False
 
             def blocked_view():
