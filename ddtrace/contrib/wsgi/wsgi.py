import functools
import sys
from typing import TYPE_CHECKING

from ddtrace.appsec import _asm_request_context
from ddtrace.internal.constants import RESPONSE_HEADERS
from ddtrace.internal.schema.span_attribute_schema import SpanDirection

from ..trace_utils import _get_request_header_user_agent
from ..trace_utils import _set_url_tag


if TYPE_CHECKING:  # pragma: no cover
    from typing import Any
    from typing import Callable
    from typing import Dict
    from typing import Iterable
    from typing import Mapping
    from typing import Optional

    from ddtrace import Pin
    from ddtrace import Span
    from ddtrace import Tracer
    from ddtrace.settings import Config

from six.moves.urllib.parse import quote

import ddtrace
from ddtrace import config
<<<<<<< HEAD
from ddtrace.appsec import utils
from ddtrace.appsec._constants import SPAN_DATA_NAMES
=======
>>>>>>> 7c8105e7
from ddtrace.ext import SpanKind
from ddtrace.ext import SpanTypes
from ddtrace.ext import http
from ddtrace.internal.constants import COMPONENT
from ddtrace.internal.constants import HTTP_REQUEST_BLOCKED
from ddtrace.internal.logger import get_logger
from ddtrace.internal.schema import schematize_url_operation
from ddtrace.propagation._utils import from_wsgi_header
from ddtrace.propagation.http import HTTPPropagator
from ddtrace.vendor import wrapt

from .. import trace_utils
from ...constants import SPAN_KIND
from ...internal import core
from ...internal.utils import http as http_utils


log = get_logger(__name__)

propagator = HTTPPropagator

config._add(
    "wsgi",
    dict(
        _default_service="wsgi",
        distributed_tracing=True,
    ),
)


class _TracedIterable(wrapt.ObjectProxy):
    def __init__(self, wrapped, span, parent_span):
        super(_TracedIterable, self).__init__(wrapped)
        self._self_span = span
        self._self_parent_span = parent_span
        self._self_span_finished = False

    def __iter__(self):
        return self

    def __next__(self):
        try:
            return next(self.__wrapped__)
        except StopIteration:
            self._finish_spans()
            raise
        except Exception:
            self._self_span.set_exc_info(*sys.exc_info())
            self._finish_spans()
            raise

    # PY2 Support
    next = __next__

    def close(self):
        if getattr(self.__wrapped__, "close", None):
            self.__wrapped__.close()
        self._finish_spans()

    def _finish_spans(self):
        if not self._self_span_finished:
            self._self_span.finish()
            self._self_parent_span.finish()
            self._self_span_finished = True

    def __getattribute__(self, name):
        if name == "__len__":
            # __len__ is defined by the parent class, wrapt.ObjectProxy.
            # However this attribute should not be defined for iterables.
            # By definition, iterables should not support len(...).
            raise AttributeError("__len__ is not supported")
        return super(_TracedIterable, self).__getattribute__(name)


class _DDWSGIMiddlewareBase(object):
    """Base WSGI middleware class.

    :param application: The WSGI application to apply the middleware to.
    :param tracer: Tracer instance to use the middleware with. Defaults to the global tracer.
    :param int_config: Integration specific configuration object.
    :param pin: Set tracing metadata on a particular traced connection
    """

    def __init__(self, application, tracer, int_config, pin):
        # type: (Iterable, Tracer, Config, Pin) -> None
        self.app = application
        self.tracer = tracer
        self._config = int_config
        self._pin = pin

    @property
    def _request_span_name(self):
        # type: () -> str
        "Returns the name of a request span. Example: `flask.request`"
        raise NotImplementedError

    @property
    def _application_span_name(self):
        # type: () -> str
        "Returns the name of an application span. Example: `flask.application`"
        raise NotImplementedError

    @property
    def _response_span_name(self):
        # type: () -> str
        "Returns the name of a response span. Example: `flask.response`"
        raise NotImplementedError

    def _make_block_content(self, environ, headers, span):
        ctype = "text/html" if "text/html" in headers.get("Accept", "").lower() else "text/json"
        content = http_utils._get_blocked_template(ctype).encode("UTF-8")
        try:
            span.set_tag_str(RESPONSE_HEADERS + ".content-length", str(len(content)))
            span.set_tag_str(RESPONSE_HEADERS + ".content-type", ctype)
            span.set_tag_str(http.STATUS_CODE, "403")
            url = construct_url(environ)
            query_string = environ.get("QUERY_STRING")
            _set_url_tag(self._config, span, url, query_string)
            if query_string and self._config.trace_query_string:
                span.set_tag_str(http.QUERY_STRING, query_string)
            method = environ.get("REQUEST_METHOD")
            if method:
                span.set_tag_str(http.METHOD, method)
            user_agent = _get_request_header_user_agent(headers, headers_are_case_sensitive=True)
            if user_agent:
                span.set_tag_str(http.USER_AGENT, user_agent)
        except Exception as e:
            log.warning("Could not set some span tags on blocked request: %s", str(e))  # noqa: G200

        return ctype, content

    def __call__(self, environ, start_response):
        # type: (Iterable, Callable) -> _TracedIterable
        trace_utils.activate_distributed_headers(self.tracer, int_config=self._config, request_headers=environ)

        headers = get_request_headers(environ)
        closing_iterator = ()
        not_blocked = True
        with core.context_with_data(
            "wsgi.__call__", remote_addr=environ.get("REMOTE_ADDR"), headers=headers, headers_case_sensitive=True
        ):
            req_span = self.tracer.trace(
                self._request_span_name,
                service=trace_utils.int_service(self._pin, self._config),
                span_type=SpanTypes.WEB,
            )

            if self.tracer._appsec_enabled:
                if core.get_item(HTTP_REQUEST_BLOCKED, span=req_span):
                    ctype, content = self._make_block_content(environ, headers, req_span)
                    start_response("403 FORBIDDEN", [("content-type", ctype)])
                    closing_iterator = [content]
                    not_blocked = False

                def blocked_view():
                    ctype, content = self._make_block_content(environ, headers, req_span)
                    return content, 403, [("content-type", ctype)]

                core.dispatch("wsgi.block_decided", [blocked_view])

            if not_blocked:
                req_span.set_tag_str(COMPONENT, self._config.integration_name)
                # set span.kind to the type of operation being performed
                req_span.set_tag_str(SPAN_KIND, SpanKind.SERVER)
                self._request_span_modifier(req_span, environ)
                try:
                    app_span = self.tracer.trace(self._application_span_name)

                    app_span.set_tag_str(COMPONENT, self._config.integration_name)

                    intercept_start_response = functools.partial(
                        self._traced_start_response, start_response, req_span, app_span
                    )
                    closing_iterator = self.app(environ, intercept_start_response)
                    self._application_span_modifier(app_span, environ, closing_iterator)
                    app_span.finish()
                except BaseException:
                    req_span.set_exc_info(*sys.exc_info())
                    app_span.set_exc_info(*sys.exc_info())
                    app_span.finish()
                    req_span.finish()
                    raise
                if self.tracer._appsec_enabled and core.get_item(HTTP_REQUEST_BLOCKED, span=req_span):
                    _, content = self._make_block_content(environ, headers, req_span)
                    closing_iterator = [content]

            # start flask.response span. This span will be finished after iter(result) is closed.
            # start_span(child_of=...) is used to ensure correct parenting.
            resp_span = self.tracer.start_span(self._response_span_name, child_of=req_span, activate=True)

            resp_span.set_tag_str(COMPONENT, self._config.integration_name)

            self._response_span_modifier(resp_span, closing_iterator)

            return _TracedIterable(iter(closing_iterator), resp_span, req_span)

    def _traced_start_response(self, start_response, request_span, app_span, status, environ, exc_info=None):
        # type: (Callable, Span, Span, str, Dict, Any) -> None
        """sets the status code on a request span when start_response is called"""
        status_code, _ = status.split(" ", 1)
        trace_utils.set_http_meta(request_span, self._config, status_code=status_code)
        return start_response(status, environ, exc_info)

    def _request_span_modifier(self, req_span, environ, parsed_headers=None):
        # type: (Span, Dict, Optional[Dict]) -> None
        """Implement to modify span attributes on the request_span"""

    def _application_span_modifier(self, app_span, environ, result):
        # type: (Span, Dict, Iterable) -> None
        """Implement to modify span attributes on the application_span"""

    def _response_span_modifier(self, resp_span, response):
        # type: (Span, Dict) -> None
        """Implement to modify span attributes on the request_span"""


def construct_url(environ):
    """
    https://www.python.org/dev/peps/pep-3333/#url-reconstruction
    """
    url = environ["wsgi.url_scheme"] + "://"

    if environ.get("HTTP_HOST"):
        url += environ["HTTP_HOST"]
    else:
        url += environ["SERVER_NAME"]

        if environ["wsgi.url_scheme"] == "https":
            if environ["SERVER_PORT"] != "443":
                url += ":" + environ["SERVER_PORT"]
        else:
            if environ["SERVER_PORT"] != "80":
                url += ":" + environ["SERVER_PORT"]

    url += quote(environ.get("SCRIPT_NAME", ""))
    url += quote(environ.get("PATH_INFO", ""))
    if environ.get("QUERY_STRING"):
        url += "?" + environ["QUERY_STRING"]

    return url


def get_request_headers(environ):
    # type: (Mapping[str, str]) -> Mapping[str, str]
    """
    Manually grab the request headers from the environ dictionary.
    """
    request_headers = {}  # type: Mapping[str, str]
    for key in environ.keys():
        if key.startswith("HTTP_"):
            name = from_wsgi_header(key)
            if name:
                request_headers[name] = environ[key]
    return request_headers


def default_wsgi_span_modifier(span, environ):
    span.resource = "{} {}".format(environ["REQUEST_METHOD"], environ["PATH_INFO"])


class DDWSGIMiddleware(_DDWSGIMiddlewareBase):
    """WSGI middleware providing tracing around an application.

    :param application: The WSGI application to apply the middleware to.
    :param tracer: Tracer instance to use the middleware with. Defaults to the global tracer.
    :param span_modifier: Span modifier that can add tags to the root span.
                            Defaults to using the request method and url in the resource.
    """

    _request_span_name = schematize_url_operation("wsgi.request", protocol="http", direction=SpanDirection.INBOUND)
    _application_span_name = "wsgi.application"
    _response_span_name = "wsgi.response"

    def __init__(self, application, tracer=None, span_modifier=default_wsgi_span_modifier):
        # type: (Iterable, Optional[Tracer], Callable[[Span, Dict[str, str]], None]) -> None
        super(DDWSGIMiddleware, self).__init__(application, tracer or ddtrace.tracer, config.wsgi, None)
        self.span_modifier = span_modifier

    def _traced_start_response(self, start_response, request_span, app_span, status, environ, exc_info=None):
        status_code, status_msg = status.split(" ", 1)
        request_span.set_tag_str(http.STATUS_MSG, status_msg)
        trace_utils.set_http_meta(request_span, self._config, status_code=status_code, response_headers=environ)

        with self.tracer.start_span(
            "wsgi.start_response",
            child_of=app_span,
            service=trace_utils.int_service(None, self._config),
            span_type=SpanTypes.WEB,
            activate=True,
        ) as span:
            span.set_tag_str(COMPONENT, self._config.integration_name)

            # set span.kind to the type of operation being performed
            span.set_tag_str(SPAN_KIND, SpanKind.SERVER)

            return start_response(status, environ, exc_info)

    def _request_span_modifier(self, req_span, environ, parsed_headers=None):
        url = construct_url(environ)
        method = environ.get("REQUEST_METHOD")
        query_string = environ.get("QUERY_STRING")
        request_headers = parsed_headers if parsed_headers is not None else get_request_headers(environ)
        trace_utils.set_http_meta(
            req_span, self._config, method=method, url=url, query=query_string, request_headers=request_headers
        )
        if self.span_modifier:
            self.span_modifier(req_span, environ)

    def _response_span_modifier(self, resp_span, response):
        if hasattr(response, "__class__"):
            resp_class = getattr(getattr(response, "__class__"), "__name__", None)
            if resp_class:
                resp_span.set_tag_str("result_class", resp_class)<|MERGE_RESOLUTION|>--- conflicted
+++ resolved
@@ -2,7 +2,6 @@
 import sys
 from typing import TYPE_CHECKING
 
-from ddtrace.appsec import _asm_request_context
 from ddtrace.internal.constants import RESPONSE_HEADERS
 from ddtrace.internal.schema.span_attribute_schema import SpanDirection
 
@@ -27,11 +26,6 @@
 
 import ddtrace
 from ddtrace import config
-<<<<<<< HEAD
-from ddtrace.appsec import utils
-from ddtrace.appsec._constants import SPAN_DATA_NAMES
-=======
->>>>>>> 7c8105e7
 from ddtrace.ext import SpanKind
 from ddtrace.ext import SpanTypes
 from ddtrace.ext import http
