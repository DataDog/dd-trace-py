--- conflicted
+++ resolved
@@ -2,11 +2,8 @@
 import sys
 from typing import TYPE_CHECKING
 
-<<<<<<< HEAD
-=======
 from ddtrace.appsec import _asm_request_context
 from ddtrace.internal.constants import RESPONSE_HEADERS
->>>>>>> e5f0396e
 from ddtrace.internal.schema.span_attribute_schema import SpanDirection
 
 from ..trace_utils import _get_request_header_user_agent
@@ -30,9 +27,6 @@
 
 import ddtrace
 from ddtrace import config
-from ddtrace.appsec import _asm_request_context
-from ddtrace.appsec import utils
-from ddtrace.appsec._constants import SPAN_DATA_NAMES
 from ddtrace.ext import SpanKind
 from ddtrace.ext import SpanTypes
 from ddtrace.ext import http
@@ -45,10 +39,6 @@
 from ddtrace.vendor import wrapt
 
 from .. import trace_utils
-<<<<<<< HEAD
-from ...appsec._constants import WAF_CONTEXT_NAMES
-=======
->>>>>>> e5f0396e
 from ...constants import SPAN_KIND
 from ...internal import core
 from ...internal.utils import http as http_utils
@@ -183,12 +173,7 @@
             )
 
             if self.tracer._appsec_enabled:
-<<<<<<< HEAD
-                if core.get_item(WAF_CONTEXT_NAMES.BLOCKED, span=req_span):
-=======
-                # [IP Blocking]
                 if core.get_item(HTTP_REQUEST_BLOCKED, span=req_span):
->>>>>>> e5f0396e
                     ctype, content = self._make_block_content(environ, headers, req_span)
                     start_response("403 FORBIDDEN", [("content-type", ctype)])
                     closing_iterator = [content]
@@ -222,12 +207,7 @@
                     app_span.finish()
                     req_span.finish()
                     raise
-<<<<<<< HEAD
-                if self.tracer._appsec_enabled and core.get_item(WAF_CONTEXT_NAMES.BLOCKED, span=req_span):
-=======
                 if self.tracer._appsec_enabled and core.get_item(HTTP_REQUEST_BLOCKED, span=req_span):
-                    # [Suspicious Request Blocking on request or response]
->>>>>>> e5f0396e
                     _, content = self._make_block_content(environ, headers, req_span)
                     closing_iterator = [content]
 
