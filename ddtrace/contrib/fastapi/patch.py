--- conflicted
+++ resolved
@@ -1,108 +1,4 @@
 from ..internal.fastapi.patch import *  # noqa: F401,F403
 
-<<<<<<< HEAD
-import fastapi
-import fastapi.routing
-from wrapt import ObjectProxy
-from wrapt import wrap_function_wrapper as _w
 
-from ddtrace import Pin
-from ddtrace import config
-from ddtrace.contrib.asgi.middleware import TraceMiddleware
-from ddtrace.contrib.starlette.patch import _trace_background_tasks
-from ddtrace.contrib.starlette.patch import traced_handler
-from ddtrace.internal.logger import get_logger
-from ddtrace.internal.schema import schematize_service_name
-from ddtrace.internal.utils.wrappers import unwrap as _u
-
-
-log = get_logger(__name__)
-
-config._add(
-    "fastapi",
-    dict(
-        _default_service=schematize_service_name("fastapi"),
-        request_span_name="fastapi.request",
-        distributed_tracing=True,
-        trace_query_string=None,  # Default to global config
-        _trace_asgi_websocket=os.getenv("DD_ASGI_TRACE_WEBSOCKET", default=False),
-    ),
-)
-
-
-def get_version():
-    # type: () -> str
-    return getattr(fastapi, "__version__", "")
-
-
-def wrap_middleware_stack(wrapped, instance, args, kwargs):
-    return TraceMiddleware(app=wrapped(*args, **kwargs), integration_config=config.fastapi)
-
-
-async def traced_serialize_response(wrapped, instance, args, kwargs):
-    """Wrapper for fastapi.routing.serialize_response function.
-
-    This function is called on all non-Response objects to
-    convert them to a serializable form.
-
-    This is the wrapper which calls ``jsonable_encoder``.
-
-    This function does not do the actual encoding from
-    obj -> json string  (e.g. json.dumps()). That is handled
-    by the Response.render function.
-
-    DEV: We do not wrap ``jsonable_encoder`` because it calls
-    itself recursively, so there is a chance the overhead
-    added by creating spans will be higher than desired for
-    the result.
-    """
-    pin = Pin.get_from(fastapi)
-    if not pin or not pin.enabled():
-        return await wrapped(*args, **kwargs)
-
-    with pin.tracer.trace("fastapi.serialize_response"):
-        return await wrapped(*args, **kwargs)
-
-
-def patch():
-    if getattr(fastapi, "_datadog_patch", False):
-        return
-
-    fastapi._datadog_patch = True
-    Pin().onto(fastapi)
-    _w("fastapi.applications", "FastAPI.build_middleware_stack", wrap_middleware_stack)
-    _w("fastapi.routing", "serialize_response", traced_serialize_response)
-
-    if not isinstance(fastapi.BackgroundTasks.add_task, ObjectProxy):
-        _w("fastapi", "BackgroundTasks.add_task", _trace_background_tasks(fastapi))
-
-    # We need to check that Starlette instrumentation hasn't already patched these
-    if not isinstance(fastapi.routing.APIRoute.handle, ObjectProxy):
-        _w("fastapi.routing", "APIRoute.handle", traced_handler)
-
-    if not isinstance(fastapi.routing.Mount.handle, ObjectProxy):
-        _w("starlette.routing", "Mount.handle", traced_handler)
-
-
-def unpatch():
-    if not getattr(fastapi, "_datadog_patch", False):
-        return
-
-    fastapi._datadog_patch = False
-
-    _u(fastapi.applications.FastAPI, "build_middleware_stack")
-    _u(fastapi.routing, "serialize_response")
-
-    # We need to check that Starlette instrumentation hasn't already unpatched these
-    if isinstance(fastapi.routing.APIRoute.handle, ObjectProxy):
-        _u(fastapi.routing.APIRoute, "handle")
-
-    if isinstance(fastapi.routing.Mount.handle, ObjectProxy):
-        _u(fastapi.routing.Mount, "handle")
-
-    if isinstance(fastapi.BackgroundTasks.add_task, ObjectProxy):
-        _u(fastapi.BackgroundTasks, "add_task")
-=======
-
-# TODO: deprecate and remove this module
->>>>>>> 70c07a4e
+# TODO: deprecate and remove this module