--- conflicted
+++ resolved
@@ -1,15 +1,4 @@
-<<<<<<< HEAD
-import consul
-from wrapt import wrap_function_wrapper as _w
-
-from ddtrace import config
-from ddtrace.internal.constants import COMPONENT
-from ddtrace.internal.schema.span_attribute_schema import SpanDirection
-from ddtrace.internal.utils.deprecations import DDTraceDeprecationWarning
-from ddtrace.vendor.debtcollector import deprecate
-=======
 from ..internal.consul.patch import *  # noqa: F401,F403
 
->>>>>>> 111d4349
 
 # TODO: deprecate and remove this module