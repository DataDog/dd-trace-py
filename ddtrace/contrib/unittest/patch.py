--- conflicted
+++ resolved
@@ -58,8 +58,7 @@
 
 
 def _enable_unittest_if_not_started():
-    if not hasattr(_CIVisibility, "_unittest_data"):
-        _CIVisibility._unittest_data = {"suites": {}, "modules": {}}
+    _initialize_unittest_data()
     if _CIVisibility.enabled:
         return
     _CIVisibility.enable(config=ddtrace.config.unittest)
@@ -601,10 +600,7 @@
     """
     if not _is_valid_module_suite_call(func):
         return func(*args, **kwargs)
-<<<<<<< HEAD
     _initialize_unittest_data()
-=======
->>>>>>> 4f8888d5
     if _is_invoked_by_text_test_runner():
         seen_suites = _CIVisibility._unittest_data["suites"]
         seen_modules = _CIVisibility._unittest_data["modules"]
@@ -804,10 +800,6 @@
     test_session_span = None
     if _is_invoked_by_cli(instance):
         _enable_unittest_if_not_started()
-<<<<<<< HEAD
-        _initialize_unittest_data()
-=======
->>>>>>> 4f8888d5
         for parent_module in instance.test._tests:
             for module in parent_module._tests:
                 _populate_suites_and_modules(
