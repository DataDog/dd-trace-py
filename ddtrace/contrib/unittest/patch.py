--- conflicted
+++ resolved
@@ -2,6 +2,8 @@
 import os
 from typing import Union
 import unittest
+
+import wrapt
 
 import ddtrace
 from ddtrace import config
@@ -581,14 +583,6 @@
                         span.set_tag_str(test.ITR_SKIPPED, "true")
                         span.set_tag_str(test.SKIP_REASON, SKIPPED_BY_ITR_REASON)
 
-<<<<<<< HEAD
-            if _is_test_coverage_enabled(instance):
-                if not hasattr(unittest, "_coverage"):
-                    unittest._coverage = _start_coverage(root_directory)
-                unittest._coverage._collector.data.clear()
-                unittest._coverage.switch_context(fqn_test)
-=======
->>>>>>> 4fb9bb98
             if _is_skipped_by_itr(instance):
                 result = args[0]
                 result.startTest(test=instance)
@@ -598,8 +592,10 @@
                 )
                 result.stopTest(test=instance)
             else:
-                coverage = _start_coverage(root_directory)
-                instance._coverage = coverage
+                if not hasattr(unittest, "_coverage"):
+                    unittest._coverage = _start_coverage(root_directory)
+                unittest._coverage._collector.data.clear()
+                unittest._coverage.switch_context(fqn_test)
                 result = func(*args, **kwargs)
             _update_status_item(test_suite_span, span.get_tag(test.STATUS))
             if _is_test_coverage_enabled(instance):
@@ -762,9 +758,8 @@
     Starts a test  span and sets the required tags for a `unittest` test instance.
     """
     tracer = getattr(unittest, "_datadog_tracer", _CIVisibility._instance.tracer)
+    test_suite_name = _extract_suite_name_from_test_method(instance)
     test_name = _extract_test_method_name(instance)
-    test_method_object = _extract_test_method_object(instance)
-    test_suite_name = _extract_suite_name_from_test_method(instance)
     resource_name = _generate_test_resource(test_suite_name, test_name)
     span = tracer._start_span(
         ddtrace.config.unittest.operation_name,
