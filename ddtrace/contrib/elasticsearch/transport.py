<<<<<<< HEAD
from . import metadata
# DEV: This will import the first available module from:
#   `elasticsearch`, `elasticsearch1`, `elasticsearch2`, `elasticsearch5`
from .elasticsearch import elasticsearch
=======
from elasticsearch import Transport
from elasticsearch.exceptions import TransportError

>>>>>>> 4e5acbd8
from .quantize import quantize

from ...utils.deprecation import deprecated
from ...compat import urlencode
from ...ext import AppTypes, http, elasticsearch as metadata

DEFAULT_SERVICE = 'elasticsearch'
SPAN_TYPE = 'elasticsearch'


@deprecated(message='Use patching instead (see the docs).', version='1.0.0')
def get_traced_transport(datadog_tracer, datadog_service=DEFAULT_SERVICE):

    datadog_tracer.set_service_info(
        service=datadog_service,
        app=SPAN_TYPE,
        app_type=AppTypes.db,
    )

    class TracedTransport(elasticsearch.Transport):
        """ Extend elasticseach transport layer to allow Datadog
            tracer to catch any performed request.
        """

        _datadog_tracer = datadog_tracer
        _datadog_service = datadog_service

        def perform_request(self, method, url, params=None, body=None):
            with self._datadog_tracer.trace("elasticsearch.query") as s:
                # Don't instrument if the trace is not sampled
                if not s.sampled:
                    return super(TracedTransport, self).perform_request(
                        method, url, params=params, body=body)

                s.service = self._datadog_service
                s.span_type = SPAN_TYPE
                s.set_tag(metadata.METHOD, method)
                s.set_tag(metadata.URL, url)
                s.set_tag(metadata.PARAMS, urlencode(params))
                if method == "GET":
                    s.set_tag(metadata.BODY, self.serializer.dumps(body))
                s = quantize(s)

                try:
                    result = super(TracedTransport, self).perform_request(method, url, params=params, body=body)
                except elasticsearch.exceptions.TransportError as e:
                    s.set_tag(http.STATUS_CODE, e.status_code)
                    raise

                status = None
                if isinstance(result, tuple) and len(result) == 2:
                    # elasticsearch<2.4; it returns both the status and the body
                    status, data = result
                else:
                    # elasticsearch>=2.4; internal change for ``Transport.perform_request``
                    # that just returns the body
                    data = result

                if status:
                    s.set_tag(http.STATUS_CODE, status)

                took = data.get("took")
                if took:
                    s.set_metric(metadata.TOOK, int(took))

                return result
    return TracedTransport<|MERGE_RESOLUTION|>--- conflicted
+++ resolved
@@ -1,13 +1,8 @@
-<<<<<<< HEAD
 from . import metadata
 # DEV: This will import the first available module from:
 #   `elasticsearch`, `elasticsearch1`, `elasticsearch2`, `elasticsearch5`
 from .elasticsearch import elasticsearch
-=======
-from elasticsearch import Transport
-from elasticsearch.exceptions import TransportError
 
->>>>>>> 4e5acbd8
 from .quantize import quantize
 
 from ...utils.deprecation import deprecated
