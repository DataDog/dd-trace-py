from ddtrace.internal.utils.deprecations import DDTraceDeprecationWarning
from ddtrace.vendor.debtcollector import deprecate

from ..internal.flask_cache.utils import *  # noqa: F401,F403


def __getattr__(name):
    deprecate(
        ("%s.%s is deprecated" % (__name__, name)),
        category=DDTraceDeprecationWarning,
    )

<<<<<<< HEAD
    # enforce lowercase to make the output nicer to read
    return name.lower()


def _extract_client(cache):
    """
    Get the client from the cache instance according to the current operation
    """
    client = getattr(cache, "_client", None)
    if client is None:
        # flask-caching has _read_clients & _write_client for the redis backend
        # These use the same connection so just try to get a reference to one of them.
        # flask-caching < 2.0.0 uses _read_clients so look for that one too.
        for attr in ("_write_client", "_read_client", "_read_clients"):
            client = getattr(cache, attr, None)
            if client is not None:
                break
    return client


def _extract_conn_tags(client):
    """
    For the given client extracts connection tags
    """
    tags = {}

    if hasattr(client, "servers"):
        # Memcached backend supports an address pool
        if isinstance(client.servers, list) and len(client.servers) > 0:
            # use the first address of the pool as a host because
            # the code doesn't expose more information
            contact_point = client.servers[0].address
            tags[net.TARGET_HOST] = contact_point[0]
            tags[net.TARGET_PORT] = contact_point[1]
            tags[net.SERVER_ADDRESS] = contact_point[0]
    elif hasattr(client, "connection_pool"):
        # Redis main connection
        redis_tags = extract_redis_tags(client.connection_pool.connection_kwargs)
        tags.update(**redis_tags)
    elif hasattr(client, "addresses"):
        # pylibmc
        # FIXME[matt] should we memoize this?
        addrs = parse_addresses(client.addresses)
        if addrs:
            _, host, port, _ = addrs[0]
            tags[net.TARGET_PORT] = port
            tags[net.TARGET_HOST] = host
            tags[net.SERVER_ADDRESS] = host
    return tags
=======
    if name in globals():
        return globals()[name]
    raise AttributeError("%s has no attribute %s", __name__, name)
>>>>>>> 6f46cc7c
<|MERGE_RESOLUTION|>--- conflicted
+++ resolved
@@ -10,58 +10,6 @@
         category=DDTraceDeprecationWarning,
     )
 
-<<<<<<< HEAD
-    # enforce lowercase to make the output nicer to read
-    return name.lower()
-
-
-def _extract_client(cache):
-    """
-    Get the client from the cache instance according to the current operation
-    """
-    client = getattr(cache, "_client", None)
-    if client is None:
-        # flask-caching has _read_clients & _write_client for the redis backend
-        # These use the same connection so just try to get a reference to one of them.
-        # flask-caching < 2.0.0 uses _read_clients so look for that one too.
-        for attr in ("_write_client", "_read_client", "_read_clients"):
-            client = getattr(cache, attr, None)
-            if client is not None:
-                break
-    return client
-
-
-def _extract_conn_tags(client):
-    """
-    For the given client extracts connection tags
-    """
-    tags = {}
-
-    if hasattr(client, "servers"):
-        # Memcached backend supports an address pool
-        if isinstance(client.servers, list) and len(client.servers) > 0:
-            # use the first address of the pool as a host because
-            # the code doesn't expose more information
-            contact_point = client.servers[0].address
-            tags[net.TARGET_HOST] = contact_point[0]
-            tags[net.TARGET_PORT] = contact_point[1]
-            tags[net.SERVER_ADDRESS] = contact_point[0]
-    elif hasattr(client, "connection_pool"):
-        # Redis main connection
-        redis_tags = extract_redis_tags(client.connection_pool.connection_kwargs)
-        tags.update(**redis_tags)
-    elif hasattr(client, "addresses"):
-        # pylibmc
-        # FIXME[matt] should we memoize this?
-        addrs = parse_addresses(client.addresses)
-        if addrs:
-            _, host, port, _ = addrs[0]
-            tags[net.TARGET_PORT] = port
-            tags[net.TARGET_HOST] = host
-            tags[net.SERVER_ADDRESS] = host
-    return tags
-=======
     if name in globals():
         return globals()[name]
-    raise AttributeError("%s has no attribute %s", __name__, name)
->>>>>>> 6f46cc7c
+    raise AttributeError("%s has no attribute %s", __name__, name)