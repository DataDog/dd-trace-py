from importlib import import_module
import os
import signal

from ddtrace import tracer
from ddtrace.constants import ERROR_MSG
from ddtrace.constants import ERROR_TYPE
from ddtrace.internal.logger import get_logger
from ddtrace.internal.serverless import in_aws_lambda
from ddtrace.internal.utils import get_argument_value
from ddtrace.internal.wrapping import unwrap
from ddtrace.internal.wrapping import wrap


log = get_logger(__name__)


<<<<<<< HEAD
class TimeoutChannel:
    def __init__(self, context):
        self.crashed = False
        self.context = context

    def _handle_signal(self, sig, f):
        """
        Returns a signal of type `sig` with function `f`, if there are
        no previously defined signals.

        Else, wraps the given signal with the previously defined one,
        so no signals are overridden.
        """
        old_signal = signal.getsignal(sig)

        def wrap_signals(*args, **kwargs):
            if old_signal is not None:
                old_signal(*args, **kwargs)
            f(*args, **kwargs)

        # Return the incoming signal if any of the following cases happens:
        # - old signal does not exist,
        # - old signal is the same as the incoming, or
        # - old signal is our wrapper.
        # This avoids multiple signal calling and infinite wrapping.
        if not callable(old_signal) or old_signal == f or old_signal == wrap_signals:
            return signal.signal(sig, f)

        return signal.signal(sig, wrap_signals)

    def _start(self):
        self._handle_signal(signal.SIGALRM, self._crash_flush)

        remaining_time_in_millis = self.context.get_remaining_time_in_millis()
        apm_flush_deadline = int(os.environ.get("DD_APM_FLUSH_DEADLINE_MILLISECONDS", 0))

        if apm_flush_deadline > 0 and apm_flush_deadline <= remaining_time_in_millis:
            if apm_flush_deadline < 200:
                log.warning(
                    "DD_APM_FLUSH_DEADLINE_MILLISECONDS will be overridden to 200ms.",
                    "The value before was %d, more time for span flushing was needed.",
                    apm_flush_deadline,
                )

                # A minimum deadline of 200ms is set to allow us to have at
                # least 100ms to flush our span queue.
                apm_flush_deadline = 200

            remaining_time_in_millis = apm_flush_deadline

        # Subtracting 100ms to ensure we have time to flush.
        # TODO: Update logic to calculate an approximate of how long it will
        # take us to flush the spans on the queue.
        remaining_time_in_seconds = max((remaining_time_in_millis - 100) / 1000, 0)

        signal.setitimer(signal.ITIMER_REAL, remaining_time_in_seconds)

    def _crash_flush(self, _, __):
        """
        Tags the current root span with an Impending Timeout error.
        Finishes spans with ancestors from the current span.
        """
        self._remove_alarm_signal()
        self.crashed = True

        root_span = tracer.current_root_span()
        if root_span is not None:
            root_span.error = 1
            root_span.set_tag_str(ERROR_MSG, "Datadog detected an Impending Timeout")
            root_span.set_tag_str(ERROR_TYPE, "Impending Timeout")
        else:
            log.warning("An impending timeout was reached, but no root span was found. No error will be tagged.")

        current_span = tracer.current_span()
        if current_span is not None:
            current_span.finish_with_ancestors()

    def _remove_alarm_signal(self):
        """Removes the handler set for the signal `SIGALRM`."""
        signal.alarm(0)
        signal.signal(signal.SIGALRM, signal.SIG_DFL)

    def stop(self):
        self._remove_alarm_signal()


class DatadogInstrumentation(object):
    """Patches an AWS Lambda handler function for Datadog instrumentation."""

    def __call__(self, func, args, kwargs):
        self.func = func
        self._before(args, kwargs)
        try:
            self.response = self.func(*args, **kwargs)
            return self.response
        except Exception:
            raise
        finally:
            self._after()
=======
def _crash_flush(_, __):
    """
    Tags the current root span with an Impending Timeout error.
    Finishes spans with ancestors from the current span.
    """
    root_span = tracer.current_root_span()
    if root_span is not None:
        root_span.error = 1
        root_span.set_tag_str(ERROR_MSG, "Datadog detected an Impending Timeout")
        root_span.set_tag_str(ERROR_TYPE, "Impending Timeout")
    else:
        log.warning("An impending timeout was reached, but no root span was found. No error will be tagged.")

    current_span = tracer.current_span()
    if current_span is not None:
        current_span.finish_with_ancestors()


def _handle_signal(sig, f):
    """
    Returns a signal of type `sig` with function `f`, if there are
    no previously defined signals.

    Else, wraps the given signal with the previously defined one,
    so no signals are overridden.
    """
    old_signal = signal.getsignal(sig)
    if not callable(old_signal) or old_signal == f:
        return signal.signal(sig, f)

    def wrap_signals(*args, **kwargs):
        if old_signal is not None:
            old_signal(*args, **kwargs)
        f(*args, **kwargs)

    return signal.signal(sig, wrap_signals)


def _check_timeout(context):
    """
    Creates a timeout to detect when an AWS Lambda handler's remaining
    time is about to end.

    Crashes flushes when the signal is activated.
    """
    _handle_signal(signal.SIGALRM, _crash_flush)
    remaining_time_in_millis = context.get_remaining_time_in_millis()
    apm_flush_deadline = int(os.environ.get("DD_APM_FLUSH_DEADLINE_MILLISECONDS", 100))
    apm_flush_deadline = 100 if apm_flush_deadline < 0 else apm_flush_deadline

    # TODO: Update logic to calculate an approximate of how long it will
    # take us to flush the spans on the queue.
    remaining_time_in_seconds = max(((remaining_time_in_millis - apm_flush_deadline) / 1000), 0)
    signal.setitimer(signal.ITIMER_REAL, remaining_time_in_seconds)
>>>>>>> 5d323249

    def _before(self, args, kwargs):
        self.context = get_argument_value(args, kwargs, -1, "context")
        self.timeoutChannel = TimeoutChannel(self.context)

        self.timeoutChannel._start()

    def _after(self):
        if not self.timeoutChannel.crashed:
            self.timeoutChannel.stop()


def _modify_module_name(module_name):
    """Returns a valid modified module to get imported."""
    return ".".join(module_name.split("/"))


def _get_handler_and_module():
    """Returns the user AWS Lambda handler and module."""
    path = os.environ.get("DD_LAMBDA_HANDLER", None)
    _datadog_instrumentation = DatadogInstrumentation()

    if path is None:
        from datadog_lambda.wrapper import datadog_lambda_wrapper

        handler = getattr(datadog_lambda_wrapper, "__call__")

        return handler, datadog_lambda_wrapper, _datadog_instrumentation
    else:
        parts = path.rsplit(".", 1)
        (mod_name, handler_name) = parts
        modified_mod_name = _modify_module_name(mod_name)
        handler_module = import_module(modified_mod_name)
        handler = getattr(handler_module, handler_name)
        return handler, handler_module, _datadog_instrumentation


def _has_patch_module():
    """
    Ensures that the `aws_lambda` integration can be patched.

    It checks either the user has the DD_LAMBDA_HANDLER set correctly.
    Or if the `datadog_lambda` package is installed.
    """
    path = os.environ.get("DD_LAMBDA_HANDLER", None)
    if path is None:
        try:
            import_module("datadog_lambda.wrapper")
        except Exception:
            return False
    else:
        parts = path.rsplit(".", 1)
        if len(parts) != 2:
            return False
    return True


def patch():
    """Patches an AWS Lambda using the `datadog-lambda-py` Lambda layer."""

    # It's expected to only patch only in AWS Lambda environments.
    # The need to check if a patch module exists is to avoid patching
    # when `ddtrace` is present but not `datadog-lambda`.
    if not in_aws_lambda() and not _has_patch_module():
        return

    handler, handler_module, wrapper = _get_handler_and_module()

    if getattr(handler_module, "_datadog_patch", False):
        return
    setattr(handler_module, "_datadog_patch", True)

    wrap(handler, wrapper)


def unpatch():
    if not in_aws_lambda() and not _has_patch_module():
        return

    handler, handler_module, wrapper = _get_handler_and_module()

    if not getattr(handler_module, "_datadog_patch", False):
        return
    setattr(handler_module, "_datadog_patch", False)

    unwrap(handler, wrapper)<|MERGE_RESOLUTION|>--- conflicted
+++ resolved
@@ -15,7 +15,6 @@
 log = get_logger(__name__)
 
 
-<<<<<<< HEAD
 class TimeoutChannel:
     def __init__(self, context):
         self.crashed = False
@@ -50,27 +49,12 @@
         self._handle_signal(signal.SIGALRM, self._crash_flush)
 
         remaining_time_in_millis = self.context.get_remaining_time_in_millis()
-        apm_flush_deadline = int(os.environ.get("DD_APM_FLUSH_DEADLINE_MILLISECONDS", 0))
+        apm_flush_deadline = int(os.environ.get("DD_APM_FLUSH_DEADLINE_MILLISECONDS", 100))
+        apm_flush_deadline = 100 if apm_flush_deadline < 0 else apm_flush_deadline
 
-        if apm_flush_deadline > 0 and apm_flush_deadline <= remaining_time_in_millis:
-            if apm_flush_deadline < 200:
-                log.warning(
-                    "DD_APM_FLUSH_DEADLINE_MILLISECONDS will be overridden to 200ms.",
-                    "The value before was %d, more time for span flushing was needed.",
-                    apm_flush_deadline,
-                )
-
-                # A minimum deadline of 200ms is set to allow us to have at
-                # least 100ms to flush our span queue.
-                apm_flush_deadline = 200
-
-            remaining_time_in_millis = apm_flush_deadline
-
-        # Subtracting 100ms to ensure we have time to flush.
         # TODO: Update logic to calculate an approximate of how long it will
         # take us to flush the spans on the queue.
-        remaining_time_in_seconds = max((remaining_time_in_millis - 100) / 1000, 0)
-
+        remaining_time_in_seconds = max(((remaining_time_in_millis - apm_flush_deadline) / 1000), 0)
         signal.setitimer(signal.ITIMER_REAL, remaining_time_in_seconds)
 
     def _crash_flush(self, _, __):
@@ -115,62 +99,6 @@
             raise
         finally:
             self._after()
-=======
-def _crash_flush(_, __):
-    """
-    Tags the current root span with an Impending Timeout error.
-    Finishes spans with ancestors from the current span.
-    """
-    root_span = tracer.current_root_span()
-    if root_span is not None:
-        root_span.error = 1
-        root_span.set_tag_str(ERROR_MSG, "Datadog detected an Impending Timeout")
-        root_span.set_tag_str(ERROR_TYPE, "Impending Timeout")
-    else:
-        log.warning("An impending timeout was reached, but no root span was found. No error will be tagged.")
-
-    current_span = tracer.current_span()
-    if current_span is not None:
-        current_span.finish_with_ancestors()
-
-
-def _handle_signal(sig, f):
-    """
-    Returns a signal of type `sig` with function `f`, if there are
-    no previously defined signals.
-
-    Else, wraps the given signal with the previously defined one,
-    so no signals are overridden.
-    """
-    old_signal = signal.getsignal(sig)
-    if not callable(old_signal) or old_signal == f:
-        return signal.signal(sig, f)
-
-    def wrap_signals(*args, **kwargs):
-        if old_signal is not None:
-            old_signal(*args, **kwargs)
-        f(*args, **kwargs)
-
-    return signal.signal(sig, wrap_signals)
-
-
-def _check_timeout(context):
-    """
-    Creates a timeout to detect when an AWS Lambda handler's remaining
-    time is about to end.
-
-    Crashes flushes when the signal is activated.
-    """
-    _handle_signal(signal.SIGALRM, _crash_flush)
-    remaining_time_in_millis = context.get_remaining_time_in_millis()
-    apm_flush_deadline = int(os.environ.get("DD_APM_FLUSH_DEADLINE_MILLISECONDS", 100))
-    apm_flush_deadline = 100 if apm_flush_deadline < 0 else apm_flush_deadline
-
-    # TODO: Update logic to calculate an approximate of how long it will
-    # take us to flush the spans on the queue.
-    remaining_time_in_seconds = max(((remaining_time_in_millis - apm_flush_deadline) / 1000), 0)
-    signal.setitimer(signal.ITIMER_REAL, remaining_time_in_seconds)
->>>>>>> 5d323249
 
     def _before(self, args, kwargs):
         self.context = get_argument_value(args, kwargs, -1, "context")
