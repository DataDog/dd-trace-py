--- conflicted
+++ resolved
@@ -32,18 +32,6 @@
 
 def _handle_signal(sig, f):
     """
-<<<<<<< HEAD
-    Wraps the given signal with a previously defined signal, if
-    it's callable and is different than the function `f` to handle.
-    Else, it doesn't wrap and just sets the function to handle as `f`.
-    This to avoid our signals overriding existing ones.
-
-    Returns a signal of type `sig` with function `_f`
-    """
-    old_signal = signal.getsignal(sig)
-    if not callable(old_signal) or old_signal == f:
-        old_signal = None
-=======
     Returns a signal of type `sig` with function `f`, if there are
     no previously defined signals.
 
@@ -53,16 +41,13 @@
     old_signal = signal.getsignal(sig)
     if not callable(old_signal) or old_signal == f:
         return signal.signal(sig, f)
->>>>>>> 5c082ea5
 
     def wrap_signals(*args, **kwargs):
         if old_signal is not None:
             old_signal(*args, **kwargs)
         f(*args, **kwargs)
 
-    _f = wrap_signals if old_signal else f
-
-    return signal.signal(sig, _f)
+    return signal.signal(sig, wrap_signals)
 
 
 def _check_timeout(context):
