--- conflicted
+++ resolved
@@ -1,57 +1,4 @@
 from ..internal.falcon.patch import *  # noqa: F401,F403
 
-<<<<<<< HEAD
-import falcon
-import wrapt
 
-from ddtrace import config
-from ddtrace import tracer
-
-from ...internal.utils.formats import asbool
-from ...internal.utils.version import parse_version
-from .middleware import TraceMiddleware
-
-
-FALCON_VERSION = parse_version(falcon.__version__)
-
-
-config._add(
-    "falcon",
-    dict(
-        distributed_tracing=asbool(os.getenv("DD_FALCON_DISTRIBUTED_TRACING", default=True)),
-    ),
-)
-
-
-def get_version():
-    # type: () -> str
-    return getattr(falcon, "__version__", "")
-
-
-def patch():
-    """
-    Patch falcon.API to include contrib.falcon.TraceMiddleware
-    by default
-    """
-    if getattr(falcon, "_datadog_patch", False):
-        return
-
-    falcon._datadog_patch = True
-    if FALCON_VERSION >= (3, 0, 0):
-        wrapt.wrap_function_wrapper("falcon", "App.__init__", traced_init)
-    if FALCON_VERSION < (4, 0, 0):
-        wrapt.wrap_function_wrapper("falcon", "API.__init__", traced_init)
-
-
-def traced_init(wrapped, instance, args, kwargs):
-    mw = kwargs.pop("middleware", [])
-    service = config._get_service(default="falcon")
-
-    mw.insert(0, TraceMiddleware(tracer, service))
-    kwargs["middleware"] = mw
-
-    wrapped(*args, **kwargs)
-=======
-
-# TODO: deprecate and remove this module
->>>>>>> 70c07a4e
+# TODO: deprecate and remove this module