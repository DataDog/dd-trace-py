import starlette
from starlette.middleware import Middleware

from ddtrace import config
from ddtrace import tracer
from ddtrace.contrib.asgi.middleware import TraceMiddleware
from ddtrace.internal.logger import get_logger
from ddtrace.internal.utils.wrappers import unwrap as _u
from ddtrace.vendor.wrapt import wrap_function_wrapper as _w


log = get_logger(__name__)

config._add(
    "starlette",
    dict(
        _default_service="starlette",
        request_span_name="starlette.request",
        distributed_tracing=True,
        aggregate_resources=True,
    ),
)


def traced_init(wrapped, instance, args, kwargs):
    mw = kwargs.pop("middleware", [])
    mw.insert(0, Middleware(TraceMiddleware, integration_config=config.starlette))
    kwargs.update({"middleware": mw})

    wrapped(*args, **kwargs)


def patch():
    if getattr(starlette, "_datadog_patch", False):
        return

    setattr(starlette, "_datadog_patch", True)

    _w("starlette.applications", "Starlette.__init__", traced_init)

    # Wrap the handlers
    _w("starlette.routing", "Mount.handle", traced_handler)
    _w("starlette.routing", "Route.handle", traced_handler)


def unpatch():
    if not getattr(starlette, "_datadog_patch", False):
        return

    setattr(starlette, "_datadog_patch", False)

    _u(starlette.applications.Starlette, "__init__")

    # Unwrap the handlers
    _u(starlette.routing.Mount, "handle")
    _u(starlette.routing.Route, "handle")


def traced_handler(wrapped, instance, args, kwargs):
    def _wrap(scope, receive, send):
        # Since handle can be called multiple times for one request, we take the path of each instance
        # Then combine them at the end to get the correct resource name
        if "__dd_paths__" in scope:
            scope["__dd_paths__"].append(instance.path)

        else:
            scope["__dd_paths__"] = [instance.path]

<<<<<<< HEAD
        method = scope.get("method") if "method" in scope else "Unknown"

=======
>>>>>>> 5eff07f4
        span = tracer.current_root_span()
        # Update root span resource
        if span:
            paths = "".join(scope["__dd_paths__"])
            if scope.get("method"):
                span.resource = "{} {}".format(scope["method"], path)
            else:
                span.resource = paths
        return wrapped(*args, **kwargs)

    return _wrap(*args, **kwargs)<|MERGE_RESOLUTION|>--- conflicted
+++ resolved
@@ -66,19 +66,14 @@
         else:
             scope["__dd_paths__"] = [instance.path]
 
-<<<<<<< HEAD
-        method = scope.get("method") if "method" in scope else "Unknown"
-
-=======
->>>>>>> 5eff07f4
         span = tracer.current_root_span()
         # Update root span resource
         if span:
-            paths = "".join(scope["__dd_paths__"])
+            path = "".join(scope["__dd_paths__"])
             if scope.get("method"):
                 span.resource = "{} {}".format(scope["method"], path)
             else:
-                span.resource = paths
+                span.resource = path
         return wrapped(*args, **kwargs)
 
     return _wrap(*args, **kwargs)