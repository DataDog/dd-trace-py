from typing import Any
from typing import Dict
from typing import List
from typing import Optional

import starlette
from starlette.middleware import Middleware

from ddtrace import config
from ddtrace.contrib.asgi.middleware import TraceMiddleware
from ddtrace.ext import http
from ddtrace.internal.logger import get_logger
from ddtrace.internal.schema import schematize_service_name
from ddtrace.internal.utils import get_argument_value
from ddtrace.internal.utils.wrappers import unwrap as _u
from ddtrace.span import Span
from ddtrace.vendor.wrapt import ObjectProxy
from ddtrace.vendor.wrapt import wrap_function_wrapper as _w


log = get_logger(__name__)

config._add(
    "starlette",
    dict(
        _default_service=schematize_service_name("starlette"),
        request_span_name="starlette.request",
        distributed_tracing=True,
    ),
)


<<<<<<< HEAD
=======
def get_version():
    # type: () -> str
    return getattr(starlette, "__version__", "")


@removals.remove(removal_version="2.0.0", category=DDTraceDeprecationWarning)
def get_resource(scope):
    path = None
    routes = scope["app"].routes
    for route in routes:
        match, _ = route.matches(scope)
        if match == Match.FULL:
            path = route.path
            break
        elif match == Match.PARTIAL and path is None:
            path = route.path
    return path


@removals.remove(removal_version="2.0.0", category=DDTraceDeprecationWarning)
def span_modifier(span, scope):
    resource = get_resource(scope)
    if config.starlette["aggregate_resources"] and resource:
        span.resource = "{} {}".format(scope["method"], resource)


>>>>>>> a1b4707d
def traced_init(wrapped, instance, args, kwargs):
    mw = kwargs.pop("middleware", [])
    mw.insert(0, Middleware(TraceMiddleware, integration_config=config.starlette))
    kwargs.update({"middleware": mw})

    wrapped(*args, **kwargs)


def patch():
    if getattr(starlette, "_datadog_patch", False):
        return

    starlette._datadog_patch = True

    _w("starlette.applications", "Starlette.__init__", traced_init)

    # We need to check that Fastapi instrumentation hasn't already patched these
    if not isinstance(starlette.routing.Route.handle, ObjectProxy):
        _w("starlette.routing", "Route.handle", traced_handler)
    if not isinstance(starlette.routing.Mount.handle, ObjectProxy):
        _w("starlette.routing", "Mount.handle", traced_handler)


def unpatch():
    if not getattr(starlette, "_datadog_patch", False):
        return

    starlette._datadog_patch = False

    _u(starlette.applications.Starlette, "__init__")

    # We need to check that Fastapi instrumentation hasn't already unpatched these
    if isinstance(starlette.routing.Route.handle, ObjectProxy):
        _u(starlette.routing.Route, "handle")

    if isinstance(starlette.routing.Mount.handle, ObjectProxy):
        _u(starlette.routing.Mount, "handle")


def traced_handler(wrapped, instance, args, kwargs):
    # Since handle can be called multiple times for one request, we take the path of each instance
    # Then combine them at the end to get the correct resource names
    scope = get_argument_value(args, kwargs, 0, "scope")  # type: Optional[Dict[str, Any]]
    if not scope:
        return wrapped(*args, **kwargs)

    # Our ASGI TraceMiddleware has not been called, skip since
    # we won't have a request span to attach this information onto
    # DEV: This can happen if patching happens after the app has been created
    if "datadog" not in scope:
        log.warning("datadog context not present in ASGI request scope, trace middleware may be missing")
        return wrapped(*args, **kwargs)

    # Add the path to the resource_paths list
    if "resource_paths" not in scope["datadog"]:
        scope["datadog"]["resource_paths"] = [instance.path]
    else:
        scope["datadog"]["resource_paths"].append(instance.path)

    request_spans = scope["datadog"].get("request_spans", [])  # type: List[Span]
    resource_paths = scope["datadog"].get("resource_paths", [])  # type: List[str]

    if len(request_spans) == len(resource_paths):
        # Iterate through the request_spans and assign the correct resource name to each
        for index, span in enumerate(request_spans):
            # We want to set the full resource name on the first request span
            # And one part less of the full resource name for each proceeding request span
            # e.g. full path is /subapp/hello/{name}, first request span gets that as resource name
            # Second request span gets /hello/{name}
            path = "".join(resource_paths[index:])

            if scope.get("method"):
                span.resource = "{} {}".format(scope["method"], path)
            else:
                span.resource = path
            # route should only be in the root span
            if index == 0:
                span.set_tag_str(http.ROUTE, path)
    # at least always update the root asgi span resource name request_spans[0].resource = "".join(resource_paths)
    elif request_spans and resource_paths:
        route = "".join(resource_paths)
        if scope.get("method"):
            request_spans[0].resource = "{} {}".format(scope["method"], route)
        else:
            request_spans[0].resource = route
        request_spans[0].set_tag_str(http.ROUTE, route)
    else:
        log.debug(
            "unable to update the request span resource name, request_spans:%r, resource_paths:%r",
            request_spans,
            resource_paths,
        )

    return wrapped(*args, **kwargs)<|MERGE_RESOLUTION|>--- conflicted
+++ resolved
@@ -30,35 +30,11 @@
 )
 
 
-<<<<<<< HEAD
-=======
 def get_version():
     # type: () -> str
     return getattr(starlette, "__version__", "")
 
 
-@removals.remove(removal_version="2.0.0", category=DDTraceDeprecationWarning)
-def get_resource(scope):
-    path = None
-    routes = scope["app"].routes
-    for route in routes:
-        match, _ = route.matches(scope)
-        if match == Match.FULL:
-            path = route.path
-            break
-        elif match == Match.PARTIAL and path is None:
-            path = route.path
-    return path
-
-
-@removals.remove(removal_version="2.0.0", category=DDTraceDeprecationWarning)
-def span_modifier(span, scope):
-    resource = get_resource(scope)
-    if config.starlette["aggregate_resources"] and resource:
-        span.resource = "{} {}".format(scope["method"], resource)
-
-
->>>>>>> a1b4707d
 def traced_init(wrapped, instance, args, kwargs):
     mw = kwargs.pop("middleware", [])
     mw.insert(0, Middleware(TraceMiddleware, integration_config=config.starlette))
