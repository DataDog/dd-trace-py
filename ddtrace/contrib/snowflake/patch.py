import os

from ddtrace import Pin
from ddtrace import config
from ddtrace.vendor import wrapt

from ...ext import db
from ...ext import net
<<<<<<< HEAD
from ...utils.formats import asbool
from ...utils.wrappers import unwrap
=======
from ...internal.utils.formats import asbool
from ...internal.utils.formats import get_env
>>>>>>> 1c8ab52c
from ..dbapi import TracedConnection
from ..trace_utils import unwrap


config._add(
    "snowflake",
    dict(
        _default_service="snowflake",
        trace_fetch_methods=asbool(os.getenv("DD_SNOWFLAKE_TRACE_FETCH_METHODS", default=False)),
    ),
)


def patch():
    import snowflake.connector

    if getattr(snowflake.connector, "_datadog_patch", False):
        return
    setattr(snowflake.connector, "_datadog_patch", True)

    wrapt.wrap_function_wrapper(snowflake.connector, "Connect", patched_connect)
    wrapt.wrap_function_wrapper(snowflake.connector, "connect", patched_connect)


def unpatch():
    import snowflake.connector

    if getattr(snowflake.connector, "_datadog_patch", False):
        setattr(snowflake.connector, "_datadog_patch", False)

        unwrap(snowflake.connector, "Connect")
        unwrap(snowflake.connector, "connect")


def patched_connect(connect_func, _, args, kwargs):
    conn = connect_func(*args, **kwargs)
    if isinstance(conn, TracedConnection):
        return conn

    # Add default tags to each query
    tags = {
        net.TARGET_HOST: conn.host,
        net.TARGET_PORT: conn.port,
        db.NAME: conn.database,
        db.USER: conn.user,
        "db.application": conn.application,
        "db.schema": conn.schema,
        "db.warehouse": conn.warehouse,
    }

    pin = Pin(tags=tags)
    traced_conn = TracedConnection(conn, pin=pin, cfg=config.snowflake)
    pin.onto(traced_conn)
    return traced_conn<|MERGE_RESOLUTION|>--- conflicted
+++ resolved
@@ -6,13 +6,7 @@
 
 from ...ext import db
 from ...ext import net
-<<<<<<< HEAD
-from ...utils.formats import asbool
-from ...utils.wrappers import unwrap
-=======
 from ...internal.utils.formats import asbool
-from ...internal.utils.formats import get_env
->>>>>>> 1c8ab52c
 from ..dbapi import TracedConnection
 from ..trace_utils import unwrap
 
