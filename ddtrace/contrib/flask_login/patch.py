import flask
import flask_login

from ddtrace import Pin
from ddtrace import config
from ddtrace.appsec.trace_utils import track_user_login_failure_event
from ddtrace.appsec.trace_utils import track_user_login_success_event
from ddtrace.internal.logger import get_logger
from ddtrace.settings.asm import config as asm_config
from ddtrace.vendor.wrapt import wrap_function_wrapper as _w

from ...appsec._utils import _UserInfoRetriever
from ...ext import SpanTypes
from ...internal.utils import get_argument_value
from .. import trace_utils
from ..flask.wrappers import get_current_app


log = get_logger(__name__)


def get_version():
    # type: () -> str
    return flask_login.__version__


class _FlaskLoginUserInfoRetriever(_UserInfoRetriever):
    def get_userid(self):
        if hasattr(self.user, "get_id") and not asm_config._user_model_login_field:
            return self.user.get_id()

        return super(_FlaskLoginUserInfoRetriever, self).get_userid()


def traced_login_user(func, instance, args, kwargs):
    pin = Pin._find(func, instance, get_current_app())
    ret = func(*args, **kwargs)

    try:
<<<<<<< HEAD
        mode = config._automatic_login_events_mode
        if not config._appsec_enabled or mode == "disabled":
            return ret
=======
        mode = asm_config._automatic_login_events_mode
        if not asm_config._asm_enabled or mode == "disabled":
            return
>>>>>>> 05ddcfc8

        user = get_argument_value(args, kwargs, 0, "user")
        if not user:
            track_user_login_failure_event(pin.tracer, user_id=None, exists=False, login_events_mode=mode)
            return ret

        if hasattr(user, "is_anonymous") and user.is_anonymous:
            return ret

        if not isinstance(user, flask_login.UserMixin):
            log.debug(
                "Automatic Login Events Tracking: flask_login User models not inheriting from UserMixin not supported",
            )
            return ret

        info_retriever = _FlaskLoginUserInfoRetriever(user)
        user_id, user_extra = info_retriever.get_user_info()
        if user_id == -1:
            with pin.tracer.trace("flask_login.login_user", span_type=SpanTypes.AUTH):
                track_user_login_failure_event(pin.tracer, user_id="missing", exists=False, login_events_mode=mode)
            return ret
        if not user_id:
            track_user_login_failure_event(pin.tracer, user_id=None, exists=False, login_events_mode=mode)  # JJJ added
            log.debug(
                "Automatic Login Events Tracking: Could not determine user id field user for the %s user Model; "
                "set DD_USER_MODEL_LOGIN_FIELD to the name of the field used for the user id or implement the "
                "get_id method for your model",
                type(user),
            )
            return ret

        with pin.tracer.trace("flask_login.login_user", span_type=SpanTypes.AUTH):
            session_key = flask.session.get("_id", None)
            track_user_login_success_event(
                pin.tracer,
                user_id=user_id,
                session_id=session_key,
                propagate=True,
                login_events_mode=mode,
                **user_extra,
            )
    except Exception:
        log.debug("Error while trying to trace flask_login.login_user", exc_info=True)

    return ret


def patch():
    if getattr(flask_login, "_datadog_patch", False):
        return

    Pin().onto(flask_login)
    _w("flask_login", "login_user", traced_login_user)
    flask_login._datadog_patch = True


def unpatch():
    import flask_login

    if not getattr(flask_login, "_datadog_patch", False):
        return

    trace_utils.unwrap(flask_login, "login_user")
    flask_login._datadog_patch = False<|MERGE_RESOLUTION|>--- conflicted
+++ resolved
@@ -37,15 +37,9 @@
     ret = func(*args, **kwargs)
 
     try:
-<<<<<<< HEAD
-        mode = config._automatic_login_events_mode
-        if not config._appsec_enabled or mode == "disabled":
-            return ret
-=======
         mode = asm_config._automatic_login_events_mode
         if not asm_config._asm_enabled or mode == "disabled":
             return
->>>>>>> 05ddcfc8
 
         user = get_argument_value(args, kwargs, 0, "user")
         if not user:
