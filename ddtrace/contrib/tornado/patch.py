--- conflicted
+++ resolved
@@ -12,14 +12,8 @@
 from . import decorators
 from . import handlers
 from . import template
-<<<<<<< HEAD
-from ...utils.formats import asbool
-from ...utils.wrappers import unwrap as _u
-=======
 from ...internal.utils.formats import asbool
-from ...internal.utils.formats import get_env
 from ...internal.utils.wrappers import unwrap as _u
->>>>>>> 1c8ab52c
 
 
 config._add(
