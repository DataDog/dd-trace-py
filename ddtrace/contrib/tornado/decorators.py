--- conflicted
+++ resolved
@@ -46,84 +46,6 @@
         span.finish()
 
 
-<<<<<<< HEAD
-def _run_on_executor(run_on_executor, _, params, kw_params):
-    """
-    Wrap the `run_on_executor` function so that when a function is executed
-    in a different thread, we pass the current parent Span to the intermediate
-    function that will execute the original call. The original function
-    is then executed within a `TracerStackContext` so that `tracer.trace()`
-    can be used as usual, both with empty or existing `Context`.
-    """
-
-    def pass_context_decorator(fn):
-        """
-        Decorator that is used to wrap the original `run_on_executor_decorator`
-        so that we can pass the current active context before the `executor.submit`
-        is called. In this case we get the `parent_span` reference and we pass
-        that reference to `fn` reference. Because in the outer wrapper we replace
-        the original call with our `traced_wrapper`, we're sure that the `parent_span`
-        is passed to our intermediate function and not to the user function.
-        """
-
-        @wraps(fn)
-        def wrapper(*args, **kwargs):
-            # from the current context, retrive the active span
-            current_ctx = ddtrace.tracer.current_trace_context()
-            parent_span = getattr(current_ctx, "_current_span", None)
-
-            # pass the current parent span in the Future call so that
-            # it can be retrieved later
-            kwargs.update({PARENT_SPAN_KEY: parent_span})
-            return fn(*args, **kwargs)
-
-        return wrapper
-
-    # we expect exceptions here if the `run_on_executor` is called with
-    # wrong arguments; in that case we should not do anything because
-    # the exception must not be handled here
-    decorator = run_on_executor(*params, **kw_params)
-
-    # `run_on_executor` can be called with arguments; in this case we
-    # return an inner decorator that holds the real function that should be
-    # called
-    if decorator.__module__ == "tornado.concurrent":
-
-        def run_on_executor_decorator(deco_fn):
-            def inner_traced_wrapper(*args, **kwargs):
-                # retrieve the parent span from the function kwargs
-                parent_span = kwargs.pop(PARENT_SPAN_KEY, None)
-                return run_executor_stack_context(deco_fn, args, kwargs, parent_span)
-
-            return pass_context_decorator(decorator(inner_traced_wrapper))
-
-        return run_on_executor_decorator
-
-    # return our wrapper function that executes an intermediate function to
-    # trace the real execution in a different thread
-    def traced_wrapper(*args, **kwargs):
-        # retrieve the parent span from the function kwargs
-        parent_span = kwargs.pop(PARENT_SPAN_KEY, None)
-        return run_executor_stack_context(params[0], args, kwargs, parent_span)
-
-    return pass_context_decorator(run_on_executor(traced_wrapper))
-
-
-def run_executor_stack_context(fn, args, kwargs, parent_span):
-    """
-    This intermediate function is always executed in a newly created thread. Here
-    using a `TracerStackContext` is legit because this function doesn't interfere
-    with the main thread loop. `StackContext` states are thread-local and retrieving
-    the context here will always bring to an empty `Context`.
-    """
-    with TracerStackContext():
-        ctx = ddtrace.tracer.current_trace_context()
-        ctx._current_span = parent_span
-        return fn(*args, **kwargs)
-
-
-=======
->>>>>>> 4abc5fcc
 def wrap_executor(tracer, fn, args, kwargs, span_name, service=None, resource=None, span_type=None):
     """
     Wrap executor function used to change the default behavior of
