--- conflicted
+++ resolved
@@ -6,15 +6,10 @@
 from ...constants import ANALYTICS_SAMPLE_RATE_KEY
 from ...constants import SPAN_MEASURED_KEY
 from ...ext import SpanTypes
-<<<<<<< HEAD
 from ...ext import http
 from ...internal.utils import ArgumentError
 from ...internal.utils import get_argument_value
-=======
-from ...utils import ArgumentError
-from ...utils import get_argument_value
 from ..trace_utils import set_http_meta
->>>>>>> 9f8b8274
 from .constants import CONFIG_KEY
 from .constants import REQUEST_SPAN_KEY
 from .stack_context import TracerStackContext
