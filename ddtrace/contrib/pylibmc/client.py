from ddtrace.internal.utils.deprecations import DDTraceDeprecationWarning
from ddtrace.vendor.debtcollector import deprecate

<<<<<<< HEAD
import pylibmc
from wrapt import ObjectProxy

# project
import ddtrace
from ddtrace import config
from ddtrace.constants import ANALYTICS_SAMPLE_RATE_KEY
from ddtrace.constants import SPAN_KIND
from ddtrace.constants import SPAN_MEASURED_KEY
from ddtrace.contrib.pylibmc.addrs import parse_addresses
from ddtrace.ext import SpanKind
from ddtrace.ext import SpanTypes
from ddtrace.ext import db
from ddtrace.ext import memcached
from ddtrace.ext import net
from ddtrace.internal.compat import Iterable
from ddtrace.internal.constants import COMPONENT
from ddtrace.internal.logger import get_logger
from ddtrace.internal.schema import schematize_cache_operation
from ddtrace.internal.schema import schematize_service_name
=======
from ..internal.pylibmc.client import *  # noqa: F401,F403

>>>>>>> f42fb50f

def __getattr__(name):
    deprecate(
        ("%s.%s is deprecated" % (__name__, name)),
        category=DDTraceDeprecationWarning,
    )

    if name in globals():
        return globals()[name]
    raise AttributeError("%s has no attribute %s", __name__, name)<|MERGE_RESOLUTION|>--- conflicted
+++ resolved
@@ -1,31 +1,8 @@
 from ddtrace.internal.utils.deprecations import DDTraceDeprecationWarning
 from ddtrace.vendor.debtcollector import deprecate
 
-<<<<<<< HEAD
-import pylibmc
-from wrapt import ObjectProxy
-
-# project
-import ddtrace
-from ddtrace import config
-from ddtrace.constants import ANALYTICS_SAMPLE_RATE_KEY
-from ddtrace.constants import SPAN_KIND
-from ddtrace.constants import SPAN_MEASURED_KEY
-from ddtrace.contrib.pylibmc.addrs import parse_addresses
-from ddtrace.ext import SpanKind
-from ddtrace.ext import SpanTypes
-from ddtrace.ext import db
-from ddtrace.ext import memcached
-from ddtrace.ext import net
-from ddtrace.internal.compat import Iterable
-from ddtrace.internal.constants import COMPONENT
-from ddtrace.internal.logger import get_logger
-from ddtrace.internal.schema import schematize_cache_operation
-from ddtrace.internal.schema import schematize_service_name
-=======
 from ..internal.pylibmc.client import *  # noqa: F401,F403
 
->>>>>>> f42fb50f
 
 def __getattr__(name):
     deprecate(
