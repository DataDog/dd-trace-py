import structlog

import ddtrace
from ddtrace import config

<<<<<<< HEAD
from ...internal.utils import get_argument_value
from ...internal.utils import set_argument_value
from ...vendor.wrapt import wrap_function_wrapper as _w
=======
>>>>>>> d67bfc36
from ..logging.constants import RECORD_ATTR_ENV
from ..logging.constants import RECORD_ATTR_SERVICE
from ..logging.constants import RECORD_ATTR_SPAN_ID
from ..logging.constants import RECORD_ATTR_TRACE_ID
from ..logging.constants import RECORD_ATTR_VALUE_EMPTY
from ..logging.constants import RECORD_ATTR_VALUE_ZERO
from ..logging.constants import RECORD_ATTR_VERSION
from ..trace_utils import unwrap as _u


config._add(
    "structlog",
    dict(),
)


def get_version():
    # type: () -> str
    return getattr(structlog, "__version__", "")


def _tracer_injection(_, __, event_dict):
    span = ddtrace.tracer.current_span()

    trace_id = None
    span_id = None
    if span:
        span_id = span.span_id
        trace_id = span.trace_id
        if config._128_bit_trace_id_enabled and not config._128_bit_trace_id_logging_enabled:
            trace_id = span._trace_id_64bits

    # add ids to structlog event dictionary
    event_dict[RECORD_ATTR_TRACE_ID] = str(trace_id or RECORD_ATTR_VALUE_ZERO)
    event_dict[RECORD_ATTR_SPAN_ID] = str(span_id or RECORD_ATTR_VALUE_ZERO)
    # add the env, service, and version configured for the tracer
    event_dict[RECORD_ATTR_ENV] = config.env or RECORD_ATTR_VALUE_EMPTY
    event_dict[RECORD_ATTR_SERVICE] = config.service or RECORD_ATTR_VALUE_EMPTY
    event_dict[RECORD_ATTR_VERSION] = config.version or RECORD_ATTR_VALUE_EMPTY

    return event_dict


def _w_get_logger(func, instance, args, kwargs):
    dd_processor = [_tracer_injection]
    structlog._config._CONFIG.default_processors = dd_processor + structlog._config._CONFIG.default_processors
    return func(*args, **kwargs)


def patch():
    """
    Patch ``structlog`` module for injection of tracer information
    by appending a processor before creating a logger via ``structlog.get_logger``
    """
    if getattr(structlog, "_datadog_patch", False):
        return
    structlog._datadog_patch = True

    if hasattr(structlog, "get_logger"):
        _w(structlog, "get_logger", _w_get_logger)

    # getLogger is an alias for get_logger
    if hasattr(structlog, "getLogger"):
        _w(structlog, "getLogger", _w_get_logger)


def unpatch():
    if getattr(structlog, "_datadog_patch", False):
        structlog._datadog_patch = False

        if hasattr(structlog, "get_logger"):
            _u(structlog, "get_logger")
        if hasattr(structlog, "getLogger"):
            _u(structlog, "getLogger")<|MERGE_RESOLUTION|>--- conflicted
+++ resolved
@@ -3,12 +3,6 @@
 import ddtrace
 from ddtrace import config
 
-<<<<<<< HEAD
-from ...internal.utils import get_argument_value
-from ...internal.utils import set_argument_value
-from ...vendor.wrapt import wrap_function_wrapper as _w
-=======
->>>>>>> d67bfc36
 from ..logging.constants import RECORD_ATTR_ENV
 from ..logging.constants import RECORD_ATTR_SERVICE
 from ..logging.constants import RECORD_ATTR_SPAN_ID
@@ -17,6 +11,7 @@
 from ..logging.constants import RECORD_ATTR_VALUE_ZERO
 from ..logging.constants import RECORD_ATTR_VERSION
 from ..trace_utils import unwrap as _u
+from ..trace_utils import wrap as _w
 
 
 config._add(
