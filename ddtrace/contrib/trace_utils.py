--- conflicted
+++ resolved
@@ -132,7 +132,6 @@
 
 def set_http_meta(span, integration_config, method=None, url=None, status_code=None, query_params=None, headers=None):
     if method is not None:
-<<<<<<< HEAD
         span.meta[http.METHOD] = method
 
     if url is not None:
@@ -149,13 +148,4 @@
         span.meta[http.QUERY_STRING] = query_params
 
     if headers is not None:
-        store_request_headers(headers, span, integration_config)
-=======
-        span._set_str_tag(http.METHOD, method)
-    if url is not None:
-        span._set_str_tag(http.URL, url)
-    if status_code is not None:
-        span._set_str_tag(http.STATUS_CODE, status_code)
-        if 500 <= int(status_code) < 600:
-            span.error = 1
->>>>>>> 16487e51
+        store_request_headers(headers, span, integration_config)