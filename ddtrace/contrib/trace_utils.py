--- conflicted
+++ resolved
@@ -34,11 +34,8 @@
 from ddtrace.internal.utils.http import strip_query_string
 import ddtrace.internal.utils.wrappers
 from ddtrace.propagation.http import HTTPPropagator
-<<<<<<< HEAD
+from ddtrace.settings.asm import config as asm_config
 from ddtrace.vendor import wrapt
-=======
-from ddtrace.settings.asm import config as asm_config
->>>>>>> 7be584bd
 
 
 if TYPE_CHECKING:  # pragma: no cover
