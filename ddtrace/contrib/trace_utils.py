"""
This module contains utility functions for writing ddtrace integrations.
"""
from collections import deque
import ipaddress
import os
import re
from typing import Any
from typing import Callable
from typing import Dict
from typing import Generator
from typing import Iterator
from typing import List
from typing import Mapping
from typing import Optional
from typing import TYPE_CHECKING
from typing import Tuple
from typing import Union
from typing import cast

from ddtrace import Pin
from ddtrace import config
from ddtrace.ext import http
from ddtrace.ext import user
from ddtrace.internal import _context
from ddtrace.internal.compat import six
from ddtrace.internal.logger import get_logger
from ddtrace.internal.utils.cache import cached
from ddtrace.internal.utils.formats import asbool
from ddtrace.internal.utils.http import normalize_header_name
from ddtrace.internal.utils.http import redact_url
from ddtrace.internal.utils.http import strip_query_string
import ddtrace.internal.utils.wrappers
from ddtrace.propagation.http import HTTPPropagator
from ddtrace.vendor import wrapt


if TYPE_CHECKING:
    from ddtrace import Span
    from ddtrace import Tracer
    from ddtrace.settings import IntegrationConfig


log = get_logger(__name__)

wrap = wrapt.wrap_function_wrapper
unwrap = ddtrace.internal.utils.wrappers.unwrap
iswrapped = ddtrace.internal.utils.wrappers.iswrapped

REQUEST = "request"
RESPONSE = "response"

# Tag normalization based on: https://docs.datadoghq.com/tagging/#defining-tags
# With the exception of '.' in header names which are replaced with '_' to avoid
# starting a "new object" on the UI.
NORMALIZE_PATTERN = re.compile(r"([^a-z0-9_\-:/]){1}")

# Possible User Agent header.
USER_AGENT_PATTERNS = ("http-user-agent", "user-agent")

IP_PATTERNS = (
    "x-forwarded-for",
    "x-real-ip",
    "client-ip",
    "x-forwarded",
    "x-cluster-client-ip",
    "forwarded-for",
    "forwarded",
    "via",
    "true-client-ip",
)


@cached()
def _normalized_header_name(header_name):
    # type: (str) -> str
    return NORMALIZE_PATTERN.sub("_", normalize_header_name(header_name))


def _get_header_value_case_insensitive(headers, keyname):
    # type: (Mapping[str, str], str) -> Optional[str]
    """
    Get a header in a case insensitive way. This function is meant for frameworks
    like Django < 2.2 that don't store the headers in a case insensitive mapping.
    """
    # just in case we are lucky
    shortcut_value = headers.get(keyname)
    if shortcut_value is not None:
        return shortcut_value

    for key, value in six.iteritems(headers):
        if key.lower().replace("_", "-") == keyname:
            return value

    return None


def _normalize_tag_name(request_or_response, header_name):
    # type: (str, str) -> str
    """
    Given a tag name, e.g. 'Content-Type', returns a corresponding normalized tag name, i.e
    'http.request.headers.content_type'. Rules applied actual header name are:
    - any letter is converted to lowercase
    - any digit is left unchanged
    - any block of any length of different ASCII chars is converted to a single underscore '_'
    :param request_or_response: The context of the headers: request|response
    :param header_name: The header's name
    :type header_name: str
    :rtype: str
    """
    # Looking at:
    #   - http://www.iana.org/assignments/message-headers/message-headers.xhtml
    #   - https://tools.ietf.org/html/rfc6648
    # and for consistency with other language integrations seems safe to assume the following algorithm for header
    # names normalization:
    #   - any letter is converted to lowercase
    #   - any digit is left unchanged
    #   - any block of any length of different ASCII chars is converted to a single underscore '_'
    normalized_name = _normalized_header_name(header_name)
    return "http.{}.headers.{}".format(request_or_response, normalized_name)


def _store_headers(headers, span, integration_config, request_or_response):
    # type: (Dict[str, str], Span, IntegrationConfig, str) -> None
    """
    :param headers: A dict of http headers to be stored in the span
    :type headers: dict or list
    :param span: The Span instance where tags will be stored
    :type span: ddtrace.span.Span
    :param integration_config: An integration specific config object.
    :type integration_config: ddtrace.settings.IntegrationConfig
    """
    if not isinstance(headers, dict):
        try:
            headers = dict(headers)
        except Exception:
            return

    if integration_config is None:
        log.debug("Skipping headers tracing as no integration config was provided")
        return

    for header_name, header_value in headers.items():
        """config._header_tag_name gets an element of the dictionary in config.http._header_tags
        which gets the value from DD_TRACE_HEADER_TAGS environment variable."""
        tag_name = integration_config._header_tag_name(header_name)
        if tag_name is None:
            continue
        # An empty tag defaults to a http.<request or response>.headers.<header name> tag
        span.set_tag(tag_name or _normalize_tag_name(request_or_response, header_name), header_value)


def _get_request_header_user_agent(headers, headers_are_case_sensitive=False):
    # type: (Mapping[str, str], bool) -> str
    """Get user agent from request headers
    :param headers: A dict of http headers to be stored in the span
    :type headers: dict or list
    """
    for key_pattern in USER_AGENT_PATTERNS:
        if not headers_are_case_sensitive:
            user_agent = headers.get(key_pattern)
        else:
            user_agent = _get_header_value_case_insensitive(headers, key_pattern)

        if user_agent:
            return user_agent
    return ""


# Used to cache the last header used for the cache. From the same server/framework
# usually the same header will be used on further requests, so we use this to check
# only it.
_USED_IP_HEADER = ""


def _get_request_header_client_ip(span, headers, peer_ip=None, headers_are_case_sensitive=False):
    # type: (Span, Mapping[str, str], Optional[str], bool) -> str
    global _USED_IP_HEADER

    if asbool(os.getenv("DD_TRACE_CLIENT_IP_HEADER_DISABLED", default=False)):
        return ""

    def get_header_value(key):  # type: (str) -> Optional[str]
        if not headers_are_case_sensitive:
            return headers.get(key)

        return _get_header_value_case_insensitive(headers, key)

    ip_header_value = ""
    user_configured_ip_header = os.getenv("DD_TRACE_CLIENT_IP_HEADER", None)
    if user_configured_ip_header:
        # Used selected the header to use to get the IP
        ip_header_value = headers.get(user_configured_ip_header)
        if not ip_header_value:
            log.debug("DD_TRACE_CLIENT_IP_HEADER configured but '%s' header missing", user_configured_ip_header)
            return ""

        try:
            _ = ipaddress.ip_address(six.text_type(ip_header_value))
        except ValueError:
            log.debug("Invalid IP address from configured %s header: %s", user_configured_ip_header, ip_header_value)
            return ""

    else:
        # No configured IP header, go through the list defined in:
        # https://datadoghq.atlassian.net/wiki/spaces/APS/pages/2118779066/Client+IP+addresses+resolution
        if _USED_IP_HEADER:
            ip_header_value = get_header_value(_USED_IP_HEADER)

        # For some reason request uses other header or the specified header is empty, do the
        # search
        if not ip_header_value:
            for ip_header in IP_PATTERNS:
                tmp_ip_header_value = get_header_value(ip_header)
                if tmp_ip_header_value:
                    ip_header_value = tmp_ip_header_value
                    _USED_IP_HEADER = ip_header
                    break

    # At this point, we have one IP header, check its value and retrieve the first public IP
    private_ip = ""

    if ip_header_value:
        ip_list = ip_header_value.split(",")
        for ip in ip_list:
            ip = ip.strip()
            if not ip:
                continue

            try:
                ip_obj = ipaddress.ip_address(six.text_type(ip))
            except ValueError:
                continue

            if not ip_obj.is_private:  # is_global is Python3+ only
                return ip
            elif not private_ip and not ip_obj.is_loopback:
                private_ip = ip
            # else: it's private, but we already have one: continue in case we find a public one

    # So we have none or maybe one private ip, check the peer ip in case it's public and if not
    # return either the private_ip from the headers (if we have one) or the peer private ip
    if peer_ip:
        try:
            peer_ip_obj = ipaddress.ip_address(six.text_type(peer_ip))
            if not peer_ip_obj.is_loopback:
                # If we have a private_ip and the peer_ip is not public, prefer the one we have
                if private_ip:
                    if peer_ip_obj.is_loopback or peer_ip_obj.is_private:
                        return private_ip
                # peer_ip is public or we dont have a private_ip to we return the private peer_ip
                return peer_ip
        except ValueError:
            pass

    return private_ip


def _store_request_headers(headers, span, integration_config):
    # type: (Dict[str, str], Span, IntegrationConfig) -> None
    """
    Store request headers as a span's tags
    :param headers: All the request's http headers, will be filtered through the whitelist
    :type headers: dict or list
    :param span: The Span instance where tags will be stored
    :type span: ddtrace.Span
    :param integration_config: An integration specific config object.
    :type integration_config: ddtrace.settings.IntegrationConfig
    """
    _store_headers(headers, span, integration_config, REQUEST)


def _store_response_headers(headers, span, integration_config):
    # type: (Dict[str, str], Span, IntegrationConfig) -> None
    """
    Store response headers as a span's tags
    :param headers: All the response's http headers, will be filtered through the whitelist
    :type headers: dict or list
    :param span: The Span instance where tags will be stored
    :type span: ddtrace.Span
    :param integration_config: An integration specific config object.
    :type integration_config: ddtrace.settings.IntegrationConfig
    """
    _store_headers(headers, span, integration_config, RESPONSE)


def with_traced_module(func):
    """Helper for providing tracing essentials (module and pin) for tracing
    wrappers.

    This helper enables tracing wrappers to dynamically be disabled when the
    corresponding pin is disabled.

    Usage::

        @with_traced_module
        def my_traced_wrapper(django, pin, func, instance, args, kwargs):
            # Do tracing stuff
            pass

        def patch():
            import django
            wrap(django.somefunc, my_traced_wrapper(django))
    """

    def with_mod(mod):
        def wrapper(wrapped, instance, args, kwargs):
            pin = Pin._find(instance, mod)
            if pin and not pin.enabled():
                return wrapped(*args, **kwargs)
            elif not pin:
                log.debug("Pin not found for traced method %r", wrapped)
                return wrapped(*args, **kwargs)
            return func(mod, pin, wrapped, instance, args, kwargs)

        return wrapper

    return with_mod


def distributed_tracing_enabled(int_config, default=False):
    # type: (IntegrationConfig, bool) -> bool
    """Returns whether distributed tracing is enabled for this integration config"""
    if "distributed_tracing_enabled" in int_config and int_config.distributed_tracing_enabled is not None:
        return int_config.distributed_tracing_enabled
    elif "distributed_tracing" in int_config and int_config.distributed_tracing is not None:
        return int_config.distributed_tracing
    return default


def int_service(pin, int_config, default=None):
    # type: (Optional[Pin], IntegrationConfig, Optional[str]) -> Optional[str]
    """Returns the service name for an integration which is internal
    to the application. Internal meaning that the work belongs to the
    user's application. Eg. Web framework, sqlalchemy, web servers.

    For internal integrations we prioritize overrides, then global defaults and
    lastly the default provided by the integration.
    """
    # Pin has top priority since it is user defined in code
    if pin is not None and pin.service:
        return pin.service

    # Config is next since it is also configured via code
    # Note that both service and service_name are used by
    # integrations.
    if "service" in int_config and int_config.service is not None:
        return cast(str, int_config.service)
    if "service_name" in int_config and int_config.service_name is not None:
        return cast(str, int_config.service_name)

    global_service = int_config.global_config._get_service()
    if global_service:
        return cast(str, global_service)

    if "_default_service" in int_config and int_config._default_service is not None:
        return cast(str, int_config._default_service)

    return default


def ext_service(pin, int_config, default=None):
    # type: (Optional[Pin], IntegrationConfig, Optional[str]) -> Optional[str]
    """Returns the service name for an integration which is external
    to the application. External meaning that the integration generates
    spans wrapping code that is outside the scope of the user's application. Eg. A database, RPC, cache, etc.
    """
    if pin is not None and pin.service:
        return pin.service

    if "service" in int_config and int_config.service is not None:
        return cast(str, int_config.service)
    if "service_name" in int_config and int_config.service_name is not None:
        return cast(str, int_config.service_name)

    if "_default_service" in int_config and int_config._default_service is not None:
        return cast(str, int_config._default_service)

    # A default is required since it's an external service.
    return default


def set_http_meta(
    span,  # type: Span
    integration_config,  # type: IntegrationConfig
    method=None,  # type: Optional[str]
    url=None,  # type: Optional[str]
    status_code=None,  # type: Optional[Union[int, str]]
    status_msg=None,  # type: Optional[str]
    query=None,  # type: Optional[str]
    parsed_query=None,  # type: Optional[Mapping[str, str]]
    request_headers=None,  # type: Optional[Mapping[str, str]]
    response_headers=None,  # type: Optional[Mapping[str, str]]
    retries_remain=None,  # type: Optional[Union[int, str]]
    raw_uri=None,  # type: Optional[str]
    request_cookies=None,  # type: Optional[Dict[str, str]]
    request_path_params=None,  # type: Optional[Dict[str, str]]
    request_body=None,  # type: Optional[Union[str, Dict[str, List[str]]]]
    peer_ip=None,  # type: Optional[str]
    headers_are_case_sensitive=False,  # type: bool
):
    # type: (...) -> None
    """
    Set HTTP metas on the span

    :param method: the HTTP method
    :param url: the HTTP URL
    :param status_code: the HTTP status code
    :param status_msg: the HTTP status message
    :param query: the HTTP query part of the URI as a string
    :param parsed_query: the HTTP query part of the URI as parsed by the framework and forwarded to the user code
    :param request_headers: the HTTP request headers
    :param response_headers: the HTTP response headers
    :param raw_uri: the full raw HTTP URI (including ports and query)
    :param request_cookies: the HTTP request cookies as a dict
    :param request_path_params: the parameters of the HTTP URL as set by the framework: /posts/<id:int> would give us
         { "id": <int_value> }
    """
    if method is not None:
        span.set_tag_str(http.METHOD, method)

    if url is not None:
<<<<<<< HEAD
        if integration_config.http_tag_query_string:  # Tagging query string in http.url
            if config.global_query_string_obfuscation_disabled:  # No redacting of query strings
                span._set_str_tag(http.URL, url)
            else:  # Redact query strings
                span._set_str_tag(http.URL, redact_url(url, config._obfuscation_query_string_pattern, query))
        else:  # Not tagging query string in http.url
            span._set_str_tag(http.URL, strip_query_string(url))
=======
        if integration_config.trace_query_string and not config.global_trace_query_string_disabled:
            span.set_tag_str(http.URL, redact_url(url, config._obfuscation_query_string_pattern, query))
        else:
            span.set_tag_str(http.URL, strip_query_string(url))
>>>>>>> 0d5b0d52

    if status_code is not None:
        try:
            int_status_code = int(status_code)
        except (TypeError, ValueError):
            log.debug("failed to convert http status code %r to int", status_code)
        else:
            span.set_tag_str(http.STATUS_CODE, str(status_code))
            if config.http_server.is_error_code(int_status_code):
                span.error = 1

    if status_msg is not None:
        span.set_tag_str(http.STATUS_MSG, status_msg)

    if query is not None and integration_config.trace_query_string:
        span.set_tag_str(http.QUERY_STRING, query)

    ip = None
    if request_headers:
        user_agent = _get_request_header_user_agent(request_headers, headers_are_case_sensitive)
        if user_agent:
            span.set_tag(http.USER_AGENT, user_agent)

        if integration_config.is_header_tracing_configured:
            """We should store both http.<request_or_response>.headers.<header_name> and http.<key>. The last one
            is the DD standardized tag for user-agent"""
            _store_request_headers(dict(request_headers), span, integration_config)

        ip = _get_request_header_client_ip(span, request_headers, peer_ip, headers_are_case_sensitive)
        if ip:
            span.set_tag(http.CLIENT_IP, ip)
            if span._meta:
                span._meta["network.client.ip"] = ip
                span._meta["actor.ip"] = ip

    if response_headers is not None and integration_config.is_header_tracing_configured:
        _store_response_headers(dict(response_headers), span, integration_config)

    if retries_remain is not None:
        span.set_tag_str(http.RETRIES_REMAIN, str(retries_remain))

    if config._appsec_enabled:
        status_code = str(status_code) if status_code is not None else None

        _context.set_items(
            {
                k: v
                for k, v in [
                    ("http.request.uri", raw_uri),
                    ("http.request.method", method),
                    ("http.request.cookies", request_cookies),
                    ("http.request.query", parsed_query),
                    ("http.request.headers", request_headers),
                    ("http.response.headers", response_headers),
                    ("http.response.status", status_code),
                    ("http.request.path_params", request_path_params),
                    ("http.request.body", request_body),
                    ("http.request.remote_ip", ip),
                ]
                if v is not None
            },
            span=span,
        )


def activate_distributed_headers(tracer, int_config=None, request_headers=None, override=None):
    # type: (Tracer, Optional[IntegrationConfig], Optional[Dict[str, str]], Optional[bool]) -> None
    """
    Helper for activating a distributed trace headers' context if enabled in integration config.
    int_config will be used to check if distributed trace headers context will be activated, but
    override will override whatever value is set in int_config if passed any value other than None.
    """
    if override is False:
        return None

    if override or (int_config and distributed_tracing_enabled(int_config)):
        context = HTTPPropagator.extract(request_headers)

        # Only need to activate the new context if something was propagated
        if not context.trace_id:
            return None

        # Do not reactivate a context with the same trace id
        # DEV: An example could be nested web frameworks, when one layer already
        #      parsed request headers and activated them.
        #
        # Example::
        #
        #     app = Flask(__name__)  # Traced via Flask instrumentation
        #     app = DDWSGIMiddleware(app)  # Extra layer on top for WSGI
        current_context = tracer.current_trace_context()
        if current_context and current_context.trace_id == context.trace_id:
            log.debug(
                "will not activate extracted Context(trace_id=%r, span_id=%r), a context with that trace id is already active",  # noqa: E501
                context.trace_id,
                context.span_id,
            )
            return None

        # We have parsed a trace id from headers, and we do not already
        # have a context with the same trace id active
        tracer.context_provider.activate(context)


def _flatten(
    obj,  # type: Any
    sep=".",  # type: str
    prefix="",  # type: str
    exclude_policy=None,  # type: Optional[Callable[[str], bool]]
):
    # type: (...) -> Generator[Tuple[str, Any], None, None]
    s = deque()  # type: ignore
    s.append((prefix, obj))
    while s:
        p, v = s.pop()
        if exclude_policy is not None and exclude_policy(p):
            continue
        if isinstance(v, dict):
            s.extend((sep.join((p, k)) if p else k, v) for k, v in v.items())
        else:
            yield p, v


def set_flattened_tags(
    span,  # type: Span
    items,  # type: Iterator[Tuple[str, Any]]
    sep=".",  # type: str
    exclude_policy=None,  # type: Optional[Callable[[str], bool]]
    processor=None,  # type: Optional[Callable[[Any], Any]]
):
    # type: (...) -> None
    for prefix, value in items:
        for tag, v in _flatten(value, sep, prefix, exclude_policy):
            span.set_tag(tag, processor(v) if processor is not None else v)


def set_user(tracer, user_id, name=None, email=None, scope=None, role=None, session_id=None, propagate=False):
    # type: (Tracer, str, Optional[str], Optional[str], Optional[str], Optional[str], Optional[str], bool) -> None
    """Set user tags.
    https://docs.datadoghq.com/logs/log_configuration/attributes_naming_convention/#user-related-attributes
    https://docs.datadoghq.com/security_platform/application_security/setup_and_configure/?tab=set_tag&code-lang=python
    """
    span = tracer.current_root_span()
    if span:
        # Required unique identifier of the user
        span.set_tag_str(user.ID, user_id)
        if propagate:
            span.context.dd_user_id = user_id

        # All other fields are optional
        if name:
            span.set_tag(user.NAME, name)
        if email:
            span.set_tag(user.EMAIL, email)
        if scope:
            span.set_tag(user.SCOPE, scope)
        if role:
            span.set_tag(user.ROLE, role)
        if session_id:
            span.set_tag(user.SESSION_ID, session_id)
    else:
        log.warning(
            "No root span in the current execution. Skipping set_user tags. "
            "See https://docs.datadoghq.com/security_platform/application_security/setup_and_configure/"
            "?tab=set_user&code-lang=python for more information.",
        )<|MERGE_RESOLUTION|>--- conflicted
+++ resolved
@@ -420,20 +420,13 @@
         span.set_tag_str(http.METHOD, method)
 
     if url is not None:
-<<<<<<< HEAD
         if integration_config.http_tag_query_string:  # Tagging query string in http.url
             if config.global_query_string_obfuscation_disabled:  # No redacting of query strings
-                span._set_str_tag(http.URL, url)
+                span.set_tag_str(http.URL, url)
             else:  # Redact query strings
-                span._set_str_tag(http.URL, redact_url(url, config._obfuscation_query_string_pattern, query))
+                span.set_tag_str(http.URL, redact_url(url, config._obfuscation_query_string_pattern, query))
         else:  # Not tagging query string in http.url
-            span._set_str_tag(http.URL, strip_query_string(url))
-=======
-        if integration_config.trace_query_string and not config.global_trace_query_string_disabled:
-            span.set_tag_str(http.URL, redact_url(url, config._obfuscation_query_string_pattern, query))
-        else:
             span.set_tag_str(http.URL, strip_query_string(url))
->>>>>>> 0d5b0d52
 
     if status_code is not None:
         try:
