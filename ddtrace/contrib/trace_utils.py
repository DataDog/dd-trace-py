"""
This module contains utility functions for writing ddtrace integrations.
"""
from collections import deque
import ipaddress
import os
import re
from typing import Any
from typing import Callable
from typing import Dict
from typing import Generator
from typing import Iterator
from typing import List
from typing import Mapping
from typing import Optional
from typing import TYPE_CHECKING
from typing import Tuple
from typing import Union
from typing import cast

from ddtrace import Pin
from ddtrace import config
from ddtrace.ext import http
from ddtrace.ext import user
from ddtrace.internal import _context
from ddtrace.internal.compat import six
from ddtrace.internal.logger import get_logger
from ddtrace.internal.utils.cache import cached
from ddtrace.internal.utils.http import normalize_header_name
from ddtrace.internal.utils.http import redact_url
from ddtrace.internal.utils.http import strip_query_string
import ddtrace.internal.utils.wrappers
from ddtrace.propagation.http import HTTPPropagator
from ddtrace.vendor import wrapt


if TYPE_CHECKING:  # pragma: no cover
    from ddtrace import Span
    from ddtrace import Tracer
    from ddtrace.settings import IntegrationConfig


log = get_logger(__name__)

wrap = wrapt.wrap_function_wrapper
unwrap = ddtrace.internal.utils.wrappers.unwrap
iswrapped = ddtrace.internal.utils.wrappers.iswrapped

REQUEST = "request"
RESPONSE = "response"

# Tag normalization based on: https://docs.datadoghq.com/tagging/#defining-tags
# With the exception of '.' in header names which are replaced with '_' to avoid
# starting a "new object" on the UI.
NORMALIZE_PATTERN = re.compile(r"([^a-z0-9_\-:/]){1}")

# Possible User Agent header.
USER_AGENT_PATTERNS = ("http-user-agent", "user-agent")

IP_PATTERNS = (
    "x-forwarded-for",
    "x-real-ip",
    "client-ip",
    "x-forwarded",
    "x-cluster-client-ip",
    "forwarded-for",
    "forwarded",
    "via",
    "true-client-ip",
)


@cached()
def _normalized_header_name(header_name):
    # type: (str) -> str
    return NORMALIZE_PATTERN.sub("_", normalize_header_name(header_name))


def _get_header_value_case_insensitive(headers, keyname):
    # type: (Mapping[str, str], str) -> Optional[str]
    """
    Get a header in a case insensitive way. This function is meant for frameworks
    like Django < 2.2 that don't store the headers in a case insensitive mapping.
    """
    # just in case we are lucky
    shortcut_value = headers.get(keyname)
    if shortcut_value is not None:
        return shortcut_value

    for key, value in six.iteritems(headers):
        if key.lower().replace("_", "-") == keyname:
            return value

    return None


def _normalize_tag_name(request_or_response, header_name):
    # type: (str, str) -> str
    """
    Given a tag name, e.g. 'Content-Type', returns a corresponding normalized tag name, i.e
    'http.request.headers.content_type'. Rules applied actual header name are:
    - any letter is converted to lowercase
    - any digit is left unchanged
    - any block of any length of different ASCII chars is converted to a single underscore '_'
    :param request_or_response: The context of the headers: request|response
    :param header_name: The header's name
    :type header_name: str
    :rtype: str
    """
    # Looking at:
    #   - http://www.iana.org/assignments/message-headers/message-headers.xhtml
    #   - https://tools.ietf.org/html/rfc6648
    # and for consistency with other language integrations seems safe to assume the following algorithm for header
    # names normalization:
    #   - any letter is converted to lowercase
    #   - any digit is left unchanged
    #   - any block of any length of different ASCII chars is converted to a single underscore '_'
    normalized_name = _normalized_header_name(header_name)
    return "http.{}.headers.{}".format(request_or_response, normalized_name)


def _store_headers(headers, span, integration_config, request_or_response):
    # type: (Dict[str, str], Span, IntegrationConfig, str) -> None
    """
    :param headers: A dict of http headers to be stored in the span
    :type headers: dict or list
    :param span: The Span instance where tags will be stored
    :type span: ddtrace.span.Span
    :param integration_config: An integration specific config object.
    :type integration_config: ddtrace.settings.IntegrationConfig
    """
    if not isinstance(headers, dict):
        try:
            headers = dict(headers)
        except Exception:
            return

    if integration_config is None:
        log.debug("Skipping headers tracing as no integration config was provided")
        return

    for header_name, header_value in headers.items():
        """config._header_tag_name gets an element of the dictionary in config.http._header_tags
        which gets the value from DD_TRACE_HEADER_TAGS environment variable."""
        tag_name = integration_config._header_tag_name(header_name)
        if tag_name is None:
            continue
        # An empty tag defaults to a http.<request or response>.headers.<header name> tag
        span.set_tag_str(tag_name or _normalize_tag_name(request_or_response, header_name), header_value)


def _get_request_header_user_agent(headers, headers_are_case_sensitive=False):
    # type: (Mapping[str, str], bool) -> str
    """Get user agent from request headers
    :param headers: A dict of http headers to be stored in the span
    :type headers: dict or list
    """
    user_agent = None

    for key_pattern in USER_AGENT_PATTERNS:
        if headers_are_case_sensitive or type(headers) == dict:
            user_agent = _get_header_value_case_insensitive(headers, key_pattern)
        else:
            user_agent = headers.get(key_pattern)
        if user_agent:
            break

    return user_agent if user_agent else ""


# Used to cache the last header used for the cache. From the same server/framework
# usually the same header will be used on further requests, so we use this to check
# only it.
_USED_IP_HEADER = ""


def _get_request_header_client_ip(span, headers, peer_ip=None, headers_are_case_sensitive=False):
    # type: (Span, Mapping[str, str], Optional[str], bool) -> str
    global _USED_IP_HEADER

    def get_header_value(key):  # type: (str) -> Optional[str]
        # Sanic client will use a dict for headers even if under Django headers are case
        # insensitive so we need to check against dict type.
        if headers_are_case_sensitive or type(headers) == dict:
            return _get_header_value_case_insensitive(headers, key)
        return headers.get(key)

    ip_header_value = ""
    user_configured_ip_header = os.getenv("DD_TRACE_CLIENT_IP_HEADER", None)
    if user_configured_ip_header:
        # Used selected the header to use to get the IP
        ip_header_value = headers.get(user_configured_ip_header)
        if not ip_header_value:
            log.debug("DD_TRACE_CLIENT_IP_HEADER configured but '%s' header missing", user_configured_ip_header)
            return ""

        try:
            _ = ipaddress.ip_address(six.text_type(ip_header_value))
        except ValueError:
            log.debug("Invalid IP address from configured %s header: %s", user_configured_ip_header, ip_header_value)
            return ""

    else:
        # No configured IP header, go through the list defined in:
        # https://datadoghq.atlassian.net/wiki/spaces/APS/pages/2118779066/Client+IP+addresses+resolution
        if _USED_IP_HEADER:
            ip_header_value = get_header_value(_USED_IP_HEADER)

        # For some reason request uses other header or the specified header is empty, do the
        # search
        if not ip_header_value:
            for ip_header in IP_PATTERNS:
                tmp_ip_header_value = get_header_value(ip_header)
                if tmp_ip_header_value:
                    ip_header_value = tmp_ip_header_value
                    _USED_IP_HEADER = ip_header
                    break

    # At this point, we have one IP header, check its value and retrieve the first public IP
    private_ip = ""

    if ip_header_value:
        ip_list = ip_header_value.split(",")
        for ip in ip_list:
            ip = ip.strip()
            if not ip:
                continue

            try:
                ip_obj = ipaddress.ip_address(six.text_type(ip))
            except ValueError:
                continue

            if not ip_obj.is_private:  # is_global is Python3+ only
                return ip
            elif not private_ip and not ip_obj.is_loopback:
                private_ip = ip
            # else: it's private, but we already have one: continue in case we find a public one

    # So we have none or maybe one private ip, check the peer ip in case it's public and if not
    # return either the private_ip from the headers (if we have one) or the peer private ip
    if peer_ip:
        try:
            peer_ip_obj = ipaddress.ip_address(six.text_type(peer_ip))
            if not peer_ip_obj.is_loopback:
                # If we have a private_ip and the peer_ip is not public, prefer the one we have
                if private_ip:
                    if peer_ip_obj.is_loopback or peer_ip_obj.is_private:
                        return private_ip
                # peer_ip is public or we dont have a private_ip to we return the private peer_ip
                return peer_ip
        except ValueError:
            pass

    return private_ip


def _store_request_headers(headers, span, integration_config):
    # type: (Dict[str, str], Span, IntegrationConfig) -> None
    """
    Store request headers as a span's tags
    :param headers: All the request's http headers, will be filtered through the whitelist
    :type headers: dict or list
    :param span: The Span instance where tags will be stored
    :type span: ddtrace.Span
    :param integration_config: An integration specific config object.
    :type integration_config: ddtrace.settings.IntegrationConfig
    """
    _store_headers(headers, span, integration_config, REQUEST)


def _store_response_headers(headers, span, integration_config):
    # type: (Dict[str, str], Span, IntegrationConfig) -> None
    """
    Store response headers as a span's tags
    :param headers: All the response's http headers, will be filtered through the whitelist
    :type headers: dict or list
    :param span: The Span instance where tags will be stored
    :type span: ddtrace.Span
    :param integration_config: An integration specific config object.
    :type integration_config: ddtrace.settings.IntegrationConfig
    """
    _store_headers(headers, span, integration_config, RESPONSE)


def with_traced_module(func):
    """Helper for providing tracing essentials (module and pin) for tracing
    wrappers.

    This helper enables tracing wrappers to dynamically be disabled when the
    corresponding pin is disabled.

    Usage::

        @with_traced_module
        def my_traced_wrapper(django, pin, func, instance, args, kwargs):
            # Do tracing stuff
            pass

        def patch():
            import django
            wrap(django.somefunc, my_traced_wrapper(django))
    """

    def with_mod(mod):
        def wrapper(wrapped, instance, args, kwargs):
            pin = Pin._find(instance, mod)
            if pin and not pin.enabled():
                return wrapped(*args, **kwargs)
            elif not pin:
                log.debug("Pin not found for traced method %r", wrapped)
                return wrapped(*args, **kwargs)
            return func(mod, pin, wrapped, instance, args, kwargs)

        return wrapper

    return with_mod


def distributed_tracing_enabled(int_config, default=False):
    # type: (IntegrationConfig, bool) -> bool
    """Returns whether distributed tracing is enabled for this integration config"""
    if "distributed_tracing_enabled" in int_config and int_config.distributed_tracing_enabled is not None:
        return int_config.distributed_tracing_enabled
    elif "distributed_tracing" in int_config and int_config.distributed_tracing is not None:
        return int_config.distributed_tracing
    return default


def int_service(pin, int_config, default=None):
    # type: (Optional[Pin], IntegrationConfig, Optional[str]) -> Optional[str]
    """Returns the service name for an integration which is internal
    to the application. Internal meaning that the work belongs to the
    user's application. Eg. Web framework, sqlalchemy, web servers.

    For internal integrations we prioritize overrides, then global defaults and
    lastly the default provided by the integration.
    """
    # Pin has top priority since it is user defined in code
    if pin is not None and pin.service:
        return pin.service

    # Config is next since it is also configured via code
    # Note that both service and service_name are used by
    # integrations.
    if "service" in int_config and int_config.service is not None:
        return cast(str, int_config.service)
    if "service_name" in int_config and int_config.service_name is not None:
        return cast(str, int_config.service_name)

    global_service = int_config.global_config._get_service()
    if global_service:
        return cast(str, global_service)

    if "_default_service" in int_config and int_config._default_service is not None:
        return cast(str, int_config._default_service)

    return default


def ext_service(pin, int_config, default=None):
    # type: (Optional[Pin], IntegrationConfig, Optional[str]) -> Optional[str]
    """Returns the service name for an integration which is external
    to the application. External meaning that the integration generates
    spans wrapping code that is outside the scope of the user's application. Eg. A database, RPC, cache, etc.
    """
    if pin is not None and pin.service:
        return pin.service

    if "service" in int_config and int_config.service is not None:
        return cast(str, int_config.service)
    if "service_name" in int_config and int_config.service_name is not None:
        return cast(str, int_config.service_name)

    if "_default_service" in int_config and int_config._default_service is not None:
        return cast(str, int_config._default_service)

    # A default is required since it's an external service.
    return default


def set_http_meta(
    span,  # type: Span
    integration_config,  # type: IntegrationConfig
    method=None,  # type: Optional[str]
    url=None,  # type: Optional[str]
    status_code=None,  # type: Optional[Union[int, str]]
    status_msg=None,  # type: Optional[str]
    query=None,  # type: Optional[str]
    parsed_query=None,  # type: Optional[Mapping[str, str]]
    request_headers=None,  # type: Optional[Mapping[str, str]]
    response_headers=None,  # type: Optional[Mapping[str, str]]
    retries_remain=None,  # type: Optional[Union[int, str]]
    raw_uri=None,  # type: Optional[str]
    request_cookies=None,  # type: Optional[Dict[str, str]]
    request_path_params=None,  # type: Optional[Dict[str, str]]
    request_body=None,  # type: Optional[Union[str, Dict[str, List[str]]]]
    peer_ip=None,  # type: Optional[str]
    headers_are_case_sensitive=False,  # type: bool
    route=None,  # type: Optional[str]
):
    # type: (...) -> None
    """
    Set HTTP metas on the span

    :param method: the HTTP method
    :param url: the HTTP URL
    :param status_code: the HTTP status code
    :param status_msg: the HTTP status message
    :param query: the HTTP query part of the_context.get_item("http.request.headers", span=span), URI as a string
    :param parsed_query: the HTTP query part_context.get_item("http.request.headers", span=span), of the URI as parsed
        by the framework and forwarded to the user code
    :param request_headers: the HTTP request headers
    :param response_headers: the HTTP response headers
    :param raw_uri: the full raw HTTP URI (including ports and query)
    :param request_cookies: the HTTP request cookies as a dict
    :param request_path_params: the parameters of the HTTP URL as set by the framework: /posts/<id:int> would give us
         { "id": <int_value> }
    """

    if method is not None:
        span.set_tag_str(http.METHOD, method)

    if url is not None:
        if integration_config.http_tag_query_string:  # Tagging query string in http.url
            if config.global_query_string_obfuscation_disabled:  # No redacting of query strings
                span.set_tag_str(http.URL, url)
            else:  # Redact query strings
                span.set_tag_str(http.URL, redact_url(url, config._obfuscation_query_string_pattern, query))
        else:  # Not tagging query string in http.url
            span.set_tag_str(http.URL, strip_query_string(url))

    if status_code is not None:
        try:
            int_status_code = int(status_code)
        except (TypeError, ValueError):
            log.debug("failed to convert http status code %r to int", status_code)
        else:
            span.set_tag_str(http.STATUS_CODE, str(status_code))
            if config.http_server.is_error_code(int_status_code):
                span.error = 1

    if status_msg is not None:
        span.set_tag_str(http.STATUS_MSG, status_msg)

    if query is not None and integration_config.trace_query_string:
        span.set_tag_str(http.QUERY_STRING, query)

    request_ip = peer_ip
    if request_headers:
        user_agent = _get_request_header_user_agent(request_headers, headers_are_case_sensitive)
        if user_agent:
            span.set_tag_str(http.USER_AGENT, user_agent)

        # We always collect the IP if appsec is enabled to report it on potential vulnerabilities.
        # https://datadoghq.atlassian.net/wiki/spaces/APS/pages/2118779066/Client+IP+addresses+resolution
        if config._appsec_enabled:
<<<<<<< HEAD
            # Retrieve the IP if it was calculated on AppSecProcessor.on_span_start
            request_ip = _context.get_item("http.request.remote_ip", span=span)

            if not request_ip:
                # Not calculated: framework does not support IP blocking or testing env
                request_ip = _get_request_header_client_ip(span, request_headers, peer_ip, headers_are_case_sensitive)

            span.set_tag(http.CLIENT_IP, request_ip)
            span.set_tag("network.client.ip", request_ip)
=======
            ip = _get_request_header_client_ip(span, request_headers, peer_ip, headers_are_case_sensitive)
            if ip:
                span.set_tag_str(http.CLIENT_IP, ip)
                span.set_tag_str("network.client.ip", ip)
>>>>>>> 2b6a4b72

        if integration_config.is_header_tracing_configured:
            """We should store both http.<request_or_response>.headers.<header_name> and
            http.<key>. The last one
            is the DD standardized tag for user-agent"""
            _store_request_headers(dict(request_headers), span, integration_config)

    if response_headers is not None and integration_config.is_header_tracing_configured:
        _store_response_headers(dict(response_headers), span, integration_config)

    if retries_remain is not None:
        span.set_tag_str(http.RETRIES_REMAIN, str(retries_remain))

    if config._appsec_enabled:
        status_code = str(status_code) if status_code is not None else None

        _context.set_items(
            {
                k: v
                for k, v in [
                    ("http.request.uri", raw_uri),
                    ("http.request.method", method),
                    ("http.request.cookies", request_cookies),
                    ("http.request.query", parsed_query),
                    ("http.request.headers", request_headers),
                    ("http.response.headers", response_headers),
                    ("http.response.status", status_code),
                    ("http.request.path_params", request_path_params),
                    ("http.request.body", request_body),
                    ("http.request.remote_ip", request_ip),
                ]
                if v is not None
            },
            span=span,
        )

    if route is not None:
        span.set_tag_str(http.ROUTE, route)


def activate_distributed_headers(tracer, int_config=None, request_headers=None, override=None):
    # type: (Tracer, Optional[IntegrationConfig], Optional[Dict[str, str]], Optional[bool]) -> None
    """
    Helper for activating a distributed trace headers' context if enabled in integration config.
    int_config will be used to check if distributed trace headers context will be activated, but
    override will override whatever value is set in int_config if passed any value other than None.
    """
    if override is False:
        return None

    if override or (int_config and distributed_tracing_enabled(int_config)):
        context = HTTPPropagator.extract(request_headers)

        # Only need to activate the new context if something was propagated
        if not context.trace_id:
            return None

        # Do not reactivate a context with the same trace id
        # DEV: An example could be nested web frameworks, when one layer already
        #      parsed request headers and activated them.
        #
        # Example::
        #
        #     app = Flask(__name__)  # Traced via Flask instrumentation
        #     app = DDWSGIMiddleware(app)  # Extra layer on top for WSGI
        current_context = tracer.current_trace_context()
        if current_context and current_context.trace_id == context.trace_id:
            log.debug(
                "will not activate extracted Context(trace_id=%r, span_id=%r), a context with that trace id is already active",  # noqa: E501
                context.trace_id,
                context.span_id,
            )
            return None

        # We have parsed a trace id from headers, and we do not already
        # have a context with the same trace id active
        tracer.context_provider.activate(context)


def _flatten(
    obj,  # type: Any
    sep=".",  # type: str
    prefix="",  # type: str
    exclude_policy=None,  # type: Optional[Callable[[str], bool]]
):
    # type: (...) -> Generator[Tuple[str, Any], None, None]
    s = deque()  # type: ignore
    s.append((prefix, obj))
    while s:
        p, v = s.pop()
        if exclude_policy is not None and exclude_policy(p):
            continue
        if isinstance(v, dict):
            s.extend((sep.join((p, k)) if p else k, v) for k, v in v.items())
        else:
            yield p, v


def set_flattened_tags(
    span,  # type: Span
    items,  # type: Iterator[Tuple[str, Any]]
    sep=".",  # type: str
    exclude_policy=None,  # type: Optional[Callable[[str], bool]]
    processor=None,  # type: Optional[Callable[[Any], Any]]
):
    # type: (...) -> None
    for prefix, value in items:
        for tag, v in _flatten(value, sep, prefix, exclude_policy):
            span.set_tag(tag, processor(v) if processor is not None else v)


def set_user(tracer, user_id, name=None, email=None, scope=None, role=None, session_id=None, propagate=False):
    # type: (Tracer, str, Optional[str], Optional[str], Optional[str], Optional[str], Optional[str], bool) -> None
    """Set user tags.
    https://docs.datadoghq.com/logs/log_configuration/attributes_naming_convention/#user-related-attributes
    https://docs.datadoghq.com/security_platform/application_security/setup_and_configure/?tab=set_tag&code-lang=python
    """
    span = tracer.current_root_span()
    if span:
        # Required unique identifier of the user
        span.set_tag_str(user.ID, user_id)
        if propagate:
            span.context.dd_user_id = user_id

        # All other fields are optional
        if name:
            span.set_tag_str(user.NAME, name)
        if email:
            span.set_tag_str(user.EMAIL, email)
        if scope:
            span.set_tag_str(user.SCOPE, scope)
        if role:
            span.set_tag_str(user.ROLE, role)
        if session_id:
            span.set_tag_str(user.SESSION_ID, session_id)
    else:
        log.warning(
            "No root span in the current execution. Skipping set_user tags. "
            "See https://docs.datadoghq.com/security_platform/application_security/setup_and_configure/"
            "?tab=set_user&code-lang=python for more information.",
        )<|MERGE_RESOLUTION|>--- conflicted
+++ resolved
@@ -417,7 +417,6 @@
     :param request_path_params: the parameters of the HTTP URL as set by the framework: /posts/<id:int> would give us
          { "id": <int_value> }
     """
-
     if method is not None:
         span.set_tag_str(http.METHOD, method)
 
@@ -455,7 +454,6 @@
         # We always collect the IP if appsec is enabled to report it on potential vulnerabilities.
         # https://datadoghq.atlassian.net/wiki/spaces/APS/pages/2118779066/Client+IP+addresses+resolution
         if config._appsec_enabled:
-<<<<<<< HEAD
             # Retrieve the IP if it was calculated on AppSecProcessor.on_span_start
             request_ip = _context.get_item("http.request.remote_ip", span=span)
 
@@ -463,14 +461,8 @@
                 # Not calculated: framework does not support IP blocking or testing env
                 request_ip = _get_request_header_client_ip(span, request_headers, peer_ip, headers_are_case_sensitive)
 
-            span.set_tag(http.CLIENT_IP, request_ip)
-            span.set_tag("network.client.ip", request_ip)
-=======
-            ip = _get_request_header_client_ip(span, request_headers, peer_ip, headers_are_case_sensitive)
-            if ip:
-                span.set_tag_str(http.CLIENT_IP, ip)
-                span.set_tag_str("network.client.ip", ip)
->>>>>>> 2b6a4b72
+            span.set_tag_str(http.CLIENT_IP, request_ip)
+            span.set_tag_str("network.client.ip", request_ip)
 
         if integration_config.is_header_tracing_configured:
             """We should store both http.<request_or_response>.headers.<header_name> and
