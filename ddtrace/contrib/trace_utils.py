"""
This module contains utility functions for writing ddtrace integrations.
"""
from ddtrace import Pin, config
from ddtrace.ext import http
import ddtrace.http
from ddtrace.internal.logger import get_logger
import ddtrace.utils.wrappers
from ddtrace.vendor import wrapt

log = get_logger(__name__)

wrap = wrapt.wrap_function_wrapper
unwrap = ddtrace.utils.wrappers.unwrap
iswrapped = ddtrace.utils.wrappers.iswrapped

store_request_headers = ddtrace.http.store_request_headers
store_response_headers = ddtrace.http.store_response_headers


def with_traced_module(func):
    """Helper for providing tracing essentials (module and pin) for tracing
    wrappers.

    This helper enables tracing wrappers to dynamically be disabled when the
    corresponding pin is disabled.

    Usage::

        @with_traced_module
        def my_traced_wrapper(django, pin, func, instance, args, kwargs):
            # Do tracing stuff
            pass

        def patch():
            import django
            wrap(django.somefunc, my_traced_wrapper(django))
    """

    def with_mod(mod):
        def wrapper(wrapped, instance, args, kwargs):
            pin = Pin._find(instance, mod)
            if pin and not pin.enabled():
                return wrapped(*args, **kwargs)
            elif not pin:
                log.debug("Pin not found for traced method %r", wrapped)
                return wrapped(*args, **kwargs)
            return func(mod, pin, wrapped, instance, args, kwargs)

        return wrapper

    return with_mod


def int_service(pin, int_config, default=None):
    """Returns the service name for an integration which is internal
    to the application. Internal meaning that the work belongs to the
    user's application. Eg. Web framework, sqlalchemy, web servers.

    For internal integrations we prioritize overrides, then global defaults and
    lastly the default provided by the integration.
    """
    int_config = int_config or {}

    # Pin has top priority since it is user defined in code
    if pin and pin.service:
        return pin.service

    # Config is next since it is also configured via code
    # Note that both service and service_name are used by
    # integrations.
    if "service" in int_config and int_config.service is not None:
        return int_config.service
    if "service_name" in int_config and int_config.service_name is not None:
        return int_config.service_name

    global_service = int_config.global_config._get_service()
    if global_service:
        return global_service

    if "_default_service" in int_config and int_config._default_service is not None:
        return int_config._default_service

    return default


def ext_service(pin, int_config, default=None):
    """Returns the service name for an integration which is external
    to the application. External meaning that the integration generates
    spans wrapping code that is outside the scope of the user's application. Eg. A database, RPC, cache, etc.
    """
    int_config = int_config or {}

    if pin and pin.service:
        return pin.service

    if "service" in int_config and int_config.service is not None:
        return int_config.service
    if "service_name" in int_config and int_config.service_name is not None:
        return int_config.service_name

    if "_default_service" in int_config and int_config._default_service is not None:
        return int_config._default_service

    # A default is required since it's an external service.
    return default


<<<<<<< HEAD
def is_error_code(status_code):
    """Returns a boolean representing whether or not a status code is an error code.
    Error status codes by default are 500-599.
    You may also enable custom error codes::

        from ddtrace import config
        config.http_server.error_statuses = '401-404,419'

    Ranges and singular error codes are permitted and can be separated using commas.
    """
    error_str = config.http_server.error_statuses.strip()
    error_ranges = error_str.split(",")
    for error_range in error_ranges:
        values = error_range.split("-")
        try:
            values = [int(v) for v in values]
        except ValueError:
            continue
        if min(values) <= int(status_code) <= max(values):
            return True
    return False


def set_http_meta(span, int_config, method=None, url=None, status_code=None):
=======
def set_http_meta(
    span,
    integration_config,
    method=None,
    url=None,
    status_code=None,
    query=None,
    request_headers=None,
    response_headers=None,
):
>>>>>>> 6133a8c9
    if method is not None:
        span._set_str_tag(http.METHOD, method)

    if url is not None:
        span._set_str_tag(http.URL, url)

    if status_code is not None:
        span._set_str_tag(http.STATUS_CODE, status_code)
<<<<<<< HEAD
        if is_error_code(status_code):
            span.error = 1
=======
        if 500 <= int(status_code) <= 599:
            span.error = 1

    if query is not None and integration_config.trace_query_string:
        span._set_str_tag(http.QUERY_STRING, query)

    if request_headers is not None:
        store_request_headers(dict(request_headers), span, integration_config)

    if response_headers is not None:
        store_response_headers(dict(response_headers), span, integration_config)
>>>>>>> 6133a8c9
<|MERGE_RESOLUTION|>--- conflicted
+++ resolved
@@ -106,7 +106,6 @@
     return default
 
 
-<<<<<<< HEAD
 def is_error_code(status_code):
     """Returns a boolean representing whether or not a status code is an error code.
     Error status codes by default are 500-599.
@@ -130,8 +129,6 @@
     return False
 
 
-def set_http_meta(span, int_config, method=None, url=None, status_code=None):
-=======
 def set_http_meta(
     span,
     integration_config,
@@ -142,7 +139,6 @@
     request_headers=None,
     response_headers=None,
 ):
->>>>>>> 6133a8c9
     if method is not None:
         span._set_str_tag(http.METHOD, method)
 
@@ -151,11 +147,7 @@
 
     if status_code is not None:
         span._set_str_tag(http.STATUS_CODE, status_code)
-<<<<<<< HEAD
         if is_error_code(status_code):
-            span.error = 1
-=======
-        if 500 <= int(status_code) <= 599:
             span.error = 1
 
     if query is not None and integration_config.trace_query_string:
@@ -165,5 +157,4 @@
         store_request_headers(dict(request_headers), span, integration_config)
 
     if response_headers is not None:
-        store_response_headers(dict(response_headers), span, integration_config)
->>>>>>> 6133a8c9
+        store_response_headers(dict(response_headers), span, integration_config)