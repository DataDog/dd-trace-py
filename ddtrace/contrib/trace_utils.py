"""
This module contains utility functions for writing ddtrace integrations.
"""
from collections import deque
import ipaddress
import re
from typing import Any
from typing import Callable
from typing import Dict
from typing import Generator
from typing import Iterator
from typing import List
from typing import Mapping
from typing import Optional
from typing import TYPE_CHECKING
from typing import Tuple
from typing import Union
from typing import cast

from ddtrace import Pin
from ddtrace import config
from ddtrace.ext import SpanTypes
from ddtrace.ext import http
from ddtrace.ext import net
from ddtrace.ext import user
from ddtrace.internal import core
from ddtrace.internal.compat import ip_is_global
from ddtrace.internal.compat import parse
from ddtrace.internal.compat import six
from ddtrace.internal.logger import get_logger
from ddtrace.internal.utils.cache import cached
from ddtrace.internal.utils.http import normalize_header_name
from ddtrace.internal.utils.http import redact_url
from ddtrace.internal.utils.http import strip_query_string
import ddtrace.internal.utils.wrappers
from ddtrace.propagation.http import HTTPPropagator
from ddtrace.vendor import wrapt


if TYPE_CHECKING:  # pragma: no cover
    from ddtrace import Span
    from ddtrace import Tracer
    from ddtrace.settings import IntegrationConfig


log = get_logger(__name__)

wrap = wrapt.wrap_function_wrapper
unwrap = ddtrace.internal.utils.wrappers.unwrap
iswrapped = ddtrace.internal.utils.wrappers.iswrapped

REQUEST = "request"
RESPONSE = "response"

# Tag normalization based on: https://docs.datadoghq.com/tagging/#defining-tags
# With the exception of '.' in header names which are replaced with '_' to avoid
# starting a "new object" on the UI.
NORMALIZE_PATTERN = re.compile(r"([^a-z0-9_\-:/]){1}")

# Possible User Agent header.
USER_AGENT_PATTERNS = ("http-user-agent", "user-agent")

IP_PATTERNS = (
    "x-forwarded-for",
    "x-real-ip",
    "true-client-ip",
    "x-client-ip",
    "x-forwarded",
    "forwarded-for",
    "x-cluster-client-ip",
    "fastly-client-ip",
    "cf-connecting-ip",
    "cf-connecting-ipv6",
)


@cached()
def _normalized_header_name(header_name):
    # type: (str) -> str
    return NORMALIZE_PATTERN.sub("_", normalize_header_name(header_name))


def _get_header_value_case_insensitive(headers, keyname):
    # type: (Mapping[str, str], str) -> Optional[str]
    """
    Get a header in a case insensitive way. This function is meant for frameworks
    like Django < 2.2 that don't store the headers in a case insensitive mapping.
    """
    # just in case we are lucky
    shortcut_value = headers.get(keyname)
    if shortcut_value is not None:
        return shortcut_value

    for key, value in six.iteritems(headers):
        if key.lower().replace("_", "-") == keyname:
            return value

    return None


def _normalize_tag_name(request_or_response, header_name):
    # type: (str, str) -> str
    """
    Given a tag name, e.g. 'Content-Type', returns a corresponding normalized tag name, i.e
    'http.request.headers.content_type'. Rules applied actual header name are:
    - any letter is converted to lowercase
    - any digit is left unchanged
    - any block of any length of different ASCII chars is converted to a single underscore '_'
    :param request_or_response: The context of the headers: request|response
    :param header_name: The header's name
    :type header_name: str
    :rtype: str
    """
    # Looking at:
    #   - http://www.iana.org/assignments/message-headers/message-headers.xhtml
    #   - https://tools.ietf.org/html/rfc6648
    # and for consistency with other language integrations seems safe to assume the following algorithm for header
    # names normalization:
    #   - any letter is converted to lowercase
    #   - any digit is left unchanged
    #   - any block of any length of different ASCII chars is converted to a single underscore '_'
    normalized_name = _normalized_header_name(header_name)
    return "http.{}.headers.{}".format(request_or_response, normalized_name)


def _store_headers(headers, span, integration_config, request_or_response):
    # type: (Dict[str, str], Span, IntegrationConfig, str) -> None
    """
    :param headers: A dict of http headers to be stored in the span
    :type headers: dict or list
    :param span: The Span instance where tags will be stored
    :type span: ddtrace.span.Span
    :param integration_config: An integration specific config object.
    :type integration_config: ddtrace.settings.IntegrationConfig
    """
    if not isinstance(headers, dict):
        try:
            headers = dict(headers)
        except Exception:
            return

    if integration_config is None:
        log.debug("Skipping headers tracing as no integration config was provided")
        return

    for header_name, header_value in headers.items():
        """config._header_tag_name gets an element of the dictionary in config.http._header_tags
        which gets the value from DD_TRACE_HEADER_TAGS environment variable."""
        tag_name = integration_config._header_tag_name(header_name)
        if tag_name is None:
            continue
        # An empty tag defaults to a http.<request or response>.headers.<header name> tag
        span.set_tag_str(tag_name or _normalize_tag_name(request_or_response, header_name), header_value)


def _get_request_header_user_agent(headers, headers_are_case_sensitive=False):
    # type: (Mapping[str, str], bool) -> str
    """Get user agent from request headers
    :param headers: A dict of http headers to be stored in the span
    :type headers: dict or list
    """
    for key_pattern in USER_AGENT_PATTERNS:
        if not headers_are_case_sensitive:
            user_agent = headers.get(key_pattern)
        else:
            user_agent = _get_header_value_case_insensitive(headers, key_pattern)

        if user_agent:
            return user_agent
    return ""


# Used to cache the last header used for the cache. From the same server/framework
# usually the same header will be used on further requests, so we use this to check
# only it.
_USED_IP_HEADER = ""


def _get_request_header_client_ip(headers, peer_ip=None, headers_are_case_sensitive=False):
    # type: (Optional[Mapping[str, str]], Optional[str], bool) -> str

    global _USED_IP_HEADER

    def get_header_value(key):  # type: (str) -> Optional[str]
        if not headers_are_case_sensitive:
            return headers.get(key)

        return _get_header_value_case_insensitive(headers, key)

    if not headers:
        try:
            _ = ipaddress.ip_address(six.text_type(peer_ip))
        except ValueError:
            return ""
        return peer_ip

    ip_header_value = ""
    user_configured_ip_header = config.client_ip_header
    if user_configured_ip_header:
        # Used selected the header to use to get the IP
        ip_header_value = headers.get(user_configured_ip_header)
        if not ip_header_value:
            log.debug("DD_TRACE_CLIENT_IP_HEADER configured but '%s' header missing", user_configured_ip_header)
            return ""

        try:
            _ = ipaddress.ip_address(six.text_type(ip_header_value))
        except ValueError:
            log.debug("Invalid IP address from configured %s header: %s", user_configured_ip_header, ip_header_value)
            return ""

    else:
        # No configured IP header, go through the IP_PATTERNS headers in order
        if _USED_IP_HEADER:
            # Check first the caught header that previously contained an IP
            ip_header_value = get_header_value(_USED_IP_HEADER)

        if not ip_header_value:
            for ip_header in IP_PATTERNS:
                tmp_ip_header_value = get_header_value(ip_header)
                if tmp_ip_header_value:
                    ip_header_value = tmp_ip_header_value
                    _USED_IP_HEADER = ip_header
                    break

    private_ip_from_headers = ""

    if ip_header_value:
        # At this point, we have one IP header, check its value and retrieve the first public IP
        ip_list = ip_header_value.split(",")
        for ip in ip_list:
            ip = ip.strip()
            if not ip:
                continue

            try:
                if ip_is_global(ip):
                    return ip
                elif not private_ip_from_headers:
                    # IP is private, store it just in case we don't find a public one later
                    private_ip_from_headers = ip
            except ValueError:  # invalid IP
                continue

    # At this point we have none or maybe one private ip from the headers: check the peer ip in
    # case it's public and, if not, return either the private_ip from the headers (if we have one)
    # or the peer private ip
    try:
        if ip_is_global(peer_ip) or not private_ip_from_headers:
            return peer_ip
    except ValueError:
        pass

    return private_ip_from_headers


def _store_request_headers(headers, span, integration_config):
    # type: (Dict[str, str], Span, IntegrationConfig) -> None
    """
    Store request headers as a span's tags
    :param headers: All the request's http headers, will be filtered through the whitelist
    :type headers: dict or list
    :param span: The Span instance where tags will be stored
    :type span: ddtrace.Span
    :param integration_config: An integration specific config object.
    :type integration_config: ddtrace.settings.IntegrationConfig
    """
    _store_headers(headers, span, integration_config, REQUEST)


def _store_response_headers(headers, span, integration_config):
    # type: (Dict[str, str], Span, IntegrationConfig) -> None
    """
    Store response headers as a span's tags
    :param headers: All the response's http headers, will be filtered through the whitelist
    :type headers: dict or list
    :param span: The Span instance where tags will be stored
    :type span: ddtrace.Span
    :param integration_config: An integration specific config object.
    :type integration_config: ddtrace.settings.IntegrationConfig
    """
    _store_headers(headers, span, integration_config, RESPONSE)


def _sanitized_url(url):
    # type: (str) -> str
    """
    Sanitize url by removing parts with potential auth info
    """
    if "@" in url:
        parsed = parse.urlparse(url)
        netloc = parsed.netloc

        if "@" not in netloc:
            # Safe url, `@` not in netloc
            return url

        netloc = netloc[netloc.index("@") + 1 :]
        return parse.urlunparse(
            (
                parsed.scheme,
                netloc,
                parsed.path,
                "",
                parsed.query,
                "",
            )
        )

    return url


def with_traced_module(func):
    """Helper for providing tracing essentials (module and pin) for tracing
    wrappers.

    This helper enables tracing wrappers to dynamically be disabled when the
    corresponding pin is disabled.

    Usage::

        @with_traced_module
        def my_traced_wrapper(django, pin, func, instance, args, kwargs):
            # Do tracing stuff
            pass

        def patch():
            import django
            wrap(django.somefunc, my_traced_wrapper(django))
    """

    def with_mod(mod):
        def wrapper(wrapped, instance, args, kwargs):
            pin = Pin._find(instance, mod)
            if pin and not pin.enabled():
                return wrapped(*args, **kwargs)
            elif not pin:
                log.debug("Pin not found for traced method %r", wrapped)
                return wrapped(*args, **kwargs)
            return func(mod, pin, wrapped, instance, args, kwargs)

        return wrapper

    return with_mod


def distributed_tracing_enabled(int_config, default=False):
    # type: (IntegrationConfig, bool) -> bool
    """Returns whether distributed tracing is enabled for this integration config"""
    if "distributed_tracing_enabled" in int_config and int_config.distributed_tracing_enabled is not None:
        return int_config.distributed_tracing_enabled
    elif "distributed_tracing" in int_config and int_config.distributed_tracing is not None:
        return int_config.distributed_tracing
    return default


def int_service(pin, int_config, default=None):
    # type: (Optional[Pin], IntegrationConfig, Optional[str]) -> Optional[str]
    """Returns the service name for an integration which is internal
    to the application. Internal meaning that the work belongs to the
    user's application. Eg. Web framework, sqlalchemy, web servers.

    For internal integrations we prioritize overrides, then global defaults and
    lastly the default provided by the integration.
    """
    # Pin has top priority since it is user defined in code
    if pin is not None and pin.service:
        return pin.service

    # Config is next since it is also configured via code
    # Note that both service and service_name are used by
    # integrations.
    if "service" in int_config and int_config.service is not None:
        return cast(str, int_config.service)
    if "service_name" in int_config and int_config.service_name is not None:
        return cast(str, int_config.service_name)

    global_service = int_config.global_config._get_service()
    if global_service:
        return cast(str, global_service)

    if "_default_service" in int_config and int_config._default_service is not None:
        return cast(str, int_config._default_service)

    return default


def ext_service(pin, int_config, default=None):
    # type: (Optional[Pin], IntegrationConfig, Optional[str]) -> Optional[str]
    """Returns the service name for an integration which is external
    to the application. External meaning that the integration generates
    spans wrapping code that is outside the scope of the user's application. Eg. A database, RPC, cache, etc.
    """
    if pin is not None and pin.service:
        return pin.service

    if "service" in int_config and int_config.service is not None:
        return cast(str, int_config.service)
    if "service_name" in int_config and int_config.service_name is not None:
        return cast(str, int_config.service_name)

    if "_default_service" in int_config and int_config._default_service is not None:
        return cast(str, int_config._default_service)

    # A default is required since it's an external service.
    return default


def _set_url_tag(integration_config, span, url, query):
    # type: (IntegrationConfig, Span, str, str) -> None

    if integration_config.http_tag_query_string:  # Tagging query string in http.url
        if config.global_query_string_obfuscation_disabled:  # No redacting of query strings
            span.set_tag_str(http.URL, url)
        else:  # Redact query strings
            span.set_tag_str(http.URL, redact_url(url, config._obfuscation_query_string_pattern, query))
    else:  # Not tagging query string in http.url
        span.set_tag_str(http.URL, strip_query_string(url))


def set_http_meta(
    span,  # type: Span
    integration_config,  # type: IntegrationConfig
    method=None,  # type: Optional[str]
    url=None,  # type: Optional[str]
    target_host=None,  # type: Optional[str]
    status_code=None,  # type: Optional[Union[int, str]]
    status_msg=None,  # type: Optional[str]
    query=None,  # type: Optional[str]
    parsed_query=None,  # type: Optional[Mapping[str, str]]
    request_headers=None,  # type: Optional[Mapping[str, str]]
    response_headers=None,  # type: Optional[Mapping[str, str]]
    retries_remain=None,  # type: Optional[Union[int, str]]
    raw_uri=None,  # type: Optional[str]
    request_cookies=None,  # type: Optional[Dict[str, str]]
    request_path_params=None,  # type: Optional[Dict[str, str]]
    request_body=None,  # type: Optional[Union[str, Dict[str, List[str]]]]
    peer_ip=None,  # type: Optional[str]
    headers_are_case_sensitive=False,  # type: bool
    route=None,  # type: Optional[str]
):
    # type: (...) -> None
    """
    Set HTTP metas on the span

    :param method: the HTTP method
    :param url: the HTTP URL
    :param status_code: the HTTP status code
    :param status_msg: the HTTP status message
    :param query: the HTTP query part of the URI as a string
    :param parsed_query: the HTTP query part of the URI as parsed by the framework and forwarded to the user code
    :param request_headers: the HTTP request headers
    :param response_headers: the HTTP response headers
    :param raw_uri: the full raw HTTP URI (including ports and query)
    :param request_cookies: the HTTP request cookies as a dict
    :param request_path_params: the parameters of the HTTP URL as set by the framework: /posts/<id:int> would give us
         { "id": <int_value> }
    """
    if method is not None:
        span.set_tag_str(http.METHOD, method)

    if url is not None:
        url = _sanitized_url(url)
        _set_url_tag(integration_config, span, url, query)

    if target_host is not None:
        span.set_tag_str(net.TARGET_HOST, target_host)

    if status_code is not None:
        try:
            int_status_code = int(status_code)
        except (TypeError, ValueError):
            log.debug("failed to convert http status code %r to int", status_code)
        else:
            span.set_tag_str(http.STATUS_CODE, str(status_code))
            if config.http_server.is_error_code(int_status_code):
                span.error = 1

    if status_msg is not None:
        span.set_tag_str(http.STATUS_MSG, status_msg)

    if query is not None and integration_config.trace_query_string:
        span.set_tag_str(http.QUERY_STRING, query)

    request_ip = peer_ip
    if request_headers:
        user_agent = _get_request_header_user_agent(request_headers, headers_are_case_sensitive)
        if user_agent:
            span.set_tag_str(http.USER_AGENT, user_agent)

        # We always collect the IP if appsec is enabled to report it on potential vulnerabilities.
        # https://datadoghq.atlassian.net/wiki/spaces/APS/pages/2118779066/Client+IP+addresses+resolution
        if config._appsec_enabled or config.retrieve_client_ip:
            # Retrieve the IP if it was calculated on AppSecProcessor.on_span_start
            request_ip = core.get_item("http.request.remote_ip", span=span)

            if not request_ip:
                # Not calculated: framework does not support IP blocking or testing env
                request_ip = _get_request_header_client_ip(request_headers, peer_ip, headers_are_case_sensitive)

            span.set_tag_str(http.CLIENT_IP, request_ip)
            span.set_tag_str("network.client.ip", request_ip)

        if integration_config.is_header_tracing_configured:
            """We should store both http.<request_or_response>.headers.<header_name> and
            http.<key>. The last one
            is the DD standardized tag for user-agent"""
            _store_request_headers(dict(request_headers), span, integration_config)

    if response_headers is not None and integration_config.is_header_tracing_configured:
        _store_response_headers(dict(response_headers), span, integration_config)

    if retries_remain is not None:
        span.set_tag_str(http.RETRIES_REMAIN, str(retries_remain))

<<<<<<< HEAD
    if span.span_type == SpanTypes.WEB and config._appsec_enabled:
        from ddtrace.appsec._asm_request_context import set_waf_address
        from ddtrace.appsec._constants import SPAN_DATA_NAMES

        status_code = str(status_code) if status_code is not None else None

        addresses = {
            k: v
            for k, v in [
                (SPAN_DATA_NAMES.REQUEST_URI_RAW, raw_uri),
                (SPAN_DATA_NAMES.REQUEST_METHOD, method),
                (SPAN_DATA_NAMES.REQUEST_COOKIES, request_cookies),
                (SPAN_DATA_NAMES.REQUEST_QUERY, parsed_query),
                (SPAN_DATA_NAMES.REQUEST_HEADERS_NO_COOKIES, request_headers),
                (SPAN_DATA_NAMES.RESPONSE_HEADERS_NO_COOKIES, response_headers),
                (SPAN_DATA_NAMES.RESPONSE_STATUS, status_code),
                (SPAN_DATA_NAMES.REQUEST_PATH_PARAMS, request_path_params),
                (SPAN_DATA_NAMES.REQUEST_BODY, request_body),
                (SPAN_DATA_NAMES.REQUEST_HTTP_IP, request_ip),
                (SPAN_DATA_NAMES.REQUEST_ROUTE, route),
            ]
            if v is not None
        }
        for k, v in addresses.items():
            set_waf_address(k, v)
=======
    if config._appsec_enabled:
        from ddtrace.appsec.iast._util import _is_iast_enabled

        if request_cookies and _is_iast_enabled():
            from ddtrace.appsec.iast.taint_sinks.insecure_cookie import asm_check_cookies

            asm_check_cookies(request_cookies)

        if span.span_type == SpanTypes.WEB:
            from ddtrace.appsec._asm_request_context import set_waf_address
            from ddtrace.appsec._constants import SPAN_DATA_NAMES

            status_code = str(status_code) if status_code is not None else None

            addresses = {
                k: v
                for k, v in [
                    (SPAN_DATA_NAMES.REQUEST_URI_RAW, raw_uri),
                    (SPAN_DATA_NAMES.REQUEST_METHOD, method),
                    (SPAN_DATA_NAMES.REQUEST_COOKIES, request_cookies),
                    (SPAN_DATA_NAMES.REQUEST_QUERY, parsed_query),
                    (SPAN_DATA_NAMES.REQUEST_HEADERS_NO_COOKIES, request_headers),
                    (SPAN_DATA_NAMES.RESPONSE_HEADERS_NO_COOKIES, response_headers),
                    (SPAN_DATA_NAMES.RESPONSE_STATUS, status_code),
                    (SPAN_DATA_NAMES.REQUEST_PATH_PARAMS, request_path_params),
                    (SPAN_DATA_NAMES.REQUEST_BODY, request_body),
                    (SPAN_DATA_NAMES.REQUEST_HTTP_IP, request_ip),
                    (SPAN_DATA_NAMES.REQUEST_ROUTE, route),
                ]
                if v is not None
            }
            for k, v in addresses.items():
                set_waf_address(k, v, span)
>>>>>>> 046ffb81

    if route is not None:
        span.set_tag_str(http.ROUTE, route)


def activate_distributed_headers(tracer, int_config=None, request_headers=None, override=None):
    # type: (Tracer, Optional[IntegrationConfig], Optional[Dict[str, str]], Optional[bool]) -> None
    """
    Helper for activating a distributed trace headers' context if enabled in integration config.
    int_config will be used to check if distributed trace headers context will be activated, but
    override will override whatever value is set in int_config if passed any value other than None.
    """
    if override is False:
        return None

    if override or (int_config and distributed_tracing_enabled(int_config)):
        context = HTTPPropagator.extract(request_headers)

        # Only need to activate the new context if something was propagated
        if not context.trace_id:
            return None

        # Do not reactivate a context with the same trace id
        # DEV: An example could be nested web frameworks, when one layer already
        #      parsed request headers and activated them.
        #
        # Example::
        #
        #     app = Flask(__name__)  # Traced via Flask instrumentation
        #     app = DDWSGIMiddleware(app)  # Extra layer on top for WSGI
        current_context = tracer.current_trace_context()
        if current_context and current_context.trace_id == context.trace_id:
            log.debug(
                "will not activate extracted Context(trace_id=%r, span_id=%r), a context with that trace id is already active",  # noqa: E501
                context.trace_id,
                context.span_id,
            )
            return None

        # We have parsed a trace id from headers, and we do not already
        # have a context with the same trace id active
        tracer.context_provider.activate(context)


def _flatten(
    obj,  # type: Any
    sep=".",  # type: str
    prefix="",  # type: str
    exclude_policy=None,  # type: Optional[Callable[[str], bool]]
):
    # type: (...) -> Generator[Tuple[str, Any], None, None]
    s = deque()  # type: ignore
    s.append((prefix, obj))
    while s:
        p, v = s.pop()
        if exclude_policy is not None and exclude_policy(p):
            continue
        if isinstance(v, dict):
            s.extend((sep.join((p, k)) if p else k, v) for k, v in v.items())
        else:
            yield p, v


def set_flattened_tags(
    span,  # type: Span
    items,  # type: Iterator[Tuple[str, Any]]
    sep=".",  # type: str
    exclude_policy=None,  # type: Optional[Callable[[str], bool]]
    processor=None,  # type: Optional[Callable[[Any], Any]]
):
    # type: (...) -> None
    for prefix, value in items:
        for tag, v in _flatten(value, sep, prefix, exclude_policy):
            span.set_tag(tag, processor(v) if processor is not None else v)


def set_user(tracer, user_id, name=None, email=None, scope=None, role=None, session_id=None, propagate=False):
    # type: (Tracer, str, Optional[str], Optional[str], Optional[str], Optional[str], Optional[str], bool) -> None
    """Set user tags.
    https://docs.datadoghq.com/logs/log_configuration/attributes_naming_convention/#user-related-attributes
    https://docs.datadoghq.com/security_platform/application_security/setup_and_configure/?tab=set_tag&code-lang=python
    """

    span = tracer.current_root_span()
    if span:
        # Required unique identifier of the user
        str_user_id = str(user_id)
        span.set_tag_str(user.ID, str_user_id)
        if propagate:
            span.context.dd_user_id = str_user_id

        # All other fields are optional
        if name:
            span.set_tag_str(user.NAME, name)
        if email:
            span.set_tag_str(user.EMAIL, email)
        if scope:
            span.set_tag_str(user.SCOPE, scope)
        if role:
            span.set_tag_str(user.ROLE, role)
        if session_id:
            span.set_tag_str(user.SESSION_ID, session_id)

        if config._appsec_enabled:
            from ddtrace.appsec.trace_utils import block_request_if_user_blocked

            block_request_if_user_blocked(tracer, user_id)
    else:
        log.warning(
            "No root span in the current execution. Skipping set_user tags. "
            "See https://docs.datadoghq.com/security_platform/application_security/setup_and_configure/"
            "?tab=set_user&code-lang=python for more information.",
        )


def extract_netloc_and_query_info_from_url(url):
    # type: (str) -> Tuple[str, str]
    parse_result = parse.urlparse(url)
    query = parse_result.query

    # Relative URLs don't have a netloc, so we force them
    if not parse_result.netloc:
        parse_result = parse.urlparse("//{url}".format(url=url))

    netloc = parse_result.netloc.split("@", 1)[-1]  # Discard auth info
    netloc = netloc.split(":", 1)[0]  # Discard port information
    return netloc, query<|MERGE_RESOLUTION|>--- conflicted
+++ resolved
@@ -513,33 +513,6 @@
     if retries_remain is not None:
         span.set_tag_str(http.RETRIES_REMAIN, str(retries_remain))
 
-<<<<<<< HEAD
-    if span.span_type == SpanTypes.WEB and config._appsec_enabled:
-        from ddtrace.appsec._asm_request_context import set_waf_address
-        from ddtrace.appsec._constants import SPAN_DATA_NAMES
-
-        status_code = str(status_code) if status_code is not None else None
-
-        addresses = {
-            k: v
-            for k, v in [
-                (SPAN_DATA_NAMES.REQUEST_URI_RAW, raw_uri),
-                (SPAN_DATA_NAMES.REQUEST_METHOD, method),
-                (SPAN_DATA_NAMES.REQUEST_COOKIES, request_cookies),
-                (SPAN_DATA_NAMES.REQUEST_QUERY, parsed_query),
-                (SPAN_DATA_NAMES.REQUEST_HEADERS_NO_COOKIES, request_headers),
-                (SPAN_DATA_NAMES.RESPONSE_HEADERS_NO_COOKIES, response_headers),
-                (SPAN_DATA_NAMES.RESPONSE_STATUS, status_code),
-                (SPAN_DATA_NAMES.REQUEST_PATH_PARAMS, request_path_params),
-                (SPAN_DATA_NAMES.REQUEST_BODY, request_body),
-                (SPAN_DATA_NAMES.REQUEST_HTTP_IP, request_ip),
-                (SPAN_DATA_NAMES.REQUEST_ROUTE, route),
-            ]
-            if v is not None
-        }
-        for k, v in addresses.items():
-            set_waf_address(k, v)
-=======
     if config._appsec_enabled:
         from ddtrace.appsec.iast._util import _is_iast_enabled
 
@@ -572,8 +545,7 @@
                 if v is not None
             }
             for k, v in addresses.items():
-                set_waf_address(k, v, span)
->>>>>>> 046ffb81
+                set_waf_address(k, v)
 
     if route is not None:
         span.set_tag_str(http.ROUTE, route)
