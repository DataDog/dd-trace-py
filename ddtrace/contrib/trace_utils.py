"""
This module contains utility functions for writing ddtrace integrations.
"""

from collections import deque
import ipaddress
import re
from typing import TYPE_CHECKING  # noqa:F401
from typing import Any  # noqa:F401
from typing import Callable  # noqa:F401
from typing import Dict  # noqa:F401
from typing import Generator  # noqa:F401
from typing import Iterator  # noqa:F401
from typing import List  # noqa:F401
from typing import Mapping  # noqa:F401
from typing import Optional  # noqa:F401
from typing import Tuple  # noqa:F401
from typing import Union  # noqa:F401
from typing import cast  # noqa:F401

import wrapt

from ddtrace import config
from ddtrace.ext import http
from ddtrace.ext import net
from ddtrace.ext import user
from ddtrace.internal import core
from ddtrace.internal.compat import ensure_text
from ddtrace.internal.compat import ip_is_global
from ddtrace.internal.compat import parse
from ddtrace.internal.logger import get_logger
from ddtrace.internal.utils.cache import cached
from ddtrace.internal.utils.http import normalize_header_name
from ddtrace.internal.utils.http import redact_url
from ddtrace.internal.utils.http import strip_query_string
import ddtrace.internal.utils.wrappers
from ddtrace.propagation.http import HTTPPropagator
from ddtrace.settings.asm import config as asm_config
from ddtrace.trace import Pin


if TYPE_CHECKING:  # pragma: no cover
    from ddtrace import Span  # noqa:F401
    from ddtrace import Tracer  # noqa:F401
    from ddtrace.settings import IntegrationConfig  # noqa:F401


log = get_logger(__name__)

wrap = wrapt.wrap_function_wrapper
unwrap = ddtrace.internal.utils.wrappers.unwrap
iswrapped = ddtrace.internal.utils.wrappers.iswrapped

REQUEST = "request"
RESPONSE = "response"

# Tag normalization based on: https://docs.datadoghq.com/tagging/#defining-tags
# With the exception of '.' in header names which are replaced with '_' to avoid
# starting a "new object" on the UI.
NORMALIZE_PATTERN = re.compile(r"([^a-z0-9_\-:/]){1}")

# Possible User Agent header.
USER_AGENT_PATTERNS = ("http-user-agent", "user-agent")

IP_PATTERNS = (
    "x-forwarded-for",
    "x-real-ip",
    "true-client-ip",
    "x-client-ip",
    "forwarded-for",
    "x-cluster-client-ip",
    "fastly-client-ip",
    "cf-connecting-ip",
    "cf-connecting-ipv6",
)


@cached()
def _normalized_header_name(header_name):
    # type: (str) -> str
    return NORMALIZE_PATTERN.sub("_", normalize_header_name(header_name))


def _get_header_value_case_insensitive(headers, keyname):
    # type: (Mapping[str, str], str) -> Optional[str]
    """
    Get a header in a case insensitive way. This function is meant for frameworks
    like Django < 2.2 that don't store the headers in a case insensitive mapping.
    """
    # just in case we are lucky
    shortcut_value = headers.get(keyname)
    if shortcut_value is not None:
        return shortcut_value

    for key, value in headers.items():
        if key.lower().replace("_", "-") == keyname:
            return value

    return None


def _normalize_tag_name(request_or_response, header_name):
    # type: (str, str) -> str
    """
    Given a tag name, e.g. 'Content-Type', returns a corresponding normalized tag name, i.e
    'http.request.headers.content_type'. Rules applied actual header name are:
    - any letter is converted to lowercase
    - any digit is left unchanged
    - any block of any length of different ASCII chars is converted to a single underscore '_'
    :param request_or_response: The context of the headers: request|response
    :param header_name: The header's name
    :type header_name: str
    :rtype: str
    """
    # Looking at:
    #   - http://www.iana.org/assignments/message-headers/message-headers.xhtml
    #   - https://tools.ietf.org/html/rfc6648
    # and for consistency with other language integrations seems safe to assume the following algorithm for header
    # names normalization:
    #   - any letter is converted to lowercase
    #   - any digit is left unchanged
    #   - any block of any length of different ASCII chars is converted to a single underscore '_'
    normalized_name = _normalized_header_name(header_name)
    return "http.{}.headers.{}".format(request_or_response, normalized_name)


def _store_headers(headers, span, integration_config, request_or_response):
    # type: (Dict[str, str], Span, IntegrationConfig, str) -> None
    """
    :param headers: A dict of http headers to be stored in the span
    :type headers: dict or list
    :param span: The Span instance where tags will be stored
    :type span: ddtrace._trace.span.Span
    :param integration_config: An integration specific config object.
    :type integration_config: ddtrace.settings.IntegrationConfig
    """
    if not isinstance(headers, dict):
        try:
            headers = dict(headers)
        except Exception:
            return

    if integration_config is None:
        log.debug("Skipping headers tracing as no integration config was provided")
        return

    for header_name, header_value in headers.items():
        # config._header_tag_name gets an element of the dictionary in config._trace_http_header_tags
        # which gets the value from DD_TRACE_HEADER_TAGS environment variable."""
        tag_name = integration_config._header_tag_name(header_name)
        if tag_name is None:
            continue
        # An empty tag defaults to a http.<request or response>.headers.<header name> tag
        span.set_tag_str(tag_name or _normalize_tag_name(request_or_response, header_name), header_value)


def _get_request_header_user_agent(headers, headers_are_case_sensitive=False):
    # type: (Mapping[str, str], bool) -> str
    """Get user agent from request headers
    :param headers: A dict of http headers to be stored in the span
    :type headers: dict or list
    """
    for key_pattern in USER_AGENT_PATTERNS:
        if not headers_are_case_sensitive:
            user_agent = headers.get(key_pattern)
        else:
            user_agent = _get_header_value_case_insensitive(headers, key_pattern)

        if user_agent:
            return user_agent
    return ""


def _get_request_header_client_ip(headers, peer_ip=None, headers_are_case_sensitive=False):
    # type: (Optional[Mapping[str, str]], Optional[str], bool) -> str

    def get_header_value(key):  # type: (str) -> Optional[str]
        if not headers_are_case_sensitive:
            return headers.get(key)

        return _get_header_value_case_insensitive(headers, key)

    if not headers:
        try:
            _ = ipaddress.ip_address(str(peer_ip))
        except ValueError:
            return ""
        return peer_ip

    ip_header_value = ""
    user_configured_ip_header = config._client_ip_header
    if user_configured_ip_header:
        # Used selected the header to use to get the IP
        ip_header_value = get_header_value(
            user_configured_ip_header.lower().replace("_", "-")
            if headers_are_case_sensitive
            else user_configured_ip_header
        )
        if not ip_header_value:
            log.debug("DD_TRACE_CLIENT_IP_HEADER configured but '%s' header missing", user_configured_ip_header)
            return ""

        try:
            _ = ipaddress.ip_address(str(ip_header_value))
        except ValueError:
            log.debug("Invalid IP address from configured %s header: %s", user_configured_ip_header, ip_header_value)
            return ""

    else:
        if headers_are_case_sensitive:
            new_headers = {k.lower().replace("_", "-"): v for k, v in headers.items()}
            for ip_header in IP_PATTERNS:
                if ip_header in new_headers:
                    ip_header_value = new_headers[ip_header]
                    break
        else:
            for ip_header in IP_PATTERNS:
                if ip_header in headers:
                    ip_header_value = headers[ip_header]
                    break

    private_ip_from_headers = ""

    if ip_header_value:
        # At this point, we have one IP header, check its value and retrieve the first public IP
        ip_list = ip_header_value.split(",")
        for ip in ip_list:
            ip = ip.strip()
            if not ip:
                continue

            try:
                if ip_is_global(ip):
                    return ip
                elif not private_ip_from_headers:
                    # IP is private, store it just in case we don't find a public one later
                    private_ip_from_headers = ip
            except ValueError:  # invalid IP
                continue

    # At this point we have none or maybe one private ip from the headers: check the peer ip in
    # case it's public and, if not, return either the private_ip from the headers (if we have one)
    # or the peer private ip
    try:
        if ip_is_global(peer_ip) or not private_ip_from_headers:
            return peer_ip
    except ValueError:
        pass

    return private_ip_from_headers


def _store_request_headers(headers, span, integration_config):
    # type: (Dict[str, str], Span, IntegrationConfig) -> None
    """
    Store request headers as a span's tags
    :param headers: All the request's http headers, will be filtered through the whitelist
    :type headers: dict or list
    :param span: The Span instance where tags will be stored
    :type span: ddtrace.Span
    :param integration_config: An integration specific config object.
    :type integration_config: ddtrace.settings.IntegrationConfig
    """
    _store_headers(headers, span, integration_config, REQUEST)


def _store_response_headers(headers, span, integration_config):
    # type: (Dict[str, str], Span, IntegrationConfig) -> None
    """
    Store response headers as a span's tags
    :param headers: All the response's http headers, will be filtered through the whitelist
    :type headers: dict or list
    :param span: The Span instance where tags will be stored
    :type span: ddtrace.Span
    :param integration_config: An integration specific config object.
    :type integration_config: ddtrace.settings.IntegrationConfig
    """
    _store_headers(headers, span, integration_config, RESPONSE)


def _sanitized_url(url):
    # type: (str) -> str
    """
    Sanitize url by removing parts with potential auth info
    """
    if "@" in url:
        parsed = parse.urlparse(url)
        netloc = parsed.netloc

        if "@" not in netloc:
            # Safe url, `@` not in netloc
            return url

        netloc = netloc[netloc.index("@") + 1 :]
        return parse.urlunparse(
            (
                parsed.scheme,
                netloc,
                parsed.path,
                "",
                parsed.query,
                "",
            )
        )

    return url


def with_traced_module(func):
    """Helper for providing tracing essentials (module and pin) for tracing
    wrappers.

    This helper enables tracing wrappers to dynamically be disabled when the
    corresponding pin is disabled.

    Usage::

        @with_traced_module
        def my_traced_wrapper(django, pin, func, instance, args, kwargs):
            # Do tracing stuff
            pass

        def patch():
            import django
            wrap(django.somefunc, my_traced_wrapper(django))
    """

    def with_mod(mod):
        def wrapper(wrapped, instance, args, kwargs):
            pin = Pin._find(instance, mod)
            if pin and not pin.enabled():
                return wrapped(*args, **kwargs)
            elif not pin:
                log.debug("Pin not found for traced method %r", wrapped)
                return wrapped(*args, **kwargs)
            return func(mod, pin, wrapped, instance, args, kwargs)

        return wrapper

    return with_mod


def distributed_tracing_enabled(int_config, default=False):
    # type: (IntegrationConfig, bool) -> bool
    """Returns whether distributed tracing is enabled for this integration config"""
    if "distributed_tracing_enabled" in int_config and int_config.distributed_tracing_enabled is not None:
        return int_config.distributed_tracing_enabled
    elif "distributed_tracing" in int_config and int_config.distributed_tracing is not None:
        return int_config.distributed_tracing
    return default


def int_service(pin, int_config, default=None):
    # type: (Optional[Pin], IntegrationConfig, Optional[str]) -> Optional[str]
    """Returns the service name for an integration which is internal
    to the application. Internal meaning that the work belongs to the
    user's application. Eg. Web framework, sqlalchemy, web servers.

    For internal integrations we prioritize overrides, then global defaults and
    lastly the default provided by the integration.
    """
    # Pin has top priority since it is user defined in code
    if pin is not None and pin.service:
        return pin.service

    # Config is next since it is also configured via code
    # Note that both service and service_name are used by
    # integrations.
    if "service" in int_config and int_config.service is not None:
        return cast(str, int_config.service)
    if "service_name" in int_config and int_config.service_name is not None:
        return cast(str, int_config.service_name)

    global_service = int_config.global_config._get_service()
    # We check if global_service != _inferred_base_service since global service (config.service)
    # defaults to _inferred_base_service when no DD_SERVICE is set. In this case, we want to not
    # use the inferred base service value, and instead use the integration default service. If we
    # didn't do this, we would have a massive breaking change from adding inferred_base_service.
    if global_service and global_service != int_config.global_config._inferred_base_service:
        return cast(str, global_service)

    if "_default_service" in int_config and int_config._default_service is not None:
        return cast(str, int_config._default_service)

    if default is None and global_service:
        return cast(str, global_service)

    return default


def ext_service(pin, int_config, default=None):
    # type: (Optional[Pin], IntegrationConfig, Optional[str]) -> Optional[str]
    """Returns the service name for an integration which is external
    to the application. External meaning that the integration generates
    spans wrapping code that is outside the scope of the user's application. Eg. A database, RPC, cache, etc.
    """
    if pin is not None and pin.service:
        return pin.service

    if "service" in int_config and int_config.service is not None:
        return cast(str, int_config.service)
    if "service_name" in int_config and int_config.service_name is not None:
        return cast(str, int_config.service_name)

    if "_default_service" in int_config and int_config._default_service is not None:
        return cast(str, int_config._default_service)

    # A default is required since it's an external service.
    return default


def _set_url_tag(integration_config, span, url, query):
    # type: (IntegrationConfig, Span, str, str) -> None
    if not integration_config.http_tag_query_string:
        span.set_tag_str(http.URL, strip_query_string(url))
    elif config._global_query_string_obfuscation_disabled:
        # TODO(munir): This case exists for backwards compatibility. To remove query strings from URLs,
        # users should set ``DD_TRACE_HTTP_CLIENT_TAG_QUERY_STRING=False``. This case should be
        # removed when config.global_query_string_obfuscation_disabled is removed (v3.0).
        span.set_tag_str(http.URL, url)
    elif getattr(config._obfuscation_query_string_pattern, "pattern", None) == b"":
        # obfuscation is disabled when DD_TRACE_OBFUSCATION_QUERY_STRING_REGEXP=""
        span.set_tag_str(http.URL, strip_query_string(url))
    else:
        span.set_tag_str(http.URL, redact_url(url, config._obfuscation_query_string_pattern, query))


def set_http_meta(
    span,  # type: Span
    integration_config,  # type: IntegrationConfig
    method=None,  # type: Optional[str]
    url=None,  # type: Optional[str]
    target_host=None,  # type: Optional[str]
    server_address=None,  # type: Optional[str]
    status_code=None,  # type: Optional[Union[int, str]]
    status_msg=None,  # type: Optional[str]
    query=None,  # type: Optional[str]
    parsed_query=None,  # type: Optional[Mapping[str, str]]
    request_headers=None,  # type: Optional[Mapping[str, str]]
    response_headers=None,  # type: Optional[Mapping[str, str]]
    retries_remain=None,  # type: Optional[Union[int, str]]
    raw_uri=None,  # type: Optional[str]
    request_cookies=None,  # type: Optional[Dict[str, str]]
    request_path_params=None,  # type: Optional[Dict[str, str]]
    request_body=None,  # type: Optional[Union[str, Dict[str, List[str]]]]
    peer_ip=None,  # type: Optional[str]
    headers_are_case_sensitive=False,  # type: bool
    route=None,  # type: Optional[str]
    response_cookies=None,  # type: Optional[Dict[str, str]]
):
    # type: (...) -> None
    """
    Set HTTP metas on the span

    :param method: the HTTP method
    :param url: the HTTP URL
    :param status_code: the HTTP status code
    :param status_msg: the HTTP status message
    :param query: the HTTP query part of the URI as a string
    :param parsed_query: the HTTP query part of the URI as parsed by the framework and forwarded to the user code
    :param request_headers: the HTTP request headers
    :param response_headers: the HTTP response headers
    :param raw_uri: the full raw HTTP URI (including ports and query)
    :param request_cookies: the HTTP request cookies as a dict
    :param request_path_params: the parameters of the HTTP URL as set by the framework: /posts/<id:int> would give us
         { "id": <int_value> }
    """
    if method is not None:
        span.set_tag_str(http.METHOD, method)

    if url is not None:
        url = _sanitized_url(url)
        _set_url_tag(integration_config, span, url, query)

    if target_host is not None:
        span.set_tag_str(net.TARGET_HOST, target_host)

    if server_address is not None:
        span.set_tag_str(net.SERVER_ADDRESS, server_address)

    if status_code is not None:
        try:
            int_status_code = int(status_code)
        except (TypeError, ValueError):
            log.debug("failed to convert http status code %r to int", status_code)
        else:
            span.set_tag_str(http.STATUS_CODE, str(status_code))
            if config.http_server.is_error_code(int_status_code):
                span.error = 1

    if status_msg is not None:
        span.set_tag_str(http.STATUS_MSG, status_msg)

    if query is not None and integration_config.trace_query_string:
        span.set_tag_str(http.QUERY_STRING, query)

    request_ip = peer_ip
    if request_headers:
        user_agent = _get_request_header_user_agent(request_headers, headers_are_case_sensitive)
        if user_agent:
            span.set_tag_str(http.USER_AGENT, user_agent)

        # We always collect the IP if appsec is enabled to report it on potential vulnerabilities.
        # https://datadoghq.atlassian.net/wiki/spaces/APS/pages/2118779066/Client+IP+addresses+resolution
        if asm_config._asm_enabled or config._retrieve_client_ip:
            # Retrieve the IP if it was calculated on AppSecProcessor.on_span_start
            request_ip = core.get_item("http.request.remote_ip", span=span)

            if not request_ip:
                # Not calculated: framework does not support IP blocking or testing env
                request_ip = (
                    _get_request_header_client_ip(request_headers, peer_ip, headers_are_case_sensitive) or peer_ip
                )

            if request_ip:
                span.set_tag_str(http.CLIENT_IP, request_ip)
                span.set_tag_str("network.client.ip", request_ip)

        if integration_config.is_header_tracing_configured:
            """We should store both http.<request_or_response>.headers.<header_name> and
            http.<key>. The last one
            is the DD standardized tag for user-agent"""
            _store_request_headers(dict(request_headers), span, integration_config)

    if response_headers is not None and integration_config.is_header_tracing_configured:
        _store_response_headers(dict(response_headers), span, integration_config)

    if retries_remain is not None:
        span.set_tag_str(http.RETRIES_REMAIN, str(retries_remain))

    core.dispatch(
        "set_http_meta_for_asm",
        [
            span,
            request_ip,
            raw_uri,
            route,
            method,
            request_headers,
            request_cookies,
            parsed_query,
            request_path_params,
            request_body,
            status_code,
            response_headers,
            response_cookies,
        ],
    )

    if route is not None:
        span.set_tag_str(http.ROUTE, route)


def activate_distributed_headers(tracer, int_config=None, request_headers=None, override=None):
    # type: (Tracer, Optional[IntegrationConfig], Optional[Dict[str, str]], Optional[bool]) -> None
    """
    Helper for activating a distributed trace headers' context if enabled in integration config.
    int_config will be used to check if distributed trace headers context will be activated, but
    override will override whatever value is set in int_config if passed any value other than None.
    """
    if override is False:
        return None
    if not override and not (int_config and distributed_tracing_enabled(int_config)):
        return None

<<<<<<< HEAD
    context = HTTPPropagator.extract(request_headers)

    # Only need to activate the new context if something was propagated
    if not context.trace_id:
        return None

    # Do not reactivate a context with the same trace id
    # DEV: An example could be nested web frameworks, when one layer already
    #      parsed request headers and activated them.
    #
    # Example::
    #
    #     app = Flask(__name__)  # Traced via Flask instrumentation
    #     app = DDWSGIMiddleware(app)  # Extra layer on top for WSGI
    current_context = tracer.current_trace_context()
    if current_context and current_context.trace_id == context.trace_id:
        log.debug(
            "will not activate extracted Context(trace_id=%r, span_id=%r), a context with that trace id is already active",  # noqa: E501
            context.trace_id,
            context.span_id,
        )
        return None

    # We have parsed a trace id from headers, and we do not already
    # have a context with the same trace id active
    tracer.context_provider.activate(context)
    if config._llmobs_enabled:
        from ddtrace.llmobs import LLMObs
=======
    if override or (int_config and distributed_tracing_enabled(int_config)):
        context = HTTPPropagator.extract(request_headers)

        # Only need to activate the new context if something was propagated
        # The new context must have one of these values in order for it to be activated
        if not context.trace_id and not context._baggage and not context._span_links:
            return None
        # Do not reactivate a context with the same trace id
        # DEV: An example could be nested web frameworks, when one layer already
        #      parsed request headers and activated them.
        #
        # Example::
        #
        #     app = Flask(__name__)  # Traced via Flask instrumentation
        #     app = DDWSGIMiddleware(app)  # Extra layer on top for WSGI
        current_context = tracer.current_trace_context()

        # We accept incoming contexts with only baggage or only span_links, however if we
        # already have a current_context then an incoming context not
        # containing a trace_id or containing the same trace_id
        # should not be activated.
        if current_context and (
            not context.trace_id or (context.trace_id and context.trace_id == current_context.trace_id)
        ):
            log.debug(
                "will not activate extracted Context(trace_id=%r, span_id=%r), a context with that trace id is already active",  # noqa: E501
                context.trace_id,
                context.span_id,
            )
            return None
>>>>>>> 21d50d49

        LLMObs._activate_llmobs_distributed_headers(request_headers, context)


def _flatten(
    obj,  # type: Any
    sep=".",  # type: str
    prefix="",  # type: str
    exclude_policy=None,  # type: Optional[Callable[[str], bool]]
):
    # type: (...) -> Generator[Tuple[str, Any], None, None]
    s = deque()  # type: ignore
    s.append((prefix, obj))
    while s:
        p, v = s.pop()
        if exclude_policy is not None and exclude_policy(p):
            continue
        if isinstance(v, dict):
            s.extend((sep.join((p, k)) if p else k, v) for k, v in v.items())
        else:
            yield p, v


def set_flattened_tags(
    span,  # type: Span
    items,  # type: Iterator[Tuple[str, Any]]
    sep=".",  # type: str
    exclude_policy=None,  # type: Optional[Callable[[str], bool]]
    processor=None,  # type: Optional[Callable[[Any], Any]]
):
    # type: (...) -> None
    for prefix, value in items:
        for tag, v in _flatten(value, sep, prefix, exclude_policy):
            span.set_tag(tag, processor(v) if processor is not None else v)


def set_user(
    tracer,  # type: Tracer
    user_id,  # type: str
    name=None,  # type: Optional[str]
    email=None,  # type: Optional[str]
    scope=None,  # type: Optional[str]
    role=None,  # type: Optional[str]
    session_id=None,  # type: Optional[str]
    propagate=False,  # type bool
    span=None,  # type: Optional[Span]
):
    # type: (...) -> None
    """Set user tags.
    https://docs.datadoghq.com/logs/log_configuration/attributes_naming_convention/#user-related-attributes
    https://docs.datadoghq.com/security_platform/application_security/setup_and_configure/?tab=set_tag&code-lang=python
    """
    if span is None:
        span = tracer.current_root_span()
    if span:
        if user_id:
            str_user_id = str(user_id)
            span.set_tag_str(user.ID, str_user_id)
            if propagate:
                span.context.dd_user_id = str_user_id

        # All other fields are optional
        if name:
            span.set_tag_str(user.NAME, name)
        if email:
            span.set_tag_str(user.EMAIL, email)
        if scope:
            span.set_tag_str(user.SCOPE, scope)
        if role:
            span.set_tag_str(user.ROLE, role)
        if session_id:
            span.set_tag_str(user.SESSION_ID, session_id)

        if asm_config._asm_enabled:
            exc = core.dispatch_with_results("set_user_for_asm", [tracer, user_id]).block_user.exception
            if exc:
                raise exc

    else:
        log.warning(
            "No root span in the current execution. Skipping set_user tags. "
            "See https://docs.datadoghq.com/security_platform/application_security/setup_and_configure/"
            "?tab=set_user&code-lang=python for more information.",
        )


def extract_netloc_and_query_info_from_url(url):
    # type: (str) -> Tuple[str, str]
    parse_result = parse.urlparse(url)
    query = parse_result.query

    # Relative URLs don't have a netloc, so we force them
    if not parse_result.netloc:
        parse_result = parse.urlparse("//{url}".format(url=url))

    netloc = parse_result.netloc.split("@", 1)[-1]  # Discard auth info
    netloc = netloc.split(":", 1)[0]  # Discard port information
    return netloc, query


class InterruptException(Exception):
    pass


def _convert_to_string(attr):
    # ensures attribute is converted to a string
    if attr:
        if isinstance(attr, int) or isinstance(attr, float):
            return str(attr)
        else:
            return ensure_text(attr)
    return attr<|MERGE_RESOLUTION|>--- conflicted
+++ resolved
@@ -560,16 +560,15 @@
     """
     if override is False:
         return None
-    if not override and not (int_config and distributed_tracing_enabled(int_config)):
+    if not (override or (int_config and distributed_tracing_enabled(int_config))):
         return None
 
-<<<<<<< HEAD
     context = HTTPPropagator.extract(request_headers)
 
     # Only need to activate the new context if something was propagated
-    if not context.trace_id:
+    # The new context must have one of these values in order for it to be activated
+    if not context.trace_id and not context._baggage and not context._span_links:
         return None
-
     # Do not reactivate a context with the same trace id
     # DEV: An example could be nested web frameworks, when one layer already
     #      parsed request headers and activated them.
@@ -579,7 +578,14 @@
     #     app = Flask(__name__)  # Traced via Flask instrumentation
     #     app = DDWSGIMiddleware(app)  # Extra layer on top for WSGI
     current_context = tracer.current_trace_context()
-    if current_context and current_context.trace_id == context.trace_id:
+
+    # We accept incoming contexts with only baggage or only span_links, however if we
+    # already have a current_context then an incoming context not
+    # containing a trace_id or containing the same trace_id
+    # should not be activated.
+    if current_context and (
+        not context.trace_id or (context.trace_id and context.trace_id == current_context.trace_id)
+    ):
         log.debug(
             "will not activate extracted Context(trace_id=%r, span_id=%r), a context with that trace id is already active",  # noqa: E501
             context.trace_id,
@@ -592,38 +598,6 @@
     tracer.context_provider.activate(context)
     if config._llmobs_enabled:
         from ddtrace.llmobs import LLMObs
-=======
-    if override or (int_config and distributed_tracing_enabled(int_config)):
-        context = HTTPPropagator.extract(request_headers)
-
-        # Only need to activate the new context if something was propagated
-        # The new context must have one of these values in order for it to be activated
-        if not context.trace_id and not context._baggage and not context._span_links:
-            return None
-        # Do not reactivate a context with the same trace id
-        # DEV: An example could be nested web frameworks, when one layer already
-        #      parsed request headers and activated them.
-        #
-        # Example::
-        #
-        #     app = Flask(__name__)  # Traced via Flask instrumentation
-        #     app = DDWSGIMiddleware(app)  # Extra layer on top for WSGI
-        current_context = tracer.current_trace_context()
-
-        # We accept incoming contexts with only baggage or only span_links, however if we
-        # already have a current_context then an incoming context not
-        # containing a trace_id or containing the same trace_id
-        # should not be activated.
-        if current_context and (
-            not context.trace_id or (context.trace_id and context.trace_id == current_context.trace_id)
-        ):
-            log.debug(
-                "will not activate extracted Context(trace_id=%r, span_id=%r), a context with that trace id is already active",  # noqa: E501
-                context.trace_id,
-                context.span_id,
-            )
-            return None
->>>>>>> 21d50d49
 
         LLMObs._activate_llmobs_distributed_headers(request_headers, context)
 
