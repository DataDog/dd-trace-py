--- conflicted
+++ resolved
@@ -156,17 +156,16 @@
     :param headers: A dict of http headers to be stored in the span
     :type headers: dict or list
     """
-    user_agent = None
 
     for key_pattern in USER_AGENT_PATTERNS:
-        if headers_are_case_sensitive or type(headers) == dict:
+        if headers_are_case_sensitive:
             user_agent = _get_header_value_case_insensitive(headers, key_pattern)
         else:
             user_agent = headers.get(key_pattern)
         if user_agent:
-            break
-
-    return user_agent if user_agent else ""
+            return user_agent
+
+    return ""
 
 
 # Used to cache the last header used for the cache. From the same server/framework
@@ -183,7 +182,7 @@
     def get_header_value(key):  # type: (str) -> Optional[str]
         # Sanic client will use a dict for headers even if under Django headers are case
         # insensitive so we need to check against dict type.
-        if headers_are_case_sensitive or type(headers) == dict:
+        if headers_are_case_sensitive:
             return _get_header_value_case_insensitive(headers, key)
         return headers.get(key)
 
@@ -483,21 +482,13 @@
 
         # We always collect the IP if appsec is enabled to report it on potential vulnerabilities.
         # https://datadoghq.atlassian.net/wiki/spaces/APS/pages/2118779066/Client+IP+addresses+resolution
-<<<<<<< HEAD
-        if config._appsec_enabled:
-=======
         if config._appsec_enabled or config.retrieve_client_ip:
->>>>>>> 4aa78e1f
             # Retrieve the IP if it was calculated on AppSecProcessor.on_span_start
             request_ip = _context.get_item("http.request.remote_ip", span=span)
 
             if not request_ip:
                 # Not calculated: framework does not support IP blocking or testing env
-<<<<<<< HEAD
-                request_ip = _get_request_header_client_ip(span, request_headers, peer_ip, headers_are_case_sensitive)
-=======
                 request_ip = _get_request_header_client_ip(request_headers, peer_ip, headers_are_case_sensitive)
->>>>>>> 4aa78e1f
 
             span.set_tag_str(http.CLIENT_IP, request_ip)
             span.set_tag_str("network.client.ip", request_ip)
@@ -569,7 +560,8 @@
         current_context = tracer.current_trace_context()
         if current_context and current_context.trace_id == context.trace_id:
             log.debug(
-                "will not activate extracted Context(trace_id=%r, span_id=%r), a context with that trace id is already active",  # noqa: E501
+                "will not activate extracted Context(trace_id=%r, span_id=%r), a context with that trace id is already"
+                " active",  # noqa: E501
                 context.trace_id,
                 context.span_id,
             )
