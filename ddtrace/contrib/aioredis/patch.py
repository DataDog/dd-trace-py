--- conflicted
+++ resolved
@@ -2,8 +2,6 @@
 from ddtrace.vendor.debtcollector import deprecate
 
 from ..internal.aioredis.patch import *  # noqa: F401,F403
-
-<<<<<<< HEAD
 
 def __getattr__(name):
     deprecate(
@@ -13,7 +11,4 @@
 
     if name in globals():
         return globals()[name]
-    raise AttributeError("%s has no attribute %s", __name__, name)
-=======
-# TODO: deprecate and remove this module
->>>>>>> 11a8ae12
+    raise AttributeError("%s has no attribute %s", __name__, name)