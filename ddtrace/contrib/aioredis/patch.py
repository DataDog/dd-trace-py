--- conflicted
+++ resolved
@@ -1,238 +1,3 @@
 from ..internal.aioredis.patch import *  # noqa: F401,F403
 
-<<<<<<< HEAD
-import aioredis
-from wrapt import wrap_function_wrapper as _w
-
-from ddtrace import config
-from ddtrace._trace.utils_redis import _instrument_redis_cmd
-from ddtrace._trace.utils_redis import _instrument_redis_execute_pipeline
-from ddtrace.contrib.redis_utils import ROW_RETURNING_COMMANDS
-from ddtrace.contrib.redis_utils import _run_redis_command_async
-from ddtrace.contrib.redis_utils import determine_row_count
-from ddtrace.internal.constants import COMPONENT
-from ddtrace.internal.utils.wrappers import unwrap as _u
-from ddtrace.pin import Pin
-from ddtrace.vendor.packaging.version import parse as parse_version
-
-from ...constants import ANALYTICS_SAMPLE_RATE_KEY
-from ...constants import SPAN_KIND
-from ...constants import SPAN_MEASURED_KEY
-from ...ext import SpanKind
-from ...ext import SpanTypes
-from ...ext import db
-from ...ext import net
-from ...ext import redis as redisx
-from ...internal.schema import schematize_cache_operation
-from ...internal.schema import schematize_service_name
-from ...internal.utils.formats import CMD_MAX_LEN
-from ...internal.utils.formats import asbool
-from ...internal.utils.formats import stringify_cache_args
-from .. import trace_utils
-
-
-try:
-    from aioredis.commands.transaction import _RedisBuffer
-except ImportError:
-    _RedisBuffer = None
-
-config._add(
-    "aioredis",
-    dict(
-        _default_service=schematize_service_name("redis"),
-        cmd_max_length=int(os.getenv("DD_AIOREDIS_CMD_MAX_LENGTH", CMD_MAX_LEN)),
-        resource_only_command=asbool(os.getenv("DD_REDIS_RESOURCE_ONLY_COMMAND", True)),
-    ),
-)
-
-aioredis_version_str = getattr(aioredis, "__version__", "")
-aioredis_version = parse_version(aioredis_version_str)
-V2 = parse_version("2.0")
-
-
-def get_version():
-    # type: () -> str
-    return aioredis_version_str
-
-
-def patch():
-    if getattr(aioredis, "_datadog_patch", False):
-        return
-    aioredis._datadog_patch = True
-    pin = Pin()
-    if aioredis_version >= V2:
-        _w("aioredis.client", "Redis.execute_command", traced_execute_command)
-        _w("aioredis.client", "Redis.pipeline", traced_pipeline)
-        _w("aioredis.client", "Pipeline.execute", traced_execute_pipeline)
-        pin.onto(aioredis.client.Redis)
-    else:
-        _w("aioredis", "Redis.execute", traced_13_execute_command)
-        _w("aioredis", "Redis.pipeline", traced_13_pipeline)
-        _w("aioredis.commands.transaction", "Pipeline.execute", traced_13_execute_pipeline)
-        pin.onto(aioredis.Redis)
-
-
-def unpatch():
-    if not getattr(aioredis, "_datadog_patch", False):
-        return
-
-    aioredis._datadog_patch = False
-    if aioredis_version >= V2:
-        _u(aioredis.client.Redis, "execute_command")
-        _u(aioredis.client.Redis, "pipeline")
-        _u(aioredis.client.Pipeline, "execute")
-    else:
-        _u(aioredis.Redis, "execute")
-        _u(aioredis.Redis, "pipeline")
-        _u(aioredis.commands.transaction.Pipeline, "execute")
-
-
-async def traced_execute_command(func, instance, args, kwargs):
-    pin = Pin.get_from(instance)
-    if not pin or not pin.enabled():
-        return await func(*args, **kwargs)
-
-    with _instrument_redis_cmd(pin, config.aioredis, instance, args) as ctx:
-        return await _run_redis_command_async(ctx=ctx, func=func, args=args, kwargs=kwargs)
-
-
-def traced_pipeline(func, instance, args, kwargs):
-    pipeline = func(*args, **kwargs)
-    pin = Pin.get_from(instance)
-    if pin:
-        pin.onto(pipeline)
-    return pipeline
-
-
-async def traced_execute_pipeline(func, instance, args, kwargs):
-    pin = Pin.get_from(instance)
-    if not pin or not pin.enabled():
-        return await func(*args, **kwargs)
-
-    cmds = [stringify_cache_args(c, cmd_max_len=config.aioredis.cmd_max_length) for c, _ in instance.command_stack]
-    with _instrument_redis_execute_pipeline(pin, config.aioredis, cmds, instance):
-        return await func(*args, **kwargs)
-
-
-def traced_13_pipeline(func, instance, args, kwargs):
-    pipeline = func(*args, **kwargs)
-    pin = Pin.get_from(instance)
-    if pin:
-        pin.onto(pipeline)
-    return pipeline
-
-
-def traced_13_execute_command(func, instance, args, kwargs):
-    # If we have a _RedisBuffer then we are in a pipeline
-    if isinstance(instance.connection, _RedisBuffer):
-        return func(*args, **kwargs)
-
-    pin = Pin.get_from(instance)
-    if not pin or not pin.enabled():
-        return func(*args, **kwargs)
-
-    # Don't activate the span since this operation is performed as a future which concludes sometime later on in
-    # execution so subsequent operations in the stack are not necessarily semantically related
-    # (we don't want this span to be the parent of all other spans created before the future is resolved)
-    parent = pin.tracer.current_span()
-    query = stringify_cache_args(args, cmd_max_len=config.aioredis.cmd_max_length)
-    span = pin.tracer.start_span(
-        schematize_cache_operation(redisx.CMD, cache_provider="redis"),
-        service=trace_utils.ext_service(pin, config.aioredis),
-        resource=query.split(" ")[0] if config.aioredis.resource_only_command else query,
-        span_type=SpanTypes.REDIS,
-        activate=False,
-        child_of=parent,
-    )
-    # set span.kind to the type of request being performed
-    span.set_tag_str(SPAN_KIND, SpanKind.CLIENT)
-
-    span.set_tag_str(COMPONENT, config.aioredis.integration_name)
-    span.set_tag_str(db.SYSTEM, redisx.APP)
-    span.set_tag(SPAN_MEASURED_KEY)
-    span.set_tag_str(redisx.RAWCMD, query)
-    if pin.tags:
-        span.set_tags(pin.tags)
-
-    span.set_tags(
-        {
-            net.TARGET_HOST: instance.address[0],
-            net.TARGET_PORT: instance.address[1],
-            redisx.DB: instance.db or 0,
-        }
-    )
-    span.set_metric(redisx.ARGS_LEN, len(args))
-    # set analytics sample rate if enabled
-    span.set_tag(ANALYTICS_SAMPLE_RATE_KEY, config.aioredis.get_analytics_sample_rate())
-
-    def _finish_span(future):
-        try:
-            # Accessing the result will raise an exception if:
-            #   - The future was cancelled (CancelledError)
-            #   - There was an error executing the future (`future.exception()`)
-            #   - The future is in an invalid state
-            redis_command = span.resource.split(" ")[0]
-            future.result()
-            if redis_command in ROW_RETURNING_COMMANDS:
-                span.set_metric(db.ROWCOUNT, determine_row_count(redis_command=redis_command, result=future.result()))
-        # CancelledError exceptions extend from BaseException as of Python 3.8, instead of usual Exception
-        except (Exception, aioredis.CancelledError):
-            span.set_exc_info(*sys.exc_info())
-            if redis_command in ROW_RETURNING_COMMANDS:
-                span.set_metric(db.ROWCOUNT, 0)
-        finally:
-            span.finish()
-
-    task = func(*args, **kwargs)
-    # Execute command returns a coroutine when no free connections are available
-    # https://github.com/aio-libs/aioredis-py/blob/v1.3.1/aioredis/pool.py#L191
-    task = asyncio.ensure_future(task)
-    task.add_done_callback(_finish_span)
-    return task
-
-
-async def traced_13_execute_pipeline(func, instance, args, kwargs):
-    pin = Pin.get_from(instance)
-    if not pin or not pin.enabled():
-        return await func(*args, **kwargs)
-
-    cmds = []
-    for _, cmd, cmd_args, _ in instance._pipeline:
-        parts = [cmd]
-        parts.extend(cmd_args)
-        cmds.append(stringify_cache_args(parts, cmd_max_len=config.aioredis.cmd_max_length))
-
-    resource = cmds_string = "\n".join(cmds)
-    if config.aioredis.resource_only_command:
-        resource = "\n".join([cmd.split(" ")[0] for cmd in cmds])
-
-    with pin.tracer.trace(
-        schematize_cache_operation(redisx.CMD, cache_provider="redis"),
-        resource=resource,
-        service=trace_utils.ext_service(pin, config.aioredis),
-        span_type=SpanTypes.REDIS,
-    ) as span:
-        # set span.kind to the type of request being performed
-        span.set_tag_str(SPAN_KIND, SpanKind.CLIENT)
-
-        span.set_tag_str(COMPONENT, config.aioredis.integration_name)
-        span.set_tag_str(db.SYSTEM, redisx.APP)
-        span.set_tags(
-            {
-                net.TARGET_HOST: instance._pool_or_conn.address[0],
-                net.TARGET_PORT: instance._pool_or_conn.address[1],
-                redisx.DB: instance._pool_or_conn.db or 0,
-            }
-        )
-
-        span.set_tag(SPAN_MEASURED_KEY)
-        span.set_tag_str(redisx.RAWCMD, cmds_string)
-        span.set_metric(redisx.PIPELINE_LEN, len(instance._pipeline))
-        # set analytics sample rate if enabled
-        span.set_tag(ANALYTICS_SAMPLE_RATE_KEY, config.aioredis.get_analytics_sample_rate())
-
-        return await func(*args, **kwargs)
-=======
-
-# TODO: deprecate and remove this module
->>>>>>> 70c07a4e
+# TODO: deprecate and remove this module