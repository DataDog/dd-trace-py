--- conflicted
+++ resolved
@@ -121,15 +121,10 @@
         activate=False,
         child_of=parent,
     )
-<<<<<<< HEAD
-    span.set_tag_str("component", config.aioredis.integration_name)
-
     # set span.kind to the type of request being performed
     span.set_tag_str(SPAN_KIND, SpanKind.CLIENT)
 
-=======
     span.set_tag_str(COMPONENT, config.aioredis.integration_name)
->>>>>>> 1ed97183
     span.set_tag(SPAN_MEASURED_KEY)
     query = stringify_cache_args(args)
     span.resource = query
@@ -186,15 +181,10 @@
         service=trace_utils.ext_service(pin, config.aioredis),
         span_type=SpanTypes.REDIS,
     ) as span:
-<<<<<<< HEAD
-        span.set_tag_str("component", config.aioredis.integration_name)
-
         # set span.kind to the type of request being performed
         span.set_tag_str(SPAN_KIND, SpanKind.CLIENT)
 
-=======
         span.set_tag_str(COMPONENT, config.aioredis.integration_name)
->>>>>>> 1ed97183
         span.set_tags(
             {
                 net.TARGET_HOST: instance._pool_or_conn.address[0],
