--- conflicted
+++ resolved
@@ -646,11 +646,7 @@
   - pydantic-ai-slim
   tested_versions_by_dependency:
     pydantic-ai-slim:
-<<<<<<< HEAD
-      min: 0.3.3
-=======
       min: 0.3.0
->>>>>>> d9a12377
       max: 0.3.3
 
 - integration_name: pylibmc
