--- conflicted
+++ resolved
@@ -647,11 +647,7 @@
   tested_versions_by_dependency:
     openai:
       min: 1.0.0
-<<<<<<< HEAD
       max: 2.2.0
-=======
-      max: 1.109.1
->>>>>>> 8235d038
 
 - integration_name: openai_agents
   is_external_package: true
