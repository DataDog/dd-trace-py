--- conflicted
+++ resolved
@@ -1,12 +1,4 @@
-<<<<<<< HEAD
-import asyncio
-import functools
-import logging
-import sys
-
-=======
 from ddtrace import config
->>>>>>> 1933a15a
 from ddtrace.vendor import wrapt
 
 from ...pin import Pin
@@ -367,11 +359,7 @@
         setattr(aiohttp_jinja2, '__datadog_patch', True)
 
         _w('aiohttp_jinja2', 'render_template', _trace_render_template)
-<<<<<<< HEAD
-        Pin(app='aiohttp', service=None, tracer=tracer).onto(aiohttp_jinja2)
-=======
-        Pin(app='aiohttp', service=config.service).onto(aiohttp_jinja2)
->>>>>>> 1933a15a
+        Pin(app='aiohttp', service=config.service, tracer=tracer).onto(aiohttp_jinja2)
 
 
 def unpatch():
