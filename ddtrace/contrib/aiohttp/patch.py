--- conflicted
+++ resolved
@@ -4,15 +4,10 @@
 import sys
 import wrapt
 
-<<<<<<< HEAD
-from ddtrace.util import unwrap
-=======
 from ...pin import Pin
 from ...utils.wrappers import unwrap
->>>>>>> aef5f225
 
 from ...propagation.http import HTTPPropagator
-from ...pin import Pin
 from ...ext import http as ext_http
 from ..httplib.patch import should_skip_request
 import aiohttp
@@ -29,7 +24,8 @@
 log = logging.getLogger(__name__)
 PY_35 = sys.version_info >= (3, 5)
 
-# Set these on the ClientSession instance to override the settings from the patch method
+# Set these on the ClientSession instance to override the settings
+# from the patch method
 ENABLE_DISTRIBUTED_ATTR_NAME = '_dd_enable_distributed'
 TRACE_HEADERS_ATTR_NAME = '_dd_trace_headers'
 
