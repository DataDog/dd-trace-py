--- conflicted
+++ resolved
@@ -3,11 +3,8 @@
 from yarl import URL
 
 from ddtrace import config
-<<<<<<< HEAD
 from ddtrace.constants import SPAN_KIND
-=======
 from ddtrace.internal.constants import COMPONENT
->>>>>>> 1ed97183
 from ddtrace.internal.logger import get_logger
 from ddtrace.internal.utils import get_argument_value
 from ddtrace.internal.utils.formats import asbool
