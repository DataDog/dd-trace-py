import asyncio
import functools

from ..asyncio import context_provider
from ...compat import stringify
from ...constants import ANALYTICS_SAMPLE_RATE_KEY, SPAN_MEASURED_KEY
from ...ext import SpanTypes, http
from ...propagation.http import HTTPPropagator
from ...settings import config


try:
    from aiohttp.web import middleware
    AIOHTTP_2x = True
except ImportError:
    AIOHTTP_2x = False

    def middleware(f):
        return f


CONFIG_KEY = 'datadog_trace'
REQUEST_CONTEXT_KEY = 'datadog_context'
REQUEST_CONFIG_KEY = '__datadog_trace_config'
REQUEST_SPAN_KEY = '__datadog_request_span'


@asyncio.coroutine
@middleware
def trace_middleware_2x(request, handler, app=None):
    # application configs
    if app is None:
        app = request.app

    tracer = app[CONFIG_KEY]['tracer']
    service = app[CONFIG_KEY]['service']
    distributed_tracing = app[CONFIG_KEY]['distributed_tracing_enabled']

    # Create a new context based on the propagated information.
    if distributed_tracing:
        propagator = HTTPPropagator()
        context = propagator.extract(request.headers)
        # Only need to active the new context if something was propagated
        if context.trace_id:
            tracer.context_provider.activate(context)

    # trace the handler
    request_span = tracer.trace(
        'aiohttp.request',
        service=service,
            span_type=SpanTypes.WEB,
        )
        request_span.set_tag(SPAN_MEASURED_KEY)

        # Configure trace search sample rate
        # DEV: aiohttp is special case maintains separate configuration from config api
        analytics_enabled = app[CONFIG_KEY]['analytics_enabled']
        if (config.analytics_enabled and analytics_enabled is not False) or analytics_enabled is True:
            request_span.set_tag(
                ANALYTICS_SAMPLE_RATE_KEY,
                app[CONFIG_KEY].get('analytics_sample_rate', True)
    )

    # attach the context and the root span to the request; the Context
    # may be freely used by the application code
    request[REQUEST_CONTEXT_KEY] = request_span.context
    request[REQUEST_SPAN_KEY] = request_span
        request[REQUEST_CONFIG_KEY] = app[CONFIG_KEY]
    try:
            response = yield from handler(request)
        return response
    except Exception:
        request_span.set_traceback()
        raise


@asyncio.coroutine
def trace_middleware_1x(app, handler):
    """
    ``aiohttp`` middleware that traces the handler execution.
    Because handlers are run in different tasks for each request, we attach the Context
    instance both to the Task and to the Request objects. In this way:

    * the Task is used by the internal automatic instrumentation
    * the ``Context`` attached to the request can be freely used in the application code
    """
    return functools.partial(trace_middleware_2x, handler=handler, app=app)


trace_middleware = trace_middleware_2x if AIOHTTP_2x else trace_middleware_1x


@asyncio.coroutine
def on_prepare(request, response):
    """
    The on_prepare signal is used to close the request span that is created during
    the trace middleware execution.
    """
    # safe-guard: discard if we don't have a request span
    request_span = request.get(REQUEST_SPAN_KEY, None)
    if not request_span:
        return

    # default resource name
    resource = stringify(response.status)

    if request.match_info.route.resource:
        # collect the resource name based on http resource type
        res_info = request.match_info.route.resource.get_info()

        if res_info.get('path'):
            resource = res_info.get('path')
        elif res_info.get('formatter'):
            resource = res_info.get('formatter')
        elif res_info.get('prefix'):
            resource = res_info.get('prefix')

        # prefix the resource name by the http method
        resource = '{} {}'.format(request.method, resource)

    if 500 <= response.status < 600:
        request_span.error = 1

    request_span.resource = resource
    request_span.set_tag('http.method', request.method)
    request_span.set_tag('http.status_code', response.status)
    request_span.set_tag(http.URL, request.url.with_query(None))
    # DEV: aiohttp is special case maintains separate configuration from config api
    trace_query_string = request[REQUEST_CONFIG_KEY].get('trace_query_string')
    if trace_query_string is None:
        trace_query_string = config._http.trace_query_string
    if trace_query_string:
        request_span.set_tag(http.QUERY_STRING, request.query_string)
    request_span.finish()


def trace_app(app, tracer, service='aiohttp-web', distributed_tracing=False):
    """
    Tracing function that patches the ``aiohttp`` application so that it will be
    traced using the given ``tracer``.

    :param app: aiohttp application to trace
    :param tracer: tracer instance to use
    :param service: service name of tracer
    :param distributed_tracing: set to True to enable distributed tracing
    """

    # safe-guard: don't trace an application twice
    if getattr(app, '__datadog_trace', False):
        return
    setattr(app, '__datadog_trace', True)

    # configure datadog settings
    app[CONFIG_KEY] = {
        'tracer': tracer,
<<<<<<< HEAD
        'service': service,
        'distributed_tracing_enabled': distributed_tracing,
=======
        'service': config._get_service(default=service),
        'distributed_tracing_enabled': True,
>>>>>>> 1933a15a
        'analytics_enabled': None,
        'analytics_sample_rate': 1.0,
    }

    # the tracer must work with asynchronous Context propagation
    tracer.configure(context_provider=context_provider)

    # add the async tracer middleware as a first middleware
    # and be sure that the on_prepare signal is the last one
    app.middlewares.insert(0, trace_middleware)
    app.on_response_prepare.append(on_prepare)<|MERGE_RESOLUTION|>--- conflicted
+++ resolved
@@ -153,13 +153,8 @@
     # configure datadog settings
     app[CONFIG_KEY] = {
         'tracer': tracer,
-<<<<<<< HEAD
-        'service': service,
+        'service': config._get_service(default=service),
         'distributed_tracing_enabled': distributed_tracing,
-=======
-        'service': config._get_service(default=service),
-        'distributed_tracing_enabled': True,
->>>>>>> 1933a15a
         'analytics_enabled': None,
         'analytics_sample_rate': 1.0,
     }
