--- conflicted
+++ resolved
@@ -1,18 +1,5 @@
-<<<<<<< HEAD
+from ddtrace import config
 import functools
-
-from ..asyncio import context_provider
-from ...compat import stringify
-from ...constants import ANALYTICS_SAMPLE_RATE_KEY, SPAN_MEASURED_KEY
-from ...ext import SpanTypes, http
-from ...propagation.http import HTTPPropagator
-from ...pin import Pin
-from ...settings import config
-from ...context import Context
-from ...utils.wrappers import iswrapped
-from .patch import _WrappedStreamReader
-=======
-from ddtrace import config
 
 from .. import trace_utils
 from ...constants import ANALYTICS_SAMPLE_RATE_KEY
@@ -21,35 +8,27 @@
 from ...ext import http
 from ...internal.compat import stringify
 from ..asyncio import context_provider
->>>>>>> bb776815
+from ...pin import Pin
+from ...utils.wrappers import iswrapped
+from .patch import _WrappedStreamReader
 
 try:
     from aiohttp.web import middleware
 
-<<<<<<< HEAD
     AIOHTTP_HAS_MIDDLEWARE = True
 except ImportError:
     AIOHTTP_HAS_MIDDLEWARE = False
-=======
+
+    def middleware(f):
+        return f
+
+import aiohttp.streams
+
+
 CONFIG_KEY = "datadog_trace"
 REQUEST_CONTEXT_KEY = "datadog_context"
 REQUEST_CONFIG_KEY = "__datadog_trace_config"
 REQUEST_SPAN_KEY = "__datadog_request_span"
->>>>>>> bb776815
-
-    def middleware(f):
-        return f
-
-<<<<<<< HEAD
-import aiohttp.streams
-
-
-CONFIG_KEY = "datadog_trace"
-REQUEST_CONTEXT_KEY = "datadog_context"
-REQUEST_CONFIG_KEY = "__datadog_trace_config"
-REQUEST_SPAN_KEY = "__datadog_request_span"
-
-propagator = HTTPPropagator()
 
 
 config._add("aiohttp_server", dict(
@@ -59,6 +38,14 @@
 
 @middleware
 async def trace_middleware_2x(request, handler, app=None):
+    """
+    ``aiohttp`` middleware that traces the handler execution.
+    Because handlers are run in different tasks for each request, we attach the Context
+    instance both to the Task and to the Request objects. In this way:
+
+    * the Task is used by the internal automatic instrumentation
+    * the ``Context`` attached to the request can be freely used in the application code
+    """
     # application configs
     if app is None:
         app = request.app
@@ -66,20 +53,20 @@
     tracer = app[CONFIG_KEY]["tracer"]
     service = app[CONFIG_KEY]["service"]
     distributed_tracing = app[CONFIG_KEY]["distributed_tracing_enabled"]
-
     # Create a new context based on the propagated information.
-    if distributed_tracing:
-        context = propagator.extract(request.headers)
-
-        if context.trace_id:
-            tracer.context_provider.activate(context)
-        else:
-            # In case a non-distributed request comes after a distributed request we need to clear out
-            # the previous context
-            tracer.context_provider.activate(Context())
+    trace_utils.activate_distributed_headers(
+        tracer,
+        int_config=config.aiohttp,
+        request_headers=request.headers,
+        override=distributed_tracing,
+    )
 
     # trace the handler
-    request_span = tracer.trace("aiohttp.request", service=service, span_type=SpanTypes.WEB)
+    request_span = tracer.trace(
+        "aiohttp.request",
+        service=service,
+        span_type=SpanTypes.WEB,
+    )
     # Unset resource as we'll be setting this in all cases
     request_span.resource = None
 
@@ -122,8 +109,11 @@
         request_span.set_tag(http.QUERY_STRING, request.query_string)
 
     if not iswrapped(request._payload) and isinstance(request._payload, aiohttp.streams.StreamReader):
-        tags = {tag: request_span.get_tag(tag) for tag in {http.URL, http.METHOD, http.QUERY_STRING}
-                if request_span.get_tag(tag)}
+        tags = {
+            tag: request_span.get_tag(tag)
+            for tag in {http.URL, http.METHOD, http.QUERY_STRING}
+            if request_span.get_tag(tag)
+        }
 
         pin = Pin(service, tracer=tracer, tags=tags, _config=config.aiohttp_server)
         request._payload = _WrappedStreamReader(request._payload, pin, request_span.trace_id, request_span.span_id,
@@ -138,9 +128,6 @@
 
 
 async def trace_middleware_1x(app, handler):
-=======
-async def trace_middleware(app, handler):
->>>>>>> bb776815
     """
     ``aiohttp`` middleware that traces the handler execution.
     Because handlers are run in different tasks for each request, we attach the Context
@@ -149,54 +136,10 @@
     * the Task is used by the internal automatic instrumentation
     * the ``Context`` attached to the request can be freely used in the application code
     """
-<<<<<<< HEAD
     return functools.partial(trace_middleware_2x, handler=handler, app=app)
 
 
 trace_middleware = trace_middleware_2x if AIOHTTP_HAS_MIDDLEWARE else trace_middleware_1x
-=======
-
-    async def attach_context(request):
-        # application configs
-        tracer = app[CONFIG_KEY]["tracer"]
-        service = app[CONFIG_KEY]["service"]
-        distributed_tracing = app[CONFIG_KEY]["distributed_tracing_enabled"]
-        # Create a new context based on the propagated information.
-        trace_utils.activate_distributed_headers(
-            tracer,
-            int_config=config.aiohttp,
-            request_headers=request.headers,
-            override=distributed_tracing,
-        )
-
-        # trace the handler
-        request_span = tracer.trace(
-            "aiohttp.request",
-            service=service,
-            span_type=SpanTypes.WEB,
-        )
-        request_span.set_tag(SPAN_MEASURED_KEY)
-
-        # Configure trace search sample rate
-        # DEV: aiohttp is special case maintains separate configuration from config api
-        analytics_enabled = app[CONFIG_KEY]["analytics_enabled"]
-        if (config.analytics_enabled and analytics_enabled is not False) or analytics_enabled is True:
-            request_span.set_tag(ANALYTICS_SAMPLE_RATE_KEY, app[CONFIG_KEY].get("analytics_sample_rate", True))
-
-        # attach the context and the root span to the request; the Context
-        # may be freely used by the application code
-        request[REQUEST_CONTEXT_KEY] = request_span.context
-        request[REQUEST_SPAN_KEY] = request_span
-        request[REQUEST_CONFIG_KEY] = app[CONFIG_KEY]
-        try:
-            response = await handler(request)
-            return response
-        except Exception:
-            request_span.set_traceback()
-            raise
-
-    return attach_context
->>>>>>> bb776815
 
 
 async def on_prepare(request, response):
@@ -210,60 +153,26 @@
         return
 
     # default resource name
-<<<<<<< HEAD
     if not request_span.resource:
         request_span.resource = stringify(response.status)
 
     request_span.set_tag(http.STATUS_CODE, response.status)
 
-    if 500 <= response.status < 600:
-        request_span.error = 1
+    # TOOD: normally we'd do this but we want to pin the tags to the stream response via middleware
+    # trace_utils.set_http_meta(
+    #     request_span,
+    #     config.aiohttp,
+    #     method=request.method,
+    #     url=str(request.url),  # DEV: request.url is a yarl's URL object
+    #     status_code=response.status,
+    #     request_headers=request.headers,
+    #     response_headers=response.headers,
+    # )
 
     request_span.finish()
 
 
 def trace_app(app, tracer, service="aiohttp-web", distributed_tracing=True):
-=======
-    resource = stringify(response.status)
-
-    if request.match_info.route.resource:
-        # collect the resource name based on http resource type
-        res_info = request.match_info.route.resource.get_info()
-
-        if res_info.get("path"):
-            resource = res_info.get("path")
-        elif res_info.get("formatter"):
-            resource = res_info.get("formatter")
-        elif res_info.get("prefix"):
-            resource = res_info.get("prefix")
-
-        # prefix the resource name by the http method
-        resource = "{} {}".format(request.method, resource)
-
-    request_span.resource = resource
-
-    # DEV: aiohttp is special case maintains separate configuration from config api
-    trace_query_string = request[REQUEST_CONFIG_KEY].get("trace_query_string")
-    if trace_query_string is None:
-        trace_query_string = config.http.trace_query_string
-    if trace_query_string:
-        request_span.set_tag(http.QUERY_STRING, request.query_string)
-
-    trace_utils.set_http_meta(
-        request_span,
-        config.aiohttp,
-        method=request.method,
-        url=str(request.url),  # DEV: request.url is a yarl's URL object
-        status_code=response.status,
-        request_headers=request.headers,
-        response_headers=response.headers,
-    )
-
-    request_span.finish()
-
-
-def trace_app(app, tracer, service="aiohttp-web"):
->>>>>>> bb776815
     """
     Tracing function that patches the ``aiohttp`` application so that it will be
     traced using the given ``tracer``.
@@ -283,11 +192,7 @@
     app[CONFIG_KEY] = {
         "tracer": tracer,
         "service": config._get_service(default=service),
-<<<<<<< HEAD
         "distributed_tracing_enabled": distributed_tracing,
-=======
-        "distributed_tracing_enabled": None,
->>>>>>> bb776815
         "analytics_enabled": None,
         "analytics_sample_rate": 1.0,
     }
