--- conflicted
+++ resolved
@@ -1,16 +1,7 @@
-<<<<<<< HEAD
-import molten
-import wrapt
-
-from ddtrace import config
-from ddtrace.constants import SPAN_KIND
-from ddtrace.internal.constants import COMPONENT
-=======
 from ddtrace.internal.utils.deprecations import DDTraceDeprecationWarning
 from ddtrace.vendor.debtcollector import deprecate
 
 from ..internal.molten.wrappers import *  # noqa: F401,F403
->>>>>>> 111d4349
 
 
 def __getattr__(name):
