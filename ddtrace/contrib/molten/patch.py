--- conflicted
+++ resolved
@@ -1,185 +1,4 @@
 from ..internal.molten.patch import *  # noqa: F401,F403
 
-<<<<<<< HEAD
-import molten
-import wrapt
-from wrapt import wrap_function_wrapper as _w
 
-from ddtrace.internal.constants import COMPONENT
-from ddtrace.internal.schema.span_attribute_schema import SpanDirection
-
-from ... import Pin
-from ... import config
-from ...constants import ANALYTICS_SAMPLE_RATE_KEY
-from ...constants import SPAN_KIND
-from ...constants import SPAN_MEASURED_KEY
-from ...ext import SpanKind
-from ...ext import SpanTypes
-from ...internal.compat import urlencode
-from ...internal.schema import schematize_service_name
-from ...internal.schema import schematize_url_operation
-from ...internal.utils.formats import asbool
-from ...internal.utils.importlib import func_name
-from ...internal.utils.version import parse_version
-from .. import trace_utils
-from ..trace_utils import unwrap as _u
-from .wrappers import MOLTEN_ROUTE
-from .wrappers import WrapperComponent
-from .wrappers import WrapperMiddleware
-from .wrappers import WrapperRenderer
-from .wrappers import WrapperRouter
-
-
-MOLTEN_VERSION = parse_version(molten.__version__)
-
-# Configure default configuration
-config._add(
-    "molten",
-    dict(
-        _default_service=schematize_service_name("molten"),
-        distributed_tracing=asbool(os.getenv("DD_MOLTEN_DISTRIBUTED_TRACING", default=True)),
-    ),
-)
-
-
-def get_version():
-    # type: () -> str
-    return getattr(molten, "__version__", "")
-
-
-def patch():
-    """Patch the instrumented methods"""
-    if getattr(molten, "_datadog_patch", False):
-        return
-    molten._datadog_patch = True
-
-    pin = Pin()
-
-    # add pin to module since many classes use __slots__
-    pin.onto(molten)
-
-    _w(molten.BaseApp, "__init__", patch_app_init)
-    _w(molten.App, "__call__", patch_app_call)
-
-
-def unpatch():
-    """Remove instrumentation"""
-    if getattr(molten, "_datadog_patch", False):
-        molten._datadog_patch = False
-
-        # remove pin
-        pin = Pin.get_from(molten)
-        if pin:
-            pin.remove_from(molten)
-
-        _u(molten.BaseApp, "__init__")
-        _u(molten.App, "__call__")
-
-
-def patch_app_call(wrapped, instance, args, kwargs):
-    """Patch wsgi interface for app"""
-    pin = Pin.get_from(molten)
-
-    if not pin or not pin.enabled():
-        return wrapped(*args, **kwargs)
-
-    # DEV: This is safe because this is the args for a WSGI handler
-    #   https://www.python.org/dev/peps/pep-3333/
-    environ, start_response = args
-
-    request = molten.http.Request.from_environ(environ)
-    resource = func_name(wrapped)
-
-    # request.headers is type Iterable[Tuple[str, str]]
-    trace_utils.activate_distributed_headers(
-        pin.tracer, int_config=config.molten, request_headers=dict(request.headers)
-    )
-
-    with pin.tracer.trace(
-        schematize_url_operation("molten.request", protocol="http", direction=SpanDirection.INBOUND),
-        service=trace_utils.int_service(pin, config.molten),
-        resource=resource,
-        span_type=SpanTypes.WEB,
-    ) as span:
-        span.set_tag_str(COMPONENT, config.molten.integration_name)
-
-        # set span.kind tag equal to type of operation being performed
-        span.set_tag_str(SPAN_KIND, SpanKind.SERVER)
-
-        span.set_tag(SPAN_MEASURED_KEY)
-        # set analytics sample rate with global config enabled
-        span.set_tag(ANALYTICS_SAMPLE_RATE_KEY, config.molten.get_analytics_sample_rate(use_global_config=True))
-
-        @wrapt.function_wrapper
-        def _w_start_response(wrapped, instance, args, kwargs):
-            """Patch respond handling to set metadata"""
-
-            pin = Pin.get_from(molten)
-            if not pin or not pin.enabled():
-                return wrapped(*args, **kwargs)
-
-            status, headers, exc_info = args
-            code, _, _ = status.partition(" ")
-
-            try:
-                code = int(code)
-            except ValueError:
-                pass
-
-            if not span.get_tag(MOLTEN_ROUTE):
-                # if route never resolve, update root resource
-                span.resource = "{} {}".format(request.method, code)
-
-            trace_utils.set_http_meta(span, config.molten, status_code=code)
-
-            return wrapped(*args, **kwargs)
-
-        # patching for extracting response code
-        start_response = _w_start_response(start_response)
-
-        url = "%s://%s:%s%s" % (
-            request.scheme,
-            request.host,
-            request.port,
-            request.path,
-        )
-        query = urlencode(dict(request.params))
-        trace_utils.set_http_meta(
-            span, config.molten, method=request.method, url=url, query=query, request_headers=request.headers
-        )
-
-        span.set_tag_str("molten.version", molten.__version__)
-        return wrapped(environ, start_response, **kwargs)
-
-
-def patch_app_init(wrapped, instance, args, kwargs):
-    """Patch app initialization of middleware, components and renderers"""
-    # allow instance to be initialized before wrapping them
-    wrapped(*args, **kwargs)
-
-    # add Pin to instance
-    pin = Pin.get_from(molten)
-
-    if not pin or not pin.enabled():
-        return
-
-    # Wrappers here allow us to trace objects without altering class or instance
-    # attributes, which presents a problem when classes in molten use
-    # ``__slots__``
-
-    instance.router = WrapperRouter(instance.router)
-
-    # wrap middleware functions/callables
-    instance.middleware = [WrapperMiddleware(mw) for mw in instance.middleware]
-
-    # wrap components objects within injector
-    # NOTE: the app instance also contains a list of components but it does not
-    # appear to be used for anything passing along to the dependency injector
-    instance.injector.components = [WrapperComponent(c) for c in instance.injector.components]
-
-    # but renderers objects
-    instance.renderers = [WrapperRenderer(r) for r in instance.renderers]
-=======
-
-# TODO: deprecate and remove this module
->>>>>>> 111d4349
+# TODO: deprecate and remove this module