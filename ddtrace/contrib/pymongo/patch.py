--- conflicted
+++ resolved
@@ -1,145 +1,4 @@
 from ..internal.pymongo.patch import *  # noqa: F401,F403
 
-<<<<<<< HEAD
-import pymongo
-from wrapt import wrap_function_wrapper as _w
 
-from ddtrace import Pin
-from ddtrace import config
-from ddtrace.contrib import trace_utils
-from ddtrace.internal.constants import COMPONENT
-from ddtrace.internal.utils.deprecations import DDTraceDeprecationWarning
-from ddtrace.vendor.debtcollector import deprecate
-
-from ...constants import SPAN_KIND
-from ...constants import SPAN_MEASURED_KEY
-from ...ext import SpanKind
-from ...ext import SpanTypes
-from ...ext import db
-from ...ext import mongo
-from ..trace_utils import unwrap as _u
-from .client import TracedMongoClient
-from .client import set_address_tags
-from .client import wrapped_validate_session
-
-
-config._add(
-    "pymongo",
-    dict(_default_service="pymongo"),
-)
-
-
-def _get_version():
-    # type: () -> str
-    return getattr(pymongo, "__version__", "")
-
-
-def get_version():
-    deprecate(
-        "get_version is deprecated",
-        message="get_version is deprecated",
-        removal_version="3.0.0",
-        category=DDTraceDeprecationWarning,
-    )
-    return _get_version()
-
-
-# Original Client class
-_MongoClient = pymongo.MongoClient
-
-_VERSION = pymongo.version_tuple
-_CHECKOUT_FN_NAME = "get_socket" if _VERSION < (4, 5) else "checkout"
-_VERIFY_VERSION_CLASS = pymongo.pool.SocketInfo if _VERSION < (4, 5) else pymongo.pool.Connection
-
-
-def patch():
-    _patch_pymongo_module()
-    # We should progressively get rid of TracedMongoClient. We now try to
-    # wrap methods individually. cf #1501
-    pymongo.MongoClient = TracedMongoClient
-
-
-def unpatch():
-    _unpatch_pymongo_module()
-    pymongo.MongoClient = _MongoClient
-
-
-def _patch_pymongo_module():
-    if getattr(pymongo, "_datadog_patch", False):
-        return
-    pymongo._datadog_patch = True
-    Pin().onto(pymongo.server.Server)
-
-    # Whenever a pymongo command is invoked, the lib either:
-    # - Creates a new socket & performs a TCP handshake
-    # - Grabs a socket already initialized before
-    _w("pymongo.server", "Server.%s" % _CHECKOUT_FN_NAME, _traced_get_socket)
-    _w("pymongo.pool", f"{_VERIFY_VERSION_CLASS.__name__}.validate_session", wrapped_validate_session)
-
-
-def patch_pymongo_module():
-    deprecate(
-        "patch_pymongo_module is deprecated",
-        message="patch_pymongo_module is deprecated",
-        removal_version="3.0.0",
-        category=DDTraceDeprecationWarning,
-    )
-    return _patch_pymongo_module()
-
-
-def _unpatch_pymongo_module():
-    if not getattr(pymongo, "_datadog_patch", False):
-        return
-    pymongo._datadog_patch = False
-
-    _u(pymongo.server.Server, _CHECKOUT_FN_NAME)
-    _u(_VERIFY_VERSION_CLASS, "validate_session")
-
-
-def unpatch_pymongo_module():
-    deprecate(
-        "unpatch_pymongo_module is deprecated",
-        message="unpatch_pymongo_module is deprecated",
-        removal_version="3.0.0",
-        category=DDTraceDeprecationWarning,
-    )
-    return _unpatch_pymongo_module()
-
-
-@contextlib.contextmanager
-def _traced_get_socket(wrapped, instance, args, kwargs):
-    pin = Pin._find(wrapped, instance)
-    if not pin or not pin.enabled():
-        with wrapped(*args, **kwargs) as sock_info:
-            yield sock_info
-            return
-
-    with pin.tracer.trace(
-        "pymongo.%s" % _CHECKOUT_FN_NAME,
-        service=trace_utils.int_service(pin, config.pymongo),
-        span_type=SpanTypes.MONGODB,
-    ) as span:
-        span.set_tag_str(COMPONENT, config.pymongo.integration_name)
-        span.set_tag_str(db.SYSTEM, mongo.SERVICE)
-
-        # set span.kind tag equal to type of operation being performed
-        span.set_tag_str(SPAN_KIND, SpanKind.CLIENT)
-
-        with wrapped(*args, **kwargs) as sock_info:
-            set_address_tags(span, sock_info.address)
-            span.set_tag(SPAN_MEASURED_KEY)
-            yield sock_info
-
-
-def traced_get_socket(wrapped, instance, args, kwargs):
-    deprecate(
-        "traced_get_socket is deprecated",
-        message="traced_get_socket is deprecated",
-        removal_version="3.0.0",
-        category=DDTraceDeprecationWarning,
-    )
-    return _traced_get_socket(wrapped, instance, args, kwargs)
-=======
-
-# TODO: deprecate and remove this module
->>>>>>> f42fb50f
+# TODO: deprecate and remove this module