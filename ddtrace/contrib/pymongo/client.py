from ddtrace.internal.utils.deprecations import DDTraceDeprecationWarning
from ddtrace.vendor.debtcollector import deprecate

<<<<<<< HEAD
# 3p
import pymongo
from wrapt import ObjectProxy

# project
import ddtrace
from ddtrace import config
from ddtrace.internal.constants import COMPONENT
=======
from ..internal.pymongo.client import *  # noqa: F401,F403

>>>>>>> f42fb50f

def __getattr__(name):
    deprecate(
        ("%s.%s is deprecated" % (__name__, name)),
        category=DDTraceDeprecationWarning,
    )

    if name in globals():
        return globals()[name]
    raise AttributeError("%s has no attribute %s", __name__, name)<|MERGE_RESOLUTION|>--- conflicted
+++ resolved
@@ -1,19 +1,8 @@
 from ddtrace.internal.utils.deprecations import DDTraceDeprecationWarning
 from ddtrace.vendor.debtcollector import deprecate
 
-<<<<<<< HEAD
-# 3p
-import pymongo
-from wrapt import ObjectProxy
-
-# project
-import ddtrace
-from ddtrace import config
-from ddtrace.internal.constants import COMPONENT
-=======
 from ..internal.pymongo.client import *  # noqa: F401,F403
 
->>>>>>> f42fb50f
 
 def __getattr__(name):
     deprecate(
