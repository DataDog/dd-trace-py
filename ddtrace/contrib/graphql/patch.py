--- conflicted
+++ resolved
@@ -44,12 +44,8 @@
 from ...ext import SpanTypes
 
 
-<<<<<<< HEAD
 _graphql_version_str = getattr(graphql, "__version__")
 _graphql_version = parse_version(_graphql_version_str)
-=======
-_graphql_version = parse_version(graphql.__version__)
->>>>>>> 1726105f
 
 if _graphql_version < (3, 0):
     from graphql.language.ast import Document
