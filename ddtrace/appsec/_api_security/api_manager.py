--- conflicted
+++ resolved
@@ -166,11 +166,7 @@
             result = call_waf_callback(waf_payload)
             if result is None or not result.derivatives:
                 return
-<<<<<<< HEAD
-            for meta, schema in result.derivative.items():
-=======
             for meta, schema in result.derivatives.items():
->>>>>>> 63bf97c7
                 b64_gzip_content = b""
                 try:
                     b64_gzip_content = base64.b64encode(
