import errno
import json
import os
import os.path
import traceback
from typing import Set
from typing import TYPE_CHECKING

import attr
from six import ensure_binary

from ddtrace.appsec import _asm_request_context
from ddtrace.appsec._capabilities import _appsec_rc_file_is_not_static
from ddtrace.appsec._constants import APPSEC
from ddtrace.appsec._constants import DEFAULT
from ddtrace.appsec._constants import SPAN_DATA_NAMES
from ddtrace.appsec._constants import WAF_ACTIONS
from ddtrace.appsec._constants import WAF_CONTEXT_NAMES
from ddtrace.appsec._constants import WAF_DATA_NAMES
from ddtrace.appsec._metrics import _set_waf_error_metric
from ddtrace.appsec._metrics import _set_waf_init_metric
from ddtrace.appsec._metrics import _set_waf_request_metrics
from ddtrace.appsec._metrics import _set_waf_updates_metric
from ddtrace.appsec._trace_utils import _asm_manual_keep
from ddtrace.constants import ORIGIN_KEY
from ddtrace.constants import RUNTIME_FAMILY
from ddtrace.ext import SpanTypes
from ddtrace.internal import core
from ddtrace.internal.logger import get_logger
from ddtrace.internal.processor import SpanProcessor
from ddtrace.internal.rate_limiter import RateLimiter


try:
    from json.decoder import JSONDecodeError
except ImportError:
    # handling python 2.X import error
    JSONDecodeError = ValueError  # type: ignore

if TYPE_CHECKING:  # pragma: no cover
    from typing import Any
    from typing import Dict
    from typing import List
    from typing import Tuple
    from typing import Union

    from ddtrace.appsec._ddwaf.ddwaf_types import ddwaf_context_capsule
    from ddtrace.span import Span


log = get_logger(__name__)


def _transform_headers(data):
    # type: (Union[Dict[str, str], List[Tuple[str, str]]]) -> Dict[str, Union[str, List[str]]]
    normalized = {}  # type: Dict[str, Union[str, List[str]]]
    headers = data if isinstance(data, list) else data.items()
    for header, value in headers:
        header = header.lower()
        if header in ("cookie", "set-cookie"):
            continue
        if header in normalized:  # if a header with the same lowercase name already exists, let's make it an array
            existing = normalized[header]
            if isinstance(existing, list):
                existing.append(value)
            else:
                normalized[header] = [existing, value]
        else:
            normalized[header] = value
    return normalized


def get_rules():
    # type: () -> str
    return os.getenv("DD_APPSEC_RULES", default=DEFAULT.RULES)


def get_appsec_obfuscation_parameter_key_regexp():
    # type: () -> bytes
    return ensure_binary(
        os.getenv("DD_APPSEC_OBFUSCATION_PARAMETER_KEY_REGEXP", DEFAULT.APPSEC_OBFUSCATION_PARAMETER_KEY_REGEXP)
    )


def get_appsec_obfuscation_parameter_value_regexp():
    # type: () -> bytes
    return ensure_binary(
        os.getenv("DD_APPSEC_OBFUSCATION_PARAMETER_VALUE_REGEXP", DEFAULT.APPSEC_OBFUSCATION_PARAMETER_VALUE_REGEXP)
    )


_COLLECTED_REQUEST_HEADERS = {
    "accept",
    "accept-encoding",
    "accept-language",
    "cf-connecting-ip",
    "cf-connecting-ipv6",
    "content-encoding",
    "content-language",
    "content-length",
    "content-type",
    "fastly-client-ip",
    "forwarded",
    "forwarded-for",
    "host",
    "true-client-ip",
    "user-agent",
    "via",
    "x-client-ip",
    "x-cluster-client-ip",
    "x-forwarded",
    "x-forwarded-for",
    "x-real-ip",
}


def _set_headers(span, headers, kind):
    # type: (Span, Any, str) -> None
    from ddtrace.contrib.trace_utils import _normalize_tag_name

    for k in headers:
        if isinstance(k, tuple):
            key, value = k
        else:
            key, value = k, headers[k]
        if key.lower() in _COLLECTED_REQUEST_HEADERS:
            # since the header value can be a list, use `set_tag()` to ensure it is converted to a string
            span.set_tag(_normalize_tag_name(kind, key), value)


def _get_rate_limiter():
    # type: () -> RateLimiter
    return RateLimiter(int(os.getenv("DD_APPSEC_TRACE_RATE_LIMIT", DEFAULT.TRACE_RATE_LIMIT)))


@attr.s(eq=False)
class AppSecSpanProcessor(SpanProcessor):
    rules = attr.ib(type=str, factory=get_rules)
    obfuscation_parameter_key_regexp = attr.ib(type=bytes, factory=get_appsec_obfuscation_parameter_key_regexp)
    obfuscation_parameter_value_regexp = attr.ib(type=bytes, factory=get_appsec_obfuscation_parameter_value_regexp)
<<<<<<< HEAD
    # _ddwaf = attr.ib(type=DDWaf, default=None)
=======
>>>>>>> 8fb2b69d
    _addresses_to_keep = attr.ib(type=Set[str], factory=set)
    _rate_limiter = attr.ib(type=RateLimiter, factory=_get_rate_limiter)

    @property
    def enabled(self):
        return self._ddwaf is not None

    def __attrs_post_init__(self):
        # type: () -> None
        from ddtrace import config
        from ddtrace.appsec._ddwaf import DDWaf

        try:
            with open(self.rules, "r") as f:
                rules = json.load(f)
                if config._api_security_enabled:
                    with open(DEFAULT.API_SECURITY_PARAMETERS, "r") as f_apisec:
                        processors = json.load(f_apisec)
                        rules["processors"] = processors["processors"]
                        rules["scanners"] = processors["scanners"]
                self._update_actions(rules)

        except EnvironmentError as err:
            if err.errno == errno.ENOENT:
                log.error("[DDAS-0001-03] ASM could not read the rule file %s. Reason: file does not exist", self.rules)
            else:
                # TODO: try to log reasons
                log.error("[DDAS-0001-03] ASM could not read the rule file %s.", self.rules)
            raise
        except JSONDecodeError:
            log.error("[DDAS-0001-03] ASM could not read the rule file %s. Reason: invalid JSON file", self.rules)
            raise
        except Exception:
            # TODO: try to log reasons
            log.error("[DDAS-0001-03] ASM could not read the rule file %s.", self.rules)
            raise
        try:
            self._ddwaf = DDWaf(rules, self.obfuscation_parameter_key_regexp, self.obfuscation_parameter_value_regexp)
            if not self._ddwaf._handle or self._ddwaf.info.failed:
                stack_trace = "DDWAF.__init__: invalid rules\n ruleset: %s\nloaded:%s\nerrors:%s\n" % (
                    rules,
                    self._ddwaf.info.loaded,
                    self._ddwaf.info.errors,
                )
                _set_waf_error_metric("WAF init error. Invalid rules", stack_trace, self._ddwaf.info)

            _set_waf_init_metric(self._ddwaf.info)
        except ValueError:
            # Partial of DDAS-0005-00
            log.warning("[DDAS-0005-00] WAF initialization failed")
            raise
        for address in self._ddwaf.required_data:
            self._mark_needed(address)
        # we always need the request headers
        self._mark_needed(WAF_DATA_NAMES.REQUEST_HEADERS_NO_COOKIES)
        # we always need the response headers
        self._mark_needed(WAF_DATA_NAMES.RESPONSE_HEADERS_NO_COOKIES)

    def _update_actions(self, rules):
        new_actions = rules.get("actions", [])
        self._actions = WAF_ACTIONS.DEFAULT_ACTONS
        for a in new_actions:
            self._actions[a.get(WAF_ACTIONS.ID, None)] = a
        if "actions" in rules:
            del rules["actions"]

    def _update_rules(self, new_rules):
        # type: (Dict[str, Any]) -> bool
        result = False
        if not _appsec_rc_file_is_not_static():
            return result
        try:
            self._update_actions(new_rules)
            result = self._ddwaf.update_rules(new_rules)
            _set_waf_updates_metric(self._ddwaf.info)
        except TypeError:
            error_msg = "Error updating ASM rules. TypeError exception "
            log.debug(error_msg, exc_info=True)
            _set_waf_error_metric(error_msg, traceback.format_exc(), self._ddwaf.info)
        if not result:
            error_msg = "Error updating ASM rules. Invalid rules"
            log.debug(error_msg)
            _set_waf_error_metric(error_msg, "", self._ddwaf.info)
        return result

    def on_span_start(self, span):
        # type: (Span) -> None
        from ddtrace.contrib import trace_utils

        if span.span_type != SpanTypes.WEB:
            return

        if _asm_request_context.free_context_available():
            _asm_request_context.register(span)
        else:
            new_asm_context = _asm_request_context.asm_request_context_manager()
            new_asm_context.__enter__()
            _asm_request_context.register(span, new_asm_context)

        ctx = self._ddwaf._at_request_start()

        peer_ip = _asm_request_context.get_ip()
        headers = _asm_request_context.get_headers()
        headers_case_sensitive = _asm_request_context.get_headers_case_sensitive()

        span.set_metric(APPSEC.ENABLED, 1.0)
        span.set_tag_str(RUNTIME_FAMILY, "python")

        def waf_callable(custom_data=None):
            return self._waf_action(span._local_root or span, ctx, custom_data)

        _asm_request_context.set_waf_callback(waf_callable)
        _asm_request_context.add_context_callback(_set_waf_request_metrics)
        if headers is not None:
            _asm_request_context.set_waf_address(SPAN_DATA_NAMES.REQUEST_HEADERS_NO_COOKIES, headers, span)
            _asm_request_context.set_waf_address(
                SPAN_DATA_NAMES.REQUEST_HEADERS_NO_COOKIES_CASE, headers_case_sensitive, span
            )
            if not peer_ip:
                return

            ip = trace_utils._get_request_header_client_ip(headers, peer_ip, headers_case_sensitive)
            # Save the IP and headers in the context so the retrieval can be skipped later
            _asm_request_context.set_waf_address(SPAN_DATA_NAMES.REQUEST_HTTP_IP, ip, span)
            if ip and self._is_needed(WAF_DATA_NAMES.REQUEST_HTTP_IP):
                log.debug("[DDAS-001-00] Executing ASM WAF for checking IP block")
                # _asm_request_context.call_callback()
                _asm_request_context.call_waf_callback({"REQUEST_HTTP_IP": None})

    def _waf_action(self, span, ctx, custom_data=None):
        # type: (Span, ddwaf_context_capsule, dict[str, Any] | None) -> None | dict[str, Any]
        """
        Call the `WAF` with the given parameters. If `custom_data_names` is specified as
        a list of `(WAF_NAME, WAF_STR)` tuples specifying what values of the `WAF_DATA_NAMES`
        constant class will be checked. Else, it will check all the possible values
        from `WAF_DATA_NAMES`.

        If `custom_data_values` is specified, it must be a dictionary where the key is the
        `WAF_DATA_NAMES` key and the value the custom value. If not used, the values will
        be retrieved from the `core`. This can be used when you don't want to store
        the value in the `core` before checking the `WAF`.
        """
        from ddtrace import config

        if span.span_type != SpanTypes.WEB:
            return None

        if core.get_item(WAF_CONTEXT_NAMES.BLOCKED, span=span) or core.get_item(WAF_CONTEXT_NAMES.BLOCKED):
            # We still must run the waf if we need to extract schemas for API SECURITY
            if not custom_data or not custom_data.get("PROCESSOR_SETTINGS", {}).get("extract-schema", False):
                return None

        data = {}
        iter_data = [(key, WAF_DATA_NAMES[key]) for key in custom_data] if custom_data is not None else WAF_DATA_NAMES
        data_already_sent = _asm_request_context.get_data_sent()
        if data_already_sent is None:
            data_already_sent = set()

        # type ignore because mypy seems to not detect that both results of the if
        # above can iter if not None
        force_keys = custom_data.get("PROCESSOR_SETTINGS", {}).get("extract-schema", False) if custom_data else False
        for key, waf_name in iter_data:  # type: ignore[attr-defined]
            if key in data_already_sent:
                continue
            if self._is_needed(waf_name) or force_keys:
                value = None
                if custom_data is not None and custom_data.get(key) is not None:
                    value = custom_data.get(key)
                elif key in SPAN_DATA_NAMES:
                    value = _asm_request_context.get_value("waf_addresses", SPAN_DATA_NAMES[key])
                if value is not None:
                    data[waf_name] = _transform_headers(value) if key.endswith("HEADERS_NO_COOKIES") else value
                    data_already_sent.add(key)
                    log.debug("[action] WAF got value %s", SPAN_DATA_NAMES.get(key, key))

        waf_results = self._ddwaf.run(ctx, data, config._waf_timeout)
        if waf_results and waf_results.data:
            log.debug("[DDAS-011-00] ASM In-App WAF returned: %s. Timeout %s", waf_results.data, waf_results.timeout)

        for action in waf_results.actions:
            action_type = self._actions.get(action, {}).get(WAF_ACTIONS.TYPE, None)
            if action_type == WAF_ACTIONS.BLOCK_ACTION:
                blocked = self._actions[action][WAF_ACTIONS.PARAMETERS]
                break
            elif action_type == WAF_ACTIONS.REDIRECT_ACTION:
                blocked = self._actions[action][WAF_ACTIONS.PARAMETERS]
                location = blocked.get("location", "")
                if not location:
                    blocked = WAF_ACTIONS.DEFAULT_PARAMETERS
                    break
                status_code = str(blocked.get("status_code", ""))
                if not (status_code[:3].isdigit() and status_code.startswith("3")):
                    blocked["status_code"] = "303"
                blocked[WAF_ACTIONS.TYPE] = "none"
                break
        else:
            blocked = {}
        _asm_request_context.set_waf_results(waf_results, self._ddwaf.info, bool(blocked))
        if blocked:
            core.set_item(WAF_CONTEXT_NAMES.BLOCKED, blocked, span=span)
            core.set_item(WAF_CONTEXT_NAMES.BLOCKED, blocked)

        try:
            info = self._ddwaf.info
            if info.errors:
                errors = json.dumps(info.errors)
                span.set_tag_str(APPSEC.EVENT_RULE_ERRORS, errors)
                _set_waf_error_metric("WAF run. Error", errors, info)
            if waf_results.timeout:
                _set_waf_error_metric("WAF run. Timeout errors", "", info)
            span.set_tag_str(APPSEC.EVENT_RULE_VERSION, info.version)
            from ddtrace.appsec._ddwaf import version

            span.set_tag_str(APPSEC.WAF_VERSION, version())

            def update_metric(name, value):
                old_value = span.get_metric(name)
                if old_value is None:
                    old_value = 0.0
                span.set_metric(name, value + old_value)

            span.set_metric(APPSEC.EVENT_RULE_LOADED, info.loaded)
            span.set_metric(APPSEC.EVENT_RULE_ERROR_COUNT, info.failed)
            if waf_results:
                update_metric(APPSEC.WAF_DURATION, waf_results.runtime)
                update_metric(APPSEC.WAF_DURATION_EXT, waf_results.total_runtime)
        except (JSONDecodeError, ValueError):
            log.warning("Error parsing data ASM In-App WAF metrics report %s", info.errors)
        except Exception:
            log.warning("Error executing ASM In-App WAF metrics report: %s", exc_info=True)

        if (waf_results and waf_results.data) or blocked:
            # We run the rate limiter only if there is an attack, its goal is to limit the number of collected asm
            # events
            allowed = self._rate_limiter.is_allowed(span.start_ns)
            if not allowed:
                # TODO: add metric collection to keep an eye (when it's name is clarified)
                return waf_results.derivatives

            for id_tag, kind in [
                (SPAN_DATA_NAMES.REQUEST_HEADERS_NO_COOKIES, "request"),
                (SPAN_DATA_NAMES.RESPONSE_HEADERS_NO_COOKIES, "response"),
            ]:
                headers_req = _asm_request_context.get_waf_address(id_tag)
                if headers_req:
                    _set_headers(span, headers_req, kind=kind)

            if waf_results and waf_results.data:
                span.set_tag_str(
                    APPSEC.JSON,
                    '{"triggers":%s}'
                    % (json.dumps(waf_results.data, sort_keys=True, indent=2, separators=(",", ": ")),),
                )
            if blocked:
                span.set_tag(APPSEC.BLOCKED, "true")
                _set_waf_request_metrics()

            # Partial DDAS-011-00
            span.set_tag_str(APPSEC.EVENT, "true")

            remote_ip = _asm_request_context.get_waf_address(SPAN_DATA_NAMES.REQUEST_HTTP_IP)
            if remote_ip:
                # Note that if the ip collection is disabled by the env var
                # DD_TRACE_CLIENT_IP_HEADER_DISABLED actor.ip won't be sent
                span.set_tag_str("actor.ip", remote_ip)

            # Right now, we overwrite any value that could be already there. We need to reconsider when ASM/AppSec's
            # specs are updated.
            _asm_manual_keep(span)
            if span.get_tag(ORIGIN_KEY) is None:
                span.set_tag_str(ORIGIN_KEY, APPSEC.ORIGIN_VALUE)
        return waf_results.derivatives

    def _mark_needed(self, address):
        # type: (str) -> None
        self._addresses_to_keep.add(address)

    def _is_needed(self, address):
        # type: (str) -> bool
        return address in self._addresses_to_keep

    def on_span_finish(self, span):
        # type: (Span) -> None
        try:
            if span.span_type == SpanTypes.WEB:
                # Force to set respond headers at the end
                headers_req = core.get_item(SPAN_DATA_NAMES.RESPONSE_HEADERS_NO_COOKIES, span=span)
                if headers_req:
                    _set_headers(span, headers_req, kind="response")

                # this call is only necessary for tests or frameworks that are not using blocking
                if span.get_tag(APPSEC.JSON) is None and _asm_request_context.in_context():
                    log.debug("metrics waf call")
                    _asm_request_context.call_waf_callback()

                self._ddwaf._at_request_end()
        finally:
            # release asm context if it was created by the span
            _asm_request_context.unregister(span)<|MERGE_RESOLUTION|>--- conflicted
+++ resolved
@@ -138,10 +138,6 @@
     rules = attr.ib(type=str, factory=get_rules)
     obfuscation_parameter_key_regexp = attr.ib(type=bytes, factory=get_appsec_obfuscation_parameter_key_regexp)
     obfuscation_parameter_value_regexp = attr.ib(type=bytes, factory=get_appsec_obfuscation_parameter_value_regexp)
-<<<<<<< HEAD
-    # _ddwaf = attr.ib(type=DDWaf, default=None)
-=======
->>>>>>> 8fb2b69d
     _addresses_to_keep = attr.ib(type=Set[str], factory=set)
     _rate_limiter = attr.ib(type=RateLimiter, factory=_get_rate_limiter)
 
