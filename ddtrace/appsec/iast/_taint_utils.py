--- conflicted
+++ resolved
@@ -31,17 +31,8 @@
 
     def _taint(self, value):
         if value:
-<<<<<<< HEAD
-            if isinstance(value, abc.Mapping) and type(value) is not LazyTaintDict:
-                value = LazyTaintDict(
-                    value, origins=self.origins, override_pyobject_tainted=self.override_pyobject_tainted
-                )
-            elif isinstance(value, (str, bytes, bytearray)):
-                if not is_pyobject_tainted(value) or self.override_pyobject_tainted:
-=======
             if isinstance(value, (str, bytes, bytearray)):
                 if not is_pyobject_tainted(value) or self._override_pyobject_tainted:
->>>>>>> 2d1feafc
                     try:
                         value = taint_pyobject(
                             pyobject=value,
@@ -52,12 +43,6 @@
                     except SystemError:
                         # TODO: Find the root cause for
                         # SystemError: NULL object passed to Py_BuildValue
-<<<<<<< HEAD
-                        log.error("IAST SystemError while tainting value: %s with key: %s", value, key, exc_info=True)
-                    except Exception:
-                        log.error("IAST Unexpected exception while tainting value", exc_info=True)
-            elif isinstance(value, abc.Mapping) and type(value) is not LazyTaintList:
-=======
                         log.debug("IAST SystemError while tainting value: %s", value, exc_info=True)
                     except Exception:
                         log.debug("IAST Unexpected exception while tainting value", exc_info=True)
@@ -66,7 +51,6 @@
                     value, origins=self._origins, override_pyobject_tainted=self._override_pyobject_tainted
                 )
             elif isinstance(value, abc.Sequence) and not _is_tainted_struct(value):
->>>>>>> 2d1feafc
                 value = LazyTaintList(
                     value,
                     origins=self._origins,
@@ -122,11 +106,7 @@
         self._obj *= other
 
     def __iter__(self):
-<<<<<<< HEAD
-        return (self[i] for i in range(len(self.obj)))
-=======
         return (self[i] for i in range(len(self._obj)))
->>>>>>> 2d1feafc
 
     def __le__(self, other):
         if _is_tainted_struct(other):
@@ -204,10 +184,6 @@
 
     def sort(self, *args):
         return self._obj.sort(*args)
-
-    @property  # type: ignore
-    def __class__(self):
-        return list
 
 
 class LazyTaintDict:
@@ -220,17 +196,8 @@
 
     def _taint(self, value, key):
         if value:
-<<<<<<< HEAD
-            if isinstance(value, abc.Mapping) and type(value) is not LazyTaintDict:
-                value = LazyTaintDict(
-                    value, origins=self.origins, override_pyobject_tainted=self.override_pyobject_tainted
-                )
-            elif isinstance(value, (str, bytes, bytearray)):
-                if not is_pyobject_tainted(value) or self.override_pyobject_tainted:
-=======
             if isinstance(value, (str, bytes, bytearray)):
                 if not is_pyobject_tainted(value) or self._override_pyobject_tainted:
->>>>>>> 2d1feafc
                     try:
                         value = taint_pyobject(
                             pyobject=value,
@@ -241,12 +208,6 @@
                     except SystemError:
                         # TODO: Find the root cause for
                         # SystemError: NULL object passed to Py_BuildValue
-<<<<<<< HEAD
-                        log.debug("IAST SystemError while tainting value: %s with key: %s", value, key, exc_info=True)
-                    except Exception:
-                        log.debug("IAST Unexpected exception while tainting value", exc_info=True)
-            elif isinstance(value, abc.Sequence) and type(value) is not LazyTaintList:
-=======
                         log.debug("IAST SystemError while tainting value: %s", value, exc_info=True)
                     except Exception:
                         log.debug("IAST Unexpected exception while tainting value", exc_info=True)
@@ -255,7 +216,6 @@
                     value, origins=self._origins, override_pyobject_tainted=self._override_pyobject_tainted
                 )
             elif isinstance(value, abc.Sequence) and not _is_tainted_struct(value):
->>>>>>> 2d1feafc
                 value = LazyTaintList(
                     value,
                     origins=self._origins,
@@ -389,10 +349,6 @@
         for _, v in self.items():
             yield v
 
-    @property  # type: ignore
-    def __class__(self):
-        return dict
-
 
 def supported_dbapi_integration(integration_name):
     return integration_name in DBAPI_INTEGRATIONS or integration_name.startswith(DBAPI_PREFIXES)
