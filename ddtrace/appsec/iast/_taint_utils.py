#!/usr/bin/env python3
from collections import abc

from ddtrace.appsec.iast._taint_tracking import is_pyobject_tainted
from ddtrace.appsec.iast._taint_tracking import taint_pyobject
from ddtrace.internal.logger import get_logger


DBAPI_INTEGRATIONS = ("sqlite", "psycopg", "mysql", "mariadb")
DBAPI_PREFIXES = ("django-",)

log = get_logger(__name__)


def _is_tainted_struct(obj):
    return hasattr(obj, "_origins")


class LazyTaintList:
    """
    Encapsulate a list to lazily taint all content on any depth
    It will appear and act as the original list except for some additional private fields
    """

    def __init__(self, original_list, origins=(0, 0), override_pyobject_tainted=False, source_name="[]"):
        self._obj = original_list._obj if _is_tainted_struct(original_list) else original_list
        self._origins = origins
        self._origin_value = origins[1]
        self._override_pyobject_tainted = override_pyobject_tainted
        self._source_name = source_name

    def _taint(self, value):
        if value:
            if isinstance(value, (str, bytes, bytearray)):
                if not is_pyobject_tainted(value) or self._override_pyobject_tainted:
                    try:
                        value = taint_pyobject(
                            pyobject=value,
                            source_name=self._source_name,
                            source_value=value,
                            source_origin=self._origin_value,
                        )
                    except SystemError:
                        # TODO: Find the root cause for
                        # SystemError: NULL object passed to Py_BuildValue
                        log.error("IAST SystemError while tainting value: %s", value, exc_info=True)
                    except Exception:
                        log.error("IAST Unexpected exception while tainting value", exc_info=True)
            elif isinstance(value, abc.Mapping) and not _is_tainted_struct(value):
                value = LazyTaintDict(
                    value, origins=self._origins, override_pyobject_tainted=self._override_pyobject_tainted
                )
            elif isinstance(value, abc.Sequence) and not _is_tainted_struct(value):
                value = LazyTaintList(
                    value,
                    origins=self._origins,
                    override_pyobject_tainted=self._override_pyobject_tainted,
                    source_name=self._source_name,
                )
        return value

    def __add__(self, other):
        if _is_tainted_struct(other):
            other = other._obj
        return LazyTaintList(
            self._obj + other,
            origins=self._origins,
            override_pyobject_tainted=self._override_pyobject_tainted,
            source_name=self._source_name,
        )

    @property  # type: ignore
    def __class__(self):
        return list

    def __contains__(self, item):
        return item in self._obj

    def __delitem__(self, key):
        del self._obj[key]

    def __eq__(self, other):
        if _is_tainted_struct(other):
            other = other._obj
        return self._obj == other

    def __ge__(self, other):
        if _is_tainted_struct(other):
            other = other._obj
        return self._obj >= other

    def __getitem__(self, key):
        return self._taint(self._obj[key])

    def __gt__(self, other):
        if _is_tainted_struct(other):
            other = other._obj
        return self._obj > other

    def __iadd__(self, other):
        if _is_tainted_struct(other):
            other = other._obj
        self._obj += other

    def __imul__(self, other):
        self._obj *= other

    def __iter__(self):
        return (self[i] for i in range(len(self._obj)))

    def __le__(self, other):
        if _is_tainted_struct(other):
            other = other._obj
        return self._obj <= other

    def __len__(self):
        return len(self._obj)

    def __lt__(self, other):
        if _is_tainted_struct(other):
            other = other._obj
        return self._obj < other

    def __mul__(self, other):
        return LazyTaintList(
            self._obj * other,
            origins=self._origins,
            override_pyobject_tainted=self._override_pyobject_tainted,
            source_name=self._source_name,
        )

    def __ne__(self, other):
        if _is_tainted_struct(other):
            other = other._obj
        return self._obj != other

    def __repr__(self):
        return repr(self._obj)

    def __reversed__(self):
        return (self[i] for i in reversed(range(len(self._obj))))

    def __setitem__(self, key, value):
        self._obj[key] = value

    def __str__(self):
        return str(self._obj)

    def append(self, item):
        self._obj.append(item)

    def clear(self):
        # TODO: stop tainting in this case
        self._obj.clear()

    def copy(self):
        return LazyTaintList(
            self._obj.copy(),
            origins=self._origins,
            override_pyobject_tainted=self._override_pyobject_tainted,
            source_name=self._source_name,
        )

    def count(self, *args):
        return self._obj.count(*args)

    def extend(self, *args):
        return self._obj.extend(*args)

    def index(self, *args):
        return self._obj.index(*args)

    def insert(self, *args):
        return self._obj.insert(*args)

    def pop(self, *args):
        return self._taint(self._obj.pop(*args))

    def remove(self, *args):
        return self._obj.remove(*args)

    def reverse(self, *args):
        return self._obj.reverse(*args)

    def sort(self, *args):
        return self._obj.sort(*args)


class LazyTaintDict:
    def __init__(self, original_dict, origins=(0, 0), override_pyobject_tainted=False):
        self._obj = original_dict
        self._origins = origins
        self._origin_key = origins[0]
        self._origin_value = origins[1]
        self._override_pyobject_tainted = override_pyobject_tainted

    def _taint(self, value, key):
        if value:
            if isinstance(value, (str, bytes, bytearray)):
                if not is_pyobject_tainted(value) or self._override_pyobject_tainted:
                    try:
                        value = taint_pyobject(
                            pyobject=value,
                            source_name=key,
                            source_value=value,
                            source_origin=self._origin_value,
                        )
                    except SystemError:
                        # TODO: Find the root cause for
                        # SystemError: NULL object passed to Py_BuildValue
                        log.error("IAST SystemError while tainting value: %s", value, exc_info=True)
                    except Exception:
                        log.error("IAST Unexpected exception while tainting value", exc_info=True)
            elif isinstance(value, abc.Mapping) and not _is_tainted_struct(value):
                value = LazyTaintDict(
                    value, origins=self._origins, override_pyobject_tainted=self._override_pyobject_tainted
                )
            elif isinstance(value, abc.Sequence) and not _is_tainted_struct(value):
                value = LazyTaintList(
                    value,
                    origins=self._origins,
                    override_pyobject_tainted=self._override_pyobject_tainted,
                    source_name=key,
                )
        return value

    @property  # type: ignore
    def __class__(self):
        return dict

    def __contains__(self, item):
        return item in self._obj

    def __delitem__(self, key):
        del self._obj[key]

    def __eq__(self, other):
        if _is_tainted_struct(other):
            other = other._obj
        return self._obj == other

    def __ge__(self, other):
        if _is_tainted_struct(other):
            other = other._obj
        return self._obj >= other

    def __getitem__(self, key):
        return self._taint(self._obj[key], key)

    def __gt__(self, other):
        if _is_tainted_struct(other):
            other = other._obj
        return self._obj > other

    def __ior__(self, other):
        if _is_tainted_struct(other):
            other = other._obj
        self._obj |= other

    def __iter__(self):
        return iter(self.keys())

    def __le__(self, other):
        if _is_tainted_struct(other):
            other = other._obj
        return self._obj <= other

    def __len__(self):
        return len(self._obj)

    def __lt__(self, other):
        if _is_tainted_struct(other):
            other = other._obj
        return self._obj < other

    def __ne__(self, other):
        if _is_tainted_struct(other):
            other = other._obj
        return self._obj != other

    def __or__(self, other):
        if _is_tainted_struct(other):
            other = other._obj
        return LazyTaintDict(
            self._obj | other,
            origins=self._origins,
            override_pyobject_tainted=self._override_pyobject_tainted,
        )

    def __repr__(self):
        return repr(self._obj)

    def __reversed__(self):
        return reversed(self.keys())

    def __setitem__(self, key, value):
        self._obj[key] = value

    def __str__(self):
        return str(self._obj)

    def clear(self):
        # TODO: stop tainting in this case
        self._obj.clear()

    def copy(self):
        return LazyTaintDict(
            self._obj.copy(),
            origins=self._origins,
            override_pyobject_tainted=self._override_pyobject_tainted,
        )

    @classmethod
    def fromkeys(cls, *args):
        return dict.fromkeys(*args)

    def get(self, *args):
        return self._taint(self._obj.get(*args), args[0])

    def pop(self, *args):
        return self._taint(self._obj.pop(*args), "pop")

    def popitem(self):
        k, v = self._obj.popitem()
        return self._taint(k, k), self._taint(v, k)

    def remove(self, *args):
        return self._obj.remove(*args)

    def setdefault(self, *args):
        return self._taint(self._obj.setdefault(*args), args[0])

    def items(self):
        for k in self.keys():
            yield (k, self[k])

    def keys(self):
        for k in self._obj.keys():
            yield self._taint(k, k)

    def values(self):
        for _, v in self.items():
            yield v

<<<<<<< HEAD
    def __contains__(self, key):
        return key in self.obj

    def __len__(self):
        return len(self.obj)

    def __setitem__(self, key, value):
        self.obj[key] = value

    def __getattr__(self, name):
        # type: (str) -> Any
        return getattr(self.obj, name)

    def __repr__(self):
        return repr(self.obj)

    def __eq__(self, other):
        return self.obj == other

=======
>>>>>>> 3f15025d

def supported_dbapi_integration(integration_name):
    return integration_name in DBAPI_INTEGRATIONS or integration_name.startswith(DBAPI_PREFIXES)


def check_tainted_args(args, kwargs, tracer, integration_name, method):
    if supported_dbapi_integration(integration_name) and method.__name__ == "execute":
        return len(args) and args[0] and is_pyobject_tainted(args[0])

    return False<|MERGE_RESOLUTION|>--- conflicted
+++ resolved
@@ -342,28 +342,6 @@
         for _, v in self.items():
             yield v
 
-<<<<<<< HEAD
-    def __contains__(self, key):
-        return key in self.obj
-
-    def __len__(self):
-        return len(self.obj)
-
-    def __setitem__(self, key, value):
-        self.obj[key] = value
-
-    def __getattr__(self, name):
-        # type: (str) -> Any
-        return getattr(self.obj, name)
-
-    def __repr__(self):
-        return repr(self.obj)
-
-    def __eq__(self, other):
-        return self.obj == other
-
-=======
->>>>>>> 3f15025d
 
 def supported_dbapi_integration(integration_name):
     return integration_name in DBAPI_INTEGRATIONS or integration_name.startswith(DBAPI_PREFIXES)
