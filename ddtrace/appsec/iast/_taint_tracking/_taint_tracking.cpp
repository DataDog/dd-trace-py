--- conflicted
+++ resolved
@@ -10,7 +10,6 @@
 typedef std::tuple<T_input_info, Py_ssize_t, Py_ssize_t> tainted_range;
 typedef std::vector<tainted_range> tainted_range_list;
 
-<<<<<<< HEAD
 PyObject *bytes_join = NULL;
 PyObject *bytearray_join = NULL;
 PyObject *empty_bytes = NULL;
@@ -24,9 +23,6 @@
   empty_bytearray = PyByteArray_FromObject(empty_bytes);
   Py_RETURN_NONE;
 }
-=======
-std::unordered_map<PyObject *, tainted_range_list> TaintMapping{};
->>>>>>> 853ec79a
 
 static PyObject *clear_taint_mapping(PyObject *Py_UNUSED(module),
                                      PyObject *Py_UNUSED(args)) {
@@ -38,7 +34,6 @@
   PyObject *tainted_object;
   T_input_info input_info;
   PyArg_ParseTuple(args, "OO", &tainted_object, &input_info);
-<<<<<<< HEAD
   // DEV: could use PyUnicode_GET_LENGTH if we are only using unicode string
   Py_ssize_t tainted_length = PyObject_Length(tainted_object);
   if (tainted_length < 1) {
@@ -104,16 +99,6 @@
   }
   Py_INCREF(tainted_object);
   return tainted_object;
-=======
-  Py_ssize_t tainted_length = PyObject_Length(tainted_object);
-  if (tainted_length < 1)
-    Py_RETURN_NONE;
-  // DEV: could use PyUnicode_GET_LENGTH if we are only using unicode string
-  TaintMapping[tainted_object] = {{input_info, 0, tainted_length}};
-
-  Py_INCREF(input_info);
-  Py_RETURN_NONE;
->>>>>>> 853ec79a
 }
 
 static PyObject *add_taint_pyobject(PyObject *Py_UNUSED(module),
@@ -164,10 +149,7 @@
     // We are using  METH_VARARGS because we need compatibility with
     // python 3.5, 3.6. but METH_FASTCALL could be used instead for python
     // >= 3.7
-<<<<<<< HEAD
     {"setup", (PyCFunction)setup, METH_VARARGS, "setup tainting module"},
-=======
->>>>>>> 853ec79a
     {"taint_pyobject", (PyCFunction)taint_pyobject, METH_VARARGS,
      "taint pyobject"},
     {"add_taint_pyobject", (PyCFunction)add_taint_pyobject, METH_VARARGS,
