<<<<<<< HEAD
#include <memory>
#include <pybind11/pybind11.h>

#include "Constants.h"
#include "TaintTracking/Source.h"
#include "TaintTracking/_taint_tracking.h"
#include "TaintedObject/TaintedObject.h"
=======
/* *****
 * IAST Native Module
 * This C++ module contains IAST propagation features:
 * - Taint tracking: propagation of a tainted variable.
 * - Aspects: common string operations are replaced by functions that propagate the taint variables.
 * - Taint ranges: Information related to tainted values.
 */
#include <memory>
#include <pybind11/pybind11.h>

#include "Aspects/AspectExtend.h"
#include "Aspects/AspectJoin.h"
#include "Aspects/AspectOperatorAdd.h"
#include "Aspects/_aspects_helpers.h"
#include "Constants.h"
#include "Context/_context.h"
#include "Exceptions/_exceptions.h"
#include "Initializer/_initializer.h"
#include "TaintTracking/_taint_tracking.h"
#include "TaintedOps/TaintedOps.h"

#define PY_MODULE_NAME_ASPECTS                                                                                         \
    PY_MODULE_NAME "."                                                                                                 \
                   "aspects"
>>>>>>> 1bcb79e4

#define PY_MODULE_NAME_ASPECTS                                                                                         \
    PY_MODULE_NAME "."                                                                                                 \
                   "aspects"

using namespace pybind11::literals;
namespace py = pybind11;

static PyMethodDef AspectsMethods[] = {
    // We are using  METH_VARARGS because we need compatibility with
    // python 3.5, 3.6. but METH_FASTCALL could be used instead for python
    // >= 3.7
    { "add_aspect", ((PyCFunction)api_add_aspect), METH_FASTCALL, "aspect add" },
    { "join_aspect", ((PyCFunction)api_join_aspect), METH_FASTCALL, "aspect add" },
    { "extend_aspect", ((PyCFunction)api_extend_aspect), METH_FASTCALL, "aspect extend" },
    { nullptr, nullptr, 0, nullptr }
};

static struct PyModuleDef aspects = { PyModuleDef_HEAD_INIT,
                                      .m_name = PY_MODULE_NAME_ASPECTS,
                                      .m_doc = "Taint tracking Aspects",
                                      .m_size = -1,
                                      .m_methods = AspectsMethods };

static PyMethodDef OpsMethods[] = {
    // We are using  METH_VARARGS because we need compatibility with
    // python 3.5, 3.6. but METH_FASTCALL could be used instead for python
    // >= 3.7
    { "setup", (PyCFunction)setup, METH_VARARGS, "setup tainting module" },
    { "new_pyobject_id", (PyCFunction)api_new_pyobject_id, METH_VARARGS, "new pyobject id" },
    { nullptr, nullptr, 0, nullptr }
};

static struct PyModuleDef ops = { PyModuleDef_HEAD_INIT,
                                  .m_name = PY_MODULE_NAME_ASPECTS,
                                  .m_doc = "Taint tracking operations",
                                  .m_size = -1,
                                  .m_methods = OpsMethods };

PYBIND11_MODULE(_native, m)
{
<<<<<<< HEAD
    pyexport_m_taint_tracking(m);
=======
    initializer = make_unique<Initializer>();
    initializer->create_context();
    // Cleanup code to be run at the end of the interpreter lifetime:
    auto atexit = py::module::import("atexit");
    atexit.attr("register")(py::cpp_function([] { initializer.reset(); }));

    m.doc() = "Native Python module";

    py::module m_initializer = pyexport_m_initializer(m);
    pyexport_m_taint_tracking(m);
    pyexport_m_context(m);
    pyexport_m_exceptions(m, m_initializer);

    pyexport_m_aspect_helpers(m);
>>>>>>> 1bcb79e4

    // Note: the order of these definitions matter. For example,
    // stacktrace_element definitions must be before the ones of the
    // classes inheriting from it.
    PyObject* hm_aspects = PyModule_Create(&aspects);
    m.add_object("aspects", hm_aspects);

    PyObject* hm_ops = PyModule_Create(&ops);
    m.add_object("ops", hm_ops);
}<|MERGE_RESOLUTION|>--- conflicted
+++ resolved
@@ -1,12 +1,3 @@
-<<<<<<< HEAD
-#include <memory>
-#include <pybind11/pybind11.h>
-
-#include "Constants.h"
-#include "TaintTracking/Source.h"
-#include "TaintTracking/_taint_tracking.h"
-#include "TaintedObject/TaintedObject.h"
-=======
 /* *****
  * IAST Native Module
  * This C++ module contains IAST propagation features:
@@ -31,7 +22,6 @@
 #define PY_MODULE_NAME_ASPECTS                                                                                         \
     PY_MODULE_NAME "."                                                                                                 \
                    "aspects"
->>>>>>> 1bcb79e4
 
 #define PY_MODULE_NAME_ASPECTS                                                                                         \
     PY_MODULE_NAME "."                                                                                                 \
@@ -73,9 +63,6 @@
 
 PYBIND11_MODULE(_native, m)
 {
-<<<<<<< HEAD
-    pyexport_m_taint_tracking(m);
-=======
     initializer = make_unique<Initializer>();
     initializer->create_context();
     // Cleanup code to be run at the end of the interpreter lifetime:
@@ -90,7 +77,6 @@
     pyexport_m_exceptions(m, m_initializer);
 
     pyexport_m_aspect_helpers(m);
->>>>>>> 1bcb79e4
 
     // Note: the order of these definitions matter. For example,
     // stacktrace_element definitions must be before the ones of the
