--- conflicted
+++ resolved
@@ -88,13 +88,8 @@
     PyObject* sep = args[0];
     PyObject* arg0 = args[1];
 
-<<<<<<< HEAD
     if (PyIter_Check(arg0) or PyIter_Check(arg0) or PySet_Check(arg0) or PyFrozenSet_Check(arg0)) {
         PyObject *iterator = PyObject_GetIter(arg0);
-=======
-    if (PyIter_Check(arg0) or PyAIter_Check(arg0) or PySet_Check(arg0) or PyFrozenSet_Check(arg0)) {
-        PyObject* iterator = PyObject_GetIter(arg0);
->>>>>>> ac9ef9ec
 
         if (iterator != NULL) {
             PyObject* item;
