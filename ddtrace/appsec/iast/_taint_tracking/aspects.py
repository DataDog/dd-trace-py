from builtins import str as builtin_str
from builtins import bytes as builtin_bytes
from builtins import bytearray as builtin_bytearray
import codecs
from typing import TYPE_CHECKING
from typing import Text

from six import StringIO
from six import binary_type

from ddtrace.appsec.iast._taint_tracking import Source
from ddtrace.appsec.iast._taint_tracking import get_tainted_ranges
from ddtrace.appsec.iast._taint_tracking import is_pyobject_tainted
from ddtrace.appsec.iast._taint_tracking import set_tainted_ranges
from ddtrace.appsec.iast._taint_tracking import taint_pyobject

from ddtrace.appsec.iast._taint_tracking._native import aspects  # noqa: F401
from ddtrace.appsec.iast._taint_tracking._native.aspect_helpers import common_replace  # noqa: F401

if TYPE_CHECKING:
    from typing import Any
    from typing import Dict
    from typing import List
    from typing import Optional

TEXT_TYPES = (Text, binary_type, bytearray)

_add_aspect = aspects.add_aspect
_extend_aspect = aspects.extend_aspect
_join_aspect = aspects.join_aspect


__all__ = ["add_aspect", "str_aspect", "bytearray_extend_aspect", "decode_aspect", "encode_aspect"]


def add_aspect(op1, op2):
    if not isinstance(op1, TEXT_TYPES) or not isinstance(op2, TEXT_TYPES):
        return op1 + op2
    return _add_aspect(op1, op2)


def str_aspect(*args, **kwargs):
    # type: (Any, Any) -> str
    result = builtin_str(*args, **kwargs)
    if isinstance(args[0], TEXT_TYPES) and is_pyobject_tainted(args[0]):
        result = taint_pyobject(result, Source("str_aspect", result, 0))

    return result


def join_aspect(joiner, *args, **kwargs):
<<<<<<< HEAD
    # type: (Any, Any, Any) -> Any
    if not isinstance(joiner, TEXT_TYPES) or not isinstance(joiner, TEXT_TYPES):
=======
    # type: (Any, Any) -> Any
    if not isinstance(joiner, TEXT_TYPES):
>>>>>>> dc44976b
        return joiner.join(*args, **kwargs)
    return _join_aspect(joiner, *args, **kwargs)


def bytearray_extend_aspect(op1, op2):
    # type: (Any, Any) -> Any
    if not isinstance(op1, bytearray) or not isinstance(op2, (bytearray, bytes)):
        return op1.extend(op2)
    return _extend_aspect(op1, op2)


def bytes_aspect(*args, **kwargs):
    # type: (Any, Any) -> bytes
    result = builtin_bytes(*args, **kwargs)
    if isinstance(args[0], (str, bytes, bytearray)) and is_pyobject_tainted(args[0]):
        result = taint_pyobject(result, Source("bytes_aspect", result, 0))

    return result


def bytearray_aspect(*args, **kwargs):
    # type: (Any, Any) -> str
    result = builtin_bytearray(*args, **kwargs)
    if isinstance(args[0], (str, bytes, bytearray)) and is_pyobject_tainted(args[0]):
        result = taint_pyobject(result, Source("bytearray_aspect", result, 0))

    return result


# TODO
# def stringio_aspect(*args, **kwargs):
#     # type: (Any, Any) -> StringIO
#     return StringIO(*args, **kwargs)


# TODO
# def modulo_aspect(candidate_text, candidate_tuple):
#     # type: (Any, Any) -> Any
#     if not get_propagation():
#         return candidate_text % candidate_tuple
#
#     try:
#         if isinstance(candidate_tuple, tuple):
#             parameter_list = candidate_tuple
#         else:
#             parameter_list = (candidate_tuple,)  # type: ignore
#
#         ranges_orig, candidate_text_ranges = are_all_text_all_ranges(candidate_text, parameter_list)
#         if not ranges_orig:
#             return candidate_text % candidate_tuple
#
#         return _convert_escaped_text_to_tainted_text(
#             as_formatted_evidence(
#                 candidate_text,
#                 candidate_text_ranges,
#                 tag_mapping_function=TagMappingMode.Mapper,
#             )
#             % tuple(
#                 as_formatted_evidence(
#                     parameter,
#                     tag_mapping_function=TagMappingMode.Mapper,
#                 )
#                 if isinstance(parameter, TEXT_TYPES)
#                 else parameter
#                 for parameter in parameter_list
#             ),
#             ranges_orig=ranges_orig,
#         )
#     except Exception as exc:
#         return candidate_text % candidate_tuple


# TODO
# def format_aspect(
#     candidate_text,  # type: str
#     *args,  # type: List[Any]
#     **kwargs  # type: Dict[str, Any]
# ):  # type: (...) -> str
#     if not get_propagation():
#         return candidate_text.format(*args, **kwargs)
#
#     try:
#         params = tuple(args) + tuple(kwargs.values())
#         ranges_orig, candidate_text_ranges = are_all_text_all_ranges(candidate_text, params)
#         if not ranges_orig:
#             return candidate_text.format(*args, **kwargs)
#
#         new_template = as_formatted_evidence(
#             candidate_text, candidate_text_ranges, tag_mapping_function=TagMappingMode.Mapper
#         )
#         fun = (
#             lambda arg: as_formatted_evidence(arg, tag_mapping_function=TagMappingMode.Mapper)
#             if isinstance(arg, TEXT_TYPES)
#             else arg
#         )
#         new_args = map(fun, args)  # type: ignore[arg-type]
#         new_kwargs = {key: fun(value) for key, value in iteritems(kwargs)}
#         # invert_dict(range_guid_map)
#         return _convert_escaped_text_to_tainted_text(
#             new_template.format(*new_args, **new_kwargs),  # type: ignore[union-attr]
#             ranges_orig=ranges_orig,
#         )
#
#     except Exception as exc:
#         return candidate_text.format(*args, **kwargs)


# TODO
# def format_map_aspect(candidate_text, *args, **kwargs):  # type: (str, Any, Any) -> str
#     if not get_propagation():
#         return candidate_text.format_map(*args, **kwargs)
#
#     try:
#         mapping = parse_params(0, "mapping", None, *args, **kwargs)
#         mapping_tuple = tuple(mapping if not isinstance(mapping, dict) else mapping.values())
#         ranges_orig, candidate_text_ranges = are_all_text_all_ranges(
#             candidate_text,
#             args + mapping_tuple,
#         )
#         if not ranges_orig:
#             return candidate_text.format_map(*args, **kwargs)
#
#         return _convert_escaped_text_to_tainted_text(
#             as_formatted_evidence(
#                 candidate_text, candidate_text_ranges, tag_mapping_function=TagMappingMode.Mapper
#             ).format_map(
#                 {
#                     key: as_formatted_evidence(value, tag_mapping_function=TagMappingMode.Mapper)
#                     if isinstance(value, TEXT_TYPES)
#                     else value
#                     for key, value in iteritems(mapping)
#                 }
#             ),
#             ranges_orig=ranges_orig,
#         )
#
#     except Exception as exc:
#         return candidate_text.format_map(*args, **kwargs)


# TODO
# def format_value_aspect(
#     element,  # type: Any
#     options=0,  # type: int
#     format_spec=None,  # type: Optional[str]
# ):  # type: (...) -> str
#
#     if options == 115:
#         new_text = str(element)
#     elif options == 114:
#         # TODO: use our repr once we have implemented it
#         new_text = repr(element)
#     elif options == 97:
#         # TODO: use our ascii once we have implemented it
#         if sys.version_info[0] >= 3:
#             new_text = ascii(element)
#     else:
#         new_text = element
#
#     if format_spec:
#         # Apply formatting
#         new_text = aspect_format("{:%s}" % format_spec, new_text)  # type:ignore
#     else:
#         new_text = str(new_text)
#
#     # FIXME: can we return earlier here?
#     if not get_propagation():
#         return new_text
#
#     ranges_new = get_ranges(new_text) if isinstance(element, TEXT_TYPES) else ()
#     if not ranges_new:
#         return new_text
#
#     new_text_new_id = copy_string_new_id(new_text)
#     set_ranges(new_text_new_id, ranges_new)
#     return new_text_new_id


def incremental_translation(self, incr_coder, funcode, empty):
    tainted_ranges = iter(get_tainted_ranges(self))
    result_list, new_ranges = [], []
    result_length, i = 0, 0
    tainted_range = next(tainted_ranges, None)
    try:
        for i in range(len(self)):
            if tainted_range is None:
                # no more tainted ranges, finish decoding all at once
                new_prod = funcode(self[i:])
                result_list.append(new_prod)
                break
            if i == tainted_range[1]:
                # start new tainted range
                new_ranges.append([tainted_range[0], result_length])
            new_prod = funcode(self[i : i + 1])
            result_list.append(new_prod)
            result_length += len(new_prod)
            if i + 1 == tainted_range[1] + tainted_range[2]:
                # end range. Do no taint partial multi-bytes character that comes next.
                new_ranges[-1].append(result_length - new_ranges[-1][-1])
                tainted_range = next(tainted_ranges, None)
        result_list.append(funcode(self[:0], True))
    except UnicodeDecodeError as e:
        offset = -len(incr_coder.getstate()[0])
        raise UnicodeDecodeError(e.args[0], self, i + e.args[2] + offset, i + e.args[3] + offset, *e.args[4:])
    except UnicodeEncodeError:
        funcode(self)
    result = empty.join(result_list)
    set_tainted_ranges(result, new_ranges)
    return result


def decode_aspect(self, *args, **kwargs):
    if not is_pyobject_tainted(self) or not isinstance(self, bytes):
        return self.decode(*args, **kwargs)
    codec = args[0] if args else "utf-8"
    inc_dec = codecs.getincrementaldecoder(codec)(**kwargs)
    return incremental_translation(self, inc_dec, inc_dec.decode, "")


def encode_aspect(self, *args, **kwargs):
    if not is_pyobject_tainted(self) or not isinstance(self, str):
        return self.encode(*args, **kwargs)
    codec = args[0] if args else "utf-8"
    inc_enc = codecs.getincrementalencoder(codec)(**kwargs)
    return incremental_translation(self, inc_enc, inc_enc.encode, b"")


def upper_aspect(candidate_text, *args, **kwargs):  # type: (Any, Any, Any) -> str
    if not isinstance(candidate_text, TEXT_TYPES):
        return candidate_text.upper(*args, **kwargs)

    return common_replace('upper', candidate_text, *args, **kwargs)


def lower_aspect(candidate_text, *args, **kwargs):  # type: (Any, Any, Any) -> str
    if not isinstance(candidate_text, TEXT_TYPES):
        return candidate_text.upper(*args, **kwargs)

    return common_replace('lower', candidate_text, *args, **kwargs)


def swapcase_aspect(candidate_text, *args, **kwargs):  # type: (Any, Any, Any) -> str
    if not isinstance(candidate_text, TEXT_TYPES):
        return candidate_text.upper(*args, **kwargs)

    return common_replace('swapcase', candidate_text, *args, **kwargs)


def title_aspect(candidate_text, *args, **kwargs):  # type: (Any, Any, Any) -> str
    if not isinstance(candidate_text, TEXT_TYPES):
        return candidate_text.upper(*args, **kwargs)

    return common_replace('title', candidate_text, *args, **kwargs)


def capitalize_aspect(candidate_text, *args, **kwargs):  # type: (Any, Any, Any) -> str
    if not isinstance(candidate_text, TEXT_TYPES):
        return candidate_text.upper(*args, **kwargs)

    return common_replace('capitalize', candidate_text, *args, **kwargs)


def casefold_aspect(candidate_text, *args, **kwargs):  # type: (Any, Any, Any) -> str
    if not isinstance(candidate_text, TEXT_TYPES):
        return candidate_text.upper(*args, **kwargs)
    return common_replace('casefold', candidate_text, *args, **kwargs)


def translate_aspect(candidate_text, *args, **kwargs):  # type: (Any, Any, Any) -> str
    if not isinstance(candidate_text, TEXT_TYPES):
        return candidate_text.upper(*args, **kwargs)
    return common_replace('translate', candidate_text, *args, **kwargs)<|MERGE_RESOLUTION|>--- conflicted
+++ resolved
@@ -49,13 +49,8 @@
 
 
 def join_aspect(joiner, *args, **kwargs):
-<<<<<<< HEAD
-    # type: (Any, Any, Any) -> Any
-    if not isinstance(joiner, TEXT_TYPES) or not isinstance(joiner, TEXT_TYPES):
-=======
     # type: (Any, Any) -> Any
     if not isinstance(joiner, TEXT_TYPES):
->>>>>>> dc44976b
         return joiner.join(*args, **kwargs)
     return _join_aspect(joiner, *args, **kwargs)
 
