from builtins import bytearray as builtin_bytearray
from builtins import bytes as builtin_bytes
from builtins import str as builtin_str
import codecs
from typing import TYPE_CHECKING

from ddtrace.internal.compat import iteritems

from .._metrics import _set_iast_error_metric
from .._taint_tracking import TagMappingMode
from .._taint_tracking import TaintRange
from .._taint_tracking import _convert_escaped_text_to_tainted_text
from .._taint_tracking import are_all_text_all_ranges
from .._taint_tracking import as_formatted_evidence
from .._taint_tracking import common_replace
from .._taint_tracking import get_ranges
from .._taint_tracking import get_tainted_ranges
from .._taint_tracking import is_pyobject_tainted
from .._taint_tracking import parse_params
from .._taint_tracking import shift_taint_range
from .._taint_tracking import taint_pyobject_with_ranges
from .._taint_tracking._native import aspects  # noqa: F401


if TYPE_CHECKING:
    from typing import Any
    from typing import Dict
    from typing import List
    from typing import Optional
    from typing import Union

    TEXT_TYPE = Union[str, bytes, bytearray]

TEXT_TYPES = (str, bytes, bytearray)


_add_aspect = aspects.add_aspect
_extend_aspect = aspects.extend_aspect
_join_aspect = aspects.join_aspect


__all__ = ["add_aspect", "str_aspect", "bytearray_extend_aspect", "decode_aspect", "encode_aspect"]


def add_aspect(op1, op2):
    if not isinstance(op1, TEXT_TYPES) or not isinstance(op2, TEXT_TYPES) or type(op1) != type(op2):
        return op1 + op2
    return _add_aspect(op1, op2)


def str_aspect(*args, **kwargs):
    # type: (Any, Any) -> str
    result = builtin_str(*args, **kwargs)

    if isinstance(args[0], TEXT_TYPES) and is_pyobject_tainted(args[0]):
        try:
            if isinstance(args[0], (bytes, bytearray)):
                check_offset = args[0].decode("utf-8")
            else:
                check_offset = args[0]
            offset = result.index(check_offset)
            new_ranges = [shift_taint_range(text_range, offset) for text_range in get_tainted_ranges(args[0])]
            if new_ranges:
                taint_pyobject_with_ranges(result, tuple(new_ranges))
        except Exception as e:
            _set_iast_error_metric("IAST propagation error. str_aspect. {}".format(e))
    return result


def bytes_aspect(*args, **kwargs):
    # type: (Any, Any) -> bytes
    result = builtin_bytes(*args, **kwargs)
    if isinstance(args[0], TEXT_TYPES) and is_pyobject_tainted(args[0]):
        try:
            taint_pyobject_with_ranges(result, tuple(get_ranges(args[0])))
        except Exception as e:
            _set_iast_error_metric("IAST propagation error. bytes_aspect. {}".format(e))
    return result


def bytearray_aspect(*args, **kwargs):
    # type: (Any, Any) -> bytearray
    result = builtin_bytearray(*args, **kwargs)
    if isinstance(args[0], TEXT_TYPES) and is_pyobject_tainted(args[0]):
        try:
            taint_pyobject_with_ranges(result, tuple(get_ranges(args[0])))
        except Exception as e:
            _set_iast_error_metric("IAST propagation error. bytearray_aspect. {}".format(e))
    return result


def join_aspect(joiner, *args, **kwargs):
    # type: (Any, Any, Any) -> Any
    if not isinstance(joiner, TEXT_TYPES):
        return joiner.join(*args, **kwargs)
    try:
        return _join_aspect(joiner, *args, **kwargs)
    except Exception as e:
        _set_iast_error_metric("IAST propagation error. join_aspect. {}".format(e))
        return joiner.join(*args, **kwargs)


def bytearray_extend_aspect(op1, op2):
    # type: (Any, Any) -> Any
    if not isinstance(op1, bytearray) or not isinstance(op2, (bytearray, bytes)):
        return op1.extend(op2)
    try:
        return _extend_aspect(op1, op2)
    except Exception as e:
        _set_iast_error_metric("IAST propagation error. extend_aspect. {}".format(e))
        return op1.extend(op2)


def modulo_aspect(candidate_text, candidate_tuple):
    # type: (Any, Any) -> Any
    if not isinstance(candidate_text, TEXT_TYPES):
        return candidate_text % candidate_tuple

    try:
        if isinstance(candidate_tuple, tuple):
            parameter_list = candidate_tuple
        else:
            parameter_list = (candidate_tuple,)

        ranges_orig, candidate_text_ranges = are_all_text_all_ranges(candidate_text, parameter_list)
        if not ranges_orig:
            return candidate_text % candidate_tuple

        return _convert_escaped_text_to_tainted_text(
            as_formatted_evidence(
                candidate_text,
                candidate_text_ranges,
                tag_mapping_function=TagMappingMode.Mapper,
            )
            % tuple(
                as_formatted_evidence(
                    parameter,
                    tag_mapping_function=TagMappingMode.Mapper,
                )
                if isinstance(parameter, TEXT_TYPES)
                else parameter
                for parameter in parameter_list
            ),
            ranges_orig=ranges_orig,
        )
    except Exception as e:
        _set_iast_error_metric("IAST propagation error. modulo_aspect. {}".format(e))
        return candidate_text % candidate_tuple


def build_string_aspect(*args):  # type: (List[Any]) -> str
    return join_aspect("", args)


def ljust_aspect(candidate_text, *args, **kwargs):
    # type: (Any, Any, Any) -> Union[str, bytes, bytearray]

    result = candidate_text.ljust(*args, **kwargs)

    if not isinstance(candidate_text, TEXT_TYPES):
        return result

    try:
        ranges_new = get_ranges(candidate_text)
        fillchar = parse_params(1, "fillchar", " ", *args, **kwargs)
        fillchar_ranges = get_ranges(fillchar)
        if ranges_new is None or (not ranges_new and not fillchar_ranges):
            return result

        if fillchar_ranges:
            # Can only be one char, so we create one range to cover from the start to the end
            ranges_new = ranges_new + [shift_taint_range(fillchar_ranges[0], len(candidate_text))]

        new_result = candidate_text.ljust(parse_params(0, "width", None, *args, **kwargs), fillchar)
        taint_pyobject_with_ranges(new_result, ranges_new)
        return new_result
    except Exception as e:
        _set_iast_error_metric("IAST propagation error. ljust_aspect. {}".format(e))
<<<<<<< HEAD

    return result
=======
        return candidate_text.ljust(*args, **kwargs)
>>>>>>> 0db0d252


def zfill_aspect(candidate_text, *args, **kwargs):
    # type: (Any, Any, Any) -> Any

    result = candidate_text.zfill(*args, **kwargs)

    if not isinstance(candidate_text, TEXT_TYPES):
        return result

    try:
        ranges_orig = get_ranges(candidate_text)
        if not ranges_orig:
            return result
        prefix = candidate_text[0] in ("-", "+")

        difflen = len(result) - len(candidate_text)
        ranges_new = []  # type: List[TaintRange]
        ranges_new_append = ranges_new.append
        ranges_new_extend = ranges_new.extend

        for r in ranges_orig:
            if not prefix or r.start > 0:
                ranges_new_append(TaintRange(start=r.start + difflen, length=r.length, source=r.source))
            else:
                ranges_new_extend(
                    [
                        TaintRange(start=0, length=1, source=r.source),
                        TaintRange(start=r.start + difflen + 1, length=r.length - 1, source=r.source),
                    ]
                )
        taint_pyobject_with_ranges(result, tuple(ranges_new))
    except Exception as e:
        _set_iast_error_metric("IAST propagation error. format_aspect. {}".format(e))
<<<<<<< HEAD

    return result
=======
        return candidate_text.zfill(*args, **kwargs)
>>>>>>> 0db0d252


def format_aspect(
    candidate_text,  # type: str
    *args,  # type: List[Any]
    **kwargs  # type: Dict[str, Any]
):  # type: (...) -> str
    result = candidate_text.format(*args, **kwargs)

    if not isinstance(candidate_text, TEXT_TYPES):
        return result

    try:
        params = tuple(args) + tuple(kwargs.values())
        ranges_orig, candidate_text_ranges = are_all_text_all_ranges(candidate_text, params)
        if not ranges_orig:
            return result

        new_template = as_formatted_evidence(
            candidate_text, candidate_text_ranges, tag_mapping_function=TagMappingMode.Mapper
        )
        fun = (
            lambda arg: as_formatted_evidence(arg, tag_mapping_function=TagMappingMode.Mapper)
            if isinstance(arg, TEXT_TYPES)
            else arg
        )

        new_args = list(map(fun, args))

        new_kwargs = {key: fun(value) for key, value in iteritems(kwargs)}
        new_result = _convert_escaped_text_to_tainted_text(
            new_template.format(*new_args, **new_kwargs),
            ranges_orig=ranges_orig,
        )
        if new_result != result:
            raise Exception(
                "format_aspect result %s is different to candidate_text.format %s"
                % (result, candidate_text.format(*args))
            )
        return new_result
    except Exception as e:
        _set_iast_error_metric("IAST propagation error. format_aspect. {}".format(e))
<<<<<<< HEAD

    return result
=======
        return candidate_text.format(*args, **kwargs)
>>>>>>> 0db0d252


def format_map_aspect(candidate_text, *args, **kwargs):  # type: (str, Any, Any) -> str
    if not isinstance(candidate_text, TEXT_TYPES):
        return candidate_text.format_map(*args, **kwargs)

    try:
        mapping = parse_params(0, "mapping", None, *args, **kwargs)
        mapping_tuple = tuple(mapping if not isinstance(mapping, dict) else mapping.values())
        ranges_orig, candidate_text_ranges = are_all_text_all_ranges(
            candidate_text,
            args + mapping_tuple,
        )
        if not ranges_orig:
            return candidate_text.format_map(*args, **kwargs)

        return _convert_escaped_text_to_tainted_text(
            as_formatted_evidence(
                candidate_text, candidate_text_ranges, tag_mapping_function=TagMappingMode.Mapper
            ).format_map(
                {
                    key: as_formatted_evidence(value, tag_mapping_function=TagMappingMode.Mapper)
                    if isinstance(value, TEXT_TYPES)
                    else value
                    for key, value in iteritems(mapping)
                }
            ),
            ranges_orig=ranges_orig,
        )
    except Exception as e:
        _set_iast_error_metric("IAST propagation error. format_map_aspect. {}".format(e))
        return candidate_text.format_map(*args, **kwargs)


def repr_aspect(*args, **kwargs):
    # type: (Any, Any) -> Any
    result = repr(*args, **kwargs)

    if isinstance(args[0], TEXT_TYPES) and is_pyobject_tainted(args[0]):
        try:
            if isinstance(args[0], (bytes, bytearray)):
                check_offset = args[0].decode("utf-8")
            else:
                check_offset = args[0]
            offset = result.index(check_offset)
            new_ranges = [shift_taint_range(text_range, offset) for text_range in get_tainted_ranges(args[0])]
            if new_ranges:
                taint_pyobject_with_ranges(result, tuple(new_ranges))
        except Exception as e:
            _set_iast_error_metric("IAST propagation error. repr_aspect. {}".format(e))
    return result


def format_value_aspect(
    element,  # type: Any
    options=0,  # type: int
    format_spec=None,  # type: Optional[str]
):  # type: (...) -> str

    if options == 115:
        new_text = str_aspect(element)
    elif options == 114:
        # TODO: use our repr once we have implemented it
        new_text = repr_aspect(element)
    elif options == 97:
        new_text = ascii(element)
    else:
        new_text = element
    if not isinstance(new_text, TEXT_TYPES):
        return format(new_text)

    try:
        if format_spec:
            # Apply formatting
            text_ranges = get_tainted_ranges(new_text)
            if text_ranges:
                new_new_text = ("{:%s}" % format_spec).format(new_text)
                try:
                    new_ranges = list()
                    for text_range in text_ranges:
                        new_ranges.append(shift_taint_range(text_range, new_new_text.index(new_text)))
                    if new_ranges:
                        taint_pyobject_with_ranges(new_new_text, tuple(new_ranges))
                    return new_new_text
                except ValueError:
                    return ("{:%s}" % format_spec).format(new_text)
            else:
                return ("{:%s}" % format_spec).format(new_text)
        else:
            return str_aspect(new_text)
    except Exception as e:
        _set_iast_error_metric("IAST propagation error. format_value_aspect. {}".format(e))
        return new_text


def incremental_translation(self, incr_coder, funcode, empty):
    tainted_ranges = iter(get_tainted_ranges(self))
    result_list, new_ranges = [], []
    result_length, i = 0, 0
    tainted_range = next(tainted_ranges, None)
    try:
        for i in range(len(self)):
            if tainted_range is None:
                # no more tainted ranges, finish decoding all at once
                new_prod = funcode(self[i:])
                result_list.append(new_prod)
                break
            if i == tainted_range.start:
                # start new tainted range
                new_ranges.append(TaintRange(start=i, length=result_length, source=tainted_range.source))

            new_prod = funcode(self[i : i + 1])
            result_list.append(new_prod)
            result_length += len(new_prod)

            if i + 1 == tainted_range.start + tainted_range.length:
                # end range. Do no taint partial multi-bytes character that comes next.
                # new_ranges[-1].append(result_length - new_ranges[-1].length)
                new_ranges[-1] = TaintRange(
                    start=new_ranges[-1].length,
                    length=(result_length - new_ranges[-1].length),
                    source=new_ranges[-1].source,
                )
                tainted_range = next(tainted_ranges, None)
        result_list.append(funcode(self[:0], True))
    except UnicodeDecodeError as e:
        offset = -len(incr_coder.getstate()[0])
        raise UnicodeDecodeError(e.args[0], self, i + e.args[2] + offset, i + e.args[3] + offset, *e.args[4:])
    except UnicodeEncodeError:
        funcode(self)
    result = empty.join(result_list)
    taint_pyobject_with_ranges(result, new_ranges)
    return result


def decode_aspect(self, *args, **kwargs):
    result = self.decode(*args, **kwargs)

    if not is_pyobject_tainted(self) or not isinstance(self, bytes):
        return result

    try:
        codec = args[0] if args else "utf-8"
        inc_dec = codecs.getincrementaldecoder(codec)(**kwargs)
        return incremental_translation(self, inc_dec, inc_dec.decode, "")
    except Exception as e:
        _set_iast_error_metric("IAST propagation error. decode_aspect. {}".format(e))
<<<<<<< HEAD
    return result
=======
        return self.decode(*args, **kwargs)
>>>>>>> 0db0d252


def encode_aspect(self, *args, **kwargs):
    result = self.encode(*args, **kwargs)

    if not is_pyobject_tainted(self) or not isinstance(self, str):
        return result

    try:
        codec = args[0] if args else "utf-8"
        inc_enc = codecs.getincrementalencoder(codec)(**kwargs)
        return incremental_translation(self, inc_enc, inc_enc.encode, b"")
    except Exception as e:
        _set_iast_error_metric("IAST propagation error. encode_aspect. {}".format(e))
<<<<<<< HEAD
    return result
=======
        return self.encode(*args, **kwargs)
>>>>>>> 0db0d252


def upper_aspect(candidate_text, *args, **kwargs):  # type: (Any, Any, Any) -> TEXT_TYPE
    if not isinstance(candidate_text, TEXT_TYPES):
        return candidate_text.upper(*args, **kwargs)

    try:
        return common_replace("upper", candidate_text, *args, **kwargs)
    except Exception as e:
        _set_iast_error_metric("IAST propagation error. upper_aspect. {}".format(e))
        return candidate_text.upper(*args, **kwargs)


def lower_aspect(candidate_text, *args, **kwargs):  # type: (Any, Any, Any) -> TEXT_TYPE
    if not isinstance(candidate_text, TEXT_TYPES):
        return candidate_text.lower(*args, **kwargs)

    try:
        return common_replace("lower", candidate_text, *args, **kwargs)
    except Exception as e:
        _set_iast_error_metric("IAST propagation error. lower_aspect. {}".format(e))
        return candidate_text.lower(*args, **kwargs)


def swapcase_aspect(candidate_text, *args, **kwargs):  # type: (Any, Any, Any) -> TEXT_TYPE
    if not isinstance(candidate_text, TEXT_TYPES):
        return candidate_text.swapcase(*args, **kwargs)
    try:
        return common_replace("swapcase", candidate_text, *args, **kwargs)
    except Exception as e:
        _set_iast_error_metric("IAST propagation error. swapcase_aspect. {}".format(e))
        return candidate_text.swapcase(*args, **kwargs)


def title_aspect(candidate_text, *args, **kwargs):  # type: (Any, Any, Any) -> TEXT_TYPE
    if not isinstance(candidate_text, TEXT_TYPES):
        return candidate_text.title(*args, **kwargs)
    try:
        return common_replace("title", candidate_text, *args, **kwargs)
    except Exception as e:
        _set_iast_error_metric("IAST propagation error. title_aspect. {}".format(e))
        return candidate_text.title(*args, **kwargs)


def capitalize_aspect(candidate_text, *args, **kwargs):  # type: (Any, Any, Any) -> TEXT_TYPE
    if not isinstance(candidate_text, TEXT_TYPES):
        return candidate_text.capitalize(*args, **kwargs)

    try:
        return common_replace("capitalize", candidate_text, *args, **kwargs)
    except Exception as e:
        _set_iast_error_metric("IAST propagation error. capitalize_aspect. {}".format(e))
        return candidate_text.capitalize(*args, **kwargs)


def casefold_aspect(candidate_text, *args, **kwargs):  # type: (Any, Any, Any) -> TEXT_TYPE
    if not isinstance(candidate_text, TEXT_TYPES):
        return candidate_text.casefold(*args, **kwargs)
    try:
        return common_replace("casefold", candidate_text, *args, **kwargs)
    except Exception as e:
        _set_iast_error_metric("IAST propagation error. casefold_aspect. {}".format(e))
        return candidate_text.casefold(*args, **kwargs)  # type: ignore[union-attr]


def translate_aspect(candidate_text, *args, **kwargs):  # type: (Any, Any, Any) -> TEXT_TYPE
    if not isinstance(candidate_text, TEXT_TYPES):
        return candidate_text.translate(*args, **kwargs)
    try:
        return common_replace("translate", candidate_text, *args, **kwargs)
    except Exception as e:
        _set_iast_error_metric("IAST propagation error. translate_aspect. {}".format(e))
        return candidate_text.translate(*args, **kwargs)


def empty_func(*args, **kwargs):
    pass<|MERGE_RESOLUTION|>--- conflicted
+++ resolved
@@ -176,12 +176,7 @@
         return new_result
     except Exception as e:
         _set_iast_error_metric("IAST propagation error. ljust_aspect. {}".format(e))
-<<<<<<< HEAD
-
-    return result
-=======
-        return candidate_text.ljust(*args, **kwargs)
->>>>>>> 0db0d252
+    return result
 
 
 def zfill_aspect(candidate_text, *args, **kwargs):
@@ -216,12 +211,7 @@
         taint_pyobject_with_ranges(result, tuple(ranges_new))
     except Exception as e:
         _set_iast_error_metric("IAST propagation error. format_aspect. {}".format(e))
-<<<<<<< HEAD
-
-    return result
-=======
-        return candidate_text.zfill(*args, **kwargs)
->>>>>>> 0db0d252
+    return result
 
 
 def format_aspect(
@@ -264,12 +254,7 @@
         return new_result
     except Exception as e:
         _set_iast_error_metric("IAST propagation error. format_aspect. {}".format(e))
-<<<<<<< HEAD
-
-    return result
-=======
-        return candidate_text.format(*args, **kwargs)
->>>>>>> 0db0d252
+    return result
 
 
 def format_map_aspect(candidate_text, *args, **kwargs):  # type: (str, Any, Any) -> str
@@ -417,11 +402,7 @@
         return incremental_translation(self, inc_dec, inc_dec.decode, "")
     except Exception as e:
         _set_iast_error_metric("IAST propagation error. decode_aspect. {}".format(e))
-<<<<<<< HEAD
-    return result
-=======
-        return self.decode(*args, **kwargs)
->>>>>>> 0db0d252
+    return result
 
 
 def encode_aspect(self, *args, **kwargs):
@@ -436,11 +417,7 @@
         return incremental_translation(self, inc_enc, inc_enc.encode, b"")
     except Exception as e:
         _set_iast_error_metric("IAST propagation error. encode_aspect. {}".format(e))
-<<<<<<< HEAD
-    return result
-=======
-        return self.encode(*args, **kwargs)
->>>>>>> 0db0d252
+    return result
 
 
 def upper_aspect(candidate_text, *args, **kwargs):  # type: (Any, Any, Any) -> TEXT_TYPE
