--- conflicted
+++ resolved
@@ -402,16 +402,12 @@
 def translate_aspect(candidate_text, *args, **kwargs):  # type: (Any, Any, Any) -> TEXT_TYPE
     if not isinstance(candidate_text, TEXT_TYPES):
         return candidate_text.translate(*args, **kwargs)
-<<<<<<< HEAD
-    return common_replace("translate", candidate_text, *args, **kwargs)
-
-
-def empty_func(*args, **kwargs):
-    pass
-=======
     try:
         return common_replace("translate", candidate_text, *args, **kwargs)
     except Exception as e:
         _set_iast_error_metric("IAST propagation error. translate_aspect. {}".format(e), traceback.format_exc())
         return candidate_text.translate(*args, **kwargs)
->>>>>>> 94c04156
+
+
+def empty_func(*args, **kwargs):
+    pass