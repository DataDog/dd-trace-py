--- conflicted
+++ resolved
@@ -1,51 +1,9 @@
-<<<<<<< HEAD
-cmake_minimum_required(VERSION 3.11...3.22)
+cmake_minimum_required(VERSION 3.19)
 include(FetchContent)
 
 set(APP_NAME _native)
 option(BUILD_MACOS "Build for MacOS" OFF)
-=======
-cmake_minimum_required(VERSION 3.19)
-include(FetchContent)
->>>>>>> 54b9924e
 
-set(APP_NAME _native)
-option(BUILD_MACOS "Build for MacOS" OFF)
-
-<<<<<<< HEAD
-set(CMAKE_EXPORT_COMPILE_COMMANDS ON)
-
-set(CMAKE_CXX_STANDARD 17)
-set(CMAKE_CXX_STANDARD_REQUIRED ON)
-set(CMAKE_CXX_EXTENSIONS OFF)
-set(ABSL_PROPAGATE_CXX_STD ON)
-
-# For release modes: switch off assertions (more risky but faster). Compiler: -DNDEBUG
-add_compile_definitions($<$<NOT:$<CONFIG:Debug>>:NDEBUG>)
-
-
-if(BUILD_MACOS)
-    # https://pybind11.readthedocs.io/en/stable/compiling.html#building-manually
-    message(STATUS "Compile options for MacOS")
-    add_compile_options(-fPIC -fexceptions -fvisibility=hidden -fpermissive -pthread -Wall -Wno-unknown-pragmas -undefined dynamic_lookup)
-else()
-    # -U_FORTIFY_SOURCE to fix a bug in alpine and pybind11
-    # https://github.com/pybind/pybind11/issues/1650
-    # https://gitlab.alpinelinux.org/alpine/aports/-/issues/8626
-    message(STATUS "Compile options for Linux/Win")
-    add_compile_options(-fPIC -fexceptions -fvisibility=hidden -fpermissive -pthread -Wall -Wno-unknown-pragmas -U_FORTIFY_SOURCE)
-endif(BUILD_MACOS)
-unset(BUILD_MACOS CACHE)
-
-FetchContent_Declare(
-        absl
-        URL "https://github.com/abseil/abseil-cpp/archive/refs/tags/20211102.0.zip"
-)
-FetchContent_MakeAvailable(absl)
-
-include_directories(".")
-
-=======
 project(${APP_NAME})
 
 set(CMAKE_CXX_STANDARD 17)
@@ -72,7 +30,6 @@
 
 include_directories(".")
 
->>>>>>> 54b9924e
 file(GLOB SOURCE_FILES "*.cpp"
         "Aspects/*.cpp"
         "Context/*.cpp"
@@ -92,16 +49,6 @@
         "TaintTracking/*.h"
         "Utils/*.h"
         )
-<<<<<<< HEAD
-set(Python_USE_STATIC_LIBS FALSE)
-find_package(Python COMPONENTS Interpreter Development)
-# Debug messages
-message(STATUS "PYTHON_LIBRARIES = ${Python_LIBRARIES}")
-message(STATUS "PYTHON_EXECUTABLE = ${Python_EXECUTABLE}")
-message(STATUS "PYTHON_INCLUDE_DIRS = ${Python_INCLUDE_DIRS}")
-message(STATUS "Python_EXECUTABLE = ${Python_EXECUTABLE}")
-=======
->>>>>>> 54b9924e
 
 # Debug messages
 message(STATUS "PYTHON_LIBRARIES = ${Python_LIBRARIES}")
@@ -109,25 +56,8 @@
 message(STATUS "PYTHON_INCLUDE_DIRS = ${Python_INCLUDE_DIRS}")
 message(STATUS "Python_EXECUTABLE = ${Python_EXECUTABLE}")
 
-<<<<<<< HEAD
-execute_process(
-        COMMAND ${Python_EXECUTABLE} -c import\ pybind11\;print\(pybind11.get_cmake_dir\(\)\)
-        OUTPUT_VARIABLE CMAKE_PREFIX_PATH
-        RESULT_VARIABLE _pybind11_STATUS
-        OUTPUT_STRIP_TRAILING_WHITESPACE)
-if(_pybind11_STATUS EQUAL "0")
-    message(STATUS "Found pybind11: ${CMAKE_PREFIX_PATH}")
-else()
-    message(FATAL_ERROR "pybind11 not found")
-endif()
-unset(_pybind11_STATUS)
-
-find_package(pybind11)
-
-=======
 add_subdirectory(vendor/pybind11)
 
->>>>>>> 54b9924e
 pybind11_add_module(_native SHARED ${SOURCE_FILES} ${HEADER_FILES})
 get_filename_component(PARENT_DIR ${CMAKE_CURRENT_LIST_DIR} DIRECTORY)
 set_target_properties(
