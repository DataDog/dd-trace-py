#include "Source.h"

string Source::toString() const {
  ostringstream ret;
  ret << "Source at " << this << " "
      << "[name=" << string(name) << ", value=" << string(value) << " origin=" << string(origin)
      << "]";
  return ret.str();
<<<<<<< HEAD
}
=======
};
>>>>>>> 4f01c181

Source::operator std::string() const { return toString(); }

size_t Source::get_hash() const {
  size_t hname = hash<string>()(this->name);
  size_t hvalue = hash<string>()(this->value);
  size_t horigin = hash<string>()(this->origin);
  return hname ^ hvalue ^ horigin;
};<|MERGE_RESOLUTION|>--- conflicted
+++ resolved
@@ -1,16 +1,12 @@
 #include "Source.h"
 
 string Source::toString() const {
-  ostringstream ret;
-  ret << "Source at " << this << " "
-      << "[name=" << string(name) << ", value=" << string(value) << " origin=" << string(origin)
-      << "]";
-  return ret.str();
-<<<<<<< HEAD
+    ostringstream ret;
+    ret << "Source at " << this << " "
+        << "[name=" << string(name) << ", value=" << string(value) << " origin=" << string(origin)
+        << "]";
+    return ret.str();
 }
-=======
-};
->>>>>>> 4f01c181
 
 Source::operator std::string() const { return toString(); }
 
