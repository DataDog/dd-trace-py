#!/usr/bin/env python3
from typing import TYPE_CHECKING

from ddtrace.appsec.iast import oce
from ddtrace.appsec.iast._metrics import _set_metric_iast_executed_source
from ddtrace.appsec.iast._taint_dict import get_taint_dict
from ddtrace.appsec.iast._taint_tracking._native import ops  # noqa: F401
from ddtrace.appsec.iast._taint_tracking._native.taint_tracking import OriginType  # noqa: F401
from ddtrace.appsec.iast._taint_tracking._native.taint_tracking import Source  # noqa: F401


setup = ops.setup
new_pyobject_id = ops.new_pyobject_id


if TYPE_CHECKING:
    from typing import Any
    from typing import Dict
    from typing import List
    from typing import Optional
    from typing import Tuple
    from typing import Union


def add_taint_pyobject(pyobject, op1, op2):  # type: (Any, Any, Any) -> Any
    if not (is_pyobject_tainted(op1) or is_pyobject_tainted(op2)):
        return pyobject

    pyobject = new_pyobject_id(pyobject, len(pyobject))
    taint_dict = get_taint_dict()
    new_ranges = []
    if is_pyobject_tainted(op1):
        new_ranges = list(taint_dict[id(op1)])
    if is_pyobject_tainted(op2):
        offset = len(op1)
        for input_info, start, size in taint_dict[id(op2)]:
            new_ranges.append((input_info, start + offset, size))

    taint_dict[id(pyobject)] = tuple(new_ranges)
    return pyobject


def taint_pyobject(pyobject, source_name=None, source_value=None, source_origin=None, start=0, len_pyobject=0):
    # type: (Any, Optional[str], Optional[str], Optional[OriginType], int, int) -> Any
    # Request is not analyzed
    if not oce.request_has_quota:
        return pyobject

    # Pyobject must be Text with len > 1
    if not pyobject or not isinstance(pyobject, (str, bytes, bytearray)):
        return pyobject

    if len_pyobject is None:
        len_pyobject = len(pyobject)
    pyobject = new_pyobject_id(pyobject, len_pyobject)
    if isinstance(source_name, (bytes, bytearray)):
        source_name = str(source_name, encoding="utf8")
    if isinstance(source_value, (bytes, bytearray)):
        source_value = str(source_value, encoding="utf8")
    if source_origin is None:
        source_origin = OriginType.PARAMETER
    source = Source(source_name, source_value, source_origin)
    taint_dict = get_taint_dict()
<<<<<<< HEAD
    taint_dict[id(pyobject)] = ((source, start, len_pyobject),)
=======
    taint_dict[id(pyobject)] = ((input_info, 0, len_pyobject),)
    _set_metric_iast_executed_source(input_info.origin)
>>>>>>> 0bb7eab9
    return pyobject


def is_pyobject_tainted(pyobject):  # type: (Any) -> bool
    return id(pyobject) in get_taint_dict()


def set_tainted_ranges(pyobject, ranges):  # type: (Any, tuple) -> None
    taint_dict = get_taint_dict()
    assert pyobject not in taint_dict
    taint_dict[id(pyobject)] = ranges


def get_tainted_ranges(pyobject):  # type: (Any) -> tuple
    return get_taint_dict().get(id(pyobject), tuple())


def taint_ranges_as_evidence_info(pyobject):  # type: (Any) -> Tuple[List[Dict[str, Union[Any, int]]], list[Source]]
    value_parts = []
    sources = []
    current_pos = 0
    tainted_ranges = get_tainted_ranges(pyobject)
    if not len(tainted_ranges):
        return ([{"value": pyobject}], [])

    for _range in tainted_ranges:
        _input_info, _pos, _length = _range
        if _pos > current_pos:
            value_parts.append({"value": pyobject[current_pos:_pos]})

        if _input_info not in sources:
            sources.append(_input_info)

        value_parts.append({"value": pyobject[_pos : _pos + _length], "source": sources.index(_input_info)})
        current_pos = _pos + _length

    if current_pos < len(pyobject):
        value_parts.append({"value": pyobject[current_pos:]})

    return value_parts, sources<|MERGE_RESOLUTION|>--- conflicted
+++ resolved
@@ -61,12 +61,8 @@
         source_origin = OriginType.PARAMETER
     source = Source(source_name, source_value, source_origin)
     taint_dict = get_taint_dict()
-<<<<<<< HEAD
-    taint_dict[id(pyobject)] = ((source, start, len_pyobject),)
-=======
     taint_dict[id(pyobject)] = ((input_info, 0, len_pyobject),)
     _set_metric_iast_executed_source(input_info.origin)
->>>>>>> 0bb7eab9
     return pyobject
 
 
