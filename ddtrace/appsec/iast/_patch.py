import ctypes
import gc
import sys
from typing import TYPE_CHECKING

from ddtrace.appsec.iast._input_info import Input_info
from ddtrace.appsec.iast._util import _is_iast_enabled
from ddtrace.internal.logger import get_logger
from ddtrace.vendor.wrapt import FunctionWrapper
from ddtrace.vendor.wrapt import resolve_path


if TYPE_CHECKING:  # pragma: no cover
    from typing import Any
    from typing import Callable
    from typing import Dict
    from typing import Optional


_DD_ORIGINAL_ATTRIBUTES = {}  # type: Dict[Any, Any]

log = get_logger(__name__)


def set_and_check_module_is_patched(module_str, default_attr="_datadog_patch"):
    # type: (str, str) -> Optional[bool]
    try:
        __import__(module_str)
        module = sys.modules[module_str]
        if getattr(module, default_attr, False):
            return False
        setattr(module, default_attr, True)
    except ImportError:
        pass
    return True


def set_module_unpatched(module_str, default_attr="_datadog_patch"):
    # type: (str, str) -> None
    try:
        __import__(module_str)
        module = sys.modules[module_str]
        setattr(module, default_attr, False)
    except ImportError:
        pass


def try_wrap_function_wrapper(module, name, wrapper):
    # type: (str, str, Callable) -> None
    try:
        wrap_object(module, name, FunctionWrapper, (wrapper,))
    except (ImportError, AttributeError):
        log.debug("IAST patching. Module %s.%s not exists", module, name)


def try_unwrap(module, name):
    (parent, attribute, _) = resolve_path(module, name)
    if (parent, attribute) in _DD_ORIGINAL_ATTRIBUTES:
        original = _DD_ORIGINAL_ATTRIBUTES[(parent, attribute)]
        apply_patch(parent, attribute, original)
        del _DD_ORIGINAL_ATTRIBUTES[(parent, attribute)]


def apply_patch(parent, attribute, replacement):
    try:
        current_attribute = getattr(parent, attribute)
        # Avoid overwriting the original function if we call this twice
        if not isinstance(current_attribute, FunctionWrapper):
            _DD_ORIGINAL_ATTRIBUTES[(parent, attribute)] = current_attribute
        setattr(parent, attribute, replacement)
    except (TypeError, AttributeError):
        patch_builtins(parent, attribute, replacement)


def wrap_object(module, name, factory, args=(), kwargs={}):
    (parent, attribute, original) = resolve_path(module, name)
    wrapper = factory(original, *args, **kwargs)
    apply_patch(parent, attribute, wrapper)
    return wrapper


def patchable_builtin(klass):
    refs = gc.get_referents(klass.__dict__)
    assert len(refs) == 1
    return refs[0]


def patch_builtins(klass, attr, value):
    """Based on forbiddenfruit package:
    https://github.com/clarete/forbiddenfruit/blob/master/forbiddenfruit/__init__.py#L421
    ---
    Patch a built-in `klass` with `attr` set to `value`

    This function monkey-patches the built-in python object `attr` adding a new
    attribute to it. You can add any kind of argument to the `class`.

    It's possible to attach methods as class methods, just do the following:

      >>> def myclassmethod(cls):
      ...     return cls(1.5)
      >>> curse(float, "myclassmethod", classmethod(myclassmethod))
      >>> float.myclassmethod()
      1.5

    Methods will be automatically bound, so don't forget to add a self
    parameter to them, like this:

      >>> def hello(self):
      ...     return self * 2
      >>> curse(str, "hello", hello)
      >>> "yo".hello()
      "yoyo"
    """
    dikt = patchable_builtin(klass)

    old_value = dikt.get(attr, None)
    old_name = "_c_%s" % attr  # do not use .format here, it breaks py2.{5,6}

    # Patch the thing
    dikt[attr] = value

    if old_value:
        dikt[old_name] = old_value

        try:
            dikt[attr].__name__ = old_value.__name__
        except (AttributeError, TypeError):  # py2.5 will raise `TypeError`
            pass
        try:
            dikt[attr].__qualname__ = old_value.__qualname__
        except AttributeError:
            pass

    ctypes.pythonapi.PyType_Modified(ctypes.py_object(klass))


def if_iast_taint_returned_object_for(origin, wrapped, instance, args, kwargs):
    value = wrapped(*args, **kwargs)

    if _is_iast_enabled():
        try:
            from ddtrace.appsec.iast._taint_tracking import taint_pyobject

            name = str(args[0]) if len(args) else "http.request.body"
            return taint_pyobject(value, Input_info(name, value, origin))
        except Exception:
            log.debug("Unexpected exception while tainting pyobject", exc_info=True)

<<<<<<< HEAD
    return wrapped(*args, **kwargs)


def if_iast_taint_yield_tuple_for(origins, wrapped, instance, args, kwargs):
    if _is_iast_enabled():
        from ddtrace.appsec.iast._taint_tracking import taint_pyobject

        for key, value in wrapped(*args, **kwargs):
            new_key = taint_pyobject(key, Input_info(key, key, origins[0]))
            new_value = taint_pyobject(value, Input_info(key, value, origins[1]))

            yield new_key, new_value

    else:
        yield from wrapped(*args, **kwargs)
=======
    return value
>>>>>>> 8b531c8e
<|MERGE_RESOLUTION|>--- conflicted
+++ resolved
@@ -145,9 +145,7 @@
             return taint_pyobject(value, Input_info(name, value, origin))
         except Exception:
             log.debug("Unexpected exception while tainting pyobject", exc_info=True)
-
-<<<<<<< HEAD
-    return wrapped(*args, **kwargs)
+    return value
 
 
 def if_iast_taint_yield_tuple_for(origins, wrapped, instance, args, kwargs):
@@ -161,7 +159,4 @@
             yield new_key, new_value
 
     else:
-        yield from wrapped(*args, **kwargs)
-=======
-    return value
->>>>>>> 8b531c8e
+        yield from wrapped(*args, **kwargs)