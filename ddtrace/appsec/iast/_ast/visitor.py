#!/usr/bin/env python3

from _ast import ImportFrom
import ast
import sys
from typing import Any


PY27_37 = sys.version_info < (3, 8, 0)


class AstVisitor(ast.NodeTransformer):
    def __init__(
        self,
        filename="",
        module_name="",
    ):
        # Offset caused by inserted lines. Will be adjusted in visit_Generic
        self._aspects_spec = {
            "definitions_module": "ddtrace.appsec.iast._ast.aspects",
            "alias_module": "ddtrace_aspects",
            "functions": {
                "str": "ddtrace_aspects.str_aspect",
            },
            "operators": {
                ast.Add: "ddtrace_aspects.add_aspect",
            },
        }
        self._aspect_functions = self._aspects_spec["functions"]
        self._aspect_operators = self._aspects_spec["operators"]

        self.ast_modified = False
        self.filename = filename
        self.module_name = module_name

    def _node(self, type_, pos_from_node, **kwargs):  # type: (Any, Any, Any) -> Any
        """
        Abstract some basic differences in node structure between versions
        """

        # Some nodes (like Module) dont have position
        lineno = getattr(pos_from_node, "lineno", 1)
        col_offset = getattr(pos_from_node, "col_offset", 0)

        if PY27_37:
            # No end_lineno or end_pos_offset
            return type_(lineno=lineno, col_offset=col_offset, **kwargs)

        # Py38+
        end_lineno = getattr(pos_from_node, "end_lineno", 1)
        end_col_offset = getattr(pos_from_node, "end_col_offset", 0)

        return type_(
            lineno=lineno, end_lineno=end_lineno, col_offset=col_offset, end_col_offset=end_col_offset, **kwargs
        )

    def _name_node(self, from_node, _id, ctx=ast.Load()):  # type: (Any, str, Any) -> ast.Name
        return self._node(
            ast.Name,
            from_node,
            id=_id,
            ctx=ctx,
        )

    def _attr_node(self, from_node, attr, ctx=ast.Load()):  # type: (Any, str, Any) -> ast.Name
        attr_attr = ""
        name_attr = ""
        if attr:
            aspect_split = attr.split(".")
            if len(aspect_split) > 1:
                attr_attr = aspect_split[1]
                name_attr = aspect_split[0]

        name_node = self._name_node(from_node, name_attr, ctx=ctx)
        return self._node(ast.Attribute, from_node, attr=attr_attr, ctx=ctx, value=name_node)

    def find_insert_position(self, module_node):  # type: (ast.Module) -> int
        insert_position = 0
        from_future_import_found = False

        # Check all nodes that are "from __future__ import...", as we must insert after them.
        #
        # Caveat:
        # - body_node.lineno doesn't work because a large docstring changes the lineno
        #   but not the position in the nodes (i.e. this can happen: lineno==52, position==2)
        # TODO: Test and implement cases with docstrings before future imports, etc.
        for body_node in module_node.body:
            insert_position += 1
            if isinstance(body_node, ImportFrom) and body_node.module == "__future__":
                from_future_import_found = True
            # As soon as we start a non-futuristic import we can stop looking
            elif from_future_import_found:
                insert_position -= 1
                break
            else:
                break

        if not from_future_import_found:
            # No futuristic import found, reset the position to 0
            insert_position = 0
        return insert_position

    def visit_Module(self, module_node):  # type: (ast.Module) -> Any
        """
        Insert the import statement for the replacements module
        """
        insert_position = self.find_insert_position(module_node)
        assert self._aspects_spec
        definitions_module = self._aspects_spec["definitions_module"]
        replacements_import = self._node(
            ast.Import,
            module_node,
            names=[
                ast.alias(
                    lineno=1,
                    col_offset=0,
                    name=definitions_module,
                    asname=self._aspects_spec["alias_module"],
                )
            ],
        )
        module_node.body.insert(insert_position, replacements_import)
        # Must be called here instead of the start so the line offset is already
        # processed
        self.generic_visit(module_node)
        return module_node

    def visit_Call(self, call_node):  # type: (ast.Call) -> Any
        """
        Replace a call or method
        """
        self.generic_visit(call_node)
        func_member = call_node.func

        if isinstance(func_member, ast.Name) and func_member.id:
            # Normal function call with func=Name(...), just change the name
            func_name_node = func_member.id
            aspect = self._aspect_functions.get(func_name_node)
            if aspect:
                call_node.func = self._attr_node(call_node, aspect)
                self.ast_modified = True

        return call_node

<<<<<<< HEAD
    def visit_BinOp(self, call_node):  # type: (ast.Call) -> Any
=======
    def visit_BinOp(self, call_node):  # type: (ast.BinOp) -> Any
>>>>>>> 041879e4
        """
        Replace a binary operator
        """
        self.generic_visit(call_node)
        operator = call_node.op

        aspect = self._aspect_operators.get(operator.__class__)
        if aspect:
            self.ast_modified = True
            return ast.Call(self._attr_node(call_node, aspect), [call_node.left, call_node.right], {})

        return call_node<|MERGE_RESOLUTION|>--- conflicted
+++ resolved
@@ -142,11 +142,7 @@
 
         return call_node
 
-<<<<<<< HEAD
-    def visit_BinOp(self, call_node):  # type: (ast.Call) -> Any
-=======
     def visit_BinOp(self, call_node):  # type: (ast.BinOp) -> Any
->>>>>>> 041879e4
         """
         Replace a binary operator
         """
