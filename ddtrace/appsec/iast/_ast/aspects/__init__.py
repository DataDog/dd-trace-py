--- conflicted
+++ resolved
@@ -2,25 +2,16 @@
 
 from builtins import str as builtin_str
 
-<<<<<<< HEAD
-from ddtrace.appsec.iast._taint_tracking import add_taint_pyobject
-from ddtrace.appsec.iast._taint_tracking import is_pyobject_tainted
-from ddtrace.appsec.iast._taint_tracking import taint_pyobject
-from ddtrace.appsec.iast.input_info import Input_info
-=======
+from ddtrace.appsec.iast._taint_tracking import add_taint_pyobject  # type: ignore[attr-defined]
 from ddtrace.appsec.iast._taint_tracking import is_pyobject_tainted  # type: ignore[attr-defined]
 from ddtrace.appsec.iast._taint_tracking import taint_pyobject  # type: ignore[attr-defined]
->>>>>>> 066688c1
+from ddtrace.appsec.iast.input_info import Input_info
 
 
 def str_aspect(*args, **kwargs):
     result = builtin_str(*args, **kwargs)
     if isinstance(args[0], (str, bytes, bytearray)) and is_pyobject_tainted(args[0]):
-<<<<<<< HEAD
         taint_pyobject(result, Input_info("str_aspect", result, 0))
-=======
-        taint_pyobject(result)
->>>>>>> 066688c1
 
     return result
 
@@ -30,11 +21,6 @@
         return op1 + op2
 
     result = getattr(op1.__class__, "__add__")(op1, op2)
-<<<<<<< HEAD
     add_taint_pyobject(result, op1, op2)
-=======
-    if is_pyobject_tainted(op1) or is_pyobject_tainted(op2):
-        taint_pyobject(result)
->>>>>>> 066688c1
 
     return result