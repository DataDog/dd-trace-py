#!/usr/bin/env python3
import sys

from ddtrace.internal.logger import get_logger
from ddtrace.settings import _config as config


def _is_python_version_supported():
<<<<<<< HEAD
    # IAST supports Python versions 3.6 to 3.10
    return (3, 6, 0) <= sys.version_info
=======
    # IAST supports Python versions 3.6 to 3.11
    return (3, 6, 0) <= sys.version_info < (3, 12, 0)
>>>>>>> 0bb7eab9


def _is_iast_enabled():
    if not config._iast_enabled:
        return False

    if not _is_python_version_supported():
        log = get_logger(__name__)
        log.info("IAST is not compatible with the current Python version")
        return False

    return True<|MERGE_RESOLUTION|>--- conflicted
+++ resolved
@@ -6,13 +6,8 @@
 
 
 def _is_python_version_supported():
-<<<<<<< HEAD
-    # IAST supports Python versions 3.6 to 3.10
-    return (3, 6, 0) <= sys.version_info
-=======
     # IAST supports Python versions 3.6 to 3.11
     return (3, 6, 0) <= sys.version_info < (3, 12, 0)
->>>>>>> 0bb7eab9
 
 
 def _is_iast_enabled():
