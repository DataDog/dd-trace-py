import os
from typing import TYPE_CHECKING

from ddtrace import tracer
from ddtrace.appsec._constants import IAST
from ddtrace.appsec.iast import oce
from ddtrace.appsec.iast._metrics import _set_metric_iast_executed_sink
from ddtrace.appsec.iast._overhead_control_engine import Operation
from ddtrace.appsec.iast.reporter import Evidence
from ddtrace.appsec.iast.reporter import IastSpanReporter
from ddtrace.appsec.iast.reporter import Location
from ddtrace.appsec.iast.reporter import Source
from ddtrace.appsec.iast.reporter import Vulnerability
from ddtrace.internal import core
from ddtrace.internal.logger import get_logger


try:
    # Python >= 3.4
    from ddtrace.appsec.iast._stacktrace import get_info_frame
except ImportError:
    # Python 2
    from ddtrace.appsec.iast._stacktrace_py2 import get_info_frame

if TYPE_CHECKING:  # pragma: no cover
    from typing import Any
    from typing import Callable
    from typing import List
    from typing import Optional
    from typing import Text

    from ddtrace.appsec.iast._input_info import Input_info

log = get_logger(__name__)

CWD = os.path.abspath(os.getcwd())


class VulnerabilityBase(Operation):
    vulnerability_type = ""
    evidence_type = ""

    @classmethod
    def wrap(cls, func):
        # type: (Callable) -> Callable
        def wrapper(wrapped, instance, args, kwargs):
            # type: (Callable, Any, Any, Any) -> Any
            """Get the current root Span and attach it to the wrapped function. We need the span to report the vulnerability
            and update the context with the report information.
            """
            if oce.request_has_quota and cls.has_quota():
                return func(wrapped, instance, args, kwargs)
            else:
                log.debug("IAST: no vulnerability quota to analyze more sink points")
            return wrapped(*args, **kwargs)

        return wrapper

    @classmethod
    def report(cls, evidence_value="", sources=None):
        # type: (Text, Optional[List[Input_info]]) -> None
        """Build a IastSpanReporter instance to report it in the `AppSecIastSpanProcessor` as a string JSON

        TODO: check deduplications if DD_IAST_DEDUPLICATION_ENABLED is true
        """
        if cls.acquire_quota():
            if not tracer or not hasattr(tracer, "current_root_span"):
                log.debug("Not tracer or tracer has no root span")
                return None

            span = tracer.current_root_span()
            if not span:
                log.debug("No root span in the current execution. Skipping IAST taint sink.")
                return None

            frame_info = get_info_frame(CWD)
            if frame_info:
                file_name, line_number = frame_info

                # Remove CWD prefix
                if file_name.startswith(CWD):
                    file_name = os.path.relpath(file_name, start=CWD)

                if isinstance(evidence_value, (str, bytes, bytearray)):
                    evidence = Evidence(value=evidence_value)
                elif isinstance(evidence_value, (set, list)):
                    evidence = Evidence(valueParts=evidence_value)
                else:
                    log.debug("Unexpected evidence_value type: %s", type(evidence_value))
                    evidence = ""

                if cls.is_not_reported(file_name, line_number):
<<<<<<< HEAD
                    report = core.get_item(IAST.CONTEXT_KEY, span=span)
=======

                    _set_metric_iast_executed_sink(cls.vulnerability_type)

                    report = _context.get_item(IAST.CONTEXT_KEY, span=span)
>>>>>>> 09956e4b
                    if report:
                        report.vulnerabilities.add(
                            Vulnerability(
                                type=cls.vulnerability_type,
                                evidence=evidence,
                                location=Location(path=file_name, line=line_number, spanId=span.span_id),
                            )
                        )

                    else:
                        report = IastSpanReporter(
                            vulnerabilities={
                                Vulnerability(
                                    type=cls.vulnerability_type,
                                    evidence=evidence,
                                    location=Location(path=file_name, line=line_number, spanId=span.span_id),
                                )
                            }
                        )
                    if sources:
                        report.sources = {Source(origin=x.origin, name=x.name, value=x.value) for x in sources}
                    core.set_item(IAST.CONTEXT_KEY, report, span=span)<|MERGE_RESOLUTION|>--- conflicted
+++ resolved
@@ -90,14 +90,10 @@
                     evidence = ""
 
                 if cls.is_not_reported(file_name, line_number):
-<<<<<<< HEAD
-                    report = core.get_item(IAST.CONTEXT_KEY, span=span)
-=======
 
                     _set_metric_iast_executed_sink(cls.vulnerability_type)
 
-                    report = _context.get_item(IAST.CONTEXT_KEY, span=span)
->>>>>>> 09956e4b
+                    report = core.get_item(IAST.CONTEXT_KEY, span=span)
                     if report:
                         report.vulnerabilities.add(
                             Vulnerability(
