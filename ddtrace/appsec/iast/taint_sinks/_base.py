--- conflicted
+++ resolved
@@ -72,11 +72,7 @@
 
     @classmethod
     def report(cls, evidence_value="", sources=None):
-<<<<<<< HEAD
-        # type: (Union[Text|List[Dict[str, Any]]], Optional[List[Input_info]]) -> None
-=======
-        # type: (Text, Optional[List[Source]]) -> None
->>>>>>> 3b8457e0
+        # type: (Union[Text|List[Dict[str, Any]]], Optional[List[Source]]) -> None
         """Build a IastSpanReporter instance to report it in the `AppSecIastSpanProcessor` as a string JSON
 
         TODO: check deduplications if DD_IAST_DEDUPLICATION_ENABLED is true
