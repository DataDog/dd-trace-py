--- conflicted
+++ resolved
@@ -79,7 +79,6 @@
 
         TODO: check deduplications if DD_IAST_DEDUPLICATION_ENABLED is true
         """
-
         if cls.acquire_quota():
             if not tracer or not hasattr(tracer, "current_root_span"):
                 log.debug("Not tracer or tracer has no root span")
@@ -91,41 +90,8 @@
                 return None
 
             frame_info = get_info_frame(CWD)
-<<<<<<< HEAD
-            if not frame_info:
-                return None
-=======
             if frame_info:
                 file_name, line_number = frame_info
-
-                # Remove CWD prefix
-                if file_name.startswith(CWD):
-                    file_name = os.path.relpath(file_name, start=CWD)
-
-                if isinstance(evidence_value, (str, bytes, bytearray)):
-                    evidence = Evidence(value=evidence_value)
-                elif isinstance(evidence_value, (set, list)):
-                    evidence = Evidence(valueParts=evidence_value)
-                else:
-                    log.debug("Unexpected evidence_value type: %s", type(evidence_value))
-                    evidence = ""
-
-                if cls.is_not_reported(file_name, line_number):
-
-                    _set_metric_iast_executed_sink(cls.vulnerability_type)
-
-                    report = core.get_item(IAST.CONTEXT_KEY, span=span)
-                    if report:
-                        report.vulnerabilities.add(
-                            Vulnerability(
-                                type=cls.vulnerability_type,
-                                evidence=evidence,
-                                location=Location(path=file_name, line=line_number, spanId=span.span_id),
-                            )
-                        )
->>>>>>> 11a8d095
-
-            file_name, line_number = frame_info
 
             # Remove CWD prefix
             if file_name.startswith(CWD):
@@ -145,7 +111,7 @@
 
             _set_metric_iast_executed_sink(cls.vulnerability_type)
 
-            report = _context.get_item(IAST.CONTEXT_KEY, span=span)
+            report = core.get_item(IAST.CONTEXT_KEY, span=span)
             if report:
                 report.vulnerabilities.add(
                     Vulnerability(
@@ -154,6 +120,7 @@
                         location=Location(path=file_name, line=line_number, spanId=span.span_id),
                     )
                 )
+
             else:
                 report = IastSpanReporter(
                     vulnerabilities={
@@ -162,7 +129,6 @@
                             evidence=evidence,
                             location=Location(path=file_name, line=line_number, spanId=span.span_id),
                         )
-<<<<<<< HEAD
                     }
                 )
             if sources:
@@ -171,7 +137,7 @@
             redacted_report = cls._redacted_report_cache.get(
                 hash(report), lambda x: cls._redact_report(cast(IastSpanReporter, report))
             )
-            _context.set_item(IAST.CONTEXT_KEY, redacted_report, span=span)
+            core.set_item(IAST.CONTEXT_KEY, redacted_report, span=span)
 
     @classmethod
     def _extract_sensitive_tokens(cls, report):
@@ -290,9 +256,4 @@
 
                     idx += part_len
 
-        return report
-=======
-                    if sources:
-                        report.sources = {Source(origin=x.origin, name=x.name, value=x.value) for x in sources}
-                    core.set_item(IAST.CONTEXT_KEY, report, span=span)
->>>>>>> 11a8d095
+        return report