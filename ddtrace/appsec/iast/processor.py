--- conflicted
+++ resolved
@@ -2,16 +2,8 @@
 
 import attr
 
-<<<<<<< HEAD
-=======
 from ddtrace.appsec._constants import APPSEC
 from ddtrace.appsec._constants import IAST
-from ddtrace.appsec.iast import oce
-from ddtrace.appsec.iast._metrics import _set_metric_iast_request_tainted
-from ddtrace.appsec.iast._utils import _iast_report_to_str
-from ddtrace.appsec.iast._utils import _is_iast_enabled
-from ddtrace.appsec.trace_utils import _asm_manual_keep
->>>>>>> 32632a8a
 from ddtrace.constants import ORIGIN_KEY
 from ddtrace.ext import SpanTypes
 from ddtrace.internal import core
@@ -19,10 +11,9 @@
 from ddtrace.internal.processor import SpanProcessor
 
 from . import oce
-from .._constants import APPSEC
-from .._constants import IAST
 from ..trace_utils import _asm_manual_keep
 from ._metrics import _set_metric_iast_request_tainted
+from ._utils import _iast_report_to_str
 from ._utils import _is_iast_enabled
 
 
@@ -66,19 +57,6 @@
         data = core.get_item(IAST.CONTEXT_KEY, span=span)
 
         if data:
-<<<<<<< HEAD
-            from ._taint_tracking import OriginType  # noqa: F401
-            from ._taint_tracking._native.taint_tracking import origin_to_str  # noqa: F401
-
-            class OriginTypeEncoder(json.JSONEncoder):
-                def default(self, obj):
-                    if isinstance(obj, OriginType):
-                        # if the obj is uuid, we simply return the value of uuid
-                        return origin_to_str(obj)
-                    return json.JSONEncoder.default(self, obj)
-
-=======
->>>>>>> 32632a8a
             span.set_tag_str(
                 IAST.JSON,
                 _iast_report_to_str(data),
