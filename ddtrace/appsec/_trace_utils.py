--- conflicted
+++ resolved
@@ -28,11 +28,7 @@
     span.set_tag_str(SAMPLING_DECISION_TRACE_TAG_KEY, "-%d" % SamplingMechanism.APPSEC)
 
     # set Security propagation tag
-<<<<<<< HEAD
-    span.set_tag_str("_dd.p.appsec", "1")
-=======
     span.set_tag_str(APPSEC.PROPAGATION_HEADER, "1")
->>>>>>> 82b37536
 
 
 def _track_user_login_common(
