--- conflicted
+++ resolved
@@ -42,13 +42,10 @@
     | Flags.ASM_USER_BLOCKING
     | Flags.ASM_CUSTOM_RULES
     | Flags.ASM_CUSTOM_BLOCKING_RESPONSE
-<<<<<<< HEAD
     | Flags.ASM_EXCLUSION_DATA
-=======
     | Flags.ASM_ENDPOINT_FINGERPRINT
     | Flags.ASM_NETWORK_FINGERPRINT
     | Flags.ASM_HEADER_FINGERPRINT
->>>>>>> f63869f6
 )
 
 _ALL_RASP = Flags.ASM_RASP_SQLI | Flags.ASM_RASP_LFI | Flags.ASM_RASP_SSRF
