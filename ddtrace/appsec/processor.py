import errno
import json
import os
import os.path
from typing import Any, Optional
from typing import List
from typing import Set
from typing import TYPE_CHECKING
from typing import Tuple
from typing import Union

import attr
from six import ensure_binary

from ddtrace.appsec import _asm_context
from ddtrace.appsec.ddwaf import DDWaf
from ddtrace.appsec.ddwaf import version
from ddtrace.constants import APPSEC_BLOCKED
from ddtrace.constants import APPSEC_ENABLED
from ddtrace.constants import APPSEC_EVENT_RULE_ERRORS
from ddtrace.constants import APPSEC_EVENT_RULE_ERROR_COUNT
from ddtrace.constants import APPSEC_EVENT_RULE_LOADED
from ddtrace.constants import APPSEC_EVENT_RULE_VERSION
from ddtrace.constants import APPSEC_JSON
from ddtrace.constants import APPSEC_ORIGIN_VALUE
from ddtrace.constants import APPSEC_WAF_DURATION
from ddtrace.constants import APPSEC_WAF_DURATION_EXT
from ddtrace.constants import APPSEC_WAF_VERSION
from ddtrace.constants import MANUAL_KEEP_KEY
from ddtrace.constants import ORIGIN_KEY
from ddtrace.constants import RUNTIME_FAMILY
from ddtrace.contrib import trace_utils
from ddtrace.contrib.trace_utils import _normalize_tag_name
from ddtrace.ext import SpanTypes
from ddtrace.internal import _context
from ddtrace.internal.logger import get_logger
from ddtrace.internal.processor import SpanProcessor
from ddtrace.internal.rate_limiter import RateLimiter


try:
    from json.decoder import JSONDecodeError
except ImportError:
    # handling python 2.X import error
    JSONDecodeError = ValueError  # type: ignore

if TYPE_CHECKING:  # pragma: no cover
    from typing import Dict

    from ddtrace.appsec.ddwaf import DDWaf_result
    from ddtrace.appsec.ddwaf.ddwaf_types import DDWafRulesType
    from ddtrace.span import Span

ROOT_DIR = os.path.dirname(os.path.abspath(__file__))
DEFAULT_RULES = os.path.join(ROOT_DIR, "rules.json")
DEFAULT_TRACE_RATE_LIMIT = 100
DEFAULT_WAF_TIMEOUT = 20  # ms
DEFAULT_APPSEC_OBFUSCATION_PARAMETER_KEY_REGEXP = (
    r"(?i)(?:p(?:ass)?w(?:or)?d|pass(?:_?phrase)?|secret|(?:api_?|private_?|public_?)key)|token|consumer_?"
    r"(?:id|key|secret)|sign(?:ed|ature)|bearer|authorization"
)
DEFAULT_APPSEC_OBFUSCATION_PARAMETER_VALUE_REGEXP = (
    r"(?i)(?:p(?:ass)?w(?:or)?d|pass(?:_?phrase)?|secret|(?:api_?|private_?|public_?|access_?|secret_?)"
    r"key(?:_?id)?|token|consumer_?(?:id|key|secret)|sign(?:ed|ature)?|auth(?:entication|orization)?)"
    r'(?:\s*=[^;]|"\s*:\s*"[^"]+")|bearer\s+[a-z0-9\._\-]+|token:[a-z0-9]{13}|gh[opsu]_[0-9a-zA-Z]{36}'
    r"|ey[I-L][\w=-]+\.ey[I-L][\w=-]+(?:\.[\w.+\/=-]+)?|[\-]{5}BEGIN[a-z\s]+PRIVATE\sKEY[\-]{5}[^\-]+[\-]"
    r"{5}END[a-z\s]+PRIVATE\sKEY|ssh-rsa\s*[a-z0-9\/\.+]{100,}"
)


log = get_logger(__name__)


def _transform_headers(data):
    # type: (Union[Dict[str, str], List[Tuple[str, str]]]) -> Dict[str, Union[str, List[str]]]
    normalized = {}  # type: Dict[str, Union[str, List[str]]]
    headers = data if isinstance(data, list) else data.items()
    for header, value in headers:
        header = header.lower()
        if header in ("cookie", "set-cookie"):
            continue
        if header in normalized:  # if a header with the same lowercase name already exists, let's make it an array
            existing = normalized[header]
            if isinstance(existing, list):
                existing.append(value)
            else:
                normalized[header] = [existing, value]
        else:
            normalized[header] = value
    return normalized


def get_rules():
    # type: () -> str
    return os.getenv("DD_APPSEC_RULES", default=DEFAULT_RULES)


def get_appsec_obfuscation_parameter_key_regexp():
    # type: () -> bytes
    return ensure_binary(
        os.getenv("DD_APPSEC_OBFUSCATION_PARAMETER_KEY_REGEXP", DEFAULT_APPSEC_OBFUSCATION_PARAMETER_KEY_REGEXP)
    )


def get_appsec_obfuscation_parameter_value_regexp():
    # type: () -> bytes
    return ensure_binary(
        os.getenv("DD_APPSEC_OBFUSCATION_PARAMETER_VALUE_REGEXP", DEFAULT_APPSEC_OBFUSCATION_PARAMETER_VALUE_REGEXP)
    )


class _Addresses(object):
    SERVER_REQUEST_BODY = "server.request.body"
    SERVER_REQUEST_QUERY = "server.request.query"
    SERVER_REQUEST_HEADERS_NO_COOKIES = "server.request.headers.no_cookies"
    SERVER_REQUEST_URI_RAW = "server.request.uri.raw"
    SERVER_REQUEST_METHOD = "server.request.method"
    SERVER_REQUEST_PATH_PARAMS = "server.request.path_params"
    SERVER_REQUEST_COOKIES = "server.request.cookies"
    HTTP_CLIENT_IP = "http.client_ip"
    SERVER_RESPONSE_STATUS = "server.response.status"
    SERVER_RESPONSE_HEADERS_NO_COOKIES = "server.response.headers.no_cookies"


_COLLECTED_REQUEST_HEADERS = {
    "accept",
    "accept-encoding",
    "accept-language",
    "content-encoding",
    "content-language",
    "content-length",
    "content-type",
    "forwarded",
    "forwarded-for",
    "host",
    "true-client-ip",
    "user-agent",
    "via",
    "x-client-ip",
    "x-cluster-client-ip",
    "x-forwarded",
    "x-forwarded-for",
    "x-real-ip",
}

_COLLECTED_HEADER_PREFIX = "http.request.headers."


def _set_headers(span, headers, kind):
    # type: (Span, Dict[str, Union[str, List[str]]], str) -> None
    for k in headers:
        if k.lower() in _COLLECTED_REQUEST_HEADERS:
            # since the header value can be a list, use `set_tag()` to ensure it is converted to a string
            span.set_tag(_normalize_tag_name(kind, k), headers[k])


def _get_rate_limiter():
    # type: () -> RateLimiter
    return RateLimiter(int(os.getenv("DD_APPSEC_TRACE_RATE_LIMIT", DEFAULT_TRACE_RATE_LIMIT)))


def _get_waf_timeout():
    # type: () -> int
    return int(os.getenv("DD_APPSEC_WAF_TIMEOUT", DEFAULT_WAF_TIMEOUT))


@attr.s(eq=False)
class AppSecSpanProcessor(SpanProcessor):
    rules = attr.ib(type=str, factory=get_rules)
    obfuscation_parameter_key_regexp = attr.ib(type=bytes, factory=get_appsec_obfuscation_parameter_key_regexp)
    obfuscation_parameter_value_regexp = attr.ib(type=bytes, factory=get_appsec_obfuscation_parameter_value_regexp)
    _ddwaf = attr.ib(type=DDWaf, default=None)
    _addresses_to_keep = attr.ib(type=Set[str], factory=set)
    _rate_limiter = attr.ib(type=RateLimiter, factory=_get_rate_limiter)
    _waf_timeout = attr.ib(type=int, factory=_get_waf_timeout)

    @property
    def enabled(self):
        return self._ddwaf is not None

    def __attrs_post_init__(self):
        # type: () -> None
        if self._ddwaf is None:
            try:
                with open(self.rules, "r") as f:
                    rules = json.load(f)
            except EnvironmentError as err:
                if err.errno == errno.ENOENT:
                    log.error(
                        "[DDAS-0001-03] AppSec could not read the rule file %s. Reason: file does not exist", self.rules
                    )
                else:
                    # TODO: try to log reasons
                    log.error("[DDAS-0001-03] AppSec could not read the rule file %s.", self.rules)
                raise
            except JSONDecodeError:
                log.error(
                    "[DDAS-0001-03] AppSec could not read the rule file %s. Reason: invalid JSON file", self.rules
                )
                raise
            except Exception:
                # TODO: try to log reasons
                log.error("[DDAS-0001-03] AppSec could not read the rule file %s.", self.rules)
                raise
            try:
                self._ddwaf = DDWaf(
                    rules, self.obfuscation_parameter_key_regexp, self.obfuscation_parameter_value_regexp
                )
            except ValueError:
                # Partial of DDAS-0005-00
                log.warning("[DDAS-0005-00] WAF initialization failed")
                raise
        for address in self._ddwaf.required_data:
            self._mark_needed(address)
        # we always need the request headers
        self._mark_needed(_Addresses.SERVER_REQUEST_HEADERS_NO_COOKIES)
        # we always need the response headers
        self._mark_needed(_Addresses.SERVER_RESPONSE_HEADERS_NO_COOKIES)

    def update_rules(self, new_rules):
        # type: (List[Dict[str, Any]]) -> None
        try:
            self._ddwaf.update_rules(new_rules)
        except TypeError as e:
            log.debug("Error updating ASM rules", exc_info=True)  # noqa: G200

    def on_span_start(self, span):
        # type: (Span) -> None

        if span.span_type != SpanTypes.WEB:
            return

        peer_ip = _asm_context.get_ip()
        headers = _asm_context.get_headers()
        headers_case_sensitive = _asm_context.get_headers_case_sensitive()
        if headers is not None:
            _context.set_items(
                {
                    "http.request.headers": headers,
                    "http.request.headers_case_sensitive": headers_case_sensitive,
                },
                span=span,
            )

            if not peer_ip:
                return

            ip = trace_utils._get_request_header_client_ip(headers, peer_ip, headers_case_sensitive)
            # Save the IP and headers in the context so the retrieval can be skipped later
            _context.set_item("http.request.remote_ip", ip, span=span)
            if ip and self._is_needed(_Addresses.HTTP_CLIENT_IP):
                data = {_Addresses.HTTP_CLIENT_IP: ip}
                log.debug("[DDAS-001-00] Executing AppSec In-App WAF with parameters: %s", data)
                ddwaf_result = self._run_ddwaf(data)

                if ddwaf_result and (
                        ddwaf_result.actions
                        and "block" in ddwaf_result.actions
                        and ddwaf_result.data):
                    log.debug("[DDAS-011-00] AppSec In-App WAF returned: %s", ddwaf_result.data)
                    span.set_tags(
                        {
                            APPSEC_JSON: '{"triggers":%s}' % ddwaf_result.data,
                            APPSEC_BLOCKED: "true",
                            APPSEC_WAF_DURATION: str(ddwaf_result.runtime),
                            APPSEC_WAF_DURATION_EXT: str(ddwaf_result.total_runtime),
                        }
                    )
                    _context.set_item("http.request.blocked", True, span=span)

    def _mark_needed(self, address):
        # type: (str) -> None
        self._addresses_to_keep.add(address)

    def _is_needed(self, address):
        # type: (str) -> bool
        return address in self._addresses_to_keep

    def _run_ddwaf(self, data):
        # type: (DDWafRulesType) -> Optional[DDWaf_result]
        try:
            return self._ddwaf.run(data, self._waf_timeout)  # res is a serialized json
        except OSError:
            log.warning("Error executing Appsec In-App WAF: ", exc_info=True)
        except Exception as e:
            log.warning("Error executing Appsec In-App WAF: %s", repr(e))

        return None

    def on_span_finish(self, span):
        # type: (Span) -> None

        if span.span_type != SpanTypes.WEB:
            return
        span.set_metric(APPSEC_ENABLED, 1.0)
        span.set_tag_str(RUNTIME_FAMILY, "python")

        data = {}
        if self._is_needed(_Addresses.SERVER_REQUEST_QUERY):
            request_query = _context.get_item("http.request.query", span=span)
            if request_query is not None:
                data[_Addresses.SERVER_REQUEST_QUERY] = request_query

        if self._is_needed(_Addresses.SERVER_REQUEST_HEADERS_NO_COOKIES):
            request_headers = _context.get_item("http.request.headers", span=span)
            if request_headers is not None:
                data[_Addresses.SERVER_REQUEST_HEADERS_NO_COOKIES] = _transform_headers(request_headers)

        if self._is_needed(_Addresses.SERVER_REQUEST_URI_RAW):
            uri = _context.get_item("http.request.uri", span=span)
            if uri is not None:
                data[_Addresses.SERVER_REQUEST_URI_RAW] = uri

        if self._is_needed(_Addresses.SERVER_REQUEST_METHOD):
            request_method = _context.get_item("http.request.method", span=span)
            if request_method is not None:
                data[_Addresses.SERVER_REQUEST_METHOD] = request_method

        if self._is_needed(_Addresses.SERVER_REQUEST_PATH_PARAMS):
            path_params = _context.get_item("http.request.path_params", span=span)
            if path_params is not None:
                data[_Addresses.SERVER_REQUEST_PATH_PARAMS] = path_params

        if self._is_needed(_Addresses.SERVER_REQUEST_COOKIES):
            cookies = _context.get_item("http.request.cookies", span=span)
            if cookies is not None:
                data[_Addresses.SERVER_REQUEST_COOKIES] = cookies

        if self._is_needed(_Addresses.SERVER_RESPONSE_STATUS):
            status = _context.get_item("http.response.status", span=span)
            if status is not None:
                data[_Addresses.SERVER_RESPONSE_STATUS] = status

        if self._is_needed(_Addresses.SERVER_RESPONSE_HEADERS_NO_COOKIES):
            response_headers = _context.get_item("http.response.headers", span=span)
            if response_headers is not None:
                data[_Addresses.SERVER_RESPONSE_HEADERS_NO_COOKIES] = _transform_headers(response_headers)

        if self._is_needed(_Addresses.SERVER_REQUEST_BODY):
            body = _context.get_item("http.request.body", span=span)
            if body is not None:
                data[_Addresses.SERVER_REQUEST_BODY] = body

        if self._is_needed(_Addresses.HTTP_CLIENT_IP):
            remote_ip = _context.get_item("http.request.remote_ip", span=span)
            if remote_ip:
                data[_Addresses.HTTP_CLIENT_IP] = remote_ip

        log.debug("[DDAS-001-00] Executing AppSec In-App WAF with parameters: %s", data)
        ddwaf_result = None
        blocked_request = _context.get_item("http.request.blocked", span=span)
        if not blocked_request:
            ddwaf_result = self._run_ddwaf(data)  # res is a serialized json

        try:
            info = self._ddwaf.info
            if info.errors:
                span.set_tag_str(APPSEC_EVENT_RULE_ERRORS, json.dumps(info.errors))
            span.set_tag_str(APPSEC_EVENT_RULE_VERSION, info.version)
            span.set_tag_str(APPSEC_WAF_VERSION, version())
            span.set_metric(APPSEC_EVENT_RULE_LOADED, info.loaded)
            span.set_metric(APPSEC_EVENT_RULE_ERROR_COUNT, info.failed)
            if not blocked_request:
                span.set_metric(APPSEC_WAF_DURATION, ddwaf_result.runtime)
                span.set_metric(APPSEC_WAF_DURATION_EXT, ddwaf_result.total_runtime)
        except JSONDecodeError:
            log.warning("Error parsing data AppSec In-App WAF metrics report")
        except Exception:
            log.warning("Error executing AppSec In-App WAF metrics report: %s", exc_info=True)

        if blocked_request or (ddwaf_result and ddwaf_result.data is not None):
            # We run the rate limiter only if there is an attack, its goal is to limit the number of collected asm
            # events
            allowed = self._rate_limiter.is_allowed(span.start_ns)
            if not allowed:
                # TODO: add metric collection to keep an eye (when it's name is clarified)
                return
            if _Addresses.SERVER_REQUEST_HEADERS_NO_COOKIES in data:
                _set_headers(span, data[_Addresses.SERVER_REQUEST_HEADERS_NO_COOKIES], kind="request")

            if _Addresses.SERVER_RESPONSE_HEADERS_NO_COOKIES in data:
                _set_headers(span, data[_Addresses.SERVER_RESPONSE_HEADERS_NO_COOKIES], kind="response")

            if not blocked_request and ddwaf_result:
                # Partial DDAS-011-00
                log.debug("[DDAS-011-00] AppSec In-App WAF returned: %s", ddwaf_result.data)
                span.set_tag_str(APPSEC_JSON, '{"triggers":%s}' % (ddwaf_result.data,))
<<<<<<< HEAD
=======
            else:
                span.set_tag_str(APPSEC_JSON, _context.get_item("http.request.waf_json", span=span))
                span.set_tag_str("appsec.blocked", "true")
>>>>>>> 06c2e49d

            # Partial DDAS-011-00
            span.set_tag_str("appsec.event", "true")

            remote_ip = _context.get_item("http.request.remote_ip", span=span)
            if remote_ip:
                # Note that if the ip collection is disabled by not having ASM or
                # DD_TRACE_CLIENT_IP_ENABLED actor.ip won't be sent
                span.set_tag_str("actor.ip", remote_ip)

            # Right now, we overwrite any value that could be already there. We need to reconsider when ASM/AppSec's
            # specs are updated.
            span.set_tag(MANUAL_KEEP_KEY)
            if span.get_tag(ORIGIN_KEY) is None:
                span.set_tag_str(ORIGIN_KEY, APPSEC_ORIGIN_VALUE)<|MERGE_RESOLUTION|>--- conflicted
+++ resolved
@@ -385,12 +385,6 @@
                 # Partial DDAS-011-00
                 log.debug("[DDAS-011-00] AppSec In-App WAF returned: %s", ddwaf_result.data)
                 span.set_tag_str(APPSEC_JSON, '{"triggers":%s}' % (ddwaf_result.data,))
-<<<<<<< HEAD
-=======
-            else:
-                span.set_tag_str(APPSEC_JSON, _context.get_item("http.request.waf_json", span=span))
-                span.set_tag_str("appsec.blocked", "true")
->>>>>>> 06c2e49d
 
             # Partial DDAS-011-00
             span.set_tag_str("appsec.event", "true")
