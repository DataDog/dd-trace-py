import errno
import json
import os
import os.path
from typing import Set
from typing import TYPE_CHECKING

import attr
from six import ensure_binary

from ddtrace.appsec import _asm_request_context
from ddtrace.appsec._constants import APPSEC
from ddtrace.appsec._constants import DEFAULT
from ddtrace.appsec._constants import SPAN_DATA_NAMES
from ddtrace.appsec._constants import WAF_ACTIONS
from ddtrace.appsec._constants import WAF_CONTEXT_NAMES
from ddtrace.appsec._constants import WAF_DATA_NAMES
from ddtrace.appsec.ddwaf import DDWaf
from ddtrace.appsec.ddwaf import version
from ddtrace.constants import MANUAL_KEEP_KEY
from ddtrace.constants import ORIGIN_KEY
from ddtrace.constants import RUNTIME_FAMILY
from ddtrace.contrib import trace_utils
from ddtrace.contrib.trace_utils import _normalize_tag_name
from ddtrace.ext import SpanTypes
from ddtrace.internal import _context
from ddtrace.internal.logger import get_logger
from ddtrace.internal.processor import SpanProcessor
from ddtrace.internal.rate_limiter import RateLimiter
from ddtrace.internal.telemetry import telemetry_metrics_writer
from ddtrace.internal.telemetry.constants import TELEMETRY_NAMESPACE_TAG_APPSEC


try:
    from json.decoder import JSONDecodeError
except ImportError:
    # handling python 2.X import error
    JSONDecodeError = ValueError  # type: ignore

if TYPE_CHECKING:  # pragma: no cover
    from typing import Any
    from typing import Dict
    from typing import List
    from typing import Tuple
    from typing import Union

    from ddtrace.appsec.ddwaf import DDWaf_result
    from ddtrace.appsec.ddwaf.ddwaf_types import DDWafRulesType
    from ddtrace.span import Span


log = get_logger(__name__)


def _transform_headers(data):
    # type: (Union[Dict[str, str], List[Tuple[str, str]]]) -> Dict[str, Union[str, List[str]]]
    normalized = {}  # type: Dict[str, Union[str, List[str]]]
    headers = data if isinstance(data, list) else data.items()
    for header, value in headers:
        header = header.lower()
        if header in ("cookie", "set-cookie"):
            continue
        if header in normalized:  # if a header with the same lowercase name already exists, let's make it an array
            existing = normalized[header]
            if isinstance(existing, list):
                existing.append(value)
            else:
                normalized[header] = [existing, value]
        else:
            normalized[header] = value
    return normalized


def get_rules():
    # type: () -> str
    return os.getenv("DD_APPSEC_RULES", default=DEFAULT.RULES)


def get_appsec_obfuscation_parameter_key_regexp():
    # type: () -> bytes
    return ensure_binary(
        os.getenv("DD_APPSEC_OBFUSCATION_PARAMETER_KEY_REGEXP", DEFAULT.APPSEC_OBFUSCATION_PARAMETER_KEY_REGEXP)
    )


def get_appsec_obfuscation_parameter_value_regexp():
    # type: () -> bytes
    return ensure_binary(
        os.getenv("DD_APPSEC_OBFUSCATION_PARAMETER_VALUE_REGEXP", DEFAULT.APPSEC_OBFUSCATION_PARAMETER_VALUE_REGEXP)
    )


_COLLECTED_REQUEST_HEADERS = {
    "accept",
    "accept-encoding",
    "accept-language",
    "content-encoding",
    "content-language",
    "content-length",
    "content-type",
    "forwarded",
    "forwarded-for",
    "host",
    "true-client-ip",
    "user-agent",
    "via",
    "x-client-ip",
    "x-cluster-client-ip",
    "x-forwarded",
    "x-forwarded-for",
    "x-real-ip",
}


def _set_headers(span, headers, kind):
    # type: (Span, Any, str) -> None
    for k in headers:
        if isinstance(k, tuple):
            key, value = k
        else:
            key, value = k, headers[k]
        if key.lower() in _COLLECTED_REQUEST_HEADERS:
            # since the header value can be a list, use `set_tag()` to ensure it is converted to a string
            span.set_tag(_normalize_tag_name(kind, key), value)


def _get_rate_limiter():
    # type: () -> RateLimiter
    return RateLimiter(int(os.getenv("DD_APPSEC_TRACE_RATE_LIMIT", DEFAULT.TRACE_RATE_LIMIT)))


def _get_waf_timeout():
    # type: () -> int
    return int(os.getenv("DD_APPSEC_WAF_TIMEOUT", DEFAULT.WAF_TIMEOUT))


@attr.s(eq=False)
class AppSecSpanProcessor(SpanProcessor):
    rules = attr.ib(type=str, factory=get_rules)
    obfuscation_parameter_key_regexp = attr.ib(type=bytes, factory=get_appsec_obfuscation_parameter_key_regexp)
    obfuscation_parameter_value_regexp = attr.ib(type=bytes, factory=get_appsec_obfuscation_parameter_value_regexp)
    _ddwaf = attr.ib(type=DDWaf, default=None)
    _addresses_to_keep = attr.ib(type=Set[str], factory=set)
    _rate_limiter = attr.ib(type=RateLimiter, factory=_get_rate_limiter)
    _waf_timeout = attr.ib(type=int, factory=_get_waf_timeout)

    @property
    def enabled(self):
        return self._ddwaf is not None

    def __attrs_post_init__(self):
        # type: () -> None
        if self._ddwaf is None:
            try:
                with open(self.rules, "r") as f:
                    rules = json.load(f)
            except EnvironmentError as err:
                if err.errno == errno.ENOENT:
                    log.error(
                        "[DDAS-0001-03] ASM could not read the rule file %s. Reason: file does not exist", self.rules
                    )
                else:
                    # TODO: try to log reasons
                    log.error("[DDAS-0001-03] ASM could not read the rule file %s.", self.rules)
                raise
            except JSONDecodeError:
                log.error("[DDAS-0001-03] ASM could not read the rule file %s. Reason: invalid JSON file", self.rules)
                raise
            except Exception:
                # TODO: try to log reasons
                log.error("[DDAS-0001-03] ASM could not read the rule file %s.", self.rules)
                raise
            try:
                self._ddwaf = DDWaf(
                    rules, self.obfuscation_parameter_key_regexp, self.obfuscation_parameter_value_regexp
                )
            except ValueError:
                # Partial of DDAS-0005-00
                log.warning("[DDAS-0005-00] WAF initialization failed")
                raise
        for address in self._ddwaf.required_data:
            self._mark_needed(address)
        # we always need the request headers
        self._mark_needed(WAF_DATA_NAMES.REQUEST_HEADERS_NO_COOKIES)
        # we always need the response headers
        self._mark_needed(WAF_DATA_NAMES.RESPONSE_HEADERS_NO_COOKIES)

    def _update_rules(self, new_rules):
        # type: (List[Dict[str, Any]]) -> None
        try:
            self._ddwaf.update_rules(new_rules)
        except TypeError:
            log.debug("Error updating ASM rules", exc_info=True)

    def _set_metrics(self, ddwaf_result, ddwaf_info):
        tags = {
            "waf_version": version(),
            "lib_language": "python",
            "rule_triggered": False,
            "request_blocked": False,
        }
        if ddwaf_result.data:
            tags["request_blocked"] = True if "block" in ddwaf_result.actions else False
            tags["rule_triggered"] = True

        if ddwaf_info:
            tags["event_rules_version"] = ddwaf_info.version
            telemetry_metrics_writer.add_count_metric(
                TELEMETRY_NAMESPACE_TAG_APPSEC,
                "event_rules.loaded",
                float(ddwaf_info.loaded),
                tags=tags,
            )

        # runtime is the result in microseconds. Update to milliseconds
        telemetry_metrics_writer.add_distribution_metric(
            TELEMETRY_NAMESPACE_TAG_APPSEC,
            "waf.duration",
            float(ddwaf_result.runtime / 1e3),
            tags=tags,
        )
        telemetry_metrics_writer.add_distribution_metric(
            TELEMETRY_NAMESPACE_TAG_APPSEC,
            "waf.duration_ext",
            float(ddwaf_result.total_runtime / 1e3),
            tags=tags,
        )

        telemetry_metrics_writer.add_count_metric(
            TELEMETRY_NAMESPACE_TAG_APPSEC,
            "waf.requests",
            float(1.0),
            tags=tags,
        )

        # TODO: add log metric to report info.failed and info.errors

    def on_span_start(self, span):
        # type: (Span) -> None

        if span.span_type != SpanTypes.WEB:
            return

        peer_ip = _asm_request_context.get_ip()
        headers = _asm_request_context.get_headers()
        headers_case_sensitive = _asm_request_context.get_headers_case_sensitive()

        span.set_metric(APPSEC.ENABLED, 1.0)
        span.set_tag_str(RUNTIME_FAMILY, "python")
        _asm_request_context.set_callback(lambda: self._waf_action(span._local_root or span))

        if headers is not None:
            _context.set_items(
                {
                    SPAN_DATA_NAMES.REQUEST_HEADERS_NO_COOKIES: headers,
                    SPAN_DATA_NAMES.REQUEST_HEADERS_NO_COOKIES_CASE: headers_case_sensitive,
                },
                span=span,
            )
            if not peer_ip:
                return

            ip = trace_utils._get_request_header_client_ip(headers, peer_ip, headers_case_sensitive)
            # Save the IP and headers in the context so the retrieval can be skipped later
            _context.set_item("http.request.remote_ip", ip, span=span)
            if ip and self._is_needed(WAF_DATA_NAMES.REQUEST_HTTP_IP):
                log.debug("[DDAS-001-00] Executing ASM WAF for checking IP block")
<<<<<<< HEAD
                ddwaf_result = self._run_ddwaf(data)

                if ddwaf_result and (ddwaf_result.actions and "block" in ddwaf_result.actions and ddwaf_result.data):
                    log.debug("[DDAS-011-00] ASM In-App WAF returned: %s", ddwaf_result.data)
                    span.set_tags(
                        {
                            APPSEC_JSON: '{"triggers":%s}' % ddwaf_result.data,
                            APPSEC_BLOCKED: "true",
                            APPSEC_WAF_DURATION: str(ddwaf_result.runtime),
                            APPSEC_WAF_DURATION_EXT: str(ddwaf_result.total_runtime),
                        }
                    )
                    _context.set_item("http.request.blocked", True, span=span)
                    self._set_metrics(ddwaf_result, self._ddwaf.info)
=======
                _asm_request_context.call_callback()

    def _waf_action(self, span):
        # type: (Span) -> None
        data = {}
        for key, waf_name in WAF_DATA_NAMES:
            if self._is_needed(waf_name):
                value = _context.get_item(SPAN_DATA_NAMES[key], span=span)
                if value:
                    data[waf_name] = _transform_headers(value) if key.endswith("HEADERS_NO_COOKIES") else value
                    log.debug("[action] WAF got value %s %s", SPAN_DATA_NAMES[key], value)
                else:
                    log.debug("[action] WAF missing value %s", SPAN_DATA_NAMES[key])
        log.debug("[DDAS-001-00] Executing ASM In-App WAF")
        waf_results = self._ddwaf.run(data, self._waf_timeout)
        if waf_results and waf_results.data:
            log.debug("[DDAS-011-00] ASM In-App WAF returned: %s", waf_results.data)
        blocked = WAF_ACTIONS.BLOCK in waf_results.actions
        if blocked:
            _context.set_item(WAF_CONTEXT_NAMES.BLOCKED, True, span=span)
        if span.span_type != SpanTypes.WEB:
            return
        try:
            info = self._ddwaf.info
            if info.errors:
                span.set_tag_str(APPSEC.EVENT_RULE_ERRORS, json.dumps(info.errors))
            span.set_tag_str(APPSEC.EVENT_RULE_VERSION, info.version)
            span.set_tag_str(APPSEC.WAF_VERSION, version())

            def update_metric(name, value):
                old_value = span.get_metric(name)
                if old_value is None:
                    old_value = 0.0
                span.set_metric(name, value + old_value)

            update_metric(APPSEC.EVENT_RULE_LOADED, info.loaded)
            update_metric(APPSEC.EVENT_RULE_ERROR_COUNT, info.failed)
            if waf_results:
                update_metric(APPSEC.WAF_DURATION, waf_results.runtime)
                update_metric(APPSEC.WAF_DURATION_EXT, waf_results.total_runtime)
        except (JSONDecodeError, ValueError):
            log.warning("Error parsing data ASM In-App WAF metrics report %s", info.errors)
        except Exception:
            log.warning("Error executing ASM In-App WAF metrics report: %s", exc_info=True)

        if (waf_results and waf_results.data) or blocked:
            # We run the rate limiter only if there is an attack, its goal is to limit the number of collected asm
            # events
            allowed = self._rate_limiter.is_allowed(span.start_ns)
            if not allowed:
                # TODO: add metric collection to keep an eye (when it's name is clarified)
                return

            for id_tag, kind in [
                (SPAN_DATA_NAMES.REQUEST_HEADERS_NO_COOKIES, "request"),
                (SPAN_DATA_NAMES.RESPONSE_HEADERS_NO_COOKIES, "response"),
            ]:
                headers_req = _context.get_item(id_tag, span=span)
                if headers_req:
                    _set_headers(span, headers_req, kind=kind)

            if waf_results and waf_results.data:
                span.set_tag_str(APPSEC.JSON, '{"triggers":%s}' % (waf_results.data,))
            if blocked:
                span.set_tag(APPSEC.BLOCKED, "true")

            # Partial DDAS-011-00
            span.set_tag_str(APPSEC.EVENT, "true")

            remote_ip = _context.get_item(SPAN_DATA_NAMES.REQUEST_HTTP_IP, span=span)
            if remote_ip:
                # Note that if the ip collection is disabled by the env var
                # DD_TRACE_CLIENT_IP_HEADER_DISABLED actor.ip won't be sent
                span.set_tag_str("actor.ip", remote_ip)

            # Right now, we overwrite any value that could be already there. We need to reconsider when ASM/AppSec's
            # specs are updated.
            span.set_tag(MANUAL_KEEP_KEY)
            if span.get_tag(ORIGIN_KEY) is None:
                span.set_tag_str(ORIGIN_KEY, APPSEC.ORIGIN_VALUE)
>>>>>>> cb40ba6f

    def _mark_needed(self, address):
        # type: (str) -> None
        self._addresses_to_keep.add(address)

    def _is_needed(self, address):
        # type: (str) -> bool
        return address in self._addresses_to_keep

    def _run_ddwaf(self, data):
        # type: (DDWafRulesType) -> DDWaf_result | None
        try:
            return self._ddwaf.run(data, self._waf_timeout)  # res is a serialized json
        except Exception:
            log.warning("Error executing ASM In-App WAF: ", exc_info=True)

        return None

    def on_span_finish(self, span):
        # type: (Span) -> None

        if span.span_type != SpanTypes.WEB:
            return
<<<<<<< HEAD

        span.set_metric(APPSEC_ENABLED, 1.0)
        span.set_tag_str(RUNTIME_FAMILY, "python")

        data = {}
        if self._is_needed(_Addresses.SERVER_REQUEST_QUERY):
            request_query = _context.get_item("http.request.query", span=span)
            if request_query is not None:
                data[_Addresses.SERVER_REQUEST_QUERY] = request_query

        if self._is_needed(_Addresses.SERVER_REQUEST_HEADERS_NO_COOKIES):
            request_headers = _context.get_item("http.request.headers", span=span)
            if request_headers is not None:
                data[_Addresses.SERVER_REQUEST_HEADERS_NO_COOKIES] = _transform_headers(request_headers)

        if self._is_needed(_Addresses.SERVER_REQUEST_URI_RAW):
            uri = _context.get_item("http.request.uri", span=span)
            if uri is not None:
                data[_Addresses.SERVER_REQUEST_URI_RAW] = uri

        if self._is_needed(_Addresses.SERVER_REQUEST_METHOD):
            request_method = _context.get_item("http.request.method", span=span)
            if request_method is not None:
                data[_Addresses.SERVER_REQUEST_METHOD] = request_method

        if self._is_needed(_Addresses.SERVER_REQUEST_PATH_PARAMS):
            path_params = _context.get_item("http.request.path_params", span=span)
            if path_params is not None:
                data[_Addresses.SERVER_REQUEST_PATH_PARAMS] = path_params

        if self._is_needed(_Addresses.SERVER_REQUEST_COOKIES):
            cookies = _context.get_item("http.request.cookies", span=span)
            if cookies is not None:
                data[_Addresses.SERVER_REQUEST_COOKIES] = cookies

        if self._is_needed(_Addresses.SERVER_RESPONSE_STATUS):
            status = _context.get_item("http.response.status", span=span)
            if status is not None:
                data[_Addresses.SERVER_RESPONSE_STATUS] = status

        if self._is_needed(_Addresses.SERVER_RESPONSE_HEADERS_NO_COOKIES):
            response_headers = _context.get_item("http.response.headers", span=span)
            if response_headers is not None:
                data[_Addresses.SERVER_RESPONSE_HEADERS_NO_COOKIES] = _transform_headers(response_headers)

        if self._is_needed(_Addresses.SERVER_REQUEST_BODY):
            body = _context.get_item("http.request.body", span=span)
            if body is not None:
                data[_Addresses.SERVER_REQUEST_BODY] = body

        if self._is_needed(_Addresses.HTTP_CLIENT_IP):
            remote_ip = _context.get_item("http.request.remote_ip", span=span)
            if remote_ip:
                data[_Addresses.HTTP_CLIENT_IP] = remote_ip

        ddwaf_trigger = blocked_request = _context.get_item("http.request.blocked", span=span)
        rate_limiter_allowed = self._rate_limiter.is_allowed(span.start_ns)

        if not blocked_request:
            # Run ddwaf again
            log.debug("[DDAS-001-00] Executing ASM In-App WAF with parameters: %s", data)
            ddwaf_result = self._run_ddwaf(data)  # res is a serialized json
            if ddwaf_result:
                # Partial DDAS-011-00
                log.debug("[DDAS-011-00] ASM In-App WAF returned: %s", ddwaf_result.data)
                span.set_metric(APPSEC_WAF_DURATION, ddwaf_result.runtime)
                span.set_metric(APPSEC_WAF_DURATION_EXT, ddwaf_result.total_runtime)

                if ddwaf_result.data and rate_limiter_allowed:
                    ddwaf_trigger = True
                    span.set_tag_str(APPSEC_JSON, '{"triggers":%s}' % (ddwaf_result.data,))
            self._set_metrics(ddwaf_result, self._ddwaf.info)
        try:
            info = self._ddwaf.info
            if info.errors:
                span.set_tag_str(APPSEC_EVENT_RULE_ERRORS, json.dumps(info.errors))
            span.set_tag_str(APPSEC_EVENT_RULE_VERSION, info.version)
            span.set_tag_str(APPSEC_WAF_VERSION, version())

            span.set_metric(APPSEC_EVENT_RULE_LOADED, info.loaded)
            span.set_metric(APPSEC_EVENT_RULE_ERROR_COUNT, info.failed)

        except JSONDecodeError:
            log.warning("Error parsing data ASM In-App WAF metrics report")
        except Exception:
            log.warning("Error executing ASM In-App WAF metrics report: %s", exc_info=True)

        if ddwaf_trigger:
            # We run the rate limiter only if there is an attack, its goal is to limit the number of
            # collected asm events
            if not rate_limiter_allowed:
                return

            if _Addresses.SERVER_REQUEST_HEADERS_NO_COOKIES in data:
                _set_headers(span, data[_Addresses.SERVER_REQUEST_HEADERS_NO_COOKIES], kind="request")

            if _Addresses.SERVER_RESPONSE_HEADERS_NO_COOKIES in data:
                _set_headers(span, data[_Addresses.SERVER_RESPONSE_HEADERS_NO_COOKIES], kind="response")

            span.set_tag_str("appsec.event", "true")
            remote_ip = _context.get_item("http.request.remote_ip", span=span)
            if remote_ip:
                # Note that if the ip collection is disabled by not having ASM or
                # DD_TRACE_CLIENT_IP_ENABLED actor.ip won't be sent
                span.set_tag_str("actor.ip", remote_ip)

            # Right now, we overwrite any value that could be already there. We need to reconsider when ASM/AppSec's
            # specs are updated.
            span.set_tag(MANUAL_KEEP_KEY)
            if span.get_tag(ORIGIN_KEY) is None:
                span.set_tag_str(ORIGIN_KEY, APPSEC_ORIGIN_VALUE)
=======
        # this call is only necessary for tests or frameworks that are not using blocking
        # if span.get_tag(APPSEC.EVENT_RULE_VERSION) is None:
        log.debug("metrics waf call")
        self._waf_action(span)
>>>>>>> cb40ba6f
<|MERGE_RESOLUTION|>--- conflicted
+++ resolved
@@ -192,7 +192,7 @@
         except TypeError:
             log.debug("Error updating ASM rules", exc_info=True)
 
-    def _set_metrics(self, ddwaf_result, ddwaf_info):
+    def _set_metrics(self, ddwaf_result, ddwaf_info, is_blocked):
         tags = {
             "waf_version": version(),
             "lib_language": "python",
@@ -200,7 +200,7 @@
             "request_blocked": False,
         }
         if ddwaf_result.data:
-            tags["request_blocked"] = True if "block" in ddwaf_result.actions else False
+            tags["request_blocked"] = is_blocked
             tags["rule_triggered"] = True
 
         if ddwaf_info:
@@ -265,22 +265,6 @@
             _context.set_item("http.request.remote_ip", ip, span=span)
             if ip and self._is_needed(WAF_DATA_NAMES.REQUEST_HTTP_IP):
                 log.debug("[DDAS-001-00] Executing ASM WAF for checking IP block")
-<<<<<<< HEAD
-                ddwaf_result = self._run_ddwaf(data)
-
-                if ddwaf_result and (ddwaf_result.actions and "block" in ddwaf_result.actions and ddwaf_result.data):
-                    log.debug("[DDAS-011-00] ASM In-App WAF returned: %s", ddwaf_result.data)
-                    span.set_tags(
-                        {
-                            APPSEC_JSON: '{"triggers":%s}' % ddwaf_result.data,
-                            APPSEC_BLOCKED: "true",
-                            APPSEC_WAF_DURATION: str(ddwaf_result.runtime),
-                            APPSEC_WAF_DURATION_EXT: str(ddwaf_result.total_runtime),
-                        }
-                    )
-                    _context.set_item("http.request.blocked", True, span=span)
-                    self._set_metrics(ddwaf_result, self._ddwaf.info)
-=======
                 _asm_request_context.call_callback()
 
     def _waf_action(self, span):
@@ -304,6 +288,7 @@
         if span.span_type != SpanTypes.WEB:
             return
         try:
+            self._set_metrics(waf_results, self._ddwaf.info, blocked)
             info = self._ddwaf.info
             if info.errors:
                 span.set_tag_str(APPSEC.EVENT_RULE_ERRORS, json.dumps(info.errors))
@@ -361,7 +346,6 @@
             span.set_tag(MANUAL_KEEP_KEY)
             if span.get_tag(ORIGIN_KEY) is None:
                 span.set_tag_str(ORIGIN_KEY, APPSEC.ORIGIN_VALUE)
->>>>>>> cb40ba6f
 
     def _mark_needed(self, address):
         # type: (str) -> None
@@ -385,121 +369,7 @@
 
         if span.span_type != SpanTypes.WEB:
             return
-<<<<<<< HEAD
-
-        span.set_metric(APPSEC_ENABLED, 1.0)
-        span.set_tag_str(RUNTIME_FAMILY, "python")
-
-        data = {}
-        if self._is_needed(_Addresses.SERVER_REQUEST_QUERY):
-            request_query = _context.get_item("http.request.query", span=span)
-            if request_query is not None:
-                data[_Addresses.SERVER_REQUEST_QUERY] = request_query
-
-        if self._is_needed(_Addresses.SERVER_REQUEST_HEADERS_NO_COOKIES):
-            request_headers = _context.get_item("http.request.headers", span=span)
-            if request_headers is not None:
-                data[_Addresses.SERVER_REQUEST_HEADERS_NO_COOKIES] = _transform_headers(request_headers)
-
-        if self._is_needed(_Addresses.SERVER_REQUEST_URI_RAW):
-            uri = _context.get_item("http.request.uri", span=span)
-            if uri is not None:
-                data[_Addresses.SERVER_REQUEST_URI_RAW] = uri
-
-        if self._is_needed(_Addresses.SERVER_REQUEST_METHOD):
-            request_method = _context.get_item("http.request.method", span=span)
-            if request_method is not None:
-                data[_Addresses.SERVER_REQUEST_METHOD] = request_method
-
-        if self._is_needed(_Addresses.SERVER_REQUEST_PATH_PARAMS):
-            path_params = _context.get_item("http.request.path_params", span=span)
-            if path_params is not None:
-                data[_Addresses.SERVER_REQUEST_PATH_PARAMS] = path_params
-
-        if self._is_needed(_Addresses.SERVER_REQUEST_COOKIES):
-            cookies = _context.get_item("http.request.cookies", span=span)
-            if cookies is not None:
-                data[_Addresses.SERVER_REQUEST_COOKIES] = cookies
-
-        if self._is_needed(_Addresses.SERVER_RESPONSE_STATUS):
-            status = _context.get_item("http.response.status", span=span)
-            if status is not None:
-                data[_Addresses.SERVER_RESPONSE_STATUS] = status
-
-        if self._is_needed(_Addresses.SERVER_RESPONSE_HEADERS_NO_COOKIES):
-            response_headers = _context.get_item("http.response.headers", span=span)
-            if response_headers is not None:
-                data[_Addresses.SERVER_RESPONSE_HEADERS_NO_COOKIES] = _transform_headers(response_headers)
-
-        if self._is_needed(_Addresses.SERVER_REQUEST_BODY):
-            body = _context.get_item("http.request.body", span=span)
-            if body is not None:
-                data[_Addresses.SERVER_REQUEST_BODY] = body
-
-        if self._is_needed(_Addresses.HTTP_CLIENT_IP):
-            remote_ip = _context.get_item("http.request.remote_ip", span=span)
-            if remote_ip:
-                data[_Addresses.HTTP_CLIENT_IP] = remote_ip
-
-        ddwaf_trigger = blocked_request = _context.get_item("http.request.blocked", span=span)
-        rate_limiter_allowed = self._rate_limiter.is_allowed(span.start_ns)
-
-        if not blocked_request:
-            # Run ddwaf again
-            log.debug("[DDAS-001-00] Executing ASM In-App WAF with parameters: %s", data)
-            ddwaf_result = self._run_ddwaf(data)  # res is a serialized json
-            if ddwaf_result:
-                # Partial DDAS-011-00
-                log.debug("[DDAS-011-00] ASM In-App WAF returned: %s", ddwaf_result.data)
-                span.set_metric(APPSEC_WAF_DURATION, ddwaf_result.runtime)
-                span.set_metric(APPSEC_WAF_DURATION_EXT, ddwaf_result.total_runtime)
-
-                if ddwaf_result.data and rate_limiter_allowed:
-                    ddwaf_trigger = True
-                    span.set_tag_str(APPSEC_JSON, '{"triggers":%s}' % (ddwaf_result.data,))
-            self._set_metrics(ddwaf_result, self._ddwaf.info)
-        try:
-            info = self._ddwaf.info
-            if info.errors:
-                span.set_tag_str(APPSEC_EVENT_RULE_ERRORS, json.dumps(info.errors))
-            span.set_tag_str(APPSEC_EVENT_RULE_VERSION, info.version)
-            span.set_tag_str(APPSEC_WAF_VERSION, version())
-
-            span.set_metric(APPSEC_EVENT_RULE_LOADED, info.loaded)
-            span.set_metric(APPSEC_EVENT_RULE_ERROR_COUNT, info.failed)
-
-        except JSONDecodeError:
-            log.warning("Error parsing data ASM In-App WAF metrics report")
-        except Exception:
-            log.warning("Error executing ASM In-App WAF metrics report: %s", exc_info=True)
-
-        if ddwaf_trigger:
-            # We run the rate limiter only if there is an attack, its goal is to limit the number of
-            # collected asm events
-            if not rate_limiter_allowed:
-                return
-
-            if _Addresses.SERVER_REQUEST_HEADERS_NO_COOKIES in data:
-                _set_headers(span, data[_Addresses.SERVER_REQUEST_HEADERS_NO_COOKIES], kind="request")
-
-            if _Addresses.SERVER_RESPONSE_HEADERS_NO_COOKIES in data:
-                _set_headers(span, data[_Addresses.SERVER_RESPONSE_HEADERS_NO_COOKIES], kind="response")
-
-            span.set_tag_str("appsec.event", "true")
-            remote_ip = _context.get_item("http.request.remote_ip", span=span)
-            if remote_ip:
-                # Note that if the ip collection is disabled by not having ASM or
-                # DD_TRACE_CLIENT_IP_ENABLED actor.ip won't be sent
-                span.set_tag_str("actor.ip", remote_ip)
-
-            # Right now, we overwrite any value that could be already there. We need to reconsider when ASM/AppSec's
-            # specs are updated.
-            span.set_tag(MANUAL_KEEP_KEY)
-            if span.get_tag(ORIGIN_KEY) is None:
-                span.set_tag_str(ORIGIN_KEY, APPSEC_ORIGIN_VALUE)
-=======
         # this call is only necessary for tests or frameworks that are not using blocking
         # if span.get_tag(APPSEC.EVENT_RULE_VERSION) is None:
         log.debug("metrics waf call")
-        self._waf_action(span)
->>>>>>> cb40ba6f
+        self._waf_action(span)