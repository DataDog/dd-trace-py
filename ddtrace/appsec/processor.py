--- conflicted
+++ resolved
@@ -335,25 +335,22 @@
                 data[_Addresses.HTTP_CLIENT_IP] = remote_ip
 
         log.debug("[DDAS-001-00] Executing AppSec In-App WAF with parameters: %s", data)
-<<<<<<< HEAD
+        ddwaf_result = None
+        total_runtime = 0
+        total_overall_runtime = 0
         blocked_request = _context.get_item("http.request.blocked", span=span)
         if not blocked_request:
-            ddwaf_result = self._run_ddwaf(data)
-            total_runtime = ddwaf_result.runtime
-            total_overall_runtime = ddwaf_result.total_runtime
+            try:
+                ddwaf_result = self._ddwaf.run(data, self._waf_timeout)  # res is a serialized json
+                total_runtime = ddwaf_result.runtime
+                total_overall_runtime = ddwaf_result.total_runtime
+            except OSError:
+                log.warning("Error executing Appsec In-App WAF: ", exc_info=True)
+            except Exception as e:
+                log.warning("Error executing Appsec In-App WAF: %s", repr(e))
         else:
             # Blocked requests call ddwaf earlier, so we already have the data
             total_runtime = _context.get_item("http.request.waf_duration", span=span)
-            total_overall_runtime = _context.get_item("http.request.waf_duration_ext", span=span)
-=======
-        ddwaf_result = None
-        try:
-            ddwaf_result = self._ddwaf.run(data, self._waf_timeout)  # res is a serialized json
-        except OSError:
-            log.warning("Error executing Appsec In-App WAF: ", exc_info=True)
-        except Exception as e:
-            log.warning("Error executing Appsec In-App WAF: %s", repr(e))
->>>>>>> 1e1de001
 
         try:
             info = self._ddwaf.info
@@ -364,26 +361,15 @@
 
             span.set_metric(APPSEC_EVENT_RULE_LOADED, info.loaded)
             span.set_metric(APPSEC_EVENT_RULE_ERROR_COUNT, info.failed)
-<<<<<<< HEAD
             if not blocked_request:
                 span.set_metric(APPSEC_WAF_DURATION, total_runtime)
                 span.set_metric(APPSEC_WAF_DURATION_EXT, total_overall_runtime)
-        except (json.decoder.JSONDecodeError, ValueError):
-=======
-            if ddwaf_result:
-                span.set_metric(APPSEC_WAF_DURATION, ddwaf_result.runtime)
-                span.set_metric(APPSEC_WAF_DURATION_EXT, ddwaf_result.total_runtime)
         except JSONDecodeError:
->>>>>>> 1e1de001
             log.warning("Error parsing data AppSec In-App WAF metrics report")
         except Exception:
             log.warning("Error executing AppSec In-App WAF metrics report: %s", exc_info=True)
 
-<<<<<<< HEAD
-        if blocked_request or ddwaf_result.data is not None:
-=======
-        if ddwaf_result and ddwaf_result.data is not None:
->>>>>>> 1e1de001
+        if blocked_request or (ddwaf_result and ddwaf_result.data is not None):
             # We run the rate limiter only if there is an attack, its goal is to limit the number of collected asm
             # events
             allowed = self._rate_limiter.is_allowed(span.start_ns)
