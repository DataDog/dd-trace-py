--- conflicted
+++ resolved
@@ -416,13 +416,9 @@
         if span.get_tag(APPSEC.JSON) is None:
             log.debug("metrics waf call")
             self._waf_action(span)
-<<<<<<< HEAD
         self._set_metrics()
-        self._ddwaf._at_request_end()
-=======
         self._ddwaf._at_request_end()
         # Force to set respond headers at the end
         headers_req = _context.get_item(SPAN_DATA_NAMES.RESPONSE_HEADERS_NO_COOKIES, span=span)
         if headers_req:
-            _set_headers(span, headers_req, kind="response")
->>>>>>> 7227fd92
+            _set_headers(span, headers_req, kind="response")