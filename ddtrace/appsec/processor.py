import errno
import json
import os
import os.path
import traceback
from typing import Set
from typing import TYPE_CHECKING

import attr
from six import ensure_binary

from ddtrace import config
from ddtrace.appsec import _asm_request_context
from ddtrace.appsec._constants import APPSEC
from ddtrace.appsec._constants import DEFAULT
from ddtrace.appsec._constants import SPAN_DATA_NAMES
from ddtrace.appsec._constants import WAF_ACTIONS
from ddtrace.appsec._constants import WAF_CONTEXT_NAMES
from ddtrace.appsec._constants import WAF_DATA_NAMES
from ddtrace.appsec._metrics import _set_waf_error_metric
from ddtrace.appsec._metrics import _set_waf_init_metric
from ddtrace.appsec._metrics import _set_waf_request_metrics
from ddtrace.appsec._metrics import _set_waf_updates_metric
from ddtrace.appsec.ddwaf import DDWaf
from ddtrace.appsec.ddwaf import version
from ddtrace.constants import MANUAL_KEEP_KEY
from ddtrace.constants import ORIGIN_KEY
from ddtrace.constants import RUNTIME_FAMILY
from ddtrace.contrib import trace_utils
from ddtrace.contrib.trace_utils import _normalize_tag_name
from ddtrace.ext import SpanTypes
from ddtrace.internal import _context
from ddtrace.internal.logger import get_logger
from ddtrace.internal.processor import SpanProcessor
from ddtrace.internal.rate_limiter import RateLimiter


try:
    from json.decoder import JSONDecodeError
except ImportError:
    # handling python 2.X import error
    JSONDecodeError = ValueError  # type: ignore

if TYPE_CHECKING:  # pragma: no cover
    from typing import Any
    from typing import Dict
    from typing import List
    from typing import Tuple
    from typing import Union

    from ddtrace.appsec.ddwaf.ddwaf_types import ddwaf_context_capsule
    from ddtrace.span import Span


log = get_logger(__name__)


def _transform_headers(data):
    # type: (Union[Dict[str, str], List[Tuple[str, str]]]) -> Dict[str, Union[str, List[str]]]
    normalized = {}  # type: Dict[str, Union[str, List[str]]]
    headers = data if isinstance(data, list) else data.items()
    for header, value in headers:
        header = header.lower()
        if header in ("cookie", "set-cookie"):
            continue
        if header in normalized:  # if a header with the same lowercase name already exists, let's make it an array
            existing = normalized[header]
            if isinstance(existing, list):
                existing.append(value)
            else:
                normalized[header] = [existing, value]
        else:
            normalized[header] = value
    return normalized


def get_rules():
    # type: () -> str
    return os.getenv("DD_APPSEC_RULES", default=DEFAULT.RULES)


def get_appsec_obfuscation_parameter_key_regexp():
    # type: () -> bytes
    return ensure_binary(
        os.getenv("DD_APPSEC_OBFUSCATION_PARAMETER_KEY_REGEXP", DEFAULT.APPSEC_OBFUSCATION_PARAMETER_KEY_REGEXP)
    )


def get_appsec_obfuscation_parameter_value_regexp():
    # type: () -> bytes
    return ensure_binary(
        os.getenv("DD_APPSEC_OBFUSCATION_PARAMETER_VALUE_REGEXP", DEFAULT.APPSEC_OBFUSCATION_PARAMETER_VALUE_REGEXP)
    )


_COLLECTED_REQUEST_HEADERS = {
    "accept",
    "accept-encoding",
    "accept-language",
    "cf-connecting-ip",
    "cf-connecting-ipv6",
    "content-encoding",
    "content-language",
    "content-length",
    "content-type",
    "fastly-client-ip",
    "forwarded",
    "forwarded-for",
    "host",
    "true-client-ip",
    "user-agent",
    "via",
    "x-client-ip",
    "x-cluster-client-ip",
    "x-forwarded",
    "x-forwarded-for",
    "x-real-ip",
}


def _set_headers(span, headers, kind):
    # type: (Span, Any, str) -> None
    for k in headers:
        if isinstance(k, tuple):
            key, value = k
        else:
            key, value = k, headers[k]
        if key.lower() in _COLLECTED_REQUEST_HEADERS:
            # since the header value can be a list, use `set_tag()` to ensure it is converted to a string
            span.set_tag(_normalize_tag_name(kind, key), value)


def _get_rate_limiter():
    # type: () -> RateLimiter
    return RateLimiter(int(os.getenv("DD_APPSEC_TRACE_RATE_LIMIT", DEFAULT.TRACE_RATE_LIMIT)))


<<<<<<< HEAD
=======
def _get_waf_timeout():
    # type: () -> float
    return float(os.getenv("DD_APPSEC_WAF_TIMEOUT", DEFAULT.WAF_TIMEOUT))


>>>>>>> 13ab71a2
@attr.s(eq=False)
class AppSecSpanProcessor(SpanProcessor):
    rules = attr.ib(type=str, factory=get_rules)
    obfuscation_parameter_key_regexp = attr.ib(type=bytes, factory=get_appsec_obfuscation_parameter_key_regexp)
    obfuscation_parameter_value_regexp = attr.ib(type=bytes, factory=get_appsec_obfuscation_parameter_value_regexp)
    _ddwaf = attr.ib(type=DDWaf, default=None)
    _addresses_to_keep = attr.ib(type=Set[str], factory=set)
    _rate_limiter = attr.ib(type=RateLimiter, factory=_get_rate_limiter)
<<<<<<< HEAD
    _waf_timeout = attr.ib(type=int, default=config._waf_timeout)
=======
    _waf_timeout = attr.ib(type=float, factory=_get_waf_timeout)
>>>>>>> 13ab71a2

    @property
    def enabled(self):
        return self._ddwaf is not None

    def __attrs_post_init__(self):
        # type: () -> None
        if self._ddwaf is None:
            try:
                with open(self.rules, "r") as f:
                    rules = json.load(f)
            except EnvironmentError as err:
                if err.errno == errno.ENOENT:
                    log.error(
                        "[DDAS-0001-03] ASM could not read the rule file %s. Reason: file does not exist", self.rules
                    )
                else:
                    # TODO: try to log reasons
                    log.error("[DDAS-0001-03] ASM could not read the rule file %s.", self.rules)
                raise
            except JSONDecodeError:
                log.error("[DDAS-0001-03] ASM could not read the rule file %s. Reason: invalid JSON file", self.rules)
                raise
            except Exception:
                # TODO: try to log reasons
                log.error("[DDAS-0001-03] ASM could not read the rule file %s.", self.rules)
                raise
            try:
                self._ddwaf = DDWaf(
                    rules, self.obfuscation_parameter_key_regexp, self.obfuscation_parameter_value_regexp
                )
<<<<<<< HEAD
                self._ddwaf_timeout = config._waf_timeout
                info = self._ddwaf.info
                version = None
                if info:
                    version = info.version
                _set_waf_init_metric(version)
=======
                if not self._ddwaf._handle or self._ddwaf.info.failed:
                    stack_trace = "DDWAF.__init__: invalid rules\n ruleset: %s\nloaded:%s\nerrors:%s\n" % (
                        rules,
                        self._ddwaf.info.loaded,
                        self._ddwaf.info.errors,
                    )
                    _set_waf_error_metric("WAF init error. Invalid rules", stack_trace, self._ddwaf.info)

                _set_waf_init_metric(self._ddwaf.info)
>>>>>>> 13ab71a2
            except ValueError:
                # Partial of DDAS-0005-00
                log.warning("[DDAS-0005-00] WAF initialization failed")
                raise
        for address in self._ddwaf.required_data:
            self._mark_needed(address)
        # we always need the request headers
        self._mark_needed(WAF_DATA_NAMES.REQUEST_HEADERS_NO_COOKIES)
        # we always need the response headers
        self._mark_needed(WAF_DATA_NAMES.RESPONSE_HEADERS_NO_COOKIES)

    def _update_rules(self, new_rules):
        # type: (Dict[str, Any]) -> bool
        result = False
        try:
            result = self._ddwaf.update_rules(new_rules)
            _set_waf_updates_metric(self._ddwaf.info)
        except TypeError:
            error_msg = "Error updating ASM rules. TypeError exception "
            log.debug(error_msg, exc_info=True)
            _set_waf_error_metric(error_msg, traceback.format_exc(), self._ddwaf.info)
        if not result:
            error_msg = "Error updating ASM rules. Invalid rules"
            log.debug(error_msg)
            _set_waf_error_metric(error_msg, "", self._ddwaf.info)
        return result

    def on_span_start(self, span):
        # type: (Span) -> None

        if span.span_type != SpanTypes.WEB:
            return
        ctx = self._ddwaf._at_request_start()

        peer_ip = _asm_request_context.get_ip()
        headers = _asm_request_context.get_headers()
        headers_case_sensitive = _asm_request_context.get_headers_case_sensitive()

        span.set_metric(APPSEC.ENABLED, 1.0)
        span.set_tag_str(RUNTIME_FAMILY, "python")

        def waf_callable(custom_data=None):
            return self._waf_action(span._local_root or span, ctx, custom_data)

        _asm_request_context.set_waf_callback(waf_callable)

        if headers is not None:
            _context.set_items(
                {
                    SPAN_DATA_NAMES.REQUEST_HEADERS_NO_COOKIES: headers,
                    SPAN_DATA_NAMES.REQUEST_HEADERS_NO_COOKIES_CASE: headers_case_sensitive,
                },
                span=span,
            )
            if not peer_ip:
                return

            ip = trace_utils._get_request_header_client_ip(headers, peer_ip, headers_case_sensitive)
            # Save the IP and headers in the context so the retrieval can be skipped later
            _context.set_item("http.request.remote_ip", ip, span=span)
            if ip and self._is_needed(WAF_DATA_NAMES.REQUEST_HTTP_IP):
                log.debug("[DDAS-001-00] Executing ASM WAF for checking IP block")
                # _asm_request_context.call_callback()
                _asm_request_context.call_waf_callback({"REQUEST_HTTP_IP": None})

    def _waf_action(self, span, ctx, custom_data=None):
        # type: (Span, ddwaf_context_capsule, dict[str, Any] | None) -> None
        """
        Call the `WAF` with the given parameters. If `custom_data_names` is specified as
        a list of `(WAF_NAME, WAF_STR)` tuples specifying what values of the `WAF_DATA_NAMES`
        constant class will be checked. Else, it will check all the possible values
        from `WAF_DATA_NAMES`.

        If `custom_data_values` is specified, it must be a dictionary where the key is the
        `WAF_DATA_NAMES` key and the value the custom value. If not used, the values will
        be retrieved from the `_context`. This can be used when you don't want to store
        the value in the `_context` before checking the `WAF`.
        """

        if span.span_type != SpanTypes.WEB:
            return

        if _context.get_item(WAF_CONTEXT_NAMES.BLOCKED, span=span):
            return

        data = {}
        iter_data = [(key, WAF_DATA_NAMES[key]) for key in custom_data] if custom_data is not None else WAF_DATA_NAMES

        # type ignore because mypy seems to not detect that both results of the if
        # above can iter if not None
        for key, waf_name in iter_data:  # type: ignore[attr-defined]
            if self._is_needed(waf_name):
                if custom_data is not None and custom_data.get(key) is not None:
                    value = custom_data.get(key)
                else:
                    value = _context.get_item(SPAN_DATA_NAMES[key], span=span)

                if value:
                    data[waf_name] = _transform_headers(value) if key.endswith("HEADERS_NO_COOKIES") else value
                    log.debug("[action] WAF got value %s", SPAN_DATA_NAMES[key])
                else:
                    log.debug("[action] WAF missing value %s", SPAN_DATA_NAMES[key])

        waf_results = self._ddwaf.run(ctx, data, self._waf_timeout)
        if waf_results and waf_results.data:
            log.debug("[DDAS-011-00] ASM In-App WAF returned: %s. Timeout %s", waf_results.data, waf_results.timeout)

        blocked = WAF_ACTIONS.BLOCK in waf_results.actions
        _asm_request_context.set_waf_results(waf_results, self._ddwaf.info, blocked)
        if blocked:
            _context.set_item(WAF_CONTEXT_NAMES.BLOCKED, True, span=span)

        try:
            info = self._ddwaf.info
            if info.errors:
                errors = json.dumps(info.errors)
                span.set_tag_str(APPSEC.EVENT_RULE_ERRORS, errors)
                _set_waf_error_metric("WAF run. Error", errors, info)
            if waf_results.timeout:
                _set_waf_error_metric("WAF run. Timeout errors", "", info)
            span.set_tag_str(APPSEC.EVENT_RULE_VERSION, info.version)
            span.set_tag_str(APPSEC.WAF_VERSION, version())

            def update_metric(name, value):
                old_value = span.get_metric(name)
                if old_value is None:
                    old_value = 0.0
                span.set_metric(name, value + old_value)

            span.set_metric(APPSEC.EVENT_RULE_LOADED, info.loaded)
            span.set_metric(APPSEC.EVENT_RULE_ERROR_COUNT, info.failed)
            if waf_results:
                update_metric(APPSEC.WAF_DURATION, waf_results.runtime)
                update_metric(APPSEC.WAF_DURATION_EXT, waf_results.total_runtime)
        except (JSONDecodeError, ValueError):
            log.warning("Error parsing data ASM In-App WAF metrics report %s", info.errors)
        except Exception:
            log.warning("Error executing ASM In-App WAF metrics report: %s", exc_info=True)

        if (waf_results and waf_results.data) or blocked:
            # We run the rate limiter only if there is an attack, its goal is to limit the number of collected asm
            # events
            allowed = self._rate_limiter.is_allowed(span.start_ns)
            if not allowed:
                # TODO: add metric collection to keep an eye (when it's name is clarified)
                return

            for id_tag, kind in [
                (SPAN_DATA_NAMES.REQUEST_HEADERS_NO_COOKIES, "request"),
                (SPAN_DATA_NAMES.RESPONSE_HEADERS_NO_COOKIES, "response"),
            ]:
                headers_req = _context.get_item(id_tag, span=span)
                if headers_req:
                    _set_headers(span, headers_req, kind=kind)

            if waf_results and waf_results.data:
                span.set_tag_str(APPSEC.JSON, '{"triggers":%s}' % (waf_results.data,))
            if blocked:
                span.set_tag(APPSEC.BLOCKED, "true")
                _set_waf_request_metrics()

            # Partial DDAS-011-00
            span.set_tag_str(APPSEC.EVENT, "true")

            remote_ip = _context.get_item(SPAN_DATA_NAMES.REQUEST_HTTP_IP, span=span)
            if remote_ip:
                # Note that if the ip collection is disabled by the env var
                # DD_TRACE_CLIENT_IP_HEADER_DISABLED actor.ip won't be sent
                span.set_tag_str("actor.ip", remote_ip)

            # Right now, we overwrite any value that could be already there. We need to reconsider when ASM/AppSec's
            # specs are updated.
            span.set_tag(MANUAL_KEEP_KEY)
            if span.get_tag(ORIGIN_KEY) is None:
                span.set_tag_str(ORIGIN_KEY, APPSEC.ORIGIN_VALUE)

    def _mark_needed(self, address):
        # type: (str) -> None
        self._addresses_to_keep.add(address)

    def _is_needed(self, address):
        # type: (str) -> bool
        return address in self._addresses_to_keep

    def on_span_finish(self, span):
        # type: (Span) -> None

        if span.span_type != SpanTypes.WEB:
            return
        # this call is only necessary for tests or frameworks that are not using blocking
        if span.get_tag(APPSEC.JSON) is None:
            log.debug("metrics waf call")
            _asm_request_context.call_waf_callback()
        _set_waf_request_metrics()
        self._ddwaf._at_request_end()

        # Force to set respond headers at the end
        headers_req = _context.get_item(SPAN_DATA_NAMES.RESPONSE_HEADERS_NO_COOKIES, span=span)
        if headers_req:
            _set_headers(span, headers_req, kind="response")<|MERGE_RESOLUTION|>--- conflicted
+++ resolved
@@ -2,14 +2,12 @@
 import json
 import os
 import os.path
-import traceback
 from typing import Set
 from typing import TYPE_CHECKING
 
 import attr
 from six import ensure_binary
 
-from ddtrace import config
 from ddtrace.appsec import _asm_request_context
 from ddtrace.appsec._constants import APPSEC
 from ddtrace.appsec._constants import DEFAULT
@@ -17,7 +15,6 @@
 from ddtrace.appsec._constants import WAF_ACTIONS
 from ddtrace.appsec._constants import WAF_CONTEXT_NAMES
 from ddtrace.appsec._constants import WAF_DATA_NAMES
-from ddtrace.appsec._metrics import _set_waf_error_metric
 from ddtrace.appsec._metrics import _set_waf_init_metric
 from ddtrace.appsec._metrics import _set_waf_request_metrics
 from ddtrace.appsec._metrics import _set_waf_updates_metric
@@ -135,14 +132,11 @@
     return RateLimiter(int(os.getenv("DD_APPSEC_TRACE_RATE_LIMIT", DEFAULT.TRACE_RATE_LIMIT)))
 
 
-<<<<<<< HEAD
-=======
 def _get_waf_timeout():
-    # type: () -> float
-    return float(os.getenv("DD_APPSEC_WAF_TIMEOUT", DEFAULT.WAF_TIMEOUT))
-
-
->>>>>>> 13ab71a2
+    # type: () -> int
+    return int(os.getenv("DD_APPSEC_WAF_TIMEOUT", DEFAULT.WAF_TIMEOUT))
+
+
 @attr.s(eq=False)
 class AppSecSpanProcessor(SpanProcessor):
     rules = attr.ib(type=str, factory=get_rules)
@@ -151,11 +145,7 @@
     _ddwaf = attr.ib(type=DDWaf, default=None)
     _addresses_to_keep = attr.ib(type=Set[str], factory=set)
     _rate_limiter = attr.ib(type=RateLimiter, factory=_get_rate_limiter)
-<<<<<<< HEAD
-    _waf_timeout = attr.ib(type=int, default=config._waf_timeout)
-=======
-    _waf_timeout = attr.ib(type=float, factory=_get_waf_timeout)
->>>>>>> 13ab71a2
+    _waf_timeout = attr.ib(type=int, factory=_get_waf_timeout)
 
     @property
     def enabled(self):
@@ -187,24 +177,11 @@
                 self._ddwaf = DDWaf(
                     rules, self.obfuscation_parameter_key_regexp, self.obfuscation_parameter_value_regexp
                 )
-<<<<<<< HEAD
-                self._ddwaf_timeout = config._waf_timeout
                 info = self._ddwaf.info
                 version = None
                 if info:
                     version = info.version
                 _set_waf_init_metric(version)
-=======
-                if not self._ddwaf._handle or self._ddwaf.info.failed:
-                    stack_trace = "DDWAF.__init__: invalid rules\n ruleset: %s\nloaded:%s\nerrors:%s\n" % (
-                        rules,
-                        self._ddwaf.info.loaded,
-                        self._ddwaf.info.errors,
-                    )
-                    _set_waf_error_metric("WAF init error. Invalid rules", stack_trace, self._ddwaf.info)
-
-                _set_waf_init_metric(self._ddwaf.info)
->>>>>>> 13ab71a2
             except ValueError:
                 # Partial of DDAS-0005-00
                 log.warning("[DDAS-0005-00] WAF initialization failed")
@@ -221,15 +198,13 @@
         result = False
         try:
             result = self._ddwaf.update_rules(new_rules)
-            _set_waf_updates_metric(self._ddwaf.info)
+            info = self._ddwaf.info
+            version = None
+            if info:
+                version = info.version
+            _set_waf_updates_metric(version)
         except TypeError:
-            error_msg = "Error updating ASM rules. TypeError exception "
-            log.debug(error_msg, exc_info=True)
-            _set_waf_error_metric(error_msg, traceback.format_exc(), self._ddwaf.info)
-        if not result:
-            error_msg = "Error updating ASM rules. Invalid rules"
-            log.debug(error_msg)
-            _set_waf_error_metric(error_msg, "", self._ddwaf.info)
+            log.debug("Error updating ASM rules", exc_info=True)
         return result
 
     def on_span_start(self, span):
@@ -320,11 +295,7 @@
         try:
             info = self._ddwaf.info
             if info.errors:
-                errors = json.dumps(info.errors)
-                span.set_tag_str(APPSEC.EVENT_RULE_ERRORS, errors)
-                _set_waf_error_metric("WAF run. Error", errors, info)
-            if waf_results.timeout:
-                _set_waf_error_metric("WAF run. Timeout errors", "", info)
+                span.set_tag_str(APPSEC.EVENT_RULE_ERRORS, json.dumps(info.errors))
             span.set_tag_str(APPSEC.EVENT_RULE_VERSION, info.version)
             span.set_tag_str(APPSEC.WAF_VERSION, version())
 
@@ -400,7 +371,6 @@
             _asm_request_context.call_waf_callback()
         _set_waf_request_metrics()
         self._ddwaf._at_request_end()
-
         # Force to set respond headers at the end
         headers_req = _context.get_item(SPAN_DATA_NAMES.RESPONSE_HEADERS_NO_COOKIES, span=span)
         if headers_req:
