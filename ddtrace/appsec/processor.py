--- conflicted
+++ resolved
@@ -195,51 +195,52 @@
     def _set_metrics(self):
         try:
             list_results, list_result_info, list_is_blocked = _asm_request_context.get_waf_results()
-            is_blocked = any(list_is_blocked)
-            is_triggered = any((result.data for result in list_results))
-            has_info = any(list_result_info)
-
-            tags = {
-                "waf_version": version(),
-                "lib_language": "python",
-                "rule_triggered": is_triggered,
-                "request_blocked": is_blocked,
-            }
-
-            if has_info:
-                for ddwaf_info in list_result_info:
-                    if ddwaf_info.version:
-                        tags["event_rules_version"] = ddwaf_info.version
-                        telemetry_metrics_writer.add_count_metric(
-                            TELEMETRY_NAMESPACE_TAG_APPSEC,
-                            "event_rules.loaded",
-                            float(ddwaf_info.loaded),
-                            tags=tags,
-                        )
-            if list_results:
-                # runtime is the result in microseconds. Update to milliseconds
-                ddwaf_result_runtime = sum(float(ddwaf_result.runtime) for ddwaf_result in list_results)
-                ddwaf_result_total_runtime = sum(float(ddwaf_result.runtime) for ddwaf_result in list_results)
-                telemetry_metrics_writer.add_distribution_metric(
+            if any((list_results, list_result_info, list_is_blocked)):
+                is_blocked = any(list_is_blocked)
+                is_triggered = any((result.data for result in list_results))
+                has_info = any(list_result_info)
+
+                tags = {
+                    "waf_version": version(),
+                    "lib_language": "python",
+                    "rule_triggered": is_triggered,
+                    "request_blocked": is_blocked,
+                }
+
+                if has_info:
+                    for ddwaf_info in list_result_info:
+                        if ddwaf_info.version:
+                            tags["event_rules_version"] = ddwaf_info.version
+                            telemetry_metrics_writer.add_count_metric(
+                                TELEMETRY_NAMESPACE_TAG_APPSEC,
+                                "event_rules.loaded",
+                                float(ddwaf_info.loaded),
+                                tags=tags,
+                            )
+                if list_results:
+                    # runtime is the result in microseconds. Update to milliseconds
+                    ddwaf_result_runtime = sum(float(ddwaf_result.runtime) for ddwaf_result in list_results)
+                    ddwaf_result_total_runtime = sum(float(ddwaf_result.runtime) for ddwaf_result in list_results)
+                    telemetry_metrics_writer.add_distribution_metric(
+                        TELEMETRY_NAMESPACE_TAG_APPSEC,
+                        "waf.duration",
+                        float(ddwaf_result_runtime / 1e3),
+                        tags=tags,
+                    )
+                    telemetry_metrics_writer.add_distribution_metric(
+                        TELEMETRY_NAMESPACE_TAG_APPSEC,
+                        "waf.duration_ext",
+                        float(ddwaf_result_total_runtime / 1e3),
+                        tags=tags,
+                    )
+
+                telemetry_metrics_writer.add_count_metric(
                     TELEMETRY_NAMESPACE_TAG_APPSEC,
-                    "waf.duration",
-                    float(ddwaf_result_runtime / 1e3),
+                    "waf.requests",
+                    1.0,
                     tags=tags,
                 )
-                telemetry_metrics_writer.add_distribution_metric(
-                    TELEMETRY_NAMESPACE_TAG_APPSEC,
-                    "waf.duration_ext",
-                    float(ddwaf_result_total_runtime / 1e3),
-                    tags=tags,
-                )
-
-            telemetry_metrics_writer.add_count_metric(
-                TELEMETRY_NAMESPACE_TAG_APPSEC,
-                "waf.requests",
-                1.0,
-                tags=tags,
-            )
-            # TODO: add log metric to report info.failed and info.errors
+                # TODO: add log metric to report info.failed and info.errors
         except Exception:
             log.warning("Error reporting ASM metrics: %s", exc_info=True)
 
@@ -371,6 +372,7 @@
                 span.set_tag_str(APPSEC.JSON, '{"triggers":%s}' % (waf_results.data,))
             if blocked:
                 span.set_tag(APPSEC.BLOCKED, "true")
+                self._set_metrics()
 
             # Partial DDAS-011-00
             span.set_tag_str(APPSEC.EVENT, "true")
@@ -410,13 +412,7 @@
         if span.span_type != SpanTypes.WEB:
             return
         # this call is only necessary for tests or frameworks that are not using blocking
-<<<<<<< HEAD
-        # if span.get_tag(APPSEC.EVENT_RULE_VERSION) is None:
-        log.debug("metrics waf call")
-        self._waf_action(span)
-        self._set_metrics()
-=======
         if span.get_tag(APPSEC.JSON) is None:
             log.debug("metrics waf call")
             self._waf_action(span)
->>>>>>> 853ec79a
+        self._set_metrics()