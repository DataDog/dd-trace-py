--- conflicted
+++ resolved
@@ -154,43 +154,15 @@
     if "auto_user_instrum" in result:
         asm_config._auto_user_instrumentation_rc_mode = result["auto_user_instrum"].get("mode", None)
 
-<<<<<<< HEAD
-        log.debug("[%s][P: %s] ASM_FEATURES: %s", os.getpid(), os.getppid(), str(features)[:100])
-        if features is False:
-            rc_asm_enabled = False
-        else:
-            rc_asm_enabled = features.get("asm", {}).get("enabled", False)
-
-        log.debug("APPSEC_ENABLED: %s", rc_asm_enabled)
-        if rc_asm_enabled is not None:
-            log.debug(
-                "[%s][P: %s] Updating ASM Remote Configuration ASM_FEATURES: %s",
-                os.getpid(),
-                os.getppid(),
-                rc_asm_enabled,
-            )
-
-            if rc_asm_enabled:
-                if not asm_config._asm_enabled:
-                    tracer.configure(appsec_enabled=True)
-                else:
-                    asm_config._asm_enabled = True
-            else:
-                if asm_config._asm_enabled:
-                    tracer.configure(appsec_enabled=False)
-                else:
-                    asm_config._asm_enabled = False
-=======
->>>>>>> dcd571b3
 
 def disable_asm(local_tracer: Tracer):
     if asm_config._asm_enabled:
-        local_tracer._configure(appsec_enabled=False)
+        local_tracer.configure(appsec_enabled=False)
 
 
 def enable_asm(local_tracer: Tracer):
     if not asm_config._asm_enabled:
-        local_tracer._configure(appsec_enabled=True)
+        local_tracer.configure(appsec_enabled=True)
 
 
 def _preprocess_results_appsec_1click_activation(
