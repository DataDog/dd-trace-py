import os
from typing import TYPE_CHECKING

from ddtrace import config
from ddtrace.appsec._constants import PRODUCTS
from ddtrace.appsec.utils import _appsec_rc_features_is_enabled
from ddtrace.constants import APPSEC_ENV
from ddtrace.internal.logger import get_logger
from ddtrace.internal.remoteconfig.v2._connectors import ConnectorSharedMemory
from ddtrace.internal.remoteconfig.v2._pubsub import PubSubBase
from ddtrace.internal.remoteconfig.v2._pubsub import PubSubMergeFirst
from ddtrace.internal.remoteconfig.v2._subscribers import RemoteConfigSubscriber
from ddtrace.internal.remoteconfig.v2.worker import remoteconfig_poller
from ddtrace.internal.utils.formats import asbool


try:
    from json.decoder import JSONDecodeError
except ImportError:
    # handling python 2.X import error
    JSONDecodeError = ValueError  # type: ignore

if TYPE_CHECKING:  # pragma: no cover
    from typing import Any
    from typing import Dict
    from typing import Mapping
    from typing import Optional

    from ddtrace import Tracer

log = get_logger(__name__)


class AppSecRC(PubSubMergeFirst):
    __subscriber_class__ = RemoteConfigSubscriber
    __shared_data = ConnectorSharedMemory()

    def __init__(self, _preprocess_results, callback):
        self._publisher = self.__publisher_class__(self.__shared_data, _preprocess_results)
        self._subscriber = self.__subscriber_class__(self.__shared_data, callback, "ASM")


def enable_appsec_rc(test_tracer=None, start_subscribers=True):
    # type: (Optional[Tracer], Any) -> None
    # Tracer is a parameter for testing propose
    # Import tracer here to avoid a circular import
    if test_tracer is None:
        from ddtrace import tracer
    else:
        tracer = test_tracer

    log.debug("[%s][P: %s] Register ASM Remote Config Callback", os.getpid(), os.getppid())
    asm_callback = AppSecRC(_preprocess_results_appsec_1click_activation, _appsec_callback)
    if _appsec_rc_features_is_enabled():
        remoteconfig_poller.register(PRODUCTS.ASM_FEATURES, asm_callback)

    if tracer._appsec_enabled:
        remoteconfig_poller.register(PRODUCTS.ASM_DATA, asm_callback)  # IP Blocking
        remoteconfig_poller.register(PRODUCTS.ASM, asm_callback)  # Exclusion Filters & Custom Rules
        remoteconfig_poller.register(PRODUCTS.ASM_DD, asm_callback)  # DD Rules
    if start_subscribers:
        asm_callback.start_subscriber()


def _add_rules_to_list(features, feature, message, ruleset):
    # type: (Mapping[str, Any], str, str, Dict[str, Any]) -> None
    rules = features.get(feature, None)
    if rules is not None:
        try:
            if ruleset.get(feature) is None:
                ruleset[feature] = []
            ruleset[feature] += rules
            log.debug("Reloading Appsec %s: %s", message, str(rules)[:20])
        except JSONDecodeError:
            log.error("ERROR Appsec %s: invalid JSON content from remote configuration", message)


def _appsec_callback(features, test_tracer=None):
    # type: (Mapping[str, Any], Optional[Tracer]) -> None
    _appsec_1click_activation(features, test_tracer)
    _appsec_rules_data(features, test_tracer)


def _appsec_rules_data(features, test_tracer):
    # type: (Mapping[str, Any], Optional[Tracer]) -> bool
    # Tracer is a parameter for testing propose
    # Import tracer here to avoid a circular import
    if test_tracer is None:
        from ddtrace import tracer
    else:
        tracer = test_tracer

    if features and tracer._appsec_processor:
<<<<<<< HEAD
        log.debug("[%s][%s] Update waf rules %s", os.getpid(), os.getppid(), str(features)[:100])
        ruleset = {
            "rules": None,
            "rules_data": None,
            "exclusions": None,
            "rules_override": None,
        }  # type: dict[str, Optional[list[Any]]]

=======
        ruleset = {}  # type: dict[str, Optional[list[Any]]]
>>>>>>> e5141b21
        _add_rules_to_list(features, "rules_data", "rules data", ruleset)
        _add_rules_to_list(features, "custom_rules", "custom rules", ruleset)
        _add_rules_to_list(features, "rules", "Datadog rules", ruleset)
        _add_rules_to_list(features, "exclusions", "exclusion filters", ruleset)
        _add_rules_to_list(features, "rules_override", "rules override", ruleset)
        return tracer._appsec_processor._update_rules({k: v for k, v in ruleset.items() if v is not None})

    return False


def _preprocess_results_appsec_1click_activation(features, pubsub_instance=None):
    # type: (Any, Optional[PubSubBase]) -> Mapping[str, Any]
    if not pubsub_instance:
        pubsub_instance = AppSecRC(_preprocess_results_appsec_1click_activation, _appsec_callback)

    rc_appsec_enabled = None
    if features is not None:
        if APPSEC_ENV in os.environ:
            rc_appsec_enabled = asbool(os.environ.get(APPSEC_ENV))
        elif features is False or features == {}:
            rc_appsec_enabled = False
        else:
            asm_features = features.get("asm", {})
            if asm_features is not None:
                rc_appsec_enabled = asm_features.get("enabled")

        if rc_appsec_enabled is not None:
            from ddtrace.appsec._constants import PRODUCTS

            log.debug(
                "[%s][P: %s] Updating ASM Remote Configuration ASM_FEATURES: %s",
                os.getpid(),
                os.getppid(),
                rc_appsec_enabled,
            )

            if rc_appsec_enabled:
                remoteconfig_poller.register(PRODUCTS.ASM_DATA, pubsub_instance)  # IP Blocking
                remoteconfig_poller.register(PRODUCTS.ASM, pubsub_instance)  # Exclusion Filters & Custom Rules
                remoteconfig_poller.register(PRODUCTS.ASM_DD, pubsub_instance)  # DD Rules
            else:
                remoteconfig_poller.unregister(PRODUCTS.ASM_DATA)
                remoteconfig_poller.unregister(PRODUCTS.ASM)
                remoteconfig_poller.unregister(PRODUCTS.ASM_DD)
    if features is False:
        features = {"asm": {"enabled": rc_appsec_enabled}}
    else:
        features["asm"] = {"enabled": rc_appsec_enabled}
    return features


def _appsec_1click_activation(features, test_tracer=None):
    # type: (Mapping[str, Any], Optional[Tracer]) -> None
    """This callback updates appsec enabled in tracer and config instances following this logic:
    ```
    | DD_APPSEC_ENABLED | RC Enabled | Result   |
    |-------------------|------------|----------|
    | <not set>         | <not set>  | Disabled |
    | <not set>         | false      | Disabled |
    | <not set>         | true       | Enabled  |
    | false             | <not set>  | Disabled |
    | true              | <not set>  | Enabled  |
    | false             | true       | Disabled |
    | true              | true       | Enabled  |
    ```
    """
    # Tracer is a parameter for testing propose
    # Import tracer here to avoid a circular import
    if test_tracer is None:
        from ddtrace import tracer
    else:
        tracer = test_tracer

    log.debug("[%s][P: %s] ASM_FEATURES: %s", os.getpid(), os.getppid(), str(features)[:100])
    if APPSEC_ENV in os.environ:
        # no one click activation if var env is set
        rc_appsec_enabled = asbool(os.environ.get(APPSEC_ENV))
    elif features is False:
        rc_appsec_enabled = False
    else:
        rc_appsec_enabled = features.get("asm", {}).get("enabled")

    log.debug("APPSEC_ENABLED: %s", rc_appsec_enabled)
    if rc_appsec_enabled is not None:

        log.debug(
            "[%s][P: %s] Updating ASM Remote Configuration ASM_FEATURES: %s",
            os.getpid(),
            os.getppid(),
            rc_appsec_enabled,
        )

        if rc_appsec_enabled:
            if not tracer._appsec_enabled:
                tracer.configure(appsec_enabled=True)
            else:
                config._appsec_enabled = True
        else:
            if tracer._appsec_enabled:
                tracer.configure(appsec_enabled=False)
            else:
                config._appsec_enabled = False<|MERGE_RESOLUTION|>--- conflicted
+++ resolved
@@ -91,18 +91,7 @@
         tracer = test_tracer
 
     if features and tracer._appsec_processor:
-<<<<<<< HEAD
-        log.debug("[%s][%s] Update waf rules %s", os.getpid(), os.getppid(), str(features)[:100])
-        ruleset = {
-            "rules": None,
-            "rules_data": None,
-            "exclusions": None,
-            "rules_override": None,
-        }  # type: dict[str, Optional[list[Any]]]
-
-=======
         ruleset = {}  # type: dict[str, Optional[list[Any]]]
->>>>>>> e5141b21
         _add_rules_to_list(features, "rules_data", "rules data", ruleset)
         _add_rules_to_list(features, "custom_rules", "custom rules", ruleset)
         _add_rules_to_list(features, "rules", "Datadog rules", ruleset)
