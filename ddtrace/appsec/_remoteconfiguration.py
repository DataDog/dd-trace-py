import os
from typing import TYPE_CHECKING

from ddtrace.appsec.utils import _appsec_rc_features_is_enabled
from ddtrace.constants import APPSEC_ENV
from ddtrace.internal.logger import get_logger
from ddtrace.internal.utils.formats import asbool


if TYPE_CHECKING:  # pragma: no cover
    from typing import Any
    from typing import Callable

    try:
        from typing import Literal
    except ImportError:
<<<<<<< HEAD
        # Python < 3.8
=======
        # Python < 3.8. The "type ignore" is to avoid a runtime check just to silence mypy.
>>>>>>> e2fc18cf
        from typing_extensions import Literal  # type: ignore
    from typing import Mapping
    from typing import Optional
    from typing import Union

    from ddtrace import Tracer
    from ddtrace.internal.remoteconfig.client import ConfigMetadata

log = get_logger(__name__)


def enable_appsec_rc():
    # type: () -> None
    # Import tracer here to avoid a circular import
    from ddtrace import tracer

    if _appsec_rc_features_is_enabled():
        from ddtrace.internal.remoteconfig import RemoteConfig
        from ddtrace.internal.remoteconfig.constants import ASM_DATA_PRODUCT
        from ddtrace.internal.remoteconfig.constants import ASM_FEATURES_PRODUCT

        RemoteConfig.register(ASM_FEATURES_PRODUCT, appsec_rc_reload_features(tracer))
        RemoteConfig.register(ASM_DATA_PRODUCT, appsec_rc_reload_features(tracer))


def _appsec_rules_data(tracer, features):
    # type: (Tracer, Union[Literal[False], Mapping[str, Any]]) -> None
    if features and tracer._appsec_processor:
        rules_data = features.get("rules_data", [])
        if rules_data:
            log.debug("Reloading Appsec rules data: %s", rules_data)
            tracer._appsec_processor._update_rules(rules_data)


def _appsec_1click_activation(tracer, features):
    # type: (Tracer, Union[Literal[False], Mapping[str, Any]]) -> None
    if features is False:
        rc_appsec_enabled = False
    else:
        rc_appsec_enabled = features.get("asm", {}).get("enabled")

    if rc_appsec_enabled is not None:
        from ddtrace.internal.remoteconfig import RemoteConfig
        from ddtrace.internal.remoteconfig.constants import ASM_DATA_PRODUCT

        log.debug("Reloading Appsec 1-click: %s", rc_appsec_enabled)
        _appsec_enabled = True

        if not (APPSEC_ENV not in os.environ and rc_appsec_enabled) and (
            not asbool(os.environ.get(APPSEC_ENV)) or not rc_appsec_enabled
        ):
            _appsec_enabled = False
            RemoteConfig.unregister(ASM_DATA_PRODUCT)
        else:
            RemoteConfig.register(ASM_DATA_PRODUCT, appsec_rc_reload_features(tracer))

        if tracer._appsec_enabled != _appsec_enabled:
            tracer.configure(appsec_enabled=_appsec_enabled)


def appsec_rc_reload_features(tracer):
    # type: (Tracer) -> Callable
    def _reload_features(metadata, features):
        # type: (Optional[ConfigMetadata], Optional[Mapping[str, Any]]) -> None
        """This callback updates appsec enabled in tracer and config instances following this logic:
        ```
        | DD_APPSEC_ENABLED | RC Enabled | Result   |
        |-------------------|------------|----------|
        | <not set>         | <not set>  | Disabled |
        | <not set>         | false      | Disabled |
        | <not set>         | true       | Enabled  |
        | false             | <not set>  | Disabled |
        | true              | <not set>  | Enabled  |
        | false             | true       | Disabled |
        | true              | true       | Enabled  |
        ```
        """

        if features is not None:
            log.debug("Updating ASM Remote Configuration: %s", features)
            _appsec_rules_data(tracer, features)
            _appsec_1click_activation(tracer, features)

    return _reload_features<|MERGE_RESOLUTION|>--- conflicted
+++ resolved
@@ -14,11 +14,7 @@
     try:
         from typing import Literal
     except ImportError:
-<<<<<<< HEAD
-        # Python < 3.8
-=======
         # Python < 3.8. The "type ignore" is to avoid a runtime check just to silence mypy.
->>>>>>> e2fc18cf
         from typing_extensions import Literal  # type: ignore
     from typing import Mapping
     from typing import Optional
