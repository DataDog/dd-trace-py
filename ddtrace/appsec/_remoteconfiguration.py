--- conflicted
+++ resolved
@@ -42,29 +42,16 @@
     from ddtrace import tracer
 
     if _appsec_rc_features_is_enabled():
-<<<<<<< HEAD
-        from ddtrace.appsec._constants import PRODUCTS
         from ddtrace.internal.remoteconfig import remoteconfig_poller
 
         remoteconfig_poller.register(PRODUCTS.ASM_FEATURES, appsec_rc_reload_features(tracer))
-        if tracer._appsec_enabled:
-            remoteconfig_poller.register(PRODUCTS.ASM_DATA, appsec_rc_reload_features(tracer))  # IP Blocking
-            remoteconfig_poller.register(
-                PRODUCTS.ASM, appsec_rc_reload_features(tracer)
-            )  # Exclusion Filters & Custom Rules
-            remoteconfig_poller.register(PRODUCTS.ASM_DD, appsec_rc_reload_features(tracer))  # DD Rules
-=======
-        from ddtrace.internal.remoteconfig import RemoteConfig
-
-        RemoteConfig.register(PRODUCTS.ASM_FEATURES, appsec_rc_reload_features(tracer))
 
     if tracer._appsec_enabled:
-        from ddtrace.internal.remoteconfig import RemoteConfig
+        from ddtrace.internal.remoteconfig import remoteconfig_poller
 
-        RemoteConfig.register(PRODUCTS.ASM_DATA, appsec_rc_reload_features(tracer))  # IP Blocking
-        RemoteConfig.register(PRODUCTS.ASM, appsec_rc_reload_features(tracer))  # Exclusion Filters & Custom Rules
-        RemoteConfig.register(PRODUCTS.ASM_DD, appsec_rc_reload_features(tracer))  # DD Rules
->>>>>>> d4993d7e
+        remoteconfig_poller.register(PRODUCTS.ASM_DATA, appsec_rc_reload_features(tracer))  # IP Blocking
+        remoteconfig_poller.register(PRODUCTS.ASM, appsec_rc_reload_features(tracer))  # Exclusion Filters & Custom Rules
+        remoteconfig_poller.register(PRODUCTS.ASM_DD, appsec_rc_reload_features(tracer))  # DD Rules
 
 
 def _add_rules_to_list(features, feature, message, rule_list):
@@ -106,30 +93,14 @@
 
         log.debug("Reloading Appsec 1-click: %s", rc_appsec_enabled)
 
-<<<<<<< HEAD
-        if not (APPSEC_ENV not in os.environ and rc_appsec_enabled) and (
-            not asbool(os.environ.get(APPSEC_ENV)) or not rc_appsec_enabled
-        ):
-            _appsec_enabled = False
-            remoteconfig_poller.unregister(PRODUCTS.ASM_DATA)
-            remoteconfig_poller.unregister(PRODUCTS.ASM)
-            remoteconfig_poller.unregister(PRODUCTS.ASM_DD)
-        else:
+        if rc_appsec_enabled:
             remoteconfig_poller.register(PRODUCTS.ASM_DATA, appsec_rc_reload_features(tracer))  # IP Blocking
-            remoteconfig_poller.register(
-                PRODUCTS.ASM, appsec_rc_reload_features(tracer)
-            )  # Exclusion Filters & Custom Rules
+            remoteconfig_poller.register(PRODUCTS.ASM, appsec_rc_reload_features(tracer))  # Exclusion Filters & Custom Rules
             remoteconfig_poller.register(PRODUCTS.ASM_DD, appsec_rc_reload_features(tracer))  # DD Rules
-=======
-        if rc_appsec_enabled:
-            RemoteConfig.register(PRODUCTS.ASM_DATA, appsec_rc_reload_features(tracer))  # IP Blocking
-            RemoteConfig.register(PRODUCTS.ASM, appsec_rc_reload_features(tracer))  # Exclusion Filters & Custom Rules
-            RemoteConfig.register(PRODUCTS.ASM_DD, appsec_rc_reload_features(tracer))  # DD Rules
             if not tracer._appsec_enabled:
                 tracer.configure(appsec_enabled=True)
             else:
                 config._appsec_enabled = True
->>>>>>> d4993d7e
 
         else:
             RemoteConfig.unregister(PRODUCTS.ASM_DATA)
