--- conflicted
+++ resolved
@@ -4,12 +4,6 @@
 from ddtrace.appsec.utils import _appsec_rc_features_is_enabled
 from ddtrace.constants import APPSEC_ENV
 from ddtrace.internal.logger import get_logger
-<<<<<<< HEAD
-from ddtrace.internal.remoteconfig import RemoteConfig
-from ddtrace.internal.remoteconfig.constants import ASM_DATA_PRODUCT
-from ddtrace.internal.remoteconfig.constants import ASM_FEATURES_PRODUCT
-=======
->>>>>>> afce584d
 from ddtrace.internal.utils.formats import asbool
 
 
@@ -39,11 +33,10 @@
 
     if _appsec_rc_features_is_enabled():
         from ddtrace.internal.remoteconfig import RemoteConfig
+        from ddtrace.internal.remoteconfig.constants import ASM_DATA_PRODUCT
         from ddtrace.internal.remoteconfig.constants import ASM_FEATURES_PRODUCT
 
         RemoteConfig.register(ASM_FEATURES_PRODUCT, appsec_rc_reload_features(tracer))
-
-    if tracer._appsec_enabled:
         RemoteConfig.register(ASM_DATA_PRODUCT, appsec_rc_reload_features(tracer))
 
 
@@ -64,6 +57,10 @@
         rc_appsec_enabled = features.get("asm", {}).get("enabled")
 
     if rc_appsec_enabled is not None:
+        from ddtrace.internal.remoteconfig import RemoteConfig
+        from ddtrace.internal.remoteconfig.constants import ASM_DATA_PRODUCT
+        from ddtrace.internal.remoteconfig.constants import ASM_FEATURES_PRODUCT
+
         log.debug("Reloading Appsec 1-click: %s", rc_appsec_enabled)
         _appsec_enabled = True
 
