--- conflicted
+++ resolved
@@ -69,19 +69,10 @@
     if _appsec_rc_features_is_enabled():
         remoteconfig_poller.register(PRODUCTS.ASM_FEATURES, asm_callback)
 
-<<<<<<< HEAD
-    if tracer._appsec_enabled:
+    if tracer._appsec_enabled and _appsec_rc_file_is_not_static():
         remoteconfig_poller.register(PRODUCTS.ASM_DATA, asm_callback)  # IP Blocking
         remoteconfig_poller.register(PRODUCTS.ASM, asm_callback)  # Exclusion Filters & Custom Rules
         remoteconfig_poller.register(PRODUCTS.ASM_DD, asm_callback)  # DD Rules
-=======
-    if tracer._appsec_enabled and _appsec_rc_file_is_not_static():
-        from ddtrace.internal.remoteconfig import RemoteConfig
-
-        RemoteConfig.register(PRODUCTS.ASM_DATA, asm_callback)  # IP Blocking
-        RemoteConfig.register(PRODUCTS.ASM, asm_callback)  # Exclusion Filters & Custom Rules
-        RemoteConfig.register(PRODUCTS.ASM_DD, asm_dd_callback)  # DD Rules
->>>>>>> b61b4e42
 
 
 def _add_rules_to_list(features, feature, message, ruleset):
@@ -161,7 +152,7 @@
             if rc_appsec_enabled is not None:
                 from ddtrace.appsec._constants import PRODUCTS
 
-                if rc_appsec_enabled:
+                if rc_appsec_enabled and _appsec_rc_file_is_not_static():
                     remoteconfig_poller.register(PRODUCTS.ASM_DATA, pubsub_instance)  # IP Blocking
                     remoteconfig_poller.register(PRODUCTS.ASM, pubsub_instance)  # Exclusion Filters & Custom Rules
                     remoteconfig_poller.register(PRODUCTS.ASM_DD, pubsub_instance)  # DD Rules
@@ -217,32 +208,12 @@
             )
 
             if rc_appsec_enabled:
-<<<<<<< HEAD
                 if not tracer._appsec_enabled:
                     tracer.configure(appsec_enabled=True)
-=======
-                if _appsec_rc_file_is_not_static():
-                    asm_dd_callback = RCASMDDCallBack(self.tracer)
-                    asm_callback = RCAppSecCallBack(self.tracer)
-                    RemoteConfig.register(PRODUCTS.ASM_DATA, asm_callback)  # IP Blocking
-                    RemoteConfig.register(PRODUCTS.ASM, asm_callback)  # Exclusion Filters & Custom Rules
-                    RemoteConfig.register(PRODUCTS.ASM_DD, asm_dd_callback)  # DD Rules
-                if not self.tracer._appsec_enabled:
-                    self.tracer.configure(appsec_enabled=True)
->>>>>>> b61b4e42
                 else:
                     config._appsec_enabled = True
             else:
-<<<<<<< HEAD
                 if tracer._appsec_enabled:
                     tracer.configure(appsec_enabled=False)
-=======
-                if _appsec_rc_file_is_not_static():
-                    RemoteConfig.unregister(PRODUCTS.ASM_DATA)
-                    RemoteConfig.unregister(PRODUCTS.ASM)
-                    RemoteConfig.unregister(PRODUCTS.ASM_DD)
-                if self.tracer._appsec_enabled:
-                    self.tracer.configure(appsec_enabled=False)
->>>>>>> b61b4e42
                 else:
                     config._appsec_enabled = False