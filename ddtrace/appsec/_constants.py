import os
from typing import TYPE_CHECKING

import six


if TYPE_CHECKING:
    from typing import Any
    from typing import Iterator


class Constant_Class(type):
    """
    metaclass for Constant Classes
    - You can access constants with APPSEC.ENV or APPSEC["ENV"]
    - Direct assignment will fail: APPSEC.ENV = "something" raise TypeError, like other immutable types
    - Constant Classes can be iterated:
        for constant_name, constant_value in APPSEC: ...
    """

    def __setattr__(self, __name, __value):
        # type: ("Constant_Class", str, Any) -> None
        raise TypeError("Constant class does not support item assignment: %s.%s" % (self.__name__, __name))

    def __iter__(self):
        # type: ("Constant_Class") -> Iterator[tuple[str, Any]]
        def aux():
            for t in self.__dict__.items():
                if not t[0].startswith("_"):
                    yield t

        return aux()

    def __getitem__(self, k):
        # type: ("Constant_Class", str) -> Any
        return self.__dict__[k]


@six.add_metaclass(Constant_Class)  # required for python2/3 compatibility
class APPSEC(object):
    """Specific constants for AppSec"""

    ENV = "DD_APPSEC_ENABLED"
    ENABLED = "_dd.appsec.enabled"
    JSON = "_dd.appsec.json"
    EVENT_RULE_VERSION = "_dd.appsec.event_rules.version"
    EVENT_RULE_ERRORS = "_dd.appsec.event_rules.errors"
    EVENT_RULE_LOADED = "_dd.appsec.event_rules.loaded"
    EVENT_RULE_ERROR_COUNT = "_dd.appsec.event_rules.error_count"
    WAF_DURATION = "_dd.appsec.waf.duration"
    WAF_DURATION_EXT = "_dd.appsec.waf.duration_ext"
    WAF_TIMEOUTS = "_dd.appsec.waf.timeouts"
    WAF_VERSION = "_dd.appsec.waf.version"
    ORIGIN_VALUE = "appsec"
    CUSTOM_EVENT_PREFIX = "appsec.events"
    USER_LOGIN_EVENT_PREFIX = "appsec.events.users.login"
    BLOCKED = "appsec.blocked"
    EVENT = "appsec.event"


@six.add_metaclass(Constant_Class)  # required for python2/3 compatibility
class IAST(object):
    """Specific constants for IAST"""

    ENV = "DD_IAST_ENABLED"
    JSON = "_dd.iast.json"
    ENABLED = "_dd.iast.enabled"
    CONTEXT_KEY = "_iast_data"
    PATCH_MODULES = "_DD_IAST_PATCH_MODULES"
    DENY_MODULES = "_DD_IAST_DENY_MODULES"
    SEP_MODULES = ","
    HTTP_REQUEST_BODY = "http.request.body"
    HTTP_REQUEST_HEADER = "http.request.header"
    HTTP_REQUEST_HEADER_NAME = "http.request.header.name"
    HTTP_REQUEST_PARAMETER = "http.request.parameter"
    HTTP_REQUEST_PATH = "http.request.path"
<<<<<<< HEAD
=======
    HTTP_REQUEST_PATH_PARAMETER = "http.request.path.parameter"
>>>>>>> c379473b
    HTTP_REQUEST_QUERYSTRING = "http.request.querystring"


@six.add_metaclass(Constant_Class)  # required for python2/3 compatibility
class WAF_DATA_NAMES(object):
    """string names used by the waf library for requesting data from requests"""

    REQUEST_BODY = "server.request.body"
    REQUEST_QUERY = "server.request.query"
    REQUEST_HEADERS_NO_COOKIES = "server.request.headers.no_cookies"
    REQUEST_URI_RAW = "server.request.uri.raw"
    REQUEST_METHOD = "server.request.method"
    REQUEST_PATH_PARAMS = "server.request.path_params"
    REQUEST_COOKIES = "server.request.cookies"
    REQUEST_HTTP_IP = "http.client_ip"
    REQUEST_USER_ID = "usr.id"
    RESPONSE_STATUS = "server.response.status"
    RESPONSE_HEADERS_NO_COOKIES = "server.response.headers.no_cookies"


@six.add_metaclass(Constant_Class)  # required for python2/3 compatibility
class SPAN_DATA_NAMES(object):
    """string names used by the library for tagging data from requests in context or span"""

    REQUEST_BODY = "http.request.body"
    REQUEST_QUERY = "http.request.query"
    REQUEST_HEADERS_NO_COOKIES = "http.request.headers"
    REQUEST_HEADERS_NO_COOKIES_CASE = "http.request.headers_case_sensitive"
    REQUEST_URI_RAW = "http.request.uri"
    REQUEST_METHOD = "http.request.method"
    REQUEST_PATH_PARAMS = "http.request.path_params"
    REQUEST_COOKIES = "http.request.cookies"
    REQUEST_HTTP_IP = "http.request.remote_ip"
    REQUEST_USER_ID = "usr.id"
    RESPONSE_STATUS = "http.response.status"
    RESPONSE_HEADERS_NO_COOKIES = "http.response.headers"


@six.add_metaclass(Constant_Class)  # required for python2/3 compatibility
class WAF_CONTEXT_NAMES(object):
    """string names used by the library for tagging data from requests in context"""

    RESULTS = "http.request.waf.results"
    BLOCKED = "http.request.blocked"
    CALLBACK = "http.request.waf.callback"


@six.add_metaclass(Constant_Class)  # required for python2/3 compatibility
class WAF_ACTIONS(object):
    """string identifier for actions returned by the waf"""

    BLOCK = "block"


@six.add_metaclass(Constant_Class)  # required for python2/3 compatibility
class PRODUCTS(object):
    """string identifier for remote config products"""

    ASM = "ASM"
    ASM_DATA = "ASM_DATA"
    ASM_DD = "ASM_DD"
    ASM_FEATURES = "ASM_FEATURES"


@six.add_metaclass(Constant_Class)  # required for python2/3 compatibility
class DEFAULT(object):
    ROOT_DIR = os.path.dirname(os.path.abspath(__file__))
    RULES = os.path.join(ROOT_DIR, "rules.json")
    TRACE_RATE_LIMIT = 100
    WAF_TIMEOUT = 5.0  # float (milliseconds)
    APPSEC_OBFUSCATION_PARAMETER_KEY_REGEXP = (
        r"(?i)(?:p(?:ass)?w(?:or)?d|pass(?:_?phrase)?|secret|(?:api_?|private_?|public_?)key)|token|consumer_?"
        r"(?:id|key|secret)|sign(?:ed|ature)|bearer|authorization"
    )
    APPSEC_OBFUSCATION_PARAMETER_VALUE_REGEXP = (
        r"(?i)(?:p(?:ass)?w(?:or)?d|pass(?:_?phrase)?|secret|(?:api_?|private_?|public_?|access_?|secret_?)"
        r"key(?:_?id)?|token|consumer_?(?:id|key|secret)|sign(?:ed|ature)?|auth(?:entication|orization)?)"
        r'(?:\s*=[^;]|"\s*:\s*"[^"]+")|bearer\s+[a-z0-9\._\-]+|token:[a-z0-9]{13}|gh[opsu]_[0-9a-zA-Z]{36}'
        r"|ey[I-L][\w=-]+\.ey[I-L][\w=-]+(?:\.[\w.+\/=-]+)?|[\-]{5}BEGIN[a-z\s]+PRIVATE\sKEY[\-]{5}[^\-]+[\-]"
        r"{5}END[a-z\s]+PRIVATE\sKEY|ssh-rsa\s*[a-z0-9\/\.+]{100,}"
    )<|MERGE_RESOLUTION|>--- conflicted
+++ resolved
@@ -74,10 +74,7 @@
     HTTP_REQUEST_HEADER_NAME = "http.request.header.name"
     HTTP_REQUEST_PARAMETER = "http.request.parameter"
     HTTP_REQUEST_PATH = "http.request.path"
-<<<<<<< HEAD
-=======
     HTTP_REQUEST_PATH_PARAMETER = "http.request.path.parameter"
->>>>>>> c379473b
     HTTP_REQUEST_QUERYSTRING = "http.request.querystring"
 
 
