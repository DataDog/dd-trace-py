import os
from typing import TYPE_CHECKING

import six

from ddtrace.internal.constants import HTTP_REQUEST_BLOCKED
from ddtrace.internal.constants import HTTP_REQUEST_BODY
from ddtrace.internal.constants import HTTP_REQUEST_COOKIE_NAME
from ddtrace.internal.constants import HTTP_REQUEST_COOKIE_VALUE
from ddtrace.internal.constants import HTTP_REQUEST_HEADER
from ddtrace.internal.constants import HTTP_REQUEST_HEADER_NAME
from ddtrace.internal.constants import HTTP_REQUEST_PARAMETER
from ddtrace.internal.constants import HTTP_REQUEST_PATH
from ddtrace.internal.constants import HTTP_REQUEST_PATH_PARAMETER
from ddtrace.internal.constants import HTTP_REQUEST_QUERY
from ddtrace.internal.constants import REQUEST_PATH_PARAMS
from ddtrace.internal.constants import RESPONSE_HEADERS


if TYPE_CHECKING:
    from typing import Any
    from typing import Iterator


class Constant_Class(type):
    """
    metaclass for Constant Classes
    - You can access constants with APPSEC.ENV or APPSEC["ENV"]
    - Direct assignment will fail: APPSEC.ENV = "something" raise TypeError, like other immutable types
    - Constant Classes can be iterated:
        for constant_name, constant_value in APPSEC: ...
    """

    def __setattr__(self, __name, __value):
        # type: ("Constant_Class", str, Any) -> None
        raise TypeError("Constant class does not support item assignment: %s.%s" % (self.__name__, __name))

    def __iter__(self):
        # type: ("Constant_Class") -> Iterator[tuple[str, Any]]
        def aux():
            for t in self.__dict__.items():
                if not t[0].startswith("_"):
                    yield t

        return aux()

    def __getitem__(self, k):
        # type: ("Constant_Class", str) -> Any
        return self.__dict__[k]


@six.add_metaclass(Constant_Class)  # required for python2/3 compatibility
class APPSEC(object):
    """Specific constants for AppSec"""

    ENV = "DD_APPSEC_ENABLED"
    ENABLED = "_dd.appsec.enabled"
    JSON = "_dd.appsec.json"
    EVENT_RULE_VERSION = "_dd.appsec.event_rules.version"
    EVENT_RULE_ERRORS = "_dd.appsec.event_rules.errors"
    EVENT_RULE_LOADED = "_dd.appsec.event_rules.loaded"
    EVENT_RULE_ERROR_COUNT = "_dd.appsec.event_rules.error_count"
    WAF_DURATION = "_dd.appsec.waf.duration"
    WAF_DURATION_EXT = "_dd.appsec.waf.duration_ext"
    WAF_TIMEOUTS = "_dd.appsec.waf.timeouts"
    WAF_VERSION = "_dd.appsec.waf.version"
    ORIGIN_VALUE = "appsec"
    CUSTOM_EVENT_PREFIX = "appsec.events"
    USER_LOGIN_EVENT_PREFIX = "appsec.events.users.login"
    USER_SIGNUP_EVENT = "appsec.events.users.signup.track"
    BLOCKED = "appsec.blocked"
    EVENT = "appsec.event"
    AUTOMATIC_USER_EVENTS_TRACKING = "DD_APPSEC_AUTOMATED_USER_EVENTS_TRACKING"
    USER_MODEL_LOGIN_FIELD = "DD_USER_MODEL_LOGIN_FIELD"
    USER_MODEL_EMAIL_FIELD = "DD_USER_MODEL_EMAIL_FIELD"
    USER_MODEL_NAME_FIELD = "DD_USER_MODEL_NAME_FIELD"


@six.add_metaclass(Constant_Class)  # required for python2/3 compatibility
class IAST(object):
    """Specific constants for IAST"""

    ENV = "DD_IAST_ENABLED"
    ENV_DEBUG = "_DD_IAST_DEBUG"
    TELEMETRY_REPORT_LVL = "DD_IAST_TELEMETRY_VERBOSITY"
    JSON = "_dd.iast.json"
    ENABLED = "_dd.iast.enabled"
    CONTEXT_KEY = "_iast_data"
    PATCH_MODULES = "_DD_IAST_PATCH_MODULES"
    DENY_MODULES = "_DD_IAST_DENY_MODULES"
    SEP_MODULES = ","
<<<<<<< HEAD
=======
    HTTP_REQUEST_BODY = HTTP_REQUEST_BODY
    HTTP_REQUEST_HEADER = HTTP_REQUEST_HEADER
    HTTP_REQUEST_HEADER_NAME = HTTP_REQUEST_HEADER_NAME
    HTTP_REQUEST_PARAMETER = HTTP_REQUEST_PARAMETER
    HTTP_REQUEST_PATH = HTTP_REQUEST_PATH
    HTTP_REQUEST_PATH_PARAMETER = HTTP_REQUEST_PATH_PARAMETER
    HTTP_REQUEST_QUERYSTRING = HTTP_REQUEST_QUERY
    HTTP_REQUEST_COOKIE_NAME = HTTP_REQUEST_COOKIE_NAME
    HTTP_REQUEST_COOKIE_VALUE = HTTP_REQUEST_COOKIE_VALUE
>>>>>>> 9a3693ff


@six.add_metaclass(Constant_Class)  # required for python2/3 compatibility
class WAF_DATA_NAMES(object):
    """string names used by the waf library for requesting data from requests"""

    REQUEST_BODY = "server.request.body"
    REQUEST_QUERY = "server.request.query"
    REQUEST_HEADERS_NO_COOKIES = "server.request.headers.no_cookies"
    REQUEST_URI_RAW = "server.request.uri.raw"
    REQUEST_METHOD = "server.request.method"
    REQUEST_PATH_PARAMS = "server.request.path_params"
    REQUEST_COOKIES = "server.request.cookies"
    REQUEST_HTTP_IP = "http.client_ip"
    REQUEST_USER_ID = "usr.id"
    RESPONSE_STATUS = "server.response.status"
    RESPONSE_HEADERS_NO_COOKIES = "server.response.headers.no_cookies"


@six.add_metaclass(Constant_Class)  # required for python2/3 compatibility
class SPAN_DATA_NAMES(object):
    """string names used by the library for tagging data from requests in context or span"""

    REQUEST_BODY = "http.request.body"
    REQUEST_QUERY = "http.request.query"
    REQUEST_HEADERS_NO_COOKIES = "http.request.headers"
    REQUEST_HEADERS_NO_COOKIES_CASE = "http.request.headers_case_sensitive"
    REQUEST_URI_RAW = "http.request.uri"
    REQUEST_ROUTE = "http.request.route"
    REQUEST_METHOD = "http.request.method"
    REQUEST_PATH_PARAMS = REQUEST_PATH_PARAMS
    REQUEST_COOKIES = "http.request.cookies"
    REQUEST_HTTP_IP = "http.request.remote_ip"
    REQUEST_USER_ID = "usr.id"
    RESPONSE_STATUS = "http.response.status"
    RESPONSE_HEADERS_NO_COOKIES = RESPONSE_HEADERS
    RESPONSE_BODY = "http.response.body"


@six.add_metaclass(Constant_Class)  # required for python2/3 compatibility
class API_SECURITY(object):
    """constants related to API Security"""

    REQUEST_HEADERS_NO_COOKIES = "_dd.appsec.s.req.headers"
    REQUEST_QUERY = "_dd.appsec.s.req.query"
    REQUEST_PATH_PARAMS = "_dd.appsec.s.req.params"
    REQUEST_BODY = "_dd.appsec.s.req.body"
    RESPONSE_HEADERS_NO_COOKIES = "_dd.appsec.s.res.headers"
    RESPONSE_BODY = "_dd.appsec.s.res.body"
    INTERVAL_PER_ROUTE = "_DD_API_SECURITY_INTERVAL_PER_ROUTE"
    ENABLED = "_dd.appsec.api_security.enabled"
    MAX_PAYLOAD_SIZE = 0x1000000  # 16MB maximum size


@six.add_metaclass(Constant_Class)  # required for python2/3 compatibility
class WAF_CONTEXT_NAMES(object):
    """string names used by the library for tagging data from requests in context"""

    RESULTS = "http.request.waf.results"
    BLOCKED = HTTP_REQUEST_BLOCKED
    CALLBACK = "http.request.waf.callback"


@six.add_metaclass(Constant_Class)  # required for python2/3 compatibility
class WAF_ACTIONS(object):
    """string identifier for actions returned by the waf"""

    BLOCK = "block"


@six.add_metaclass(Constant_Class)  # required for python2/3 compatibility
class PRODUCTS(object):
    """string identifier for remote config products"""

    ASM = "ASM"
    ASM_DATA = "ASM_DATA"
    ASM_DD = "ASM_DD"
    ASM_FEATURES = "ASM_FEATURES"


@six.add_metaclass(Constant_Class)  # required for python2/3 compatibility
class LOGIN_EVENTS_MODE(object):
    """
    string identifier for the mode of the user login events. Can be:
    DISABLED: automatic login events are disabled.
    SAFE: automatic login events are enabled but will only store non-PII fields (id, pk uid...)
    EXTENDED: automatic login events are enabled and will store potentially PII fields (username,
    email, ...).
    SDK: manually issued login events using the SDK.
    """

    DISABLED = "disabled"
    SAFE = "safe"
    EXTENDED = "extended"
    SDK = "sdk"


@six.add_metaclass(Constant_Class)  # required for python2/3 compatibility
class DEFAULT(object):
    ROOT_DIR = os.path.dirname(os.path.abspath(__file__))
    RULES = os.path.join(ROOT_DIR, "rules.json")
    TRACE_RATE_LIMIT = 100
    WAF_TIMEOUT = 5.0  # float (milliseconds)
    APPSEC_OBFUSCATION_PARAMETER_KEY_REGEXP = (
        r"(?i)(?:p(?:ass)?w(?:or)?d|pass(?:_?phrase)?|secret|(?:api_?|private_?|public_?)key)|token|consumer_?"
        r"(?:id|key|secret)|sign(?:ed|ature)|bearer|authorization"
    )
    APPSEC_OBFUSCATION_PARAMETER_VALUE_REGEXP = (
        r"(?i)(?:p(?:ass)?w(?:or)?d|pass(?:_?phrase)?|secret|(?:api_?|private_?|public_?|access_?|secret_?)"
        r"key(?:_?id)?|token|consumer_?(?:id|key|secret)|sign(?:ed|ature)?|auth(?:entication|orization)?)"
        r'(?:\s*=[^;]|"\s*:\s*"[^"]+")|bearer\s+[a-z0-9\._\-]+|token:[a-z0-9]{13}|gh[opsu]_[0-9a-zA-Z]{36}'
        r"|ey[I-L][\w=-]+\.ey[I-L][\w=-]+(?:\.[\w.+\/=-]+)?|[\-]{5}BEGIN[a-z\s]+PRIVATE\sKEY[\-]{5}[^\-]+[\-]"
        r"{5}END[a-z\s]+PRIVATE\sKEY|ssh-rsa\s*[a-z0-9\/\.+]{100,}"
    )<|MERGE_RESOLUTION|>--- conflicted
+++ resolved
@@ -4,15 +4,6 @@
 import six
 
 from ddtrace.internal.constants import HTTP_REQUEST_BLOCKED
-from ddtrace.internal.constants import HTTP_REQUEST_BODY
-from ddtrace.internal.constants import HTTP_REQUEST_COOKIE_NAME
-from ddtrace.internal.constants import HTTP_REQUEST_COOKIE_VALUE
-from ddtrace.internal.constants import HTTP_REQUEST_HEADER
-from ddtrace.internal.constants import HTTP_REQUEST_HEADER_NAME
-from ddtrace.internal.constants import HTTP_REQUEST_PARAMETER
-from ddtrace.internal.constants import HTTP_REQUEST_PATH
-from ddtrace.internal.constants import HTTP_REQUEST_PATH_PARAMETER
-from ddtrace.internal.constants import HTTP_REQUEST_QUERY
 from ddtrace.internal.constants import REQUEST_PATH_PARAMS
 from ddtrace.internal.constants import RESPONSE_HEADERS
 
@@ -89,18 +80,6 @@
     PATCH_MODULES = "_DD_IAST_PATCH_MODULES"
     DENY_MODULES = "_DD_IAST_DENY_MODULES"
     SEP_MODULES = ","
-<<<<<<< HEAD
-=======
-    HTTP_REQUEST_BODY = HTTP_REQUEST_BODY
-    HTTP_REQUEST_HEADER = HTTP_REQUEST_HEADER
-    HTTP_REQUEST_HEADER_NAME = HTTP_REQUEST_HEADER_NAME
-    HTTP_REQUEST_PARAMETER = HTTP_REQUEST_PARAMETER
-    HTTP_REQUEST_PATH = HTTP_REQUEST_PATH
-    HTTP_REQUEST_PATH_PARAMETER = HTTP_REQUEST_PATH_PARAMETER
-    HTTP_REQUEST_QUERYSTRING = HTTP_REQUEST_QUERY
-    HTTP_REQUEST_COOKIE_NAME = HTTP_REQUEST_COOKIE_NAME
-    HTTP_REQUEST_COOKIE_VALUE = HTTP_REQUEST_COOKIE_VALUE
->>>>>>> 9a3693ff
 
 
 @six.add_metaclass(Constant_Class)  # required for python2/3 compatibility
