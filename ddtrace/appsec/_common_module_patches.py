# This module must not import other modules unconditionally that require iast

import ctypes
import os
from typing import Any
from typing import Callable
from typing import Dict
from typing import Iterable
from typing import List
from typing import Union

from wrapt import FunctionWrapper
from wrapt import resolve_path

import ddtrace
from ddtrace.appsec._asm_request_context import get_blocked
from ddtrace.appsec._constants import EXPLOIT_PREVENTION
from ddtrace.appsec._constants import WAF_ACTIONS
import ddtrace.contrib.internal.subprocess.patch as subprocess_patch
from ddtrace.internal import core
from ddtrace.internal._exceptions import BlockingException
from ddtrace.internal._unpatched import _gc as gc
from ddtrace.internal.logger import get_logger
from ddtrace.internal.module import ModuleWatchdog
from ddtrace.settings.asm import config as asm_config


<<<<<<< HEAD
if asm_config._iast_enabled or "_DD_IAST_PYTEST" in os.environ:
    from ddtrace.appsec._iast._iast_request_context import is_iast_request_enabled
else:

    def is_iast_request_enabled() -> bool:
        return False


=======
>>>>>>> 445eb48d
log = get_logger(__name__)
_DD_ORIGINAL_ATTRIBUTES: Dict[Any, Any] = {}

_is_patched = False

_RASP_SYSTEM = "rasp_os.system"
_RASP_POPEN = "rasp_Popen"


def patch_common_modules():
    global _is_patched
    # ensure that the subprocess patch is applied even after one click activation
    subprocess_patch.patch()
    subprocess_patch.add_str_callback(_RASP_SYSTEM, wrapped_system_5542593D237084A7)
    subprocess_patch.add_lst_callback(_RASP_POPEN, popen_FD233052260D8B4D)
    if _is_patched:
        return
<<<<<<< HEAD
    # for testing purposes, we need to update is_iast_request_enabled
    if asm_config._iast_enabled or "_DD_IAST_PYTEST" in os.environ:
        global is_iast_request_enabled
        from ddtrace.appsec._iast._iast_request_context import is_iast_request_enabled
    else:
        global is_iast_request_enabled

        def is_iast_request_enabled() -> bool:
            return False
=======
>>>>>>> 445eb48d

    try_wrap_function_wrapper("builtins", "open", wrapped_open_CFDDB7ABBA9081B6)
    try_wrap_function_wrapper("urllib.request", "OpenerDirector.open", wrapped_open_ED4CF71136E15EBF)
    try_wrap_function_wrapper("_io", "BytesIO.read", wrapped_read_F3E51D71B4EC16EF)
    try_wrap_function_wrapper("_io", "StringIO.read", wrapped_read_F3E51D71B4EC16EF)
    core.on("asm.block.dbapi.execute", execute_4C9BAC8E228EB347)
<<<<<<< HEAD
    if asm_config._iast_enabled or "_DD_IAST_PYTEST" in os.environ:
=======
    if asm_config._iast_enabled in os.environ:
>>>>>>> 445eb48d
        from ddtrace.appsec._iast._metrics import _set_metric_iast_instrumented_sink
        from ddtrace.appsec._iast.constants import VULN_PATH_TRAVERSAL

        _set_metric_iast_instrumented_sink(VULN_PATH_TRAVERSAL)
    _is_patched = True


def unpatch_common_modules():
    global _is_patched
    if not _is_patched:
        return
    try_unwrap("builtins", "open")
    try_unwrap("urllib.request", "OpenerDirector.open")
    try_unwrap("_io", "BytesIO.read")
    try_unwrap("_io", "StringIO.read")
    subprocess_patch.del_str_callback(_RASP_SYSTEM)
    subprocess_patch.del_lst_callback(_RASP_POPEN)
    _is_patched = False


def wrapped_read_F3E51D71B4EC16EF(original_read_callable, instance, args, kwargs):
    """
    wrapper for _io.BytesIO and _io.StringIO read function
    """
    result = original_read_callable(*args, **kwargs)
    if asm_config._iast_enabled and asm_config.is_iast_request_enabled:
        from ddtrace.appsec._iast._taint_tracking import OriginType
        from ddtrace.appsec._iast._taint_tracking import Source
        from ddtrace.appsec._iast._taint_tracking._taint_objects import get_tainted_ranges
        from ddtrace.appsec._iast._taint_tracking._taint_objects import taint_pyobject

        ranges = get_tainted_ranges(instance)
        if len(ranges) > 0:
            source = ranges[0].source if ranges[0].source else Source(name="_io", value=result, origin=OriginType.EMPTY)
            result = taint_pyobject(
                pyobject=result,
                source_name=source.name,
                source_value=source.value,
                source_origin=source.origin,
            )
    return result


def _must_block(actions: Iterable[str]) -> bool:
    return any(action in (WAF_ACTIONS.BLOCK_ACTION, WAF_ACTIONS.REDIRECT_ACTION) for action in actions)


def wrapped_open_CFDDB7ABBA9081B6(original_open_callable, instance, args, kwargs):
    """
    wrapper for open file function
    """
    if asm_config._iast_enabled and asm_config.is_iast_request_enabled:
        try:
            from ddtrace.appsec._iast.taint_sinks.path_traversal import check_and_report_path_traversal

            check_and_report_path_traversal(*args, **kwargs)
        except ImportError:
            # open is used during module initialization
            # and shouldn't be changed at that time
            return original_open_callable(*args, **kwargs)
    if (
        asm_config._asm_enabled
        and asm_config._ep_enabled
        and ddtrace.tracer._appsec_processor is not None
        and ddtrace.tracer._appsec_processor.rasp_lfi_enabled
    ):
        try:
            from ddtrace.appsec._asm_request_context import call_waf_callback
            from ddtrace.appsec._asm_request_context import in_asm_context
        except ImportError:
            # open is used during module initialization
            # and shouldn't be changed at that time
            return original_open_callable(*args, **kwargs)

        filename_arg = args[0] if args else kwargs.get("file", None)
        try:
            filename = os.fspath(filename_arg)
        except Exception:
            filename = ""
        if filename and in_asm_context():
            res = call_waf_callback(
                {EXPLOIT_PREVENTION.ADDRESS.LFI: filename},
                crop_trace="wrapped_open_CFDDB7ABBA9081B6",
                rule_type=EXPLOIT_PREVENTION.TYPE.LFI,
            )
            if res and _must_block(res.actions):
                raise BlockingException(
                    get_blocked(), EXPLOIT_PREVENTION.BLOCKING, EXPLOIT_PREVENTION.TYPE.LFI, filename
                )
    try:
        return original_open_callable(*args, **kwargs)
    except Exception as e:
        previous_frame = e.__traceback__.tb_frame.f_back
        raise e.with_traceback(
            e.__traceback__.__class__(None, previous_frame, previous_frame.f_lasti, previous_frame.f_lineno)
        )


def wrapped_open_ED4CF71136E15EBF(original_open_callable, instance, args, kwargs):
    """
    wrapper for open url function
    """
    if asm_config._iast_enabled:
        # TODO: IAST SSRF sink to be added
        pass

    if (
        asm_config._asm_enabled
        and asm_config._ep_enabled
        and ddtrace.tracer._appsec_processor is not None
        and ddtrace.tracer._appsec_processor.rasp_ssrf_enabled
    ):
        try:
            from ddtrace.appsec._asm_request_context import call_waf_callback
            from ddtrace.appsec._asm_request_context import in_asm_context
        except ImportError:
            # open is used during module initialization
            # and shouldn't be changed at that time
            return original_open_callable(*args, **kwargs)

        url = args[0] if args else kwargs.get("fullurl", None)
        if url and in_asm_context():
            if url.__class__.__name__ == "Request":
                url = url.get_full_url()
            if isinstance(url, str):
                res = call_waf_callback(
                    {EXPLOIT_PREVENTION.ADDRESS.SSRF: url},
                    crop_trace="wrapped_open_ED4CF71136E15EBF",
                    rule_type=EXPLOIT_PREVENTION.TYPE.SSRF,
                )
                if res and _must_block(res.actions):
                    raise BlockingException(
                        get_blocked(), EXPLOIT_PREVENTION.BLOCKING, EXPLOIT_PREVENTION.TYPE.SSRF, url
                    )
    return original_open_callable(*args, **kwargs)


def wrapped_request_D8CB81E472AF98A2(original_request_callable, instance, args, kwargs):
    """
    wrapper for third party requests.request function
    https://requests.readthedocs.io
    """
    if asm_config._iast_enabled and asm_config.is_iast_request_enabled:
        from ddtrace.appsec._iast.taint_sinks.ssrf import _iast_report_ssrf

        _iast_report_ssrf(original_request_callable, *args, **kwargs)

    if (
        asm_config._asm_enabled
        and asm_config._ep_enabled
        and ddtrace.tracer._appsec_processor is not None
        and ddtrace.tracer._appsec_processor.rasp_ssrf_enabled
    ):
        try:
            from ddtrace.appsec._asm_request_context import call_waf_callback
            from ddtrace.appsec._asm_request_context import in_asm_context
        except ImportError:
            # open is used during module initialization
            # and shouldn't be changed at that time
            return original_request_callable(*args, **kwargs)

        url = args[1] if len(args) > 1 else kwargs.get("url", None)
        if url and in_asm_context():
            if isinstance(url, str):
                res = call_waf_callback(
                    {EXPLOIT_PREVENTION.ADDRESS.SSRF: url},
                    crop_trace="wrapped_request_D8CB81E472AF98A2",
                    rule_type=EXPLOIT_PREVENTION.TYPE.SSRF,
                )
                if res and _must_block(res.actions):
                    raise BlockingException(
                        get_blocked(), EXPLOIT_PREVENTION.BLOCKING, EXPLOIT_PREVENTION.TYPE.SSRF, url
                    )

    return original_request_callable(*args, **kwargs)


def wrapped_system_5542593D237084A7(command: str) -> None:
    """
    wrapper for os.system function
    """
    if (
        asm_config._asm_enabled
        and asm_config._ep_enabled
        and ddtrace.tracer._appsec_processor is not None
        and ddtrace.tracer._appsec_processor.rasp_shi_enabled
    ):
        try:
            from ddtrace.appsec._asm_request_context import call_waf_callback
            from ddtrace.appsec._asm_request_context import in_asm_context
        except ImportError:
            return

        if in_asm_context():
            res = call_waf_callback(
                {EXPLOIT_PREVENTION.ADDRESS.SHI: command},
                crop_trace="wrapped_system_5542593D237084A7",
                rule_type=EXPLOIT_PREVENTION.TYPE.SHI,
            )
            if res and _must_block(res.actions):
                raise BlockingException(
                    get_blocked(), EXPLOIT_PREVENTION.BLOCKING, EXPLOIT_PREVENTION.TYPE.SHI, command
                )


def popen_FD233052260D8B4D(arg_list: Union[List[str], str]) -> None:
    """
    listener for subprocess.Popen class
    """
    if (
        asm_config._asm_enabled
        and asm_config._ep_enabled
        and ddtrace.tracer._appsec_processor is not None
        and ddtrace.tracer._appsec_processor.rasp_cmdi_enabled
    ):
        try:
            from ddtrace.appsec._asm_request_context import call_waf_callback
            from ddtrace.appsec._asm_request_context import in_asm_context
        except ImportError:
            return

        if in_asm_context():
            res = call_waf_callback(
                {EXPLOIT_PREVENTION.ADDRESS.CMDI: arg_list if isinstance(arg_list, list) else [arg_list]},
                crop_trace="popen_FD233052260D8B4D",
                rule_type=EXPLOIT_PREVENTION.TYPE.CMDI,
            )
            if res and _must_block(res.actions):
                raise BlockingException(
                    get_blocked(), EXPLOIT_PREVENTION.BLOCKING, EXPLOIT_PREVENTION.TYPE.CMDI, arg_list
                )


_DB_DIALECTS = {
    "mariadb": "mariadb",
    "mysql": "mysql",
    "postgres": "postgresql",
    "pymysql": "mysql",
    "pyodbc": "odbc",
    "sql": "sql",
    "sqlite": "sqlite",
    "vertica": "vertica",
}


def execute_4C9BAC8E228EB347(instrument_self, query, args, kwargs) -> None:
    """
    listener for dbapi execute and executemany function
    parameters are ignored as they are properly handled by the dbapi without risk of injections
    """

    if (
        asm_config._asm_enabled
        and asm_config._ep_enabled
        and ddtrace.tracer._appsec_processor is not None
        and ddtrace.tracer._appsec_processor.rasp_sqli_enabled
    ):
        try:
            from ddtrace.appsec._asm_request_context import call_waf_callback
            from ddtrace.appsec._asm_request_context import in_asm_context
        except ImportError:
            # execute is used during module initialization
            # and shouldn't be changed at that time
            return

        if instrument_self and query and in_asm_context():
            db_type = _DB_DIALECTS.get(
                getattr(instrument_self, "_self_config", {}).get("_dbapi_span_name_prefix", ""), ""
            )
            if isinstance(query, str):
                res = call_waf_callback(
                    {EXPLOIT_PREVENTION.ADDRESS.SQLI: query, EXPLOIT_PREVENTION.ADDRESS.SQLI_TYPE: db_type},
                    crop_trace="execute_4C9BAC8E228EB347",
                    rule_type=EXPLOIT_PREVENTION.TYPE.SQLI,
                )
                if res and _must_block(res.actions):
                    raise BlockingException(
                        get_blocked(), EXPLOIT_PREVENTION.BLOCKING, EXPLOIT_PREVENTION.TYPE.SQLI, query
                    )


def try_unwrap(module, name):
    try:
        (parent, attribute, _) = resolve_path(module, name)
        if (parent, attribute) in _DD_ORIGINAL_ATTRIBUTES:
            original = _DD_ORIGINAL_ATTRIBUTES[(parent, attribute)]
            apply_patch(parent, attribute, original)
            del _DD_ORIGINAL_ATTRIBUTES[(parent, attribute)]
    except ModuleNotFoundError:
        pass


def try_wrap_function_wrapper(module_name: str, name: str, wrapper: Callable) -> None:
    @ModuleWatchdog.after_module_imported(module_name)
    def _(module):
        try:
            wrap_object(module, name, FunctionWrapper, (wrapper,))
        except (ImportError, AttributeError):
            log.debug("ASM patching. Module %s.%s does not exist", module_name, name)


def wrap_object(module, name, factory, args=(), kwargs=None):
    if kwargs is None:
        kwargs = {}
    (parent, attribute, original) = resolve_path(module, name)
    wrapper = factory(original, *args, **kwargs)
    apply_patch(parent, attribute, wrapper)
    return wrapper


def apply_patch(parent, attribute, replacement):
    try:
        current_attribute = getattr(parent, attribute)
        # Avoid overwriting the original function if we call this twice
        if not isinstance(current_attribute, FunctionWrapper):
            _DD_ORIGINAL_ATTRIBUTES[(parent, attribute)] = current_attribute
        elif isinstance(replacement, FunctionWrapper) and (
            getattr(replacement, "_self_wrapper", None) is getattr(current_attribute, "_self_wrapper", None)
        ):
            # Avoid double patching
            return
        setattr(parent, attribute, replacement)
    except (TypeError, AttributeError):
        patch_builtins(parent, attribute, replacement)


def patchable_builtin(klass):
    refs = gc.get_referents(klass.__dict__)
    return refs[0]


def patch_builtins(klass, attr, value):
    """Based on forbiddenfruit package:
    https://github.com/clarete/forbiddenfruit/blob/master/forbiddenfruit/__init__.py#L421
    ---
    Patch a built-in `klass` with `attr` set to `value`

    This function monkey-patches the built-in python object `attr` adding a new
    attribute to it. You can add any kind of argument to the `class`.

    It's possible to attach methods as class methods, just do the following:

      >>> def myclassmethod(cls):
      ...     return cls(1.5)
      >>> curse(float, "myclassmethod", classmethod(myclassmethod))
      >>> float.myclassmethod()
      1.5

    Methods will be automatically bound, so don't forget to add a self
    parameter to them, like this:

      >>> def hello(self):
      ...     return self * 2
      >>> curse(str, "hello", hello)
      >>> "yo".hello()
      "yoyo"
    """
    dikt = patchable_builtin(klass)

    old_value = dikt.get(attr, None)
    old_name = "_c_%s" % attr  # do not use .format here, it breaks py2.{5,6}

    # Patch the thing
    dikt[attr] = value

    if old_value:
        dikt[old_name] = old_value

        try:
            dikt[attr].__name__ = old_value.__name__
        except (AttributeError, TypeError):  # py2.5 will raise `TypeError`
            pass
        try:
            dikt[attr].__qualname__ = old_value.__qualname__
        except AttributeError:
            pass

    ctypes.pythonapi.PyType_Modified(ctypes.py_object(klass))<|MERGE_RESOLUTION|>--- conflicted
+++ resolved
@@ -25,17 +25,6 @@
 from ddtrace.settings.asm import config as asm_config
 
 
-<<<<<<< HEAD
-if asm_config._iast_enabled or "_DD_IAST_PYTEST" in os.environ:
-    from ddtrace.appsec._iast._iast_request_context import is_iast_request_enabled
-else:
-
-    def is_iast_request_enabled() -> bool:
-        return False
-
-
-=======
->>>>>>> 445eb48d
 log = get_logger(__name__)
 _DD_ORIGINAL_ATTRIBUTES: Dict[Any, Any] = {}
 
@@ -53,29 +42,13 @@
     subprocess_patch.add_lst_callback(_RASP_POPEN, popen_FD233052260D8B4D)
     if _is_patched:
         return
-<<<<<<< HEAD
-    # for testing purposes, we need to update is_iast_request_enabled
-    if asm_config._iast_enabled or "_DD_IAST_PYTEST" in os.environ:
-        global is_iast_request_enabled
-        from ddtrace.appsec._iast._iast_request_context import is_iast_request_enabled
-    else:
-        global is_iast_request_enabled
-
-        def is_iast_request_enabled() -> bool:
-            return False
-=======
->>>>>>> 445eb48d
 
     try_wrap_function_wrapper("builtins", "open", wrapped_open_CFDDB7ABBA9081B6)
     try_wrap_function_wrapper("urllib.request", "OpenerDirector.open", wrapped_open_ED4CF71136E15EBF)
     try_wrap_function_wrapper("_io", "BytesIO.read", wrapped_read_F3E51D71B4EC16EF)
     try_wrap_function_wrapper("_io", "StringIO.read", wrapped_read_F3E51D71B4EC16EF)
     core.on("asm.block.dbapi.execute", execute_4C9BAC8E228EB347)
-<<<<<<< HEAD
-    if asm_config._iast_enabled or "_DD_IAST_PYTEST" in os.environ:
-=======
     if asm_config._iast_enabled in os.environ:
->>>>>>> 445eb48d
         from ddtrace.appsec._iast._metrics import _set_metric_iast_instrumented_sink
         from ddtrace.appsec._iast.constants import VULN_PATH_TRAVERSAL
 
