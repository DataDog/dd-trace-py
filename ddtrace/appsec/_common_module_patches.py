--- conflicted
+++ resolved
@@ -63,13 +63,7 @@
     from ddtrace.appsec._iast._iast_request_context import is_iast_request_enabled
 
     result = original_read_callable(*args, **kwargs)
-<<<<<<< HEAD
-    from ddtrace.appsec._iast._utils import _is_iast_enabled
-
-    if _is_iast_enabled():
-=======
     if asm_config._iast_enabled and is_iast_request_enabled():
->>>>>>> a4f0e380
         from ddtrace.appsec._iast._taint_tracking import OriginType
         from ddtrace.appsec._iast._taint_tracking import Source
         from ddtrace.appsec._iast._taint_tracking import get_tainted_ranges
