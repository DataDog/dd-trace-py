import base64
import os
import sys
<<<<<<< HEAD
from typing import TYPE_CHECKING
=======
from typing import Optional
>>>>>>> 4aa78e1f

from ddtrace import constants
from ddtrace.constants import APPSEC_ENV
from ddtrace.internal.compat import to_bytes_py2
from ddtrace.internal.logger import get_logger
from ddtrace.internal.utils.formats import asbool


<<<<<<< HEAD
if TYPE_CHECKING:  # pragma: no cover
    from typing import Text
=======
log = get_logger(__name__)
>>>>>>> 4aa78e1f


def _appsec_rc_features_is_enabled():
    # type: () -> bool
    if asbool(os.environ.get("DD_REMOTE_CONFIGURATION_ENABLED", "true")):
        return APPSEC_ENV not in os.environ
    return False


def to_bytes_py2(n, length=1, byteorder="big", signed=False):
    # type: (int, int, str, bool) -> Text
    if byteorder == "little":
        order = range(length)
    elif byteorder == "big":
        order = reversed(range(length))  # type: ignore[assignment]
    else:
        raise ValueError("byteorder must be either 'little' or 'big'")

    # return bytes((n >> i*8) & 0xff for i in order)
    return "".join(chr((n >> i * 8) & 0xFF) for i in order)


def _appsec_rc_capabilities():
    # type: () -> str
    r"""return the bit representation of the composed capabilities in base64
    bit 0: Reserved
    bit 1: ASM 1-click Activation
    bit 2: ASM Ip blocking
    bit 3: ASM DD Rules
    bit 4: ASM Exclusions

    Int Number  -> binary number    -> bytes representation -> base64 representation
    ASM Activation:
    2           -> 10               -> b'\x02'              -> "Ag=="
    ASM Ip blocking:
    4           -> 100              -> b'\x04'              -> "BA=="
    ASM Activation and ASM Ip blocking:
    6           -> 110              -> b'\x06'              -> "Bg=="
    ...
    256         -> 100000000        -> b'\x01\x00'          -> b'AQA='
    """
    value = 0b0

    if _appsec_rc_features_is_enabled():
<<<<<<< HEAD
        value |= 0b11110
=======
        value |= 1 << 1
        value |= 1 << 2
>>>>>>> 4aa78e1f

    result = ""
    if sys.version_info.major < 3:
        bytes_res = to_bytes_py2(value, (value.bit_length() + 7) // 8, "big")
        result = base64.b64encode(bytes_res)  # type: ignore[assignment, arg-type]
    else:
        result = str(base64.b64encode(value.to_bytes((value.bit_length() + 7) // 8, "big")), encoding="utf-8")

    return result


<<<<<<< HEAD
def _get_blocked_template(accept_header_value):
    # type: (str) -> str

=======
_HTML_BLOCKED_TEMPLATE_CACHE = None  # type: Optional[str]
_JSON_BLOCKED_TEMPLATE_CACHE = None  # type: Optional[str]


def _get_blocked_template(accept_header_value):
    # type: (str) -> str

    global _HTML_BLOCKED_TEMPLATE_CACHE
    global _JSON_BLOCKED_TEMPLATE_CACHE

>>>>>>> 4aa78e1f
    need_html_template = False

    if accept_header_value and "text/html" in accept_header_value.lower():
        need_html_template = True

<<<<<<< HEAD
=======
    if need_html_template and _HTML_BLOCKED_TEMPLATE_CACHE:
        return _HTML_BLOCKED_TEMPLATE_CACHE

    if not need_html_template and _JSON_BLOCKED_TEMPLATE_CACHE:
        return _JSON_BLOCKED_TEMPLATE_CACHE

>>>>>>> 4aa78e1f
    if need_html_template:
        template_path = os.getenv("DD_APPSEC_HTTP_BLOCKED_TEMPLATE_HTML")
    else:
        template_path = os.getenv("DD_APPSEC_HTTP_BLOCKED_TEMPLATE_JSON")

    if template_path and os.path.exists(template_path) and os.path.isfile(template_path):
        try:
            with open(template_path, "r") as template_file:
<<<<<<< HEAD
                return template_file.read()
        except OSError:
            pass

    # No user-defined template at this point
    if need_html_template:
        return constants.APPSEC_BLOCKED_RESPONSE_HTML

=======
                content = template_file.read()

            if need_html_template:
                _HTML_BLOCKED_TEMPLATE_CACHE = content
            else:
                _JSON_BLOCKED_TEMPLATE_CACHE = content
            return content
        except OSError as e:
            log.warning("Could not load custom template at %s: %s", template_path, str(e))  # noqa: G200

    # No user-defined template at this point
    if need_html_template:
        _HTML_BLOCKED_TEMPLATE_CACHE = constants.APPSEC_BLOCKED_RESPONSE_HTML
        return constants.APPSEC_BLOCKED_RESPONSE_HTML

    _JSON_BLOCKED_TEMPLATE_CACHE = constants.APPSEC_BLOCKED_RESPONSE_JSON
>>>>>>> 4aa78e1f
    return constants.APPSEC_BLOCKED_RESPONSE_JSON<|MERGE_RESOLUTION|>--- conflicted
+++ resolved
@@ -1,11 +1,7 @@
 import base64
 import os
 import sys
-<<<<<<< HEAD
-from typing import TYPE_CHECKING
-=======
 from typing import Optional
->>>>>>> 4aa78e1f
 
 from ddtrace import constants
 from ddtrace.constants import APPSEC_ENV
@@ -14,12 +10,7 @@
 from ddtrace.internal.utils.formats import asbool
 
 
-<<<<<<< HEAD
-if TYPE_CHECKING:  # pragma: no cover
-    from typing import Text
-=======
 log = get_logger(__name__)
->>>>>>> 4aa78e1f
 
 
 def _appsec_rc_features_is_enabled():
@@ -27,19 +18,6 @@
     if asbool(os.environ.get("DD_REMOTE_CONFIGURATION_ENABLED", "true")):
         return APPSEC_ENV not in os.environ
     return False
-
-
-def to_bytes_py2(n, length=1, byteorder="big", signed=False):
-    # type: (int, int, str, bool) -> Text
-    if byteorder == "little":
-        order = range(length)
-    elif byteorder == "big":
-        order = reversed(range(length))  # type: ignore[assignment]
-    else:
-        raise ValueError("byteorder must be either 'little' or 'big'")
-
-    # return bytes((n >> i*8) & 0xff for i in order)
-    return "".join(chr((n >> i * 8) & 0xFF) for i in order)
 
 
 def _appsec_rc_capabilities():
@@ -64,12 +42,7 @@
     value = 0b0
 
     if _appsec_rc_features_is_enabled():
-<<<<<<< HEAD
         value |= 0b11110
-=======
-        value |= 1 << 1
-        value |= 1 << 2
->>>>>>> 4aa78e1f
 
     result = ""
     if sys.version_info.major < 3:
@@ -81,11 +54,6 @@
     return result
 
 
-<<<<<<< HEAD
-def _get_blocked_template(accept_header_value):
-    # type: (str) -> str
-
-=======
 _HTML_BLOCKED_TEMPLATE_CACHE = None  # type: Optional[str]
 _JSON_BLOCKED_TEMPLATE_CACHE = None  # type: Optional[str]
 
@@ -96,21 +64,17 @@
     global _HTML_BLOCKED_TEMPLATE_CACHE
     global _JSON_BLOCKED_TEMPLATE_CACHE
 
->>>>>>> 4aa78e1f
     need_html_template = False
 
     if accept_header_value and "text/html" in accept_header_value.lower():
         need_html_template = True
 
-<<<<<<< HEAD
-=======
     if need_html_template and _HTML_BLOCKED_TEMPLATE_CACHE:
         return _HTML_BLOCKED_TEMPLATE_CACHE
 
     if not need_html_template and _JSON_BLOCKED_TEMPLATE_CACHE:
         return _JSON_BLOCKED_TEMPLATE_CACHE
 
->>>>>>> 4aa78e1f
     if need_html_template:
         template_path = os.getenv("DD_APPSEC_HTTP_BLOCKED_TEMPLATE_HTML")
     else:
@@ -119,16 +83,6 @@
     if template_path and os.path.exists(template_path) and os.path.isfile(template_path):
         try:
             with open(template_path, "r") as template_file:
-<<<<<<< HEAD
-                return template_file.read()
-        except OSError:
-            pass
-
-    # No user-defined template at this point
-    if need_html_template:
-        return constants.APPSEC_BLOCKED_RESPONSE_HTML
-
-=======
                 content = template_file.read()
 
             if need_html_template:
@@ -145,5 +99,4 @@
         return constants.APPSEC_BLOCKED_RESPONSE_HTML
 
     _JSON_BLOCKED_TEMPLATE_CACHE = constants.APPSEC_BLOCKED_RESPONSE_JSON
->>>>>>> 4aa78e1f
     return constants.APPSEC_BLOCKED_RESPONSE_JSON