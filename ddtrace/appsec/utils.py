--- conflicted
+++ resolved
@@ -8,11 +8,6 @@
 from ddtrace.constants import APPSEC_ENV
 from ddtrace.internal.compat import parse
 from ddtrace.internal.compat import to_bytes_py2
-<<<<<<< HEAD
-from ddtrace.internal.constants import BLOCKED_RESPONSE_HTML
-from ddtrace.internal.constants import BLOCKED_RESPONSE_JSON
-=======
->>>>>>> 97e6fb7f
 from ddtrace.internal.logger import get_logger
 from ddtrace.internal.utils.formats import asbool
 from ddtrace.internal.utils.http import _get_blocked_template  # noqa
@@ -86,57 +81,6 @@
     return result
 
 
-<<<<<<< HEAD
-_HTML_BLOCKED_TEMPLATE_CACHE = None  # type: Optional[str]
-_JSON_BLOCKED_TEMPLATE_CACHE = None  # type: Optional[str]
-
-
-def _get_blocked_template(accept_header_value):
-    # type: (str) -> str
-
-    global _HTML_BLOCKED_TEMPLATE_CACHE
-    global _JSON_BLOCKED_TEMPLATE_CACHE
-
-    need_html_template = False
-
-    if accept_header_value and "text/html" in accept_header_value.lower():
-        need_html_template = True
-
-    if need_html_template and _HTML_BLOCKED_TEMPLATE_CACHE:
-        return _HTML_BLOCKED_TEMPLATE_CACHE
-
-    if not need_html_template and _JSON_BLOCKED_TEMPLATE_CACHE:
-        return _JSON_BLOCKED_TEMPLATE_CACHE
-
-    if need_html_template:
-        template_path = os.getenv("DD_APPSEC_HTTP_BLOCKED_TEMPLATE_HTML")
-    else:
-        template_path = os.getenv("DD_APPSEC_HTTP_BLOCKED_TEMPLATE_JSON")
-
-    if template_path:
-        try:
-            with open(template_path, "r") as template_file:
-                content = template_file.read()
-
-            if need_html_template:
-                _HTML_BLOCKED_TEMPLATE_CACHE = content
-            else:
-                _JSON_BLOCKED_TEMPLATE_CACHE = content
-            return content
-        except (OSError, IOError) as e:
-            log.warning("Could not load custom template at %s: %s", template_path, str(e))  # noqa: G200
-
-    # No user-defined template at this point
-    if need_html_template:
-        _HTML_BLOCKED_TEMPLATE_CACHE = BLOCKED_RESPONSE_HTML
-        return BLOCKED_RESPONSE_HTML
-
-    _JSON_BLOCKED_TEMPLATE_CACHE = BLOCKED_RESPONSE_JSON
-    return BLOCKED_RESPONSE_JSON
-
-
-=======
->>>>>>> 97e6fb7f
 def parse_form_params(body):
     # type: (unicode) -> dict[unicode, unicode|list[unicode]]
     """Return a dict of form data after HTTP form parsing"""
