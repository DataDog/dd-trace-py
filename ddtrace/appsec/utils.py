--- conflicted
+++ resolved
@@ -7,6 +7,7 @@
 from ddtrace.constants import APPSEC_ENV
 from ddtrace.internal.compat import parse
 from ddtrace.internal.logger import get_logger
+from ddtrace.internal.utils.formats import asbool
 from ddtrace.internal.utils.http import _get_blocked_template  # noqa
 from ddtrace.settings import _config as config
 
@@ -21,67 +22,6 @@
 log = get_logger(__name__)
 
 
-<<<<<<< HEAD
-def _appsec_rc_features_is_enabled():
-    # type: () -> bool
-    if config._remote_config_enabled:
-        return APPSEC_ENV not in os.environ
-    return False
-
-
-def _appsec_rc_file_is_not_static():
-    return "DD_APPSEC_RULES" not in os.environ
-
-
-def _appsec_rc_capabilities(test_tracer=None):
-    # type: (Optional[Tracer]) -> str
-    r"""return the bit representation of the composed capabilities in base64
-    bit 0: Reserved
-    bit 1: ASM 1-click Activation
-    bit 2: ASM Ip blocking
-
-    Int Number  -> binary number    -> bytes representation -> base64 representation
-    ASM Activation:
-    2           -> 10               -> b'\x02'              -> "Ag=="
-    ASM Ip blocking:
-    4           -> 100              -> b'\x04'              -> "BA=="
-    ASM Activation and ASM Ip blocking:
-    6           -> 110              -> b'\x06'              -> "Bg=="
-    ...
-    256         -> 100000000        -> b'\x01\x00'          -> b'AQA='
-    """
-    if test_tracer is None:
-        from ddtrace import tracer
-    else:
-        tracer = test_tracer
-
-    value = 0b0
-    result = ""
-    if config._remote_config_enabled:
-        if _appsec_rc_features_is_enabled():
-            value |= 1 << 1  # Enable ASM_ACTIVATION
-        if tracer._appsec_processor and _appsec_rc_file_is_not_static():
-            value |= 1 << 2  # Enable ASM_IP_BLOCKING
-            value |= 1 << 3  # Enable ASM_DD_RULES
-            value |= 1 << 4  # Enable ASM_EXCLUSIONS
-            value |= 1 << 5  # Enable ASM_REQUEST_BLOCKING
-            value |= 1 << 6  # Enable ASM_ASM_RESPONSE_BLOCKING
-            value |= 1 << 7  # Enable ASM_USER_BLOCKING
-            value |= 1 << 8  # Enable ASM_CUSTOM_RULES
-            value |= 1 << 9  # Enable ASM_CUSTOM_BLOCKING_RESPONSE
-
-        if sys.version_info.major < 3:
-            bytes_res = to_bytes_py2(value, (value.bit_length() + 7) // 8, "big")
-            # "type: ignore" because mypy does not notice this is for Python2 b64encode
-            result = str(base64.b64encode(bytes_res))  # type: ignore
-        else:
-            result = str(base64.b64encode(value.to_bytes((value.bit_length() + 7) // 8, "big")), encoding="utf-8")
-
-    return result
-
-
-=======
->>>>>>> 3e47f183
 def parse_form_params(body):
     # type: (unicode) -> dict[unicode, unicode|list[unicode]]
     """Return a dict of form data after HTTP form parsing"""
@@ -214,6 +154,6 @@
 
 def _appsec_rc_features_is_enabled():
     # type: () -> bool
-    if asbool(os.environ.get("DD_REMOTE_CONFIGURATION_ENABLED", "true")):
+    if config._remote_config_enabled:
         return APPSEC_ENV not in os.environ
     return False