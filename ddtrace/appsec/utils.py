import base64
import os
import sys
from typing import Optional

from ddtrace.constants import APPSEC_ENV
from ddtrace.internal.compat import to_bytes_py2
from ddtrace.internal.constants import APPSEC_BLOCKED_RESPONSE_HTML
from ddtrace.internal.constants import APPSEC_BLOCKED_RESPONSE_JSON
from ddtrace.internal.logger import get_logger
from ddtrace.internal.utils.formats import asbool


log = get_logger(__name__)


def _appsec_rc_features_is_enabled():
    # type: () -> bool
    if asbool(os.environ.get("DD_REMOTE_CONFIGURATION_ENABLED", "true")):
        return APPSEC_ENV not in os.environ
    return False


def _appsec_rc_capabilities():
    # type: () -> str
    r"""return the bit representation of the composed capabilities in base64
    bit 0: Reserved
    bit 1: ASM 1-click Activation
    bit 2: ASM Ip blocking

    Int Number  -> binary number    -> bytes representation -> base64 representation
    ASM Activation:
    2           -> 10               -> b'\x02'              -> "Ag=="
    ASM Ip blocking:
    4           -> 100              -> b'\x04'              -> "BA=="
    ASM Activation and ASM Ip blocking:
    6           -> 110              -> b'\x06'              -> "Bg=="
    ...
    256         -> 100000000        -> b'\x01\x00'          -> b'AQA='
    """
    value = 0b0
<<<<<<< HEAD

    if _appsec_rc_features_is_enabled():
        value |= 1 << 1
        value |= 1 << 2
        value |= 1 << 7

    if sys.version_info.major < 3:
        bytes_res = to_bytes_py2(value, (value.bit_length() + 7) // 8, "big")
        # "type: ignore" because mypy does not notice this is for Python2 b64encode
        result = str(base64.b64encode(bytes_res))  # type: ignore
    else:
        result = str(base64.b64encode(value.to_bytes((value.bit_length() + 7) // 8, "big")), encoding="utf-8")
=======
    result = ""
    if asbool(os.environ.get("DD_REMOTE_CONFIGURATION_ENABLED", "true")) or asbool(os.environ.get(APPSEC_ENV)):
        if _appsec_rc_features_is_enabled():
            value |= 1 << 1  # Enable ASM_ACTIVATION
        value |= 1 << 2  # Enable ASM_IP_BLOCKING
        value |= 1 << 3  # Enable ASM_DD_RULES
        value |= 1 << 4  # Enable ASM_EXCLUSIONS

        if sys.version_info.major < 3:
            bytes_res = to_bytes_py2(value, (value.bit_length() + 7) // 8, "big")
            # "type: ignore" because mypy does not notice this is for Python2 b64encode
            result = str(base64.b64encode(bytes_res))  # type: ignore
        else:
            result = str(base64.b64encode(value.to_bytes((value.bit_length() + 7) // 8, "big")), encoding="utf-8")
>>>>>>> 6302bed5

    return result


_HTML_BLOCKED_TEMPLATE_CACHE = None  # type: Optional[str]
_JSON_BLOCKED_TEMPLATE_CACHE = None  # type: Optional[str]


def _get_blocked_template(accept_header_value):
    # type: (str) -> str

    global _HTML_BLOCKED_TEMPLATE_CACHE
    global _JSON_BLOCKED_TEMPLATE_CACHE

    need_html_template = False

    if accept_header_value and "text/html" in accept_header_value.lower():
        need_html_template = True

    if need_html_template and _HTML_BLOCKED_TEMPLATE_CACHE:
        return _HTML_BLOCKED_TEMPLATE_CACHE

    if not need_html_template and _JSON_BLOCKED_TEMPLATE_CACHE:
        return _JSON_BLOCKED_TEMPLATE_CACHE

    if need_html_template:
        template_path = os.getenv("DD_APPSEC_HTTP_BLOCKED_TEMPLATE_HTML")
    else:
        template_path = os.getenv("DD_APPSEC_HTTP_BLOCKED_TEMPLATE_JSON")

    if template_path:
        try:
            with open(template_path, "r") as template_file:
                content = template_file.read()

            if need_html_template:
                _HTML_BLOCKED_TEMPLATE_CACHE = content
            else:
                _JSON_BLOCKED_TEMPLATE_CACHE = content
            return content
        except (OSError, IOError) as e:
            log.warning("Could not load custom template at %s: %s", template_path, str(e))  # noqa: G200

    # No user-defined template at this point
    if need_html_template:
        _HTML_BLOCKED_TEMPLATE_CACHE = APPSEC_BLOCKED_RESPONSE_HTML
        return APPSEC_BLOCKED_RESPONSE_HTML

    _JSON_BLOCKED_TEMPLATE_CACHE = APPSEC_BLOCKED_RESPONSE_JSON
    return APPSEC_BLOCKED_RESPONSE_JSON<|MERGE_RESOLUTION|>--- conflicted
+++ resolved
@@ -39,20 +39,6 @@
     256         -> 100000000        -> b'\x01\x00'          -> b'AQA='
     """
     value = 0b0
-<<<<<<< HEAD
-
-    if _appsec_rc_features_is_enabled():
-        value |= 1 << 1
-        value |= 1 << 2
-        value |= 1 << 7
-
-    if sys.version_info.major < 3:
-        bytes_res = to_bytes_py2(value, (value.bit_length() + 7) // 8, "big")
-        # "type: ignore" because mypy does not notice this is for Python2 b64encode
-        result = str(base64.b64encode(bytes_res))  # type: ignore
-    else:
-        result = str(base64.b64encode(value.to_bytes((value.bit_length() + 7) // 8, "big")), encoding="utf-8")
-=======
     result = ""
     if asbool(os.environ.get("DD_REMOTE_CONFIGURATION_ENABLED", "true")) or asbool(os.environ.get(APPSEC_ENV)):
         if _appsec_rc_features_is_enabled():
@@ -60,6 +46,7 @@
         value |= 1 << 2  # Enable ASM_IP_BLOCKING
         value |= 1 << 3  # Enable ASM_DD_RULES
         value |= 1 << 4  # Enable ASM_EXCLUSIONS
+        value |= 1 << 7  # Enable ASM_USER_BLOCKING
 
         if sys.version_info.major < 3:
             bytes_res = to_bytes_py2(value, (value.bit_length() + 7) // 8, "big")
@@ -67,7 +54,6 @@
             result = str(base64.b64encode(bytes_res))  # type: ignore
         else:
             result = str(base64.b64encode(value.to_bytes((value.bit_length() + 7) // 8, "big")), encoding="utf-8")
->>>>>>> 6302bed5
 
     return result
 
