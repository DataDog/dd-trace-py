--- conflicted
+++ resolved
@@ -4,11 +4,7 @@
 import os
 from platform import machine
 from platform import system
-<<<<<<< HEAD
 from typing import TYPE_CHECKING
-=======
-import sys
->>>>>>> 3538087f
 
 from ddtrace.internal.compat import long
 from ddtrace.internal.compat import text_type as unicode
