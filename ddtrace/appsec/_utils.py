--- conflicted
+++ resolved
@@ -69,13 +69,10 @@
     return False
 
 
-<<<<<<< HEAD
-=======
 def _appsec_apisec_features_is_active() -> bool:
     return asm_config._asm_enabled and asm_config._api_security_enabled and asm_config._api_security_sample_rate > 0.0
 
 
->>>>>>> 05ddcfc8
 def _safe_userid(user_id):
     try:
         _ = int(user_id)
@@ -162,11 +159,7 @@
         user_extra_info = {}
 
         user_id = self.get_userid()
-<<<<<<< HEAD
-        if config._automatic_login_events_mode == "extended":
-=======
         if asm_config._automatic_login_events_mode == "extended":
->>>>>>> 05ddcfc8
             if not user_id:
                 user_id = self.find_in_user_model(self.possible_user_id_fields)
 
