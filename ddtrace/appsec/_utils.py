--- conflicted
+++ resolved
@@ -63,19 +63,12 @@
         return req_body
 
 
-<<<<<<< HEAD
-def _appsec_apisec_features_is_active() -> bool:
-    return asm_config._asm_libddwaf_available and asm_config._asm_enabled and asm_config._api_security_enabled
-
-
 def _hash_user_id(user_id: str) -> str:
     import hashlib
 
     return f"anon_{hashlib.sha256(user_id.encode()).hexdigest()[:32]}"
 
 
-=======
->>>>>>> 3b81c75f
 def _safe_userid(user_id):
     try:
         _ = int(user_id)
