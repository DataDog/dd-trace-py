import os
import uuid

from ddtrace.appsec import _asm_request_context
from ddtrace.appsec._constants import API_SECURITY
from ddtrace.constants import APPSEC_ENV
from ddtrace.internal.logger import get_logger
from ddtrace.internal.utils.http import _get_blocked_template  # noqa
from ddtrace.internal.utils.http import parse_form_multipart  # noqa
from ddtrace.internal.utils.http import parse_form_params  # noqa
from ddtrace.settings import _config as config


log = get_logger(__name__)


def parse_response_body(raw_body):
    import json

    import xmltodict

    from ddtrace.appsec._constants import SPAN_DATA_NAMES
    from ddtrace.contrib.trace_utils import _get_header_value_case_insensitive

    if not raw_body:
        return

    if isinstance(raw_body, dict):
        return raw_body

    headers = _asm_request_context.get_waf_address(SPAN_DATA_NAMES.RESPONSE_HEADERS_NO_COOKIES)
    if not headers:
        return
    content_type = _get_header_value_case_insensitive(
        dict(headers),
        "content-type",
    )
    if not content_type:
        return

    def access_body(bd):
        if isinstance(bd, list) and isinstance(bd[0], (str, bytes)):
            bd = bd[0][:0].join(bd)
        if getattr(bd, "decode", False):
            bd = bd.decode("UTF-8", errors="ignore")
        if len(bd) >= API_SECURITY.MAX_PAYLOAD_SIZE:
            raise ValueError("response body larger than 16MB")
        return bd

    req_body = None
    try:
        # TODO handle charset
        if "json" in content_type:
            req_body = json.loads(access_body(raw_body))
        elif "xml" in content_type:
            req_body = xmltodict.parse(access_body(raw_body))
        else:
            return
    except BaseException:
        log.debug("Failed to parse response body", exc_info=True)
    else:
        return req_body


def _appsec_rc_features_is_enabled() -> bool:
    if config._remote_config_enabled:
        return APPSEC_ENV not in os.environ
    return False


<<<<<<< HEAD
def _appsec_apisec_features_is_active() -> bool:
    return config._appsec_enabled and config._api_security_enabled and config._api_security_sample_rate > 0.0
=======
def _safe_userid(user_id):
    try:
        _ = int(user_id)
        return user_id
    except ValueError:
        try:
            _ = uuid.UUID(user_id)
            return user_id
        except ValueError:
            pass

    return None
>>>>>>> d67bfc36


class _UserInfoRetriever:
    def __init__(self, user):
        self.user = user
        self.possible_user_id_fields = ["pk", "id", "uid", "userid", "user_id", "PK", "ID", "UID", "USERID"]
        self.possible_login_fields = ["username", "user", "login", "USERNAME", "USER", "LOGIN"]
        self.possible_email_fields = ["email", "mail", "address", "EMAIL", "MAIL", "ADDRESS"]
        self.possible_name_fields = [
            "name",
            "fullname",
            "full_name",
            "first_name",
            "NAME",
            "FULLNAME",
            "FULL_NAME",
            "FIRST_NAME",
        ]

    def find_in_user_model(self, possible_fields):
        for field in possible_fields:
            value = getattr(self.user, field, None)
            if value:
                return value

        return None  # explicit to make clear it has a meaning

    def get_userid(self):
        user_login = getattr(self.user, config._user_model_login_field, None)
        if user_login:
            return user_login

        user_login = self.find_in_user_model(self.possible_user_id_fields)
        if config._automatic_login_events_mode == "extended":
            return user_login

        return _safe_userid(user_login)

    def get_username(self):
        username = getattr(self.user, config._user_model_name_field, None)
        if username:
            return username

        if hasattr(self.user, "get_username"):
            try:
                return self.user.get_username()
            except Exception:
                log.debug("User model get_username member produced an exception: ", exc_info=True)

        return self.find_in_user_model(self.possible_login_fields)

    def get_user_email(self):
        email = getattr(self.user, config._user_model_email_field, None)
        if email:
            return email

        return self.find_in_user_model(self.possible_email_fields)

    def get_name(self):
        name = getattr(self.user, config._user_model_name_field, None)
        if name:
            return name

        return self.find_in_user_model(self.possible_name_fields)

    def get_user_info(self):
        """
        In safe mode, try to get the user id from the user object.
        In extended mode, try to also get the username (which will be the returned user_id),
        email and name.
        """
        user_extra_info = {}

        user_id = self.get_userid()
        if config._automatic_login_events_mode == "extended":
            if not user_id:
                user_id = self.find_in_user_model(self.possible_user_id_fields)

            user_extra_info = {
                "login": self.get_username(),
                "email": self.get_user_email(),
                "name": self.get_name(),
            }

        if not user_id:
            return None, {}

        return user_id, user_extra_info<|MERGE_RESOLUTION|>--- conflicted
+++ resolved
@@ -68,10 +68,10 @@
     return False
 
 
-<<<<<<< HEAD
 def _appsec_apisec_features_is_active() -> bool:
     return config._appsec_enabled and config._api_security_enabled and config._api_security_sample_rate > 0.0
-=======
+
+
 def _safe_userid(user_id):
     try:
         _ = int(user_id)
@@ -84,7 +84,6 @@
             pass
 
     return None
->>>>>>> d67bfc36
 
 
 class _UserInfoRetriever:
