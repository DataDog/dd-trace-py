--- conflicted
+++ resolved
@@ -23,39 +23,7 @@
 _BODY_METHODS = {"POST", "PUT", "DELETE", "PATCH"}
 
 
-<<<<<<< HEAD
-def _on_wrapped_view(kwargs):
-    from ddtrace.appsec import _asm_request_context
-
-    return_value = [None, None]
-    # if Appsec is enabled, we can try to block as we have the path parameters at that point
-    if config._appsec_enabled and _asm_request_context.in_context():
-        log.debug("Flask WAF call for Suspicious Request Blocking on request")
-        if kwargs:
-            _asm_request_context.set_waf_address(REQUEST_PATH_PARAMS, kwargs)
-        _asm_request_context.call_waf_callback()
-        if _asm_request_context.is_blocked():
-            callback_block = _asm_request_context.get_value(_asm_request_context._CALLBACKS, "flask_block")
-            return_value[0] = callback_block
-
-    # If IAST is enabled, taint the Flask function kwargs (path parameters)
-    if _is_iast_enabled() and kwargs:
-        from ddtrace.appsec.iast._taint_tracking import OriginType
-        from ddtrace.appsec.iast._taint_tracking import taint_pyobject
-
-        _kwargs = {}
-        for k, v in kwargs.items():
-            _kwargs[k] = taint_pyobject(
-                pyobject=v, source_name=k, source_value=v, source_origin=OriginType.PATH_PARAMETER
-            )
-        return_value[1] = _kwargs
-    return return_value
-
-
 def _on_set_request_tags(request, span, flask_config):
-=======
-def _on_set_request_tags(request):
->>>>>>> 9efd912c
     if _is_iast_enabled():
         from ddtrace.appsec.iast._taint_tracking import OriginType
         from ddtrace.appsec.iast._taint_utils import LazyTaintDict
@@ -67,29 +35,6 @@
         )
 
 
-<<<<<<< HEAD
-def _on_pre_tracedrequest(ctx):
-    block_request_callable = ctx.get_item("block_request_callable")
-    current_span = ctx.get_item("current_span")
-    if config._appsec_enabled:
-        from ddtrace.appsec import _asm_request_context
-
-        _asm_request_context.set_block_request_callable(functools.partial(block_request_callable, current_span))
-        if core.get_item(WAF_CONTEXT_NAMES.BLOCKED):
-            _asm_request_context.block_request()
-
-
-def _on_post_finalizerequest(rv):
-    if config._api_security_enabled and config._appsec_enabled and getattr(rv, "is_sequence", False):
-        from ddtrace.appsec import _asm_request_context
-
-        # start_response was not called yet, set the HTTP response headers earlier
-        _asm_request_context.set_headers_response(list(rv.headers))
-        _asm_request_context.set_body_response(rv.response)
-
-
-=======
->>>>>>> 9efd912c
 def _on_request_span_modifier(request, environ, _HAS_JSON_MIXIN, exception_type):
     req_body = None
     if config._appsec_enabled and request.method in _BODY_METHODS:
@@ -186,11 +131,6 @@
 
 def listen():
     core.on("flask.set_request_tags", _on_set_request_tags)
-<<<<<<< HEAD
-    core.on("context.started.flask._traced_request", _on_pre_tracedrequest)
-    core.on("flask.finalize_request.post", _on_post_finalizerequest)
-=======
->>>>>>> 9efd912c
     core.on("flask.request_span_modifier", _on_request_span_modifier)
 
 
