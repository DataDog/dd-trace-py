--- conflicted
+++ resolved
@@ -29,14 +29,10 @@
         from ddtrace.appsec.iast._taint_tracking import OriginType
         from ddtrace.appsec.iast._taint_utils import LazyTaintDict
 
-<<<<<<< HEAD
-        request.cookies = LazyTaintDict(
-=======
         _set_metric_iast_instrumented_source(OriginType.COOKIE_NAME)
         _set_metric_iast_instrumented_source(OriginType.COOKIE)
 
-        return LazyTaintDict(
->>>>>>> 5fc5ab21
+        request.cookies = LazyTaintDict(
             request.cookies,
             origins=(OriginType.COOKIE_NAME, OriginType.COOKIE),
             override_pyobject_tainted=True,
