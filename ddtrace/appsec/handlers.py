import functools
import json

from six import BytesIO
import xmltodict

from ddtrace import config
from ddtrace.appsec.iast._metrics import _set_metric_iast_instrumented_source
from ddtrace.appsec.iast._patch import if_iast_taint_returned_object_for
from ddtrace.appsec.iast._patch import if_iast_taint_yield_tuple_for
from ddtrace.appsec.iast._util import _is_iast_enabled
from ddtrace.internal import core
from ddtrace.internal.logger import get_logger
from ddtrace.vendor.wrapt import wrap_function_wrapper as _w


try:
    from json import JSONDecodeError
except ImportError:
    # handling python 2.X import error
    JSONDecodeError = ValueError  # type: ignore

log = get_logger(__name__)
_BODY_METHODS = {"POST", "PUT", "DELETE", "PATCH"}


<<<<<<< HEAD
=======
def _on_set_request_tags(request, span, flask_config):
    if _is_iast_enabled():
        from ddtrace.appsec.iast._taint_tracking import OriginType
        from ddtrace.appsec.iast._taint_utils import LazyTaintDict

        _set_metric_iast_instrumented_source(OriginType.COOKIE_NAME)
        _set_metric_iast_instrumented_source(OriginType.COOKIE)

        request.cookies = LazyTaintDict(
            request.cookies,
            origins=(OriginType.COOKIE_NAME, OriginType.COOKIE),
            override_pyobject_tainted=True,
        )


>>>>>>> a04ce4b9
def _on_request_span_modifier(request, environ, _HAS_JSON_MIXIN, exception_type):
    req_body = None
    if config._appsec_enabled and request.method in _BODY_METHODS:
        content_type = request.content_type
        wsgi_input = environ.get("wsgi.input", "")

        # Copy wsgi input if not seekable
        if wsgi_input:
            try:
                seekable = wsgi_input.seekable()
            except AttributeError:
                seekable = False
            if not seekable:
                content_length = int(environ.get("CONTENT_LENGTH", 0))
                body = wsgi_input.read(content_length) if content_length else wsgi_input.read()
                environ["wsgi.input"] = BytesIO(body)

        try:
            if content_type == "application/json" or content_type == "text/json":
                if _HAS_JSON_MIXIN and hasattr(request, "json") and request.json:
                    req_body = request.json
                else:
                    req_body = json.loads(request.data.decode("UTF-8"))
            elif content_type in ("application/xml", "text/xml"):
                req_body = xmltodict.parse(request.get_data())
            elif hasattr(request, "form"):
                req_body = request.form.to_dict()
            else:
                # no raw body
                req_body = None
        except (
            exception_type,
            AttributeError,
            RuntimeError,
            TypeError,
            ValueError,
            JSONDecodeError,
            xmltodict.expat.ExpatError,
            xmltodict.ParsingInterrupted,
        ):
            log.warning("Failed to parse request body", exc_info=True)
        finally:
            # Reset wsgi input to the beginning
            if wsgi_input:
                if seekable:
                    wsgi_input.seek(0)
                else:
                    environ["wsgi.input"] = BytesIO(body)
    return req_body


def _on_start_response():
    from ddtrace.appsec import _asm_request_context

    log.debug("Flask WAF call for Suspicious Request Blocking on response")
    _asm_request_context.call_waf_callback()
    return _asm_request_context.get_headers().get("Accept", "").lower()


def _on_block_decided(callback):
    from ddtrace.appsec import _asm_request_context

    _asm_request_context.set_value(_asm_request_context._CALLBACKS, "flask_block", callback)


def _on_request_init(wrapped, instance, args, kwargs):
    if _is_iast_enabled():
        try:
            from ddtrace.appsec.iast._taint_tracking import OriginType
            from ddtrace.appsec.iast._taint_tracking import taint_pyobject

            # TODO: instance.query_string = ??
            instance.query_string = taint_pyobject(
                pyobject=instance.query_string,
                source_name=OriginType.QUERY,
                source_value=instance.query_string,
                source_origin=OriginType.QUERY,
            )
            instance.path = taint_pyobject(
                pyobject=instance.path,
                source_name=OriginType.PATH,
                source_value=instance.path,
                source_origin=OriginType.PATH,
            )
            _set_metric_iast_instrumented_source(OriginType.PATH)
            _set_metric_iast_instrumented_source(OriginType.QUERY)
        except Exception:
            log.debug("Unexpected exception while tainting pyobject", exc_info=True)


def _on_flask_patch(flask_version):
    if _is_iast_enabled():
        try:
            from ddtrace.appsec.iast._taint_tracking import OriginType

            _w(
                "werkzeug.datastructures",
                "Headers.items",
                functools.partial(if_iast_taint_yield_tuple_for, (OriginType.HEADER_NAME, OriginType.HEADER)),
            )
            _set_metric_iast_instrumented_source(OriginType.HEADER_NAME)
            _set_metric_iast_instrumented_source(OriginType.HEADER)

            _w(
                "werkzeug.datastructures",
                "ImmutableMultiDict.__getitem__",
                functools.partial(if_iast_taint_returned_object_for, OriginType.PARAMETER),
            )
            _set_metric_iast_instrumented_source(OriginType.PARAMETER)

            _w(
                "werkzeug.datastructures",
                "EnvironHeaders.__getitem__",
                functools.partial(if_iast_taint_returned_object_for, OriginType.HEADER),
            )
            _set_metric_iast_instrumented_source(OriginType.HEADER)

            _w("werkzeug.wrappers.request", "Request.__init__", _on_request_init)
            _w(
                "werkzeug.wrappers.request",
                "Request.get_data",
                functools.partial(if_iast_taint_returned_object_for, OriginType.BODY),
            )
            _set_metric_iast_instrumented_source(OriginType.BODY)

            if flask_version < (2, 0, 0):
                _w(
                    "werkzeug._internal",
                    "_DictAccessorProperty.__get__",
                    functools.partial(if_iast_taint_returned_object_for, OriginType.QUERY),
                )
                _set_metric_iast_instrumented_source(OriginType.QUERY)
        except Exception:
            log.debug("Unexpected exception while patch IAST functions", exc_info=True)


def listen():
    core.on("flask.request_span_modifier", _on_request_span_modifier)


core.on("flask.patch", _on_flask_patch)<|MERGE_RESOLUTION|>--- conflicted
+++ resolved
@@ -24,24 +24,6 @@
 _BODY_METHODS = {"POST", "PUT", "DELETE", "PATCH"}
 
 
-<<<<<<< HEAD
-=======
-def _on_set_request_tags(request, span, flask_config):
-    if _is_iast_enabled():
-        from ddtrace.appsec.iast._taint_tracking import OriginType
-        from ddtrace.appsec.iast._taint_utils import LazyTaintDict
-
-        _set_metric_iast_instrumented_source(OriginType.COOKIE_NAME)
-        _set_metric_iast_instrumented_source(OriginType.COOKIE)
-
-        request.cookies = LazyTaintDict(
-            request.cookies,
-            origins=(OriginType.COOKIE_NAME, OriginType.COOKIE),
-            override_pyobject_tainted=True,
-        )
-
-
->>>>>>> a04ce4b9
 def _on_request_span_modifier(request, environ, _HAS_JSON_MIXIN, exception_type):
     req_body = None
     if config._appsec_enabled and request.method in _BODY_METHODS:
