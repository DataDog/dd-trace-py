--- conflicted
+++ resolved
@@ -37,27 +37,6 @@
         )
 
 
-<<<<<<< HEAD
-def _on_pre_tracedrequest(block_request_callable, span):
-    if config._appsec_enabled:
-        from ddtrace.appsec import _asm_request_context
-
-        _asm_request_context.set_block_request_callable(functools.partial(block_request_callable, span))
-        if core.get_item(WAF_CONTEXT_NAMES.BLOCKED):
-            _asm_request_context.block_request()
-
-
-def _on_post_finalizerequest(rv):
-    if config._api_security_enabled and config._appsec_enabled and getattr(rv, "is_sequence", False):
-        from ddtrace.appsec import _asm_request_context
-
-        # start_response was not called yet, set the HTTP response headers earlier
-        _asm_request_context.set_headers_response(list(rv.headers))
-        _asm_request_context.set_body_response(rv.response)
-
-
-=======
->>>>>>> 8769784c
 def _on_request_span_modifier(request, environ, _HAS_JSON_MIXIN, exception_type):
     req_body = None
     if config._appsec_enabled and request.method in _BODY_METHODS:
