import json

from six import BytesIO
import xmltodict

from ddtrace import config
<<<<<<< HEAD
from ddtrace.appsec.iast._patch import if_iast_taint_object
from ddtrace.appsec.iast._patch import if_iast_taint_tuple
=======
from ddtrace.appsec.iast._metrics import _set_metric_iast_instrumented_source
>>>>>>> 76ea92d1
from ddtrace.appsec.iast._util import _is_iast_enabled
from ddtrace.internal import core
from ddtrace.internal.logger import get_logger


try:
    from json import JSONDecodeError
except ImportError:
    # handling python 2.X import error
    JSONDecodeError = ValueError  # type: ignore

log = get_logger(__name__)
_BODY_METHODS = {"POST", "PUT", "DELETE", "PATCH"}


def _on_set_request_tags(request):
    if _is_iast_enabled():
        from ddtrace.appsec.iast._taint_tracking import OriginType
        from ddtrace.appsec.iast._taint_utils import LazyTaintDict

        _set_metric_iast_instrumented_source(OriginType.COOKIE_NAME)
        _set_metric_iast_instrumented_source(OriginType.COOKIE)

        return LazyTaintDict(
            request.cookies,
            origins=(OriginType.COOKIE_NAME, OriginType.COOKIE),
            override_pyobject_tainted=True,
        )


def _on_request_span_modifier(request, environ, _HAS_JSON_MIXIN, exception_type):
    req_body = None
    if config._appsec_enabled and request.method in _BODY_METHODS:
        content_type = request.content_type
        wsgi_input = environ.get("wsgi.input", "")

        # Copy wsgi input if not seekable
        if wsgi_input:
            try:
                seekable = wsgi_input.seekable()
            except AttributeError:
                seekable = False
            if not seekable:
                content_length = int(environ.get("CONTENT_LENGTH", 0))
                body = wsgi_input.read(content_length) if content_length else wsgi_input.read()
                environ["wsgi.input"] = BytesIO(body)

        try:
            if content_type == "application/json" or content_type == "text/json":
                if _HAS_JSON_MIXIN and hasattr(request, "json") and request.json:
                    req_body = request.json
                else:
                    req_body = json.loads(request.data.decode("UTF-8"))
            elif content_type in ("application/xml", "text/xml"):
                req_body = xmltodict.parse(request.get_data())
            elif hasattr(request, "form"):
                req_body = request.form.to_dict()
            else:
                # no raw body
                req_body = None
        except (
            exception_type,
            AttributeError,
            RuntimeError,
            TypeError,
            ValueError,
            JSONDecodeError,
            xmltodict.expat.ExpatError,
            xmltodict.ParsingInterrupted,
        ):
            log.warning("Failed to parse request body", exc_info=True)
        finally:
            # Reset wsgi input to the beginning
            if wsgi_input:
                if seekable:
                    wsgi_input.seek(0)
                else:
                    environ["wsgi.input"] = BytesIO(body)
    return req_body


def _on_start_response():
    from ddtrace.appsec import _asm_request_context

    log.debug("Flask WAF call for Suspicious Request Blocking on response")
    _asm_request_context.call_waf_callback()
    return _asm_request_context.get_headers().get("Accept", "").lower()


def _on_block_decided(callback):
    from ddtrace.appsec import _asm_request_context

    _asm_request_context.set_value(_asm_request_context._CALLBACKS, "flask_block", callback)


def _on_request_init(instance):
    if _is_iast_enabled():
        try:
            from ddtrace.appsec.iast._taint_tracking import OriginType
            from ddtrace.appsec.iast._taint_tracking import taint_pyobject

            # TODO: instance.query_string = ??
            instance.query_string = taint_pyobject(
                pyobject=instance.query_string,
                source_name=OriginType.QUERY,
                source_value=instance.query_string,
                source_origin=OriginType.QUERY,
            )
            instance.path = taint_pyobject(
                pyobject=instance.path,
                source_name=OriginType.PATH,
                source_value=instance.path,
                source_origin=OriginType.PATH,
            )
        except Exception:
            log.debug("Unexpected exception while tainting pyobject", exc_info=True)


def _on_werkzeug(origin, result, args):
    if isinstance(origin, tuple):
        return if_iast_taint_tuple(origin, result)
    return if_iast_taint_object(origin, result, args)


def listen():
    core.on("flask.set_request_tags", _on_set_request_tags)
    core.on("flask.request_span_modifier", _on_request_span_modifier)


core.on("flask.request_init", _on_request_init)
core.on("flask.werkzeug.datastructures.Headers.items", _on_werkzeug)
core.on("flask.werkzeug.datastructures.EnvironHeaders.__getitem__", _on_werkzeug)
core.on("flask.werkzeug.datastructures.ImmutableMultiDict.__getitem__", _on_werkzeug)
core.on("flask.werkzeug.wrappers.request.Request.get_data", _on_werkzeug)
core.on("flask.werkzeug._internal._DictAccessorProperty.__get__", _on_werkzeug)<|MERGE_RESOLUTION|>--- conflicted
+++ resolved
@@ -1,18 +1,19 @@
+import functools
 import json
 
 from six import BytesIO
 import xmltodict
 
 from ddtrace import config
-<<<<<<< HEAD
+from ddtrace.appsec.iast._metrics import _set_metric_iast_instrumented_source
 from ddtrace.appsec.iast._patch import if_iast_taint_object
+from ddtrace.appsec.iast._patch import if_iast_taint_returned_object_for
 from ddtrace.appsec.iast._patch import if_iast_taint_tuple
-=======
-from ddtrace.appsec.iast._metrics import _set_metric_iast_instrumented_source
->>>>>>> 76ea92d1
+from ddtrace.appsec.iast._patch import if_iast_taint_yield_tuple_for
 from ddtrace.appsec.iast._util import _is_iast_enabled
 from ddtrace.internal import core
 from ddtrace.internal.logger import get_logger
+from ddtrace.vendor.wrapt import wrap_function_wrapper as _w
 
 
 try:
@@ -105,7 +106,7 @@
     _asm_request_context.set_value(_asm_request_context._CALLBACKS, "flask_block", callback)
 
 
-def _on_request_init(instance):
+def _on_request_init(wrapped, instance, args, kwargs):
     if _is_iast_enabled():
         try:
             from ddtrace.appsec.iast._taint_tracking import OriginType
@@ -124,6 +125,8 @@
                 source_value=instance.path,
                 source_origin=OriginType.PATH,
             )
+            _set_metric_iast_instrumented_source(OriginType.PATH)
+            _set_metric_iast_instrumented_source(OriginType.QUERY)
         except Exception:
             log.debug("Unexpected exception while tainting pyobject", exc_info=True)
 
@@ -134,14 +137,55 @@
     return if_iast_taint_object(origin, result, args)
 
 
+def _on_flask_patch(flask_version):
+    if _is_iast_enabled():
+        try:
+            from ddtrace.appsec.iast._taint_tracking import OriginType
+
+            _w(
+                "werkzeug.datastructures",
+                "Headers.items",
+                functools.partial(if_iast_taint_yield_tuple_for, (OriginType.HEADER_NAME, OriginType.HEADER)),
+            )
+            _set_metric_iast_instrumented_source(OriginType.HEADER_NAME)
+            _set_metric_iast_instrumented_source(OriginType.HEADER)
+
+            _w(
+                "werkzeug.datastructures",
+                "ImmutableMultiDict.__getitem__",
+                functools.partial(if_iast_taint_returned_object_for, OriginType.PARAMETER),
+            )
+            _set_metric_iast_instrumented_source(OriginType.PARAMETER)
+
+            _w(
+                "werkzeug.datastructures",
+                "EnvironHeaders.__getitem__",
+                functools.partial(if_iast_taint_returned_object_for, OriginType.HEADER),
+            )
+            _set_metric_iast_instrumented_source(OriginType.HEADER)
+
+            _w("werkzeug.wrappers.request", "Request.__init__", _on_request_init)
+            _w(
+                "werkzeug.wrappers.request",
+                "Request.get_data",
+                functools.partial(if_iast_taint_returned_object_for, OriginType.BODY),
+            )
+            _set_metric_iast_instrumented_source(OriginType.BODY)
+
+            if flask_version < (2, 0, 0):
+                _w(
+                    "werkzeug._internal",
+                    "_DictAccessorProperty.__get__",
+                    functools.partial(if_iast_taint_returned_object_for, OriginType.QUERY),
+                )
+                _set_metric_iast_instrumented_source(OriginType.QUERY)
+        except Exception:
+            log.debug("Unexpected exception while patch IAST functions", exc_info=True)
+
+
 def listen():
     core.on("flask.set_request_tags", _on_set_request_tags)
     core.on("flask.request_span_modifier", _on_request_span_modifier)
 
 
-core.on("flask.request_init", _on_request_init)
-core.on("flask.werkzeug.datastructures.Headers.items", _on_werkzeug)
-core.on("flask.werkzeug.datastructures.EnvironHeaders.__getitem__", _on_werkzeug)
-core.on("flask.werkzeug.datastructures.ImmutableMultiDict.__getitem__", _on_werkzeug)
-core.on("flask.werkzeug.wrappers.request.Request.get_data", _on_werkzeug)
-core.on("flask.werkzeug._internal._DictAccessorProperty.__get__", _on_werkzeug)+core.on("flask.patch", _on_flask_patch)