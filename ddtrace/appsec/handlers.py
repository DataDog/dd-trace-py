--- conflicted
+++ resolved
@@ -10,12 +10,9 @@
 from ddtrace.appsec.iast._patch import if_iast_taint_yield_tuple_for
 from ddtrace.appsec.iast._util import _is_iast_enabled
 from ddtrace.internal import core
-<<<<<<< HEAD
 from ddtrace.internal.constants import HTTP_REQUEST_PATH
 from ddtrace.internal.constants import HTTP_REQUEST_QUERY
-=======
 from ddtrace.internal.constants import REQUEST_PATH_PARAMS
->>>>>>> f49c6276
 from ddtrace.internal.logger import get_logger
 
 
@@ -154,14 +151,22 @@
 def _on_request_init(instance):
     if _is_iast_enabled():
         try:
-            from ddtrace.appsec.iast._input_info import Input_info
+            from ddtrace.appsec.iast._taint_tracking import OriginType
             from ddtrace.appsec.iast._taint_tracking import taint_pyobject
 
-            taint_pyobject(
-                instance.query_string,
-                Input_info(HTTP_REQUEST_QUERY, instance.query_string, HTTP_REQUEST_QUERY),
+            # TODO: instance.query_string = ??
+            instance.query_string = taint_pyobject(
+                pyobject=instance.query_string,
+                source_name=OriginType.QUERY,
+                source_value=instance.query_string,
+                source_origin=OriginType.QUERY,
             )
-            taint_pyobject(instance.path, Input_info(HTTP_REQUEST_PATH, instance.path, HTTP_REQUEST_PATH))
+            instance.path = taint_pyobject(
+                pyobject=instance.path,
+                source_name=OriginType.PATH,
+                source_value=instance.path,
+                source_origin=OriginType.PATH,
+            )
         except Exception:
             log.debug("Unexpected exception while tainting pyobject", exc_info=True)
 
