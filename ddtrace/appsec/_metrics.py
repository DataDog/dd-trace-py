from ddtrace.appsec import _asm_request_context
from ddtrace.appsec._ddwaf import DDWaf_info
from ddtrace.appsec._ddwaf import version as _version
from ddtrace.appsec._deduplications import deduplication
from ddtrace.internal import telemetry
from ddtrace.internal.logger import get_logger
<<<<<<< HEAD
from ddtrace.internal.telemetry.constants import TELEMETRY_LOG_LEVEL
=======
from ddtrace.internal.telemetry.constants import TELEMETRY_NAMESPACE_TAG_APPSEC
>>>>>>> 5ec48e6b


log = get_logger(__name__)

DDWAF_VERSION = _version()


@deduplication
def _set_waf_error_metric(msg: str, stack_trace: str, info: DDWaf_info) -> None:
<<<<<<< HEAD
    if config._telemetry_enabled:
        # perf - avoid importing telemetry until needed
        from ddtrace.internal import telemetry

        try:
            tags = {
                "waf_version": DDWAF_VERSION,
                "lib_language": "python",
            }
            if info and info.version:
                tags["event_rules_version"] = info.version
            telemetry.telemetry_writer.add_log(TELEMETRY_LOG_LEVEL.ERROR, msg, stack_trace=stack_trace, tags=tags)
        except Exception:
            log.warning("Error reporting ASM WAF logs metrics", exc_info=True)
=======
    try:
        tags = {
            "waf_version": DDWAF_VERSION,
            "lib_language": "python",
        }
        if info and info.version:
            tags["event_rules_version"] = info.version
        telemetry.telemetry_writer.add_log("ERROR", msg, stack_trace=stack_trace, tags=tags)
    except Exception:
        log.warning("Error reporting ASM WAF logs metrics", exc_info=True)
>>>>>>> 5ec48e6b


def _set_waf_updates_metric(info):
    try:
        if info and info.version:
            tags = (
                ("event_rules_version", info.version),
                ("waf_version", DDWAF_VERSION),
            )
        else:
            tags = (("waf_version", DDWAF_VERSION),)

        telemetry.telemetry_writer.add_count_metric(
            TELEMETRY_NAMESPACE_TAG_APPSEC,
            "waf.updates",
            1.0,
            tags=tags,
        )
    except Exception:
        log.warning("Error reporting ASM WAF updates metrics", exc_info=True)


def _set_waf_init_metric(info):
    try:
        if info and info.version:
            tags = (
                ("event_rules_version", info.version),
                ("waf_version", DDWAF_VERSION),
            )
        else:
            tags = (("waf_version", DDWAF_VERSION),)

        telemetry.telemetry_writer.add_count_metric(
            TELEMETRY_NAMESPACE_TAG_APPSEC,
            "waf.init",
            1.0,
            tags=tags,
        )
    except Exception:
        log.warning("Error reporting ASM WAF init metrics", exc_info=True)


def _set_waf_request_metrics(*args):
    try:
        result = _asm_request_context.get_waf_telemetry_results()
        if result is not None and result["version"] is not None:
            # TODO: enable it when Telemetry intake accepts this tag
            # is_truncation = any((result.truncation for result in list_results))

            tags_request = (
                ("event_rules_version", result["version"]),
                ("waf_version", DDWAF_VERSION),
                ("rule_triggered", str(result["triggered"]).lower()),
                ("request_blocked", str(result["blocked"]).lower()),
                ("waf_timeout", str(result["timeout"]).lower()),
            )

            telemetry.telemetry_writer.add_count_metric(
                TELEMETRY_NAMESPACE_TAG_APPSEC,
                "waf.requests",
                1.0,
                tags=tags_request,
            )
            rasp = result["rasp"]
            if rasp["sum_eval"]:
                for t, n in [("eval", "rasp.rule.eval"), ("match", "rasp.rule.match"), ("timeout", "rasp.timeout")]:
                    for rule_type, value in rasp[t].items():
                        if value:
                            telemetry.telemetry_writer.add_count_metric(
                                TELEMETRY_NAMESPACE_TAG_APPSEC,
                                n,
                                float(value),
                                tags=(
                                    ("rule_type", rule_type),
                                    ("waf_version", DDWAF_VERSION),
                                ),
                            )

    except Exception:
        log.warning("Error reporting ASM WAF requests metrics", exc_info=True)
    finally:
        if result is not None:
            result["triggered"] = False
            result["blocked"] = False
            result["timeout"] = False
            result["version"] = None<|MERGE_RESOLUTION|>--- conflicted
+++ resolved
@@ -4,11 +4,8 @@
 from ddtrace.appsec._deduplications import deduplication
 from ddtrace.internal import telemetry
 from ddtrace.internal.logger import get_logger
-<<<<<<< HEAD
 from ddtrace.internal.telemetry.constants import TELEMETRY_LOG_LEVEL
-=======
 from ddtrace.internal.telemetry.constants import TELEMETRY_NAMESPACE_TAG_APPSEC
->>>>>>> 5ec48e6b
 
 
 log = get_logger(__name__)
@@ -18,22 +15,6 @@
 
 @deduplication
 def _set_waf_error_metric(msg: str, stack_trace: str, info: DDWaf_info) -> None:
-<<<<<<< HEAD
-    if config._telemetry_enabled:
-        # perf - avoid importing telemetry until needed
-        from ddtrace.internal import telemetry
-
-        try:
-            tags = {
-                "waf_version": DDWAF_VERSION,
-                "lib_language": "python",
-            }
-            if info and info.version:
-                tags["event_rules_version"] = info.version
-            telemetry.telemetry_writer.add_log(TELEMETRY_LOG_LEVEL.ERROR, msg, stack_trace=stack_trace, tags=tags)
-        except Exception:
-            log.warning("Error reporting ASM WAF logs metrics", exc_info=True)
-=======
     try:
         tags = {
             "waf_version": DDWAF_VERSION,
@@ -41,10 +22,9 @@
         }
         if info and info.version:
             tags["event_rules_version"] = info.version
-        telemetry.telemetry_writer.add_log("ERROR", msg, stack_trace=stack_trace, tags=tags)
+        telemetry.telemetry_writer.add_log(TELEMETRY_LOG_LEVEL.ERROR, msg, stack_trace=stack_trace, tags=tags)
     except Exception:
         log.warning("Error reporting ASM WAF logs metrics", exc_info=True)
->>>>>>> 5ec48e6b
 
 
 def _set_waf_updates_metric(info):
