from datetime import datetime
import json
from typing import Any
from typing import Mapping
from typing import Optional
from typing import Sequence
from typing import TYPE_CHECKING
import uuid


if TYPE_CHECKING:
    from ddtrace import Span

from sq_native import waf

from ddtrace.appsec.internal.events.attack import Attack_0_1_0
from ddtrace.appsec.internal.events.attack import Rule
from ddtrace.appsec.internal.events.attack import RuleMatch
from ddtrace.appsec.internal.events.context import HttpRequest
from ddtrace.appsec.internal.events.context import Http_0_1_0
from ddtrace.appsec.internal.events.context import get_required_context
from ddtrace.appsec.internal.protections import BaseProtection
from ddtrace.internal import logger
from ddtrace.internal.compat import utc
from ddtrace.utils.formats import get_env
from ddtrace.utils.http import strip_query_string
from ddtrace.utils.time import StopWatch


log = logger.get_logger(__name__)

DEFAULT_WAF_BUDGET_MS = 5.0


class SqreenLibrary(BaseProtection):
    """
    Process application data with the Sqreen library.
    """

    def __init__(self, rules, budget_ms=None):
        # type: (str, Optional[float]) -> None
        if budget_ms is None:
            budget_ms = float(
                get_env("appsec", "waf_budget_ms", default=DEFAULT_WAF_BUDGET_MS)  # type: ignore[arg-type]
            )
        self._budget = int(budget_ms * 1000)
        self._instance = waf.WAFEngine(rules)

    def process(self, span, data):
        # type: (Span, Mapping[str, Any]) -> Sequence[Attack_0_1_0]
        # DEV: Headers require special transformation as the integrations don't
        # do it yet (implemented in https://github.com/DataDog/dd-trace-py/pull/2762)
        headers = {k.lower(): v for k, v in data.get("headers", {}).items()}
        data = dict(data)
        data["headers"] = headers
        with StopWatch() as timer:
            context = self._instance.create_context()
            ret = context.run(data, self._budget)
            del context
        elapsed_ms = timer.elapsed() * 1000
        log.debug("context returned %r in %.5fms for %r", ret, elapsed_ms, span)
        span.set_metric("_dd.appsec.waf_eval_ms", elapsed_ms)
        if ret.timeout:
<<<<<<< HEAD
            span.set_metric("_dd.sq.overtime_ms", elapsed_ms - self._budget)
        if ret.report:
            span.set_metric("_dd.sq.reports", 1)
            context = get_required_context(actor_ip=data.get("remote_ip"))
            context.http = Http_0_1_0(
                request=HttpRequest(
                    scheme="http",
                    method=data.get("method") or "",
                    url=strip_query_string(data.get("target") or ""),
                    host="",
                    port=0,
                    path="",
                    remote_ip=data.get("remote_ip") or "",
                    remote_port=0,
                )
            )
            return list(self.sqreen_waf_to_attacks(ret.data, context=context, blocked=ret.block))
        return []

    @staticmethod
    def sqreen_waf_to_attacks(data, context=None, blocked=False, at=None):
        """Convert a Sqreen WAF result to an AppSec Attack events."""
        if at is None:
            at = datetime.now(utc)
        waf_data = json.loads(data.decode("utf-8", errors="replace"))
        for data in waf_data:
            for filter_data in data["filter"]:
                yield Attack_0_1_0(
                    event_id=str(uuid.uuid4()),
                    detected_at=at.isoformat(),
                    type="waf",
                    blocked=blocked,
                    rule=Rule(id=data["rule"], name=data["flow"], set="waf"),
                    rule_match=RuleMatch(
                        operator=filter_data["operator"],
                        operator_value=filter_data.get("operator_value", filter_data.get("match_status", "")),
                        parameters=[],  # DEV: do not report user data yet
                        highlight=[],  # DEV: do not report user data yet
                        has_server_side_match=False,
                    ),
                    context=context or get_required_context(),
                )
=======
            span.set_metric("_dd.appsec.waf_overtime_ms", elapsed_ms - self._budget)
>>>>>>> 8b050b3c
<|MERGE_RESOLUTION|>--- conflicted
+++ resolved
@@ -61,10 +61,8 @@
         log.debug("context returned %r in %.5fms for %r", ret, elapsed_ms, span)
         span.set_metric("_dd.appsec.waf_eval_ms", elapsed_ms)
         if ret.timeout:
-<<<<<<< HEAD
-            span.set_metric("_dd.sq.overtime_ms", elapsed_ms - self._budget)
+            span.set_metric("_dd.appsec.waf_overtime_ms", elapsed_ms - self._budget)
         if ret.report:
-            span.set_metric("_dd.sq.reports", 1)
             context = get_required_context(actor_ip=data.get("remote_ip"))
             context.http = Http_0_1_0(
                 request=HttpRequest(
@@ -103,7 +101,4 @@
                         has_server_side_match=False,
                     ),
                     context=context or get_required_context(),
-                )
-=======
-            span.set_metric("_dd.appsec.waf_overtime_ms", elapsed_ms - self._budget)
->>>>>>> 8b050b3c
+                )