"""
The AppSec module detects security anomalies from inside the application.

Test it with::

    DD_APPSEC_ENABLED=true FLASK_APP=hello.py ddtrace-run flask run

"""
import os.path
from typing import Any
from typing import List

import attr

from ddtrace import Span
from ddtrace import config
from ddtrace import constants
from ddtrace.appsec.internal.events import Event
from ddtrace.appsec.internal.protections import BaseProtection
from ddtrace.appsec.internal.writer import BaseEventWriter
from ddtrace.appsec.internal.writer import HTTPEventWriter
from ddtrace.appsec.internal.writer import NullEventWriter
from ddtrace.internal import agent
from ddtrace.internal import logger
from ddtrace.internal.dogstatsd import get_dogstatsd_client
from ddtrace.utils.formats import get_env


ROOT_DIR = os.path.dirname(os.path.abspath(__file__))
DEFAULT_RULES = os.path.join(ROOT_DIR, "rules.json")
APPSEC_EVENT_TAG = "appsec.event"

log = logger.get_logger(__name__)


@attr.s(eq=False)
class Management(object):
    """
    AppSec module management.
    """

<<<<<<< HEAD
    protections = attr.ib(type=List[BaseProtection], default=[])
    writer = attr.ib(type=BaseEventWriter, init=False, default=NullEventWriter())
=======
    _protections = attr.ib(type=List[BaseProtection], init=False)

    @property
    def enabled(self):
        # type: () -> bool
        """Returns True if the AppSec module is enabled and was correctly loaded."""
        return bool(self._protections)
>>>>>>> 8b050b3c

    def enable(self):
        # type: () -> None
        """Enable the AppSec module and load static protections."""

        if config.health_metrics_enabled:
            dogstatsd = get_dogstatsd_client(agent.get_stats_url())
        else:
            dogstatsd = None

        try:
            path = get_env("appsec", "rules", default=DEFAULT_RULES)
            with open(path, "r") as f:  # type: ignore[arg-type]
                rules = f.read()
        except Exception as e:
            log.warning(
                "AppSec module failed to load rules.",
                exc_info=True,
            )
            if config._raise:
                raise e
            return

        try:
            from ddtrace.appsec.internal.sqreen import SqreenLibrary

<<<<<<< HEAD
            self.protections = [SqreenLibrary(rules)]
            self.writer.flush(timeout=0)
            self.writer = HTTPEventWriter(api_key=get_env("api_key"), dogstatsd=dogstatsd)
=======
            self._protections = [SqreenLibrary(rules)]
>>>>>>> 8b050b3c
        except Exception as e:
            log.warning(
                "AppSec module failed to load. Please report this issue to support@datadoghq.com",
                exc_info=True,
            )
            if config._raise:
                raise e
        else:
            log.info("AppSec module is enabled.")

    def disable(self):
        # type: () -> None
        """Disable the AppSec module and unload protections."""
<<<<<<< HEAD
        self.protections = []
        self.writer.flush(timeout=0)
        self.writer = NullEventWriter()
        log.warning("AppSec module is disabled. Your application is not protected anymore.")
=======
        self._protections = []
        log.warning("AppSec module is disabled.")
>>>>>>> 8b050b3c

    def process_request(self, span, **data):
        # type: (Span, Any) -> None
        """Process HTTP request data emitted by the integration hooks."""
<<<<<<< HEAD
        events = []  # type: List[Event]
        for protection in self.protections:
            events.extend(protection.process(span, data))
        if events:
            self.writer.write(events)
            self._retain_trace(span)

    def _retain_trace(self, span):
        # type: (Span) -> None
        span.set_tag(constants.MANUAL_KEEP_KEY)
        span.set_tag(APPSEC_EVENT_TAG, "true")
=======
        for protection in self._protections:
            protection.process(span, data)
>>>>>>> 8b050b3c
<|MERGE_RESOLUTION|>--- conflicted
+++ resolved
@@ -39,18 +39,14 @@
     AppSec module management.
     """
 
-<<<<<<< HEAD
-    protections = attr.ib(type=List[BaseProtection], default=[])
+    _protections = attr.ib(type=List[BaseProtection], init=False)
     writer = attr.ib(type=BaseEventWriter, init=False, default=NullEventWriter())
-=======
-    _protections = attr.ib(type=List[BaseProtection], init=False)
 
     @property
     def enabled(self):
         # type: () -> bool
         """Returns True if the AppSec module is enabled and was correctly loaded."""
         return bool(self._protections)
->>>>>>> 8b050b3c
 
     def enable(self):
         # type: () -> None
@@ -77,13 +73,9 @@
         try:
             from ddtrace.appsec.internal.sqreen import SqreenLibrary
 
-<<<<<<< HEAD
-            self.protections = [SqreenLibrary(rules)]
+            self._protections = [SqreenLibrary(rules)]
             self.writer.flush(timeout=0)
             self.writer = HTTPEventWriter(api_key=get_env("api_key"), dogstatsd=dogstatsd)
-=======
-            self._protections = [SqreenLibrary(rules)]
->>>>>>> 8b050b3c
         except Exception as e:
             log.warning(
                 "AppSec module failed to load. Please report this issue to support@datadoghq.com",
@@ -97,22 +89,16 @@
     def disable(self):
         # type: () -> None
         """Disable the AppSec module and unload protections."""
-<<<<<<< HEAD
-        self.protections = []
+        self._protections = []
         self.writer.flush(timeout=0)
         self.writer = NullEventWriter()
-        log.warning("AppSec module is disabled. Your application is not protected anymore.")
-=======
-        self._protections = []
         log.warning("AppSec module is disabled.")
->>>>>>> 8b050b3c
 
     def process_request(self, span, **data):
         # type: (Span, Any) -> None
         """Process HTTP request data emitted by the integration hooks."""
-<<<<<<< HEAD
         events = []  # type: List[Event]
-        for protection in self.protections:
+        for protection in self._protections:
             events.extend(protection.process(span, data))
         if events:
             self.writer.write(events)
@@ -121,8 +107,4 @@
     def _retain_trace(self, span):
         # type: (Span) -> None
         span.set_tag(constants.MANUAL_KEEP_KEY)
-        span.set_tag(APPSEC_EVENT_TAG, "true")
-=======
-        for protection in self._protections:
-            protection.process(span, data)
->>>>>>> 8b050b3c
+        span.set_tag(APPSEC_EVENT_TAG, "true")