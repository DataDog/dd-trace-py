--- conflicted
+++ resolved
@@ -17,15 +17,12 @@
 from ddtrace import config
 from ddtrace.appsec.internal.events import Event
 from ddtrace.appsec.internal.protections import BaseProtection
-<<<<<<< HEAD
 from ddtrace.appsec.internal.writer import BaseEventWriter
 from ddtrace.appsec.internal.writer import HTTPEventWriter
 from ddtrace.appsec.internal.writer import NullEventWriter
 from ddtrace.internal import agent
+from ddtrace.internal import logger
 from ddtrace.internal.dogstatsd import get_dogstatsd_client
-=======
-from ddtrace.internal import logger
->>>>>>> a021eef7
 from ddtrace.utils.formats import get_env
 
 
@@ -62,13 +59,9 @@
             with open(str(path), "r") as f:
                 rules = f.read()
 
-<<<<<<< HEAD
-            self.protections = [SqreenLibrary(rules, float(sqreen_budget_ms) if sqreen_budget_ms is not None else None)]
+            self.protections = [SqreenLibrary(rules, float(budget_ms) if budget_ms is not None else None)]
             self.writer.flush(timeout=0)
             self.writer = HTTPEventWriter(api_key=get_env("api_key"), dogstatsd=dogstatsd)
-=======
-            self.protections = [SqreenLibrary(rules, float(budget_ms) if budget_ms is not None else None)]
->>>>>>> a021eef7
         except Exception:
             log.warning(
                 "AppSec module failed to load. Your application is not protected. "
