from collections.abc import MutableMapping
import functools

from wrapt import when_imported
from wrapt import wrap_function_wrapper as _w

from ddtrace.appsec._iast._metrics import _set_metric_iast_instrumented_source
from ddtrace.appsec._iast._patch import _iast_instrument_starlette_request
from ddtrace.appsec._iast._patch import _iast_instrument_starlette_request_body
from ddtrace.appsec._iast._patch import _iast_instrument_starlette_url
from ddtrace.appsec._iast._patch import _patched_dictionary
from ddtrace.appsec._iast._patch import try_wrap_function_wrapper
from ddtrace.appsec._iast._taint_tracking import OriginType
from ddtrace.appsec._iast._taint_tracking import origin_to_str
from ddtrace.appsec._iast._taint_tracking._taint_objects import is_pyobject_tainted
from ddtrace.appsec._iast._taint_utils import taint_structure
from ddtrace.internal.logger import get_logger
from ddtrace.settings.asm import config as asm_config

from ._iast_request_context import is_iast_request_enabled
from ._logs import iast_instrumentation_wrapt_debug_log
from ._logs import iast_propagation_listener_log_log
from ._taint_tracking._taint_objects import taint_pyobject


MessageMapContainer = None
try:
    from google._upb._message import MessageMapContainer  # type: ignore[no-redef]
except ImportError:
    pass


log = get_logger(__name__)


def _on_set_http_meta_iast(
    span,
    request_ip,
    raw_uri,
    route,
    method,
    request_headers,
    request_cookies,
    parsed_query,
    request_path_params,
    request_body,
    status_code,
    response_headers,
    response_cookies,
):
    if asm_config._iast_enabled:
        from ddtrace.appsec._iast.taint_sinks.insecure_cookie import asm_check_cookies

        if response_cookies:
            asm_check_cookies(response_cookies)


def _on_request_init(wrapped, instance, args, kwargs):
    wrapped(*args, **kwargs)
    if asm_config._iast_enabled and is_iast_request_enabled():
        try:
            instance.query_string = taint_pyobject(
                pyobject=instance.query_string,
                source_name=origin_to_str(OriginType.QUERY),
                source_value=instance.query_string,
                source_origin=OriginType.QUERY,
            )
            instance.path = taint_pyobject(
                pyobject=instance.path,
                source_name=origin_to_str(OriginType.PATH),
                source_value=instance.path,
                source_origin=OriginType.PATH,
            )
        except Exception:
            iast_propagation_listener_log_log("Unexpected exception while tainting pyobject", exc_info=True)


def _on_flask_patch(flask_version):
    if asm_config._iast_enabled:
        try:
            try_wrap_function_wrapper(
                "werkzeug.datastructures",
                "Headers.items",
                functools.partial(if_iast_taint_yield_tuple_for, (OriginType.HEADER_NAME, OriginType.HEADER)),
            )
            _set_metric_iast_instrumented_source(OriginType.HEADER_NAME)
            _set_metric_iast_instrumented_source(OriginType.HEADER)

            try_wrap_function_wrapper(
                "werkzeug.datastructures",
                "ImmutableMultiDict.__getitem__",
                functools.partial(if_iast_taint_returned_object_for, OriginType.PARAMETER),
            )
            _set_metric_iast_instrumented_source(OriginType.PARAMETER)

            try_wrap_function_wrapper(
                "werkzeug.datastructures",
                "EnvironHeaders.__getitem__",
                functools.partial(if_iast_taint_returned_object_for, OriginType.HEADER),
            )
            _set_metric_iast_instrumented_source(OriginType.HEADER)

            if flask_version >= (2, 0, 0):
                # instance.query_string: raising an error on werkzeug/_internal.py "AttributeError: read only property"
                try_wrap_function_wrapper("werkzeug.wrappers.request", "Request.__init__", _on_request_init)

            _set_metric_iast_instrumented_source(OriginType.PATH)
            _set_metric_iast_instrumented_source(OriginType.QUERY)

            # Instrumented on _ddtrace.appsec._asm_request_context._on_wrapped_view
            _set_metric_iast_instrumented_source(OriginType.PATH_PARAMETER)

            try_wrap_function_wrapper(
                "werkzeug.wrappers.request",
                "Request.get_data",
                functools.partial(_patched_dictionary, OriginType.BODY, OriginType.BODY),
            )
            try_wrap_function_wrapper(
                "werkzeug.wrappers.request",
                "Request.get_json",
                functools.partial(_patched_dictionary, OriginType.BODY, OriginType.BODY),
            )

            _set_metric_iast_instrumented_source(OriginType.BODY)

            if flask_version < (2, 0, 0):
                _w(
                    "werkzeug._internal",
                    "_DictAccessorProperty.__get__",
                    functools.partial(if_iast_taint_returned_object_for, OriginType.QUERY),
                )
                _set_metric_iast_instrumented_source(OriginType.QUERY)

            # Instrumented on _on_set_request_tags_iast
            _set_metric_iast_instrumented_source(OriginType.COOKIE_NAME)
            _set_metric_iast_instrumented_source(OriginType.COOKIE)
            _set_metric_iast_instrumented_source(OriginType.PARAMETER_NAME)

            iast_instrumentation_wrapt_debug_log("Patching flask correctly")
        except Exception:
            iast_instrumentation_wrapt_debug_log("Unexpected exception while patching Flask", exc_info=True)


def _iast_on_wrapped_view(kwargs):
    # If IAST is enabled, taint the Flask function kwargs (path parameters)
    if kwargs and asm_config._iast_enabled:
        _kwargs = {}
        for k, v in kwargs.items():
            _kwargs[k] = taint_pyobject(
                pyobject=v, source_name=k, source_value=v, source_origin=OriginType.PATH_PARAMETER
            )
        return _kwargs
    return kwargs


def _on_wsgi_environ(wrapped, _instance, args, kwargs):
    if asm_config._iast_enabled and args and is_iast_request_enabled():
        return wrapped(*((taint_structure(args[0], OriginType.HEADER_NAME, OriginType.HEADER),) + args[1:]), **kwargs)

    return wrapped(*args, **kwargs)


def _on_django_patch():
    if asm_config._iast_enabled:
        try:
            # we instrument those sources on _on_django_func_wrapped
            _set_metric_iast_instrumented_source(OriginType.HEADER_NAME)
            _set_metric_iast_instrumented_source(OriginType.HEADER)
            _set_metric_iast_instrumented_source(OriginType.PATH_PARAMETER)
            _set_metric_iast_instrumented_source(OriginType.PATH)
            _set_metric_iast_instrumented_source(OriginType.COOKIE)
            _set_metric_iast_instrumented_source(OriginType.COOKIE_NAME)
            _set_metric_iast_instrumented_source(OriginType.PARAMETER)
            _set_metric_iast_instrumented_source(OriginType.PARAMETER_NAME)
            _set_metric_iast_instrumented_source(OriginType.BODY)
            when_imported("django.http.request")(
                lambda m: try_wrap_function_wrapper(
                    m,
                    "QueryDict.__getitem__",
                    functools.partial(if_iast_taint_returned_object_for, OriginType.PARAMETER),
                )
            )
<<<<<<< HEAD
            iast_instrumentation_wrapt_debug_log("Patching Django correctly")
        except Exception:
            iast_instrumentation_wrapt_debug_log("Unexpected exception while patching Django", exc_info=True)
=======
            log.debug("[IAST] Patching Django correctly")
        except Exception:
            log.debug("[IAST] Unexpected exception while patch Django", exc_info=True)
>>>>>>> 69249c20


def _on_django_func_wrapped(fn_args, fn_kwargs, first_arg_expected_type, *_):
    # If IAST is enabled, and we're wrapping a Django view call, taint the kwargs (view's
    # path parameters)
    if asm_config._iast_enabled and fn_args and isinstance(fn_args[0], first_arg_expected_type):
        if not is_iast_request_enabled():
            return

        http_req = fn_args[0]

        http_req.COOKIES = taint_structure(http_req.COOKIES, OriginType.COOKIE_NAME, OriginType.COOKIE)
        if (
            getattr(http_req, "_body", None) is not None
            and len(getattr(http_req, "_body", None)) > 0
            and not is_pyobject_tainted(getattr(http_req, "_body", None))
        ):
            try:
                http_req._body = taint_pyobject(
                    http_req._body,
                    source_name=origin_to_str(OriginType.BODY),
                    source_value=http_req._body,
                    source_origin=OriginType.BODY,
                )
            except AttributeError:
                log.debug("IAST can't set attribute http_req._body", exc_info=True)
        elif (
            getattr(http_req, "body", None) is not None
            and len(getattr(http_req, "body", None)) > 0
            and not is_pyobject_tainted(getattr(http_req, "body", None))
        ):
            try:
                http_req.body = taint_pyobject(
                    http_req.body,
                    source_name=origin_to_str(OriginType.BODY),
                    source_value=http_req.body,
                    source_origin=OriginType.BODY,
                )
            except AttributeError:
                iast_propagation_listener_log_log("IAST can't set attribute http_req.body", exc_info=True)

        http_req.GET = taint_structure(http_req.GET, OriginType.PARAMETER_NAME, OriginType.PARAMETER)
        http_req.POST = taint_structure(http_req.POST, OriginType.PARAMETER_NAME, OriginType.BODY)
        http_req.headers = taint_structure(http_req.headers, OriginType.HEADER_NAME, OriginType.HEADER)
        http_req.path = taint_pyobject(
            http_req.path, source_name="path", source_value=http_req.path, source_origin=OriginType.PATH
        )
        http_req.path_info = taint_pyobject(
            http_req.path_info,
            source_name=origin_to_str(OriginType.PATH),
            source_value=http_req.path,
            source_origin=OriginType.PATH,
        )
        http_req.environ["PATH_INFO"] = taint_pyobject(
            http_req.environ["PATH_INFO"],
            source_name=origin_to_str(OriginType.PATH),
            source_value=http_req.path,
            source_origin=OriginType.PATH,
        )
        http_req.META = taint_structure(http_req.META, OriginType.HEADER_NAME, OriginType.HEADER)
        if fn_kwargs:
            try:
                for k, v in fn_kwargs.items():
                    fn_kwargs[k] = taint_pyobject(
                        v, source_name=k, source_value=v, source_origin=OriginType.PATH_PARAMETER
                    )
            except Exception:
                iast_propagation_listener_log_log(
                    "IAST: Unexpected exception while tainting path parameters", exc_info=True
                )


def _custom_protobuf_getattribute(self, name):
    ret = type(self).__saved_getattr(self, name)
    if isinstance(ret, (str, bytes, bytearray)):
        ret = taint_pyobject(
            pyobject=ret,
            source_name=OriginType.GRPC_BODY,
            source_value=ret,
            source_origin=OriginType.GRPC_BODY,
        )
    elif MessageMapContainer is not None and isinstance(ret, MutableMapping):
        if isinstance(ret, MessageMapContainer) and len(ret):
            # Patch the message-values class
            first_key = next(iter(ret))
            value_type = type(ret[first_key])
            _patch_protobuf_class(value_type)
        else:
            ret = taint_structure(ret, OriginType.GRPC_BODY, OriginType.GRPC_BODY)

    return ret


_custom_protobuf_getattribute.__datadog_custom = True  # type: ignore[attr-defined]


# Used to replace the Protobuf message class "getattribute" with a custom one that taints the return
# of the original __getattribute__ method
def _patch_protobuf_class(cls):
    getattr_method = getattr(cls, "__getattribute__")
    if not getattr_method:
        return

    if not hasattr(getattr_method, "__datadog_custom"):
        try:
            # Replace the class __getattribute__ method with our custom one
            # (replacement is done at the class level because it would incur on a recursive loop with the instance)
            cls.__saved_getattr = getattr_method
            cls.__getattribute__ = _custom_protobuf_getattribute
        except TypeError:
            # Avoid failing on Python 3.12 while patching immutable types
            pass


def _on_grpc_response(message):
    if asm_config._iast_enabled:
        msg_cls = type(message)
        _patch_protobuf_class(msg_cls)


def if_iast_taint_yield_tuple_for(origins, wrapped, instance, args, kwargs):
    if asm_config._iast_enabled and is_iast_request_enabled():
        try:
            for key, value in wrapped(*args, **kwargs):
                new_key = taint_pyobject(pyobject=key, source_name=key, source_value=key, source_origin=origins[0])
                new_value = taint_pyobject(
                    pyobject=value, source_name=key, source_value=value, source_origin=origins[1]
                )
                yield new_key, new_value
        except Exception:
            iast_propagation_listener_log_log("Unexpected exception while tainting pyobject", exc_info=True)
    else:
        for key, value in wrapped(*args, **kwargs):
            yield key, value


def if_iast_taint_returned_object_for(origin, wrapped, instance, args, kwargs):
    value = wrapped(*args, **kwargs)
    if asm_config._iast_enabled and is_iast_request_enabled():
        try:
            if not is_pyobject_tainted(value):
                name = str(args[0]) if len(args) else "http.request.body"
                if origin == OriginType.HEADER and name.lower() in ["cookie", "cookies"]:
                    origin = OriginType.COOKIE
                return taint_pyobject(pyobject=value, source_name=name, source_value=value, source_origin=origin)
        except Exception:
            iast_propagation_listener_log_log("Unexpected exception while tainting pyobject", exc_info=True)
    return value


def if_iast_taint_starlette_datastructures(origin, wrapped, instance, args, kwargs):
    value = wrapped(*args, **kwargs)
    if asm_config._iast_enabled and is_iast_request_enabled():
        try:
            res = []
            for element in value:
                if not is_pyobject_tainted(element):
                    res.append(
                        taint_pyobject(
                            pyobject=element,
                            source_name=element,
                            source_value=element,
                            source_origin=origin,
                        )
                    )
                else:
                    res.append(element)
            return res
        except Exception:
            iast_propagation_listener_log_log("Unexpected exception while tainting pyobject", exc_info=True)
    return value


def _on_iast_fastapi_patch():
    # Cookies sources
    try_wrap_function_wrapper(
        "starlette.requests",
        "cookie_parser",
        functools.partial(_patched_dictionary, OriginType.COOKIE_NAME, OriginType.COOKIE),
    )
    _set_metric_iast_instrumented_source(OriginType.COOKIE)
    _set_metric_iast_instrumented_source(OriginType.COOKIE_NAME)

    # Parameter sources
    try_wrap_function_wrapper(
        "starlette.datastructures",
        "QueryParams.__getitem__",
        functools.partial(if_iast_taint_returned_object_for, OriginType.PARAMETER),
    )
    try_wrap_function_wrapper(
        "starlette.datastructures",
        "QueryParams.get",
        functools.partial(if_iast_taint_returned_object_for, OriginType.PARAMETER),
    )
    _set_metric_iast_instrumented_source(OriginType.PARAMETER)

    try_wrap_function_wrapper(
        "starlette.datastructures",
        "QueryParams.keys",
        functools.partial(if_iast_taint_starlette_datastructures, OriginType.PARAMETER_NAME),
    )
    _set_metric_iast_instrumented_source(OriginType.PARAMETER_NAME)

    # Header sources
    try_wrap_function_wrapper(
        "starlette.datastructures",
        "Headers.__getitem__",
        functools.partial(if_iast_taint_returned_object_for, OriginType.HEADER),
    )
    try_wrap_function_wrapper(
        "starlette.datastructures",
        "Headers.get",
        functools.partial(if_iast_taint_returned_object_for, OriginType.HEADER),
    )
    _set_metric_iast_instrumented_source(OriginType.HEADER)

    try_wrap_function_wrapper(
        "starlette.datastructures",
        "Headers.keys",
        functools.partial(if_iast_taint_starlette_datastructures, OriginType.HEADER_NAME),
    )
    _set_metric_iast_instrumented_source(OriginType.HEADER_NAME)

    # Path source
    try_wrap_function_wrapper("starlette.datastructures", "URL.__init__", _iast_instrument_starlette_url)
    _set_metric_iast_instrumented_source(OriginType.PATH)

    # Body source
    try_wrap_function_wrapper("starlette.requests", "Request.__init__", _iast_instrument_starlette_request)
    try_wrap_function_wrapper("starlette.requests", "Request.body", _iast_instrument_starlette_request_body)
    try_wrap_function_wrapper(
        "starlette.datastructures",
        "FormData.__getitem__",
        functools.partial(if_iast_taint_returned_object_for, OriginType.BODY),
    )
    try_wrap_function_wrapper(
        "starlette.datastructures",
        "FormData.get",
        functools.partial(if_iast_taint_returned_object_for, OriginType.BODY),
    )
    try_wrap_function_wrapper(
        "starlette.datastructures",
        "FormData.keys",
        functools.partial(if_iast_taint_starlette_datastructures, OriginType.PARAMETER_NAME),
    )

    _set_metric_iast_instrumented_source(OriginType.BODY)

    # Instrumented on _iast_starlette_scope_taint
    _set_metric_iast_instrumented_source(OriginType.PATH_PARAMETER)


def _on_pre_tracedrequest_iast(ctx):
    current_span = ctx.span
    _on_set_request_tags_iast(ctx.get_item("flask_request"), current_span, ctx.get_item("flask_config"))


def _on_set_request_tags_iast(request, span, flask_config):
    if asm_config._iast_enabled and is_iast_request_enabled():
        request.cookies = taint_structure(
            request.cookies,
            OriginType.COOKIE_NAME,
            OriginType.COOKIE,
            override_pyobject_tainted=True,
        )

        request.args = taint_structure(
            request.args,
            OriginType.PARAMETER_NAME,
            OriginType.PARAMETER,
            override_pyobject_tainted=True,
        )

        request.form = taint_structure(
            request.form,
            OriginType.PARAMETER_NAME,
            OriginType.PARAMETER,
            override_pyobject_tainted=True,
        )<|MERGE_RESOLUTION|>--- conflicted
+++ resolved
@@ -180,15 +180,9 @@
                     functools.partial(if_iast_taint_returned_object_for, OriginType.PARAMETER),
                 )
             )
-<<<<<<< HEAD
             iast_instrumentation_wrapt_debug_log("Patching Django correctly")
         except Exception:
             iast_instrumentation_wrapt_debug_log("Unexpected exception while patching Django", exc_info=True)
-=======
-            log.debug("[IAST] Patching Django correctly")
-        except Exception:
-            log.debug("[IAST] Unexpected exception while patch Django", exc_info=True)
->>>>>>> 69249c20
 
 
 def _on_django_func_wrapped(fn_args, fn_kwargs, first_arg_expected_type, *_):
