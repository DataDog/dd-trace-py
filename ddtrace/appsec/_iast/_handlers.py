--- conflicted
+++ resolved
@@ -565,22 +565,13 @@
 
 
 def _iast_instrument_starlette_scope(scope, route):
-<<<<<<< HEAD
     try:
-        set_iast_request_endpoint(scope.get("method"), route)
-        if scope.get("path_params"):
-=======
-    if scope.get("path_params"):
-        try:
->>>>>>> 04eeb9eb
-            for k, v in scope["path_params"].items():
-                scope["path_params"][k] = taint_pyobject(
-                    v, source_name=k, source_value=v, source_origin=OriginType.PATH_PARAMETER
-                )
-<<<<<<< HEAD
+        if asm_config.is_iast_request_enabled:
+            set_iast_request_endpoint(scope.get("method"), route)
+            if scope.get("path_params"):
+                for k, v in scope["path_params"].items():
+                    scope["path_params"][k] = taint_pyobject(
+                        v, source_name=k, source_value=v, source_origin=OriginType.PATH_PARAMETER
+                    )
     except Exception:
-        iast_propagation_listener_log_log("Unexpected exception while tainting path parameters", exc_info=True)
-=======
-        except Exception:
-            iast_propagation_listener_log_log("Unexpected exception while tainting path parameters", exc_info=True)
->>>>>>> 04eeb9eb
+        iast_propagation_listener_log_log("Unexpected exception while tainting path parameters", exc_info=True)