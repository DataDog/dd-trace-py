from collections.abc import MutableMapping
import functools

from ddtrace.appsec._constants import IAST
from ddtrace.appsec._iast._iast_request_context_base import get_iast_stacktrace_reported
from ddtrace.appsec._iast._iast_request_context_base import set_iast_request_endpoint
from ddtrace.appsec._iast._iast_request_context_base import set_iast_stacktrace_reported
from ddtrace.appsec._iast._logs import iast_instrumentation_wrapt_debug_log
from ddtrace.appsec._iast._logs import iast_propagation_listener_log_log
from ddtrace.appsec._iast._metrics import _set_metric_iast_instrumented_source
from ddtrace.appsec._iast._patch_modules import WrapFunctonsForIAST
from ddtrace.appsec._iast._taint_tracking import OriginType
from ddtrace.appsec._iast._taint_tracking import origin_to_str
from ddtrace.appsec._iast._taint_tracking._taint_objects import taint_pyobject
from ddtrace.appsec._iast._taint_tracking._taint_objects_base import is_pyobject_tainted
from ddtrace.appsec._iast._taint_utils import taint_dictionary
from ddtrace.appsec._iast._taint_utils import taint_structure
from ddtrace.appsec._iast.secure_marks.sanitizers import cmdi_sanitizer
from ddtrace.internal.logger import get_logger
from ddtrace.settings.asm import config as asm_config


MessageMapContainer = None
try:
    from google._upb._message import MessageMapContainer  # type: ignore[no-redef]
except ImportError:
    pass


log = get_logger(__name__)


def _on_request_init(wrapped, instance, args, kwargs):
    wrapped(*args, **kwargs)
    if asm_config._iast_enabled and asm_config.is_iast_request_enabled:
        try:
            instance.query_string = taint_pyobject(
                pyobject=instance.query_string,
                source_name=origin_to_str(OriginType.QUERY),
                source_value=instance.query_string,
                source_origin=OriginType.QUERY,
            )
            instance.path = taint_pyobject(
                pyobject=instance.path,
                source_name=origin_to_str(OriginType.PATH),
                source_value=instance.path,
                source_origin=OriginType.PATH,
            )
        except Exception:
            iast_propagation_listener_log_log("Unexpected exception while tainting pyobject", exc_info=True)


def _on_flask_patch(flask_version):
    """Handle Flask framework patch event.

    Args:
        flask_version: The version tuple of Flask being patched
    """
    if asm_config._iast_enabled:
        try:
            iast_funcs = WrapFunctonsForIAST()

            iast_funcs.wrap_function(
                "werkzeug.datastructures",
                "Headers.items",
                functools.partial(if_iast_taint_yield_tuple_for, (OriginType.HEADER_NAME, OriginType.HEADER)),
            )

            iast_funcs.wrap_function(
                "werkzeug.datastructures",
                "EnvironHeaders.__getitem__",
                functools.partial(if_iast_taint_returned_object_for, OriginType.HEADER),
            )
            # Since werkzeug 3.1.0 get doesn't call to __getitem__
            iast_funcs.wrap_function(
                "werkzeug.datastructures",
                "EnvironHeaders.get",
                functools.partial(if_iast_taint_returned_object_for, OriginType.HEADER),
            )
            _set_metric_iast_instrumented_source(OriginType.HEADER_NAME)
            _set_metric_iast_instrumented_source(OriginType.HEADER)

            iast_funcs.wrap_function(
                "werkzeug.datastructures",
                "ImmutableMultiDict.__getitem__",
                functools.partial(if_iast_taint_returned_object_for, OriginType.PARAMETER),
            )
            _set_metric_iast_instrumented_source(OriginType.PARAMETER)

            if flask_version >= (2, 0, 0):
                # instance.query_string: raising an error on werkzeug/_internal.py "AttributeError: read only property"
                iast_funcs.wrap_function("werkzeug.wrappers.request", "Request.__init__", _on_request_init)

            _set_metric_iast_instrumented_source(OriginType.PATH)
            _set_metric_iast_instrumented_source(OriginType.QUERY)

            iast_funcs.wrap_function(
                "werkzeug.wrappers.request",
                "Request.get_data",
                functools.partial(taint_dictionary, OriginType.BODY, OriginType.BODY),
            )
            iast_funcs.wrap_function(
                "werkzeug.wrappers.request",
                "Request.get_json",
                functools.partial(taint_dictionary, OriginType.BODY, OriginType.BODY),
            )

            _set_metric_iast_instrumented_source(OriginType.BODY)

            if flask_version < (2, 0, 0):
                iast_funcs.wrap_function(
                    "werkzeug._internal",
                    "_DictAccessorProperty.__get__",
                    functools.partial(if_iast_taint_returned_object_for, OriginType.QUERY),
                )
                _set_metric_iast_instrumented_source(OriginType.QUERY)

            iast_funcs.patch()

            # Instrumented on _ddtrace.appsec._asm_request_context._on_wrapped_view
            _set_metric_iast_instrumented_source(OriginType.PATH_PARAMETER)

            # Instrumented on _on_set_request_tags_iast
            _set_metric_iast_instrumented_source(OriginType.COOKIE_NAME)
            _set_metric_iast_instrumented_source(OriginType.COOKIE)
            _set_metric_iast_instrumented_source(OriginType.PARAMETER_NAME)

            iast_instrumentation_wrapt_debug_log("Patching flask correctly")
        except Exception:
            iast_instrumentation_wrapt_debug_log("Unexpected exception while patching Flask", exc_info=True)


def _iast_on_wrapped_view(kwargs):
    # If IAST is enabled, taint the Flask function kwargs (path parameters)
    if kwargs and asm_config._iast_enabled:
        if not asm_config.is_iast_request_enabled:
            return kwargs

        _kwargs = {}
        for k, v in kwargs.items():
            _kwargs[k] = taint_pyobject(
                pyobject=v, source_name=k, source_value=v, source_origin=OriginType.PATH_PARAMETER
            )
        return _kwargs
    return kwargs


def _on_wsgi_environ(wrapped, _instance, args, kwargs):
    if asm_config._iast_enabled and args and asm_config.is_iast_request_enabled:
        return wrapped(*((taint_structure(args[0], OriginType.HEADER_NAME, OriginType.HEADER),) + args[1:]), **kwargs)

    return wrapped(*args, **kwargs)


def _on_django_patch():
    """Handle Django framework patch event."""
    if asm_config._iast_enabled:
        try:
            iast_funcs = WrapFunctonsForIAST()

            iast_funcs.wrap_function(
                "django.http.request",
                "QueryDict.__getitem__",
                functools.partial(if_iast_taint_returned_object_for, OriginType.PARAMETER),
            )
            iast_funcs.wrap_function("django.utils.shlex", "quote", cmdi_sanitizer)

            iast_funcs.patch()

            # we instrument those sources on _on_django_func_wrapped
            _set_metric_iast_instrumented_source(OriginType.HEADER_NAME)
            _set_metric_iast_instrumented_source(OriginType.HEADER)
            _set_metric_iast_instrumented_source(OriginType.PATH_PARAMETER)
            _set_metric_iast_instrumented_source(OriginType.PATH)
            _set_metric_iast_instrumented_source(OriginType.COOKIE)
            _set_metric_iast_instrumented_source(OriginType.COOKIE_NAME)
            _set_metric_iast_instrumented_source(OriginType.PARAMETER)
            _set_metric_iast_instrumented_source(OriginType.PARAMETER_NAME)
            _set_metric_iast_instrumented_source(OriginType.BODY)
            iast_instrumentation_wrapt_debug_log("Patching Django correctly")
        except Exception:
            iast_instrumentation_wrapt_debug_log("Unexpected exception while patching Django", exc_info=True)


def _on_django_func_wrapped(fn_args, fn_kwargs, first_arg_expected_type, *_):
    # If IAST is enabled, and we're wrapping a Django view call, taint the kwargs (view's
    # path parameters)
    if asm_config._iast_enabled and fn_args and isinstance(fn_args[0], first_arg_expected_type):
        if not asm_config.is_iast_request_enabled:
            return

        http_req = fn_args[0]
<<<<<<< HEAD
        set_iast_request_endpoint(http_req.method, http_req.resolver_match.route if http_req.resolver_match else None)
=======
        resolver_match = getattr(http_req, "resolver_match", None)
        if resolver_match is not None:
            set_iast_request_endpoint(http_req.method, resolver_match.route)
>>>>>>> b17d958f

        http_req.COOKIES = taint_structure(http_req.COOKIES, OriginType.COOKIE_NAME, OriginType.COOKIE)
        if (
            getattr(http_req, "_body", None) is not None
            and len(getattr(http_req, "_body", None)) > 0
            and not is_pyobject_tainted(getattr(http_req, "_body", None))
        ):
            try:
                http_req._body = taint_pyobject(
                    http_req._body,
                    source_name=origin_to_str(OriginType.BODY),
                    source_value=http_req._body,
                    source_origin=OriginType.BODY,
                )
            except AttributeError:
                log.debug("IAST can't set attribute http_req._body", exc_info=True)
        # This condition is only for testing purposes.
        # In real applications, http_req.body is typically a property that can be set.
        # Here we check if it's not a property to handle test cases where body is directly assigned.
        elif (
            getattr(http_req, "body", None) is not None
            and not isinstance(getattr(http_req, "body", None), property)
            and len(getattr(http_req, "body", None)) > 0
            and not is_pyobject_tainted(getattr(http_req, "body", None))
        ):
            try:
                http_req.body = taint_pyobject(
                    http_req.body,
                    source_name=origin_to_str(OriginType.BODY),
                    source_value=http_req.body,
                    source_origin=OriginType.BODY,
                )
            except AttributeError:
                iast_propagation_listener_log_log("IAST can't set attribute http_req.body", exc_info=True)

        http_req.GET = taint_structure(http_req.GET, OriginType.PARAMETER_NAME, OriginType.PARAMETER)
        http_req.POST = taint_structure(http_req.POST, OriginType.PARAMETER_NAME, OriginType.BODY)
        http_req.headers = taint_structure(http_req.headers, OriginType.HEADER_NAME, OriginType.HEADER)
        http_req.path = taint_pyobject(
            http_req.path, source_name="path", source_value=http_req.path, source_origin=OriginType.PATH
        )
        http_req.path_info = taint_pyobject(
            http_req.path_info,
            source_name=origin_to_str(OriginType.PATH),
            source_value=http_req.path,
            source_origin=OriginType.PATH,
        )
        http_req.environ["PATH_INFO"] = taint_pyobject(
            http_req.environ["PATH_INFO"],
            source_name=origin_to_str(OriginType.PATH),
            source_value=http_req.path,
            source_origin=OriginType.PATH,
        )
        http_req.META = taint_structure(http_req.META, OriginType.HEADER_NAME, OriginType.HEADER)
        if fn_kwargs:
            try:
                for k, v in fn_kwargs.items():
                    fn_kwargs[k] = taint_pyobject(
                        v, source_name=k, source_value=v, source_origin=OriginType.PATH_PARAMETER
                    )
            except Exception:
                iast_propagation_listener_log_log("Unexpected exception while tainting path parameters", exc_info=True)


def _custom_protobuf_getattribute(self, name):
    ret = type(self).__saved_getattr(self, name)
    if isinstance(ret, IAST.TEXT_TYPES):
        ret = taint_pyobject(
            pyobject=ret,
            source_name=OriginType.GRPC_BODY,
            source_value=ret,
            source_origin=OriginType.GRPC_BODY,
        )
    elif MessageMapContainer is not None and isinstance(ret, MutableMapping):
        if isinstance(ret, MessageMapContainer) and len(ret):
            # Patch the message-values class
            first_key = next(iter(ret))
            value_type = type(ret[first_key])
            _patch_protobuf_class(value_type)
        else:
            ret = taint_structure(ret, OriginType.GRPC_BODY, OriginType.GRPC_BODY)

    return ret


_custom_protobuf_getattribute.__datadog_custom = True  # type: ignore[attr-defined]


# Used to replace the Protobuf message class "getattribute" with a custom one that taints the return
# of the original __getattribute__ method
def _patch_protobuf_class(cls):
    getattr_method = getattr(cls, "__getattribute__")
    if not getattr_method:
        return

    if not hasattr(getattr_method, "__datadog_custom"):
        try:
            # Replace the class __getattribute__ method with our custom one
            # (replacement is done at the class level because it would incur on a recursive loop with the instance)
            cls.__saved_getattr = getattr_method
            cls.__getattribute__ = _custom_protobuf_getattribute
        except TypeError:
            # Avoid failing on Python 3.12 while patching immutable types
            pass


def _on_grpc_response(message):
    if asm_config._iast_enabled:
        msg_cls = type(message)
        _patch_protobuf_class(msg_cls)


def if_iast_taint_yield_tuple_for(origins, wrapped, instance, args, kwargs):
    if asm_config._iast_enabled and asm_config.is_iast_request_enabled:
        try:
            for key, value in wrapped(*args, **kwargs):
                new_key = taint_pyobject(pyobject=key, source_name=key, source_value=key, source_origin=origins[0])
                new_value = taint_pyobject(
                    pyobject=value, source_name=key, source_value=value, source_origin=origins[1]
                )
                yield new_key, new_value
        except Exception:
            iast_propagation_listener_log_log("Unexpected exception while tainting pyobject", exc_info=True)
    else:
        for key, value in wrapped(*args, **kwargs):
            yield key, value


def if_iast_taint_returned_object_for(origin, wrapped, instance, args, kwargs):
    value = wrapped(*args, **kwargs)
    if asm_config._iast_enabled and asm_config.is_iast_request_enabled:
        try:
            if not is_pyobject_tainted(value):
                name = str(args[0]) if len(args) else "http.request.body"
                if origin == OriginType.HEADER and name.lower() in ["cookie", "cookies"]:
                    origin = OriginType.COOKIE
                return taint_pyobject(pyobject=value, source_name=name, source_value=value, source_origin=origin)
        except Exception:
            iast_propagation_listener_log_log("Unexpected exception while tainting pyobject", exc_info=True)
    return value


def if_iast_taint_starlette_datastructures(origin, wrapped, instance, args, kwargs):
    value = wrapped(*args, **kwargs)
    if asm_config._iast_enabled and asm_config.is_iast_request_enabled:
        try:
            res = []
            for element in value:
                if not is_pyobject_tainted(element):
                    res.append(
                        taint_pyobject(
                            pyobject=element,
                            source_name=element,
                            source_value=element,
                            source_origin=origin,
                        )
                    )
                else:
                    res.append(element)
            return res
        except Exception:
            iast_propagation_listener_log_log("Unexpected exception while tainting pyobject", exc_info=True)
    return value


def _on_iast_fastapi_patch():
    try:
        iast_funcs = WrapFunctonsForIAST()
        # Cookies sources
        iast_funcs.wrap_function(
            "starlette.requests",
            "cookie_parser",
            functools.partial(taint_dictionary, OriginType.COOKIE_NAME, OriginType.COOKIE),
        )
        _set_metric_iast_instrumented_source(OriginType.COOKIE)
        _set_metric_iast_instrumented_source(OriginType.COOKIE_NAME)

        # Parameter sources
        iast_funcs.wrap_function(
            "starlette.datastructures",
            "QueryParams.__getitem__",
            functools.partial(if_iast_taint_returned_object_for, OriginType.PARAMETER),
        )
        iast_funcs.wrap_function(
            "starlette.datastructures",
            "QueryParams.get",
            functools.partial(if_iast_taint_returned_object_for, OriginType.PARAMETER),
        )
        _set_metric_iast_instrumented_source(OriginType.PARAMETER)

        iast_funcs.wrap_function(
            "starlette.datastructures",
            "QueryParams.keys",
            functools.partial(if_iast_taint_starlette_datastructures, OriginType.PARAMETER_NAME),
        )
        _set_metric_iast_instrumented_source(OriginType.PARAMETER_NAME)

        # Header sources
        iast_funcs.wrap_function(
            "starlette.datastructures",
            "Headers.__getitem__",
            functools.partial(if_iast_taint_returned_object_for, OriginType.HEADER),
        )
        iast_funcs.wrap_function(
            "starlette.datastructures",
            "Headers.get",
            functools.partial(if_iast_taint_returned_object_for, OriginType.HEADER),
        )
        _set_metric_iast_instrumented_source(OriginType.HEADER)

        iast_funcs.wrap_function(
            "starlette.datastructures",
            "Headers.keys",
            functools.partial(if_iast_taint_starlette_datastructures, OriginType.HEADER_NAME),
        )
        _set_metric_iast_instrumented_source(OriginType.HEADER_NAME)

        # Path source
        iast_funcs.wrap_function("starlette.datastructures", "URL.__init__", _iast_instrument_starlette_url)
        _set_metric_iast_instrumented_source(OriginType.PATH)

        # Body source
        iast_funcs.wrap_function("starlette.requests", "Request.__init__", _iast_instrument_starlette_request)
        iast_funcs.wrap_function("starlette.requests", "Request.body", _iast_instrument_starlette_request_body)
        iast_funcs.wrap_function(
            "starlette.datastructures",
            "FormData.__getitem__",
            functools.partial(if_iast_taint_returned_object_for, OriginType.BODY),
        )
        iast_funcs.wrap_function(
            "starlette.datastructures",
            "FormData.get",
            functools.partial(if_iast_taint_returned_object_for, OriginType.BODY),
        )
        iast_funcs.wrap_function(
            "starlette.datastructures",
            "FormData.keys",
            functools.partial(if_iast_taint_starlette_datastructures, OriginType.PARAMETER_NAME),
        )

        iast_funcs.patch()

        _set_metric_iast_instrumented_source(OriginType.BODY)

        # Instrumented on _iast_starlette_scope_taint
        _set_metric_iast_instrumented_source(OriginType.PATH_PARAMETER)
    except Exception:
        iast_propagation_listener_log_log("Unexpected exception while tainting pyobject", exc_info=True)


def _on_pre_tracedrequest_iast(ctx):
    current_span = ctx.span
    _on_set_request_tags_iast(ctx.get_item("flask_request"), current_span, ctx.get_item("flask_config"))


def _on_set_request_tags_iast(request, span, flask_config):
    if asm_config.is_iast_request_enabled:
        try:
            if request.url_rule is not None:
                set_iast_request_endpoint(request.method, request.url_rule.rule)
            request.cookies = taint_structure(
                request.cookies,
                OriginType.COOKIE_NAME,
                OriginType.COOKIE,
                override_pyobject_tainted=True,
            )

            request.args = taint_structure(
                request.args,
                OriginType.PARAMETER_NAME,
                OriginType.PARAMETER,
                override_pyobject_tainted=True,
            )

            request.form = taint_structure(
                request.form,
                OriginType.PARAMETER_NAME,
                OriginType.PARAMETER,
                override_pyobject_tainted=True,
            )
        except Exception:
            iast_propagation_listener_log_log("Unexpected exception while tainting Flask request", exc_info=True)


def _on_django_finalize_response_pre(ctx, after_request_tags, request, response):
    if not response or not asm_config.is_iast_request_enabled or get_iast_stacktrace_reported():
        return

    try:
        from .taint_sinks.stacktrace_leak import iast_check_stacktrace_leak

        content = response.content.decode("utf-8", errors="ignore")
        iast_check_stacktrace_leak(content)
    except Exception:
        iast_propagation_listener_log_log("Unexpected exception checking for stacktrace leak", exc_info=True)


def _on_django_technical_500_response(request, response, exc_type, exc_value, tb):
    if not exc_value or not asm_config._iast_enabled or not asm_config.is_iast_request_enabled:
        return

    try:
        from .taint_sinks.stacktrace_leak import asm_report_stacktrace_leak_from_django_debug_page

        exc_name = exc_type.__name__
        module = tb.tb_frame.f_globals.get("__name__", "")
        asm_report_stacktrace_leak_from_django_debug_page(exc_name, module)
    except Exception:
        iast_propagation_listener_log_log(
            "Unexpected exception checking for stacktrace leak on 500 response view", exc_info=True
        )


def _on_flask_finalize_request_post(response, _):
    if not response or not asm_config.is_iast_request_enabled or get_iast_stacktrace_reported():
        return

    try:
        from .taint_sinks.stacktrace_leak import iast_check_stacktrace_leak

        content = response[0].decode("utf-8", errors="ignore")

        iast_check_stacktrace_leak(content)
    except Exception:
        log.debug("Unexpected exception checking for stacktrace leak", exc_info=True)


def _on_asgi_finalize_response(body, _):
    if not body or not asm_config.is_iast_request_enabled:
        return

    try:
        from .taint_sinks.stacktrace_leak import iast_check_stacktrace_leak

        content = body.decode("utf-8", errors="ignore")
        iast_check_stacktrace_leak(content)
    except Exception:
        log.debug("Unexpected exception checking for stacktrace leak", exc_info=True)


def _on_werkzeug_render_debugger_html(html):
    # we don't check asm_config.is_iast_request_enabled due to werkzeug.render_debugger_html works outside the request
    if not html or not asm_config._iast_enabled:
        return

    try:
        from .taint_sinks.stacktrace_leak import iast_check_stacktrace_leak

        iast_check_stacktrace_leak(html)
        set_iast_stacktrace_reported(True)
    except Exception:
        log.debug("Unexpected exception checking for stacktrace leak", exc_info=True)


def _iast_instrument_starlette_request(wrapped, instance, args, kwargs):
    def receive(self):
        """This pattern comes from a Request._receive property, which returns a callable"""

        async def wrapped_property_call():
            body = await self._receive()
            return taint_structure(body, OriginType.BODY, OriginType.BODY, override_pyobject_tainted=True)

        return wrapped_property_call

    # `self._receive` is set in `__init__`, so we wait for the constructor to finish before setting the new property
    wrapped(*args, **kwargs)
    instance.__class__.receive = property(receive)


async def _iast_instrument_starlette_request_body(wrapped, instance, args, kwargs):
    result = await wrapped(*args, **kwargs)

    return taint_pyobject(
        result, source_name=origin_to_str(OriginType.PATH), source_value=result, source_origin=OriginType.BODY
    )


def _iast_instrument_starlette_scope(scope, route):
    try:
        if asm_config.is_iast_request_enabled:
            set_iast_request_endpoint(scope.get("method"), route)
            if scope.get("path_params"):
                for k, v in scope["path_params"].items():
                    scope["path_params"][k] = taint_pyobject(
                        v, source_name=k, source_value=v, source_origin=OriginType.PATH_PARAMETER
                    )
    except Exception:
        iast_propagation_listener_log_log("Unexpected exception while tainting path parameters", exc_info=True)


def _iast_instrument_starlette_url(wrapped, instance, args, kwargs):
    def path(self) -> str:
        return taint_pyobject(
            self.components.path,
            source_name=origin_to_str(OriginType.PATH),
            source_value=self.components.path,
            source_origin=OriginType.PATH,
        )

    instance.__class__.path = property(path)
    wrapped(*args, **kwargs)<|MERGE_RESOLUTION|>--- conflicted
+++ resolved
@@ -190,13 +190,9 @@
             return
 
         http_req = fn_args[0]
-<<<<<<< HEAD
-        set_iast_request_endpoint(http_req.method, http_req.resolver_match.route if http_req.resolver_match else None)
-=======
         resolver_match = getattr(http_req, "resolver_match", None)
         if resolver_match is not None:
             set_iast_request_endpoint(http_req.method, resolver_match.route)
->>>>>>> b17d958f
 
         http_req.COOKIES = taint_structure(http_req.COOKIES, OriginType.COOKIE_NAME, OriginType.COOKIE)
         if (
