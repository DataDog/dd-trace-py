from collections.abc import MutableMapping
import functools

from wrapt import when_imported
from wrapt import wrap_function_wrapper as _w

from ddtrace.appsec._iast._iast_request_context import get_iast_stacktrace_reported
from ddtrace.appsec._iast._iast_request_context import set_iast_stacktrace_reported
from ddtrace.appsec._iast._metrics import _set_metric_iast_instrumented_source
from ddtrace.appsec._iast._patch import _iast_instrument_starlette_request
from ddtrace.appsec._iast._patch import _iast_instrument_starlette_request_body
from ddtrace.appsec._iast._patch import _iast_instrument_starlette_url
from ddtrace.appsec._iast._patch import _patched_dictionary
from ddtrace.appsec._iast._patch import try_wrap_function_wrapper
from ddtrace.appsec._iast._taint_tracking import OriginType
from ddtrace.appsec._iast._taint_tracking import origin_to_str
from ddtrace.appsec._iast._taint_tracking._taint_objects import is_pyobject_tainted
from ddtrace.appsec._iast._taint_utils import taint_structure
from ddtrace.internal.logger import get_logger
from ddtrace.settings.asm import config as asm_config

from ._logs import iast_instrumentation_wrapt_debug_log
from ._logs import iast_propagation_listener_log_log
from ._taint_tracking._taint_objects import taint_pyobject


MessageMapContainer = None
try:
    from google._upb._message import MessageMapContainer  # type: ignore[no-redef]
except ImportError:
    pass


log = get_logger(__name__)


def _on_request_init(wrapped, instance, args, kwargs):
    wrapped(*args, **kwargs)
    if asm_config._iast_enabled and asm_config.is_iast_request_enabled:
        try:
            instance.query_string = taint_pyobject(
                pyobject=instance.query_string,
                source_name=origin_to_str(OriginType.QUERY),
                source_value=instance.query_string,
                source_origin=OriginType.QUERY,
            )
            instance.path = taint_pyobject(
                pyobject=instance.path,
                source_name=origin_to_str(OriginType.PATH),
                source_value=instance.path,
                source_origin=OriginType.PATH,
            )
        except Exception:
            iast_propagation_listener_log_log("Unexpected exception while tainting pyobject", exc_info=True)


def _on_flask_patch(flask_version):
    if asm_config._iast_enabled:
        try:
            try_wrap_function_wrapper(
                "werkzeug.datastructures",
                "Headers.items",
                functools.partial(if_iast_taint_yield_tuple_for, (OriginType.HEADER_NAME, OriginType.HEADER)),
            )

            try_wrap_function_wrapper(
                "werkzeug.datastructures",
                "EnvironHeaders.__getitem__",
                functools.partial(if_iast_taint_returned_object_for, OriginType.HEADER),
            )
            # Since werkzeug 3.1.0 get doesn't call to __getitem__
            try_wrap_function_wrapper(
                "werkzeug.datastructures",
                "EnvironHeaders.get",
                functools.partial(if_iast_taint_returned_object_for, OriginType.HEADER),
            )
            _set_metric_iast_instrumented_source(OriginType.HEADER_NAME)
            _set_metric_iast_instrumented_source(OriginType.HEADER)

            try_wrap_function_wrapper(
                "werkzeug.datastructures",
                "ImmutableMultiDict.__getitem__",
                functools.partial(if_iast_taint_returned_object_for, OriginType.PARAMETER),
            )
            _set_metric_iast_instrumented_source(OriginType.PARAMETER)

            if flask_version >= (2, 0, 0):
                # instance.query_string: raising an error on werkzeug/_internal.py "AttributeError: read only property"
                try_wrap_function_wrapper("werkzeug.wrappers.request", "Request.__init__", _on_request_init)

            _set_metric_iast_instrumented_source(OriginType.PATH)
            _set_metric_iast_instrumented_source(OriginType.QUERY)

            try_wrap_function_wrapper(
                "werkzeug.wrappers.request",
                "Request.get_data",
                functools.partial(_patched_dictionary, OriginType.BODY, OriginType.BODY),
            )
            try_wrap_function_wrapper(
                "werkzeug.wrappers.request",
                "Request.get_json",
                functools.partial(_patched_dictionary, OriginType.BODY, OriginType.BODY),
            )

            _set_metric_iast_instrumented_source(OriginType.BODY)

            if flask_version < (2, 0, 0):
                _w(
                    "werkzeug._internal",
                    "_DictAccessorProperty.__get__",
                    functools.partial(if_iast_taint_returned_object_for, OriginType.QUERY),
                )
                _set_metric_iast_instrumented_source(OriginType.QUERY)

            # Instrumented on _ddtrace.appsec._asm_request_context._on_wrapped_view
            _set_metric_iast_instrumented_source(OriginType.PATH_PARAMETER)

            # Instrumented on _on_set_request_tags_iast
            _set_metric_iast_instrumented_source(OriginType.COOKIE_NAME)
            _set_metric_iast_instrumented_source(OriginType.COOKIE)
            _set_metric_iast_instrumented_source(OriginType.PARAMETER_NAME)

            iast_instrumentation_wrapt_debug_log("Patching flask correctly")
        except Exception:
            iast_instrumentation_wrapt_debug_log("Unexpected exception while patching Flask", exc_info=True)


def _iast_on_wrapped_view(kwargs):
    # If IAST is enabled, taint the Flask function kwargs (path parameters)
    if kwargs and asm_config._iast_enabled:
        if not asm_config.is_iast_request_enabled:
            return kwargs

        _kwargs = {}
        for k, v in kwargs.items():
            _kwargs[k] = taint_pyobject(
                pyobject=v, source_name=k, source_value=v, source_origin=OriginType.PATH_PARAMETER
            )
        return _kwargs
    return kwargs


def _on_wsgi_environ(wrapped, _instance, args, kwargs):
    if asm_config._iast_enabled and args and asm_config.is_iast_request_enabled:
        return wrapped(*((taint_structure(args[0], OriginType.HEADER_NAME, OriginType.HEADER),) + args[1:]), **kwargs)

    return wrapped(*args, **kwargs)


def _on_django_patch():
    if asm_config._iast_enabled:
        try:
            when_imported("django.http.request")(
                lambda m: try_wrap_function_wrapper(
                    m,
                    "QueryDict.__getitem__",
                    functools.partial(if_iast_taint_returned_object_for, OriginType.PARAMETER),
                )
            )

            # we instrument those sources on _on_django_func_wrapped
            _set_metric_iast_instrumented_source(OriginType.HEADER_NAME)
            _set_metric_iast_instrumented_source(OriginType.HEADER)
            _set_metric_iast_instrumented_source(OriginType.PATH_PARAMETER)
            _set_metric_iast_instrumented_source(OriginType.PATH)
            _set_metric_iast_instrumented_source(OriginType.COOKIE)
            _set_metric_iast_instrumented_source(OriginType.COOKIE_NAME)
            _set_metric_iast_instrumented_source(OriginType.PARAMETER)
            _set_metric_iast_instrumented_source(OriginType.PARAMETER_NAME)
            _set_metric_iast_instrumented_source(OriginType.BODY)
<<<<<<< HEAD
            iast_instrumentation_wrapt_debug_log("Patching Django correctly")
        except Exception:
            iast_instrumentation_wrapt_debug_log("Unexpected exception while patching Django", exc_info=True)
=======
            log.debug("[IAST] Patching Django correctly")
        except Exception:
            log.debug("[IAST] Unexpected exception while patch Django", exc_info=True)
>>>>>>> 5629b342


def _on_django_func_wrapped(fn_args, fn_kwargs, first_arg_expected_type, *_):
    # If IAST is enabled, and we're wrapping a Django view call, taint the kwargs (view's
    # path parameters)
    if asm_config._iast_enabled and fn_args and isinstance(fn_args[0], first_arg_expected_type):
        if not asm_config.is_iast_request_enabled:
            return

        http_req = fn_args[0]

        http_req.COOKIES = taint_structure(http_req.COOKIES, OriginType.COOKIE_NAME, OriginType.COOKIE)
        if (
            getattr(http_req, "_body", None) is not None
            and len(getattr(http_req, "_body", None)) > 0
            and not is_pyobject_tainted(getattr(http_req, "_body", None))
        ):
            try:
                http_req._body = taint_pyobject(
                    http_req._body,
                    source_name=origin_to_str(OriginType.BODY),
                    source_value=http_req._body,
                    source_origin=OriginType.BODY,
                )
            except AttributeError:
                log.debug("IAST can't set attribute http_req._body", exc_info=True)
        elif (
            getattr(http_req, "body", None) is not None
            and len(getattr(http_req, "body", None)) > 0
            and not is_pyobject_tainted(getattr(http_req, "body", None))
        ):
            try:
                http_req.body = taint_pyobject(
                    http_req.body,
                    source_name=origin_to_str(OriginType.BODY),
                    source_value=http_req.body,
                    source_origin=OriginType.BODY,
                )
            except AttributeError:
                iast_propagation_listener_log_log("IAST can't set attribute http_req.body", exc_info=True)

        http_req.GET = taint_structure(http_req.GET, OriginType.PARAMETER_NAME, OriginType.PARAMETER)
        http_req.POST = taint_structure(http_req.POST, OriginType.PARAMETER_NAME, OriginType.BODY)
        http_req.headers = taint_structure(http_req.headers, OriginType.HEADER_NAME, OriginType.HEADER)
        http_req.path = taint_pyobject(
            http_req.path, source_name="path", source_value=http_req.path, source_origin=OriginType.PATH
        )
        http_req.path_info = taint_pyobject(
            http_req.path_info,
            source_name=origin_to_str(OriginType.PATH),
            source_value=http_req.path,
            source_origin=OriginType.PATH,
        )
        http_req.environ["PATH_INFO"] = taint_pyobject(
            http_req.environ["PATH_INFO"],
            source_name=origin_to_str(OriginType.PATH),
            source_value=http_req.path,
            source_origin=OriginType.PATH,
        )
        http_req.META = taint_structure(http_req.META, OriginType.HEADER_NAME, OriginType.HEADER)
        if fn_kwargs:
            try:
                for k, v in fn_kwargs.items():
                    fn_kwargs[k] = taint_pyobject(
                        v, source_name=k, source_value=v, source_origin=OriginType.PATH_PARAMETER
                    )
            except Exception:
                iast_propagation_listener_log_log(
                    "IAST: Unexpected exception while tainting path parameters", exc_info=True
                )


def _custom_protobuf_getattribute(self, name):
    ret = type(self).__saved_getattr(self, name)
    if isinstance(ret, (str, bytes, bytearray)):
        ret = taint_pyobject(
            pyobject=ret,
            source_name=OriginType.GRPC_BODY,
            source_value=ret,
            source_origin=OriginType.GRPC_BODY,
        )
    elif MessageMapContainer is not None and isinstance(ret, MutableMapping):
        if isinstance(ret, MessageMapContainer) and len(ret):
            # Patch the message-values class
            first_key = next(iter(ret))
            value_type = type(ret[first_key])
            _patch_protobuf_class(value_type)
        else:
            ret = taint_structure(ret, OriginType.GRPC_BODY, OriginType.GRPC_BODY)

    return ret


_custom_protobuf_getattribute.__datadog_custom = True  # type: ignore[attr-defined]


# Used to replace the Protobuf message class "getattribute" with a custom one that taints the return
# of the original __getattribute__ method
def _patch_protobuf_class(cls):
    getattr_method = getattr(cls, "__getattribute__")
    if not getattr_method:
        return

    if not hasattr(getattr_method, "__datadog_custom"):
        try:
            # Replace the class __getattribute__ method with our custom one
            # (replacement is done at the class level because it would incur on a recursive loop with the instance)
            cls.__saved_getattr = getattr_method
            cls.__getattribute__ = _custom_protobuf_getattribute
        except TypeError:
            # Avoid failing on Python 3.12 while patching immutable types
            pass


def _on_grpc_response(message):
    if asm_config._iast_enabled:
        msg_cls = type(message)
        _patch_protobuf_class(msg_cls)


def if_iast_taint_yield_tuple_for(origins, wrapped, instance, args, kwargs):
    if asm_config._iast_enabled and asm_config.is_iast_request_enabled:
        try:
            for key, value in wrapped(*args, **kwargs):
                new_key = taint_pyobject(pyobject=key, source_name=key, source_value=key, source_origin=origins[0])
                new_value = taint_pyobject(
                    pyobject=value, source_name=key, source_value=value, source_origin=origins[1]
                )
                yield new_key, new_value
        except Exception:
            iast_propagation_listener_log_log("Unexpected exception while tainting pyobject", exc_info=True)
    else:
        for key, value in wrapped(*args, **kwargs):
            yield key, value


def if_iast_taint_returned_object_for(origin, wrapped, instance, args, kwargs):
    value = wrapped(*args, **kwargs)
    if asm_config._iast_enabled and asm_config.is_iast_request_enabled:
        try:
            if not is_pyobject_tainted(value):
                name = str(args[0]) if len(args) else "http.request.body"
                if origin == OriginType.HEADER and name.lower() in ["cookie", "cookies"]:
                    origin = OriginType.COOKIE
                return taint_pyobject(pyobject=value, source_name=name, source_value=value, source_origin=origin)
        except Exception:
            iast_propagation_listener_log_log("Unexpected exception while tainting pyobject", exc_info=True)
    return value


def if_iast_taint_starlette_datastructures(origin, wrapped, instance, args, kwargs):
    value = wrapped(*args, **kwargs)
    if asm_config._iast_enabled and asm_config.is_iast_request_enabled:
        try:
            res = []
            for element in value:
                if not is_pyobject_tainted(element):
                    res.append(
                        taint_pyobject(
                            pyobject=element,
                            source_name=element,
                            source_value=element,
                            source_origin=origin,
                        )
                    )
                else:
                    res.append(element)
            return res
        except Exception:
            iast_propagation_listener_log_log("Unexpected exception while tainting pyobject", exc_info=True)
    return value


def _on_iast_fastapi_patch():
    # Cookies sources
    try_wrap_function_wrapper(
        "starlette.requests",
        "cookie_parser",
        functools.partial(_patched_dictionary, OriginType.COOKIE_NAME, OriginType.COOKIE),
    )
    _set_metric_iast_instrumented_source(OriginType.COOKIE)
    _set_metric_iast_instrumented_source(OriginType.COOKIE_NAME)

    # Parameter sources
    try_wrap_function_wrapper(
        "starlette.datastructures",
        "QueryParams.__getitem__",
        functools.partial(if_iast_taint_returned_object_for, OriginType.PARAMETER),
    )
    try_wrap_function_wrapper(
        "starlette.datastructures",
        "QueryParams.get",
        functools.partial(if_iast_taint_returned_object_for, OriginType.PARAMETER),
    )
    _set_metric_iast_instrumented_source(OriginType.PARAMETER)

    try_wrap_function_wrapper(
        "starlette.datastructures",
        "QueryParams.keys",
        functools.partial(if_iast_taint_starlette_datastructures, OriginType.PARAMETER_NAME),
    )
    _set_metric_iast_instrumented_source(OriginType.PARAMETER_NAME)

    # Header sources
    try_wrap_function_wrapper(
        "starlette.datastructures",
        "Headers.__getitem__",
        functools.partial(if_iast_taint_returned_object_for, OriginType.HEADER),
    )
    try_wrap_function_wrapper(
        "starlette.datastructures",
        "Headers.get",
        functools.partial(if_iast_taint_returned_object_for, OriginType.HEADER),
    )
    _set_metric_iast_instrumented_source(OriginType.HEADER)

    try_wrap_function_wrapper(
        "starlette.datastructures",
        "Headers.keys",
        functools.partial(if_iast_taint_starlette_datastructures, OriginType.HEADER_NAME),
    )
    _set_metric_iast_instrumented_source(OriginType.HEADER_NAME)

    # Path source
    try_wrap_function_wrapper("starlette.datastructures", "URL.__init__", _iast_instrument_starlette_url)
    _set_metric_iast_instrumented_source(OriginType.PATH)

    # Body source
    try_wrap_function_wrapper("starlette.requests", "Request.__init__", _iast_instrument_starlette_request)
    try_wrap_function_wrapper("starlette.requests", "Request.body", _iast_instrument_starlette_request_body)
    try_wrap_function_wrapper(
        "starlette.datastructures",
        "FormData.__getitem__",
        functools.partial(if_iast_taint_returned_object_for, OriginType.BODY),
    )
    try_wrap_function_wrapper(
        "starlette.datastructures",
        "FormData.get",
        functools.partial(if_iast_taint_returned_object_for, OriginType.BODY),
    )
    try_wrap_function_wrapper(
        "starlette.datastructures",
        "FormData.keys",
        functools.partial(if_iast_taint_starlette_datastructures, OriginType.PARAMETER_NAME),
    )

    _set_metric_iast_instrumented_source(OriginType.BODY)

    # Instrumented on _iast_starlette_scope_taint
    _set_metric_iast_instrumented_source(OriginType.PATH_PARAMETER)


def _on_pre_tracedrequest_iast(ctx):
    current_span = ctx.span
    _on_set_request_tags_iast(ctx.get_item("flask_request"), current_span, ctx.get_item("flask_config"))


def _on_set_request_tags_iast(request, span, flask_config):
    if asm_config._iast_enabled and asm_config.is_iast_request_enabled:
        request.cookies = taint_structure(
            request.cookies,
            OriginType.COOKIE_NAME,
            OriginType.COOKIE,
            override_pyobject_tainted=True,
        )

        request.args = taint_structure(
            request.args,
            OriginType.PARAMETER_NAME,
            OriginType.PARAMETER,
            override_pyobject_tainted=True,
        )

        request.form = taint_structure(
            request.form,
            OriginType.PARAMETER_NAME,
            OriginType.PARAMETER,
            override_pyobject_tainted=True,
        )


def _on_django_finalize_response_pre(ctx, after_request_tags, request, response):
    if (
        not response
        or not asm_config._iast_enabled
        or not asm_config.is_iast_request_enabled
        or get_iast_stacktrace_reported()
    ):
        return

    try:
        from .taint_sinks.stacktrace_leak import asm_check_stacktrace_leak

        content = response.content.decode("utf-8", errors="ignore")
        asm_check_stacktrace_leak(content)
    except Exception:
        iast_propagation_listener_log_log("Unexpected exception checking for stacktrace leak", exc_info=True)


def _on_django_technical_500_response(request, response, exc_type, exc_value, tb):
    if not exc_value or not asm_config._iast_enabled or not asm_config.is_iast_request_enabled:
        return

    try:
        from .taint_sinks.stacktrace_leak import asm_report_stacktrace_leak_from_django_debug_page

        exc_name = exc_type.__name__
        module = tb.tb_frame.f_globals.get("__name__", "")
        asm_report_stacktrace_leak_from_django_debug_page(exc_name, module)
    except Exception:
        iast_propagation_listener_log_log(
            "Unexpected exception checking for stacktrace leak on 500 response view", exc_info=True
        )


def _on_flask_finalize_request_post(response, _):
    if (
        not response
        or not asm_config._iast_enabled
        or not asm_config.is_iast_request_enabled
        or get_iast_stacktrace_reported()
    ):
        return

    try:
        from .taint_sinks.stacktrace_leak import asm_check_stacktrace_leak

        content = response[0].decode("utf-8", errors="ignore")
        asm_check_stacktrace_leak(content)
    except Exception:
        log.debug("Unexpected exception checking for stacktrace leak", exc_info=True)


def _on_asgi_finalize_response(body, _):
    if not body or not asm_config._iast_enabled or not asm_config.is_iast_request_enabled:
        return

    try:
        from .taint_sinks.stacktrace_leak import asm_check_stacktrace_leak

        content = body.decode("utf-8", errors="ignore")
        asm_check_stacktrace_leak(content)
    except Exception:
        log.debug("Unexpected exception checking for stacktrace leak", exc_info=True)


def _on_werkzeug_render_debugger_html(html):
    if not html or not asm_config._iast_enabled or not asm_config.is_iast_request_enabled:
        return

    try:
        from .taint_sinks.stacktrace_leak import asm_check_stacktrace_leak

        asm_check_stacktrace_leak(html)
        set_iast_stacktrace_reported(True)
    except Exception:
        log.debug("Unexpected exception checking for stacktrace leak", exc_info=True)<|MERGE_RESOLUTION|>--- conflicted
+++ resolved
@@ -168,15 +168,9 @@
             _set_metric_iast_instrumented_source(OriginType.PARAMETER)
             _set_metric_iast_instrumented_source(OriginType.PARAMETER_NAME)
             _set_metric_iast_instrumented_source(OriginType.BODY)
-<<<<<<< HEAD
             iast_instrumentation_wrapt_debug_log("Patching Django correctly")
         except Exception:
             iast_instrumentation_wrapt_debug_log("Unexpected exception while patching Django", exc_info=True)
-=======
-            log.debug("[IAST] Patching Django correctly")
-        except Exception:
-            log.debug("[IAST] Unexpected exception while patch Django", exc_info=True)
->>>>>>> 5629b342
 
 
 def _on_django_func_wrapped(fn_args, fn_kwargs, first_arg_expected_type, *_):
