import os
import sys
import traceback
from typing import Dict
from typing import Text

from ddtrace.appsec._constants import IAST
from ddtrace.appsec._constants import IAST_SPAN_TAGS
from ddtrace.appsec._deduplications import deduplication
from ddtrace.appsec._iast._utils import _is_iast_debug_enabled
from ddtrace.internal import telemetry
from ddtrace.internal.logger import get_logger
from ddtrace.internal.telemetry.constants import TELEMETRY_LOG_LEVEL
from ddtrace.internal.telemetry.constants import TELEMETRY_NAMESPACE_TAG_IAST


log = get_logger(__name__)

TELEMETRY_OFF_NAME = "OFF"
TELEMETRY_DEBUG_NAME = "DEBUG"
TELEMETRY_MANDATORY_NAME = "MANDATORY"
TELEMETRY_INFORMATION_NAME = "INFORMATION"

TELEMETRY_DEBUG_VERBOSITY = 10
TELEMETRY_INFORMATION_VERBOSITY = 20
TELEMETRY_MANDATORY_VERBOSITY = 30
TELEMETRY_OFF_VERBOSITY = 40

METRICS_REPORT_LVLS = (
    (TELEMETRY_DEBUG_VERBOSITY, TELEMETRY_DEBUG_NAME),
    (TELEMETRY_INFORMATION_VERBOSITY, TELEMETRY_INFORMATION_NAME),
    (TELEMETRY_MANDATORY_VERBOSITY, TELEMETRY_MANDATORY_NAME),
    (TELEMETRY_OFF_VERBOSITY, TELEMETRY_OFF_NAME),
)

_IAST_SPAN_METRICS: Dict[str, int] = {}


def get_iast_metrics_report_lvl(*args, **kwargs):
    report_lvl_name = os.environ.get(IAST.TELEMETRY_REPORT_LVL, TELEMETRY_INFORMATION_NAME).upper()
    report_lvl = 3
    for lvl, lvl_name in METRICS_REPORT_LVLS:
        if report_lvl_name == lvl_name:
            return lvl
    return report_lvl


def metric_verbosity(lvl):
    def wrapper(f):
        if lvl >= get_iast_metrics_report_lvl():
            try:
                return f
            except Exception:
                log.warning("Error reporting IAST metrics", exc_info=True)
        return lambda: None  # noqa: E731

    return wrapper


@metric_verbosity(TELEMETRY_MANDATORY_VERBOSITY)
@deduplication
def _set_iast_error_metric(msg: Text) -> None:
    # Due to format_exc and format_exception returns the error and the last frame
    try:
        stack_trace = ""
        if _is_iast_debug_enabled():
            exception_type, exception_instance, _traceback_list = sys.exc_info()
            res = []
            # first 10 frames are this function, the exception in aspects and the error line
<<<<<<< HEAD
            res.extend(traceback.format_stack(limit=20))

            # get the frame with the error and the error message
            result = traceback.format_exception(exception_type, exception_instance, _traceback_list)
            res.extend(result[1:])
            stack_trace = "".join(res)

=======
            res.extend(traceback.format_stack(limit=10))

            # get the frame with the error and the error message
            result = traceback.format_exception(exception_type, exception_instance, _traceback_list)
            res.extend(result[1:])

            stack_trace = "".join(res)

>>>>>>> fd1d3a42
        tags = {
            "lib_language": "python",
        }
        telemetry.telemetry_writer.add_log(TELEMETRY_LOG_LEVEL.ERROR, msg, stack_trace=stack_trace, tags=tags)
    except Exception:
        log.warning("Error reporting ASM logs metrics", exc_info=True)


@metric_verbosity(TELEMETRY_MANDATORY_VERBOSITY)
def _set_metric_iast_instrumented_source(source_type):
    from ._taint_tracking import origin_to_str

    telemetry.telemetry_writer.add_count_metric(
        TELEMETRY_NAMESPACE_TAG_IAST, "instrumented.source", 1, (("source_type", origin_to_str(source_type)),)
    )


@metric_verbosity(TELEMETRY_MANDATORY_VERBOSITY)
def _set_metric_iast_instrumented_propagation():
    telemetry.telemetry_writer.add_count_metric(TELEMETRY_NAMESPACE_TAG_IAST, "instrumented.propagation", 1)


@metric_verbosity(TELEMETRY_MANDATORY_VERBOSITY)
def _set_metric_iast_instrumented_sink(vulnerability_type, counter=1):
    telemetry.telemetry_writer.add_count_metric(
        TELEMETRY_NAMESPACE_TAG_IAST, "instrumented.sink", counter, (("vulnerability_type", vulnerability_type),)
    )


@metric_verbosity(TELEMETRY_INFORMATION_VERBOSITY)
def _set_metric_iast_executed_source(source_type):
    from ._taint_tracking import origin_to_str

    telemetry.telemetry_writer.add_count_metric(
        TELEMETRY_NAMESPACE_TAG_IAST, "executed.source", 1, (("source_type", origin_to_str(source_type)),)
    )


@metric_verbosity(TELEMETRY_INFORMATION_VERBOSITY)
def _set_metric_iast_executed_sink(vulnerability_type):
    telemetry.telemetry_writer.add_count_metric(
        TELEMETRY_NAMESPACE_TAG_IAST, "executed.sink", 1, (("vulnerability_type", vulnerability_type),)
    )


def _request_tainted():
    from ._taint_tracking import num_objects_tainted

    return num_objects_tainted()


@metric_verbosity(TELEMETRY_INFORMATION_VERBOSITY)
def _set_metric_iast_request_tainted():
    total_objects_tainted = _request_tainted()
    if total_objects_tainted > 0:
        telemetry.telemetry_writer.add_count_metric(
            TELEMETRY_NAMESPACE_TAG_IAST, "request.tainted", total_objects_tainted
        )


def _set_span_tag_iast_request_tainted(span):
    total_objects_tainted = _request_tainted()

    if total_objects_tainted > 0:
        span.set_tag(IAST_SPAN_TAGS.TELEMETRY_REQUEST_TAINTED, total_objects_tainted)


def _set_span_tag_iast_executed_sink(span):
    data = get_iast_span_metrics()

    if data is not None:
        for key, value in data.items():
            if key.startswith(IAST_SPAN_TAGS.TELEMETRY_EXECUTED_SINK):
                span.set_tag(key, value)

    reset_iast_span_metrics()


def increment_iast_span_metric(prefix: str, metric_key: str, counter: int = 1) -> None:
    data = get_iast_span_metrics()
    full_key = prefix + "." + metric_key.lower()
    result = data.get(full_key, 0)
    data[full_key] = result + counter


def get_iast_span_metrics() -> Dict:
    return _IAST_SPAN_METRICS


def reset_iast_span_metrics() -> None:
    _IAST_SPAN_METRICS.clear()<|MERGE_RESOLUTION|>--- conflicted
+++ resolved
@@ -67,7 +67,6 @@
             exception_type, exception_instance, _traceback_list = sys.exc_info()
             res = []
             # first 10 frames are this function, the exception in aspects and the error line
-<<<<<<< HEAD
             res.extend(traceback.format_stack(limit=20))
 
             # get the frame with the error and the error message
@@ -75,16 +74,6 @@
             res.extend(result[1:])
             stack_trace = "".join(res)
 
-=======
-            res.extend(traceback.format_stack(limit=10))
-
-            # get the frame with the error and the error message
-            result = traceback.format_exception(exception_type, exception_instance, _traceback_list)
-            res.extend(result[1:])
-
-            stack_trace = "".join(res)
-
->>>>>>> fd1d3a42
         tags = {
             "lib_language": "python",
         }
