--- conflicted
+++ resolved
@@ -81,11 +81,7 @@
 
 @metric_verbosity(TELEMETRY_MANDATORY_VERBOSITY)
 def _set_metric_iast_instrumented_source(source_type):
-<<<<<<< HEAD
-    from ._taint_tracking import origin_to_str  # noqa: F401
-=======
     from ._taint_tracking import origin_to_str
->>>>>>> 408a26df
 
     telemetry.telemetry_writer.add_count_metric(
         TELEMETRY_NAMESPACE_TAG_IAST, "instrumented.source", 1, (("source_type", origin_to_str(source_type)),)
@@ -106,11 +102,7 @@
 
 @metric_verbosity(TELEMETRY_INFORMATION_VERBOSITY)
 def _set_metric_iast_executed_source(source_type):
-<<<<<<< HEAD
-    from ._taint_tracking import origin_to_str  # noqa: F401
-=======
     from ._taint_tracking import origin_to_str
->>>>>>> 408a26df
 
     telemetry.telemetry_writer.add_count_metric(
         TELEMETRY_NAMESPACE_TAG_IAST, "executed.source", 1, (("source_type", origin_to_str(source_type)),)
