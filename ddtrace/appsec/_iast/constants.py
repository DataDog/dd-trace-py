import re
from typing import Any
from typing import Dict


VULN_INSECURE_HASHING_TYPE = "WEAK_HASH"
VULN_WEAK_CIPHER_TYPE = "WEAK_CIPHER"
VULN_SQL_INJECTION = "SQL_INJECTION"
VULN_PATH_TRAVERSAL = "PATH_TRAVERSAL"
VULN_WEAK_RANDOMNESS = "WEAK_RANDOMNESS"
VULN_INSECURE_COOKIE = "INSECURE_COOKIE"
VULN_NO_HTTPONLY_COOKIE = "NO_HTTPONLY_COOKIE"
VULN_NO_SAMESITE_COOKIE = "NO_SAMESITE_COOKIE"
VULN_CMDI = "COMMAND_INJECTION"
VULN_HEADER_INJECTION = "HEADER_INJECTION"
VULN_CODE_INJECTION = "CODE_INJECTION"
VULN_XSS = "XSS"
VULN_SSRF = "SSRF"
VULN_STACKTRACE_LEAK = "STACKTRACE_LEAK"

VULNERABILITY_TOKEN_TYPE = Dict[int, Dict[str, Any]]

HEADER_NAME_VALUE_SEPARATOR = ": "

MD5_DEF = "md5"
SHA1_DEF = "sha1"

DES_DEF = "des"
BLOWFISH_DEF = "blowfish"
RC2_DEF = "rc2"
RC4_DEF = "rc4"
IDEA_DEF = "idea"
STACKTRACE_RE_DETECT = re.compile(r"Traceback \(most recent call last\):")
HTML_TAGS_REMOVE = re.compile(r"<!--[\s\S]*?-->|<[^>]*>|&#\w+;")
STACKTRACE_FILE_LINE = re.compile(r"File (.*?), line (\d+), in (.+)")
STACKTRACE_EXCEPTION_REGEX = re.compile(
    r"^(?P<exc>[A-Za-z_]\w*(?:Error|Exception|Interrupt|Fault|Warning))" r"(?:\s*:\s*(?P<msg>.*))?$"
)

DEFAULT_WEAK_HASH_ALGORITHMS = {MD5_DEF, SHA1_DEF}

DEFAULT_WEAK_CIPHER_ALGORITHMS = {DES_DEF, BLOWFISH_DEF, RC2_DEF, RC4_DEF, IDEA_DEF}

DEFAULT_WEAK_RANDOMNESS_FUNCTIONS = {
    "random",
    "randint",
    "randrange",
    "choice",
    "shuffle",
    "betavariate",
    "gammavariate",
    "expovariate",
    "choices",
    "gauss",
    "uniform",
    "lognormvariate",
    "normalvariate",
    "paretovariate",
    "sample",
    "triangular",
    "vonmisesvariate",
    "weibullvariate",
    "randbytes",
}

DEFAULT_PATH_TRAVERSAL_FUNCTIONS = {
    "_io": {"open"},
<<<<<<< HEAD
=======
    "io": {"open"},
>>>>>>> 7aeda3c1
    "glob": {"glob"},
    "os": {
        "mkdir",
        "remove",
        "rename",
        "rmdir",
        "listdir",
    },
    "pickle": {"load"},
    "_pickle": {"load"},
    "posix": {
        "mkdir",
        "remove",
        "rename",
        "rmdir",
        "listdir",
    },
    "shutil": {
        "copy",
        "copytree",
        "move",
        "rmtree",
    },
    "tarfile": {"open"},
    "zipfile": {"ZipFile"},
}
DBAPI_SQLITE = "sqlite"
DBAPI_PSYCOPG = "psycopg"
DBAPI_MYSQL = "mysql"
DBAPI_MYSQLDB = "mysqldb"
DBAPI_PYMYSQL = "pymysql"
DBAPI_MARIADB = "mariadb"
DBAPI_INTEGRATIONS = (DBAPI_SQLITE, DBAPI_PSYCOPG, DBAPI_MYSQL, DBAPI_MYSQLDB, DBAPI_MARIADB, DBAPI_PYMYSQL)

DEFAULT_SOURCE_IO_FUNCTIONS = {
    "_io": {"read"},
}<|MERGE_RESOLUTION|>--- conflicted
+++ resolved
@@ -65,10 +65,7 @@
 
 DEFAULT_PATH_TRAVERSAL_FUNCTIONS = {
     "_io": {"open"},
-<<<<<<< HEAD
-=======
     "io": {"open"},
->>>>>>> 7aeda3c1
     "glob": {"glob"},
     "os": {
         "mkdir",
