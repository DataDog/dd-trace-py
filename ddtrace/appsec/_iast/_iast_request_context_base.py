--- conflicted
+++ resolved
@@ -29,11 +29,7 @@
         span.set_tag(IAST_SPAN_TAGS.TELEMETRY_REQUEST_TAINTED, total_objects_tainted)
 
 
-<<<<<<< HEAD
-def start_iast_context(span=None):
-=======
 def start_iast_context(span: Optional["Span"] = None):
->>>>>>> a4514701
     if asm_config._iast_enabled:
         create_propagation_context()
         core.set_item(IAST.REQUEST_CONTEXT_KEY, IASTEnvironment(span))
