import os
import sys
from typing import Dict
from typing import Optional

from ddtrace.appsec._constants import APPSEC
from ddtrace.appsec._constants import IAST
from ddtrace.appsec._iast import oce
from ddtrace.appsec._iast._metrics import _set_metric_iast_request_tainted
from ddtrace.appsec._iast._metrics import _set_span_tag_iast_executed_sink
from ddtrace.appsec._iast._metrics import _set_span_tag_iast_request_tainted
from ddtrace.appsec._iast._taint_tracking._context import create_context as create_propagation_context
from ddtrace.appsec._iast._taint_tracking._context import reset_context as reset_propagation_context
from ddtrace.appsec._iast.constants import IAST_CONTEXT
from ddtrace.appsec._iast.reporter import IastSpanReporter
from ddtrace.constants import _ORIGIN_KEY
from ddtrace.internal import core
from ddtrace.internal.logger import get_logger
from ddtrace.internal.utils.formats import asbool
from ddtrace.settings.asm import config as asm_config
from ddtrace.trace import Span


log = get_logger(__name__)

# Stopgap module for providing ASM context for the blocking features wrapping some contextvars.

if sys.version_info >= (3, 8):
    from typing import Literal  # noqa:F401
else:
    from typing_extensions import Literal  # noqa:F401


class IASTEnvironment:
    """
    an object of this class contains all asm data (waf and telemetry)
    for a single request. It is bound to a single asm request context.
    It is contained into a ContextVar.
    """

    def __init__(self, span: Optional[Span] = None):
        self.span = span or core.get_span()

        self.request_enabled: bool = False
        self.iast_reporter: Optional[IastSpanReporter] = None
        self.iast_span_metrics: Dict[str, int] = {}
        self.iast_stack_trace_id: int = 0
        self.iast_stack_trace_reported: bool = False


def _get_iast_context() -> Optional[IASTEnvironment]:
<<<<<<< HEAD
    return core.get_item(IAST_CONTEXT)


def in_iast_context() -> bool:
    return core.get_item(IAST_CONTEXT) is not None
=======
    return core.get_item(IAST.REQUEST_CONTEXT_KEY)


def in_iast_context() -> bool:
    return core.get_item(IAST.REQUEST_CONTEXT_KEY) is not None
>>>>>>> 35911ac3


def start_iast_context():
    if asm_config._iast_enabled:
        create_propagation_context()
<<<<<<< HEAD
        core.set_item(IAST_CONTEXT, IASTEnvironment())
=======
        core.set_item(IAST.REQUEST_CONTEXT_KEY, IASTEnvironment())
>>>>>>> 35911ac3


def end_iast_context(span: Optional[Span] = None):
    env = _get_iast_context()
    if env is not None and env.span is span:
        finalize_iast_env(env)
    reset_propagation_context()


def finalize_iast_env(env: IASTEnvironment) -> None:
<<<<<<< HEAD
    core.discard_item(IAST_CONTEXT)
=======
    core.discard_item(IAST.REQUEST_CONTEXT_KEY)
>>>>>>> 35911ac3


def set_iast_reporter(iast_reporter: IastSpanReporter) -> None:
    env = _get_iast_context()
    if env:
        env.iast_reporter = iast_reporter
    else:
        log.debug("[IAST] Trying to set IAST reporter but no context is present")


def get_iast_reporter() -> Optional[IastSpanReporter]:
    env = _get_iast_context()
    if env:
        return env.iast_reporter
    return None


def get_iast_stacktrace_reported() -> bool:
    env = _get_iast_context()
    if env:
        return env.iast_stack_trace_reported
    return False


def set_iast_stacktrace_reported(reported: bool) -> None:
    env = _get_iast_context()
    if env:
        env.iast_stack_trace_reported = reported


def get_iast_stacktrace_id() -> int:
    env = _get_iast_context()
    if env:
        env.iast_stack_trace_id += 1
        return env.iast_stack_trace_id
    return 0


def set_iast_request_enabled(request_enabled) -> None:
    env = _get_iast_context()
    if env:
        env.request_enabled = request_enabled
    else:
        log.debug("[IAST] Trying to set IAST reporter but no context is present")


def _move_iast_data_to_root_span():
    return asbool(os.getenv("_DD_IAST_USE_ROOT_SPAN"))


def _create_and_attach_iast_report_to_span(req_span: Span, existing_data: Optional[str], merge: bool = False):
    report_data: Optional[IastSpanReporter] = get_iast_reporter()
    if merge and existing_data is not None and report_data is not None:
        previous_data = IastSpanReporter()
        previous_data._from_json(existing_data)

        report_data._merge(previous_data)

    if report_data is not None:
        report_data.build_and_scrub_value_parts()
        req_span.set_tag_str(IAST.JSON, report_data._to_str())
    _set_metric_iast_request_tainted()
    _set_span_tag_iast_request_tainted(req_span)
    _set_span_tag_iast_executed_sink(req_span)

    set_iast_request_enabled(False)
    end_iast_context(req_span)

    if req_span.get_tag(_ORIGIN_KEY) is None:
        req_span.set_tag_str(_ORIGIN_KEY, APPSEC.ORIGIN_VALUE)

    oce.release_request()


def _iast_end_request(ctx=None, span=None, *args, **kwargs):
    try:
        move_to_root = _move_iast_data_to_root_span()
        if move_to_root:
            req_span = core.get_root_span()
        else:
            if span:
                req_span = span
            else:
                req_span = ctx.get_item("req_span")

        if asm_config._iast_enabled:
            existing_data = req_span.get_tag(IAST.JSON)
            if existing_data is None:
                if req_span.get_metric(IAST.ENABLED) is None:
                    if not asm_config.is_iast_request_enabled:
                        req_span.set_metric(IAST.ENABLED, 0.0)
                        end_iast_context(req_span)
                        oce.release_request()
                        return

                    req_span.set_metric(IAST.ENABLED, 1.0)
                    _create_and_attach_iast_report_to_span(req_span, existing_data, merge=False)

            elif move_to_root:
                # Data exists from a previous request, we will merge both reports
                _create_and_attach_iast_report_to_span(req_span, existing_data, merge=True)

    except Exception:
        log.debug("[IAST] Error finishing IAST context", exc_info=True)


def _iast_start_request(span=None, *args, **kwargs):
    try:
        if asm_config._iast_enabled:
            start_iast_context()
            request_iast_enabled = False
            if oce.acquire_request(span):
                request_iast_enabled = True
            set_iast_request_enabled(request_iast_enabled)
    except Exception:
        log.debug("[IAST] Error starting IAST context", exc_info=True)<|MERGE_RESOLUTION|>--- conflicted
+++ resolved
@@ -11,7 +11,6 @@
 from ddtrace.appsec._iast._metrics import _set_span_tag_iast_request_tainted
 from ddtrace.appsec._iast._taint_tracking._context import create_context as create_propagation_context
 from ddtrace.appsec._iast._taint_tracking._context import reset_context as reset_propagation_context
-from ddtrace.appsec._iast.constants import IAST_CONTEXT
 from ddtrace.appsec._iast.reporter import IastSpanReporter
 from ddtrace.constants import _ORIGIN_KEY
 from ddtrace.internal import core
@@ -49,29 +48,17 @@
 
 
 def _get_iast_context() -> Optional[IASTEnvironment]:
-<<<<<<< HEAD
-    return core.get_item(IAST_CONTEXT)
-
-
-def in_iast_context() -> bool:
-    return core.get_item(IAST_CONTEXT) is not None
-=======
     return core.get_item(IAST.REQUEST_CONTEXT_KEY)
 
 
 def in_iast_context() -> bool:
     return core.get_item(IAST.REQUEST_CONTEXT_KEY) is not None
->>>>>>> 35911ac3
 
 
 def start_iast_context():
     if asm_config._iast_enabled:
         create_propagation_context()
-<<<<<<< HEAD
-        core.set_item(IAST_CONTEXT, IASTEnvironment())
-=======
         core.set_item(IAST.REQUEST_CONTEXT_KEY, IASTEnvironment())
->>>>>>> 35911ac3
 
 
 def end_iast_context(span: Optional[Span] = None):
@@ -82,11 +69,7 @@
 
 
 def finalize_iast_env(env: IASTEnvironment) -> None:
-<<<<<<< HEAD
-    core.discard_item(IAST_CONTEXT)
-=======
     core.discard_item(IAST.REQUEST_CONTEXT_KEY)
->>>>>>> 35911ac3
 
 
 def set_iast_reporter(iast_reporter: IastSpanReporter) -> None:
