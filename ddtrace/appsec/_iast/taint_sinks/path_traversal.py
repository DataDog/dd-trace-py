--- conflicted
+++ resolved
@@ -25,15 +25,6 @@
 
 
 def check_and_report_path_traversal(*args: Any, **kwargs: Any) -> None:
-<<<<<<< HEAD
-    if asm_config._iast_enabled:
-        if asm_config.is_iast_request_enabled:
-            filename_arg = args[0] if args else kwargs.get("file", None)
-            if is_pyobject_tainted(filename_arg):
-                PathTraversal.report(evidence_value=filename_arg)
-        increment_iast_span_metric(IAST_SPAN_TAGS.TELEMETRY_EXECUTED_SINK, PathTraversal.vulnerability_type)
-        _set_metric_iast_executed_sink(PathTraversal.vulnerability_type)
-=======
     global IS_REPORTED_INTRUMENTED_SINK
     if not IS_REPORTED_INTRUMENTED_SINK:
         _set_metric_iast_instrumented_sink(VULN_PATH_TRAVERSAL)
@@ -44,5 +35,4 @@
         if is_pyobject_tainted(filename_arg):
             PathTraversal.report(evidence_value=filename_arg)
     increment_iast_span_metric(IAST_SPAN_TAGS.TELEMETRY_EXECUTED_SINK, PathTraversal.vulnerability_type)
-    _set_metric_iast_executed_sink(PathTraversal.vulnerability_type)
->>>>>>> 7aeda3c1
+    _set_metric_iast_executed_sink(PathTraversal.vulnerability_type)