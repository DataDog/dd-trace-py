from typing import Callable

from ddtrace.internal.utils import get_argument_value, ArgumentError

from ddtrace.internal.utils.importlib import func_name

from ddtrace.internal.logger import get_logger

from ..._constants import IAST_SPAN_TAGS
from .. import oce
from .._metrics import increment_iast_span_metric
from ..constants import VULN_SSRF
from ..processor import AppSecIastSpanProcessor
from ._base import VulnerabilityBase


log = get_logger(__name__)


@oce.register
class SSRF(VulnerabilityBase):
    vulnerability_type = VULN_SSRF


_FUNC_TO_URL_ARGUMENT = {
    "http.client.request": (1, "url"),
    "requests.sessions.request": (1, "url"),
<<<<<<< HEAD
    "urllib.request.urlopen": (0, "url"),
=======
>>>>>>> 77c0e110
    "urllib3._request_methods.request": (1, "url"),
    "urllib3.request.request": (1, "url"),
    "webbrowser.open": (0, "url"),
}


def _iast_report_ssrf(func: Callable, *args, **kwargs):
<<<<<<< HEAD
    func_key = func.__module__ + "." + func.__name__
=======
    func_key = func_name(func)
>>>>>>> 77c0e110
    arg_pos, kwarg_name = _FUNC_TO_URL_ARGUMENT.get(func_key, (None, None))
    if arg_pos is None:
        log.debug("%s not found in list of functions supported for SSRF", func_key)
        return

<<<<<<< HEAD
    report_ssrf = args[arg_pos] if len(args) >= arg_pos else kwargs.get(kwarg_name, None)  # type: ignore[arg-type]
=======
    try:
        report_ssrf = get_argument_value(list(args), kwargs, arg_pos, kwarg_name)
    except ArgumentError:
        log.debug("Failed to get URL argument from _FUNC_TO_URL_ARGUMENT dict for function %s", func_key)
        return
>>>>>>> 77c0e110

    if report_ssrf:
        from .._metrics import _set_metric_iast_executed_sink

        _set_metric_iast_executed_sink(SSRF.vulnerability_type)
        increment_iast_span_metric(IAST_SPAN_TAGS.TELEMETRY_EXECUTED_SINK, SSRF.vulnerability_type)
        if AppSecIastSpanProcessor.is_span_analyzed() and SSRF.has_quota():
            try:
                from .._taint_tracking import is_pyobject_tainted

                if is_pyobject_tainted(report_ssrf):
                    SSRF.report(evidence_value=report_ssrf)
            except Exception:
                log.debug("Unexpected exception while reporting vulnerability", exc_info=True)<|MERGE_RESOLUTION|>--- conflicted
+++ resolved
@@ -25,10 +25,7 @@
 _FUNC_TO_URL_ARGUMENT = {
     "http.client.request": (1, "url"),
     "requests.sessions.request": (1, "url"),
-<<<<<<< HEAD
     "urllib.request.urlopen": (0, "url"),
-=======
->>>>>>> 77c0e110
     "urllib3._request_methods.request": (1, "url"),
     "urllib3.request.request": (1, "url"),
     "webbrowser.open": (0, "url"),
@@ -36,25 +33,17 @@
 
 
 def _iast_report_ssrf(func: Callable, *args, **kwargs):
-<<<<<<< HEAD
-    func_key = func.__module__ + "." + func.__name__
-=======
     func_key = func_name(func)
->>>>>>> 77c0e110
     arg_pos, kwarg_name = _FUNC_TO_URL_ARGUMENT.get(func_key, (None, None))
     if arg_pos is None:
         log.debug("%s not found in list of functions supported for SSRF", func_key)
         return
 
-<<<<<<< HEAD
-    report_ssrf = args[arg_pos] if len(args) >= arg_pos else kwargs.get(kwarg_name, None)  # type: ignore[arg-type]
-=======
     try:
         report_ssrf = get_argument_value(list(args), kwargs, arg_pos, kwarg_name)
     except ArgumentError:
         log.debug("Failed to get URL argument from _FUNC_TO_URL_ARGUMENT dict for function %s", func_key)
         return
->>>>>>> 77c0e110
 
     if report_ssrf:
         from .._metrics import _set_metric_iast_executed_sink
