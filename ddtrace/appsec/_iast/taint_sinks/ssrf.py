from typing import Callable

from ddtrace.internal.logger import get_logger
from ddtrace.internal.utils import ArgumentError
from ddtrace.internal.utils import get_argument_value
from ddtrace.internal.utils.importlib import func_name

from ..._constants import IAST_SPAN_TAGS
from .. import oce
from .._metrics import increment_iast_span_metric
from ..constants import VULN_SSRF
from ..processor import AppSecIastSpanProcessor
from ._base import VulnerabilityBase


log = get_logger(__name__)


@oce.register
class SSRF(VulnerabilityBase):
    vulnerability_type = VULN_SSRF


_FUNC_TO_URL_ARGUMENT = {
    "http.client.request": (1, "url"),
    "requests.sessions.request": (1, "url"),
<<<<<<< HEAD
    "urllib.request.urlopen": (0, "url"),
=======
>>>>>>> 78f361ac
    "urllib3._request_methods.request": (1, "url"),
    "urllib3.request.request": (1, "url"),
    "webbrowser.open": (0, "url"),
}


def _iast_report_ssrf(func: Callable, *args, **kwargs):
    func_key = func_name(func)
    arg_pos, kwarg_name = _FUNC_TO_URL_ARGUMENT.get(func_key, (None, None))
    if arg_pos is None:
        log.debug("%s not found in list of functions supported for SSRF", func_key)
        return

    try:
<<<<<<< HEAD
        report_ssrf = get_argument_value(list(args), kwargs, arg_pos, kwarg_name)  # type: ignore[arg-type]
=======
        kw = kwarg_name if kwarg_name else ""
        report_ssrf = get_argument_value(list(args), kwargs, arg_pos, kw)
>>>>>>> 78f361ac
    except ArgumentError:
        log.debug("Failed to get URL argument from _FUNC_TO_URL_ARGUMENT dict for function %s", func_key)
        return

    if report_ssrf:
        from .._metrics import _set_metric_iast_executed_sink

        _set_metric_iast_executed_sink(SSRF.vulnerability_type)
        increment_iast_span_metric(IAST_SPAN_TAGS.TELEMETRY_EXECUTED_SINK, SSRF.vulnerability_type)
        if AppSecIastSpanProcessor.is_span_analyzed() and SSRF.has_quota():
            try:
                from .._taint_tracking import is_pyobject_tainted

                if is_pyobject_tainted(report_ssrf):
                    SSRF.report(evidence_value=report_ssrf)
            except Exception:
                log.debug("Unexpected exception while reporting vulnerability", exc_info=True)<|MERGE_RESOLUTION|>--- conflicted
+++ resolved
@@ -24,10 +24,7 @@
 _FUNC_TO_URL_ARGUMENT = {
     "http.client.request": (1, "url"),
     "requests.sessions.request": (1, "url"),
-<<<<<<< HEAD
     "urllib.request.urlopen": (0, "url"),
-=======
->>>>>>> 78f361ac
     "urllib3._request_methods.request": (1, "url"),
     "urllib3.request.request": (1, "url"),
     "webbrowser.open": (0, "url"),
@@ -42,12 +39,8 @@
         return
 
     try:
-<<<<<<< HEAD
-        report_ssrf = get_argument_value(list(args), kwargs, arg_pos, kwarg_name)  # type: ignore[arg-type]
-=======
         kw = kwarg_name if kwarg_name else ""
         report_ssrf = get_argument_value(list(args), kwargs, arg_pos, kw)
->>>>>>> 78f361ac
     except ArgumentError:
         log.debug("Failed to get URL argument from _FUNC_TO_URL_ARGUMENT dict for function %s", func_key)
         return
