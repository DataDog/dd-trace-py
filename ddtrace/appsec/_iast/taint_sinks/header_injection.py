--- conflicted
+++ resolved
@@ -130,15 +130,11 @@
                 return
 
         if asm_config.is_iast_request_enabled:
-<<<<<<< HEAD
             if (
                 HeaderInjection.has_quota()
-                and HeaderInjection.is_tainted_pyobject(header_name)
-                or HeaderInjection.is_tainted_pyobject(header_value)
+                and (HeaderInjection.is_tainted_pyobject(header_name)
+                or HeaderInjection.is_tainted_pyobject(header_value))
             ):
-=======
-            if HeaderInjection.has_quota() and (is_pyobject_tainted(header_name) or is_pyobject_tainted(header_value)):
->>>>>>> 9c8c6d0e
                 header_evidence = add_aspect(add_aspect(header_name, HEADER_NAME_VALUE_SEPARATOR), header_value)
                 HeaderInjection.report(evidence_value=header_evidence)
 
