--- conflicted
+++ resolved
@@ -117,10 +117,7 @@
             WeakHash.report(
                 evidence_value=instance.name,
             )
-<<<<<<< HEAD
-=======
 
->>>>>>> a4514701
         # Reports Span Metrics
         increment_iast_span_metric(IAST_SPAN_TAGS.TELEMETRY_EXECUTED_SINK, WeakHash.vulnerability_type)
         # Report Telemetry Metrics
