--- conflicted
+++ resolved
@@ -283,13 +283,8 @@
 
 def format_aspect(
     orig_function,  # type: Callable
-<<<<<<< HEAD
-    flag_added_args,  # type: Any
-    *args,  # type: Any
-=======
-    candidate_text,  # type: str
+    flag_added_args,  # type: int
     *args,  # type: List[Any]
->>>>>>> c2d8722a
     **kwargs,  # type: Dict[str, Any]
 ):  # type: (...) -> str
     if not isinstance(orig_function, BuiltinFunctionType):
