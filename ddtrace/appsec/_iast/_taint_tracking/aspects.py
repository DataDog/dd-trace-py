from builtins import bytearray as builtin_bytearray
from builtins import bytes as builtin_bytes
from builtins import str as builtin_str
import codecs
from types import BuiltinFunctionType
from typing import TYPE_CHECKING
from typing import Any
from typing import Callable

from ddtrace.internal.compat import iteritems

from .._metrics import _set_iast_error_metric
from .._taint_tracking import TagMappingMode
from .._taint_tracking import TaintRange
from .._taint_tracking import _convert_escaped_text_to_tainted_text
from .._taint_tracking import are_all_text_all_ranges
from .._taint_tracking import as_formatted_evidence
from .._taint_tracking import common_replace
from .._taint_tracking import get_ranges
from .._taint_tracking import get_tainted_ranges
from .._taint_tracking import is_pyobject_tainted
from .._taint_tracking import parse_params
from .._taint_tracking import shift_taint_range
from .._taint_tracking import taint_pyobject_with_ranges
from .._taint_tracking._native import aspects  # noqa: F401


if TYPE_CHECKING:
    from typing import Dict
    from typing import List
    from typing import Optional
    from typing import Union

    TEXT_TYPE = Union[str, bytes, bytearray]

TEXT_TYPES = (str, bytes, bytearray)


_add_aspect = aspects.add_aspect
_extend_aspect = aspects.extend_aspect
_index_aspect = aspects.index_aspect
_join_aspect = aspects.join_aspect
_slice_aspect = aspects.slice_aspect

__all__ = ["add_aspect", "str_aspect", "bytearray_extend_aspect", "decode_aspect", "encode_aspect"]


def add_aspect(op1, op2):
    if not isinstance(op1, TEXT_TYPES) or not isinstance(op2, TEXT_TYPES) or type(op1) != type(op2):
        return op1 + op2
    return _add_aspect(op1, op2)


def str_aspect(orig_function, flag_added_args, *args, **kwargs):
    # type: (Callable, int, Any, Any) -> str
    if orig_function != builtin_str:
        if flag_added_args > 0:
            args = args[flag_added_args:]
        return orig_function(*args, **kwargs)

    result = builtin_str(*args, **kwargs)

    if isinstance(args[0], TEXT_TYPES) and is_pyobject_tainted(args[0]):
        try:
            if isinstance(args[0], (bytes, bytearray)):
                check_offset = args[0].decode("utf-8")
            else:
                check_offset = args[0]
            offset = result.index(check_offset)
            new_ranges = [shift_taint_range(text_range, offset) for text_range in get_tainted_ranges(args[0])]
            if new_ranges:
                taint_pyobject_with_ranges(result, tuple(new_ranges))
        except Exception as e:
            _set_iast_error_metric("IAST propagation error. str_aspect. {}".format(e))
    return result


def bytes_aspect(orig_function, flag_added_args, *args, **kwargs):
    # type: (Callable, int, Any, Any) -> bytes
    if orig_function != builtin_bytes:
        if flag_added_args > 0:
            args = args[flag_added_args:]
        return orig_function(*args, **kwargs)

    result = builtin_bytes(*args, **kwargs)
    if isinstance(args[0], TEXT_TYPES) and is_pyobject_tainted(args[0]):
        try:
            taint_pyobject_with_ranges(result, tuple(get_ranges(args[0])))
        except Exception as e:
            _set_iast_error_metric("IAST propagation error. bytes_aspect. {}".format(e))
    return result


def bytearray_aspect(orig_function, flag_added_args, *args, **kwargs):
    # type: (Callable, int, Any, Any) -> bytearray
    if orig_function != builtin_bytearray:
        if flag_added_args > 0:
            args = args[flag_added_args:]
        return orig_function(*args, **kwargs)

    result = builtin_bytearray(*args, **kwargs)
    if isinstance(args[0], TEXT_TYPES) and is_pyobject_tainted(args[0]):
        try:
            taint_pyobject_with_ranges(result, tuple(get_ranges(args[0])))
        except Exception as e:
            _set_iast_error_metric("IAST propagation error. bytearray_aspect. {}".format(e))
    return result


def join_aspect(orig_function, flag_added_args, *args, **kwargs):
    # type: (Callable, int, Any, Any) -> Any
    if not isinstance(orig_function, BuiltinFunctionType):
        if flag_added_args > 0:
            args = args[flag_added_args:]
        return orig_function(*args, **kwargs)

    joiner = args[0]
    args = args[flag_added_args:]
    if not isinstance(joiner, TEXT_TYPES):
        return joiner.join(*args, **kwargs)
    try:
        return _join_aspect(joiner, *args, **kwargs)
    except Exception as e:
        _set_iast_error_metric("IAST propagation error. join_aspect. {}".format(e))
        return joiner.join(*args, **kwargs)


def index_aspect(candidate_text, index) -> Any:
    result = candidate_text[index]

    if not isinstance(candidate_text, TEXT_TYPES) or not isinstance(index, int):
        return result

    try:
        return _index_aspect(candidate_text, index)
    except Exception as e:
        _set_iast_error_metric("IAST propagation error. index_aspect. {}".format(e))
    return result


def slice_aspect(candidate_text, start, stop, step) -> Any:
    if (
        not isinstance(candidate_text, TEXT_TYPES)
        or (start is not None and not isinstance(start, int))
        or (stop is not None and not isinstance(stop, int))
        or (step is not None and not isinstance(step, int))
    ):
        return candidate_text[start:stop:step]
    try:
        result = _slice_aspect(candidate_text, start, stop, step)
        expected_result = candidate_text[start:stop:step]
        if result != expected_result:
            return expected_result
        return result
    except Exception as e:
        _set_iast_error_metric("IAST propagation error. slice_aspect. {}".format(e))
        return candidate_text[start:stop:step]


def bytearray_extend_aspect(orig_function, flag_added_args, *args, **kwargs):
    # type: (Callable, int, Any, Any) -> Any
    if not isinstance(orig_function, BuiltinFunctionType):
        if flag_added_args > 0:
            args = args[flag_added_args:]
        return orig_function(*args, **kwargs)

    op1 = args[0]
    op2 = args[1]
    if not isinstance(op1, bytearray) or not isinstance(op2, (bytearray, bytes)):
        return op1.extend(op2)
    try:
        return _extend_aspect(op1, op2)
    except Exception as e:
        _set_iast_error_metric("IAST propagation error. extend_aspect. {}".format(e))
        return op1.extend(op2)


def modulo_aspect(candidate_text, candidate_tuple):
    # type: (Any, Any) -> Any
    if not isinstance(candidate_text, TEXT_TYPES):
        return candidate_text % candidate_tuple

    try:
        if isinstance(candidate_tuple, tuple):
            parameter_list = candidate_tuple
        else:
            parameter_list = (candidate_tuple,)

        ranges_orig, candidate_text_ranges = are_all_text_all_ranges(candidate_text, parameter_list)
        if not ranges_orig:
            return candidate_text % candidate_tuple

        return _convert_escaped_text_to_tainted_text(
            as_formatted_evidence(
                candidate_text,
                candidate_text_ranges,
                tag_mapping_function=TagMappingMode.Mapper,
            )
            % tuple(
                as_formatted_evidence(
                    parameter,
                    tag_mapping_function=TagMappingMode.Mapper,
                )
                if isinstance(parameter, TEXT_TYPES)
                else parameter
                for parameter in parameter_list
            ),
            ranges_orig=ranges_orig,
        )
    except Exception as e:
        _set_iast_error_metric("IAST propagation error. modulo_aspect. {}".format(e))
        return candidate_text % candidate_tuple


def build_string_aspect(*args):  # type: (List[Any]) -> str
    return join_aspect("".join, 1, "", args)


def ljust_aspect(orig_function, flag_added_args, *args, **kwargs):
    # type: (Callable, int, Any, Any) -> Union[str, bytes, bytearray]
    if not isinstance(orig_function, BuiltinFunctionType):
        if flag_added_args > 0:
            args = args[flag_added_args:]
        return orig_function(*args, **kwargs)

<<<<<<< HEAD
    candidate_text = args[0]
    args = args[flag_added_args:]
=======
    result = candidate_text.ljust(*args, **kwargs)

>>>>>>> 5dae3e3b
    if not isinstance(candidate_text, TEXT_TYPES):
        return result

    try:
        ranges_new = get_ranges(candidate_text)
        fillchar = parse_params(1, "fillchar", " ", *args, **kwargs)
        fillchar_ranges = get_ranges(fillchar)
        if ranges_new is None or (not ranges_new and not fillchar_ranges):
            return result

        if fillchar_ranges:
            # Can only be one char, so we create one range to cover from the start to the end
            ranges_new = ranges_new + [shift_taint_range(fillchar_ranges[0], len(candidate_text))]

        new_result = candidate_text.ljust(parse_params(0, "width", None, *args, **kwargs), fillchar)
        taint_pyobject_with_ranges(new_result, ranges_new)
        return new_result
    except Exception as e:
        _set_iast_error_metric("IAST propagation error. ljust_aspect. {}".format(e))

    return result


def zfill_aspect(orig_function, flag_added_args, *args, **kwargs):
    # type: (Callable, int, Any, Any) -> Any
    if not isinstance(orig_function, BuiltinFunctionType):
        if flag_added_args > 0:
            args = args[flag_added_args:]
        return orig_function(*args, **kwargs)

<<<<<<< HEAD
    candidate_text = args[0]
    args = args[flag_added_args:]
=======
    result = candidate_text.zfill(*args, **kwargs)

>>>>>>> 5dae3e3b
    if not isinstance(candidate_text, TEXT_TYPES):
        return result

    try:
        ranges_orig = get_ranges(candidate_text)
        if not ranges_orig:
            return result
        prefix = candidate_text[0] in ("-", "+")

        difflen = len(result) - len(candidate_text)
        ranges_new = []  # type: List[TaintRange]
        ranges_new_append = ranges_new.append
        ranges_new_extend = ranges_new.extend

        for r in ranges_orig:
            if not prefix or r.start > 0:
                ranges_new_append(TaintRange(start=r.start + difflen, length=r.length, source=r.source))
            else:
                ranges_new_extend(
                    [
                        TaintRange(start=0, length=1, source=r.source),
                        TaintRange(start=r.start + difflen + 1, length=r.length - 1, source=r.source),
                    ]
                )
        taint_pyobject_with_ranges(result, tuple(ranges_new))
    except Exception as e:
        _set_iast_error_metric("IAST propagation error. format_aspect. {}".format(e))

    return result


def format_aspect(
    orig_function,  # type: Callable
    flag_added_args,  # type: int
    *args,  # type: Any
    **kwargs,  # type: Dict[str, Any]
):  # type: (...) -> str
    if not isinstance(orig_function, BuiltinFunctionType):
        if flag_added_args > 0:
            args = args[flag_added_args:]
        return orig_function(*args, **kwargs)

<<<<<<< HEAD
    candidate_text = args[0]  # type: str
    args = args[flag_added_args:]

    if not isinstance(candidate_text, str):
        return candidate_text.format(*args, **kwargs)
=======
    result = candidate_text.format(*args, **kwargs)

    if not isinstance(candidate_text, TEXT_TYPES):
        return result

>>>>>>> 5dae3e3b
    try:
        params = tuple(args) + tuple(kwargs.values())
        ranges_orig, candidate_text_ranges = are_all_text_all_ranges(candidate_text, params)
        if not ranges_orig:
            return result

        new_template = as_formatted_evidence(
            candidate_text, candidate_text_ranges, tag_mapping_function=TagMappingMode.Mapper
        )
        fun = (  # noqa: E731
            lambda arg: as_formatted_evidence(arg, tag_mapping_function=TagMappingMode.Mapper)
            if isinstance(arg, TEXT_TYPES)
            else arg
        )

        new_args = list(map(fun, args))

        new_kwargs = {key: fun(value) for key, value in iteritems(kwargs)}
        new_result = _convert_escaped_text_to_tainted_text(
            new_template.format(*new_args, **new_kwargs),
            ranges_orig=ranges_orig,
        )
        if new_result != result:
            raise Exception(
                "format_aspect result %s is different to candidate_text.format %s"
                % (result, candidate_text.format(*args))
            )
        return new_result
    except Exception as e:
        _set_iast_error_metric("IAST propagation error. format_aspect. {}".format(e))

    return result


def format_map_aspect(orig_function, flag_added_args, *args, **kwargs):  # type: (Callable, int, Any, Any) -> str
    if not isinstance(orig_function, BuiltinFunctionType):
        if flag_added_args > 0:
            args = args[flag_added_args:]
        return orig_function(*args, **kwargs)

    candidate_text = args[0]  # type: str
    args = args[flag_added_args:]
    if not isinstance(candidate_text, TEXT_TYPES):
        return candidate_text.format_map(*args, **kwargs)

    try:
        mapping = parse_params(0, "mapping", None, *args, **kwargs)
        mapping_tuple = tuple(mapping if not isinstance(mapping, dict) else mapping.values())
        ranges_orig, candidate_text_ranges = are_all_text_all_ranges(
            candidate_text,
            args + mapping_tuple,
        )
        if not ranges_orig:
            return candidate_text.format_map(*args, **kwargs)

        return _convert_escaped_text_to_tainted_text(
            as_formatted_evidence(
                candidate_text, candidate_text_ranges, tag_mapping_function=TagMappingMode.Mapper
            ).format_map(
                {
                    key: as_formatted_evidence(value, tag_mapping_function=TagMappingMode.Mapper)
                    if isinstance(value, TEXT_TYPES)
                    else value
                    for key, value in iteritems(mapping)
                }
            ),
            ranges_orig=ranges_orig,
        )
    except Exception as e:
        _set_iast_error_metric("IAST propagation error. format_map_aspect. {}".format(e))
        return candidate_text.format_map(*args, **kwargs)


def repr_aspect(orig_function, flag_added_args, *args, **kwargs):
    # type: (Optional[Callable], Any, Any, Any) -> Any

    # DEV: We call this function directly passing None as orig_function
    if orig_function is not None and not isinstance(orig_function, BuiltinFunctionType):
        if flag_added_args > 0:
            args = args[flag_added_args:]
        return orig_function(*args, **kwargs)

    result = repr(*args, **kwargs)

    if isinstance(args[0], TEXT_TYPES) and is_pyobject_tainted(args[0]):
        try:
            if isinstance(args[0], (bytes, bytearray)):
                check_offset = args[0].decode("utf-8")
            else:
                check_offset = args[0]
            offset = result.index(check_offset)
            new_ranges = [shift_taint_range(text_range, offset) for text_range in get_tainted_ranges(args[0])]
            if new_ranges:
                taint_pyobject_with_ranges(result, tuple(new_ranges))
        except Exception as e:
            _set_iast_error_metric("IAST propagation error. repr_aspect. {}".format(e))
    return result


def format_value_aspect(
    element,  # type: Any
    options=0,  # type: int
    format_spec=None,  # type: Optional[str]
):  # type: (...) -> str
    if options == 115:
        new_text = str_aspect(str, 0, element)
    elif options == 114:
        # TODO: use our repr once we have implemented it
        new_text = repr_aspect(repr, 0, element)
    elif options == 97:
        new_text = ascii(element)
    else:
        new_text = element
    if not isinstance(new_text, TEXT_TYPES):
        return format(new_text)

    try:
        if format_spec:
            # Apply formatting
            text_ranges = get_tainted_ranges(new_text)
            if text_ranges:
                new_new_text = ("{:%s}" % format_spec).format(new_text)
                try:
                    new_ranges = list()
                    for text_range in text_ranges:
                        new_ranges.append(shift_taint_range(text_range, new_new_text.index(new_text)))
                    if new_ranges:
                        taint_pyobject_with_ranges(new_new_text, tuple(new_ranges))
                    return new_new_text
                except ValueError:
                    return ("{:%s}" % format_spec).format(new_text)
            else:
                return ("{:%s}" % format_spec).format(new_text)
        else:
            return str_aspect(str, 0, new_text)
    except Exception as e:
        _set_iast_error_metric("IAST propagation error. format_value_aspect. {}".format(e))
        return new_text


def incremental_translation(self, incr_coder, funcode, empty):
    tainted_ranges = iter(get_tainted_ranges(self))
    result_list, new_ranges = [], []
    result_length, i = 0, 0
    tainted_range = next(tainted_ranges, None)
    try:
        for i in range(len(self)):
            if tainted_range is None:
                # no more tainted ranges, finish decoding all at once
                new_prod = funcode(self[i:])
                result_list.append(new_prod)
                break
            if i == tainted_range.start:
                # start new tainted range
                new_ranges.append(TaintRange(start=i, length=result_length, source=tainted_range.source))

            new_prod = funcode(self[i : i + 1])
            result_list.append(new_prod)
            result_length += len(new_prod)

            if i + 1 == tainted_range.start + tainted_range.length:
                # end range. Do no taint partial multi-bytes character that comes next.
                # new_ranges[-1].append(result_length - new_ranges[-1].length)
                new_ranges[-1] = TaintRange(
                    start=new_ranges[-1].length,
                    length=(result_length - new_ranges[-1].length),
                    source=new_ranges[-1].source,
                )
                tainted_range = next(tainted_ranges, None)
        result_list.append(funcode(self[:0], True))
    except UnicodeDecodeError as e:
        offset = -len(incr_coder.getstate()[0])
        raise UnicodeDecodeError(e.args[0], self, i + e.args[2] + offset, i + e.args[3] + offset, *e.args[4:])
    except UnicodeEncodeError:
        funcode(self)
    result = empty.join(result_list)
    taint_pyobject_with_ranges(result, new_ranges)
    return result


<<<<<<< HEAD
def decode_aspect(orig_function, flag_added_args, *args, **kwargs):
    if flag_added_args > 0:
        self = args[0]
        args = args[flag_added_args:]
    else:
        return orig_function(*args, **kwargs)

    if not is_pyobject_tainted(self) or not isinstance(self, bytes):
        return self.decode(*args, **kwargs)
=======
def decode_aspect(orig_function, self, *args, **kwargs):
    if orig_function is not None and not isinstance(orig_function, BuiltinFunctionType):
        return orig_function(*args, **kwargs)

    result = self.decode(*args, **kwargs)

    if not is_pyobject_tainted(self) or not isinstance(self, bytes):
        return result
>>>>>>> 5dae3e3b

    try:
        codec = args[0] if args else "utf-8"
        inc_dec = codecs.getincrementaldecoder(codec)(**kwargs)
        return incremental_translation(self, inc_dec, inc_dec.decode, "")
    except Exception as e:
        _set_iast_error_metric("IAST propagation error. decode_aspect. {}".format(e))
    return result


<<<<<<< HEAD
def encode_aspect(orig_function, flag_added_args, *args, **kwargs):
    if flag_added_args > 0:
        self = args[0]
        args = args[flag_added_args:]
    else:
        return orig_function(*args, **kwargs)

=======
def encode_aspect(orig_function, self, *args, **kwargs):
    if orig_function is not None and not isinstance(orig_function, BuiltinFunctionType):
        return orig_function(*args, **kwargs)

    result = self.encode(*args, **kwargs)

>>>>>>> 5dae3e3b
    if not is_pyobject_tainted(self) or not isinstance(self, str):
        return result

    try:
        codec = args[0] if args else "utf-8"
        inc_enc = codecs.getincrementalencoder(codec)(**kwargs)
        return incremental_translation(self, inc_enc, inc_enc.encode, b"")
    except Exception as e:
        _set_iast_error_metric("IAST propagation error. encode_aspect. {}".format(e))
    return result


def upper_aspect(orig_function, flag_added_args, *args, **kwargs):  # type: (Callable, int, Any, Any) -> TEXT_TYPE
    if not isinstance(orig_function, BuiltinFunctionType):
        if flag_added_args > 0:
            args = args[flag_added_args:]
        return orig_function(*args, **kwargs)

    candidate_text = args[0]
    args = args[flag_added_args:]
    if not isinstance(candidate_text, TEXT_TYPES):
        return candidate_text.upper(*args, **kwargs)

    try:
        return common_replace("upper", candidate_text, *args, **kwargs)
    except Exception as e:
        _set_iast_error_metric("IAST propagation error. upper_aspect. {}".format(e))
        return candidate_text.upper(*args, **kwargs)


def lower_aspect(orig_function, flag_added_args, *args, **kwargs):  # type: (Callable, int, Any, Any) -> TEXT_TYPE
    if not isinstance(orig_function, BuiltinFunctionType):
        if flag_added_args > 0:
            args = args[flag_added_args:]
        return orig_function(*args, **kwargs)

    candidate_text = args[0]
    args = args[flag_added_args:]
    if not isinstance(candidate_text, TEXT_TYPES):
        if flag_added_args > 0:
            args = args[flag_added_args:]
        return candidate_text.lower(*args, **kwargs)

    try:
        return common_replace("lower", candidate_text, *args, **kwargs)
    except Exception as e:
        _set_iast_error_metric("IAST propagation error. lower_aspect. {}".format(e))
        return candidate_text.lower(*args, **kwargs)


def swapcase_aspect(orig_function, flag_added_args, *args, **kwargs):  # type: (Callable, int, Any, Any) -> TEXT_TYPE
    if not isinstance(orig_function, BuiltinFunctionType):
        if flag_added_args > 0:
            args = args[flag_added_args:]
        return orig_function(*args, **kwargs)

    candidate_text = args[0]
    args = args[flag_added_args:]
    if not isinstance(candidate_text, TEXT_TYPES):
        return candidate_text.swapcase(*args, **kwargs)
    try:
        return common_replace("swapcase", candidate_text, *args, **kwargs)
    except Exception as e:
        _set_iast_error_metric("IAST propagation error. swapcase_aspect. {}".format(e))
        return candidate_text.swapcase(*args, **kwargs)


def title_aspect(orig_function, flag_added_args, *args, **kwargs):  # type: (Callable, int, Any, Any) -> TEXT_TYPE
    if not isinstance(orig_function, BuiltinFunctionType):
        if flag_added_args > 0:
            args = args[flag_added_args:]
        return orig_function(*args, **kwargs)

    candidate_text = args[0]
    args = args[flag_added_args:]
    if not isinstance(candidate_text, TEXT_TYPES):
        return candidate_text.title(*args, **kwargs)
    try:
        return common_replace("title", candidate_text, *args, **kwargs)
    except Exception as e:
        _set_iast_error_metric("IAST propagation error. title_aspect. {}".format(e))
        return candidate_text.title(*args, **kwargs)


def capitalize_aspect(orig_function, flag_added_args, *args, **kwargs):  # type: (Callable, int, Any, Any) -> TEXT_TYPE
    if not isinstance(orig_function, BuiltinFunctionType):
        if flag_added_args > 0:
            args = args[flag_added_args:]
        return orig_function(*args, **kwargs)

    candidate_text = args[0]
    args = args[flag_added_args:]
    if not isinstance(candidate_text, TEXT_TYPES):
        return candidate_text.capitalize(*args, **kwargs)

    try:
        return common_replace("capitalize", candidate_text, *args, **kwargs)
    except Exception as e:
        _set_iast_error_metric("IAST propagation error. capitalize_aspect. {}".format(e))
        return candidate_text.capitalize(*args, **kwargs)


def casefold_aspect(orig_function, flag_added_args, *args, **kwargs):  # type: (Callable, int, Any, Any) -> TEXT_TYPE
    if not isinstance(orig_function, BuiltinFunctionType):
        if flag_added_args > 0:
            args = args[flag_added_args:]
        return orig_function(*args, **kwargs)

    if orig_function.__qualname__ not in ("str.casefold", "bytes.casefold", "bytearray.casefold"):
        if flag_added_args > 0:
            args = args[flag_added_args:]
        return orig_function(args, **kwargs)

    candidate_text = args[0]
    args = args[flag_added_args:]
    if not isinstance(candidate_text, TEXT_TYPES):
        if flag_added_args > 0:
            args = args[flag_added_args:]
        return candidate_text.casefold(*args, **kwargs)
    try:
        return common_replace("casefold", candidate_text, *args, **kwargs)
    except Exception as e:
        _set_iast_error_metric("IAST propagation error. casefold_aspect. {}".format(e))
        return candidate_text.casefold(*args, **kwargs)  # type: ignore[union-attr]


def translate_aspect(orig_function, flag_added_args, *args, **kwargs):  # type: (Callable, int, Any, Any) -> TEXT_TYPE
    if not isinstance(orig_function, BuiltinFunctionType):
        if flag_added_args > 0:
            args = args[flag_added_args:]
        return orig_function(*args, **kwargs)

    candidate_text = args[0]
    args = args[flag_added_args:]
    if not isinstance(candidate_text, TEXT_TYPES):
        return candidate_text.translate(*args, **kwargs)
    try:
        return common_replace("translate", candidate_text, *args, **kwargs)
    except Exception as e:
        _set_iast_error_metric("IAST propagation error. translate_aspect. {}".format(e))
        return candidate_text.translate(*args, **kwargs)


def empty_func(*args, **kwargs):
    pass<|MERGE_RESOLUTION|>--- conflicted
+++ resolved
@@ -223,13 +223,11 @@
             args = args[flag_added_args:]
         return orig_function(*args, **kwargs)
 
-<<<<<<< HEAD
-    candidate_text = args[0]
-    args = args[flag_added_args:]
-=======
+    candidate_text = args[0]
+    args = args[flag_added_args:]
+
     result = candidate_text.ljust(*args, **kwargs)
 
->>>>>>> 5dae3e3b
     if not isinstance(candidate_text, TEXT_TYPES):
         return result
 
@@ -260,13 +258,12 @@
             args = args[flag_added_args:]
         return orig_function(*args, **kwargs)
 
-<<<<<<< HEAD
-    candidate_text = args[0]
-    args = args[flag_added_args:]
-=======
+    candidate_text = args[0]
+    args = args[flag_added_args:]
+
     result = candidate_text.zfill(*args, **kwargs)
 
->>>>>>> 5dae3e3b
+
     if not isinstance(candidate_text, TEXT_TYPES):
         return result
 
@@ -309,19 +306,14 @@
             args = args[flag_added_args:]
         return orig_function(*args, **kwargs)
 
-<<<<<<< HEAD
     candidate_text = args[0]  # type: str
     args = args[flag_added_args:]
 
-    if not isinstance(candidate_text, str):
-        return candidate_text.format(*args, **kwargs)
-=======
     result = candidate_text.format(*args, **kwargs)
 
     if not isinstance(candidate_text, TEXT_TYPES):
         return result
 
->>>>>>> 5dae3e3b
     try:
         params = tuple(args) + tuple(kwargs.values())
         ranges_orig, candidate_text_ranges = are_all_text_all_ranges(candidate_text, params)
@@ -501,8 +493,6 @@
     taint_pyobject_with_ranges(result, new_ranges)
     return result
 
-
-<<<<<<< HEAD
 def decode_aspect(orig_function, flag_added_args, *args, **kwargs):
     if flag_added_args > 0:
         self = args[0]
@@ -510,18 +500,10 @@
     else:
         return orig_function(*args, **kwargs)
 
-    if not is_pyobject_tainted(self) or not isinstance(self, bytes):
-        return self.decode(*args, **kwargs)
-=======
-def decode_aspect(orig_function, self, *args, **kwargs):
-    if orig_function is not None and not isinstance(orig_function, BuiltinFunctionType):
-        return orig_function(*args, **kwargs)
-
     result = self.decode(*args, **kwargs)
 
     if not is_pyobject_tainted(self) or not isinstance(self, bytes):
         return result
->>>>>>> 5dae3e3b
 
     try:
         codec = args[0] if args else "utf-8"
@@ -532,22 +514,15 @@
     return result
 
 
-<<<<<<< HEAD
 def encode_aspect(orig_function, flag_added_args, *args, **kwargs):
     if flag_added_args > 0:
         self = args[0]
         args = args[flag_added_args:]
-    else:
-        return orig_function(*args, **kwargs)
-
-=======
-def encode_aspect(orig_function, self, *args, **kwargs):
-    if orig_function is not None and not isinstance(orig_function, BuiltinFunctionType):
+    elif orig_function is not None and not isinstance(orig_function, BuiltinFunctionType):
         return orig_function(*args, **kwargs)
 
     result = self.encode(*args, **kwargs)
 
->>>>>>> 5dae3e3b
     if not is_pyobject_tainted(self) or not isinstance(self, str):
         return result
 
