--- conflicted
+++ resolved
@@ -449,11 +449,7 @@
         return format(new_text)
 
     if format_spec:
-<<<<<<< HEAD
-        new_new_text = f"{new_text:{format_spec}}"
-=======
         new_new_text = f"{new_text:{format_spec}}"  # type: ignore[str-bytes-safe]
->>>>>>> 3f72ad76
         try:
             # Apply formatting
             text_ranges = get_tainted_ranges(new_text)
