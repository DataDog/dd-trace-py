from builtins import bytearray as builtin_bytearray
from builtins import bytes as builtin_bytes
from builtins import str as builtin_str
import codecs
from types import BuiltinFunctionType
<<<<<<< HEAD
from typing import TYPE_CHECKING  # noqa
from typing import Any  # noqa
from typing import Callable  # noqa
=======
from typing import TYPE_CHECKING
from typing import Any
from typing import Callable
from typing import Optional
>>>>>>> 3920b07b

from ddtrace.internal.compat import iteritems

from .._metrics import _set_iast_error_metric
from .._taint_tracking import TagMappingMode
from .._taint_tracking import TaintRange
from .._taint_tracking import _convert_escaped_text_to_tainted_text
from .._taint_tracking import are_all_text_all_ranges
from .._taint_tracking import as_formatted_evidence
from .._taint_tracking import common_replace
from .._taint_tracking import get_ranges
from .._taint_tracking import get_tainted_ranges
from .._taint_tracking import is_pyobject_tainted
from .._taint_tracking import parse_params
from .._taint_tracking import shift_taint_range
from .._taint_tracking import taint_pyobject_with_ranges
from .._taint_tracking._native import aspects  # noqa: F401


if TYPE_CHECKING:
    from typing import Dict  # noqa
    from typing import List  # noqa
    from typing import Optional  # noqa
    from typing import Union  # noqa

    TEXT_TYPE = Union[str, bytes, bytearray]

TEXT_TYPES = (str, bytes, bytearray)


_add_aspect = aspects.add_aspect
_extend_aspect = aspects.extend_aspect
_index_aspect = aspects.index_aspect
_join_aspect = aspects.join_aspect
_slice_aspect = aspects.slice_aspect

__all__ = ["add_aspect", "str_aspect", "bytearray_extend_aspect", "decode_aspect", "encode_aspect"]


def add_aspect(op1, op2):
    if not isinstance(op1, TEXT_TYPES) or not isinstance(op2, TEXT_TYPES) or type(op1) != type(op2):
        return op1 + op2
    return _add_aspect(op1, op2)


def str_aspect(orig_function, flag_added_args, *args, **kwargs):
    # type: (Optional[Callable], int, Any, Any) -> str
    if orig_function:
        if orig_function != builtin_str:
            if flag_added_args > 0:
                args = args[flag_added_args:]
            return orig_function(*args, **kwargs)
        result = builtin_str(*args, **kwargs)
    else:
        result = args[0].str(*args[1:], **kwargs)

    if isinstance(args[0], TEXT_TYPES) and is_pyobject_tainted(args[0]):
        try:
            if isinstance(args[0], (bytes, bytearray)):
                check_offset = args[0].decode("utf-8")
            else:
                check_offset = args[0]
            offset = result.index(check_offset)
            new_ranges = [shift_taint_range(text_range, offset) for text_range in get_tainted_ranges(args[0])]
            if new_ranges:
                taint_pyobject_with_ranges(result, tuple(new_ranges))
        except Exception as e:
            _set_iast_error_metric("IAST propagation error. str_aspect. {}".format(e))
    return result


def bytes_aspect(orig_function, flag_added_args, *args, **kwargs):
    # type: (Optional[Callable], int, Any, Any) -> bytes
    if orig_function:
        if orig_function != builtin_bytes:
            if flag_added_args > 0:
                args = args[flag_added_args:]
            return orig_function(*args, **kwargs)
        result = builtin_bytes(*args, **kwargs)
    else:
        result = args[0].bytes(*args[1:], **kwargs)

    if isinstance(args[0], TEXT_TYPES) and is_pyobject_tainted(args[0]):
        try:
            taint_pyobject_with_ranges(result, tuple(get_ranges(args[0])))
        except Exception as e:
            _set_iast_error_metric("IAST propagation error. bytes_aspect. {}".format(e))
    return result


def bytearray_aspect(orig_function, flag_added_args, *args, **kwargs):
    # type: (Optional[Callable], int, Any, Any) -> bytearray
    if orig_function:
        if orig_function != builtin_bytearray:
            if flag_added_args > 0:
                args = args[flag_added_args:]
            return orig_function(*args, **kwargs)
        result = builtin_bytearray(*args, **kwargs)
    else:
        result = args[0].bytearray(*args[1:], **kwargs)

    if isinstance(args[0], TEXT_TYPES) and is_pyobject_tainted(args[0]):
        try:
            taint_pyobject_with_ranges(result, tuple(get_ranges(args[0])))
        except Exception as e:
            _set_iast_error_metric("IAST propagation error. bytearray_aspect. {}".format(e))
    return result


def join_aspect(orig_function, flag_added_args, *args, **kwargs):
    # type: (Optional[Callable], int, Any, Any) -> Any
    if not orig_function:
        orig_function = args[0].join
    if not isinstance(orig_function, BuiltinFunctionType):
        if flag_added_args > 0:
            args = args[flag_added_args:]
        return orig_function(*args, **kwargs)

    joiner = args[0]
    args = args[flag_added_args:]
    if not isinstance(joiner, TEXT_TYPES):
        return joiner.join(*args, **kwargs)
    try:
        return _join_aspect(joiner, *args, **kwargs)
    except Exception as e:
        _set_iast_error_metric("IAST propagation error. join_aspect. {}".format(e))
        return joiner.join(*args, **kwargs)


def index_aspect(candidate_text, index) -> Any:
    result = candidate_text[index]

    if not isinstance(candidate_text, TEXT_TYPES) or not isinstance(index, int):
        return result

    try:
        return _index_aspect(candidate_text, index)
    except Exception as e:
        _set_iast_error_metric("IAST propagation error. index_aspect. {}".format(e))
    return result


def slice_aspect(candidate_text, start, stop, step) -> Any:
    if (
        not isinstance(candidate_text, TEXT_TYPES)
        or (start is not None and not isinstance(start, int))
        or (stop is not None and not isinstance(stop, int))
        or (step is not None and not isinstance(step, int))
    ):
        return candidate_text[start:stop:step]
    try:
        result = _slice_aspect(candidate_text, start, stop, step)
        expected_result = candidate_text[start:stop:step]
        if result != expected_result:
            return expected_result
        return result
    except Exception as e:
        _set_iast_error_metric("IAST propagation error. slice_aspect. {}".format(e))
        return candidate_text[start:stop:step]


def bytearray_extend_aspect(orig_function, flag_added_args, *args, **kwargs):
    # type: (Optional[Callable], int, Any, Any) -> Any
    if orig_function and not isinstance(orig_function, BuiltinFunctionType):
        if flag_added_args > 0:
            args = args[flag_added_args:]
        return orig_function(*args, **kwargs)

    if len(args) < 2:
        # If we're not receiving at least 2 arguments, means the call was
        # ``x.extend()`` and not ``x.extend(y)``
        # so either not the extend we're looking for, or no changes in taint ranges.
        return args[0].extend(*args[1:], **kwargs)

    op1 = args[0]
    op2 = args[1]
    if not isinstance(op1, bytearray) or not isinstance(op2, (bytearray, bytes)):
        return op1.extend(*args[1:], **kwargs)
    try:
        return _extend_aspect(op1, op2)
    except Exception as e:
        _set_iast_error_metric("IAST propagation error. extend_aspect. {}".format(e))
        return op1.extend(op2)


def modulo_aspect(candidate_text, candidate_tuple):
    # type: (Any, Any) -> Any
    if not isinstance(candidate_text, TEXT_TYPES):
        return candidate_text % candidate_tuple

    try:
        if isinstance(candidate_tuple, tuple):
            parameter_list = candidate_tuple
        else:
            parameter_list = (candidate_tuple,)

        ranges_orig, candidate_text_ranges = are_all_text_all_ranges(candidate_text, parameter_list)
        if not ranges_orig:
            return candidate_text % candidate_tuple

        return _convert_escaped_text_to_tainted_text(
            as_formatted_evidence(
                candidate_text,
                candidate_text_ranges,
                tag_mapping_function=TagMappingMode.Mapper,
            )
            % tuple(
                as_formatted_evidence(
                    parameter,
                    tag_mapping_function=TagMappingMode.Mapper,
                )
                if isinstance(parameter, TEXT_TYPES)
                else parameter
                for parameter in parameter_list
            ),
            ranges_orig=ranges_orig,
        )
    except Exception as e:
        _set_iast_error_metric("IAST propagation error. modulo_aspect. {}".format(e))
        return candidate_text % candidate_tuple


def build_string_aspect(*args):  # type: (List[Any]) -> str
    return join_aspect("".join, 1, "", args)


def ljust_aspect(orig_function, flag_added_args, *args, **kwargs):
    # type: (Optional[Callable], int, Any, Any) -> Union[str, bytes, bytearray]
    if not orig_function:
        orig_function = args[0].ljust
    if not isinstance(orig_function, BuiltinFunctionType):
        if flag_added_args > 0:
            args = args[flag_added_args:]
        return orig_function(*args, **kwargs)

    candidate_text = args[0]
    args = args[flag_added_args:]

    result = candidate_text.ljust(*args, **kwargs)

    if not isinstance(candidate_text, TEXT_TYPES):
        return result

    try:
        ranges_new = get_ranges(candidate_text)
        fillchar = parse_params(1, "fillchar", " ", *args, **kwargs)
        fillchar_ranges = get_ranges(fillchar)
        if ranges_new is None or (not ranges_new and not fillchar_ranges):
            return result

        if fillchar_ranges:
            # Can only be one char, so we create one range to cover from the start to the end
            ranges_new = ranges_new + [shift_taint_range(fillchar_ranges[0], len(candidate_text))]

        new_result = candidate_text.ljust(parse_params(0, "width", None, *args, **kwargs), fillchar)
        taint_pyobject_with_ranges(new_result, ranges_new)
        return new_result
    except Exception as e:
        _set_iast_error_metric("IAST propagation error. ljust_aspect. {}".format(e))

    return result


def zfill_aspect(orig_function, flag_added_args, *args, **kwargs):
    # type: (Optional[Callable], int, Any, Any) -> Any
    if orig_function and not isinstance(orig_function, BuiltinFunctionType):
        if flag_added_args > 0:
            args = args[flag_added_args:]
        return orig_function(*args, **kwargs)

    candidate_text = args[0]
    args = args[flag_added_args:]

    result = candidate_text.zfill(*args, **kwargs)

    if not isinstance(candidate_text, TEXT_TYPES):
        return result

    try:
        ranges_orig = get_ranges(candidate_text)
        if not ranges_orig:
            return result
        prefix = candidate_text[0] in ("-", "+")

        difflen = len(result) - len(candidate_text)
        ranges_new = []  # type: List[TaintRange]
        ranges_new_append = ranges_new.append
        ranges_new_extend = ranges_new.extend

        for r in ranges_orig:
            if not prefix or r.start > 0:
                ranges_new_append(TaintRange(start=r.start + difflen, length=r.length, source=r.source))
            else:
                ranges_new_extend(
                    [
                        TaintRange(start=0, length=1, source=r.source),
                        TaintRange(start=r.start + difflen + 1, length=r.length - 1, source=r.source),
                    ]
                )
        taint_pyobject_with_ranges(result, tuple(ranges_new))
    except Exception as e:
        _set_iast_error_metric("IAST propagation error. format_aspect. {}".format(e))

    return result


def format_aspect(
    orig_function,  # type: Optional[Callable]
    flag_added_args,  # type: int
    *args,  # type: Any
    **kwargs,  # type: Dict[str, Any]
):  # type: (...) -> str
    if not orig_function:
        orig_function = args[0].format

    if not isinstance(orig_function, BuiltinFunctionType):
        if flag_added_args > 0:
            args = args[flag_added_args:]
        return orig_function(*args, **kwargs)

    candidate_text = args[0]  # type: str
    args = args[flag_added_args:]

    result = candidate_text.format(*args, **kwargs)

    if not isinstance(candidate_text, TEXT_TYPES):
        return result

    try:
        params = tuple(args) + tuple(kwargs.values())
        ranges_orig, candidate_text_ranges = are_all_text_all_ranges(candidate_text, params)
        if not ranges_orig:
            return result

        new_template = as_formatted_evidence(
            candidate_text, candidate_text_ranges, tag_mapping_function=TagMappingMode.Mapper
        )
        fun = (  # noqa: E731
            lambda arg: as_formatted_evidence(arg, tag_mapping_function=TagMappingMode.Mapper)
            if isinstance(arg, TEXT_TYPES)
            else arg
        )

        new_args = list(map(fun, args))

        new_kwargs = {key: fun(value) for key, value in iteritems(kwargs)}
        new_result = _convert_escaped_text_to_tainted_text(
            new_template.format(*new_args, **new_kwargs),
            ranges_orig=ranges_orig,
        )
        if new_result != result:
            raise Exception(
                "format_aspect result %s is different to candidate_text.format %s"
                % (result, candidate_text.format(*args))
            )
        return new_result
    except Exception as e:
        _set_iast_error_metric("IAST propagation error. format_aspect. {}".format(e))

    return result


def format_map_aspect(
    orig_function, flag_added_args, *args, **kwargs
):  # type: (Optional[Callable], int, Any, Any) -> str
    if orig_function and not isinstance(orig_function, BuiltinFunctionType):
        if flag_added_args > 0:
            args = args[flag_added_args:]
        return orig_function(*args, **kwargs)

    candidate_text = args[0]  # type: str
    args = args[flag_added_args:]
    if not isinstance(candidate_text, TEXT_TYPES):
        return candidate_text.format_map(*args, **kwargs)

    try:
        mapping = parse_params(0, "mapping", None, *args, **kwargs)
        mapping_tuple = tuple(mapping if not isinstance(mapping, dict) else mapping.values())
        ranges_orig, candidate_text_ranges = are_all_text_all_ranges(
            candidate_text,
            args + mapping_tuple,
        )
        if not ranges_orig:
            return candidate_text.format_map(*args, **kwargs)

        return _convert_escaped_text_to_tainted_text(
            as_formatted_evidence(
                candidate_text, candidate_text_ranges, tag_mapping_function=TagMappingMode.Mapper
            ).format_map(
                {
                    key: as_formatted_evidence(value, tag_mapping_function=TagMappingMode.Mapper)
                    if isinstance(value, TEXT_TYPES)
                    else value
                    for key, value in iteritems(mapping)
                }
            ),
            ranges_orig=ranges_orig,
        )
    except Exception as e:
        _set_iast_error_metric("IAST propagation error. format_map_aspect. {}".format(e))
        return candidate_text.format_map(*args, **kwargs)


def repr_aspect(orig_function, flag_added_args, *args, **kwargs):
    # type: (Optional[Callable], Any, Any, Any) -> Any

    # DEV: We call this function directly passing None as orig_function
    if orig_function is not None and not isinstance(orig_function, BuiltinFunctionType):
        if flag_added_args > 0:
            args = args[flag_added_args:]
        return orig_function(*args, **kwargs)

    result = repr(*args, **kwargs)

    if isinstance(args[0], TEXT_TYPES) and is_pyobject_tainted(args[0]):
        try:
            if isinstance(args[0], (bytes, bytearray)):
                check_offset = args[0].decode("utf-8")
            else:
                check_offset = args[0]
            offset = result.index(check_offset)
            new_ranges = [shift_taint_range(text_range, offset) for text_range in get_tainted_ranges(args[0])]
            if new_ranges:
                taint_pyobject_with_ranges(result, tuple(new_ranges))
        except Exception as e:
            _set_iast_error_metric("IAST propagation error. repr_aspect. {}".format(e))
    return result


def format_value_aspect(
    element,  # type: Any
    options=0,  # type: int
    format_spec=None,  # type: Optional[str]
):  # type: (...) -> str
    if options == 115:
        new_text = str_aspect(str, 0, element)
    elif options == 114:
        # TODO: use our repr once we have implemented it
        new_text = repr_aspect(repr, 0, element)
    elif options == 97:
        new_text = ascii(element)
    else:
        new_text = element
    if not isinstance(new_text, TEXT_TYPES):
        return format(new_text)

    try:
        if format_spec:
            # Apply formatting
            text_ranges = get_tainted_ranges(new_text)
            if text_ranges:
                new_new_text = ("{:%s}" % format_spec).format(new_text)
                try:
                    new_ranges = list()
                    for text_range in text_ranges:
                        new_ranges.append(shift_taint_range(text_range, new_new_text.index(new_text)))
                    if new_ranges:
                        taint_pyobject_with_ranges(new_new_text, tuple(new_ranges))
                    return new_new_text
                except ValueError:
                    return ("{:%s}" % format_spec).format(new_text)
            else:
                return ("{:%s}" % format_spec).format(new_text)
        else:
            return str_aspect(str, 0, new_text)
    except Exception as e:
        _set_iast_error_metric("IAST propagation error. format_value_aspect. {}".format(e))
        return new_text


def incremental_translation(self, incr_coder, funcode, empty):
    tainted_ranges = iter(get_tainted_ranges(self))
    result_list, new_ranges = [], []
    result_length, i = 0, 0
    tainted_range = next(tainted_ranges, None)
    try:
        for i in range(len(self)):
            if tainted_range is None:
                # no more tainted ranges, finish decoding all at once
                new_prod = funcode(self[i:])
                result_list.append(new_prod)
                break
            if i == tainted_range.start:
                # start new tainted range
                new_ranges.append(TaintRange(start=i, length=result_length, source=tainted_range.source))

            new_prod = funcode(self[i : i + 1])
            result_list.append(new_prod)
            result_length += len(new_prod)

            if i + 1 == tainted_range.start + tainted_range.length:
                # end range. Do no taint partial multi-bytes character that comes next.
                # new_ranges[-1].append(result_length - new_ranges[-1].length)
                new_ranges[-1] = TaintRange(
                    start=new_ranges[-1].length,
                    length=(result_length - new_ranges[-1].length),
                    source=new_ranges[-1].source,
                )
                tainted_range = next(tainted_ranges, None)
        result_list.append(funcode(self[:0], True))
    except UnicodeDecodeError as e:
        offset = -len(incr_coder.getstate()[0])
        raise UnicodeDecodeError(e.args[0], self, i + e.args[2] + offset, i + e.args[3] + offset, *e.args[4:])
    except UnicodeEncodeError:
        funcode(self)
    result = empty.join(result_list)
    taint_pyobject_with_ranges(result, new_ranges)
    return result


def decode_aspect(orig_function, flag_added_args, *args, **kwargs):
    if orig_function and not flag_added_args:
        # This patch is unexpected, so we fallback
        # to executing the original function
        return orig_function(*args, **kwargs)

    self = args[0]
    args = args[(flag_added_args or 1) :]
    # Assume we call decode method of the first argument
    result = self.decode(*args, **kwargs)

    if not is_pyobject_tainted(self) or not isinstance(self, bytes):
        return result

    try:
        codec = args[0] if args else "utf-8"
        inc_dec = codecs.getincrementaldecoder(codec)(**kwargs)
        return incremental_translation(self, inc_dec, inc_dec.decode, "")
    except Exception as e:
        _set_iast_error_metric("IAST propagation error. decode_aspect. {}".format(e))
    return result


def encode_aspect(orig_function, flag_added_args, *args, **kwargs):
    if orig_function and not flag_added_args:
        # This patch is unexpected, so we fallback
        # to executing the original function
        return orig_function(*args, **kwargs)

    self = args[0]
    args = args[(flag_added_args or 1) :]
    # Assume we call encode method of the first argument
    result = self.encode(*args, **kwargs)

    if not is_pyobject_tainted(self) or not isinstance(self, str):
        return result

    try:
        codec = args[0] if args else "utf-8"
        inc_enc = codecs.getincrementalencoder(codec)(**kwargs)
        return incremental_translation(self, inc_enc, inc_enc.encode, b"")
    except Exception as e:
        _set_iast_error_metric("IAST propagation error. encode_aspect. {}".format(e))
    return result


def upper_aspect(
    orig_function, flag_added_args, *args, **kwargs
):  # type: (Optional[Callable], int, Any, Any) -> TEXT_TYPE
    if orig_function and not isinstance(orig_function, BuiltinFunctionType):
        if flag_added_args > 0:
            args = args[flag_added_args:]
        return orig_function(*args, **kwargs)

    candidate_text = args[0]
    args = args[flag_added_args:]
    if not isinstance(candidate_text, TEXT_TYPES):
        return candidate_text.upper(*args, **kwargs)

    try:
        return common_replace("upper", candidate_text, *args, **kwargs)
    except Exception as e:
        _set_iast_error_metric("IAST propagation error. upper_aspect. {}".format(e))
        return candidate_text.upper(*args, **kwargs)


def lower_aspect(
    orig_function, flag_added_args, *args, **kwargs
):  # type: (Optional[Callable], int, Any, Any) -> TEXT_TYPE
    if orig_function and not isinstance(orig_function, BuiltinFunctionType):
        if flag_added_args > 0:
            args = args[flag_added_args:]
        return orig_function(*args, **kwargs)

    candidate_text = args[0]
    args = args[flag_added_args:]
    if not isinstance(candidate_text, TEXT_TYPES):
        return candidate_text.lower(*args, **kwargs)

    try:
        return common_replace("lower", candidate_text, *args, **kwargs)
    except Exception as e:
        _set_iast_error_metric("IAST propagation error. lower_aspect. {}".format(e))
        return candidate_text.lower(*args, **kwargs)


def swapcase_aspect(
    orig_function, flag_added_args, *args, **kwargs
):  # type: (Optional[Callable], int, Any, Any) -> TEXT_TYPE
    if orig_function and not isinstance(orig_function, BuiltinFunctionType):
        if flag_added_args > 0:
            args = args[flag_added_args:]
        return orig_function(*args, **kwargs)

    candidate_text = args[0]
    args = args[flag_added_args:]
    if not isinstance(candidate_text, TEXT_TYPES):
        return candidate_text.swapcase(*args, **kwargs)
    try:
        return common_replace("swapcase", candidate_text, *args, **kwargs)
    except Exception as e:
        _set_iast_error_metric("IAST propagation error. swapcase_aspect. {}".format(e))
        return candidate_text.swapcase(*args, **kwargs)


def title_aspect(
    orig_function, flag_added_args, *args, **kwargs
):  # type: (Optional[Callable], int, Any, Any) -> TEXT_TYPE
    if orig_function and not isinstance(orig_function, BuiltinFunctionType):
        if flag_added_args > 0:
            args = args[flag_added_args:]
        return orig_function(*args, **kwargs)

    candidate_text = args[0]
    args = args[flag_added_args:]
    if not isinstance(candidate_text, TEXT_TYPES):
        return candidate_text.title(*args, **kwargs)
    try:
        return common_replace("title", candidate_text, *args, **kwargs)
    except Exception as e:
        _set_iast_error_metric("IAST propagation error. title_aspect. {}".format(e))
        return candidate_text.title(*args, **kwargs)


def capitalize_aspect(
    orig_function, flag_added_args, *args, **kwargs
):  # type: (Optional[Callable], int, Any, Any) -> TEXT_TYPE
    if orig_function and not isinstance(orig_function, BuiltinFunctionType):
        if flag_added_args > 0:
            args = args[flag_added_args:]
        return orig_function(*args, **kwargs)

    candidate_text = args[0]
    args = args[flag_added_args:]
    if not isinstance(candidate_text, TEXT_TYPES):
        return candidate_text.capitalize(*args, **kwargs)

    try:
        return common_replace("capitalize", candidate_text, *args, **kwargs)
    except Exception as e:
        _set_iast_error_metric("IAST propagation error. capitalize_aspect. {}".format(e))
        return candidate_text.capitalize(*args, **kwargs)


def casefold_aspect(
    orig_function, flag_added_args, *args, **kwargs
):  # type: (Optional[Callable], int, Any, Any) -> TEXT_TYPE
    if orig_function:
        if not isinstance(orig_function, BuiltinFunctionType):
            if flag_added_args > 0:
                args = args[flag_added_args:]
            return orig_function(*args, **kwargs)
    else:
        orig_function = getattr(args[0], "casefold", None)

    if orig_function and orig_function.__qualname__ not in ("str.casefold", "bytes.casefold", "bytearray.casefold"):
        if flag_added_args > 0:
            args = args[flag_added_args:]
        return orig_function(*args, **kwargs)

    candidate_text = args[0]
    args = args[flag_added_args:]
    if not isinstance(candidate_text, TEXT_TYPES):
        if flag_added_args > 0:
            args = args[flag_added_args:]
        return candidate_text.casefold(*args, **kwargs)
    try:
        return common_replace("casefold", candidate_text, *args, **kwargs)
    except Exception as e:
        _set_iast_error_metric("IAST propagation error. casefold_aspect. {}".format(e))
        return candidate_text.casefold(*args, **kwargs)  # type: ignore[union-attr]


def translate_aspect(
    orig_function, flag_added_args, *args, **kwargs
):  # type: (Optional[Callable], int, Any, Any) -> TEXT_TYPE
    if orig_function and not isinstance(orig_function, BuiltinFunctionType):
        if flag_added_args > 0:
            args = args[flag_added_args:]
        return orig_function(*args, **kwargs)

    candidate_text = args[0]
    args = args[flag_added_args:]
    if not isinstance(candidate_text, TEXT_TYPES):
        return candidate_text.translate(*args, **kwargs)
    try:
        return common_replace("translate", candidate_text, *args, **kwargs)
    except Exception as e:
        _set_iast_error_metric("IAST propagation error. translate_aspect. {}".format(e))
        return candidate_text.translate(*args, **kwargs)


def empty_func(*args, **kwargs):
    pass<|MERGE_RESOLUTION|>--- conflicted
+++ resolved
@@ -3,16 +3,10 @@
 from builtins import str as builtin_str
 import codecs
 from types import BuiltinFunctionType
-<<<<<<< HEAD
 from typing import TYPE_CHECKING  # noqa
 from typing import Any  # noqa
 from typing import Callable  # noqa
-=======
-from typing import TYPE_CHECKING
-from typing import Any
-from typing import Callable
-from typing import Optional
->>>>>>> 3920b07b
+from typing import Optional  # noqa
 
 from ddtrace.internal.compat import iteritems
 
