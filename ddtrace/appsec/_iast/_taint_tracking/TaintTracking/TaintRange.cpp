#include "TaintRange.h"
#include "Initializer/Initializer.h"

#include <utility>

using namespace pybind11::literals;

using namespace std;

#define _GET_HASH_KEY(hash) (hash & 0xFFFFFF)

typedef struct _PyASCIIObject_State_Hidden
{
    unsigned int : 8;
    unsigned int hidden : 24;
} PyASCIIObject_State_Hidden;

// Used to quickly exit on cases where the object is a non interned unicode
// string and does not have the fast-taint mark on its internal data structure.
// In any other case it will return false so the evaluation continue for (more
// slowly) checking if bytes and bytearrays are tainted.
__attribute__((flatten)) bool
is_notinterned_notfasttainted_unicode(const PyObject* objptr)
{
    if (!objptr) {
        return true; // cannot taint a nullptr
    }

    if (!PyUnicode_Check(objptr)) {
        return false; // not a unicode, continue evaluation
    }

    if (PyUnicode_CHECK_INTERNED(objptr)) {
        return true; // interned but it could still be tainted
    }

    const PyASCIIObject_State_Hidden* e = (PyASCIIObject_State_Hidden*)&(((PyASCIIObject*)objptr)->state);
    if (!e) {
        return true; // broken string object? better to skip it
    }
    // it cannot be fast tainted if hash is set to -1 (not computed)
    Py_hash_t hash = ((PyASCIIObject*)objptr)->hash;
    return hash == -1 || e->hidden != _GET_HASH_KEY(hash);
}

// For non interned unicode strings, set a hidden mark on it's internsal data
// structure that will allow us to quickly check if the string is not tainted
// and thus skip further processing without having to search on the tainting map
__attribute__((flatten)) void
set_fast_tainted_if_notinterned_unicode(PyObject* objptr)
{
    if (not objptr or !PyUnicode_Check(objptr) or PyUnicode_CHECK_INTERNED(objptr)) {
        return;
    }
    auto e = (PyASCIIObject_State_Hidden*)&(((PyASCIIObject*)objptr)->state);
    if (e) {
        Py_hash_t hash = ((PyASCIIObject*)objptr)->hash;
        if (hash == -1) {
            hash = PyObject_Hash(objptr);
        }
        e->hidden = _GET_HASH_KEY(hash);
    }
}

void
TaintRange::reset()
{
    source.reset();
    start = 0;
    length = 0;
};

string
TaintRange::toString() const
{
    ostringstream ret;
    ret << "TaintRange at " << this << " "
        << "[start=" << start << ", length=" << length << " source=" << source.toString() << "]";
    return ret.str();
}

TaintRange::operator std::string() const
{
    return toString();
}

// Note: don't use size_t or long, if the hash is bigger than an int, Python
// will re-hash it!
uint
TaintRange::get_hash() const
{
    uint hstart = hash<uint>()(this->start);
    uint hlength = hash<uint>()(this->length);
    uint hsource = hash<uint>()(this->source.get_hash());
    return hstart ^ hlength ^ hsource;
};

TaintRangePtr
api_shift_taint_range(const TaintRangePtr& source_taint_range, RANGE_START offset)
{
    auto tptr = initializer->allocate_taint_range(source_taint_range->start + offset, // start
                                                  source_taint_range->length,         // length
                                                  source_taint_range->source);        // origin
    return tptr;
}

TaintRangeRefs
api_shift_taint_ranges(const TaintRangeRefs& source_taint_ranges, RANGE_START offset)
{
    TaintRangeRefs new_ranges;
    new_ranges.reserve(source_taint_ranges.size());

    for (const auto& trange : source_taint_ranges) {
        new_ranges.emplace_back(api_shift_taint_range(trange, offset));
    }
    return new_ranges;
}

TaintRangeRefs
get_ranges(PyObject* string_input, TaintRangeMapType* tx_map)
{
    if (not is_text(string_input))
        return {};

    if (not tx_map) {
        tx_map = initializer->get_tainting_map();
    }
    if (!tx_map or tx_map->empty()) {
        // TODO: log something here: "no tx_map, maybe call create_context()?"
        return {};
    }

    const auto it = tx_map->find(get_unique_id(string_input));
    if (it == tx_map->end()) {
        return {};
    }
<<<<<<< HEAD

    if (get_internal_hash(string_input) != it->second.first) {
=======
    Py_hash_t hash = ((PyASCIIObject*)string_input)->hash;
    if (hash == -1) {
        hash = PyObject_Hash(string_input);
    }
    if (hash != it->second.first) {
        tx_map->erase(it);
>>>>>>> 39f8b558
        return {};
    }

    return it->second.second->get_ranges();
}

void
set_ranges(PyObject* str, const TaintRangeRefs& ranges, TaintRangeMapType* tx_map)
{
    if (not is_text(str) or ranges.empty())
        return;

    if (not tx_map) {
        tx_map = initializer->get_tainting_map();
        if (not tx_map) {
            throw py::value_error("Tainted Map isn't initialized. Call create_context() first");
        }
    }

    auto tx_id = initializer->context_id();
    if (tx_id == 0) {
        return;
    }

    auto obj_id = get_unique_id(str);
    auto it = tx_map->find(obj_id);
    auto new_tainted_object = initializer->allocate_ranges_into_taint_object(ranges);

<<<<<<< HEAD
=======
    Py_hash_t hash = ((PyASCIIObject*)str)->hash;
    if (hash == -1) {
        // Force the generation of the hash
        hash = PyObject_Hash(str);
    }
>>>>>>> 39f8b558
    set_fast_tainted_if_notinterned_unicode(str);
    new_tainted_object->incref();
    if (it != tx_map->end()) {
        it->second.second->decref();
<<<<<<< HEAD
        it->second = std::make_pair(get_internal_hash(str), new_tainted_object);
        return;
    }

    tx_map->insert({ obj_id, std::make_pair(get_internal_hash(str), new_tainted_object) });
=======
        it->second = std::make_pair(hash, new_tainted_object);
        return;
    }

    tx_map->insert({ obj_id, std::make_pair(hash, new_tainted_object) });
>>>>>>> 39f8b558
}

// Returns a tuple with (all ranges, ranges of candidate_text)
// FIXME: add check that candidate_text is really some kind of string
// FIXME: Take a PyList as parameter_list instead of a py::tuple (same for the
// result)
std::tuple<TaintRangeRefs, TaintRangeRefs>
are_all_text_all_ranges(PyObject* candidate_text, const py::tuple& parameter_list)
{
    if (not is_text(candidate_text))
        return {};
    // TODO: pass tx_map to the function
    auto tx_map = initializer->get_tainting_map();
    TaintRangeRefs candidate_text_ranges{ get_ranges(candidate_text, tx_map) };
    TaintRangeRefs all_ranges;

    for (const auto& param_handler : parameter_list) {
        auto param = param_handler.cast<py::object>().ptr();

        if (is_text(param)) {
            // TODO: OPT
            TaintRangeRefs ranges{ get_ranges(param, tx_map) };
            all_ranges.insert(all_ranges.end(), ranges.begin(), ranges.end());
        }
    }

    all_ranges.insert(all_ranges.end(), candidate_text_ranges.begin(), candidate_text_ranges.end());
    return { all_ranges, candidate_text_ranges };
}

TaintRangePtr
get_range_by_hash(size_t range_hash, optional<TaintRangeRefs>& taint_ranges)
{
    if (!taint_ranges or taint_ranges->empty()) {
        return nullptr;
    }
    // TODO: Replace this loop with a efficient function, vector.find() is O(n)
    // too.
    TaintRangePtr null_range = nullptr;
    for (const auto& range : taint_ranges.value()) {
        if (range_hash == range->get_hash()) {
            return range;
        }
    }
    return null_range;
}

TaintedObjectPtr
get_tainted_object(PyObject* str, TaintRangeMapType* tx_map)
{
    if (not str)
        return nullptr;

    if (not tx_map) {
        tx_map = initializer->get_tainting_map();
        if (not tx_map) {
            throw py::value_error("Tainted Map isn't initialized. Call create_context() first");
        }
    }
    if (is_notinterned_notfasttainted_unicode(str) or tx_map->empty()) {
        return nullptr;
    }

    auto it = tx_map->find(get_unique_id(str));
    if (it == tx_map->end()) {
        return nullptr;
    }

<<<<<<< HEAD
    if (get_internal_hash(str) != it->second.first) {
=======
    Py_hash_t hash = ((PyASCIIObject*)str)->hash;
    if (hash == -1) {
        hash = PyObject_Hash(str);
    }
    if (hash != it->second.first) {
>>>>>>> 39f8b558
        it->second.second->decref();
        tx_map->erase(it);
        return nullptr;
    }
    return it == tx_map->end() ? nullptr : it->second.second;
}

Py_hash_t bytearray_hash(PyObject* bytearray)
{
    // Bytearrays don't have hash by default so we will generate one by getting the internal str hash
    auto str = py::str(bytearray);
    PyObject* hash_result = PyObject_CallFunctionObjArgs(HASH_FUNC, str.ptr(), NULL);
    if (hash_result != NULL) {
        Py_DECREF(hash_result);
    }
    return ((PyASCIIObject*)str.ptr())->hash;
}

Py_hash_t get_internal_hash(const PyObject* obj)
{
    if (PyByteArray_Check(obj)) {
        return bytearray_hash(obj);
    }

    Py_hash_t hash = ((PyASCIIObject *) obj)->hash;
    if (hash == -1) {
        // Force the generation of the hash
        PyObject *hash_result = PyObject_CallFunctionObjArgs(HASH_FUNC, obj, NULL);
        if (hash_result != NULL) {
            Py_DECREF(hash_result);
        }
        hash = ((PyASCIIObject *) obj)->hash;
    }
    return hash;
}

void
set_tainted_object(PyObject* str, TaintedObjectPtr tainted_object, TaintRangeMapType* tx_taint_map,
                   Py_hash_t original_bytearray_hash)
{
    if (not str or not is_text(str)) {
        return;
    }

    if (not tx_taint_map) {
        tx_taint_map = initializer->get_tainting_map();
        if (not tx_taint_map) {
            throw py::value_error("Tainted Map isn't initialized. Call create_context() first");
        }
    }

    auto obj_id = get_unique_id(str);
<<<<<<< HEAD
=======
    auto it = tx_taint_map->find(obj_id);
    Py_hash_t hash = ((PyASCIIObject*)str)->hash;
    if (hash == -1) {
        // Force the generation of the hash
        hash = PyObject_Hash(str);
    }
>>>>>>> 39f8b558
    set_fast_tainted_if_notinterned_unicode(str);
    auto it = tx_taint_map->find(obj_id);
    if (it != tx_taint_map->end()) {
        // The same memory address was probably re-used for a different PyObject, so
        // we need to overwrite it.
        if (it->second.second != tainted_object) {
            // If the tainted object is different, we need to decref the previous one
            // and incref the new one. But if it's the same object, we can avoid both
            // operations, since they would be redundant.
            it->second.second->decref();
            tainted_object->incref();
            it->second = std::make_pair(hash, tainted_object);
        }
        // Update the hash, because for bytearrays it could have changed after the extend operation
        it->second.first = get_internal_hash(str);
        return;
    }
    tainted_object->incref();
<<<<<<< HEAD
    tx_taint_map->insert({ obj_id, std::make_pair(get_internal_hash(str), tainted_object) });
=======
    tx_taint_map->insert({ obj_id, std::make_pair(hash, tainted_object) });
>>>>>>> 39f8b558
}

// OPTIMIZATION TODO: export the variant of these functions taking a PyObject*
// using the C API directly.
void
pyexport_taintrange(py::module& m)
{
    m.def("is_notinterned_notfasttainted_unicode",
          py::overload_cast<const PyObject*>(&is_notinterned_notfasttainted_unicode),
          "candidate_text"_a);
    m.def("is_notinterned_notfasttainted_unicode", &api_is_unicode_and_not_fast_tainted, "candidate_text"_a);

    m.def("set_fast_tainted_if_notinterned_unicode",
          py::overload_cast<PyObject*>(&set_fast_tainted_if_notinterned_unicode),
          "candidate_text"_a);
    m.def("set_fast_tainted_if_notinterned_unicode", &api_set_fast_tainted_if_unicode, "text"_a);

    // TODO: check all the py::return_value_policy
    m.def("are_all_text_all_ranges",
          &are_all_text_all_ranges,
          "candidate_text"_a,
          "parameter_list"_a,
          py::return_value_policy::move);
    m.def("are_all_text_all_ranges",
          &api_are_all_text_all_ranges,
          "candidate_text"_a,
          "parameter_list"_a,
          py::return_value_policy::move);

    // TODO: check return value policy
    m.def("get_tainted_object", &get_tainted_object, "str"_a, "tx_taint_map"_a);

    m.def(
      "shift_taint_range", &api_shift_taint_range, py::return_value_policy::move, "source_taint_range"_a, "offset"_a);
    m.def("shift_taint_ranges", &api_shift_taint_ranges, py::return_value_policy::move, "ranges"_a, "offset"_a);

    m.def("set_ranges", py::overload_cast<PyObject*, const TaintRangeRefs&>(&set_ranges), "str"_a, "ranges"_a);
    m.def("set_ranges", &api_set_ranges, "str"_a, "ranges"_a);

    m.def("get_ranges",
          py::overload_cast<PyObject*>(&get_ranges),
          "string_input"_a,
          py::return_value_policy::take_ownership);
    m.def("get_ranges", &api_get_ranges, "string_input"_a, py::return_value_policy::take_ownership);

    m.def("get_range_by_hash", &get_range_by_hash, "range_hash"_a, "taint_ranges"_a);

    // Fake constructor, used to force calling allocate_taint_range for performance reasons
    m.def(
      "taint_range",
      [](RANGE_START start, RANGE_LENGTH length, Source source) {
          return initializer->allocate_taint_range(start, length, std::move(source));
      },
      "start"_a,
      "length"_a,
      "source"_a);

    py::class_<TaintRange, shared_ptr<TaintRange>>(m, "TaintRange_")
      // Normal constructor disabled on the Python side, see above
      // .def(py::init<int, int, Source>(), "start"_a = "", "length"_a, "source"_a)
      .def_readonly("start", &TaintRange::start)
      .def_readonly("length", &TaintRange::length)
      .def_readonly("source", &TaintRange::source)
      .def("__str__", &TaintRange::toString)
      .def("__repr__", &TaintRange::toString)
      .def("__hash__", &TaintRange::get_hash)
      .def("get_hash", &TaintRange::get_hash)
      // FIXME: check source to for these two?
      .def("__eq__",
           [](const TaintRangePtr& self, const TaintRangePtr& other) {
               if (other == nullptr)
                   return false;
               return self->start == other->start && self->length == other->length;
           })
      .def("__ne__", [](const TaintRangePtr& self, const TaintRangePtr& other) {
          if (other == nullptr)
              return true;
          return self->start != other->start || self->length != other->length;
      });
}<|MERGE_RESOLUTION|>--- conflicted
+++ resolved
@@ -134,17 +134,9 @@
     if (it == tx_map->end()) {
         return {};
     }
-<<<<<<< HEAD
 
     if (get_internal_hash(string_input) != it->second.first) {
-=======
-    Py_hash_t hash = ((PyASCIIObject*)string_input)->hash;
-    if (hash == -1) {
-        hash = PyObject_Hash(string_input);
-    }
-    if (hash != it->second.first) {
         tx_map->erase(it);
->>>>>>> 39f8b558
         return {};
     }
 
@@ -173,31 +165,15 @@
     auto it = tx_map->find(obj_id);
     auto new_tainted_object = initializer->allocate_ranges_into_taint_object(ranges);
 
-<<<<<<< HEAD
-=======
-    Py_hash_t hash = ((PyASCIIObject*)str)->hash;
-    if (hash == -1) {
-        // Force the generation of the hash
-        hash = PyObject_Hash(str);
-    }
->>>>>>> 39f8b558
     set_fast_tainted_if_notinterned_unicode(str);
     new_tainted_object->incref();
     if (it != tx_map->end()) {
         it->second.second->decref();
-<<<<<<< HEAD
         it->second = std::make_pair(get_internal_hash(str), new_tainted_object);
         return;
     }
 
     tx_map->insert({ obj_id, std::make_pair(get_internal_hash(str), new_tainted_object) });
-=======
-        it->second = std::make_pair(hash, new_tainted_object);
-        return;
-    }
-
-    tx_map->insert({ obj_id, std::make_pair(hash, new_tainted_object) });
->>>>>>> 39f8b558
 }
 
 // Returns a tuple with (all ranges, ranges of candidate_text)
@@ -266,15 +242,7 @@
         return nullptr;
     }
 
-<<<<<<< HEAD
     if (get_internal_hash(str) != it->second.first) {
-=======
-    Py_hash_t hash = ((PyASCIIObject*)str)->hash;
-    if (hash == -1) {
-        hash = PyObject_Hash(str);
-    }
-    if (hash != it->second.first) {
->>>>>>> 39f8b558
         it->second.second->decref();
         tx_map->erase(it);
         return nullptr;
@@ -286,34 +254,20 @@
 {
     // Bytearrays don't have hash by default so we will generate one by getting the internal str hash
     auto str = py::str(bytearray);
-    PyObject* hash_result = PyObject_CallFunctionObjArgs(HASH_FUNC, str.ptr(), NULL);
-    if (hash_result != NULL) {
-        Py_DECREF(hash_result);
-    }
-    return ((PyASCIIObject*)str.ptr())->hash;
-}
-
-Py_hash_t get_internal_hash(const PyObject* obj)
+    return PyObject_Hash(str.ptr());
+}
+
+Py_hash_t get_internal_hash(PyObject* obj)
 {
     if (PyByteArray_Check(obj)) {
         return bytearray_hash(obj);
     }
 
-    Py_hash_t hash = ((PyASCIIObject *) obj)->hash;
-    if (hash == -1) {
-        // Force the generation of the hash
-        PyObject *hash_result = PyObject_CallFunctionObjArgs(HASH_FUNC, obj, NULL);
-        if (hash_result != NULL) {
-            Py_DECREF(hash_result);
-        }
-        hash = ((PyASCIIObject *) obj)->hash;
-    }
-    return hash;
+    return PyObject_Hash(obj);
 }
 
 void
-set_tainted_object(PyObject* str, TaintedObjectPtr tainted_object, TaintRangeMapType* tx_taint_map,
-                   Py_hash_t original_bytearray_hash)
+set_tainted_object(PyObject* str, TaintedObjectPtr tainted_object, TaintRangeMapType* tx_taint_map)
 {
     if (not str or not is_text(str)) {
         return;
@@ -327,15 +281,6 @@
     }
 
     auto obj_id = get_unique_id(str);
-<<<<<<< HEAD
-=======
-    auto it = tx_taint_map->find(obj_id);
-    Py_hash_t hash = ((PyASCIIObject*)str)->hash;
-    if (hash == -1) {
-        // Force the generation of the hash
-        hash = PyObject_Hash(str);
-    }
->>>>>>> 39f8b558
     set_fast_tainted_if_notinterned_unicode(str);
     auto it = tx_taint_map->find(obj_id);
     if (it != tx_taint_map->end()) {
@@ -347,18 +292,14 @@
             // operations, since they would be redundant.
             it->second.second->decref();
             tainted_object->incref();
-            it->second = std::make_pair(hash, tainted_object);
+            it->second = std::make_pair(get_internal_hash(str), tainted_object);
         }
         // Update the hash, because for bytearrays it could have changed after the extend operation
         it->second.first = get_internal_hash(str);
         return;
     }
     tainted_object->incref();
-<<<<<<< HEAD
     tx_taint_map->insert({ obj_id, std::make_pair(get_internal_hash(str), tainted_object) });
-=======
-    tx_taint_map->insert({ obj_id, std::make_pair(hash, tainted_object) });
->>>>>>> 39f8b558
 }
 
 // OPTIMIZATION TODO: export the variant of these functions taking a PyObject*
