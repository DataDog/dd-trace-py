#include "AspectsOsPath.h"
#include <string>

#include "Helpers.h"

static bool
starts_with_separator(const py::handle& arg, const std::string& separator)
{
    const auto carg = py::cast<std::string>(arg);
    return carg.substr(0, 1) == separator;
}

template<class StrType>
StrType
api_ospathjoin_aspect(StrType& first_part, const py::args& args)
{
    const auto ospath = py::module_::import("os.path");
    auto join = ospath.attr("join");
    auto result_o = join(first_part, *args);

    const auto tx_map = Initializer::get_tainting_map();
    if (not tx_map or tx_map->empty()) {
        return result_o;
    }

    TRY_CATCH_ASPECT("ospathjoin_aspect", , {
        const auto separator = ospath.attr("sep").cast<std::string>();
        const auto sepsize = separator.size();

        // Find the initial iteration point. This will be the first argument that has the separator ("/foo")
        // as a first character or first_part (the first element) if no such argument is found.
        auto initial_arg_pos = -1;
        bool root_is_after_first = false;
        for (auto& arg : args) {
            if (not is_text(arg.ptr())) {
                return result_o;
            }

            if (starts_with_separator(arg, separator)) {
                root_is_after_first = true;
                initial_arg_pos++;
                break;
            }
            initial_arg_pos++;
        }

        TaintRangeRefs result_ranges;
        result_ranges.reserve(args.size());

        std::vector<TaintRangeRefs> all_ranges;
        unsigned long current_offset = 0;
        auto first_part_len = py::len(first_part);

        if (not root_is_after_first) {
            // Get the ranges of first_part and set them to the result, skipping the first character position
            // if it's a separator
            auto [ranges, ranges_error] = get_ranges(first_part.ptr(), tx_map);
            if (not ranges_error and not ranges.empty()) {
                for (auto& range : ranges) {
                    result_ranges.emplace_back(shift_taint_range(range, current_offset, first_part_len));
                }
            }

            if (not first_part.is(py::str(separator))) {
                current_offset = py::len(first_part);
            }

            current_offset += sepsize;
            initial_arg_pos = 0;
        }

        const unsigned long unsigned_initial_arg_pos = max(0, initial_arg_pos);

        // Now go trough the arguments and do the same
        for (unsigned long i = 0; i < args.size(); i++) {
            if (i >= unsigned_initial_arg_pos) {
                // Set the ranges from the corresponding argument
                if (auto [ranges, ranges_error] = get_ranges(args[i].ptr(), tx_map);
                    not ranges_error and not ranges.empty()) {
                    const auto len_args_i = py::len(args[i]);
                    for (auto& range : ranges) {
                        result_ranges.emplace_back(shift_taint_range(range, current_offset, len_args_i));
                    }
                }
                current_offset += py::len(args[i]);
                current_offset += sepsize;
            }
        }

        if (not result_ranges.empty()) {
            PyObject* new_result = new_pyobject_id(result_o.ptr());
            set_ranges(new_result, result_ranges, tx_map);
            return py::reinterpret_steal<StrType>(new_result);
        }

        return result_o;
    });
}

template<class StrType>
StrType
api_ospathbasename_aspect(const StrType& path)
{
    const auto ospath = py::module_::import("os.path");
    auto basename = ospath.attr("basename");
    auto result_o = basename(path);

<<<<<<< HEAD
    TRY_CATCH_ASPECT("ospathbasename_aspect", {
=======
    TRY_CATCH_ASPECT("ospathbasename_aspect", , {
>>>>>>> 3c813d6f
        const auto tx_map = Initializer::get_tainting_map();
        if (not tx_map or tx_map->empty() or py::len(result_o) == 0) {
            return result_o;
        }

        auto [ranges, ranges_error] = get_ranges(path.ptr(), tx_map);
        if (ranges_error or ranges.empty()) {
            return result_o;
        }

        // Create a fake list to call set_ranges_on_splitted on it (we are
        // only interested on the last path, which is the basename result)
        auto prev_path_len = py::len(path) - py::len(result_o);
        std::string filler(prev_path_len, 'X');
        py::str filler_str(filler);
        py::list apply_list;
        apply_list.append(filler_str);
        apply_list.append(result_o);

        set_ranges_on_splitted(path, ranges, apply_list, tx_map, false);
        return apply_list[1];
    });
}

template<class StrType>
StrType
api_ospathdirname_aspect(const StrType& path)
{
    const auto ospath = py::module_::import("os.path");
    auto dirname = ospath.attr("dirname");
    auto result_o = dirname(path);

<<<<<<< HEAD
    TRY_CATCH_ASPECT("ospathdirname_aspect", {
=======
    TRY_CATCH_ASPECT("ospathdirname_aspect", , {
>>>>>>> 3c813d6f
        const auto tx_map = Initializer::get_tainting_map();
        if (not tx_map or tx_map->empty() or py::len(result_o) == 0) {
            return result_o;
        }

        auto [ranges, ranges_error] = get_ranges(path.ptr(), tx_map);
        if (ranges_error or ranges.empty()) {
            return result_o;
        }

        // Create a fake list to call set_ranges_on_splitted on it (we are
        // only interested on the first path, which is the dirname result)
        auto prev_path_len = py::len(path) - py::len(result_o);
        std::string filler(prev_path_len, 'X');
        py::str filler_str(filler);
        py::list apply_list;
        apply_list.append(result_o);
        apply_list.append(filler_str);

        set_ranges_on_splitted(path, ranges, apply_list, tx_map, false);
        return apply_list[0];
    });
}

template<class StrType>
static py::tuple
forward_to_set_ranges_on_splitted(const char* function_name, const StrType& path, bool includeseparator = false)
{
    const auto ospath = py::module_::import("os.path");
    auto function = ospath.attr(function_name);
    auto result_o = function(path);

<<<<<<< HEAD
    TRY_CATCH_ASPECT("forward_to_set_ranges_on_splitted", {
=======
    TRY_CATCH_ASPECT("forward_to_set_ranges_on_splitted", , {
>>>>>>> 3c813d6f
        const auto tx_map = Initializer::get_tainting_map();
        if (not tx_map or tx_map->empty() or py::len(result_o) == 0) {
            return result_o;
        }

        auto [ranges, ranges_error] = get_ranges(path.ptr(), tx_map);
        if (ranges_error or ranges.empty()) {
            return result_o;
        }

        set_ranges_on_splitted(path, ranges, result_o, tx_map, includeseparator);
        return result_o;
    });
}

template<class StrType>
py::tuple
api_ospathsplit_aspect(const StrType& path)
{
    return forward_to_set_ranges_on_splitted("split", path);
}

template<class StrType>
py::tuple
api_ospathsplitext_aspect(const StrType& path)
{
    return forward_to_set_ranges_on_splitted("splitext", path, true);
}

template<class StrType>
py::tuple
api_ospathsplitdrive_aspect(const StrType& path)
{
    return forward_to_set_ranges_on_splitted("splitdrive", path, true);
}

template<class StrType>
py::tuple
api_ospathsplitroot_aspect(const StrType& path)
{
    return forward_to_set_ranges_on_splitted("splitroot", path, true);
}

template<class StrType>
StrType
api_ospathnormcase_aspect(const StrType& path)
{
    const auto ospath = py::module_::import("os.path");
    auto normcase = ospath.attr("normcase");
    auto result_o = normcase(path);

<<<<<<< HEAD
    TRY_CATCH_ASPECT("ospathnormcase_aspect", {
=======
    TRY_CATCH_ASPECT("ospathnormcase_aspect", , {
>>>>>>> 3c813d6f
        const auto tx_map = Initializer::get_tainting_map();
        if (not tx_map or tx_map->empty()) {
            return result_o;
        }

        auto [ranges, ranges_error] = get_ranges(path.ptr(), tx_map);
        if (ranges_error or ranges.empty()) {
            return result_o;
        }

        const TaintRangeRefs result_ranges = ranges;
        if (PyObject* new_result = new_pyobject_id(result_o.ptr())) {
            set_ranges(new_result, result_ranges, tx_map);
            return py::reinterpret_steal<StrType>(new_result);
        }

        return result_o;
    });
}

void
pyexport_ospath_aspects(py::module& m)
{
    m.def("_aspect_ospathjoin", &api_ospathjoin_aspect<py::str>, "first_part"_a, py::return_value_policy::move);
    m.def("_aspect_ospathjoin", &api_ospathjoin_aspect<py::bytes>, "first_part"_a, py::return_value_policy::move);
    m.def("_aspect_ospathnormcase", &api_ospathnormcase_aspect<py::str>, "path"_a, py::return_value_policy::move);
    m.def("_aspect_ospathnormcase", &api_ospathnormcase_aspect<py::bytes>, "path"_a, py::return_value_policy::move);
    m.def("_aspect_ospathbasename", &api_ospathbasename_aspect<py::str>, "path"_a, py::return_value_policy::move);
    m.def("_aspect_ospathbasename", &api_ospathbasename_aspect<py::bytes>, "path"_a, py::return_value_policy::move);
    m.def("_aspect_ospathdirname", &api_ospathdirname_aspect<py::str>, "path"_a, py::return_value_policy::move);
    m.def("_aspect_ospathdirname", &api_ospathdirname_aspect<py::bytes>, "path"_a, py::return_value_policy::move);
    m.def("_aspect_ospathsplit", &api_ospathsplit_aspect<py::str>, "path"_a, py::return_value_policy::move);
    m.def("_aspect_ospathsplit", &api_ospathsplit_aspect<py::bytes>, "path"_a, py::return_value_policy::move);
    m.def("_aspect_ospathsplitext", &api_ospathsplitext_aspect<py::str>, "path"_a, py::return_value_policy::move);
    m.def("_aspect_ospathsplitext", &api_ospathsplitext_aspect<py::bytes>, "path"_a, py::return_value_policy::move);
    m.def("_aspect_ospathsplitdrive", &api_ospathsplitdrive_aspect<py::str>, "path"_a, py::return_value_policy::move);
    m.def("_aspect_ospathsplitdrive", &api_ospathsplitdrive_aspect<py::bytes>, "path"_a, py::return_value_policy::move);
    m.def("_aspect_ospathsplitroot", &api_ospathsplitroot_aspect<py::str>, "path"_a, py::return_value_policy::move);
    m.def("_aspect_ospathsplitroot", &api_ospathsplitroot_aspect<py::bytes>, "path"_a, py::return_value_policy::move);
}<|MERGE_RESOLUTION|>--- conflicted
+++ resolved
@@ -105,11 +105,7 @@
     auto basename = ospath.attr("basename");
     auto result_o = basename(path);
 
-<<<<<<< HEAD
-    TRY_CATCH_ASPECT("ospathbasename_aspect", {
-=======
     TRY_CATCH_ASPECT("ospathbasename_aspect", , {
->>>>>>> 3c813d6f
         const auto tx_map = Initializer::get_tainting_map();
         if (not tx_map or tx_map->empty() or py::len(result_o) == 0) {
             return result_o;
@@ -142,11 +138,7 @@
     auto dirname = ospath.attr("dirname");
     auto result_o = dirname(path);
 
-<<<<<<< HEAD
-    TRY_CATCH_ASPECT("ospathdirname_aspect", {
-=======
     TRY_CATCH_ASPECT("ospathdirname_aspect", , {
->>>>>>> 3c813d6f
         const auto tx_map = Initializer::get_tainting_map();
         if (not tx_map or tx_map->empty() or py::len(result_o) == 0) {
             return result_o;
@@ -179,11 +171,7 @@
     auto function = ospath.attr(function_name);
     auto result_o = function(path);
 
-<<<<<<< HEAD
-    TRY_CATCH_ASPECT("forward_to_set_ranges_on_splitted", {
-=======
     TRY_CATCH_ASPECT("forward_to_set_ranges_on_splitted", , {
->>>>>>> 3c813d6f
         const auto tx_map = Initializer::get_tainting_map();
         if (not tx_map or tx_map->empty() or py::len(result_o) == 0) {
             return result_o;
@@ -235,11 +223,7 @@
     auto normcase = ospath.attr("normcase");
     auto result_o = normcase(path);
 
-<<<<<<< HEAD
-    TRY_CATCH_ASPECT("ospathnormcase_aspect", {
-=======
     TRY_CATCH_ASPECT("ospathnormcase_aspect", , {
->>>>>>> 3c813d6f
         const auto tx_map = Initializer::get_tainting_map();
         if (not tx_map or tx_map->empty()) {
             return result_o;
