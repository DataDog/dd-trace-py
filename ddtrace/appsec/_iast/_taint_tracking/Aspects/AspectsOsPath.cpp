#include "AspectsOsPath.h"
#include <string>

#include "Helpers.h"

static bool
starts_with_separator(const py::handle& arg, const std::string& separator)
{
    std::string carg = py::cast<std::string>(arg);
    return carg.substr(0, 1) == separator;
}

template<class StrType>
StrType
api_ospathjoin_aspect(StrType& first_part, const py::args& args)
{
    auto ospath = py::module_::import("os.path");
    auto join = ospath.attr("join");
    auto joined = join(first_part, *args);

    auto tx_map = initializer->get_tainting_map();
    if (not tx_map or tx_map->empty()) {
        return joined;
    }

    std::string separator = ospath.attr("sep").cast<std::string>();
    auto sepsize = separator.size();

    // Find the initial iteration point. This will be the first argument that has the separator ("/foo")
    // as a first character or first_part (the first element) if no such argument is found.
    auto initial_arg_pos = -1;
    bool root_is_after_first = false;
    for (auto& arg : args) {
        if (not is_text(arg.ptr())) {
            return joined;
        }

        if (starts_with_separator(arg, separator)) {
            root_is_after_first = true;
            initial_arg_pos++;
            break;
        }
        initial_arg_pos++;
    }

    TaintRangeRefs result_ranges;
    result_ranges.reserve(args.size());

    std::vector<TaintRangeRefs> all_ranges;
    unsigned long current_offset = 0;
    auto first_part_len = py::len(first_part);

    if (not root_is_after_first) {
        // Get the ranges of first_part and set them to the result, skipping the first character position
        // if it's a separator
        bool ranges_error;
        TaintRangeRefs ranges;
        std::tie(ranges, ranges_error) = get_ranges(first_part.ptr(), tx_map);
        if (not ranges_error and not ranges.empty()) {
            for (auto& range : ranges) {
                result_ranges.emplace_back(shift_taint_range(range, current_offset, first_part_len));
            }
        }

        if (not first_part.is(py::str(separator))) {
            current_offset = py::len(first_part);
        }

        current_offset += sepsize;
        initial_arg_pos = 0;
    }

    unsigned long unsigned_initial_arg_pos = max(0, initial_arg_pos);

    // Now go trough the arguments and do the same
    for (unsigned long i = 0; i < args.size(); i++) {
        if (i >= unsigned_initial_arg_pos) {
            // Set the ranges from the corresponding argument
            bool ranges_error;
            TaintRangeRefs ranges;
            std::tie(ranges, ranges_error) = get_ranges(args[i].ptr(), tx_map);
            if (not ranges_error and not ranges.empty()) {
                auto len_args_i = py::len(args[i]);
                for (auto& range : ranges) {
                    result_ranges.emplace_back(shift_taint_range(range, current_offset, len_args_i));
                }
            }
            current_offset += py::len(args[i]);
            current_offset += sepsize;
        }
    }

    if (not result_ranges.empty()) {
        PyObject* new_result = new_pyobject_id(joined.ptr());
        set_ranges(new_result, result_ranges, tx_map);
        return py::reinterpret_steal<StrType>(new_result);
    }

    return joined;
}

template<class StrType>
StrType
api_ospathbasename_aspect(const StrType& path)
{
    auto ospath = py::module_::import("os.path");
    auto basename = ospath.attr("basename");
    auto basename_result = basename(path);
<<<<<<< HEAD

    auto tx_map = initializer->get_tainting_map();
    if (not tx_map or py::len(basename_result) == 0) {
=======
    auto tx_map = initializer->get_tainting_map();
    if (not tx_map or tx_map->empty()) {
        return basename_result;
    }
    if (py::len(basename_result) == 0) {
>>>>>>> 9191adfa
        return basename_result;
    }

    bool ranges_error;
    TaintRangeRefs ranges;
    std::tie(ranges, ranges_error) = get_ranges(path.ptr(), tx_map);
    if (ranges_error or ranges.empty()) {
        return basename_result;
    }

    // Create a fake list to call set_ranges_on_splitted on it (we are
    // only interested on the last path, which is the basename result)
    auto prev_path_len = py::len(path) - py::len(basename_result);
    std::string filler(prev_path_len, 'X');
    py::str filler_str(filler);
    py::list apply_list;
    apply_list.append(filler_str);
    apply_list.append(basename_result);

    set_ranges_on_splitted(path, ranges, apply_list, tx_map, false);
    return apply_list[1];
}

template<class StrType>
StrType
api_ospathdirname_aspect(const StrType& path)
{
    auto ospath = py::module_::import("os.path");
    auto dirname = ospath.attr("dirname");
    auto dirname_result = dirname(path);
<<<<<<< HEAD

    auto tx_map = initializer->get_tainting_map();
    if (not tx_map or py::len(dirname_result) == 0) {
=======
    auto tx_map = initializer->get_tainting_map();
    if (not tx_map or tx_map->empty()) {
        return dirname_result;
    }

    if (py::len(dirname_result) == 0) {
>>>>>>> 9191adfa
        return dirname_result;
    }

    bool ranges_error;
    TaintRangeRefs ranges;
    std::tie(ranges, ranges_error) = get_ranges(path.ptr(), tx_map);
    if (ranges_error or ranges.empty()) {
        return dirname_result;
    }

    // Create a fake list to call set_ranges_on_splitted on it (we are
    // only interested on the first path, which is the dirname result)
    auto prev_path_len = py::len(path) - py::len(dirname_result);
    std::string filler(prev_path_len, 'X');
    py::str filler_str(filler);
    py::list apply_list;
    apply_list.append(dirname_result);
    apply_list.append(filler_str);

    set_ranges_on_splitted(path, ranges, apply_list, tx_map, false);
    return apply_list[0];
}

template<class StrType>
static py::tuple
_forward_to_set_ranges_on_splitted(const char* function_name, const StrType& path, bool includeseparator = false)
{
    auto ospath = py::module_::import("os.path");
    auto function = ospath.attr(function_name);
    auto function_result = function(path);
<<<<<<< HEAD

    auto tx_map = initializer->get_tainting_map();
    if (not tx_map or py::len(function_result) == 0) {
=======
    auto tx_map = initializer->get_tainting_map();
    if (not tx_map or tx_map->empty()) {
        return function_result;
    }
    if (py::len(function_result) == 0) {
>>>>>>> 9191adfa
        return function_result;
    }

    bool ranges_error;
    TaintRangeRefs ranges;
    std::tie(ranges, ranges_error) = get_ranges(path.ptr(), tx_map);
    if (ranges_error or ranges.empty()) {
        return function_result;
    }

    set_ranges_on_splitted(path, ranges, function_result, tx_map, includeseparator);
    return function_result;
}

template<class StrType>
py::tuple
api_ospathsplit_aspect(const StrType& path)
{
    return _forward_to_set_ranges_on_splitted("split", path);
}

template<class StrType>
py::tuple
api_ospathsplitext_aspect(const StrType& path)
{
    return _forward_to_set_ranges_on_splitted("splitext", path, true);
}

template<class StrType>
py::tuple
api_ospathsplitdrive_aspect(const StrType& path)
{
    return _forward_to_set_ranges_on_splitted("splitdrive", path, true);
}

template<class StrType>
py::tuple
api_ospathsplitroot_aspect(const StrType& path)
{
    return _forward_to_set_ranges_on_splitted("splitroot", path, true);
}

template<class StrType>
StrType
api_ospathnormcase_aspect(const StrType& path)
{
    auto ospath = py::module_::import("os.path");
    auto normcase = ospath.attr("normcase");
    auto normcased = normcase(path);
    auto tx_map = initializer->get_tainting_map();
    if (not tx_map or tx_map->empty()) {
        return normcased;
    }

    auto tx_map = initializer->get_tainting_map();
    if (not tx_map) {
        return normcased;
    }

    bool ranges_error;
    TaintRangeRefs ranges;
    std::tie(ranges, ranges_error) = get_ranges(path.ptr(), tx_map);
    if (ranges_error or ranges.empty()) {
        return normcased;
    }

    TaintRangeRefs result_ranges = ranges;
    PyObject* new_result = new_pyobject_id(normcased.ptr());
    if (new_result) {
        set_ranges(new_result, result_ranges, tx_map);
        return py::reinterpret_steal<StrType>(new_result);
    }

    return normcased;
}

void
pyexport_ospath_aspects(py::module& m)
{
    m.def("_aspect_ospathjoin", &api_ospathjoin_aspect<py::str>, "first_part"_a);
    m.def("_aspect_ospathjoin", &api_ospathjoin_aspect<py::bytes>, "first_part"_a);
    m.def("_aspect_ospathnormcase", &api_ospathnormcase_aspect<py::str>, "path"_a);
    m.def("_aspect_ospathnormcase", &api_ospathnormcase_aspect<py::bytes>, "path"_a);
    m.def("_aspect_ospathbasename", &api_ospathbasename_aspect<py::str>, "path"_a);
    m.def("_aspect_ospathbasename", &api_ospathbasename_aspect<py::bytes>, "path"_a);
    m.def("_aspect_ospathdirname", &api_ospathdirname_aspect<py::str>, "path"_a);
    m.def("_aspect_ospathdirname", &api_ospathdirname_aspect<py::bytes>, "path"_a);
    m.def("_aspect_ospathsplit", &api_ospathsplit_aspect<py::str>, "path"_a);
    m.def("_aspect_ospathsplit", &api_ospathsplit_aspect<py::bytes>, "path"_a);
    m.def("_aspect_ospathsplitext", &api_ospathsplitext_aspect<py::str>, "path"_a);
    m.def("_aspect_ospathsplitext", &api_ospathsplitext_aspect<py::bytes>, "path"_a);
    m.def("_aspect_ospathsplitdrive", &api_ospathsplitdrive_aspect<py::str>, "path"_a);
    m.def("_aspect_ospathsplitdrive", &api_ospathsplitdrive_aspect<py::bytes>, "path"_a);
    m.def("_aspect_ospathsplitroot", &api_ospathsplitroot_aspect<py::str>, "path"_a);
    m.def("_aspect_ospathsplitroot", &api_ospathsplitroot_aspect<py::bytes>, "path"_a);
}<|MERGE_RESOLUTION|>--- conflicted
+++ resolved
@@ -106,17 +106,9 @@
     auto ospath = py::module_::import("os.path");
     auto basename = ospath.attr("basename");
     auto basename_result = basename(path);
-<<<<<<< HEAD
-
-    auto tx_map = initializer->get_tainting_map();
-    if (not tx_map or py::len(basename_result) == 0) {
-=======
-    auto tx_map = initializer->get_tainting_map();
-    if (not tx_map or tx_map->empty()) {
-        return basename_result;
-    }
-    if (py::len(basename_result) == 0) {
->>>>>>> 9191adfa
+
+    auto tx_map = initializer->get_tainting_map();
+    if (not tx_map or tx_map->empty() or py::len(basename_result) === 0) {
         return basename_result;
     }
 
@@ -147,18 +139,9 @@
     auto ospath = py::module_::import("os.path");
     auto dirname = ospath.attr("dirname");
     auto dirname_result = dirname(path);
-<<<<<<< HEAD
-
-    auto tx_map = initializer->get_tainting_map();
-    if (not tx_map or py::len(dirname_result) == 0) {
-=======
-    auto tx_map = initializer->get_tainting_map();
-    if (not tx_map or tx_map->empty()) {
-        return dirname_result;
-    }
-
-    if (py::len(dirname_result) == 0) {
->>>>>>> 9191adfa
+
+    auto tx_map = initializer->get_tainting_map();
+    if (not tx_map or tx_map->empty() or py::len(dirname_result) == 0) {
         return dirname_result;
     }
 
@@ -189,17 +172,9 @@
     auto ospath = py::module_::import("os.path");
     auto function = ospath.attr(function_name);
     auto function_result = function(path);
-<<<<<<< HEAD
-
-    auto tx_map = initializer->get_tainting_map();
-    if (not tx_map or py::len(function_result) == 0) {
-=======
-    auto tx_map = initializer->get_tainting_map();
-    if (not tx_map or tx_map->empty()) {
-        return function_result;
-    }
-    if (py::len(function_result) == 0) {
->>>>>>> 9191adfa
+
+    auto tx_map = initializer->get_tainting_map();
+    if (not tx_map or tx_map->empty() py::len(function_result) == 0) {
         return function_result;
     }
 
