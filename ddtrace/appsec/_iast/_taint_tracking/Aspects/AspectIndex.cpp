--- conflicted
+++ resolved
@@ -52,11 +52,7 @@
     if (!is_text(candidate_text) or !is_some_number(idx)) {
         return result_o;
     }
-<<<<<<< HEAD
-    TRY_CATCH_ASPECT("index_aspect", {
-=======
     TRY_CATCH_ASPECT("index_aspect", , {
->>>>>>> 3c813d6f
         const auto ctx_map = Initializer::get_tainting_map();
         if (not ctx_map or ctx_map->empty()) {
             return result_o;
