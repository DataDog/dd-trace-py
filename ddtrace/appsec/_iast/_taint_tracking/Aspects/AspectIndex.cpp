#include "AspectIndex.h"
#include "Helpers.h"
#include <iostream> // JJJ

/**
 * @brief Index aspect
 *
 * @param result_o
 * @param candidate_text
 * @param idx
 * @param tx_taint_map
 * @return PyObject*
 */
PyObject*
index_aspect(PyObject* result_o, PyObject* candidate_text, PyObject* idx, const TaintRangeMapTypePtr& tx_taint_map)
{
    const auto idx_long = PyLong_AsLong(idx);
    TaintRangeRefs ranges_to_set;
    auto [ranges, ranges_error] = get_ranges(candidate_text, tx_taint_map);
    if (ranges_error) {
        return result_o;
    }
    for (const auto& current_range : ranges) {
        if (current_range->start <= idx_long and idx_long < (current_range->start + current_range->length)) {
            ranges_to_set.emplace_back(initializer->allocate_taint_range(0l, 1l, current_range->source));
            break;
        }
    }

    const auto& res_new_id = new_pyobject_id(result_o);
    Py_DecRef(result_o);

    if (ranges_to_set.empty()) {
        return res_new_id;
    }
    set_ranges(res_new_id, ranges_to_set, tx_taint_map);

    return res_new_id;
}

PyObject*
api_index_aspect(PyObject* self, PyObject* const* args, const Py_ssize_t nargs)
{
    if (nargs != 2) {
        py::set_error(PyExc_ValueError, MSG_ERROR_N_PARAMS);
        iast_taint_log_error(MSG_ERROR_N_PARAMS);
        return nullptr;
    }

    try {
<<<<<<< HEAD
=======
        cerr << "JJJ 1\n";
>>>>>>> 9c15ad06
        PyObject* result_o = nullptr;
        PyObject* candidate_text = args[0];
        PyObject* idx = args[1];
        if (!is_text(candidate_text) or !is_some_number(idx)) {
<<<<<<< HEAD
=======
            cerr << "JJJ 2\n";
>>>>>>> 9c15ad06
            return PyObject_GetItem(candidate_text, idx);
        }
        const auto ctx_map = initializer->get_tainting_map();
        result_o = PyObject_GetItem(candidate_text, idx);
        if (not ctx_map or ctx_map->empty()) {
<<<<<<< HEAD
=======
            cerr << "JJJ 3\n";
>>>>>>> 9c15ad06
            return result_o;
        }

        auto error_str = has_pyerr_as_string();
        if (!error_str.empty()) {
<<<<<<< HEAD
=======
            cerr << "JJJ 4\n";
>>>>>>> 9c15ad06
            error_str += " (native index_aspect)";
            iast_taint_log_error(error_str);
            py::set_error(PyExc_IndexError, error_str.c_str());
            return nullptr;
        }

        return index_aspect(result_o, candidate_text, idx, ctx_map);
    } catch (const std::exception& e) {
<<<<<<< HEAD
=======
        cerr << "JJJ 5\n";
>>>>>>> 9c15ad06
        const std::string error_message = "IAST propagation error in index_aspect. " + std::string(e.what());
        iast_taint_log_error(error_message);
        py::set_error(PyExc_TypeError, error_message.c_str());
        return nullptr;
    } catch (...) {
<<<<<<< HEAD
=======
        cerr << "JJJ 6\n";
>>>>>>> 9c15ad06
        const std::string error_message = "Unkown IAST propagation error in index_aspect. ";
        iast_taint_log_error(error_message);
        py::set_error(PyExc_TypeError, error_message.c_str());
        return nullptr;
    }
}<|MERGE_RESOLUTION|>--- conflicted
+++ resolved
@@ -48,36 +48,24 @@
     }
 
     try {
-<<<<<<< HEAD
-=======
         cerr << "JJJ 1\n";
->>>>>>> 9c15ad06
         PyObject* result_o = nullptr;
         PyObject* candidate_text = args[0];
         PyObject* idx = args[1];
         if (!is_text(candidate_text) or !is_some_number(idx)) {
-<<<<<<< HEAD
-=======
             cerr << "JJJ 2\n";
->>>>>>> 9c15ad06
             return PyObject_GetItem(candidate_text, idx);
         }
         const auto ctx_map = initializer->get_tainting_map();
         result_o = PyObject_GetItem(candidate_text, idx);
         if (not ctx_map or ctx_map->empty()) {
-<<<<<<< HEAD
-=======
             cerr << "JJJ 3\n";
->>>>>>> 9c15ad06
             return result_o;
         }
 
         auto error_str = has_pyerr_as_string();
         if (!error_str.empty()) {
-<<<<<<< HEAD
-=======
             cerr << "JJJ 4\n";
->>>>>>> 9c15ad06
             error_str += " (native index_aspect)";
             iast_taint_log_error(error_str);
             py::set_error(PyExc_IndexError, error_str.c_str());
@@ -86,19 +74,13 @@
 
         return index_aspect(result_o, candidate_text, idx, ctx_map);
     } catch (const std::exception& e) {
-<<<<<<< HEAD
-=======
         cerr << "JJJ 5\n";
->>>>>>> 9c15ad06
         const std::string error_message = "IAST propagation error in index_aspect. " + std::string(e.what());
         iast_taint_log_error(error_message);
         py::set_error(PyExc_TypeError, error_message.c_str());
         return nullptr;
     } catch (...) {
-<<<<<<< HEAD
-=======
         cerr << "JJJ 6\n";
->>>>>>> 9c15ad06
         const std::string error_message = "Unkown IAST propagation error in index_aspect. ";
         iast_taint_log_error(error_message);
         py::set_error(PyExc_TypeError, error_message.c_str());
