--- conflicted
+++ resolved
@@ -85,11 +85,7 @@
     // PyNumber_Add actually works for any type!
     result_o = PyNumber_Add(candidate_text, text_to_add);
 
-<<<<<<< HEAD
-    TRY_CATCH_ASPECT("add_aspect", {
-=======
     TRY_CATCH_ASPECT("add_aspect", , {
->>>>>>> 3c813d6f
         const auto tx_map = Initializer::get_tainting_map();
         if (not tx_map or tx_map->empty()) {
             return result_o;
@@ -123,11 +119,7 @@
 
     result_o = PyNumber_InPlaceAdd(candidate_text, text_to_add);
 
-<<<<<<< HEAD
-    TRY_CATCH_ASPECT("add_inplace_aspect", {
-=======
     TRY_CATCH_ASPECT("add_inplace_aspect", , {
->>>>>>> 3c813d6f
         const auto tx_map = Initializer::get_tainting_map();
         if (not tx_map or tx_map->empty()) {
             return result_o;
