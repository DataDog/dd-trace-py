--- conflicted
+++ resolved
@@ -85,10 +85,6 @@
 py::bytearray
 api_convert_escaped_text_to_taint_text(const py::bytearray& taint_escaped_text, TaintRangeRefs ranges_orig)
 {
-<<<<<<< HEAD
-
-=======
->>>>>>> 3c813d6f
     const auto tx_map = Initializer::get_tainting_map();
 
     const py::bytes bytes_text = py::bytes() + taint_escaped_text;
