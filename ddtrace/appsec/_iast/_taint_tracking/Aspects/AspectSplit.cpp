#include "AspectSplit.h"
#include "Initializer/Initializer.h"

template<class StrType>
py::list
api_split_text(const StrType& text, const optional<StrType>& separator, const optional<int> maxsplit)
{
    auto split = text.attr("split");
    auto split_result = split(separator, maxsplit);
<<<<<<< HEAD

    TaintRangeMapType* tx_map = initializer->get_tainting_map();
    if (not tx_map) {
        return split_result;
    }

=======
    TaintRangeMapType* tx_map = initializer->get_tainting_map();
    if (not tx_map or tx_map->empty()) {
        return split_result;
    }
>>>>>>> 9191adfa
    auto ranges = api_get_ranges(text);
    if (not ranges.empty()) {
        set_ranges_on_splitted(text, ranges, split_result, tx_map, false);
    }

    return split_result;
}

template<class StrType>
py::list
api_rsplit_text(const StrType& text, const optional<StrType>& separator, const optional<int> maxsplit)
{
    auto rsplit = text.attr("rsplit");
    auto split_result = rsplit(separator, maxsplit);
    TaintRangeMapType* tx_map = initializer->get_tainting_map();
<<<<<<< HEAD
    if (not tx_map) {
        return split_result;
    }

=======
    if (not tx_map or tx_map->empty()) {
        return split_result;
    }
>>>>>>> 9191adfa
    auto ranges = api_get_ranges(text);
    if (not ranges.empty()) {
        set_ranges_on_splitted(text, ranges, split_result, tx_map, false);
    }
    return split_result;
}

template<class StrType>
py::list
api_splitlines_text(const StrType& text, bool keepends)
{
    auto splitlines = text.attr("splitlines");
    auto split_result = splitlines(keepends);
    TaintRangeMapType* tx_map = initializer->get_tainting_map();
<<<<<<< HEAD
    if (not tx_map) {
        return split_result;
    }

=======
    if (not tx_map or tx_map->empty()) {
        return split_result;
    }
>>>>>>> 9191adfa
    auto ranges = api_get_ranges(text);
    if (not ranges.empty()) {
        set_ranges_on_splitted(text, ranges, split_result, tx_map, keepends);
    }
    return split_result;
}

void
pyexport_aspect_split(py::module& m)
{
    m.def("_aspect_split", &api_split_text<py::str>, "text"_a, "separator"_a = py::none(), "maxsplit"_a = -1);
    m.def("_aspect_split", &api_split_text<py::bytes>, "text"_a, "separator"_a = py::none(), "maxsplit"_a = -1);
    m.def("_aspect_split", &api_split_text<py::bytearray>, "text"_a, "separator"_a = py::none(), "maxsplit"_a = -1);
    m.def("_aspect_rsplit", &api_rsplit_text<py::str>, "text"_a, "separator"_a = py::none(), "maxsplit"_a = -1);
    m.def("_aspect_rsplit", &api_rsplit_text<py::bytes>, "text"_a, "separator"_a = py::none(), "maxsplit"_a = -1);
    m.def("_aspect_rsplit", &api_rsplit_text<py::bytearray>, "text"_a, "separator"_a = py::none(), "maxsplit"_a = -1);
    // cppcheck-suppress assignBoolToPointer
    m.def("_aspect_splitlines", &api_splitlines_text<py::str>, "text"_a, "keepends"_a = false);
    // cppcheck-suppress assignBoolToPointer
    m.def("_aspect_splitlines", &api_splitlines_text<py::bytes>, "text"_a, "keepends"_a = false);
    // cppcheck-suppress assignBoolToPointer
    m.def("_aspect_splitlines", &api_splitlines_text<py::bytearray>, "text"_a, "keepends"_a = false);
}<|MERGE_RESOLUTION|>--- conflicted
+++ resolved
@@ -7,19 +7,12 @@
 {
     auto split = text.attr("split");
     auto split_result = split(separator, maxsplit);
-<<<<<<< HEAD
 
-    TaintRangeMapType* tx_map = initializer->get_tainting_map();
-    if (not tx_map) {
-        return split_result;
-    }
-
-=======
     TaintRangeMapType* tx_map = initializer->get_tainting_map();
     if (not tx_map or tx_map->empty()) {
         return split_result;
     }
->>>>>>> 9191adfa
+
     auto ranges = api_get_ranges(text);
     if (not ranges.empty()) {
         set_ranges_on_splitted(text, ranges, split_result, tx_map, false);
@@ -34,17 +27,12 @@
 {
     auto rsplit = text.attr("rsplit");
     auto split_result = rsplit(separator, maxsplit);
+  
     TaintRangeMapType* tx_map = initializer->get_tainting_map();
-<<<<<<< HEAD
-    if (not tx_map) {
+    if (not tx_map or tx_map->empty()) {
         return split_result;
     }
 
-=======
-    if (not tx_map or tx_map->empty()) {
-        return split_result;
-    }
->>>>>>> 9191adfa
     auto ranges = api_get_ranges(text);
     if (not ranges.empty()) {
         set_ranges_on_splitted(text, ranges, split_result, tx_map, false);
@@ -58,17 +46,12 @@
 {
     auto splitlines = text.attr("splitlines");
     auto split_result = splitlines(keepends);
+  
     TaintRangeMapType* tx_map = initializer->get_tainting_map();
-<<<<<<< HEAD
-    if (not tx_map) {
+    if (not tx_map or tx_map->empty()) {
         return split_result;
     }
 
-=======
-    if (not tx_map or tx_map->empty()) {
-        return split_result;
-    }
->>>>>>> 9191adfa
     auto ranges = api_get_ranges(text);
     if (not ranges.empty()) {
         set_ranges_on_splitted(text, ranges, split_result, tx_map, keepends);
