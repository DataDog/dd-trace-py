<<<<<<< HEAD
from io import BytesIO
from io import StringIO
import os
=======
>>>>>>> e237d910
from typing import Any
from typing import Tuple

from ddtrace.internal._unpatched import _threading as threading
from ddtrace.internal.logger import get_logger

from ..._constants import IAST
from .._metrics import _set_iast_error_metric
from .._metrics import _set_metric_iast_executed_source
from .._utils import _is_iast_debug_enabled
from .._utils import _is_python_version_supported


log = get_logger(__name__)

if _is_python_version_supported():
    from ._native import ops
    from ._native.aspect_format import _format_aspect
    from ._native.aspect_helpers import _convert_escaped_text_to_tainted_text
    from ._native.aspect_helpers import as_formatted_evidence
    from ._native.aspect_helpers import common_replace
    from ._native.aspect_helpers import parse_params
    from ._native.aspect_helpers import set_ranges_on_splitted
    from ._native.aspect_split import _aspect_rsplit
    from ._native.aspect_split import _aspect_split
    from ._native.aspect_split import _aspect_splitlines
    from ._native.aspects_ospath import _aspect_ospathbasename
    from ._native.aspects_ospath import _aspect_ospathdirname
    from ._native.aspects_ospath import _aspect_ospathjoin
    from ._native.aspects_ospath import _aspect_ospathnormcase
    from ._native.aspects_ospath import _aspect_ospathsplit
    from ._native.aspects_ospath import _aspect_ospathsplitdrive
    from ._native.aspects_ospath import _aspect_ospathsplitext
    from ._native.aspects_ospath import _aspect_ospathsplitroot
    from ._native.initializer import active_map_addreses_size
    from ._native.initializer import create_context
    from ._native.initializer import debug_taint_map
    from ._native.initializer import initializer_size
    from ._native.initializer import num_objects_tainted
    from ._native.initializer import reset_context
    from ._native.taint_tracking import OriginType
    from ._native.taint_tracking import Source
    from ._native.taint_tracking import TagMappingMode
    from ._native.taint_tracking import are_all_text_all_ranges
    from ._native.taint_tracking import copy_and_shift_ranges_from_strings
    from ._native.taint_tracking import copy_ranges_from_strings
    from ._native.taint_tracking import get_range_by_hash
    from ._native.taint_tracking import get_ranges
    from ._native.taint_tracking import is_notinterned_notfasttainted_unicode
    from ._native.taint_tracking import is_tainted
    from ._native.taint_tracking import origin_to_str
    from ._native.taint_tracking import set_fast_tainted_if_notinterned_unicode
    from ._native.taint_tracking import set_ranges
    from ._native.taint_tracking import shift_taint_range
    from ._native.taint_tracking import shift_taint_ranges
    from ._native.taint_tracking import str_to_origin
    from ._native.taint_tracking import taint_range as TaintRange

    new_pyobject_id = ops.new_pyobject_id
    set_ranges_from_values = ops.set_ranges_from_values


__all__ = [
    "OriginType",
    "Source",
    "TagMappingMode",
    "TaintRange",
    "_aspect_modulo",
    "_aspect_ospathbasename",
    "_aspect_ospathdirname",
    "_aspect_ospathjoin",
    "_aspect_ospathnormcase",
    "_aspect_ospathsplit",
    "_aspect_ospathsplitdrive",
    "_aspect_ospathsplitext",
    "_aspect_ospathsplitroot",
    "_aspect_rsplit",
    "_aspect_split",
    "_aspect_splitlines",
    "_convert_escaped_text_to_tainted_text",
    "_format_aspect",
    "active_map_addreses_size",
    "are_all_text_all_ranges",
    "as_formatted_evidence",
    "aspect_helpers",
    "common_replace",
    "copy_and_shift_ranges_from_strings",
    "copy_ranges_from_strings",
    "create_context",
    "debug_taint_map",
    "get_range_by_hash",
    "get_ranges",
    "iast_taint_log_error",
    "initializer_size",
    "is_notinterned_notfasttainted_unicode",
    "is_pyobject_tainted",
    "modulo_aspect",
    "new_pyobject_id",
    "num_objects_tainted",
    "origin_to_str",
    "parse_params",
    "reset_context",
    "set_fast_tainted_if_notinterned_unicode",
    "set_ranges",
    "set_ranges_on_splitted",
    "setup",
    "shift_taint_range",
    "shift_taint_ranges",
    "str_to_origin",
    "taint_pyobject",
]


def iast_taint_log_error(msg):
    if _is_iast_debug_enabled():
        import inspect

        stack = inspect.stack()
        frame_info = "\n".join("%s %s" % (frame_info.filename, frame_info.lineno) for frame_info in stack[:7])
        log.debug("[IAST] Propagation error. %s:\n%s", msg, frame_info)
    _set_iast_error_metric("[IAST] Propagation error. %s" % msg)


def is_pyobject_tainted(pyobject: Any) -> bool:
    if not isinstance(pyobject, IAST.TAINTEABLE_TYPES):  # type: ignore[misc]
        return False

    try:
        return is_tainted(pyobject)
    except ValueError as e:
        iast_taint_log_error("Checking tainted object error: %s" % e)
    return False


def taint_pyobject(pyobject: Any, source_name: Any, source_value: Any, source_origin=None) -> Any:
    # Pyobject must be Text with len > 1
    if not isinstance(pyobject, IAST.TAINTEABLE_TYPES):  # type: ignore[misc]
        return pyobject
    # We need this validation in different contition if pyobject is not a text type and creates a side-effect such as
    # __len__ magic method call.
    pyobject_len = 0
    if isinstance(pyobject, IAST.TEXT_TYPES):
        pyobject_len = len(pyobject)
        if pyobject_len == 0:
            return pyobject

    if isinstance(source_name, (bytes, bytearray)):
        source_name = str(source_name, encoding="utf8", errors="ignore")
    if isinstance(source_name, OriginType):
        source_name = origin_to_str(source_name)

    if isinstance(source_value, (bytes, bytearray)):
        source_value = str(source_value, encoding="utf8", errors="ignore")
    if source_origin is None:
        source_origin = OriginType.PARAMETER

    try:
        pyobject_newid = set_ranges_from_values(pyobject, pyobject_len, source_name, source_value, source_origin)
        _set_metric_iast_executed_source(source_origin)
        return pyobject_newid
    except ValueError as e:
        iast_taint_log_error("Tainting object error (pyobject type %s): %s" % (type(pyobject), e))
    return pyobject


def taint_pyobject_with_ranges(pyobject: Any, ranges: Tuple) -> bool:
    if not isinstance(pyobject, IAST.TAINTEABLE_TYPES):  # type: ignore[misc]
        return False
    try:
        set_ranges(pyobject, ranges)
        return True
    except ValueError as e:
        iast_taint_log_error("Tainting object with ranges error (pyobject type %s): %s" % (type(pyobject), e))
    return False


def get_tainted_ranges(pyobject: Any) -> Tuple:
    if not isinstance(pyobject, IAST.TAINTEABLE_TYPES):  # type: ignore[misc]
        return tuple()
    try:
        return get_ranges(pyobject)
    except ValueError as e:
        iast_taint_log_error("Get ranges error (pyobject type %s): %s" % (type(pyobject), e))
    return tuple()


if _is_iast_debug_enabled():
    TAINTED_FRAMES = []

    def trace_calls_and_returns(frame, event, arg):
        co = frame.f_code
        func_name = co.co_name
        if func_name == "write":
            # Ignore write() calls from print statements
            return
        if func_name in ("is_pyobject_tainted", "__repr__"):
            return
        line_no = frame.f_lineno
        filename = co.co_filename
        if "ddtrace" in filename:
            return
        if event == "call":
            f_locals = frame.f_locals
            if any([is_pyobject_tainted(f_locals[arg]) for arg in f_locals]):
                TAINTED_FRAMES.append(frame)
                log.debug("Call to %s on line %s of %s, args: %s", func_name, line_no, filename, frame.f_locals)
                log.debug("Tainted arguments:")
                for arg in f_locals:
                    if is_pyobject_tainted(f_locals[arg]):
                        log.debug("\t%s: %s", arg, f_locals[arg])
                log.debug("-----")

            return trace_calls_and_returns
        elif event == "return":
            if frame in TAINTED_FRAMES:
                TAINTED_FRAMES.remove(frame)
                log.debug("Return from %s on line %d of %s, return value: %s", func_name, line_no, filename, arg)
                if isinstance(arg, (str, bytes, bytearray, BytesIO, StringIO, list, tuple, dict)):
                    if (
                        (isinstance(arg, (str, bytes, bytearray, BytesIO, StringIO)) and is_pyobject_tainted(arg))
                        or (isinstance(arg, (list, tuple)) and any([is_pyobject_tainted(x) for x in arg]))
                        or (isinstance(arg, dict) and any([is_pyobject_tainted(x) for x in arg.values()]))
                    ):
                        log.debug("Return value is tainted")
                    else:
                        log.debug("Return value is NOT tainted")
                log.debug("-----")
        return

    threading.settrace(trace_calls_and_returns)<|MERGE_RESOLUTION|>--- conflicted
+++ resolved
@@ -1,9 +1,5 @@
-<<<<<<< HEAD
 from io import BytesIO
 from io import StringIO
-import os
-=======
->>>>>>> e237d910
 from typing import Any
 from typing import Tuple
 
