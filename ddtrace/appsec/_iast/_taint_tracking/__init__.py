from ddtrace.appsec._iast._taint_tracking._native import ops  # noqa: F401
from ddtrace.appsec._iast._taint_tracking._native.aspect_format import _format_aspect  # noqa: F401
from ddtrace.appsec._iast._taint_tracking._native.aspect_helpers import _convert_escaped_text_to_tainted_text

# noqa: F401
from ddtrace.appsec._iast._taint_tracking._native.aspect_helpers import as_formatted_evidence  # noqa: F401
from ddtrace.appsec._iast._taint_tracking._native.aspect_helpers import common_replace  # noqa: F401
from ddtrace.appsec._iast._taint_tracking._native.aspect_helpers import parse_params  # noqa: F401
from ddtrace.appsec._iast._taint_tracking._native.aspect_helpers import set_ranges_on_splitted  # noqa: F401
from ddtrace.appsec._iast._taint_tracking._native.aspect_split import _aspect_rsplit  # noqa: F401
from ddtrace.appsec._iast._taint_tracking._native.aspect_split import _aspect_split  # noqa: F401
from ddtrace.appsec._iast._taint_tracking._native.aspect_split import _aspect_splitlines  # noqa: F401
from ddtrace.appsec._iast._taint_tracking._native.aspects_ospath import _aspect_ospathbasename  # noqa: F401
from ddtrace.appsec._iast._taint_tracking._native.aspects_ospath import _aspect_ospathdirname  # noqa: F401
from ddtrace.appsec._iast._taint_tracking._native.aspects_ospath import _aspect_ospathjoin  # noqa: F401
from ddtrace.appsec._iast._taint_tracking._native.aspects_ospath import _aspect_ospathnormcase  # noqa: F401
from ddtrace.appsec._iast._taint_tracking._native.aspects_ospath import _aspect_ospathsplit  # noqa: F401
from ddtrace.appsec._iast._taint_tracking._native.aspects_ospath import _aspect_ospathsplitdrive  # noqa: F401
from ddtrace.appsec._iast._taint_tracking._native.aspects_ospath import _aspect_ospathsplitext  # noqa: F401
from ddtrace.appsec._iast._taint_tracking._native.aspects_ospath import _aspect_ospathsplitroot  # noqa: F401
from ddtrace.appsec._iast._taint_tracking._native.initializer import active_map_addreses_size  # noqa: F401
from ddtrace.appsec._iast._taint_tracking._native.initializer import debug_taint_map  # noqa: F401
from ddtrace.appsec._iast._taint_tracking._native.initializer import initializer_size  # noqa: F401
from ddtrace.appsec._iast._taint_tracking._native.initializer import num_objects_tainted  # noqa: F401
from ddtrace.appsec._iast._taint_tracking._native.taint_tracking import OriginType  # noqa: F401
from ddtrace.appsec._iast._taint_tracking._native.taint_tracking import Source  # noqa: F401
from ddtrace.appsec._iast._taint_tracking._native.taint_tracking import TagMappingMode  # noqa: F401
from ddtrace.appsec._iast._taint_tracking._native.taint_tracking import are_all_text_all_ranges  # noqa: F401
from ddtrace.appsec._iast._taint_tracking._native.taint_tracking import copy_and_shift_ranges_from_strings  # noqa: F401
from ddtrace.appsec._iast._taint_tracking._native.taint_tracking import copy_ranges_from_strings  # noqa: F401
from ddtrace.appsec._iast._taint_tracking._native.taint_tracking import get_range_by_hash  # noqa: F401
from ddtrace.appsec._iast._taint_tracking._native.taint_tracking import get_ranges  # noqa: F401
from ddtrace.appsec._iast._taint_tracking._native.taint_tracking import is_tainted  # noqa: F401
from ddtrace.appsec._iast._taint_tracking._native.taint_tracking import origin_to_str  # noqa: F401

# noqa: F401
from ddtrace.appsec._iast._taint_tracking._native.taint_tracking import set_ranges  # noqa: F401
from ddtrace.appsec._iast._taint_tracking._native.taint_tracking import shift_taint_range  # noqa: F401
from ddtrace.appsec._iast._taint_tracking._native.taint_tracking import shift_taint_ranges  # noqa: F401
from ddtrace.appsec._iast._taint_tracking._native.taint_tracking import str_to_origin  # noqa: F401
from ddtrace.appsec._iast._taint_tracking._native.taint_tracking import taint_range as TaintRange  # noqa: F401
from ddtrace.internal.logger import get_logger


log = get_logger(__name__)

__all__ = [
    "OriginType",
    "Source",
    "TagMappingMode",
    "TaintRange",
    "_aspect_modulo",
    "_aspect_ospathbasename",
    "_aspect_ospathdirname",
    "_aspect_ospathjoin",
    "_aspect_ospathnormcase",
    "_aspect_ospathsplit",
    "_aspect_ospathsplitdrive",
    "_aspect_ospathsplitext",
    "_aspect_ospathsplitroot",
    "_aspect_rsplit",
    "_aspect_split",
    "_aspect_splitlines",
    "_aspect_str",
    "_convert_escaped_text_to_tainted_text",
    "_format_aspect",
    "active_map_addreses_size",
    "are_all_text_all_ranges",
    "as_formatted_evidence",
    "aspect_helpers",
    "common_replace",
    "copy_and_shift_ranges_from_strings",
    "copy_ranges_from_strings",
    "create_context",
    "debug_taint_map",
    "get_range_by_hash",
    "get_ranges",
    "initializer_size",
    "is_tainted",
    "is_notinterned_notfasttainted_unicode",
    "modulo_aspect",
    "new_pyobject_id",
    "num_objects_tainted",
    "origin_to_str",
    "parse_params",
    "reset_context",
    "reset_contexts",
    "set_fast_tainted_if_notinterned_unicode",
    "set_ranges",
    "set_ranges_on_splitted",
    "setup",
    "shift_taint_range",
    "shift_taint_ranges",
    "str_to_origin",
]
<<<<<<< HEAD


def iast_taint_log_error(msg):
    if _is_iast_debug_enabled():
        import inspect

        stack = inspect.stack()
        frame_info = "\n".join("%s %s" % (frame_info.filename, frame_info.lineno) for frame_info in stack[:15])
        log.debug("[IAST] Propagation error. %s:\n%s", msg, frame_info)
    _set_iast_error_metric("[IAST] Propagation error. %s" % msg)


def is_pyobject_tainted(pyobject: Any) -> bool:
    if not is_iast_request_enabled():
        return False
    if not isinstance(pyobject, IAST.TAINTEABLE_TYPES):  # type: ignore[misc]
        return False

    try:
        return is_tainted(pyobject)
    except ValueError as e:
        iast_taint_log_error("Checking tainted object error: %s" % e)
    return False


def _taint_pyobject_base(pyobject: Any, source_name: Any, source_value: Any, source_origin=None) -> Any:
    if not is_iast_request_enabled():
        return pyobject

    if not isinstance(pyobject, IAST.TAINTEABLE_TYPES):  # type: ignore[misc]
        return pyobject
    # We need this validation in different condition if pyobject is not a text type and creates a side-effect such as
    # __len__ magic method call.
    pyobject_len = 0
    if isinstance(pyobject, IAST.TEXT_TYPES):
        pyobject_len = len(pyobject)
        if pyobject_len == 0:
            return pyobject

    if isinstance(source_name, (bytes, bytearray)):
        source_name = str(source_name, encoding="utf8", errors="ignore")
    if isinstance(source_name, OriginType):
        source_name = origin_to_str(source_name)

    if isinstance(source_value, (bytes, bytearray)):
        source_value = str(source_value, encoding="utf8", errors="ignore")
    if source_origin is None:
        source_origin = OriginType.PARAMETER

    try:
        pyobject_newid = set_ranges_from_values(pyobject, pyobject_len, source_name, source_value, source_origin)
        return pyobject_newid
    except ValueError as e:
        log.debug("Tainting object error (pyobject type %s): %s", type(pyobject), e, exc_info=True)
    return pyobject


def taint_pyobject(pyobject: Any, source_name: Any, source_value: Any, source_origin=None) -> Any:
    try:
        if source_origin is None:
            source_origin = OriginType.PARAMETER

        res = _taint_pyobject_base(pyobject, source_name, source_value, source_origin)
        _set_metric_iast_executed_source(source_origin)
        increment_iast_span_metric(IAST_SPAN_TAGS.TELEMETRY_EXECUTED_SOURCE, source_origin)
        return res
    except ValueError as e:
        log.debug("Tainting object error (pyobject type %s): %s", type(pyobject), e)
    return pyobject


def taint_pyobject_with_ranges(pyobject: Any, ranges: Tuple) -> bool:
    if not is_iast_request_enabled():
        return False
    if not isinstance(pyobject, IAST.TAINTEABLE_TYPES):  # type: ignore[misc]
        return False
    try:
        set_ranges(pyobject, ranges)
        return True
    except ValueError as e:
        iast_taint_log_error("Tainting object with ranges error (pyobject type %s): %s" % (type(pyobject), e))
    return False


def get_tainted_ranges(pyobject: Any) -> Tuple:
    if not is_iast_request_enabled():
        return tuple()
    if not isinstance(pyobject, IAST.TAINTEABLE_TYPES):  # type: ignore[misc]
        return tuple()
    try:
        return get_ranges(pyobject)
    except ValueError as e:
        iast_taint_log_error("Get ranges error (pyobject type %s): %s" % (type(pyobject), e))
    return tuple()


if _is_iast_propagation_debug_enabled():
    TAINTED_FRAMES = []

    def trace_calls_and_returns(frame, event, arg):
        co = frame.f_code
        func_name = co.co_name
        if func_name == "write":
            # Ignore write() calls from print statements
            return
        if func_name in ("is_pyobject_tainted", "__repr__"):
            return
        line_no = frame.f_lineno
        filename = co.co_filename
        if "ddtrace" in filename:
            return
        if event == "call":
            f_locals = frame.f_locals
            try:
                if any([is_pyobject_tainted(f_locals[arg]) for arg in f_locals]):
                    TAINTED_FRAMES.append(frame)
                    log.debug("Call to %s on line %s of %s, args: %s", func_name, line_no, filename, frame.f_locals)
                    log.debug("Tainted arguments:")
                    for arg in f_locals:
                        if is_pyobject_tainted(f_locals[arg]):
                            log.debug("\t%s: %s", arg, f_locals[arg])
                    log.debug("-----")
                return trace_calls_and_returns
            except AttributeError:
                pass
        elif event == "return":
            if frame in TAINTED_FRAMES:
                TAINTED_FRAMES.remove(frame)
                log.debug("Return from %s on line %d of %s, return value: %s", func_name, line_no, filename, arg)
                if isinstance(arg, (str, bytes, bytearray, BytesIO, StringIO, list, tuple, dict)):
                    if (
                        (isinstance(arg, (str, bytes, bytearray, BytesIO, StringIO)) and is_pyobject_tainted(arg))
                        or (isinstance(arg, (list, tuple)) and any([is_pyobject_tainted(x) for x in arg]))
                        or (isinstance(arg, dict) and any([is_pyobject_tainted(x) for x in arg.values()]))
                    ):
                        log.debug("Return value is tainted")
                    else:
                        log.debug("Return value is NOT tainted")
                log.debug("-----")
        return

    threading.settrace(trace_calls_and_returns)


def copy_ranges_to_string(pyobject, ranges):
    # type: (str, Sequence[TaintRange]) -> str
    # NB this function uses comment-based type annotation because TaintRange is conditionally imported
    if not isinstance(pyobject, IAST.TAINTEABLE_TYPES):  # type: ignore[misc]
        return pyobject

    for r in ranges:
        _is_string_in_source_value = False
        if r.source.value:
            if isinstance(pyobject, (bytes, bytearray)):
                pyobject_str = str(pyobject, encoding="utf8", errors="ignore")
            else:
                pyobject_str = pyobject
            _is_string_in_source_value = pyobject_str in r.source.value

        if _is_string_in_source_value:
            pyobject = _taint_pyobject_base(
                pyobject=pyobject,
                source_name=r.source.name,
                source_value=r.source.value,
                source_origin=r.source.origin,
            )
            break
    else:
        # no total match found, maybe partial match, just take the first one
        pyobject = _taint_pyobject_base(
            pyobject=pyobject,
            source_name=ranges[0].source.name,
            source_value=ranges[0].source.value,
            source_origin=ranges[0].source.origin,
        )
    return pyobject


# Given a list of ranges, try to match them with the iterable and return a new iterable with a new range applied that
# matched the original one Source. If no range matches, take the Source from the first one.
def copy_ranges_to_iterable_with_strings(iterable, ranges):
    # type: (Sequence[str], Sequence[TaintRange]) -> Sequence[str]
    # NB this function uses comment-based type annotation because TaintRange is conditionally imported
    iterable_type = type(iterable)

    new_result = []
    # do this so it doesn't consume a potential generator
    items, items_backup = itertools.tee(iterable)
    for i in items_backup:
        i = copy_ranges_to_string(i, ranges)
        new_result.append(i)

    return iterable_type(new_result)  # type: ignore[call-arg]
=======
new_pyobject_id = ops.new_pyobject_id
set_ranges_from_values = ops.set_ranges_from_values
>>>>>>> 6bfe77ed
<|MERGE_RESOLUTION|>--- conflicted
+++ resolved
@@ -92,8 +92,8 @@
     "shift_taint_range",
     "shift_taint_ranges",
     "str_to_origin",
+    "taint_pyobject",
 ]
-<<<<<<< HEAD
 
 
 def iast_taint_log_error(msg):
@@ -286,8 +286,4 @@
         i = copy_ranges_to_string(i, ranges)
         new_result.append(i)
 
-    return iterable_type(new_result)  # type: ignore[call-arg]
-=======
-new_pyobject_id = ops.new_pyobject_id
-set_ranges_from_values = ops.set_ranges_from_values
->>>>>>> 6bfe77ed
+    return iterable_type(new_result)  # type: ignore[call-arg]