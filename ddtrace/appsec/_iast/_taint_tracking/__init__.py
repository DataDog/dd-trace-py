from io import BytesIO
from io import StringIO
import itertools
from typing import Any
from typing import Sequence
from typing import Tuple

from ddtrace.internal._unpatched import _threading as threading
from ddtrace.internal.logger import get_logger

from ..._constants import IAST
from .._iast_request_context import is_iast_request_enabled
from .._metrics import _set_iast_error_metric
from .._metrics import _set_metric_iast_executed_source
from .._utils import _is_iast_debug_enabled
from .._utils import _is_python_version_supported


log = get_logger(__name__)

if _is_python_version_supported():
    from ._native import ops
    from ._native.aspect_format import _format_aspect
    from ._native.aspect_helpers import _convert_escaped_text_to_tainted_text
    from ._native.aspect_helpers import as_formatted_evidence
    from ._native.aspect_helpers import common_replace
    from ._native.aspect_helpers import parse_params
    from ._native.aspect_helpers import set_ranges_on_splitted
    from ._native.aspect_split import _aspect_rsplit
    from ._native.aspect_split import _aspect_split
    from ._native.aspect_split import _aspect_splitlines
    from ._native.aspects_ospath import _aspect_ospathbasename
    from ._native.aspects_ospath import _aspect_ospathdirname
    from ._native.aspects_ospath import _aspect_ospathjoin
    from ._native.aspects_ospath import _aspect_ospathnormcase
    from ._native.aspects_ospath import _aspect_ospathsplit
    from ._native.aspects_ospath import _aspect_ospathsplitdrive
    from ._native.aspects_ospath import _aspect_ospathsplitext
    from ._native.aspects_ospath import _aspect_ospathsplitroot
    from ._native.initializer import active_map_addreses_size
    from ._native.initializer import create_context
    from ._native.initializer import debug_taint_map
    from ._native.initializer import initializer_size
    from ._native.initializer import num_objects_tainted
    from ._native.initializer import reset_context
    from ._native.initializer import reset_contexts
    from ._native.taint_tracking import OriginType
    from ._native.taint_tracking import Source
    from ._native.taint_tracking import TagMappingMode
    from ._native.taint_tracking import are_all_text_all_ranges
    from ._native.taint_tracking import copy_and_shift_ranges_from_strings
    from ._native.taint_tracking import copy_ranges_from_strings
    from ._native.taint_tracking import get_range_by_hash
    from ._native.taint_tracking import get_ranges
    from ._native.taint_tracking import is_notinterned_notfasttainted_unicode
    from ._native.taint_tracking import is_tainted
    from ._native.taint_tracking import origin_to_str
    from ._native.taint_tracking import set_fast_tainted_if_notinterned_unicode
    from ._native.taint_tracking import set_ranges
    from ._native.taint_tracking import shift_taint_range
    from ._native.taint_tracking import shift_taint_ranges
    from ._native.taint_tracking import str_to_origin
    from ._native.taint_tracking import taint_range as TaintRange

    new_pyobject_id = ops.new_pyobject_id
    set_ranges_from_values = ops.set_ranges_from_values

__all__ = [
    "OriginType",
    "Source",
    "TagMappingMode",
    "TaintRange",
    "_aspect_modulo",
    "_aspect_ospathbasename",
    "_aspect_ospathdirname",
    "_aspect_ospathjoin",
    "_aspect_ospathnormcase",
    "_aspect_ospathsplit",
    "_aspect_ospathsplitdrive",
    "_aspect_ospathsplitext",
    "_aspect_ospathsplitroot",
    "_aspect_rsplit",
    "_aspect_split",
    "_aspect_splitlines",
    "_aspect_str",
    "_convert_escaped_text_to_tainted_text",
    "_format_aspect",
    "active_map_addreses_size",
    "are_all_text_all_ranges",
    "as_formatted_evidence",
    "aspect_helpers",
    "common_replace",
    "copy_and_shift_ranges_from_strings",
    "copy_ranges_from_strings",
    "create_context",
    "debug_taint_map",
    "get_range_by_hash",
    "get_ranges",
    "iast_taint_log_error",
    "initializer_size",
    "is_notinterned_notfasttainted_unicode",
    "is_pyobject_tainted",
    "modulo_aspect",
    "new_pyobject_id",
    "num_objects_tainted",
    "origin_to_str",
    "parse_params",
    "reset_context",
    "reset_contexts",
    "set_fast_tainted_if_notinterned_unicode",
    "set_ranges",
    "set_ranges_on_splitted",
    "setup",
    "shift_taint_range",
    "shift_taint_ranges",
    "str_to_origin",
    "taint_pyobject",
]


def iast_taint_log_error(msg):
    if _is_iast_debug_enabled():
        import inspect

        stack = inspect.stack()
        frame_info = "\n".join("%s %s" % (frame_info.filename, frame_info.lineno) for frame_info in stack[:7])
        log.debug("[IAST] Propagation error. %s:\n%s", msg, frame_info)
    _set_iast_error_metric("[IAST] Propagation error. %s" % msg)


def is_pyobject_tainted(pyobject: Any) -> bool:
    if not is_iast_request_enabled():
        return False
    if not isinstance(pyobject, IAST.TAINTEABLE_TYPES):
        return False

    try:
        return is_tainted(pyobject)
    except ValueError as e:
        iast_taint_log_error("Checking tainted object error: %s" % e)
    return False


<<<<<<< HEAD
def _taint_pyobject_base(pyobject: Any, source_name: Any, source_value: Any, source_origin=None) -> Any:
    # Pyobject must be Text with len > 1
    if not isinstance(pyobject, IAST.TAINTEABLE_TYPES):  # type: ignore[misc]
=======
def taint_pyobject(pyobject: Any, source_name: Any, source_value: Any, source_origin=None) -> Any:
    if not is_iast_request_enabled():
        return pyobject

    if not isinstance(pyobject, IAST.TAINTEABLE_TYPES):
>>>>>>> 1edbe789
        return pyobject
    # We need this validation in different contition if pyobject is not a text type and creates a side-effect such as
    # __len__ magic method call.
    pyobject_len = 0
    if isinstance(pyobject, IAST.TEXT_TYPES):
        pyobject_len = len(pyobject)
        if pyobject_len == 0:
            return pyobject

    if isinstance(source_name, (bytes, bytearray)):
        source_name = str(source_name, encoding="utf8", errors="ignore")
    if isinstance(source_name, OriginType):
        source_name = origin_to_str(source_name)

    if isinstance(source_value, (bytes, bytearray)):
        source_value = str(source_value, encoding="utf8", errors="ignore")
    if source_origin is None:
        source_origin = OriginType.PARAMETER

    try:
        pyobject_newid = set_ranges_from_values(pyobject, pyobject_len, source_name, source_value, source_origin)
        return pyobject_newid
    except ValueError as e:
        log.debug("Tainting object error (pyobject type %s): %s", type(pyobject), e, exc_info=True)
    return pyobject


def taint_pyobject(pyobject: Any, source_name: Any, source_value: Any, source_origin=None) -> Any:
    try:
        if source_origin is None:
            source_origin = OriginType.PARAMETER

        res = _taint_pyobject_base(pyobject, source_name, source_value, source_origin)
        _set_metric_iast_executed_source(source_origin)
        return res
    except ValueError as e:
        log.debug("Tainting object error (pyobject type %s): %s", type(pyobject), e)
    return pyobject


def taint_pyobject_with_ranges(pyobject: Any, ranges: Tuple) -> bool:
    if not is_iast_request_enabled():
        return False
    if not isinstance(pyobject, IAST.TAINTEABLE_TYPES):
        return False
    try:
        set_ranges(pyobject, ranges)
        return True
    except ValueError as e:
        iast_taint_log_error("Tainting object with ranges error (pyobject type %s): %s" % (type(pyobject), e))
    return False


def get_tainted_ranges(pyobject: Any) -> Tuple:
    if not is_iast_request_enabled():
        return tuple()
    if not isinstance(pyobject, IAST.TAINTEABLE_TYPES):
        return tuple()
    try:
        return get_ranges(pyobject)
    except ValueError as e:
        iast_taint_log_error("Get ranges error (pyobject type %s): %s" % (type(pyobject), e))
    return tuple()


if _is_iast_debug_enabled():
    TAINTED_FRAMES = []

    def trace_calls_and_returns(frame, event, arg):
        co = frame.f_code
        func_name = co.co_name
        if func_name == "write":
            # Ignore write() calls from print statements
            return
        if func_name in ("is_pyobject_tainted", "__repr__"):
            return
        line_no = frame.f_lineno
        filename = co.co_filename
        if "ddtrace" in filename:
            return
        if event == "call":
            f_locals = frame.f_locals
            try:
                if any([is_pyobject_tainted(f_locals[arg]) for arg in f_locals]):
                    TAINTED_FRAMES.append(frame)
                    log.debug("Call to %s on line %s of %s, args: %s", func_name, line_no, filename, frame.f_locals)
                    log.debug("Tainted arguments:")
                    for arg in f_locals:
                        if is_pyobject_tainted(f_locals[arg]):
                            log.debug("\t%s: %s", arg, f_locals[arg])
                    log.debug("-----")
                return trace_calls_and_returns
            except AttributeError:
                pass
        elif event == "return":
            if frame in TAINTED_FRAMES:
                TAINTED_FRAMES.remove(frame)
                log.debug("Return from %s on line %d of %s, return value: %s", func_name, line_no, filename, arg)
                if isinstance(arg, (str, bytes, bytearray, BytesIO, StringIO, list, tuple, dict)):
                    if (
                        (isinstance(arg, (str, bytes, bytearray, BytesIO, StringIO)) and is_pyobject_tainted(arg))
                        or (isinstance(arg, (list, tuple)) and any([is_pyobject_tainted(x) for x in arg]))
                        or (isinstance(arg, dict) and any([is_pyobject_tainted(x) for x in arg.values()]))
                    ):
                        log.debug("Return value is tainted")
                    else:
                        log.debug("Return value is NOT tainted")
                log.debug("-----")
        return

    threading.settrace(trace_calls_and_returns)


def copy_ranges_to_string(s: str, ranges: Sequence[TaintRange]) -> str:
    for r in ranges:
        if s in r.source.value:
            s = _taint_pyobject_base(
                pyobject=s, source_name=r.source.name, source_value=r.source.value, source_origin=r.source.origin
            )
            break
        else:
            # no total match found, maybe partial match, just take the first one
            s = _taint_pyobject_base(
                pyobject=s,
                source_name=ranges[0].source.name,
                source_value=ranges[0].source.value,
                source_origin=ranges[0].source.origin,
            )
    return s


# Given a list of ranges, try to match them with the iterable and return a new iterable with a new range applied that
# matched the original one Source. If no range matches, take the Source from the first one.
def copy_ranges_to_iterable_with_strings(iterable: Sequence[str], ranges: Sequence[TaintRange]) -> Sequence[str]:
    iterable_type = type(iterable)

    new_result = []
    # do this so it doesn't consume a potential generator
    items, items_backup = itertools.tee(iterable)
    for i in items_backup:
        i = copy_ranges_to_string(i, ranges)
        new_result.append(i)

    return iterable_type(new_result)  # type: ignore[call-arg]<|MERGE_RESOLUTION|>--- conflicted
+++ resolved
@@ -141,17 +141,12 @@
     return False
 
 
-<<<<<<< HEAD
+
 def _taint_pyobject_base(pyobject: Any, source_name: Any, source_value: Any, source_origin=None) -> Any:
-    # Pyobject must be Text with len > 1
-    if not isinstance(pyobject, IAST.TAINTEABLE_TYPES):  # type: ignore[misc]
-=======
-def taint_pyobject(pyobject: Any, source_name: Any, source_value: Any, source_origin=None) -> Any:
     if not is_iast_request_enabled():
         return pyobject
 
     if not isinstance(pyobject, IAST.TAINTEABLE_TYPES):
->>>>>>> 1edbe789
         return pyobject
     # We need this validation in different contition if pyobject is not a text type and creates a side-effect such as
     # __len__ magic method call.
