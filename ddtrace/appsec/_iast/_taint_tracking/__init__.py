import os
from typing import Any
from typing import Dict
from typing import List
from typing import Tuple
from typing import Union

from ddtrace.internal.logger import get_logger
from ddtrace.internal.utils.formats import asbool

from ..._constants import IAST
from .._metrics import _set_iast_error_metric
from .._metrics import _set_metric_iast_executed_source
from .._utils import _is_python_version_supported


log = get_logger(__name__)

if _is_python_version_supported():
    from ._native import ops
    from ._native.aspect_format import _format_aspect
    from ._native.aspect_helpers import _convert_escaped_text_to_tainted_text
    from ._native.aspect_helpers import as_formatted_evidence
    from ._native.aspect_helpers import common_replace
    from ._native.aspect_helpers import parse_params
    from ._native.aspect_helpers import set_ranges_on_splitted
<<<<<<< HEAD
    from ._native.aspects_ospath import _aspect_ospathjoin
=======
    from ._native.aspect_ospath_join import _aspect_ospathjoin
    from ._native.aspect_split import _aspect_rsplit
    from ._native.aspect_split import _aspect_split
>>>>>>> ae2a3987
    from ._native.aspect_split import _aspect_splitlines
    from ._native.initializer import active_map_addreses_size
    from ._native.initializer import create_context
    from ._native.initializer import debug_taint_map
    from ._native.initializer import destroy_context
    from ._native.initializer import initializer_size
    from ._native.initializer import num_objects_tainted
    from ._native.initializer import reset_context
    from ._native.taint_tracking import OriginType
    from ._native.taint_tracking import Source
    from ._native.taint_tracking import TagMappingMode
    from ._native.taint_tracking import are_all_text_all_ranges
    from ._native.taint_tracking import copy_and_shift_ranges_from_strings
    from ._native.taint_tracking import copy_ranges_from_strings
    from ._native.taint_tracking import get_range_by_hash
    from ._native.taint_tracking import get_ranges
    from ._native.taint_tracking import is_notinterned_notfasttainted_unicode
    from ._native.taint_tracking import is_tainted
    from ._native.taint_tracking import origin_to_str
    from ._native.taint_tracking import set_fast_tainted_if_notinterned_unicode
    from ._native.taint_tracking import set_ranges
    from ._native.taint_tracking import shift_taint_range
    from ._native.taint_tracking import shift_taint_ranges
    from ._native.taint_tracking import str_to_origin
    from ._native.taint_tracking import taint_range as TaintRange

    new_pyobject_id = ops.new_pyobject_id
    set_ranges_from_values = ops.set_ranges_from_values


__all__ = [
    "_convert_escaped_text_to_tainted_text",
    "new_pyobject_id",
    "setup",
    "Source",
    "OriginType",
    "TagMappingMode",
    "TaintRange",
    "get_ranges",
    "set_ranges",
    "copy_ranges_from_strings",
    "copy_and_shift_ranges_from_strings",
    "are_all_text_all_ranges",
    "shift_taint_range",
    "shift_taint_ranges",
    "get_range_by_hash",
    "is_notinterned_notfasttainted_unicode",
    "set_fast_tainted_if_notinterned_unicode",
    "aspect_helpers",
    "reset_context",
    "destroy_context",
    "initializer_size",
    "active_map_addreses_size",
    "create_context",
    "str_to_origin",
    "origin_to_str",
    "common_replace",
    "_aspect_ospathjoin",
    "_aspect_split",
    "_aspect_rsplit",
    "_aspect_splitlines",
    "_format_aspect",
    "as_formatted_evidence",
    "parse_params",
    "set_ranges_on_splitted",
    "num_objects_tainted",
    "debug_taint_map",
    "iast_taint_log_error",
]


def iast_taint_log_error(msg):
    if asbool(os.environ.get(IAST.ENV_DEBUG, "false")):
        import inspect

        stack = inspect.stack()
        frame_info = "\n".join("%s %s" % (frame_info.filename, frame_info.lineno) for frame_info in stack[:7])
        log.debug("%s:\n%s", msg, frame_info)
        _set_iast_error_metric("IAST propagation error. %s" % msg)


def is_pyobject_tainted(pyobject: Any) -> bool:
    if not pyobject or not isinstance(pyobject, IAST.TEXT_TYPES):
        return False

    try:
        return is_tainted(pyobject)
    except ValueError as e:
        iast_taint_log_error("Checking tainted object error: %s" % e)
    return False


def taint_pyobject(pyobject: Any, source_name: Any, source_value: Any, source_origin=None) -> Any:
    # Pyobject must be Text with len > 1
    if not pyobject or not isinstance(pyobject, IAST.TEXT_TYPES):
        return pyobject

    if isinstance(source_name, (bytes, bytearray)):
        source_name = str(source_name, encoding="utf8", errors="ignore")
    if isinstance(source_name, OriginType):
        source_name = origin_to_str(source_name)

    if isinstance(source_value, (bytes, bytearray)):
        source_value = str(source_value, encoding="utf8", errors="ignore")
    if source_origin is None:
        source_origin = OriginType.PARAMETER

    try:
        pyobject_newid = set_ranges_from_values(pyobject, len(pyobject), source_name, source_value, source_origin)
        _set_metric_iast_executed_source(source_origin)
        return pyobject_newid
    except ValueError as e:
        iast_taint_log_error("Tainting object error (pyobject type %s): %s" % (type(pyobject), e))
    return pyobject


def taint_pyobject_with_ranges(pyobject: Any, ranges: Tuple) -> None:
    if not pyobject or not isinstance(pyobject, IAST.TEXT_TYPES):
        return None
    try:
        set_ranges(pyobject, ranges)
    except ValueError as e:
        iast_taint_log_error("Tainting object with ranges error (pyobject type %s): %s" % (type(pyobject), e))


def get_tainted_ranges(pyobject: Any) -> Tuple:
    if not pyobject or not isinstance(pyobject, IAST.TEXT_TYPES):
        return tuple()
    try:
        return get_ranges(pyobject)
    except ValueError as e:
        iast_taint_log_error("Get ranges error (pyobject type %s): %s" % (type(pyobject), e))
    return tuple()


def taint_ranges_as_evidence_info(pyobject: Any) -> Tuple[List[Dict[str, Union[Any, int]]], List[Source]]:
    value_parts = []
    sources = []
    current_pos = 0
    tainted_ranges = get_tainted_ranges(pyobject)
    if not len(tainted_ranges):
        return ([{"value": pyobject}], [])

    for _range in tainted_ranges:
        if _range.start > current_pos:
            value_parts.append({"value": pyobject[current_pos : _range.start]})

        if _range.source not in sources:
            sources.append(_range.source)

        value_parts.append(
            {"value": pyobject[_range.start : _range.start + _range.length], "source": sources.index(_range.source)}
        )
        current_pos = _range.start + _range.length

    if current_pos < len(pyobject):
        value_parts.append({"value": pyobject[current_pos:]})

    return value_parts, sources<|MERGE_RESOLUTION|>--- conflicted
+++ resolved
@@ -24,13 +24,9 @@
     from ._native.aspect_helpers import common_replace
     from ._native.aspect_helpers import parse_params
     from ._native.aspect_helpers import set_ranges_on_splitted
-<<<<<<< HEAD
     from ._native.aspects_ospath import _aspect_ospathjoin
-=======
-    from ._native.aspect_ospath_join import _aspect_ospathjoin
     from ._native.aspect_split import _aspect_rsplit
     from ._native.aspect_split import _aspect_split
->>>>>>> ae2a3987
     from ._native.aspect_split import _aspect_splitlines
     from ._native.initializer import active_map_addreses_size
     from ._native.initializer import create_context
