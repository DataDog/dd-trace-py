--- conflicted
+++ resolved
@@ -267,13 +267,8 @@
     threading.settrace(trace_calls_and_returns)
 
 
-<<<<<<< HEAD
-def copy_ranges_to_string(pyobject, ranges) -> str:
-    # type: (str, Sequence[TaintRange]) -> ...
-=======
 def copy_ranges_to_string(pyobject, ranges):
     # type: (str, Sequence[TaintRange]) -> str
->>>>>>> a4cf8aa5
     # NB this function uses comment-based type annotation because TaintRange is conditionally imported
     if not isinstance(pyobject, IAST.TAINTEABLE_TYPES):  # type: ignore[misc]
         return pyobject
@@ -308,13 +303,8 @@
 
 # Given a list of ranges, try to match them with the iterable and return a new iterable with a new range applied that
 # matched the original one Source. If no range matches, take the Source from the first one.
-<<<<<<< HEAD
-def copy_ranges_to_iterable_with_strings(iterable, ranges) -> Sequence[str]:
-    # type: (Sequence[str], Sequence[TaintRange]) -> ...
-=======
 def copy_ranges_to_iterable_with_strings(iterable, ranges):
     # type: (Sequence[str], Sequence[TaintRange]) -> Sequence[str]
->>>>>>> a4cf8aa5
     # NB this function uses comment-based type annotation because TaintRange is conditionally imported
     iterable_type = type(iterable)
 
