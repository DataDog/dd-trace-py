<<<<<<< HEAD
# #!/usr/bin/env python3
# flake8: noqa
import os
from typing import TYPE_CHECKING
=======
from typing import Any
from typing import Dict
from typing import List
from typing import Tuple
from typing import Union
>>>>>>> ee960a01

from ddtrace.internal.logger import get_logger

from ..._constants import IAST
from .._metrics import _set_metric_iast_executed_source
from .._utils import _is_python_version_supported


log = get_logger(__name__)

if _is_python_version_supported():
    from ._native import ops
    from ._native.aspect_format import _format_aspect
    from ._native.aspect_helpers import _convert_escaped_text_to_tainted_text
    from ._native.aspect_helpers import as_formatted_evidence
    from ._native.aspect_helpers import common_replace
    from ._native.aspect_helpers import parse_params
    from ._native.initializer import active_map_addreses_size
    from ._native.initializer import create_context
    from ._native.initializer import debug_taint_map
    from ._native.initializer import destroy_context
    from ._native.initializer import initializer_size
    from ._native.initializer import num_objects_tainted
    from ._native.initializer import reset_context
    from ._native.taint_tracking import OriginType
    from ._native.taint_tracking import Source
    from ._native.taint_tracking import TagMappingMode
    from ._native.taint_tracking import are_all_text_all_ranges
    from ._native.taint_tracking import copy_and_shift_ranges_from_strings
    from ._native.taint_tracking import copy_ranges_from_strings
    from ._native.taint_tracking import get_range_by_hash
    from ._native.taint_tracking import get_ranges
    from ._native.taint_tracking import is_notinterned_notfasttainted_unicode
    from ._native.taint_tracking import is_tainted
    from ._native.taint_tracking import origin_to_str
    from ._native.taint_tracking import set_fast_tainted_if_notinterned_unicode
    from ._native.taint_tracking import set_ranges
    from ._native.taint_tracking import shift_taint_range
    from ._native.taint_tracking import shift_taint_ranges
    from ._native.taint_tracking import str_to_origin
    from ._native.taint_tracking import taint_range as TaintRange

    new_pyobject_id = ops.new_pyobject_id
    set_ranges_from_values = ops.set_ranges_from_values
    is_pyobject_tainted = is_tainted


__all__ = [
    "_convert_escaped_text_to_tainted_text",
    "new_pyobject_id",
    "setup",
    "Source",
    "OriginType",
    "TagMappingMode",
    "TaintRange",
    "get_ranges",
    "set_ranges",
    "copy_ranges_from_strings",
    "copy_and_shift_ranges_from_strings",
    "are_all_text_all_ranges",
    "shift_taint_range",
    "shift_taint_ranges",
    "get_range_by_hash",
    "is_notinterned_notfasttainted_unicode",
    "set_fast_tainted_if_notinterned_unicode",
    "aspect_helpers",
    "reset_context",
    "destroy_context",
    "initializer_size",
    "active_map_addreses_size",
    "create_context",
    "str_to_origin",
    "origin_to_str",
    "common_replace",
    "_format_aspect",
    "as_formatted_evidence",
    "parse_params",
    "num_objects_tainted",
    "debug_taint_map",
]


def taint_pyobject(pyobject: Any, source_name: Any, source_value: Any, source_origin=None) -> Any:
    # Pyobject must be Text with len > 1
    if not pyobject or not isinstance(pyobject, (str, bytes, bytearray)):
        return pyobject

    if isinstance(source_name, (bytes, bytearray)):
        source_name = str(source_name, encoding="utf8", errors="ignore")
    if isinstance(source_name, OriginType):
        source_name = origin_to_str(source_name)

    if isinstance(source_value, (bytes, bytearray)):
        source_value = str(source_value, encoding="utf8", errors="ignore")
    if source_origin is None:
        source_origin = OriginType.PARAMETER

    try:
        pyobject_newid = set_ranges_from_values(pyobject, len(pyobject), source_name, source_value, source_origin)
        _set_metric_iast_executed_source(source_origin)
    except TypeError:
        if os.environ.get(IAST.ENV_DEBUG, False):
            import inspect

            stack = inspect.stack()
            result = "\n".join("%s %s" % (frame_info.filename, frame_info.lineno) for frame_info in stack[:5])
            log.warning("Failed to taint pyobject stack:\n%s", result)
        else:
            log.debug("Failed to taint pyobject")
        return pyobject
    return pyobject_newid


def taint_pyobject_with_ranges(pyobject: Any, ranges: Tuple) -> None:
    set_ranges(pyobject, tuple(ranges))


def get_tainted_ranges(pyobject: Any) -> Tuple:
    return get_ranges(pyobject)


def taint_ranges_as_evidence_info(pyobject: Any) -> Tuple[List[Dict[str, Union[Any, int]]], List[Source]]:
    value_parts = []
    sources = []
    current_pos = 0
    tainted_ranges = get_tainted_ranges(pyobject)
    if not len(tainted_ranges):
        return ([{"value": pyobject}], [])

    for _range in tainted_ranges:
        if _range.start > current_pos:
            value_parts.append({"value": pyobject[current_pos : _range.start]})

        if _range.source not in sources:
            sources.append(_range.source)

        value_parts.append(
            {"value": pyobject[_range.start : _range.start + _range.length], "source": sources.index(_range.source)}
        )
        current_pos = _range.start + _range.length

    if current_pos < len(pyobject):
        value_parts.append({"value": pyobject[current_pos:]})

    return value_parts, sources<|MERGE_RESOLUTION|>--- conflicted
+++ resolved
@@ -1,15 +1,9 @@
-<<<<<<< HEAD
-# #!/usr/bin/env python3
-# flake8: noqa
 import os
-from typing import TYPE_CHECKING
-=======
 from typing import Any
 from typing import Dict
 from typing import List
 from typing import Tuple
 from typing import Union
->>>>>>> ee960a01
 
 from ddtrace.internal.logger import get_logger
 
