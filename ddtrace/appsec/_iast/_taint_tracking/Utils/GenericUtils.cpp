#include <iostream>

#include "GenericUtils.h"

bool
asbool(const py::object& value)
{
    if (value.is_none()) {
        return false;
    }
    if (py::isinstance<py::bool_>(value)) {
        return value.cast<bool>();
    }
    if (py::isinstance<py::str>(value)) {
        auto str_value = value.cast<std::string>();
        std::transform(str_value.begin(), str_value.end(), str_value.begin(), ::tolower);
        return str_value == "true" || str_value == "1";
    }
    throw std::invalid_argument("Invalid type for asbool function.");
}

bool
asbool(const char* value)
{
    if (value == nullptr) {
        return false;
    }
    const py::object debug_value_py = py::str(value);
    return asbool(debug_value_py);
}

void
iast_taint_log_error(const std::string& msg)
{
    try {
        if (!is_iast_debug_enabled()) {
            return;
        }
        std::string frame_info;
        try {
            const py::module inspect = py::module::import("inspect");
            const py::list stack = inspect.attr("stack")();

            for (size_t i = 0; i < std::min(stack.size(), static_cast<size_t>(7)); ++i) {
                py::object frame = stack[i];
                py::object frame_info_obj = frame.attr("frame");
                std::string filename = py::str(frame_info_obj.attr("f_code").attr("co_filename"));
                const int lineno = py::int_(frame_info_obj.attr("f_lineno"));
                frame_info += filename + ", " + std::to_string(lineno) + "\n";
            }
        } catch (const py::error_already_set& e) {
            cerr << "ddtrace: error in iast_taint_log_error trying to retrieve file and line: " << e.what() << "\n";
            PyErr_Clear(); // Clear the error state
            frame_info = "(unkown file)";
        }

        const auto log = get_python_logger();
        log.attr("debug")(msg + ": " + frame_info);

        const py::module metrics = py::module::import("ddtrace.appsec._iast._metrics");
        metrics.attr("_set_iast_error_metric")("IAST propagation error. " + msg);

    } catch (const py::error_already_set& e) {
        if (!e.trace().is_none()) {

            PyObject *type, *value, *tb;
            PyErr_Fetch(&type, &value, &tb);
            PyErr_NormalizeException(&type, &value, &tb);
            if (value) {
                std::cerr << "Exception value: " << py::str(value).cast<std::string>() << "\n";
            }
            if (tb) {
                std::cerr << "Traceback:\n" << py::str(tb).cast<std::string>() << "\n";
            }
        }
<<<<<<< HEAD
        // std::cerr << "Traceback: " << e.trace().cast<std::string>() << "\n";      // Print the traceback
=======
>>>>>>> 3a88bd80
        cerr << "ddtrace: error when trying to log an IAST native error: " << e.what() << "\n";
        PyErr_Clear(); // Clear the error state
    } catch (const std::exception& e) {
        cerr << "ddtrace: error when trying to log an IAST native error: " << e.what() << "\n";
    } catch (...) {
        cerr << "ddtrace: unkown error when trying to log an IAST native error";
    }
}<|MERGE_RESOLUTION|>--- conflicted
+++ resolved
@@ -73,10 +73,6 @@
                 std::cerr << "Traceback:\n" << py::str(tb).cast<std::string>() << "\n";
             }
         }
-<<<<<<< HEAD
-        // std::cerr << "Traceback: " << e.trace().cast<std::string>() << "\n";      // Print the traceback
-=======
->>>>>>> 3a88bd80
         cerr << "ddtrace: error when trying to log an IAST native error: " << e.what() << "\n";
         PyErr_Clear(); // Clear the error state
     } catch (const std::exception& e) {
