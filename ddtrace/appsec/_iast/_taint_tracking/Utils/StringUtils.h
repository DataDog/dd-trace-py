--- conflicted
+++ resolved
@@ -32,22 +32,11 @@
     return reinterpret_cast<uintptr_t>(str);
 }
 
-<<<<<<< HEAD
-static bool
-PyIOBase_Check(const PyObject* obj)
-{
-    return py::isinstance((PyObject*)obj, py::module_::import("_io").attr("_IOBase"));
-}
-
-static bool
-PyReMatch_Check(const PyObject* obj)
-{
-    return py::isinstance((PyObject*)obj, py::module_::import("re").attr("Match"));
-}
-=======
+bool
+PyIOBase_Check(const PyObject* obj);
+
 bool
 PyReMatch_Check(const PyObject* obj);
->>>>>>> 33daba96
 
 bool
 is_notinterned_notfasttainted_unicode(const PyObject* objptr);
