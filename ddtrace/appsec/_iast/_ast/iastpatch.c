--- conflicted
+++ resolved
@@ -17,15 +17,9 @@
 static size_t cached_packages_count = 0;
 
 /* Static Lists */
-<<<<<<< HEAD
-static size_t static_allowlist_count = 10;
 static const char* static_allowlist[] = { "jinja2.", "pygments.",   "multipart.", "sqlalchemy.", "python_multipart.",
                                           "attrs.",  "jsonschema.", "s3fs.",      "mysql.",      "pymysql." };
-=======
-static const char* static_allowlist[] = { "jinja2.",           "pygments.", "multipart.", "sqlalchemy.",
-                                          "python_multipart.", "attrs",     "jsonschema", "s3fs" };
 static const size_t static_allowlist_count = sizeof(static_allowlist) / sizeof(static_allowlist[0]);
->>>>>>> 6bbb5519
 
 static const char* static_denylist[] = { "django.apps.config.",
                                          "django.apps.registry.",
