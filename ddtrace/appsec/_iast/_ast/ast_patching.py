#!/usr/bin/env python3

import ast
import codecs
import os
import re
from sys import builtin_module_names
from types import ModuleType
from typing import TYPE_CHECKING  # noqa:F401
from typing import Tuple


if TYPE_CHECKING:
    from typing import Optional  # noqa:F401

from ddtrace.appsec._constants import IAST
from ddtrace.appsec._python_info.stdlib import _stdlib_for_python_version
from ddtrace.internal.logger import get_logger
from ddtrace.internal.module import origin

from .visitor import AstVisitor


# Prefixes for modules where IAST patching is allowed
IAST_ALLOWLIST = ("tests.appsec.iast",)  # type: tuple[str, ...]
IAST_DENYLIST = (
    "ddtrace",
    "pkg_resources",
    "encodings",  # this package is used to load encodings when a module is imported, propagation is not needed
    "inspect",  # this package is used to get the stack frames, propagation is not needed
    "pycparser",  # this package is called when a module is imported, propagation is not needed
    "Crypto",  # This module is patched by the IAST patch methods, propagation is not needed
    "api_pb2",  # Patching crashes with these auto-generated modules, propagation is not needed
    "api_pb2_grpc",  # ditto
    "unittest.mock",
<<<<<<< HEAD
) # type: tuple[str, ...]
=======
    "pytest",  # Testing framework
    "freezegun",  # Testing utilities for time manipulation
    "sklearn",  # Machine learning library
)  # type: tuple[str, ...]
>>>>>>> 5866dad0


if IAST.PATCH_MODULES in os.environ:
    IAST_ALLOWLIST += tuple(os.environ[IAST.PATCH_MODULES].split(IAST.SEP_MODULES))

if IAST.DENY_MODULES in os.environ:
    IAST_DENYLIST += tuple(os.environ[IAST.DENY_MODULES].split(IAST.SEP_MODULES))


ENCODING = ""

log = get_logger(__name__)


def get_encoding(module_path):  # type: (str) -> str
    """
    First tries to detect the encoding for the file,
    otherwise, returns global encoding default
    """
    global ENCODING
    if not ENCODING:
        try:
            ENCODING = codecs.lookup("utf-8-sig").name
        except LookupError:
            ENCODING = codecs.lookup("utf-8").name
    return ENCODING


try:
    import importlib.metadata as il_md
except ImportError:
    import importlib_metadata as il_md  # type: ignore[no-redef]


def _build_installed_package_names_list():  # type: (...) -> set[str]
    return {
        ilmd_d.metadata["name"] for ilmd_d in il_md.distributions() if ilmd_d is not None and ilmd_d.files is not None
    }


_NOT_PATCH_MODULE_NAMES = (
    _build_installed_package_names_list() | _stdlib_for_python_version() | set(builtin_module_names)
)


def _in_python_stdlib_or_third_party(module_name):  # type: (str) -> bool
    return module_name.split(".")[0].lower() in [x.lower() for x in _NOT_PATCH_MODULE_NAMES]


def _should_iast_patch(module_name):  # type: (str) -> bool
    """
    select if module_name should be patch from the longuest prefix that match in allow or deny list.
    if a prefix is in both list, deny is selected.
    """
    # TODO: A better solution would be to migrate the original algorithm to C++:
    # max_allow = max((len(prefix) for prefix in IAST_ALLOWLIST if module_name.startswith(prefix)), default=-1)
    # max_deny = max((len(prefix) for prefix in IAST_DENYLIST if module_name.startswith(prefix)), default=-1)
    # diff = max_allow - max_deny
    # return diff > 0 or (diff == 0 and not _in_python_stdlib_or_third_party(module_name))
    if module_name.startswith(IAST_ALLOWLIST):
        return True
    if module_name.startswith(IAST_DENYLIST):
        return False
    return not _in_python_stdlib_or_third_party(module_name)


def visit_ast(
    source_text,  # type: str
    module_path,  # type: str
    module_name="",  # type: str
):  # type: (...) -> Optional[str]
    parsed_ast = ast.parse(source_text, module_path)

    visitor = AstVisitor(
        filename=module_path,
        module_name=module_name,
    )
    modified_ast = visitor.visit(parsed_ast)

    if not visitor.ast_modified:
        return None

    ast.fix_missing_locations(modified_ast)
    return modified_ast


_FLASK_INSTANCE_REGEXP = re.compile(r"(\S*)\s*=.*Flask\(.*")


def _remove_flask_run(text):  # type (str) -> str
    """
    Find and remove flask app.run() call. This is used for patching
    the app.py file and exec'ing to replace the module without creating
    a new instance.
    """
    flask_instance_name = re.search(_FLASK_INSTANCE_REGEXP, text)
    groups = flask_instance_name.groups()
    if not groups:
        return text

    instance_name = groups[-1]
    new_text = re.sub(instance_name + r"\.run\(.*\)", "pass", text)
    return new_text


def astpatch_module(module: ModuleType, remove_flask_run: bool = False) -> Tuple[str, str]:
    module_name = module.__name__

    module_origin = origin(module)
    if module_origin is None:
        log.debug("astpatch_source couldn't find the module: %s", module_name)
        return "", ""

    module_path = str(module_origin)
    try:
        if module_origin.stat().st_size == 0:
            # Don't patch empty files like __init__.py
            log.debug("empty file: %s", module_path)
            return "", ""
    except OSError:
        log.debug("astpatch_source couldn't find the file: %s", module_path, exc_info=True)
        return "", ""

    # Get the file extension, if it's dll, os, pyd, dyn, dynlib: return
    # If its pyc or pyo, change to .py and check that the file exists. If not,
    # return with warning.
    _, module_ext = os.path.splitext(module_path)

    if module_ext.lower() not in {".pyo", ".pyc", ".pyw", ".py"}:
        # Probably native or built-in module
        log.debug("extension not supported: %s for: %s", module_ext, module_path)
        return "", ""

    with open(module_path, "r", encoding=get_encoding(module_path)) as source_file:
        try:
            source_text = source_file.read()
        except UnicodeDecodeError:
            log.debug("unicode decode error for file: %s", module_path, exc_info=True)
            return "", ""

    if len(source_text.strip()) == 0:
        # Don't patch empty files like __init__.py
        log.debug("empty file: %s", module_path)
        return "", ""

    if remove_flask_run:
        source_text = _remove_flask_run(source_text)

    new_source = visit_ast(
        source_text,
        module_path,
        module_name=module_name,
    )
    if new_source is None:
        log.debug("file not ast patched: %s", module_path)
        return "", ""

    return module_path, new_source<|MERGE_RESOLUTION|>--- conflicted
+++ resolved
@@ -33,14 +33,10 @@
     "api_pb2",  # Patching crashes with these auto-generated modules, propagation is not needed
     "api_pb2_grpc",  # ditto
     "unittest.mock",
-<<<<<<< HEAD
-) # type: tuple[str, ...]
-=======
     "pytest",  # Testing framework
     "freezegun",  # Testing utilities for time manipulation
     "sklearn",  # Machine learning library
 )  # type: tuple[str, ...]
->>>>>>> 5866dad0
 
 
 if IAST.PATCH_MODULES in os.environ:
