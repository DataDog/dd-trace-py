#!/usr/bin/env python3
from _ast import Expr
from _ast import ImportFrom
import ast
import copy
import os
import sys
from typing import Any
from typing import Dict  # noqa:F401
from typing import List
from typing import Set
from typing import Text
from typing import Tuple  # noqa:F401

from .._metrics import _set_metric_iast_instrumented_propagation
from ..constants import DEFAULT_PATH_TRAVERSAL_FUNCTIONS
from ..constants import DEFAULT_WEAK_RANDOMNESS_FUNCTIONS


PY3 = sys.version_info[0] >= 3
PY30_37 = sys.version_info >= (3, 0, 0) and sys.version_info < (3, 8, 0)
PY38_PLUS = sys.version_info >= (3, 8, 0)
PY39_PLUS = sys.version_info >= (3, 9, 0)

CODE_TYPE_FIRST_PARTY = "first_party"
CODE_TYPE_DD = "datadog"
CODE_TYPE_SITE_PACKAGES = "site_packages"
CODE_TYPE_STDLIB = "stdlib"
TAINT_SINK_FUNCTION_REPLACEMENT = "ddtrace_taint_sinks.ast_function"


def _mark_avoid_convert_recursively(node):
    if node is not None:
        node.avoid_convert = True
        for child in ast.iter_child_nodes(node):
            _mark_avoid_convert_recursively(child)


_ASPECTS_SPEC: Dict[Text, Any] = {
    "definitions_module": "ddtrace.appsec._iast._taint_tracking.aspects",
    "alias_module": "ddtrace_aspects",
    "functions": {
        "str": "ddtrace_aspects.str_aspect",
        "bytes": "ddtrace_aspects.bytes_aspect",
        "bytearray": "ddtrace_aspects.bytearray_aspect",
        "ddtrace_iast_flask_patch": "ddtrace_aspects.empty_func",  # To avoid recursion
    },
    "stringalike_methods": {
        "decode": "ddtrace_aspects.decode_aspect",
        "join": "ddtrace_aspects.join_aspect",
        "encode": "ddtrace_aspects.encode_aspect",
        "extend": "ddtrace_aspects.bytearray_extend_aspect",
        "upper": "ddtrace_aspects.upper_aspect",
        "lower": "ddtrace_aspects.lower_aspect",
        "replace": "ddtrace_aspects.replace_aspect",
        "swapcase": "ddtrace_aspects.swapcase_aspect",
        "title": "ddtrace_aspects.title_aspect",
        "capitalize": "ddtrace_aspects.capitalize_aspect",
        "casefold": "ddtrace_aspects.casefold_aspect",
        "translate": "ddtrace_aspects.translate_aspect",
        "format": "ddtrace_aspects.format_aspect",
        "format_map": "ddtrace_aspects.format_map_aspect",
        "zfill": "ddtrace_aspects.zfill_aspect",
        "ljust": "ddtrace_aspects.ljust_aspect",
        "split": "ddtrace_aspects.split_aspect",
        "rsplit": "ddtrace_aspects.rsplit_aspect",
        "splitlines": "ddtrace_aspects.splitlines_aspect",
        "sub": "ddtrace_aspects.re_sub_aspect",
<<<<<<< HEAD
        "subn": "ddtrace_aspects.re_subn_aspect",
=======
>>>>>>> 96ce8a28
    },
    # Replacement function for indexes and ranges
    "slices": {
        "index": "ddtrace_aspects.index_aspect",
        "slice": "ddtrace_aspects.slice_aspect",
    },
    # Replacement functions for modules
    "module_functions": {
        "os.path": {
            "basename": "ddtrace_aspects.ospathbasename_aspect",
            "dirname": "ddtrace_aspects.ospathdirname_aspect",
            "join": "ddtrace_aspects.ospathjoin_aspect",
            "normcase": "ddtrace_aspects.ospathnormcase_aspect",
            "split": "ddtrace_aspects.ospathsplit_aspect",
            "splitext": "ddtrace_aspects.ospathsplitext_aspect",
        }
    },
    "operators": {
        ast.Add: "ddtrace_aspects.add_aspect",
        "FORMAT_VALUE": "ddtrace_aspects.format_value_aspect",
        ast.Mod: "ddtrace_aspects.modulo_aspect",
        "BUILD_STRING": "ddtrace_aspects.build_string_aspect",
    },
    "excluded_from_patching": {
        # Key: module being patched
        # Value: dict with more info
        "django.utils.formats": {
            # Key: called functions that won't be patched. E.g.: for this module
            # not a single call for format on any function will be patched.
            #
            # Value: function definitions. E.g.: we won't patch any Call node inside
            # the iter_format_modules(). If we, for example, had 'foo': ('bar', 'baz')
            # it would mean that we wouldn't patch any call to foo() done inside the
            # bar() or baz() function definitions.
            "format": ("",),
            "": ("iter_format_modules",),
        },
        "django.utils.log": {
            "": ("",),
        },
        "django.utils.html": {"": ("format_html", "format_html_join")},
        "sqlalchemy.sql.compiler": {"": ("_requires_quotes",)},
    },
    # This is a set since all functions will be replaced by taint_sink_functions
    "taint_sinks": {
        "weak_randomness": DEFAULT_WEAK_RANDOMNESS_FUNCTIONS,
        "path_traversal": DEFAULT_PATH_TRAVERSAL_FUNCTIONS,
        "other": {
            "load",
            "run",
            "path",
            "exit",
            "sleep",
            "socket",
        },
        # These explicitly WON'T be replaced by taint_sink_function:
        "disabled": {
            "__new__",
            "__init__",
            "__dir__",
            "__repr__",
            "super",
        },
    },
}


if sys.version_info >= (3, 12):
    _ASPECTS_SPEC["module_functions"]["os.path"]["splitroot"] = "ddtrace_aspects.ospathsplitroot_aspect"

if sys.version_info >= (3, 12) or os.name == "nt":
    _ASPECTS_SPEC["module_functions"]["os.path"]["splitdrive"] = "ddtrace_aspects.ospathsplitdrive_aspect"


class AstVisitor(ast.NodeTransformer):
    def __init__(
        self,
        filename="",
        module_name="",
    ):
        self._sinkpoints_spec = {
            "definitions_module": "ddtrace.appsec._iast.taint_sinks",
            "alias_module": "ddtrace_taint_sinks",
            "functions": {},
        }
        self._sinkpoints_functions = self._sinkpoints_spec["functions"]

        self._aspect_index = _ASPECTS_SPEC["slices"]["index"]
        self._aspect_slice = _ASPECTS_SPEC["slices"]["slice"]
        self._aspect_functions = _ASPECTS_SPEC["functions"]
        self._aspect_operators = _ASPECTS_SPEC["operators"]
        self._aspect_methods = _ASPECTS_SPEC["stringalike_methods"]
        self._aspect_modules = _ASPECTS_SPEC["module_functions"]
        self._aspect_format_value = _ASPECTS_SPEC["operators"]["FORMAT_VALUE"]
        self._aspect_build_string = _ASPECTS_SPEC["operators"]["BUILD_STRING"]

        # Sink points
        self._taint_sink_replace_any = self._merge_taint_sinks(
            _ASPECTS_SPEC["taint_sinks"]["other"],
            _ASPECTS_SPEC["taint_sinks"]["weak_randomness"],
            *[functions for module, functions in _ASPECTS_SPEC["taint_sinks"]["path_traversal"].items()],
        )
        self._taint_sink_replace_disabled = _ASPECTS_SPEC["taint_sinks"]["disabled"]

        self.update_location(filename, module_name)

    def update_location(self, filename: str = "", module_name: str = ""):
        self.filename = filename
        self.module_name = module_name
        self.ast_modified = False

        excluded_from_patching: Dict[str, Dict[str, Tuple[str]]] = _ASPECTS_SPEC["excluded_from_patching"]
        self.excluded_functions = excluded_from_patching.get(self.module_name, {})
        self.dont_patch_these_functionsdefs = set()
        for _, v in self.excluded_functions.items():
            if v:
                for i in v:
                    self.dont_patch_these_functionsdefs.add(i)

        # This will be enabled when we find a module and function where we avoid doing
        # replacements and enabled again on all the others
        self.replacements_disabled_for_functiondef = False

        self.codetype = CODE_TYPE_FIRST_PARTY
        if "ast/tests/fixtures" in self.filename:
            self.codetype = CODE_TYPE_FIRST_PARTY
        elif "ddtrace" in self.filename and ("site-packages" in self.filename or "dist-packages" in self.filename):
            self.codetype = CODE_TYPE_DD
        elif "site-packages" in self.filename or "dist-packages" in self.filename:
            self.codetype = CODE_TYPE_SITE_PACKAGES
        elif "lib/python" in self.filename:
            self.codetype = CODE_TYPE_STDLIB

    @staticmethod
    def _merge_taint_sinks(*args_functions: Set[str]) -> Set[str]:
        merged_set = set()

        for functions in args_functions:
            merged_set.update(functions)

        return merged_set

    @staticmethod
    def _is_string_node(node: Any) -> bool:
        if PY30_37 and isinstance(node, ast.Bytes):
            return True

        if PY3 and (isinstance(node, ast.Constant) and isinstance(node.value, (str, bytes, bytearray))):
            return True

        return False

    @staticmethod
    def _is_numeric_node(node: Any) -> bool:
        if PY30_37 and isinstance(node, ast.Num):
            return True

        if PY38_PLUS and (isinstance(node, ast.Constant) and isinstance(node.value, (int, float))):
            return True

        return False

    @staticmethod
    def _get_function_name(call_node: ast.Call, is_function: bool) -> Text:
        if is_function:
            return call_node.func.id  # type: ignore[attr-defined]
        # If the call is to a method
        elif type(call_node.func) == ast.Name:
            return call_node.func.id

        return call_node.func.attr  # type: ignore[attr-defined]

    def _is_node_constant_or_binop(self, node: Any) -> bool:
        return self._is_string_node(node) or self._is_numeric_node(node) or isinstance(node, ast.BinOp)

    def _is_call_excluded(self, func_name_node: Text) -> bool:
        if not self.excluded_functions:
            return False
        excluded_for_caller = self.excluded_functions.get(func_name_node, tuple()) + self.excluded_functions.get(
            "", tuple()
        )
        return "" in excluded_for_caller or self._current_function_name in excluded_for_caller

    def _is_string_format_with_literals(self, call_node: ast.Call) -> bool:
        return (
            self._is_string_node(call_node.func.value)  # type: ignore[attr-defined]
            and call_node.func.attr == "format"  # type: ignore[attr-defined]
            and all(map(self._is_node_constant_or_binop, call_node.args))
            and all(map(lambda x: self._is_node_constant_or_binop(x.value), call_node.keywords))
        )

    def _should_replace_with_taint_sink(self, call_node: ast.Call, is_function: bool) -> bool:
        function_name = self._get_function_name(call_node, is_function)

        if function_name in self._taint_sink_replace_disabled:
            return False

        return any(allowed in function_name for allowed in self._taint_sink_replace_any)

    def _add_original_function_as_arg(self, call_node: ast.Call, is_function: bool) -> Any:
        """
        Creates the arguments for the original function
        """
        function_name = self._get_function_name(call_node, is_function)
        function_name_arg = (
            self._name_node(call_node, function_name, ctx=ast.Load()) if is_function else copy.copy(call_node.func)
        )

        # Arguments for stack info change from:
        # my_function(self, *args, **kwargs)
        # to:
        # _add_original_function_as_arg(function_name=my_function, self, *args, **kwargs)
        new_args = [
            function_name_arg,
        ] + call_node.args

        return new_args

    @staticmethod
    def _node(type_: Any, pos_from_node: Any, **kwargs: Any) -> Any:
        """
        Abstract some basic differences in node structure between versions
        """

        # Some nodes (like Module) dont have position
        lineno = getattr(pos_from_node, "lineno", 1)
        col_offset = getattr(pos_from_node, "col_offset", 0)

        if PY30_37:
            # No end_lineno or end_pos_offset
            return type_(lineno=lineno, col_offset=col_offset, **kwargs)

        # Py38+
        end_lineno = getattr(pos_from_node, "end_lineno", 1)
        end_col_offset = getattr(pos_from_node, "end_col_offset", 0)

        return type_(
            lineno=lineno, end_lineno=end_lineno, col_offset=col_offset, end_col_offset=end_col_offset, **kwargs
        )

    def _name_node(self, from_node: Any, _id: Text, ctx: Any = ast.Load()) -> ast.Name:  # noqa: B008
        return self._node(
            ast.Name,
            from_node,
            id=_id,
            ctx=ctx,
        )

    def _attr_node(self, from_node: Any, attr: Text, ctx: Any = ast.Load()) -> ast.Name:  # noqa: B008
        attr_attr = ""
        name_attr = ""
        if attr:
            aspect_split = attr.split(".")
            if len(aspect_split) > 1:
                attr_attr = aspect_split[1]
                name_attr = aspect_split[0]

        name_node = self._name_node(from_node, name_attr, ctx=ctx)
        return self._node(ast.Attribute, from_node, attr=attr_attr, ctx=ctx, value=name_node)

    def _assign_node(self, from_node: Any, targets: List[Any], value: Any) -> Any:
        return self._node(
            ast.Assign,
            from_node,
            targets=targets,
            value=value,
            type_comment=None,
        )

    @staticmethod
    def find_insert_position(module_node: ast.Module) -> int:
        insert_position = 0
        from_future_import_found = False
        import_found = False

        # Check all nodes that are "from __future__ import...", as we must insert after them.
        #
        # Caveat:
        # - body_node.lineno doesn't work because a large docstring changes the lineno
        #   but not the position in the nodes (i.e. this can happen: lineno==52, position==2)
        # TODO: Test and implement cases with docstrings before future imports, etc.
        for body_node in module_node.body:
            insert_position += 1
            if isinstance(body_node, ImportFrom) and body_node.module == "__future__":
                import_found = True
                from_future_import_found = True
            # As soon as we start a non-futuristic import we can stop looking
            elif isinstance(body_node, ImportFrom):
                import_found = True
            elif isinstance(body_node, Expr) and not import_found:
                continue
            elif from_future_import_found:
                insert_position -= 1
                break
            else:
                break

        if not from_future_import_found:
            # No futuristic import found, reset the position to 0
            insert_position = 0

        return insert_position

    @staticmethod
    def _none_constant(from_node: Any) -> Any:  # noqa: B008
        if PY30_37:
            return ast.NameConstant(lineno=from_node.lineno, col_offset=from_node.col_offset, value=None)

        # 3.8+
        return ast.Constant(
            lineno=from_node.lineno,
            col_offset=from_node.col_offset,
            end_lineno=from_node.end_lineno,
            end_col_offset=from_node.end_col_offset,
            value=None,
            kind=None,
        )

    @staticmethod
    def _int_constant(from_node, value):
        return ast.Constant(
            lineno=from_node.lineno,
            col_offset=from_node.col_offset,
            end_lineno=getattr(from_node, "end_lineno", from_node.lineno),
            end_col_offset=from_node.col_offset + 1,
            value=value,
            kind=None,
        )

    def _call_node(self, from_node: Any, func: Any, args: List[Any]) -> Any:
        return self._node(ast.Call, from_node, func=func, args=args, keywords=[])

    def visit_Module(self, module_node: ast.Module) -> Any:
        """
        Insert the import statement for the replacements module
        """
        insert_position = self.find_insert_position(module_node)

        definitions_module = _ASPECTS_SPEC["definitions_module"]
        replacements_import = self._node(
            ast.Import,
            module_node,
            names=[
                ast.alias(
                    lineno=1,
                    col_offset=0,
                    name=definitions_module,
                    asname=_ASPECTS_SPEC["alias_module"],
                )
            ],
        )
        module_node.body.insert(insert_position, replacements_import)

        definitions_module = self._sinkpoints_spec["definitions_module"]
        replacements_import = self._node(
            ast.Import,
            module_node,
            names=[
                ast.alias(
                    lineno=1,
                    col_offset=0,
                    name=definitions_module,
                    asname=self._sinkpoints_spec["alias_module"],
                )
            ],
        )
        module_node.body.insert(insert_position, replacements_import)
        # Must be called here instead of the start so the line offset is already
        # processed
        self.generic_visit(module_node)
        return module_node

    def visit_FunctionDef(self, def_node: ast.FunctionDef) -> Any:
        """
        Special case for some tests which would enter in a patching
        loop otherwise when visiting the check functions
        """
        self.replacements_disabled_for_functiondef = def_node.name in self.dont_patch_these_functionsdefs

        if hasattr(def_node.args, "vararg") and def_node.args.vararg:
            if def_node.args.vararg.annotation:
                _mark_avoid_convert_recursively(def_node.args.vararg.annotation)

        if hasattr(def_node.args, "kwarg") and def_node.args.kwarg:
            if def_node.args.kwarg.annotation:
                _mark_avoid_convert_recursively(def_node.args.kwarg.annotation)

        if hasattr(def_node, "returns"):
            _mark_avoid_convert_recursively(def_node.returns)

        for i in def_node.args.args:
            if hasattr(i, "annotation"):
                _mark_avoid_convert_recursively(i.annotation)

        if hasattr(def_node.args, "kwonlyargs"):
            for i in def_node.args.kwonlyargs:
                if hasattr(i, "annotation"):
                    _mark_avoid_convert_recursively(i.annotation)

        if hasattr(def_node.args, "posonlyargs"):
            for i in def_node.args.posonlyargs:
                if hasattr(i, "annotation"):
                    _mark_avoid_convert_recursively(i.annotation)

        self.generic_visit(def_node)
        self._current_function_name = None

        return def_node

    def visit_Call(self, call_node: ast.Call) -> Any:
        """
        Replace a call or method
        """
        self.generic_visit(call_node)
        func_member = call_node.func
        call_modified = False
        if self.replacements_disabled_for_functiondef:
            return call_node

        if isinstance(func_member, ast.Name) and func_member.id:
            # Normal function call with func=Name(...), just change the name
            func_name_node = func_member.id
            aspect = self._aspect_functions.get(func_name_node)
            if aspect:
                # Send 0 as flag_added_args value
                call_node.args.insert(0, self._int_constant(call_node, 0))
                # Insert original function name as first parameter
                call_node.args = self._add_original_function_as_arg(call_node, True)
                # Substitute function call
                call_node.func = self._attr_node(call_node, aspect)
                self.ast_modified = call_modified = True
            else:
                sink_point = self._sinkpoints_functions.get(func_name_node)
                if sink_point:
                    call_node.func = self._attr_node(call_node, sink_point)
                    self.ast_modified = call_modified = True
        # Call [attr] -> Attribute [value]-> Attribute [value]-> Attribute
        # a.b.c.method()
        # replaced_method(a.b.c)
        elif isinstance(func_member, ast.Attribute):
            # Method call:
            method_name = func_member.attr

            if self._is_call_excluded(method_name):
                # Early return if method is excluded
                return call_node

            if self._is_string_format_with_literals(call_node):
                return call_node

            # This resolve moduleparent.modulechild.name
            # TODO: use the better Hdiv method with a decorator
            func_value = getattr(func_member, "value", None)
            func_value_value = getattr(func_value, "value", None) if func_value else None
            func_value_value_id = getattr(func_value_value, "id", None) if func_value_value else None
            func_value_attr = getattr(func_value, "attr", None) if func_value else None
            func_attr = getattr(func_member, "attr", None)
            aspect = None
            is_module_symbol = False

            if func_value_value_id or func_attr:
                if func_value_value_id and func_value_attr:
                    # e.g. "os.path" or "one.two.three.whatever" (all dotted previous tokens with be in the id)
                    key = func_value_value_id + "." + func_value_attr
                elif func_value_attr:
                    # e.g os
                    key = func_attr
                else:
                    key = None

                if key:
                    module_dict = self._aspect_modules.get(key, None)
                    # using "is not None" here because we want to mark is_module_symbol even if the dict is
                    # empty (e.g. we don't have an aspect for this specific function but we plan to, or we create
                    # empty dicts for some modules to avoid checking for string methods on their symbols)
                    if module_dict is not None:
                        aspect = module_dict.get(func_attr, None)
                        # since this is a module symbol, even if we don't have an aspect for this specific function,
                        # set this, so we don't try to replace as a string method
                        is_module_symbol = True
                        if aspect:
                            # Create a new Name node for the replacement and set it as node.func
                            call_node.func = self._attr_node(call_node, aspect)
                            self.ast_modified = call_modified = True
                    else:
                        aspect = None

            if (not is_module_symbol) and (not aspect):
                # Not a module symbol, check if it's a known string method
                aspect = self._aspect_methods.get(method_name)

                if aspect:
                    # Move the Attribute.value to 'args'
                    new_arg = func_member.value
                    call_node.args.insert(0, new_arg)
                    # Send 1 as flag_added_args value
                    call_node.args.insert(0, self._int_constant(call_node, 1))

                    # Insert None as first parameter instead of a.b.c.method
                    # to avoid unexpected side effects such as a.b.read(4).method
                    call_node.args.insert(0, self._none_constant(call_node))

                    # Create a new Name node for the replacement and set it as node.func
                    call_node.func = self._attr_node(call_node, aspect)
                    self.ast_modified = call_modified = True

        if self.codetype == CODE_TYPE_FIRST_PARTY:
            # Function replacement case
            if isinstance(call_node.func, ast.Name):
                aspect = self._should_replace_with_taint_sink(call_node, True)
                if aspect:
                    # Send 0 as flag_added_args value
                    call_node.args.insert(0, self._int_constant(call_node, 0))
                    call_node.args = self._add_original_function_as_arg(call_node, False)
                    call_node.func = self._attr_node(call_node, TAINT_SINK_FUNCTION_REPLACEMENT)
                    self.ast_modified = call_modified = True

            # Method replacement case
            elif isinstance(call_node.func, ast.Attribute):
                aspect = self._should_replace_with_taint_sink(call_node, False)
                if aspect:
                    # Send 0 as flag_added_args value
                    call_node.args.insert(0, self._int_constant(call_node, 0))
                    # Create a new Name node for the replacement and set it as node.func
                    call_node.args = self._add_original_function_as_arg(call_node, False)
                    call_node.func = self._attr_node(call_node, TAINT_SINK_FUNCTION_REPLACEMENT)
                    self.ast_modified = call_modified = True

        if call_modified:
            _set_metric_iast_instrumented_propagation()

        return call_node

    def visit_BinOp(self, call_node: ast.BinOp) -> Any:
        """
        Replace a binary operator
        """
        self.generic_visit(call_node)
        operator = call_node.op

        aspect = self._aspect_operators.get(operator.__class__)
        if aspect:
            self.ast_modified = True
            _set_metric_iast_instrumented_propagation()

            return ast.Call(self._attr_node(call_node, aspect), [call_node.left, call_node.right], [])

        return call_node

    def visit_FormattedValue(self, fmt_value_node: ast.FormattedValue) -> Any:
        """
        Visit a FormattedValue node which are the constituent atoms for the
        JoinedStr which are used to implement f-strings.
        """

        self.generic_visit(fmt_value_node)

        if hasattr(fmt_value_node, "value") and self._is_node_constant_or_binop(fmt_value_node.value):
            return fmt_value_node

        func_name_node = self._attr_node(fmt_value_node, self._aspect_format_value)

        options_int = self._node(
            ast.Constant,
            fmt_value_node,
            value=fmt_value_node.conversion,
            kind=None,
        )

        format_spec = fmt_value_node.format_spec if fmt_value_node.format_spec else self._none_constant(fmt_value_node)
        call_node = self._call_node(
            fmt_value_node,
            func=func_name_node,
            args=[fmt_value_node.value, options_int, format_spec],
        )

        self.ast_modified = True
        _set_metric_iast_instrumented_propagation()
        return call_node

    def visit_JoinedStr(self, joinedstr_node: ast.JoinedStr) -> Any:
        """
        Replaced the JoinedStr AST node with a Call to the replacement function. Most of
        the work inside fstring is done by visit_FormattedValue above.
        """
        self.generic_visit(joinedstr_node)

        if all(
            map(
                lambda x: isinstance(x, ast.FormattedValue) or self._is_node_constant_or_binop(x),
                joinedstr_node.values,
            )
        ):
            return joinedstr_node

        func_name_node = self._attr_node(
            joinedstr_node,
            self._aspect_build_string,
            ctx=ast.Load(),
        )
        call_node = self._call_node(
            joinedstr_node,
            func=func_name_node,
            args=joinedstr_node.values,
        )

        self.ast_modified = True
        _set_metric_iast_instrumented_propagation()
        return call_node

    def visit_AugAssign(self, augassign_node: ast.AugAssign) -> Any:
        """Replace an inplace add or multiply."""
        if isinstance(augassign_node.target, ast.Subscript):
            # Can't augassign to function call, ignore this node
            augassign_node.target.avoid_convert = True  # type: ignore[attr-defined]
            self.generic_visit(augassign_node)
            return augassign_node

        # TODO: Replace an inplace add or multiply (+= / *=)
        return augassign_node

    def visit_Assign(self, assign_node: ast.Assign) -> Any:
        """
        Add the ignore marks for left-side subscripts or list/tuples to avoid problems
        later with the visit_Subscript node.
        """
        if isinstance(assign_node.value, ast.Subscript):
            if hasattr(assign_node.value, "value") and hasattr(assign_node.value.value, "id"):
                # Best effort to avoid converting type definitions
                if assign_node.value.value.id in (
                    "Callable",
                    "Dict",
                    "Generator",
                    "List",
                    "Optional",
                    "Sequence",
                    "Tuple",
                    "Type",
                    "TypeVar",
                    "Union",
                ):
                    _mark_avoid_convert_recursively(assign_node.value)

        for target in assign_node.targets:
            if isinstance(target, ast.Subscript):
                # We can't assign to a function call, which is anyway going to rewrite
                # the index destination so we just ignore that target
                target.avoid_convert = True  # type: ignore[attr-defined]
            elif isinstance(target, (List, ast.Tuple)):
                # Same for lists/tuples on the left side of the assignment
                for element in target.elts:
                    if isinstance(element, ast.Subscript):
                        element.avoid_convert = True  # type: ignore[attr-defined]

            # Create a normal assignment. This way we decompose multiple assignments
        self.generic_visit(assign_node)
        return assign_node

    def visit_Delete(self, assign_node: ast.Delete) -> Any:
        # del replaced_index(foo, bar) would fail so avoid converting the right hand side
        # since it's going to be deleted anyway

        for target in assign_node.targets:
            if isinstance(target, ast.Subscript):
                target.avoid_convert = True  # type: ignore[attr-defined]

        self.generic_visit(assign_node)
        return assign_node

    def visit_AnnAssign(self, node: ast.AnnAssign) -> Any:
        # AnnAssign is a type annotation, we don't need to convert it
        # and we avoid converting any subscript inside it.
        _mark_avoid_convert_recursively(node)
        self.generic_visit(node)
        return node

    def visit_ClassDef(self, node: ast.ClassDef) -> Any:
        for i in node.bases:
            _mark_avoid_convert_recursively(i)

        self.generic_visit(node)
        return node

    def visit_Subscript(self, subscr_node: ast.Subscript) -> Any:
        """
        Turn an indexes[1] and slices[0:1:2] into the replacement function call
        Optimization: dont convert if the indexes are strings
        """
        self.generic_visit(subscr_node)

        # We mark nodes to avoid_convert (check visit_Delete, visit_AugAssign, visit_Assign) due to complex
        # expressions that raise errors when try to replace with index aspects
        if hasattr(subscr_node, "avoid_convert"):
            return subscr_node

        # We only want to convert subscript nodes that are being used as a load.
        # That means, no Delete or Store contexts.
        if not isinstance(subscr_node.ctx, ast.Load):
            return subscr_node

        # Optimization: String literal slices and indexes are not patched
        if self._is_string_node(subscr_node.value):
            return subscr_node

        attr_node = self._attr_node(subscr_node, "")

        call_node = self._call_node(
            subscr_node,
            func=attr_node,
            args=[],
        )
        if isinstance(subscr_node.slice, ast.Slice):
            # Slice[0:1:2]. The other cases in this if are Indexes[0]
            aspect_split = self._aspect_slice.split(".")
            call_node.func.attr = aspect_split[1]
            call_node.func.value.id = aspect_split[0]
            none_node = self._none_constant(subscr_node)
            lower = none_node if subscr_node.slice.lower is None else subscr_node.slice.lower
            upper = none_node if subscr_node.slice.upper is None else subscr_node.slice.upper
            step = none_node if subscr_node.slice.step is None else subscr_node.slice.step
            call_node.args.extend([subscr_node.value, lower, upper, step])
            self.ast_modified = True
        elif PY39_PLUS:
            if self._is_string_node(subscr_node.slice):
                return subscr_node
            # In Py39+ the if subscr_node.slice member is not a Slice, is directly an unwrapped value
            # for the index (e.g. Constant for a number, Name for a var, etc)
            aspect_split = self._aspect_index.split(".")
            call_node.func.attr = aspect_split[1]
            call_node.func.value.id = aspect_split[0]
            call_node.args.extend([subscr_node.value, subscr_node.slice])
        # TODO: python 3.8 isn't working correctly with index_aspect, tests raise:
        #  corrupted size vs. prev_size in fastbins
        #  Test failed with exit code -6
        #  https://app.circleci.com/pipelines/github/DataDog/dd-trace-py/46665/workflows/3cf1257c-feaf-4653-bb9c-fb840baa1776/jobs/3031799
        # elif isinstance(subscr_node.slice, ast.Index):
        #     if self._is_string_node(subscr_node.slice.value):  # type: ignore[attr-defined]
        #         return subscr_node
        #     aspect_split = self._aspect_index.split(".")
        #     call_node.func.attr = aspect_split[1]
        #     call_node.func.value.id = aspect_split[0]
        #     call_node.args.extend([subscr_node.value, subscr_node.slice.value])  # type: ignore[attr-defined]
        else:
            return subscr_node

        self.ast_modified = True
        return call_node<|MERGE_RESOLUTION|>--- conflicted
+++ resolved
@@ -66,10 +66,7 @@
         "rsplit": "ddtrace_aspects.rsplit_aspect",
         "splitlines": "ddtrace_aspects.splitlines_aspect",
         "sub": "ddtrace_aspects.re_sub_aspect",
-<<<<<<< HEAD
         "subn": "ddtrace_aspects.re_subn_aspect",
-=======
->>>>>>> 96ce8a28
     },
     # Replacement function for indexes and ranges
     "slices": {
