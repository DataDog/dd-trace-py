from wrapt.importer import when_imported

from ddtrace.appsec._common_module_patches import try_wrap_function_wrapper
from ddtrace.appsec._iast.secure_marks.sanitizers import cmdi_sanitizer
from ddtrace.appsec._iast.secure_marks.sanitizers import path_traversal_sanitizer
from ddtrace.appsec._iast.secure_marks.sanitizers import sqli_sanitizer


IAST_PATCH = {
    "code_injection": True,
    "command_injection": True,
    "header_injection": True,
    "insecure_cookie": True,
    "weak_cipher": True,
    "weak_hash": True,
    "xss": True,
}


def patch_iast(patch_modules=IAST_PATCH):
    """Load IAST vulnerabilities sink points.

    IAST_PATCH: list of implemented vulnerabilities
    """
    # TODO: Devise the correct patching strategy for IAST
    from ddtrace._monkey import _on_import_factory

    for module in (m for m, e in patch_modules.items() if e):
        when_imported("hashlib")(_on_import_factory(module, "ddtrace.appsec._iast.taint_sinks.%s", raise_errors=False))

    when_imported("shlex")(
        lambda _: try_wrap_function_wrapper(
            "shlex",
            "quote",
            cmdi_sanitizer,
        )
    )
    when_imported("mysql.connector.conversion")(
        lambda _: try_wrap_function_wrapper(
            "mysql.connector.conversion",
            "MySQLConverter.escape",
            sqli_sanitizer,
        )
    )
    when_imported("pymysql")(
        lambda _: try_wrap_function_wrapper(
            "pymysql.connections",
            "Connection.escape_string",
            sqli_sanitizer,
        )
    )
<<<<<<< HEAD
    # TODO: APPSEC-56947 task
    # when_imported("mysql.connector.conversion")(
    #     lambda _: try_wrap_function_wrapper(
    #         "mysql.connector.conversion",
    #         "MySQLConverter.escape",
    #         sqli_sanitizer,
    #     )
    # )
    when_imported("werkzeug.utils")(
        lambda _: try_wrap_function_wrapper(
            "werkzeug.utils",
            "secure_filename",
            path_traversal_sanitizer,
        )
    )
    # TODO: werkzeug.utils.safe_join propagation doesn't work because strip("._") which is not yet supported by IAST
=======

    # Additional MySQL sanitizers
    when_imported("pymysql.converters")(
        lambda _: try_wrap_function_wrapper(
            "pymysql.converters",
            "escape_string",
            sqli_sanitizer,
        )
    )

>>>>>>> 6d33c228
    # when_imported("werkzeug.utils")(
    #     lambda _: try_wrap_function_wrapper(
    #         "werkzeug.utils",
    #         "safe_join",
    #         path_traversal_sanitizer,
    #     )
    # )
    # TODO: os.path.normpath propagation is not yet supported by IAST
    # when_imported("os.path")(
    #     lambda _: try_wrap_function_wrapper(
    #         "os.path",
    #         "normpath",
    #         path_traversal_sanitizer,
    #     )
    # )

    when_imported("json")(_on_import_factory("json_tainting", "ddtrace.appsec._iast._patches.%s", raise_errors=False))<|MERGE_RESOLUTION|>--- conflicted
+++ resolved
@@ -35,6 +35,8 @@
             cmdi_sanitizer,
         )
     )
+    
+    # SQL sanitizers
     when_imported("mysql.connector.conversion")(
         lambda _: try_wrap_function_wrapper(
             "mysql.connector.conversion",
@@ -49,26 +51,7 @@
             sqli_sanitizer,
         )
     )
-<<<<<<< HEAD
-    # TODO: APPSEC-56947 task
-    # when_imported("mysql.connector.conversion")(
-    #     lambda _: try_wrap_function_wrapper(
-    #         "mysql.connector.conversion",
-    #         "MySQLConverter.escape",
-    #         sqli_sanitizer,
-    #     )
-    # )
-    when_imported("werkzeug.utils")(
-        lambda _: try_wrap_function_wrapper(
-            "werkzeug.utils",
-            "secure_filename",
-            path_traversal_sanitizer,
-        )
-    )
-    # TODO: werkzeug.utils.safe_join propagation doesn't work because strip("._") which is not yet supported by IAST
-=======
 
-    # Additional MySQL sanitizers
     when_imported("pymysql.converters")(
         lambda _: try_wrap_function_wrapper(
             "pymysql.converters",
@@ -77,7 +60,15 @@
         )
     )
 
->>>>>>> 6d33c228
+   # Path Traversal sanitizers
+   when_imported("werkzeug.utils")(
+        lambda _: try_wrap_function_wrapper(
+            "werkzeug.utils",
+            "secure_filename",
+            path_traversal_sanitizer,
+        )
+    )
+    
     # when_imported("werkzeug.utils")(
     #     lambda _: try_wrap_function_wrapper(
     #         "werkzeug.utils",
