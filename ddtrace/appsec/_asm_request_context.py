import contextlib
import functools
from typing import TYPE_CHECKING

from ddtrace import config
from ddtrace.appsec import handlers
from ddtrace.appsec._constants import SPAN_DATA_NAMES
from ddtrace.appsec._constants import WAF_CONTEXT_NAMES
from ddtrace.appsec.iast._util import _is_iast_enabled
from ddtrace.internal import core
from ddtrace.internal.compat import parse
from ddtrace.internal.constants import REQUEST_PATH_PARAMS
from ddtrace.internal.logger import get_logger


if TYPE_CHECKING:
    from typing import Any
    from typing import Callable
    from typing import Generator
    from typing import List
    from typing import Optional
    from typing import Tuple

try:
    import contextvars
except ImportError:
    import ddtrace.vendor.contextvars as contextvars  # type: ignore


log = get_logger(__name__)

# Stopgap module for providing ASM context for the blocking features wrapping some contextvars.

_WAF_ADDRESSES = "waf_addresses"
_CALLBACKS = "callbacks"
_TELEMETRY = "telemetry"
_CONTEXT_CALL = "context"
_WAF_CALL = "waf_run"
_BLOCK_CALL = "block"
_WAF_RESULTS = "waf_results"


GLOBAL_CALLBACKS = {}  # type: dict[str, Any]


class ASM_Environment:
    """
    an object of this class contains all asm data (waf and telemetry)
    for a single request. It is bound to a single asm request context.
    It is contained into a ContextVar.
    """

    def __init__(self, active=False):  # type: (bool) -> None
        self.active = active
        self.span = None
        self.span_asm_context = None  # type: None | contextlib.AbstractContextManager
        self.waf_addresses = {}  # type: dict[str, Any]
        self.callbacks = {}  # type: dict[str, Any]
        self.telemetry = {}  # type: dict[str, Any]
        self.addresses_sent = set()  # type: set[str]


def _get_asm_context():
    env = core.get_item("asm_env")
    if env is None:
        env = ASM_Environment()
        core.set_item("asm_env", env)
    return env


def free_context_available():  # type: () -> bool
    env = _get_asm_context()
    return env.active and env.span is None


def in_context():  # type: () -> bool
    env = _get_asm_context()
    return env.active


def is_blocked():  # type: () -> bool
    try:
        env = _get_asm_context()
        if not env.active or env.span is None:
            return False
        return bool(core.get_item(WAF_CONTEXT_NAMES.BLOCKED, span=env.span))
    except BaseException:
        return False


def register(span, span_asm_context=None):
    env = _get_asm_context()
    if not env.active:
        log.debug("registering a span with no active asm context")
        return
    env.span = span
    env.span_asm_context = span_asm_context


def unregister(span):
    env = _get_asm_context()
    if env.span_asm_context is not None and env.span is span:
        env.span_asm_context.__exit__(None, None, None)
    elif env.span is span:
        # needed for api security flushing information before end of the span
        for function in GLOBAL_CALLBACKS.get(_CONTEXT_CALL, []):
            function(env)


class _DataHandler:
    """
    An object of this class is created by each asm request context.
    It handles the creation and destruction of ASM_Environment object.
    It allows the ASM context to be reentrant.
    """

    main_id = 0

    def __init__(self):
        _DataHandler.main_id += 1
        env = ASM_Environment(True)

        self._id = _DataHandler.main_id
        self.active = True
        self.execution_context = core.ExecutionContext(__name__, **{"asm_env": env})

        env.telemetry[_WAF_RESULTS] = [], [], []
        env.callbacks[_CONTEXT_CALL] = []

    def finalise(self):
        if self.active:
            env = self.execution_context.get_item("asm_env")
            # assert _CONTEXT_ID.get() == self._id
            callbacks = GLOBAL_CALLBACKS.get(_CONTEXT_CALL, []) + env.callbacks.get(_CONTEXT_CALL)
            if callbacks is not None:
                for function in callbacks:
                    function(env)
                self.execution_context.end()
            self.active = False


def set_value(category, address, value):  # type: (str, str, Any) -> None
    env = _get_asm_context()
    if not env.active:
        log.debug("setting %s address %s with no active asm context", category, address)
        return
    asm_context_attr = getattr(env, category, None)
    if asm_context_attr is not None:
        asm_context_attr[address] = value


def set_headers_response(headers):  # type: (Any) -> None
    if headers is not None:
        set_waf_address(SPAN_DATA_NAMES.RESPONSE_HEADERS_NO_COOKIES, headers, _get_asm_context().span)


def set_body_response(body_response):
    # local import to avoid circular import
    from ddtrace.appsec.utils import parse_response_body

    parsed_body = parse_response_body(body_response)

    if parse_response_body is not None:
        set_waf_address(SPAN_DATA_NAMES.RESPONSE_BODY, parsed_body)


def set_waf_address(address, value, span=None):  # type: (str, Any, Any) -> None
    if address == SPAN_DATA_NAMES.REQUEST_URI_RAW:
        parse_address = parse.urlparse(value)
        no_scheme = parse.ParseResult("", "", *parse_address[2:])
        waf_value = parse.urlunparse(no_scheme)
        set_value(_WAF_ADDRESSES, address, waf_value)
    else:
        set_value(_WAF_ADDRESSES, address, value)
    if span is None:
        span = _get_asm_context().span
    if span:
        core.set_item(address, value, span=span)


def get_value(category, address, default=None):  # type: (str, str, Any) -> Any
    env = _get_asm_context()
    if not env.active:
        log.debug("getting %s address %s with no active asm context", category, address)
        return default
    asm_context_attr = getattr(env, category, None)
    if asm_context_attr is not None:
        return asm_context_attr.get(address, default)
    return default


def get_waf_address(address, default=None):  # type: (str, Any) -> Any
    return get_value(_WAF_ADDRESSES, address, default=default)


def get_waf_addresses(default=None):  # type: (Any) -> Any
    env = _get_asm_context()
    if not env.active:
        log.debug("getting WAF addresses with no active asm context")
        return default
    return env.waf_addresses


def add_context_callback(function, global_callback=False):  # type: (Any, bool) -> None
    if global_callback:
        callbacks = GLOBAL_CALLBACKS.setdefault(_CONTEXT_CALL, [])
    else:
        callbacks = get_value(_CALLBACKS, _CONTEXT_CALL)
    if callbacks is not None:
        callbacks.append(function)


def remove_context_callback(function, global_callback=False):  # type: (Any, bool) -> None
    if global_callback:
        callbacks = GLOBAL_CALLBACKS.get(_CONTEXT_CALL)
    else:
        callbacks = get_value(_CALLBACKS, _CONTEXT_CALL)
    if callbacks:
        callbacks[:] = list([cb for cb in callbacks if cb != function])


def set_waf_callback(value):  # type: (Any) -> None
    set_value(_CALLBACKS, _WAF_CALL, value)


def call_waf_callback(custom_data=None):
    # type: (dict[str, Any] | None) -> None
    if not config._appsec_enabled:
        return
    callback = get_value(_CALLBACKS, _WAF_CALL)
    if callback:
        return callback(custom_data)
    else:
        log.warning("WAF callback called but not set")


def set_ip(ip):  # type: (Optional[str]) -> None
    if ip is not None:
        set_waf_address(SPAN_DATA_NAMES.REQUEST_HTTP_IP, ip, _get_asm_context().span)


def get_ip():  # type: () -> Optional[str]
    return get_value(_WAF_ADDRESSES, SPAN_DATA_NAMES.REQUEST_HTTP_IP)


# Note: get/set headers use Any since we just carry the headers here without changing or using them
# and different frameworks use different types that we don't want to force it into a Mapping at the
# early point set_headers is usually called


def set_headers(headers):  # type: (Any) -> None
    if headers is not None:
        set_waf_address(SPAN_DATA_NAMES.REQUEST_HEADERS_NO_COOKIES, headers, _get_asm_context().span)


def get_headers():  # type: () -> Optional[Any]
    return get_value(_WAF_ADDRESSES, SPAN_DATA_NAMES.REQUEST_HEADERS_NO_COOKIES, {})


def set_headers_case_sensitive(case_sensitive):  # type: (bool) -> None
    set_waf_address(SPAN_DATA_NAMES.REQUEST_HEADERS_NO_COOKIES_CASE, case_sensitive, _get_asm_context().span)


def get_headers_case_sensitive():  # type: () -> bool
    return get_value(_WAF_ADDRESSES, SPAN_DATA_NAMES.REQUEST_HEADERS_NO_COOKIES_CASE, False)  # type : ignore


def set_block_request_callable(_callable):  # type: (Optional[Callable]) -> None
    """
    Sets a callable that could be use to do a best-effort to block the request. If
    the callable need any params, like headers, they should be curried with
    functools.partial.
    """
    if _callable:
        set_value(_CALLBACKS, _BLOCK_CALL, _callable)


def block_request():  # type: () -> None
    """
    Calls or returns the stored block request callable, if set.
    """
    _callable = get_value(_CALLBACKS, _BLOCK_CALL)
    if _callable:
        _callable()
    else:
        log.debug("Block request called but block callable not set by framework")


def get_data_sent():  # type: () -> set[str] | None
    env = _get_asm_context()
    if not env.active:
        log.debug("getting addresses sent with no active asm context")
        return set()
    return env.addresses_sent


def asm_request_context_set(remote_ip=None, headers=None, headers_case_sensitive=False, block_request_callable=None):
    # type: (Optional[str], Any, bool, Optional[Callable]) -> None
    set_ip(remote_ip)
    set_headers(headers)
    set_headers_case_sensitive(headers_case_sensitive)
    set_block_request_callable(block_request_callable)


def set_waf_results(result_data, result_info, is_blocked):  # type: (Any, Any, bool) -> None
    three_lists = get_waf_results()
    if three_lists is not None:
        list_results_data, list_result_info, list_is_blocked = three_lists
        list_results_data.append(result_data)
        list_result_info.append(result_info)
        list_is_blocked.append(is_blocked)


def get_waf_results():  # type: () -> Tuple[List[Any], List[Any], List[bool]] | None
    return get_value(_TELEMETRY, _WAF_RESULTS)


def reset_waf_results():  # type: () -> None
    set_value(_TELEMETRY, _WAF_RESULTS, ([], [], []))


@contextlib.contextmanager
def asm_request_context_manager(
    remote_ip=None, headers=None, headers_case_sensitive=False, block_request_callable=None
):
    # type: (Optional[str], Any, bool, Optional[Callable]) -> Generator[_DataHandler|None, None, None]
    """
    The ASM context manager
    """
    resources = _start_context(remote_ip, headers, headers_case_sensitive, block_request_callable)
    if resources is not None:
        try:
            yield resources
        finally:
            _end_context(resources)
    else:
        yield None


def _start_context(remote_ip, headers, headers_case_sensitive, block_request_callable):
    if config._appsec_enabled:
        resources = _DataHandler()
        asm_request_context_set(remote_ip, headers, headers_case_sensitive, block_request_callable)
        handlers.listen()
<<<<<<< HEAD
=======
        listen_context_handlers()
>>>>>>> ed15c80c
        return resources


RESOURCES = contextvars.ContextVar("asm_resources")  # type: contextvars.ContextVar[Optional[_DataHandler]]


def _on_context_started(ctx):
    resources = _start_context(
        ctx.get_item("remote_addr"),
        ctx.get_item("headers"),
        ctx.get_item("headers_case_sensitive"),
        ctx.get_item("block_request_callable"),
    )
    token = RESOURCES.set(resources)
    ctx.set_item("token_resources", token)


def _end_context(resources):
    resources.finalise()
    core.set_item("asm_env", None)


def _on_context_ended(ctx):
    resources = RESOURCES.get()
    if resources is not None:
        _end_context(resources)
        token = ctx.get_item("token_resources")
        if token:
            RESOURCES.reset(token)


core.on("context.started.wsgi.__call__", _on_context_started)
<<<<<<< HEAD
core.on("context.ended.wsgi.__call__", _on_context_ended)
=======
core.on("context.ended.wsgi.__call__", _on_context_ended)


def _on_wrapped_view(kwargs):
    return_value = [None, None]
    # if Appsec is enabled, we can try to block as we have the path parameters at that point
    if config._appsec_enabled and in_context():
        log.debug("Flask WAF call for Suspicious Request Blocking on request")
        if kwargs:
            set_waf_address(REQUEST_PATH_PARAMS, kwargs)
        call_waf_callback()
        if is_blocked():
            callback_block = get_value(_CALLBACKS, "flask_block")
            return_value[0] = callback_block

    # If IAST is enabled, taint the Flask function kwargs (path parameters)
    if _is_iast_enabled() and kwargs:
        from ddtrace.appsec.iast._taint_tracking import OriginType
        from ddtrace.appsec.iast._taint_tracking import taint_pyobject

        _kwargs = {}
        for k, v in kwargs.items():
            _kwargs[k] = taint_pyobject(
                pyobject=v, source_name=k, source_value=v, source_origin=OriginType.PATH_PARAMETER
            )
        return_value[1] = _kwargs
    return return_value


def _on_pre_tracedrequest(block_request_callable, span):
    if config._appsec_enabled:
        set_block_request_callable(functools.partial(block_request_callable, span))
        if core.get_item(WAF_CONTEXT_NAMES.BLOCKED, span=span):
            block_request()


def _on_post_finalizerequest(rv):
    if config._api_security_enabled and config._appsec_enabled and getattr(rv, "is_sequence", False):
        # start_response was not called yet, set the HTTP response headers earlier
        set_headers_response(list(rv.headers))
        set_body_response(rv.response)


def _on_start_response():
    log.debug("Flask WAF call for Suspicious Request Blocking on response")
    call_waf_callback()
    return get_headers().get("Accept", "").lower()


def _on_block_decided(callback):
    set_value(_CALLBACKS, "flask_block", callback)


def listen_context_handlers():
    core.on("flask.finalize_request.post", _on_post_finalizerequest)
    core.on("flask.wrapped_view", _on_wrapped_view)
    core.on("flask.traced_request.pre", _on_pre_tracedrequest)
    core.on("wsgi.block_decided", _on_block_decided)
    core.on("flask.start_response", _on_start_response)
>>>>>>> ed15c80c
<|MERGE_RESOLUTION|>--- conflicted
+++ resolved
@@ -342,10 +342,7 @@
         resources = _DataHandler()
         asm_request_context_set(remote_ip, headers, headers_case_sensitive, block_request_callable)
         handlers.listen()
-<<<<<<< HEAD
-=======
         listen_context_handlers()
->>>>>>> ed15c80c
         return resources
 
 
@@ -378,9 +375,6 @@
 
 
 core.on("context.started.wsgi.__call__", _on_context_started)
-<<<<<<< HEAD
-core.on("context.ended.wsgi.__call__", _on_context_ended)
-=======
 core.on("context.ended.wsgi.__call__", _on_context_ended)
 
 
@@ -439,5 +433,4 @@
     core.on("flask.wrapped_view", _on_wrapped_view)
     core.on("flask.traced_request.pre", _on_pre_tracedrequest)
     core.on("wsgi.block_decided", _on_block_decided)
-    core.on("flask.start_response", _on_start_response)
->>>>>>> ed15c80c
+    core.on("flask.start_response", _on_start_response)