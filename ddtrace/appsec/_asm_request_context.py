import contextlib
from typing import TYPE_CHECKING

from ddtrace import config
from ddtrace.internal.logger import get_logger


if TYPE_CHECKING:
    from typing import Any
    from typing import Callable
    from typing import Generator
    from typing import List
    from typing import Optional
    from typing import Tuple

from ddtrace.vendor import contextvars


log = get_logger(__name__)

"""
Stopgap module for providing ASM context for the blocking features wrapping some
contextvars. When using this, note that context vars are always thread-local so each
thread will have a different context.
"""


# FIXME: remove these and use the new context API once implemented and allowing
# contexts without spans

_DD_EARLY_IP_CONTEXTVAR = contextvars.ContextVar("datadog_early_ip_contextvar", default=None)
_DD_EARLY_HEADERS_CONTEXTVAR = contextvars.ContextVar("datadog_early_headers_contextvar", default=None)
_DD_EARLY_HEADERS_CASE_SENSITIVE_CONTEXTVAR = contextvars.ContextVar(
    "datadog_early_headers_casesensitive_contextvar", default=False
)
_DD_BLOCK_REQUEST_CALLABLE = contextvars.ContextVar("datadog_block_request_callable_contextvar", default=None)
_DD_WAF_CALLBACK = contextvars.ContextVar("datadog_early_waf_callback", default=None)
_DD_WAF_RESULTS = contextvars.ContextVar("datadog_early_waf_results", default=([[], [], []]))


def reset():  # type: () -> None
    _DD_EARLY_IP_CONTEXTVAR.set(None)
    _DD_EARLY_HEADERS_CONTEXTVAR.set(None)
    _DD_EARLY_HEADERS_CASE_SENSITIVE_CONTEXTVAR.set(False)
<<<<<<< HEAD
    _DD_WAF_RESULTS.set([[], [], []])
=======
    _DD_BLOCK_REQUEST_CALLABLE.set(None)
>>>>>>> d5533b99


def set_ip(ip):  # type: (Optional[str]) -> None
    _DD_EARLY_IP_CONTEXTVAR.set(ip)


def get_ip():  # type: () -> Optional[str]
    return _DD_EARLY_IP_CONTEXTVAR.get()


# Note: get/set headers use Any since we just carry the headers here without changing or using them
# and different frameworks use different types that we don't want to force it into a Mapping at the
# early point set_headers is usually called


def set_headers(headers):  # type: (Any) -> None
    _DD_EARLY_HEADERS_CONTEXTVAR.set(headers)


def get_headers():  # type: () -> Optional[Any]
    return _DD_EARLY_HEADERS_CONTEXTVAR.get()


def set_headers_case_sensitive(case_sensitive):  # type: (bool) -> None
    _DD_EARLY_HEADERS_CASE_SENSITIVE_CONTEXTVAR.set(case_sensitive)


def get_headers_case_sensitive():  # type: () -> bool
    return _DD_EARLY_HEADERS_CASE_SENSITIVE_CONTEXTVAR.get()


def set_block_request_callable(_callable):  # type: (Optional[Callable]) -> None
    """
    Sets a callable that could be use to do a best-effort to block the request. If
    the callable need any params, like headers, they should be curried with
    functools.partial.
    """
    if _callable:
        _DD_BLOCK_REQUEST_CALLABLE.set(_callable)


def block_request():  # type: () -> None
    """
    Calls or returns the stored block request callable, if set.
    """
    _callable = _DD_BLOCK_REQUEST_CALLABLE.get()
    if _callable:
        _callable()

    log.debug("Block request called but block callable not set by framework")


def set_waf_callback(callback):  # type: (Any) -> None
    _DD_WAF_CALLBACK.set(callback)


def call_waf_callback(custom_data=None):
    # type: (dict[str, Any] | None) -> None
    if not config._appsec_enabled:
        return
    callback = _DD_WAF_CALLBACK.get()
    if callback:
        return callback(custom_data)
    else:
        log.warning("WAF callback called but not set")


def asm_request_context_set(remote_ip=None, headers=None, headers_case_sensitive=False, block_request_callable=None):
    # type: (Optional[str], Any, bool, Optional[Callable]) -> None
    set_ip(remote_ip)
    set_headers(headers)
    set_headers_case_sensitive(headers_case_sensitive)
    set_block_request_callable(block_request_callable)


def set_waf_results(result_data, result_info, is_blocked):  # type: (Any, Any, bool) -> None
    list_results_data, list_result_info, list_is_blocked = get_waf_results()
    list_results_data.append(result_data)
    list_result_info.append(result_info)
    list_is_blocked.append(is_blocked)
    _DD_WAF_RESULTS.set((list_results_data, list_result_info, list_is_blocked))


def get_waf_results():  # type: () -> Tuple[List[Any], List[Any], List[bool]]
    return _DD_WAF_RESULTS.get()


@contextlib.contextmanager
def asm_request_context_manager(
    remote_ip=None, headers=None, headers_case_sensitive=False, block_request_callable=None
):
    # type: (Optional[str], Any, bool, Optional[Callable]) -> Generator[None, None, None]
    asm_request_context_set(remote_ip, headers, headers_case_sensitive, block_request_callable)
    try:
        yield
    finally:
        reset()<|MERGE_RESOLUTION|>--- conflicted
+++ resolved
@@ -42,11 +42,8 @@
     _DD_EARLY_IP_CONTEXTVAR.set(None)
     _DD_EARLY_HEADERS_CONTEXTVAR.set(None)
     _DD_EARLY_HEADERS_CASE_SENSITIVE_CONTEXTVAR.set(False)
-<<<<<<< HEAD
+    _DD_BLOCK_REQUEST_CALLABLE.set(None)
     _DD_WAF_RESULTS.set([[], [], []])
-=======
-    _DD_BLOCK_REQUEST_CALLABLE.set(None)
->>>>>>> d5533b99
 
 
 def set_ip(ip):  # type: (Optional[str]) -> None
