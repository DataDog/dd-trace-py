--- conflicted
+++ resolved
@@ -2,8 +2,6 @@
 from typing import TYPE_CHECKING
 
 from ddtrace import config
-<<<<<<< HEAD
-
 
 if TYPE_CHECKING:
     from typing import Any
@@ -11,21 +9,7 @@
     from typing import Generator
     from typing import Optional
 
-=======
->>>>>>> 14ac7a08
-from ddtrace.internal.logger import get_logger
-from ddtrace.vendor import contextvars
 
-
-<<<<<<< HEAD
-=======
-if TYPE_CHECKING:
-    from typing import Any
-    from typing import Generator
-    from typing import Optional
-
-
->>>>>>> 14ac7a08
 log = get_logger(__name__)
 
 """
@@ -44,10 +28,7 @@
     "datadog_early_headers_casesensitive_contextvar", default=False
 )
 _DD_WAF_CALLBACK = contextvars.ContextVar("datadog_early_waf_callback", default=None)
-<<<<<<< HEAD
 _DD_BLOCK_REQUEST_CALLABLE = contextvars.ContextVar("datadog_block_request_callable_contextvar", default=None)
-=======
->>>>>>> 14ac7a08
 
 
 def reset():  # type: () -> None
@@ -88,7 +69,6 @@
 
 def set_waf_callback(callback):  # type: (Any) -> None
     _DD_WAF_CALLBACK.set(callback)
-<<<<<<< HEAD
 
 
 def set_block_request_callable(_callable):  # type: (Optional[Callable]) -> None
@@ -110,8 +90,6 @@
         _callable()
 
     log.debug("Block request called but block callable not set by framework")
-=======
->>>>>>> 14ac7a08
 
 
 def call_waf_callback(custom_data=None):
