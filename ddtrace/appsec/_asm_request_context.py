--- conflicted
+++ resolved
@@ -4,12 +4,8 @@
 from ddtrace import config
 from ddtrace.appsec._constants import SPAN_DATA_NAMES
 from ddtrace.appsec._constants import WAF_CONTEXT_NAMES
-<<<<<<< HEAD
 from ddtrace.internal import core
-=======
-from ddtrace.internal import _context
 from ddtrace.internal.compat import parse
->>>>>>> 5ac9a27b
 from ddtrace.internal.logger import get_logger
 
 
@@ -130,13 +126,8 @@
             callbacks = GLOBAL_CALLBACKS.get(_CONTEXT_CALL, []) + env.callbacks.get(_CONTEXT_CALL)
             if callbacks is not None:
                 for function in callbacks:
-<<<<<<< HEAD
-                    function()
+                    function(env)
                 self.execution_context.__exit__(None, None, None)
-=======
-                    function(env)
-                _ASM.reset(self.token)
->>>>>>> 5ac9a27b
             self.active = False
 
 
@@ -152,7 +143,7 @@
 
 def set_headers_response(headers):  # type: (Any) -> None
     if headers is not None:
-        set_waf_address(SPAN_DATA_NAMES.RESPONSE_HEADERS_NO_COOKIES, headers, _ASM.get().span)
+        set_waf_address(SPAN_DATA_NAMES.RESPONSE_HEADERS_NO_COOKIES, headers, _get_asm_context().span)
 
 
 def set_body_response(body_response):
@@ -195,7 +186,7 @@
 
 
 def get_waf_addresses(default=None):  # type: (Any) -> Any
-    env = _ASM.get()
+    env = _get_asm_context()
     if not env.active:
         log.debug("getting WAF addresses with no active asm context")
         return default
