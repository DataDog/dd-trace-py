--- conflicted
+++ resolved
@@ -425,27 +425,17 @@
 def _on_pre_tracedrequest(ctx):
     _on_set_request_tags(ctx.get_item("flask_request"), ctx["current_span"], ctx.get_item("flask_config"))
     block_request_callable = ctx.get_item("block_request_callable")
-<<<<<<< HEAD
     current_span = ctx["current_span"]
-    if config._appsec_enabled:
-=======
-    current_span = ctx.get_item("current_span")
     if asm_config._asm_enabled:
->>>>>>> 9f79fd54
         set_block_request_callable(functools.partial(block_request_callable, current_span))
         if core.get_item(WAF_CONTEXT_NAMES.BLOCKED):
             block_request()
 
 
-<<<<<<< HEAD
 def _set_headers_and_response(response, headers, *_):
-    if config._api_security_enabled and config._appsec_enabled:
-=======
-def _set_headers_and_response(response, headers):
     from ddtrace.appsec._utils import _appsec_apisec_features_is_active
 
     if _appsec_apisec_features_is_active():
->>>>>>> 9f79fd54
         if headers:
             # start_response was not called yet, set the HTTP response headers earlier
             set_headers_response(list(headers))
