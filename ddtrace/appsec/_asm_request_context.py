import contextlib
<<<<<<< HEAD
from typing import TYPE_CHECKING

from ddtrace import config
=======
from typing import Any
from typing import Callable
from typing import Generator
from typing import Optional

>>>>>>> 1eb23406
from ddtrace.internal.logger import get_logger
from ddtrace.vendor import contextvars


<<<<<<< HEAD
if TYPE_CHECKING:
    from typing import Any
    from typing import Generator
    from typing import Optional


=======
>>>>>>> 1eb23406
log = get_logger(__name__)

"""
Stopgap module for providing ASM context for the blocking features wrapping some
contextvars. When using this, note that context vars are always thread-local so each
thread will have a different context.
"""


# FIXME: remove these and use the new context API once implemented and allowing
# contexts without spans

_DD_EARLY_IP_CONTEXTVAR = contextvars.ContextVar("datadog_early_ip_contextvar", default=None)
_DD_EARLY_HEADERS_CONTEXTVAR = contextvars.ContextVar("datadog_early_headers_contextvar", default=None)
_DD_EARLY_HEADERS_CASE_SENSITIVE_CONTEXTVAR = contextvars.ContextVar(
    "datadog_early_headers_casesensitive_contextvar", default=False
)
<<<<<<< HEAD
_DD_WAF_CALLBACK = contextvars.ContextVar("datadog_early_waf_callback", default=None)
=======
_DD_BLOCK_REQUEST_CALLABLE = contextvars.ContextVar("datadog_block_request_callable_contextvar", default=None)
_DD_EARLY_WAF_CALLBACK = contextvars.ContextVar("datadog_early_waf_callback", default=None)
>>>>>>> 1eb23406


def reset():  # type: () -> None
    _DD_EARLY_IP_CONTEXTVAR.set(None)
    _DD_EARLY_HEADERS_CONTEXTVAR.set(None)
    _DD_EARLY_HEADERS_CASE_SENSITIVE_CONTEXTVAR.set(False)
    _DD_BLOCK_REQUEST_CALLABLE.set(None)


def set_ip(ip):  # type: (Optional[str]) -> None
    _DD_EARLY_IP_CONTEXTVAR.set(ip)


def get_ip():  # type: () -> Optional[str]
    return _DD_EARLY_IP_CONTEXTVAR.get()


# Note: get/set headers use Any since we just carry the headers here without changing or using them
# and different frameworks use different types that we don't want to force it into a Mapping at the
# early point set_headers is usually called


def set_headers(headers):  # type: (Any) -> None
    _DD_EARLY_HEADERS_CONTEXTVAR.set(headers)


def get_headers():  # type: () -> Optional[Any]
    return _DD_EARLY_HEADERS_CONTEXTVAR.get()


def set_headers_case_sensitive(case_sensitive):  # type: (bool) -> None
    _DD_EARLY_HEADERS_CASE_SENSITIVE_CONTEXTVAR.set(case_sensitive)


def get_headers_case_sensitive():  # type: () -> bool
    return _DD_EARLY_HEADERS_CASE_SENSITIVE_CONTEXTVAR.get()


<<<<<<< HEAD
def set_waf_callback(callback):  # type: (Any) -> None
    _DD_WAF_CALLBACK.set(callback)
=======
def set_block_request_callable(_callable):  # type: (Optional[Callable]) -> None
    """
    Sets a callable that could be use to do a best-effort to block the request. If
    the callable need any params, like headers, they should be curried with
    functools.partial.
    """
    if _callable:
        _DD_BLOCK_REQUEST_CALLABLE.set(_callable)


def block_request():  # type: () -> None
    """
    Calls or returns the stored block request callable, if set.
    """
    _callable = _DD_BLOCK_REQUEST_CALLABLE.get()
    if _callable:
        _callable()

    log.debug("Block request called but block callable not set by framework")


def set_callback(callback):  # type: (Any) -> None
    _DD_EARLY_WAF_CALLBACK.set(callback)
>>>>>>> 1eb23406


def call_waf_callback(custom_data=None):
    # type: (dict[str, Any] | None) -> None
    if not config._appsec_enabled:
        return
    callback = _DD_WAF_CALLBACK.get()
    if callback:
        return callback(custom_data)
    else:
        log.warning("WAF callback called but not set")


def asm_request_context_set(remote_ip=None, headers=None, headers_case_sensitive=False, block_request_callable=None):
    # type: (Optional[str], Any, bool, Optional[Callable]) -> None
    set_ip(remote_ip)
    set_headers(headers)
    set_headers_case_sensitive(headers_case_sensitive)
    set_block_request_callable(block_request_callable)


@contextlib.contextmanager
def asm_request_context_manager(
    remote_ip=None, headers=None, headers_case_sensitive=False, block_request_callable=None
):
    # type: (Optional[str], Any, bool, Optional[Callable]) -> Generator[None, None, None]
    asm_request_context_set(remote_ip, headers, headers_case_sensitive, block_request_callable)
    try:
        yield
    finally:
        reset()<|MERGE_RESOLUTION|>--- conflicted
+++ resolved
@@ -1,28 +1,17 @@
 import contextlib
-<<<<<<< HEAD
 from typing import TYPE_CHECKING
 
 from ddtrace import config
-=======
-from typing import Any
-from typing import Callable
-from typing import Generator
-from typing import Optional
 
->>>>>>> 1eb23406
+if TYPE_CHECKING:
+    from typing import Any
+    from typing import Callable
+    from typing import Generator
+    from typing import Optional
+
 from ddtrace.internal.logger import get_logger
 from ddtrace.vendor import contextvars
 
-
-<<<<<<< HEAD
-if TYPE_CHECKING:
-    from typing import Any
-    from typing import Generator
-    from typing import Optional
-
-
-=======
->>>>>>> 1eb23406
 log = get_logger(__name__)
 
 """
@@ -40,12 +29,8 @@
 _DD_EARLY_HEADERS_CASE_SENSITIVE_CONTEXTVAR = contextvars.ContextVar(
     "datadog_early_headers_casesensitive_contextvar", default=False
 )
-<<<<<<< HEAD
 _DD_WAF_CALLBACK = contextvars.ContextVar("datadog_early_waf_callback", default=None)
-=======
 _DD_BLOCK_REQUEST_CALLABLE = contextvars.ContextVar("datadog_block_request_callable_contextvar", default=None)
-_DD_EARLY_WAF_CALLBACK = contextvars.ContextVar("datadog_early_waf_callback", default=None)
->>>>>>> 1eb23406
 
 
 def reset():  # type: () -> None
@@ -84,10 +69,10 @@
     return _DD_EARLY_HEADERS_CASE_SENSITIVE_CONTEXTVAR.get()
 
 
-<<<<<<< HEAD
 def set_waf_callback(callback):  # type: (Any) -> None
     _DD_WAF_CALLBACK.set(callback)
-=======
+
+
 def set_block_request_callable(_callable):  # type: (Optional[Callable]) -> None
     """
     Sets a callable that could be use to do a best-effort to block the request. If
@@ -107,11 +92,6 @@
         _callable()
 
     log.debug("Block request called but block callable not set by framework")
-
-
-def set_callback(callback):  # type: (Any) -> None
-    _DD_EARLY_WAF_CALLBACK.set(callback)
->>>>>>> 1eb23406
 
 
 def call_waf_callback(custom_data=None):
