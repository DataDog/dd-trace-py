import contextlib
import functools
import json
from typing import TYPE_CHECKING

from six import BytesIO
import xmltodict

from ddtrace import config
from ddtrace.appsec._constants import SPAN_DATA_NAMES
from ddtrace.appsec._constants import WAF_CONTEXT_NAMES
from ddtrace.appsec.iast._input_info import Input_info
from ddtrace.appsec.iast._patch import if_iast_taint_returned_object_for
from ddtrace.appsec.iast._patch import if_iast_taint_yield_tuple_for
from ddtrace.appsec.iast._taint_tracking import taint_pyobject
from ddtrace.appsec.iast._taint_utils import LazyTaintDict
from ddtrace.appsec.iast._util import _is_iast_enabled
from ddtrace.internal import core
from ddtrace.internal.compat import parse
from ddtrace.internal.constants import HTTP_REQUEST_BLOCKED
from ddtrace.internal.constants import HTTP_REQUEST_COOKIE_NAME
from ddtrace.internal.constants import HTTP_REQUEST_COOKIE_VALUE
from ddtrace.internal.constants import HTTP_REQUEST_PATH
from ddtrace.internal.constants import HTTP_REQUEST_PATH_PARAMETER
from ddtrace.internal.constants import HTTP_REQUEST_QUERY
from ddtrace.internal.constants import REQUEST_PATH_PARAMS
from ddtrace.internal.logger import get_logger


try:
    from json import JSONDecodeError
except ImportError:
    # handling python 2.X import error
    JSONDecodeError = ValueError  # type: ignore


if TYPE_CHECKING:
    from typing import Any
    from typing import Callable
    from typing import Generator
    from typing import List
    from typing import Optional
    from typing import Tuple


log = get_logger(__name__)

# Stopgap module for providing ASM context for the blocking features wrapping some contextvars.

_WAF_ADDRESSES = "waf_addresses"
_CALLBACKS = "callbacks"
_TELEMETRY = "telemetry"
_CONTEXT_CALL = "context"
_WAF_CALL = "waf_run"
_BLOCK_CALL = "block"
_WAF_RESULTS = "waf_results"
_BODY_METHODS = {"POST", "PUT", "DELETE", "PATCH"}


GLOBAL_CALLBACKS = {}  # type: dict[str, Any]


class ASM_Environment:
    """
    an object of this class contains all asm data (waf and telemetry)
    for a single request. It is bound to a single asm request context.
    It is contained into a ContextVar.
    """

    def __init__(self, active=False):  # type: (bool) -> None
        self.active = active
        self.waf_addresses = {}  # type: dict[str, Any]
        self.callbacks = {}  # type: dict[str, Any]
        self.telemetry = {}  # type: dict[str, Any]
        self.addresses_sent = set()  # type: set[str]
        self.span = None


def _get_asm_context():
    resources = core.root.get_item("resources")
    env = resources.asm_env
    if env is None:
        env = ASM_Environment()
        core.root.get_item("resources").asm_env = env
    return env


def free_context_available():  # type: () -> bool
    env = _get_asm_context()
    return env.active


def in_context():  # type: () -> bool
    env = _get_asm_context()
    return env.active


def is_blocked():  # type: () -> bool
    try:
        env = _get_asm_context()
        if not env.active:
            return False
        return bool(core.get_item(WAF_CONTEXT_NAMES.BLOCKED))
    except BaseException:
        return False


def register(span):
    _get_asm_context().span = span


def finalize(span):
    env = _get_asm_context()
    if env.span is span:
        env.span = None
    for function in GLOBAL_CALLBACKS.get(_CONTEXT_CALL, []):
        function(env)


class _DataHandler:
    """
    An object of this class is created by each asm request context.
    It handles the creation and destruction of ASM_Environment object.
    It allows the ASM context to be reentrant.
    """

    main_id = 0

    def __init__(self):
        _DataHandler.main_id += 1
        self.asm_env = ASM_Environment(True)

        self._id = _DataHandler.main_id
        self.active = True

        self.asm_env.telemetry[_WAF_RESULTS] = [], [], []
        self.asm_env.callbacks[_CONTEXT_CALL] = []

    def finalise(self):
        if self.active:
            env = self.asm_env
            # assert _CONTEXT_ID.get() == self._id
            callbacks = GLOBAL_CALLBACKS.get(_CONTEXT_CALL, []) + env.callbacks.get(_CONTEXT_CALL)
            if callbacks is not None:
                for function in callbacks:
                    function(env)
            self.active = False


def set_value(category, address, value):  # type: (str, str, Any) -> None
    env = _get_asm_context()
    if not env.active:
        log.debug("setting %s address %s with no active asm context", category, address)
        return
    asm_context_attr = getattr(env, category, None)
    if asm_context_attr is not None:
        asm_context_attr[address] = value


def set_headers_response(headers):  # type: (Any) -> None
    if headers is not None:
        set_waf_address(SPAN_DATA_NAMES.RESPONSE_HEADERS_NO_COOKIES, headers)


def set_body_response(body_response):
    # local import to avoid circular import
    from ddtrace.appsec.utils import parse_response_body

    parsed_body = parse_response_body(body_response)

    if parse_response_body is not None:
        set_waf_address(SPAN_DATA_NAMES.RESPONSE_BODY, parsed_body)


def set_waf_address(address, value):  # type: (str, Any, Any) -> None
    if address == SPAN_DATA_NAMES.REQUEST_URI_RAW:
        parse_address = parse.urlparse(value)
        no_scheme = parse.ParseResult("", "", *parse_address[2:])
        waf_value = parse.urlunparse(no_scheme)
        set_value(_WAF_ADDRESSES, address, waf_value)
    else:
        set_value(_WAF_ADDRESSES, address, value)
    core.set_item(address, value)


def get_value(category, address, default=None):  # type: (str, str, Any) -> Any
    env = _get_asm_context()
    if not env.active:
        log.debug("getting %s address %s with no active asm context", category, address)
        return default
    asm_context_attr = getattr(env, category, None)
    if asm_context_attr is not None:
        return asm_context_attr.get(address, default)
    return default


def get_waf_address(address, default=None):  # type: (str, Any) -> Any
    return get_value(_WAF_ADDRESSES, address, default=default)


def get_waf_addresses(default=None):  # type: (Any) -> Any
    env = _get_asm_context()
    if not env.active:
        log.debug("getting WAF addresses with no active asm context")
        return default
    return env.waf_addresses


def add_context_callback(function, global_callback=False):  # type: (Any, bool) -> None
    if global_callback:
        callbacks = GLOBAL_CALLBACKS.setdefault(_CONTEXT_CALL, [])
    else:
        callbacks = get_value(_CALLBACKS, _CONTEXT_CALL)
    if callbacks is not None:
        callbacks.append(function)


def remove_context_callback(function, global_callback=False):  # type: (Any, bool) -> None
    if global_callback:
        callbacks = GLOBAL_CALLBACKS.get(_CONTEXT_CALL)
    else:
        callbacks = get_value(_CALLBACKS, _CONTEXT_CALL)
    if callbacks:
        callbacks[:] = list([cb for cb in callbacks if cb != function])


def set_waf_callback(value):  # type: (Any) -> None
    set_value(_CALLBACKS, _WAF_CALL, value)


def call_waf_callback(custom_data=None):
    # type: (dict[str, Any] | None) -> None
    if not config._appsec_enabled:
        return
    callback = get_value(_CALLBACKS, _WAF_CALL)
    if callback:
        return callback(custom_data)
    else:
        log.warning("WAF callback called but not set")


def set_ip(ip):  # type: (Optional[str]) -> None
    if ip is not None:
        set_waf_address(SPAN_DATA_NAMES.REQUEST_HTTP_IP, ip)


def get_ip():  # type: () -> Optional[str]
    return get_value(_WAF_ADDRESSES, SPAN_DATA_NAMES.REQUEST_HTTP_IP)


# Note: get/set headers use Any since we just carry the headers here without changing or using them
# and different frameworks use different types that we don't want to force it into a Mapping at the
# early point set_headers is usually called


def set_headers(headers):  # type: (Any) -> None
    if headers is not None:
        set_waf_address(SPAN_DATA_NAMES.REQUEST_HEADERS_NO_COOKIES, headers)


def get_headers():  # type: () -> Optional[Any]
    return get_value(_WAF_ADDRESSES, SPAN_DATA_NAMES.REQUEST_HEADERS_NO_COOKIES, {})


def set_headers_case_sensitive(case_sensitive):  # type: (bool) -> None
    set_waf_address(SPAN_DATA_NAMES.REQUEST_HEADERS_NO_COOKIES_CASE, case_sensitive)


def get_headers_case_sensitive():  # type: () -> bool
    return get_value(_WAF_ADDRESSES, SPAN_DATA_NAMES.REQUEST_HEADERS_NO_COOKIES_CASE, False)  # type : ignore


def set_block_request_callable(_callable):  # type: (Optional[Callable]) -> None
    """
    Sets a callable that could be use to do a best-effort to block the request. If
    the callable need any params, like headers, they should be curried with
    functools.partial.
    """
    if _callable:
        set_value(_CALLBACKS, _BLOCK_CALL, _callable)


def block_request():  # type: () -> None
    """
    Calls or returns the stored block request callable, if set.
    """
    _callable = get_value(_CALLBACKS, _BLOCK_CALL)
    if _callable:
        _callable()
    else:
        log.debug("Block request called but block callable not set by framework")


def get_data_sent():  # type: () -> set[str] | None
    env = _get_asm_context()
    if not env.active:
        log.debug("getting addresses sent with no active asm context")
        return set()
    return env.addresses_sent


def asm_request_context_set(remote_ip=None, headers=None, headers_case_sensitive=False, block_request_callable=None):
    # type: (Optional[str], Any, bool, Optional[Callable]) -> None
    set_ip(remote_ip)
    set_headers(headers)
    set_headers_case_sensitive(headers_case_sensitive)
    set_block_request_callable(block_request_callable)


def set_waf_results(result_data, result_info, is_blocked):  # type: (Any, Any, bool) -> None
    three_lists = get_waf_results()
    if three_lists is not None:
        list_results_data, list_result_info, list_is_blocked = three_lists
        list_results_data.append(result_data)
        list_result_info.append(result_info)
        list_is_blocked.append(is_blocked)


def get_waf_results():  # type: () -> Tuple[List[Any], List[Any], List[bool]] | None
    return get_value(_TELEMETRY, _WAF_RESULTS)


def reset_waf_results():  # type: () -> None
    set_value(_TELEMETRY, _WAF_RESULTS, ([], [], []))


@contextlib.contextmanager
def asm_request_context_manager(
    remote_ip=None, headers=None, headers_case_sensitive=False, block_request_callable=None
):
    # type: (Optional[str], Any, bool, Optional[Callable]) -> Generator[_DataHandler|None, None, None]
    """
    The ASM context manager
    """
    if config._appsec_enabled:
        resources = _on_context_started()
        try:
            yield resources
        finally:
<<<<<<< HEAD
            _on_context_ended()
=======
            resources.finalise()
            core.set_item("asm_env", None)
>>>>>>> 1a1afb75
    else:
        yield None


def _on_block_decided(callback):
    set_value(_CALLBACKS, "flask_block", callback)


def _on_pre_tracedrequest(block_request_callable, span):
    if config._appsec_enabled:
        set_block_request_callable(functools.partial(block_request_callable, span))
        if core.get_item(HTTP_REQUEST_BLOCKED):
            block_request()


def _on_post_finalizerequest(rv):
    if config._api_security_enabled and config._appsec_enabled and getattr(rv, "is_sequence", False):
        # start_response was not called yet, set the HTTP response headers earlier
        set_headers_response(list(rv.headers))
        set_body_response(rv.response)


def _on_startresponse():
    log.debug("Flask WAF call for Suspicious Request Blocking on response")
    call_waf_callback()
    return get_headers().get("Accept", "").lower()


def _on_request_spanmodifier(request, environ, _HAS_JSON_MIXIN):
    req_body = None
    if config._appsec_enabled and request.method in _BODY_METHODS:
        content_type = request.content_type
        wsgi_input = environ.get("wsgi.input", "")

        # Copy wsgi input if not seekable
        if wsgi_input:
            try:
                seekable = wsgi_input.seekable()
            except AttributeError:
                seekable = False
            if not seekable:
                content_length = int(environ.get("CONTENT_LENGTH", 0))
                body = wsgi_input.read(content_length) if content_length else wsgi_input.read()
                environ["wsgi.input"] = BytesIO(body)

        try:
            if content_type == "application/json" or content_type == "text/json":
                if _HAS_JSON_MIXIN and hasattr(request, "json") and request.json:
                    req_body = request.json
                else:
                    req_body = json.loads(request.data.decode("UTF-8"))
            elif content_type in ("application/xml", "text/xml"):
                req_body = xmltodict.parse(request.get_data())
            elif hasattr(request, "form"):
                req_body = request.form.to_dict()
            else:
                # no raw body
                req_body = None
        except (
            AttributeError,
            RuntimeError,
            TypeError,
            ValueError,
            JSONDecodeError,
            xmltodict.expat.ExpatError,
            xmltodict.ParsingInterrupted,
        ):
            log.warning("Failed to parse werkzeug request body", exc_info=True)
        finally:
            # Reset wsgi input to the beginning
            if wsgi_input:
                if seekable:
                    wsgi_input.seek(0)
                else:
                    environ["wsgi.input"] = BytesIO(body)
    return req_body


def _on_set_request_tags(request):
    if _is_iast_enabled():
        return LazyTaintDict(
            request.cookies,
            origins=(HTTP_REQUEST_COOKIE_NAME, HTTP_REQUEST_COOKIE_VALUE),
            override_pyobject_tainted=True,
        )


def _on_request_init(instance):
    if _is_iast_enabled():
        try:

            taint_pyobject(
                instance.query_string,
                Input_info(HTTP_REQUEST_QUERY, instance.query_string, HTTP_REQUEST_QUERY),
            )
            taint_pyobject(instance.path, Input_info(HTTP_REQUEST_PATH, instance.path, HTTP_REQUEST_PATH))
        except Exception:
            log.debug("Unexpected exception while tainting pyobject", exc_info=True)


def _on_wrapped_view(kwargs):
    return_value = [None, None]
    # if Appsec is enabled, we can try to block as we have the path parameters at that point
    if config._appsec_enabled and in_context():
        log.debug("Flask WAF call for Suspicious Request Blocking on request")
        if kwargs:
            set_waf_address(REQUEST_PATH_PARAMS, kwargs)
        call_waf_callback()
        if is_blocked():
            callback_block = get_value(_CALLBACKS, "flask_block")
            return_value[0] = callback_block

    # If IAST is enabled, taint the Flask function kwargs (path parameters)
    if _is_iast_enabled() and kwargs:
        from ddtrace.appsec.iast._input_info import Input_info
        from ddtrace.appsec.iast._taint_tracking import taint_pyobject

        _kwargs = {}
        for k, v in kwargs.items():
            _kwargs[k] = taint_pyobject(v, Input_info(k, v, HTTP_REQUEST_PATH_PARAMETER))
        return_value[1] = _kwargs
    return return_value


def _on_werkzeug(*args):
    if isinstance(args[0], tuple):
        return if_iast_taint_yield_tuple_for(*args)
    return if_iast_taint_returned_object_for(*args)


def _on_context_started(context=None):
    if context is None:
        context = core._CURRENT_CONTEXT.get()
    resources = _DataHandler()
    context.root().set_item("resources", resources)
    asm_request_context_set(
        context.get_item("remote_addr"),
        context.get_item("headers"),
        context.get_item("headers_case_sensitive"),
        context.get_item("block_request_callable"),
    )
    core.on("flask.start_response", _on_startresponse)
    core.on("flask.request_init", _on_request_init)
    core.on("flask.traced_request.pre", _on_pre_tracedrequest)
    core.on("flask.finalize_request.post", _on_post_finalizerequest)
    core.on("flask.request_span_modifier", _on_request_spanmodifier)
    core.on("flask.set_request_tags", _on_set_request_tags)
    core.on("flask.wrapped_view", _on_wrapped_view)
    core.on("flask.werkzeug.datastructures.Headers.items", _on_werkzeug)
    core.on("flask.werkzeug.datastructures.EnvironHeaders.__getitem__", _on_werkzeug)
    core.on("flask.werkzeug.datastructures.ImmutableMultiDict.__getitem__", _on_werkzeug)
    core.on("flask.werkzeug.wrappers.request.Request.get_data", _on_werkzeug)
    core.on("flask.werkzeug._internal._DictAccessorProperty.__get__", _on_werkzeug)
    core.on("wsgi.block_decided", _on_block_decided)
    return resources


def _on_context_ended(context):
    context.root().get_item("resources").finalise()


core.on("context.started.wsgi.__call__", _on_context_started)
core.on("context.ended.wsgi.__call__", _on_context_ended)<|MERGE_RESOLUTION|>--- conflicted
+++ resolved
@@ -337,12 +337,7 @@
         try:
             yield resources
         finally:
-<<<<<<< HEAD
             _on_context_ended()
-=======
-            resources.finalise()
-            core.set_item("asm_env", None)
->>>>>>> 1a1afb75
     else:
         yield None
 
@@ -500,8 +495,8 @@
     return resources
 
 
-def _on_context_ended(context):
-    context.root().get_item("resources").finalise()
+def _on_context_ended():
+    core.root.get_item("resources").finalise()
 
 
 core.on("context.started.wsgi.__call__", _on_context_started)
