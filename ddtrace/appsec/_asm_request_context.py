--- conflicted
+++ resolved
@@ -25,11 +25,8 @@
 _DD_EARLY_HEADERS_CASE_SENSITIVE_CONTEXTVAR = contextvars.ContextVar(
     "datadog_early_headers_casesensitive_contextvar", default=False
 )
-<<<<<<< HEAD
 _DD_BLOCK_REQUEST_CALLABLE = contextvars.ContextVar("datadog_block_request_callable_contextvar", default=None)
-=======
 _DD_EARLY_WAF_CALLBACK = contextvars.ContextVar("datadog_early_waf_callback", default=None)
->>>>>>> c96ffbad
 
 
 def reset():  # type: () -> None
@@ -68,7 +65,6 @@
     return _DD_EARLY_HEADERS_CASE_SENSITIVE_CONTEXTVAR.get()
 
 
-<<<<<<< HEAD
 def set_block_request_callable(_callable):  # type: (Optional[Callable]) -> None
     """
     Sets a callable that could be use to do a best-effort to block the request. If
@@ -92,7 +88,6 @@
 
 def asm_request_context_set(remote_ip=None, headers=None, headers_case_sensitive=False, block_request_callable=None):
     # type: (Optional[str], Any, bool, Optional[Callable]) -> None
-=======
 def set_callback(callback):  # type: (Any) -> None
     _DD_EARLY_WAF_CALLBACK.set(callback)
 
@@ -103,7 +98,6 @@
 
 def asm_request_context_set(remote_ip=None, headers=None, headers_case_sensitive=False):
     # type: (Optional[str], Any, bool) -> None
->>>>>>> c96ffbad
     set_ip(remote_ip)
     set_headers(headers)
     set_headers_case_sensitive(headers_case_sensitive)
