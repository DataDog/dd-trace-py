--- conflicted
+++ resolved
@@ -58,19 +58,11 @@
     """
 
     def __init__(self, span: Optional[Span] = None):
-<<<<<<< HEAD
         self.root = not in_asm_context()
         if self.root:
             core.add_suppress_exception(BlockingException)
         if span is None:
-            self.span: Span = core.get_item("call")
-=======
-        self.root = not in_context()
-        if self.root:
-            core.add_suppress_exception(BlockingException)
-        if span is None:
             self.span: Span = core.get_item(core.get_item("call_key"))
->>>>>>> 54613631
         else:
             self.span = span
         self.waf_addresses: Dict[str, Any] = {}
@@ -100,7 +92,6 @@
 
 def _get_asm_context() -> Optional[ASM_Environment]:
     return core.get_item(_ASM_CONTEXT)
-<<<<<<< HEAD
 
 
 def in_asm_context() -> bool:
@@ -162,69 +153,6 @@
     blocked = blocked.copy()
     env = _get_asm_context()
     if env is None:
-=======
-
-
-def in_context() -> bool:
-    return core.get_item(_ASM_CONTEXT) is not None
-
-
-def is_blocked() -> bool:
-    env = _get_asm_context()
-    if env is None:
-        return False
-    return env.blocked is not None
-
-
-def get_blocked() -> Dict[str, Any]:
-    env = _get_asm_context()
-    if env is None:
-        return {}
-    return env.blocked or {}
-
-
-def _use_html(headers) -> bool:
-    """decide if the response should be html or json.
-
-    Add support for quality values in the Accept header.
-    """
-    ctype = headers.get("Accept", headers.get("accept", ""))
-    if not ctype:
-        return False
-    html_score = 0.0
-    json_score = 0.0
-    ctypes = ctype.split(",")
-    for ct in ctypes:
-        if len(ct) > 128:
-            # ignore long (and probably malicious) headers to avoid performances issues
-            continue
-        m = re.match(r"([^/;]+/[^/;]+)(?:;q=([01](?:\.\d*)?))?", ct.strip())
-        if m:
-            if m.group(1) == "text/html":
-                html_score = max(html_score, min(1.0, float(1.0 if m.group(2) is None else m.group(2))))
-            elif m.group(1) == "text/*":
-                html_score = max(html_score, min(1.0, float(0.2 if m.group(2) is None else m.group(2))))
-            elif m.group(1) == "application/json":
-                json_score = max(json_score, min(1.0, float(1.0 if m.group(2) is None else m.group(2))))
-            elif m.group(1) == "application/*":
-                json_score = max(json_score, min(1.0, float(0.2 if m.group(2) is None else m.group(2))))
-    return html_score > json_score
-
-
-def _ctype_from_headers(block_config, headers) -> None:
-    """compute MIME type of the blocked response and store it in the block config"""
-    desired_type = block_config.get("type", "auto")
-    if desired_type == "auto":
-        block_config["content-type"] = "text/html" if _use_html(headers) else "application/json"
-    else:
-        block_config["content-type"] = "text/html" if block_config["type"] == "html" else "application/json"
-
-
-def set_blocked(blocked: Dict[str, Any]) -> None:
-    blocked = blocked.copy()
-    env = _get_asm_context()
-    if env is None:
->>>>>>> 54613631
         log.debug("setting blocked with no active asm context")
         return
     _ctype_from_headers(blocked, get_headers())
@@ -506,11 +434,8 @@
             core.get_local_item("headers_case_sensitive"),
             core.get_local_item("block_request_callable"),
         )
-<<<<<<< HEAD
-=======
     elif asm_config._iast_enabled:
         core.set_item(_ASM_CONTEXT, ASM_Environment())
->>>>>>> 54613631
 
 
 def end_context(span: Span):
@@ -637,19 +562,13 @@
         return get_headers()
 
 
-<<<<<<< HEAD
 def asm_listen():
     from ddtrace.appsec._handlers import listen
     from ddtrace.appsec._iast._iast_request_context import iast_listen
 
     listen()
     iast_listen()
-=======
-def listen():
-    from ddtrace.appsec._handlers import listen
-
-    listen()
->>>>>>> 54613631
+
     core.on("flask.finalize_request.post", _set_headers_and_response)
     core.on("flask.wrapped_view", _on_wrapped_view, "callback_and_args")
     core.on("flask._patched_request", _on_pre_tracedrequest)
