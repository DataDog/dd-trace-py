import functools
import json
import re
from types import TracebackType
from typing import Any
from typing import Callable
from typing import Dict
from typing import List
from typing import Literal
from typing import Optional
from typing import Set
from typing import Tuple
from typing import Union
from urllib import parse

from ddtrace._trace.span import Span
from ddtrace.appsec._constants import APPSEC
from ddtrace.appsec._constants import SPAN_DATA_NAMES
from ddtrace.appsec._constants import Constant_Class
from ddtrace.appsec._utils import DDWaf_info
from ddtrace.appsec._utils import DDWaf_result
from ddtrace.appsec._utils import Telemetry_result
from ddtrace.appsec._utils import get_triggers
from ddtrace.contrib.internal.trace_utils_base import _normalize_tag_name
from ddtrace.internal import core
from ddtrace.internal._exceptions import BlockingException
from ddtrace.internal.constants import REQUEST_PATH_PARAMS
import ddtrace.internal.logger as ddlogger
from ddtrace.settings.asm import config as asm_config


logger = ddlogger.get_logger(__name__)


class WARNING_TAGS(metaclass=Constant_Class):
    ASM_ENV_NO_SPAN = "asm_context::ASM_Environment::no_span"
    SET_BLOCKED_NO_ASM_CONTEXT = "asm_context::set_blocked::no_active_context"
    SET_WAF_INFO_NO_ASM_CONTEXT = "asm_context::set_waf_info::no_active_context"
    CALL_WAF_CALLBACK_NOT_SET = "asm_context::call_waf_callback::not_set"
    BLOCK_REQUEST_NOT_CALLABLE = "asm_context::block_request::not_callable"
    GET_DATA_SENT_NO_ASM_CONTEXT = "asm_context::get_data_sent::no_active_context"
    STORE_WAF_RESULTS_NO_ASM_CONTEXT = "asm_context::store_waf_results_data::no_active_context"


# limit warnings to one per day per process
for _, tag in WARNING_TAGS:
    ddlogger.set_tag_rate_limit(tag, ddlogger.DAY)

log_extra = {"product": "appsec", "stack_limit": 4, "exec_limit": 4}


# Stopgap module for providing ASM context for the blocking features wrapping some contextvars.


_ASM_CONTEXT: Literal["_asm_env"] = "_asm_env"
_WAF_ADDRESSES: Literal["waf_addresses"] = "waf_addresses"
_CALLBACKS: Literal["callbacks"] = "callbacks"
_TELEMETRY: Literal["telemetry"] = "telemetry"
_CONTEXT_CALL: Literal["context"] = "context"
_WAF_CALL: Literal["waf_run"] = "waf_run"
_BLOCK_CALL: Literal["block"] = "block"


GLOBAL_CALLBACKS: Dict[str, List[Callable]] = {_CONTEXT_CALL: []}


def report_error_on_span(error: str, message: str) -> None:
    span = getattr(_get_asm_context(), "span", None) or core.get_span()
    if not span:
        root_span = core.get_root_span()
    else:
        root_span = span._local_root or span
    if not root_span:
        return
    root_span.set_tag_str(APPSEC.ERROR_TYPE, error)
    root_span.set_tag_str(APPSEC.ERROR_MESSAGE, message)


class ASM_Environment:
    """
    an object of this class contains all asm data (waf and telemetry)
    for a single request. It is bound to a single asm request context.
    It is contained into a ContextVar.
    """

    def __init__(self, span: Optional[Span] = None, rc_products: str = ""):
        self.root = not in_asm_context()
        if self.root:
            core.add_suppress_exception(BlockingException)
        # add several layers of fallbacks to get a span, but normal span should be the first or the second one
        context_span = span or core.get_root_span()
        if context_span is None:
            logger.warning(WARNING_TAGS.ASM_ENV_NO_SPAN, extra=log_extra, stack_info=True)
            raise TypeError("ASM_Environment requires a span")
        self.span: Span = context_span
        if self.span.name.endswith(".request"):
            self.framework = self.span.name[:-8]
        else:
            self.framework = self.span.name
        self.framework = self.framework.lower().replace(" ", "_")
        self.waf_info: Optional[Callable[[], DDWaf_info]] = None
        self.waf_addresses: Dict[str, Any] = {}
        self.callbacks: Dict[str, Any] = {_CONTEXT_CALL: []}
        self.telemetry: Telemetry_result = Telemetry_result()
        self.addresses_sent: Set[str] = set()
        self.waf_triggers: List[Dict[str, Any]] = []
        self.blocked: Optional[Dict[str, Any]] = None
        self.finalized: bool = False
        self.api_security_reported: int = 0
        self.rc_products: str = rc_products


def _get_asm_context() -> Optional[ASM_Environment]:
    return core.get_item(_ASM_CONTEXT)


def in_asm_context() -> bool:
    return core.get_item(_ASM_CONTEXT) is not None


def is_blocked() -> bool:
    env = _get_asm_context()
    if env is None:
        return False
    return env.blocked is not None


def get_blocked() -> Dict[str, Any]:
    env = _get_asm_context()
    if env is None:
        return {}
    return env.blocked or {}


def get_framework() -> str:
    env = _get_asm_context()
    if env is None:
        return ""
    return env.framework


def _use_html(headers) -> bool:
    """decide if the response should be html or json.

    Add support for quality values in the Accept header.
    """
    ctype = headers.get("Accept", headers.get("accept", ""))
    if not ctype:
        return False
    html_score = 0.0
    json_score = 0.0
    ctypes = ctype.split(",")
    for ct in ctypes:
        if len(ct) > 128:
            # ignore long (and probably malicious) headers to avoid performances issues
            continue
        m = re.match(r"([^/;]+/[^/;]+)(?:;q=([01](?:\.\d*)?))?", ct.strip())
        if m:
            if m.group(1) == "text/html":
                html_score = max(html_score, min(1.0, float(1.0 if m.group(2) is None else m.group(2))))
            elif m.group(1) == "text/*":
                html_score = max(html_score, min(1.0, float(0.2 if m.group(2) is None else m.group(2))))
            elif m.group(1) == "application/json":
                json_score = max(json_score, min(1.0, float(1.0 if m.group(2) is None else m.group(2))))
            elif m.group(1) == "application/*":
                json_score = max(json_score, min(1.0, float(0.2 if m.group(2) is None else m.group(2))))
    return html_score > json_score


def _ctype_from_headers(block_config, headers) -> None:
    """compute MIME type of the blocked response and store it in the block config"""
    desired_type = block_config.get("type", "auto")
    if desired_type == "auto":
        block_config["content-type"] = "text/html" if _use_html(headers) else "application/json"
    else:
        block_config["content-type"] = "text/html" if block_config["type"] == "html" else "application/json"


def set_blocked(blocked: Dict[str, Any]) -> None:
    blocked = blocked.copy()
    env = _get_asm_context()
    if env is None:
        logger.warning(WARNING_TAGS.SET_BLOCKED_NO_ASM_CONTEXT, extra=log_extra, stack_info=True)
        return
    _ctype_from_headers(blocked, get_headers())
    env.blocked = blocked


def update_span_metrics(span: Span, name: str, value: Union[float, int]) -> None:
    span.set_metric(name, value + (span.get_metric(name) or 0.0))


def flush_waf_triggers(env: ASM_Environment) -> None:
    from ddtrace.appsec._metrics import ddwaf_version

    # Make sure we find a root span to attach the triggers to
    root_span = env.span._local_root or env.span
    if env.waf_triggers:
        report_list = get_triggers(root_span)
        if report_list is not None:
            report_list.extend(env.waf_triggers)
        else:
            report_list = env.waf_triggers
        if asm_config._use_metastruct_for_triggers:
            root_span.set_struct_tag(APPSEC.STRUCT, {"triggers": report_list})
        else:
            root_span.set_tag(APPSEC.JSON, json.dumps({"triggers": report_list}, separators=(",", ":")))
        env.waf_triggers = []
    telemetry_results: Telemetry_result = env.telemetry

    root_span.set_tag_str(APPSEC.WAF_VERSION, ddwaf_version)
    if telemetry_results.total_duration:
        update_span_metrics(root_span, APPSEC.WAF_DURATION, telemetry_results.duration)
        telemetry_results.duration = 0.0
        update_span_metrics(root_span, APPSEC.WAF_DURATION_EXT, telemetry_results.total_duration)
        telemetry_results.total_duration = 0.0
    if telemetry_results.timeout:
        update_span_metrics(root_span, APPSEC.WAF_TIMEOUTS, telemetry_results.timeout)
    rasp_timeouts = sum(telemetry_results.rasp.timeout.values())
    if rasp_timeouts:
        update_span_metrics(root_span, APPSEC.RASP_TIMEOUTS, rasp_timeouts)
    if telemetry_results.rasp.sum_eval:
        update_span_metrics(root_span, APPSEC.RASP_DURATION, telemetry_results.rasp.duration)
        update_span_metrics(root_span, APPSEC.RASP_DURATION_EXT, telemetry_results.rasp.total_duration)
        update_span_metrics(root_span, APPSEC.RASP_RULE_EVAL, telemetry_results.rasp.sum_eval)
    if telemetry_results.truncation.string_length:
        root_span.set_metric(APPSEC.TRUNCATION_STRING_LENGTH, max(telemetry_results.truncation.string_length))
    if telemetry_results.truncation.container_size:
        root_span.set_metric(APPSEC.TRUNCATION_CONTAINER_SIZE, max(telemetry_results.truncation.container_size))
    if telemetry_results.truncation.container_depth:
        root_span.set_metric(APPSEC.TRUNCATION_CONTAINER_DEPTH, max(telemetry_results.truncation.container_depth))


def finalize_asm_env(env: ASM_Environment) -> None:
    if env.finalized:
        return
    env.finalized = True
    for function in GLOBAL_CALLBACKS[_CONTEXT_CALL]:
        function(env)
    flush_waf_triggers(env)
    for function in env.callbacks[_CONTEXT_CALL]:
        function(env)
    root_span = env.span._local_root or env.span
    if root_span:
        if env.waf_info:
            info = env.waf_info()
            try:
                if info.errors:
                    root_span.set_tag_str(APPSEC.EVENT_RULE_ERRORS, info.errors)
                    extra = {"product": "appsec", "more_info": info.errors, "stack_limit": 4}
                    logger.debug("asm_context::finalize_asm_env::waf_errors", extra=extra, stack_info=True)
                root_span.set_tag_str(APPSEC.EVENT_RULE_VERSION, info.version)
                root_span.set_metric(APPSEC.EVENT_RULE_LOADED, info.loaded)
                root_span.set_metric(APPSEC.EVENT_RULE_ERROR_COUNT, info.failed)
            except Exception:
                logger.debug("asm_context::finalize_asm_env::exception", extra=log_extra, exc_info=True)
        if asm_config._rc_client_id is not None:
            root_span._local_root.set_tag(APPSEC.RC_CLIENT_ID, asm_config._rc_client_id)
        waf_adresses = env.waf_addresses
        req_headers = waf_adresses.get(SPAN_DATA_NAMES.REQUEST_HEADERS_NO_COOKIES, {})
        if req_headers:
            _set_headers(root_span, req_headers, kind="request")
        res_headers = waf_adresses.get(SPAN_DATA_NAMES.RESPONSE_HEADERS_NO_COOKIES, {})
        if res_headers:
            _set_headers(root_span, res_headers, kind="response")
        if env.rc_products:
            root_span.set_tag_str(APPSEC.RC_PRODUCTS, env.rc_products)

    core.discard_local_item(_ASM_CONTEXT)


def set_value(category: str, address: str, value: Any) -> None:
    env = _get_asm_context()
    if env is None:
        extra = {"product": "appsec", "more_info": f"::{category}::{address}", "stack_limit": 4}
        logger.debug("asm_context::set_value::no_active_context", extra=extra, stack_info=True)
        return
    asm_context_attr = getattr(env, category, None)
    if asm_context_attr is not None:
        asm_context_attr[address] = value


def set_headers_response(headers: Any) -> None:
    if headers is not None:
        set_waf_address(SPAN_DATA_NAMES.RESPONSE_HEADERS_NO_COOKIES, headers)


def set_body_response(body_response):
    # local import to avoid circular import
    from ddtrace.appsec._utils import parse_response_body

    set_waf_address(
        SPAN_DATA_NAMES.RESPONSE_BODY,
        lambda: parse_response_body(
            body_response,
            get_waf_address(SPAN_DATA_NAMES.RESPONSE_HEADERS_NO_COOKIES),
        ),
    )


def set_waf_address(address: str, value: Any) -> None:
    if address == SPAN_DATA_NAMES.REQUEST_URI_RAW:
        parse_address = parse.urlparse(value)
        no_scheme = parse.ParseResult("", "", *parse_address[2:])
        waf_value = parse.urlunparse(no_scheme)
        set_value(_WAF_ADDRESSES, address, waf_value)
    else:
        set_value(_WAF_ADDRESSES, address, value)
    if address in (SPAN_DATA_NAMES.REQUEST_HTTP_IP, SPAN_DATA_NAMES.REQUEST_HEADERS_NO_COOKIES_CASE):
        core.set_item(address, value)


def get_value(category: str, address: str, default: Any = None) -> Any:
    env = _get_asm_context()
    if env is None:
        extra = {"product": "appsec", "more_info": f"::{category}::{address}", "stack_limit": 4}
        logger.debug("asm_context::get_value::no_active_context", extra=extra, stack_info=True)
        return default
    asm_context_attr = getattr(env, category, None)
    if asm_context_attr is not None:
        return asm_context_attr.get(address, default)
    return default


def get_waf_address(address: str, default: Any = None) -> Any:
    return get_value(_WAF_ADDRESSES, address, default=default)


def add_context_callback(function, global_callback: bool = False) -> None:
    if global_callback:
        callbacks = GLOBAL_CALLBACKS.setdefault(_CONTEXT_CALL, [])
    else:
        callbacks = get_value(_CALLBACKS, _CONTEXT_CALL)
    if callbacks is not None:
        callbacks.append(function)


def remove_context_callback(function, global_callback: bool = False) -> None:
    if global_callback:
        callbacks = GLOBAL_CALLBACKS.get(_CONTEXT_CALL)
    else:
        callbacks = get_value(_CALLBACKS, _CONTEXT_CALL)
    if callbacks:
        callbacks[:] = list([cb for cb in callbacks if cb != function])


def set_waf_callback(value) -> None:
    set_value(_CALLBACKS, _WAF_CALL, value)


def set_waf_info(info: Callable[[], DDWaf_info]) -> None:
    env = _get_asm_context()
    if env is None:
        logger.warning(WARNING_TAGS.SET_WAF_INFO_NO_ASM_CONTEXT, extra=log_extra, stack_info=True)
        return
    env.waf_info = info


def call_waf_callback(custom_data: Optional[Dict[str, Any]] = None, **kwargs) -> Optional[DDWaf_result]:
    if not asm_config._asm_enabled:
        return None
    callback = get_value(_CALLBACKS, _WAF_CALL)
    if callback:
        return callback(custom_data, **kwargs)
    else:
        logger.warning(WARNING_TAGS.CALL_WAF_CALLBACK_NOT_SET, extra=log_extra, stack_info=True)
        report_error_on_span("appsec::instrumentation::diagnostic", WARNING_TAGS.CALL_WAF_CALLBACK_NOT_SET)
        return None


def call_waf_callback_no_instrumentation() -> None:
    """call the waf once if it was not already called"""
    if asm_config._asm_enabled:
        env = _get_asm_context()
        if env and not env.telemetry.triggered:
            callback = env.callbacks.get(_WAF_CALL)
            if callback:
                callback()


def set_ip(ip: Optional[str]) -> None:
    if ip is not None:
        set_waf_address(SPAN_DATA_NAMES.REQUEST_HTTP_IP, ip)


def get_ip() -> Optional[str]:
    return get_value(_WAF_ADDRESSES, SPAN_DATA_NAMES.REQUEST_HTTP_IP)


# Note: get/set headers use Any since we just carry the headers here without changing or using them
# and different frameworks use different types that we don't want to force it into a Mapping at the
# early point set_headers is usually called


def set_headers(headers: Any) -> None:
    if headers is not None:
        set_waf_address(SPAN_DATA_NAMES.REQUEST_HEADERS_NO_COOKIES, headers)


def get_headers() -> Optional[Any]:
    return get_value(_WAF_ADDRESSES, SPAN_DATA_NAMES.REQUEST_HEADERS_NO_COOKIES, {})


def set_headers_case_sensitive(case_sensitive: bool) -> None:
    set_waf_address(SPAN_DATA_NAMES.REQUEST_HEADERS_NO_COOKIES_CASE, case_sensitive)


def get_headers_case_sensitive() -> bool:
    return get_value(_WAF_ADDRESSES, SPAN_DATA_NAMES.REQUEST_HEADERS_NO_COOKIES_CASE, False)  # type : ignore


def set_block_request_callable(_callable: Optional[Callable], *_) -> None:
    """
    Sets a callable that could be use to do a best-effort to block the request. If
    the callable need any params, like headers, they should be curried with
    functools.partial.
    """
    if asm_config._asm_enabled and _callable:
        set_value(_CALLBACKS, _BLOCK_CALL, _callable)


def block_request() -> None:
    """
    Calls or returns the stored block request callable, if set.
    """
    _callable = get_value(_CALLBACKS, _BLOCK_CALL)
    if _callable:
        _callable()
    else:
        logger.warning(WARNING_TAGS.BLOCK_REQUEST_NOT_CALLABLE, extra=log_extra, stack_info=True)


def get_data_sent() -> Set[str]:
    env = _get_asm_context()
    if env is None:
        logger.warning(WARNING_TAGS.GET_DATA_SENT_NO_ASM_CONTEXT, extra=log_extra, stack_info=True)
        return set()
    return env.addresses_sent


def asm_request_context_set(
    remote_ip: Optional[str] = None,
    headers: Any = None,
    headers_case_sensitive: bool = False,
    block_request_callable: Optional[Callable] = None,
) -> None:
    set_ip(remote_ip)
    set_headers(headers)
    set_headers_case_sensitive(headers_case_sensitive)
    set_block_request_callable(block_request_callable)


def set_waf_telemetry_results(
    rules_version: str,
    is_blocked: bool,
    waf_results: DDWaf_result,
    rule_type: Optional[str],
    is_sampled: bool,
) -> None:
    env = _get_asm_context()
    if env is None:
        return
    result: Telemetry_result = env.telemetry
    is_triggered = bool(waf_results.data)
    from ddtrace.appsec._metrics import _report_waf_truncations

    result.rate_limited |= is_sampled
    if waf_results.return_code < 0:
        if result.error:
            result.error = max(result.error, waf_results.return_code)
        else:
            result.error = waf_results.return_code
        from ddtrace.appsec._metrics import _report_waf_run_error

        _report_waf_run_error(waf_results.return_code, rules_version, rule_type)
    _report_waf_truncations(waf_results.truncation)
    for key in ["container_size", "container_depth", "string_length"]:
        res = getattr(waf_results.truncation, key)
        if isinstance(res, int):
            getattr(result.truncation, key).append(res)
    if rule_type is None:
        # Request Blocking telemetry
        result.triggered |= is_triggered
        result.blocked |= is_blocked
        result.timeout += waf_results.timeout
        if rules_version:
            result.version = rules_version
        result.duration += waf_results.runtime
        result.total_duration += waf_results.total_runtime
    else:
        # Exploit Prevention telemetry
        result.rasp.blocked |= is_blocked
        result.rasp.sum_eval += 1
        result.rasp.eval[rule_type] += 1
        result.rasp.match[rule_type] += int(is_triggered)
        result.rasp.timeout[rule_type] += int(waf_results.timeout)
        result.rasp.durations[rule_type] += waf_results.runtime
        result.rasp.duration += waf_results.runtime
        result.rasp.total_duration += waf_results.total_runtime


def get_waf_telemetry_results() -> Optional[Telemetry_result]:
    env = _get_asm_context()
    if env:
        return env.telemetry
    return None


def store_waf_results_data(data) -> None:
    if not data:
        return
    env = _get_asm_context()
    if env is None:
        logger.warning(WARNING_TAGS.STORE_WAF_RESULTS_NO_ASM_CONTEXT, extra=log_extra, stack_info=True)
        return
    for d in data:
        d["span_id"] = env.span.span_id
    env.waf_triggers.extend(data)


def start_context(span: Span, rc_products: str):
    if asm_config._asm_enabled:
        # it should only be called at start of a core context, when ASM_Env is not set yet
        core.set_item(_ASM_CONTEXT, ASM_Environment(span=span, rc_products=rc_products))
        asm_request_context_set(
            core.get_local_item("remote_addr"),
            core.get_local_item("headers"),
            core.get_local_item("headers_case_sensitive"),
            core.get_local_item("block_request_callable"),
        )


def end_context(span: Span):
    env = _get_asm_context()
    if env is not None and env.span is span:
        finalize_asm_env(env)


<<<<<<< HEAD
def _on_context_ended(
    ctx, _exc_info: Tuple[Optional[type[BaseException]], Optional[BaseException], Optional[TracebackType]]
):
=======
def _on_context_ended(ctx, _exc_info: Tuple[Optional[type], Optional[BaseException], Optional[TracebackType]]):
>>>>>>> 1b230a77
    env = ctx.get_local_item(_ASM_CONTEXT)
    if env is not None:
        finalize_asm_env(env)


def _on_wrapped_view(kwargs):
    callback_block = None
    # if Appsec is enabled, we can try to block as we have the path parameters at that point
    if asm_config._asm_enabled and in_asm_context():
        logger.debug("asm_context::flask::srb_on_request_param", extra=log_extra)
        if kwargs:
            set_waf_address(REQUEST_PATH_PARAMS, kwargs)
        call_waf_callback()
        if is_blocked():
            callback_block = get_value(_CALLBACKS, "flask_block")
    return callback_block


def _on_pre_tracedrequest(ctx):
    current_span = ctx.span
    block_request_callable = ctx.get_item("block_request_callable")
    if asm_config._asm_enabled:
        set_block_request_callable(functools.partial(block_request_callable, current_span))
        if get_blocked():
            block_request()


def _set_headers_and_response(response, headers, *_):
    if not asm_config._asm_enabled:
        return

    if asm_config._api_security_feature_active:
        if headers:
            # start_response was not called yet, set the HTTP response headers earlier
            if isinstance(headers, dict):
                list_headers = list(headers.items())
            else:
                list_headers = list(headers)
            set_headers_response(list_headers)
        if response and asm_config._api_security_parse_response_body:
            set_body_response(response)


def _call_waf_first(integration, *_) -> None:
    if not asm_config._asm_enabled:
        return
    info = f"{integration}::srb_on_request"
    logger.debug(info, extra=log_extra)
    call_waf_callback()


def _call_waf(integration, *_) -> None:
    if not asm_config._asm_enabled:
        return
    info = f"{integration}::srb_on_response"
    logger.debug(info, extra=log_extra)
    call_waf_callback()


def _on_block_decided(callback):
    if not asm_config._asm_enabled:
        return

    set_value(_CALLBACKS, "flask_block", callback)
    core.on("flask.block.request.content", callback, "block_requested")


def _get_headers_if_appsec():
    if asm_config._asm_enabled:
        return get_headers()


## headers tags

_COLLECTED_REQUEST_HEADERS_ASM_ENABLED = {
    "accept",
    "content-type",
    "user-agent",
    "x-amzn-trace-id",
    "cloudfront-viewer-ja3-fingerprint",
    "cf-ray",
    "x-cloud-trace-context",
    "x-appgw-trace-id",
    "akamai-user-risk",
    "x-sigsci-requestid",
    "x-sigsci-tags",
}

_COLLECTED_REQUEST_HEADERS = {
    "accept-encoding",
    "accept-language",
    "cf-connecting-ip",
    "cf-connecting-ipv6",
    "content-encoding",
    "content-language",
    "content-length",
    "fastly-client-ip",
    "forwarded",
    "forwarded-for",
    "host",
    "true-client-ip",
    "via",
    "x-client-ip",
    "x-cluster-client-ip",
    "x-forwarded",
    "x-forwarded-for",
    "x-real-ip",
}

_COLLECTED_REQUEST_HEADERS.update(_COLLECTED_REQUEST_HEADERS_ASM_ENABLED)


def _set_headers(span: Span, headers: Any, kind: str, only_asm_enabled: bool = False) -> None:
    for k in headers:
        if isinstance(k, tuple):
            key, value = k
        else:
            key, value = k, headers[k]
        if isinstance(key, bytes):
            key = key.decode()
        if isinstance(value, bytes):
            value = value.decode()
        if key.lower() in (_COLLECTED_REQUEST_HEADERS_ASM_ENABLED if only_asm_enabled else _COLLECTED_REQUEST_HEADERS):
            # since the header value can be a list, use `set_tag()` to ensure it is converted to a string
            (span._local_root or span).set_tag(_normalize_tag_name(kind, key), value)


def asm_listen():
    core.on("flask.finalize_request.post", _set_headers_and_response)
    core.on("flask.wrapped_view", _on_wrapped_view, "callbacks")
    core.on("flask._patched_request", _on_pre_tracedrequest)
    core.on("wsgi.block_decided", _on_block_decided)
    core.on("flask.start_response", _call_waf_first)

    core.on("django.start_response.post", _call_waf_first)
    core.on("django.finalize_response", _call_waf)
    core.on("django.after_request_headers", _get_headers_if_appsec, "headers")
    core.on("django.extract_body", _get_headers_if_appsec, "headers")
    core.on("django.after_request_headers.finalize", _set_headers_and_response)

    core.on("asgi.start_request", _call_waf_first)
    core.on("asgi.start_response", _call_waf)
    core.on("asgi.finalize_response", _set_headers_and_response)

    core.on("asm.set_blocked", set_blocked)
    core.on("asm.get_blocked", get_blocked, "block_config")

    core.on("context.ended.wsgi.__call__", _on_context_ended)
    core.on("context.ended.asgi.__call__", _on_context_ended)

    core.on("context.ended.django.traced_get_response", _on_context_ended)
    core.on("django.traced_get_response.pre", set_block_request_callable)<|MERGE_RESOLUTION|>--- conflicted
+++ resolved
@@ -536,13 +536,7 @@
         finalize_asm_env(env)
 
 
-<<<<<<< HEAD
-def _on_context_ended(
-    ctx, _exc_info: Tuple[Optional[type[BaseException]], Optional[BaseException], Optional[TracebackType]]
-):
-=======
 def _on_context_ended(ctx, _exc_info: Tuple[Optional[type], Optional[BaseException], Optional[TracebackType]]):
->>>>>>> 1b230a77
     env = ctx.get_local_item(_ASM_CONTEXT)
     if env is not None:
         finalize_asm_env(env)
