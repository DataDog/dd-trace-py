from collections import deque
import time
from typing import Tuple

import six


if six.PY3:
    from typing import Mapping
    from typing import Sequence
else:
    from collections import Mapping, Sequence

from _libddwaf cimport DDWAF_OBJ_TYPE
from _libddwaf cimport ddwaf_config
from _libddwaf cimport ddwaf_context
from _libddwaf cimport ddwaf_context_destroy
from _libddwaf cimport ddwaf_context_init
from _libddwaf cimport ddwaf_destroy
from _libddwaf cimport ddwaf_get_version
from _libddwaf cimport ddwaf_handle
from _libddwaf cimport ddwaf_init
from _libddwaf cimport ddwaf_object
from _libddwaf cimport ddwaf_required_addresses
from _libddwaf cimport ddwaf_result
from _libddwaf cimport ddwaf_result_free
from _libddwaf cimport ddwaf_ruleset_info
from _libddwaf cimport ddwaf_run
from _libddwaf cimport ddwaf_version
from cpython.bytes cimport PyBytes_AsString
from cpython.bytes cimport PyBytes_Size
from cpython.exc cimport PyErr_Clear
from cpython.exc cimport PyErr_Occurred
from cpython.mem cimport PyMem_Free
from cpython.mem cimport PyMem_Realloc
from cpython.unicode cimport PyUnicode_AsEncodedString
from libc.stdint cimport uint32_t
from libc.stdint cimport uint64_t
from libc.string cimport memset


DEFAULT_DDWAF_TIMEOUT_MS=20


cdef extern from "Python.h":
    const char* PyUnicode_AsUTF8AndSize(object o, Py_ssize_t *size)


def version():
    # type: () -> Tuple[int, int, int]
    """Get the version of libddwaf."""
    cdef ddwaf_version version
    ddwaf_get_version(&version)
    return (version.major, version.minor, version.patch)


cdef inline object _string_to_bytes(object string, const char **ptr, ssize_t *length):
    ptr[0] = NULL
    if isinstance(string, six.binary_type):
        ptr[0] = PyBytes_AsString(string)
        length[0] = PyBytes_Size(string)
        return string
    elif isinstance(string, six.text_type):
        IF PY_MAJOR_VERSION >= 3:
            ptr[0] = PyUnicode_AsUTF8AndSize(string, length)
            if ptr[0] == NULL and PyErr_Occurred():
                # ignore exception from this function as we fallback to
                # PyUnicode_AsEncodedString
                PyErr_Clear()
        if ptr[0] == NULL:
            string = PyUnicode_AsEncodedString(string, "utf-8", "surrogatepass")
            ptr[0] = PyBytes_AsString(string)
            length[0] = PyBytes_Size(string)
        return string
    raise RuntimeError


cdef class _Wrapper(object):
    """
    Wrapper to convert Python objects to ddwaf objects.

    libddwaf represents scalar and composite values using ddwaf objects. This
    wrapper converts Python objects to ddwaf objects by traversing all values
    and their children. By default, the number of objects is limited to avoid
    infinite loops. This limitation can be lifted on trusted data by setting
    `max_objects` to `None`.

    Under the hood, the wrapper uses an array of `ddwaf_object` allocated as a
    single buffer. Objects such as maps or arrays refer to other objects that
    are only part of this buffer. Strings are not copied, they live in the
    Python heap and are referenced by the wrapper to avoid garbage collection.
    """

    cdef ddwaf_object *_ptr
    cdef readonly object _string_refs
    cdef readonly ssize_t _size
    cdef readonly ssize_t _next_idx

    def __init__(self, value, max_objects=5000):
        self._string_refs = []
        self._convert(value, max_objects)

    cdef ssize_t _reserve_obj(self, ssize_t n=1) except -1:
        """
        Exponentially grows the size of the memory space used for objects.
        Will stop if too much memory is allocated.
        """
        cdef ssize_t idx, i
        cdef ddwaf_object *ptr
        cdef ddwaf_object *obj

        idx = self._next_idx
        if idx + n > self._size:
            while idx + n > self._size:
                # grow 1.5 the previous size + an initial fixed size until
                #  it can accommodate at least n new objects
                self._size += (self._size >> 1) + 128
            ptr = <ddwaf_object *> PyMem_Realloc(self._ptr, self._size * sizeof(ddwaf_object))
            if ptr == NULL:
                raise MemoryError
            memset(ptr + idx, 0, (self._size - idx) * sizeof(ddwaf_object))
            if self._ptr != NULL and ptr != self._ptr:
                # we need to patch all array objects because they use pointers to other objects
                for i in range(idx):
                    obj = ptr + i
                    if (obj.type == DDWAF_OBJ_TYPE.DDWAF_OBJ_MAP or obj.type == DDWAF_OBJ_TYPE.DDWAF_OBJ_ARRAY) and obj.array != NULL:
                        obj.array = obj.array - self._ptr + ptr
            self._ptr = ptr
        self._next_idx += n
        return idx

    cdef int _make_string(self, ssize_t idx, object string) except -1:
        cdef const char * ptr
        cdef ssize_t length
        cdef ddwaf_object *obj

        self._string_refs.append(_string_to_bytes(string, &ptr, &length))

        obj = self._ptr + idx
        obj.type = DDWAF_OBJ_TYPE.DDWAF_OBJ_STRING
        obj.stringValue = ptr
        obj.nbEntries = length

    cdef void _make_array(self, ssize_t idx, ssize_t array_idx, ssize_t nb_entries):
        cdef ddwaf_object *obj
        obj = self._ptr + idx
        obj.type = DDWAF_OBJ_TYPE.DDWAF_OBJ_ARRAY
        obj.array = self._ptr + array_idx
        obj.nbEntries = nb_entries

    cdef void _make_map(self, ssize_t idx, ssize_t array_idx, ssize_t nb_entries):
        cdef ddwaf_object *obj
        obj = self._ptr + idx
        obj.type = DDWAF_OBJ_TYPE.DDWAF_OBJ_MAP
        obj.array = self._ptr + array_idx
        obj.nbEntries = nb_entries

    cdef int _set_parameter(self, ssize_t idx, object string) except -1:
        cdef const char * ptr
        cdef ssize_t length
        cdef ddwaf_object *obj

        self._string_refs.append(_string_to_bytes(string, &ptr, &length))

        obj = self._ptr + idx
        obj.parameterName = ptr
        obj.parameterNameLength = length

    cdef void _convert(self, value, max_objects) except *:
        cdef object stack
        cdef ssize_t i, j, n, idx, items_idx

        i = 0
        stack = deque([(self._reserve_obj(), value)], maxlen=max_objects)
        while len(stack) and (max_objects is None or i < <ssize_t?> max_objects):
            idx, val = stack.popleft()

            if isinstance(val, (int, float)):
                val = str(val)

            if isinstance(val, (six.binary_type, six.text_type)):
                self._make_string(idx, val)

            elif isinstance(val, Mapping):
                n = len(val)
                items_idx = self._reserve_obj(n)
                self._make_map(idx, items_idx, n)
                # size of val must not change!! should not happen
                # while holding the GIL?
                for j, (k, v) in enumerate(six.iteritems(val)):
                    if not isinstance(k, (six.binary_type, six.text_type)):
                        if isinstance(k, (int, float)):
                            k = str(k)
                        else:
                            continue
                    self._set_parameter(items_idx + j, k)
                    stack.append((items_idx + j, v))

            elif isinstance(val, Sequence):
                n = len(val)
                items_idx = self._reserve_obj(n)
                self._make_array(idx, items_idx, n)
                stack.extend([(items_idx + j, val[j]) for j in range(n)])

            i += 1

    def __repr__(self):
        return "<{0.__class__.__name__} for {0._next_idx} elements>".format(self)

    def __sizeof__(self):
        return super(_Wrapper, self).__sizeof__() + self._size * sizeof(ddwaf_object)

    def __dealloc__(self):
        PyMem_Free(self._ptr)

cdef str _char_to_str(const char* char_value):
    value = ""
    IF PY_MAJOR_VERSION >= 3:
        value = str(char_value, encoding="utf-8")
    ELSE:
        value = str(char_value)
    return value

cdef class DDWafObject(object):
    cdef ddwaf_object _obj

    cdef init(self, ddwaf_object obj):
        self._obj = obj

    cdef uint64_t length(self):
        return self._obj.nbEntries

    cdef ddwaf_object index_OLD(self, uint64_t i):
        if i == 0:
            return self._obj
        cdef ddwaf_object* base = self._obj.array
        return (<ddwaf_object*>(base + ((i - 1) * sizeof(ddwaf_object))))[0]



    cdef get_value(self, ddwaf_object dd_obj):
        value = ""
        cdef DDWAF_OBJ_TYPE type_ob = dd_obj.type

        if type_ob == DDWAF_OBJ_TYPE.DDWAF_OBJ_STRING:
            value = _char_to_str(dd_obj.stringValue)
        elif type_ob == DDWAF_OBJ_TYPE.DDWAF_OBJ_SIGNED:
            value = int(dd_obj.intValue)
        elif type_ob == DDWAF_OBJ_TYPE.DDWAF_OBJ_UNSIGNED:
            value = int(dd_obj.uintValue)
        elif type_ob == DDWAF_OBJ_TYPE.DDWAF_OBJ_ARRAY:
            value = []
            for i in range(dd_obj.nbEntries):
                result = self._index(dd_obj, i)
                value.append(result)
        elif type_ob == DDWAF_OBJ_TYPE.DDWAF_OBJ_MAP:
            value = {}
            for i in range(dd_obj.nbEntries):
                result = self._index(dd_obj, i)
                value.update(result)
        return value

    cdef _index(self, ddwaf_object obj, uint64_t i):
        cdef ddwaf_object base = obj.array[i]
        value = self.get_value(base)

        if base.parameterName != NULL:
            result = {}
            result[_char_to_str(base.parameterName)] = value
        else:
            result = value
        return result

    cdef index(self, uint64_t i):
        return self._index(self._obj, i)

cdef class DDWaf(object):
    """
    A DDWaf instance performs a matching operation on provided data according
    to some rules.
    """

    cdef ddwaf_handle _handle
    cdef ddwaf_ruleset_info _info
    cdef object _rules

    def __init__(self, rules, obfuscation_parameter_key_regexp, obfuscation_parameter_value_regexp):
        cdef ddwaf_object* rule_objects
        cdef ddwaf_config config

        config = {
            # Default limits
            'limits': {
                "max_container_size": 0,
                "max_container_depth": 0,
                "max_string_length": 0
            },
            'obfuscator': {
                "key_regex": obfuscation_parameter_key_regexp,
                "value_regex": obfuscation_parameter_value_regexp
            },
        }

        self._rules = _Wrapper(rules, max_objects=None)
        rule_objects = (<_Wrapper?>self._rules)._ptr;
<<<<<<< HEAD
        self._handle = ddwaf_init(rule_objects, NULL, &self._info)
=======
        self._handle = ddwaf_init(rule_objects, &config, NULL)
>>>>>>> 4061037c
        if <void *> self._handle == NULL:
            raise ValueError("invalid rules")

    @property
    def required_data(self):
        cdef uint32_t size
        cdef const char* const* ptr

        addresses = []
        ptr = ddwaf_required_addresses(self._handle, &size)
        for i in range(size):
            addresses.append((<bytes> ptr[i]).decode("utf-8"))
        return addresses

    @property
    def info(self):
        cdef dict result
        cdef dict errors_result = {}
        cdef DDWafObject errors_ob = DDWafObject()

        errors_ob.init(self._info.errors)

        if self._info.loaded > 0:
            if self._info.failed > 0:
                for i in range(errors_ob.length()):
                    result = errors_ob.index(<uint64_t?>i)
                    errors_result.update(result)

            version = ""
            if self._info.version != NULL:
                version = _char_to_str(self._info.version)
            return {
                "loaded": self._info.loaded,
                "failed": self._info.failed,
                "errors": errors_result,
                "version": version,
            }
        return {
                "loaded": 0,
                "failed": 0,
                "errors": errors_result,
                "version": "",
            }

    def run(self, data, timeout_ms=DEFAULT_DDWAF_TIMEOUT_MS):
        start = time.time()
        cdef ddwaf_context ctx
        cdef ddwaf_result result

        ctx = ddwaf_context_init(self._handle, NULL)
        if <void *> ctx == NULL:
            raise RuntimeError
        try:
            wrapper = _Wrapper(data)
            ddwaf_run(ctx, (<_Wrapper?>wrapper)._ptr, &result, <uint64_t?> timeout_ms * 1000)
            if result.data != NULL:
                return (<bytes> result.data).decode("utf-8"), result.total_runtime / 1e3, (time.time() - start) * 1e6
            return None, result.total_runtime / 1e3, (time.time() - start) * 1e6
        finally:
            ddwaf_result_free(&result)
            ddwaf_context_destroy(ctx)

    def __dealloc__(self):
        ddwaf_destroy(self._handle)<|MERGE_RESOLUTION|>--- conflicted
+++ resolved
@@ -303,11 +303,7 @@
 
         self._rules = _Wrapper(rules, max_objects=None)
         rule_objects = (<_Wrapper?>self._rules)._ptr;
-<<<<<<< HEAD
-        self._handle = ddwaf_init(rule_objects, NULL, &self._info)
-=======
-        self._handle = ddwaf_init(rule_objects, &config, NULL)
->>>>>>> 4061037c
+        self._handle = ddwaf_init(rule_objects, &config, &self._info)
         if <void *> self._handle == NULL:
             raise ValueError("invalid rules")
 
