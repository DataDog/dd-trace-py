"""Samplers manage the client-side trace sampling

Any `sampled = False` trace won't be written, and can be ignored by the instrumentation.
"""
import abc
from typing import Dict
from typing import List
from typing import Optional
from typing import TYPE_CHECKING
from typing import Union

import six

from ddtrace.internal.constants import SAMPLING_DECISION_TRACE_TAG_KEY

from .constants import AUTO_KEEP
from .constants import AUTO_REJECT
from .constants import ENV_KEY
from .constants import SAMPLING_AGENT_DECISION
from .constants import SAMPLING_LIMIT_DECISION
from .constants import SAMPLING_PRIORITY_KEY
from .constants import SAMPLING_RULE_DECISION
from .constants import USER_KEEP
from .constants import USER_REJECT
from .internal.compat import iteritems
from .internal.constants import DEFAULT_SAMPLING_RATE_LIMIT
from .internal.constants import MAX_UINT_64BITS as _MAX_UINT_64BITS
from .internal.logger import get_logger
from .internal.rate_limiter import RateLimiter
from .internal.sampling import SamplingMechanism
<<<<<<< HEAD
from .internal.sampling import SamplingRule
from .internal.sampling import update_sampling_decision
=======
from .internal.sampling import set_sampling_decision_maker
from .internal.utils.cache import cachedmethod
>>>>>>> 157d54b1
from .settings import _config as ddconfig


try:
    from json.decoder import JSONDecodeError
except ImportError:
    # handling python 2.X import error
    JSONDecodeError = ValueError  # type: ignore

if TYPE_CHECKING:  # pragma: no cover
    from .span import Span


log = get_logger(__name__)

# All references to MAX_TRACE_ID were replaced with _MAX_UINT_64BITS.
# Now that ddtrace supports generating 128bit trace_ids,
# the max trace id should be 2**128 - 1 (not 2**64 -1)
# MAX_TRACE_ID is no longer used and should be removed.
MAX_TRACE_ID = _MAX_UINT_64BITS
# Has to be the same factor and key as the Agent to allow chained sampling
KNUTH_FACTOR = 1111111111111111111


class SamplingError(Exception):
    pass


class BaseSampler(six.with_metaclass(abc.ABCMeta)):

    __slots__ = ()

    @abc.abstractmethod
    def sample(self, span):
        pass


class BasePrioritySampler(BaseSampler):

    __slots__ = ()

    @abc.abstractmethod
    def update_rate_by_service_sample_rates(self, sample_rates):
        pass


class AllSampler(BaseSampler):
    """Sampler sampling all the traces"""

    def sample(self, span):
        # type: (Span) -> bool
        return True


class RateSampler(BaseSampler):
    """Sampler based on a rate

    Keep (100 * `sample_rate`)% of the traces.
    It samples randomly, its main purpose is to reduce the instrumentation footprint.
    """

    def __init__(self, sample_rate=1.0):
        # type: (float) -> None
        if sample_rate < 0.0:
            raise ValueError("sample_rate of {} is negative".format(sample_rate))
        elif sample_rate > 1.0:
            sample_rate = 1.0

        self.set_sample_rate(sample_rate)

        log.debug("initialized RateSampler, sample %s%% of traces", 100 * sample_rate)

    def set_sample_rate(self, sample_rate):
        # type: (float) -> None
        self.sample_rate = float(sample_rate)
        self.sampling_id_threshold = self.sample_rate * _MAX_UINT_64BITS

    def sample(self, span):
        # type: (Span) -> bool
        if isinstance(span, list):
            span = span[-1]
        sampled = ((span._trace_id_64bits * KNUTH_FACTOR) % _MAX_UINT_64BITS) <= self.sampling_id_threshold
        span.sampled = sampled
        return sampled


class RateByServiceSampler(BasePrioritySampler):
    """Sampler based on a rate, by service

    Keep (100 * `sample_rate`)% of the traces.
    The sample rate is kept independently for each service/env tuple.
    """

    __slots__ = ("sample_rate", "_by_service_samplers", "_default_sampler")

    _default_key = "service:,env:"

    @staticmethod
    def _key(
        service=None,  # type: Optional[str]
        env=None,  # type: Optional[str]
    ):
        # type: (...) -> str
        """Compute a key with the same format used by the Datadog agent API."""
        service = service or ""
        env = env or ""
        return "service:" + service + ",env:" + env

    def __init__(self, sample_rate=1.0):
        # type: (float) -> None
        self.sample_rate = sample_rate
        self._default_sampler = RateSampler(self.sample_rate)
        self._by_service_samplers = {}  # type: Dict[str, RateSampler]

    @classmethod
    def from_datadog_sampler(cls, ddsampler):
        instance = cls(sample_rate=ddsampler.sample_rate)
        instance._by_service_samplers = ddsampler._by_service_samplers.copy()
        return instance

    def set_sample_rate(
        self,
        sample_rate,  # type: float
        service="",  # type: str
        env="",  # type: str
    ):
        # type: (...) -> None
        self._by_service_samplers[self._key(service, env)] = RateSampler(sample_rate)

    def _set_priority(self, span, priority, sampling_mechanism):
        # type: (Span, int, int) -> None
        span.sampled = priority > 0  # Positive priorities mean it was kept
        span.set_metric(SAMPLING_PRIORITY_KEY, priority)
        span.context.sampling_priority = priority

<<<<<<< HEAD
    def _set_sampler_decision(self, span, sampler, sampled, has_remote_root):
        # type: (Span, RateSampler, bool, bool) -> None
        priority, sampled, sampling_mechanism = _apply_sampling_overrides(span, sampler, sampled, self._default_sampler)
        self._set_priority(span, priority, sampling_mechanism)
        if not has_remote_root:
            span.set_metric(SAMPLING_AGENT_DECISION, sampler.sample_rate)
        update_sampling_decision(span.context, sampling_mechanism, sampled)
=======
    def _set_sampler_decision(self, span, sampler, sampled):
        # type: (Span, RateSampler, bool) -> None
        priority = AUTO_KEEP if sampled else AUTO_REJECT
        self._set_priority(span, priority)
        if sampler is self._default_sampler:
            mechanism = SamplingMechanism.DEFAULT
        else:
            mechanism = SamplingMechanism.AGENT_RATE
            span.set_metric(SAMPLING_AGENT_DECISION, sampler.sample_rate)
        set_sampling_decision_maker(span.context, mechanism)
>>>>>>> 157d54b1

    def sample(self, trace):
        # type: (List[Span]) -> bool
        chunk_root = trace[0]
        env = chunk_root.get_tag(ENV_KEY)
        key = self._key(chunk_root.service, env)

        sampler = self._by_service_samplers.get(key) or self._default_sampler
        sampled = sampler.sample(chunk_root)
        has_local_root = any(chunk_root.span_id == a.parent_id for a in trace)
        has_remote_root = not has_local_root and chunk_root.parent_id is not None
        self._set_sampler_decision(chunk_root, sampler, sampled, has_remote_root)

        return sampled

    def update_rate_by_service_sample_rates(self, rate_by_service):
        # type: (Dict[str, float]) -> None
        samplers = {}
        for key, sample_rate in iteritems(rate_by_service):
            samplers[key] = RateSampler(sample_rate)

        self._by_service_samplers = samplers


def _apply_sampling_overrides(span, sampler, sampled, _default_sampler):
    span_priority = span._metrics.get(SAMPLING_PRIORITY_KEY)
    context_priority = span.context.sampling_priority
    if context_priority in (USER_KEEP, USER_REJECT):
        sampled = context_priority > 0

    if context_priority not in (USER_REJECT, AUTO_REJECT):
        if sampled:
            context_priority = AUTO_KEEP
        elif not sampled:
            context_priority = AUTO_REJECT

    sampling_mechanism = span.context._meta.get(SAMPLING_DECISION_TRACE_TAG_KEY)
    if sampling_mechanism:
        sampling_mechanism = int(sampling_mechanism[1:])
    if not sampling_mechanism:
        if span.context.sampling_priority in (USER_KEEP, USER_REJECT):
            sampling_mechanism = SamplingMechanism.MANUAL
        elif sampler is _default_sampler:
            sampling_mechanism = SamplingMechanism.DEFAULT
        else:
            sampling_mechanism = SamplingMechanism.AGENT_RATE
    return span_priority or context_priority, sampled, sampling_mechanism


class DatadogSampler(RateByServiceSampler):
    """
    Default sampler used by Tracer for determining if a trace should be kept or dropped.

    By default, this sampler will rely on dynamic sample rates provided by the trace agent
    to determine which traces are kept or dropped.

    You can also configure a static sample rate via ``default_sample_rate`` to use for sampling.
    When a ``default_sample_rate`` is configured, that is the only sample rate used, the agent
    provided rates are ignored.

    You may also supply a list of ``SamplingRule`` to determine sample rates for specific
    services or operation names.

    Example rules::

        DatadogSampler(rules=[
            SamplingRule(sample_rate=1.0, service="my-svc"),
            SamplingRule(sample_rate=0.0, service="less-important"),
        ])

    Rules are evaluated in the order they are provided, and the first rule that matches is used.
    If no rule matches, then the agent sample rates are used.


    Lastly, this sampler can be configured with a rate limit. This will ensure the max number of
    sampled traces per second does not exceed the supplied limit. The default is 100 traces kept
    per second. This rate limiter is only used when ``default_sample_rate`` or ``rules`` are
    provided. It is not used when the agent supplied sample rates are used.
    """

    __slots__ = ("limiter", "rules")

    NO_RATE_LIMIT = -1
    # deprecate and remove the DEFAULT_RATE_LIMIT field from DatadogSampler
    DEFAULT_RATE_LIMIT = DEFAULT_SAMPLING_RATE_LIMIT

    def __init__(
        self,
        rules=None,  # type: Optional[List[SamplingRule]]
        default_sample_rate=None,  # type: Optional[float]
        rate_limit=None,  # type: Optional[int]
        compute_stats=False,
    ):
        # type: (...) -> None
        """
        Constructor for DatadogSampler sampler

        :param rules: List of :class:`SamplingRule` rules to apply to the root span of every trace, default no rules
        :type rules: :obj:`list` of :class:`SamplingRule`
        :param default_sample_rate: The default sample rate to apply if no rules matched (default: ``None`` /
            Use :class:`RateByServiceSampler` only)
        :type default_sample_rate: float 0 <= X <= 1.0
        :param rate_limit: Global rate limit (traces per second) to apply to all traces regardless of the rules
            applied to them, (default: ``100``)
        :type rate_limit: :obj:`int`
        """
        # Use default sample rate of 1.0
        super(DatadogSampler, self).__init__()

        if default_sample_rate is None:
            sample_rate = ddconfig._trace_sample_rate

            if sample_rate is not None:
                default_sample_rate = float(sample_rate)

        if rate_limit is None:
            rate_limit = int(ddconfig._trace_rate_limit)

        rules = rules or []
        self.rules = [rule for rule in rules if isinstance(rule, SamplingRule)]
        if len(self.rules) != len(rules):
            raise TypeError("Sampling rules must be objects of type ddtrace.sampler.SamplingRule")

        # DEV: Default sampling rule must come last
        if default_sample_rate is not None:
            self.rules.append(SamplingRule(sample_rate=default_sample_rate))

        # Configure rate limiter
        self.limiter = RateLimiter(rate_limit)

        log.debug("initialized %r", self)

    def __str__(self):
        rates = {key: sampler.sample_rate for key, sampler in self._by_service_samplers.items()}
        return "{}(agent_rates={!r}, limiter={!r}, rules={!r})".format(
            self.__class__.__name__, rates, self.limiter, self.rules
        )

    __repr__ = __str__

<<<<<<< HEAD
    def _set_sampler_decision(self, span, sampler, sampled, has_remote_root):
        # type: (Span, Union[RateSampler, SamplingRule, RateLimiter], bool, bool) -> None
        if isinstance(sampler, RateSampler):
            # When agent based sampling is used
            return super(DatadogSampler, self)._set_sampler_decision(span, sampler, sampled, has_remote_root)

        priority, sampled, sampling_mechanism = _apply_sampling_overrides(span, sampler, sampled, self._default_sampler)
        if sampling_mechanism not in (SamplingMechanism.MANUAL, SamplingMechanism.DEFAULT):
            sampling_mechanism = SamplingMechanism.TRACE_SAMPLING_RULE
        if span.context.sampling_priority not in (AUTO_KEEP, AUTO_REJECT):
            if not sampled:
                priority = USER_REJECT
            else:
                priority = USER_KEEP

=======
    def _parse_rules_from_env_variable(self, rules):
        # type: (str) -> List[SamplingRule]
        sampling_rules = []
        try:
            json_rules = json.loads(rules)
        except JSONDecodeError:
            raise ValueError("Unable to parse DD_TRACE_SAMPLING_RULES={}".format(rules))
        for rule in json_rules:
            if "sample_rate" not in rule:
                raise KeyError("No sample_rate provided for sampling rule: {}".format(json.dumps(rule)))
            sample_rate = float(rule["sample_rate"])
            service = rule.get("service", SamplingRule.NO_RULE)
            name = rule.get("name", SamplingRule.NO_RULE)
            try:
                sampling_rule = SamplingRule(sample_rate=sample_rate, service=service, name=name)
            except ValueError as e:
                raise ValueError("Error creating sampling rule {}: {}".format(json.dumps(rule), e))
            sampling_rules.append(sampling_rule)
        return sampling_rules

    def _set_priority(self, span, priority):
        # type: (Span, int) -> None
        span.context.sampling_priority = priority
        span.sampled = priority > 0  # Positive priorities mean it was kept

    def _set_sampler_decision(self, span, sampler, sampled):
        # type: (Span, Union[RateSampler, SamplingRule, RateLimiter], bool) -> None
>>>>>>> 157d54b1
        if isinstance(sampler, SamplingRule):
            span.set_metric(SAMPLING_RULE_DECISION, sampler.sample_rate)

<<<<<<< HEAD
        self._set_priority(span, priority, sampling_mechanism)
        update_sampling_decision(span.context, sampling_mechanism, sampled)
=======
        if not sampled:
            self._set_priority(span, USER_REJECT)
        else:
            self._set_priority(span, USER_KEEP)

        set_sampling_decision_maker(span.context, SamplingMechanism.TRACE_SAMPLING_RULE)

    def sample(self, span):
        # type: (Span) -> bool
        """
        Decide whether the provided span should be sampled or not
>>>>>>> 157d54b1

    def find_highest_precedence_rule_matching(self, trace):
        # type: (List[Span]) -> Optional[SamplingRule]
        if not self.rules:
            return None
        rule_decision = [0 for _ in self.rules]

<<<<<<< HEAD
        # need to check span context object tags since they haven't yet been added to the root span.
        context = trace[0].context
        for rule in self.rules:
            for tag in context._meta:
                if rule.tag_match(context._meta):
                    rule_decision[self.rules.index(rule)] += 1
                    break
            for metric in context._metrics:
                if rule.tag_match(context._metrics):
                    rule_decision[self.rules.index(rule)] += 1
                    break
            for span in trace:
                if span._trace_sampling_checked:
                    continue
                if rule.matches(span):
                    rule_decision[self.rules.index(rule)] += 1

        for index, value in enumerate(rule_decision):
            if value > 0:
                return self.rules[index]
        return None

    def sample(self, trace):
        # type: (List[Span]) -> bool
        chunk_root = trace[0]
        has_local_root = any(chunk_root.span_id == a.parent_id for a in trace)
        has_remote_root = not has_local_root and chunk_root.parent_id is not None
        rule = self.find_highest_precedence_rule_matching(trace)
        if rule:
            decision = rule.sample(chunk_root)

            self._set_sampler_decision(chunk_root, rule, decision, has_remote_root)
            if decision:
                allowed = self.limiter.is_allowed(chunk_root.start_ns)
                if not allowed:
                    self._set_sampler_decision(chunk_root, self.limiter, allowed, has_remote_root)
            return decision
=======
        :param span: The root span of a trace
        :type span: :class:`ddtrace.span.Span`
        :returns: Whether the span was sampled or not
        :rtype: :obj:`bool`
        """
        # Go through all rules and grab the first one that matched
        # DEV: This means rules should be ordered by the user from most specific to least specific
        has_configured_rate_limit = self.limiter.rate_limit != DEFAULT_SAMPLING_RATE_LIMIT

        rule_matched = False
        for rule in self.rules:
            if rule.matches(span):
                sampler = rule
                rule_matched = True
                break

        if not rule_matched:
            sampler = RateByServiceSampler.from_datadog_sampler(self)

        sampled = sampler.sample(span)

        if rule_matched or has_configured_rate_limit:
            self._set_sampler_decision(span, sampler, sampled)

        # Ensure all allowed traces adhere to the global rate limit
        allowed = self.limiter.is_allowed(span.start_ns)
        if not allowed:
            self._set_priority(span, USER_REJECT)
        if has_configured_rate_limit:
            span.set_metric(SAMPLING_LIMIT_DECISION, self.limiter.effective_rate)
        return not allowed or sampled


class SamplingRule(BaseSampler):
    """
    Definition of a sampling rule used by :class:`DatadogSampler` for applying a sample rate on a span
    """

    NO_RULE = object()

    def __init__(
        self,
        sample_rate,  # type: float
        service=NO_RULE,  # type: Any
        name=NO_RULE,  # type: Any
    ):
        # type: (...) -> None
        """
        Configure a new :class:`SamplingRule`

        .. code:: python

            DatadogSampler([
                # Sample 100% of any trace
                SamplingRule(sample_rate=1.0),

                # Sample no healthcheck traces
                SamplingRule(sample_rate=0, name='flask.request'),

                # Sample all services ending in `-db` based on a regular expression
                SamplingRule(sample_rate=0.5, service=re.compile('-db$')),

                # Sample based on service name using custom function
                SamplingRule(sample_rate=0.75, service=lambda service: 'my-app' in service),
            ])

        :param sample_rate: The sample rate to apply to any matching spans
        :type sample_rate: :obj:`float` greater than or equal to 0.0 and less than or equal to 1.0
        :param service: Rule to match the `span.service` on, default no rule defined
        :type service: :obj:`object` to directly compare, :obj:`function` to evaluate, or :class:`re.Pattern` to match
        :param name: Rule to match the `span.name` on, default no rule defined
        :type name: :obj:`object` to directly compare, :obj:`function` to evaluate, or :class:`re.Pattern` to match
        """
        # Enforce sample rate constraints
        if not 0.0 <= sample_rate <= 1.0:
            raise ValueError(
                (
                    "SamplingRule(sample_rate={}) must be greater than or equal to 0.0 and less than or equal to 1.0"
                ).format(sample_rate)
            )

        self.sample_rate = sample_rate
        self.service = service
        self.name = name

    @property
    def sample_rate(self):
        # type: () -> float
        return self._sample_rate

    @sample_rate.setter
    def sample_rate(self, sample_rate):
        # type: (float) -> None
        self._sample_rate = sample_rate
        self._sampling_id_threshold = sample_rate * _MAX_UINT_64BITS

    def _pattern_matches(self, prop, pattern):
        # If the rule is not set, then assume it matches
        # DEV: Having no rule and being `None` are different things
        #   e.g. ignoring `span.service` vs `span.service == None`
        if pattern is self.NO_RULE:
            return True

        # If the pattern is callable (e.g. a function) then call it passing the prop
        #   The expected return value is a boolean so cast the response in case it isn't
        if callable(pattern):
            try:
                return bool(pattern(prop))
            except Exception:
                log.warning("%r pattern %r failed with %r", self, pattern, prop, exc_info=True)
                # Their function failed to validate, assume it is a False
                return False

        # The pattern is a regular expression and the prop is a string
        if isinstance(pattern, pattern_type):
            try:
                return bool(pattern.match(str(prop)))
            except (ValueError, TypeError):
                # This is to guard us against the casting to a string (shouldn't happen, but still)
                log.warning("%r pattern %r failed with %r", self, pattern, prop, exc_info=True)
                return False

        # Exact match on the values
        return prop == pattern

    @cachedmethod()
    def _matches(self, key):
        # type: (Tuple[Optional[str], str]) -> bool
        service, name = key
        for prop, pattern in [(service, self.service), (name, self.name)]:
            if not self._pattern_matches(prop, pattern):
                return False
>>>>>>> 157d54b1
        else:
            return super(DatadogSampler, self).sample(trace)<|MERGE_RESOLUTION|>--- conflicted
+++ resolved
@@ -28,13 +28,8 @@
 from .internal.logger import get_logger
 from .internal.rate_limiter import RateLimiter
 from .internal.sampling import SamplingMechanism
-<<<<<<< HEAD
 from .internal.sampling import SamplingRule
-from .internal.sampling import update_sampling_decision
-=======
 from .internal.sampling import set_sampling_decision_maker
-from .internal.utils.cache import cachedmethod
->>>>>>> 157d54b1
 from .settings import _config as ddconfig
 
 
@@ -170,26 +165,13 @@
         span.set_metric(SAMPLING_PRIORITY_KEY, priority)
         span.context.sampling_priority = priority
 
-<<<<<<< HEAD
     def _set_sampler_decision(self, span, sampler, sampled, has_remote_root):
-        # type: (Span, RateSampler, bool, bool) -> None
+        # type: (Span, RateSampler, bool, bool, bool) -> None
         priority, sampled, sampling_mechanism = _apply_sampling_overrides(span, sampler, sampled, self._default_sampler)
         self._set_priority(span, priority, sampling_mechanism)
-        if not has_remote_root:
+        if not has_remote_root and sampler is not self._default_sampler:
             span.set_metric(SAMPLING_AGENT_DECISION, sampler.sample_rate)
-        update_sampling_decision(span.context, sampling_mechanism, sampled)
-=======
-    def _set_sampler_decision(self, span, sampler, sampled):
-        # type: (Span, RateSampler, bool) -> None
-        priority = AUTO_KEEP if sampled else AUTO_REJECT
-        self._set_priority(span, priority)
-        if sampler is self._default_sampler:
-            mechanism = SamplingMechanism.DEFAULT
-        else:
-            mechanism = SamplingMechanism.AGENT_RATE
-            span.set_metric(SAMPLING_AGENT_DECISION, sampler.sample_rate)
-        set_sampling_decision_maker(span.context, mechanism)
->>>>>>> 157d54b1
+        set_sampling_decision_maker(span.context, sampling_mechanism)
 
     def sample(self, trace):
         # type: (List[Span]) -> bool
@@ -330,13 +312,8 @@
 
     __repr__ = __str__
 
-<<<<<<< HEAD
     def _set_sampler_decision(self, span, sampler, sampled, has_remote_root):
-        # type: (Span, Union[RateSampler, SamplingRule, RateLimiter], bool, bool) -> None
-        if isinstance(sampler, RateSampler):
-            # When agent based sampling is used
-            return super(DatadogSampler, self)._set_sampler_decision(span, sampler, sampled, has_remote_root)
-
+        # type: (Span, Union[RateSampler, SamplingRule, RateLimiter], bool, bool, bool) -> None
         priority, sampled, sampling_mechanism = _apply_sampling_overrides(span, sampler, sampled, self._default_sampler)
         if sampling_mechanism not in (SamplingMechanism.MANUAL, SamplingMechanism.DEFAULT):
             sampling_mechanism = SamplingMechanism.TRACE_SAMPLING_RULE
@@ -345,55 +322,11 @@
                 priority = USER_REJECT
             else:
                 priority = USER_KEEP
-
-=======
-    def _parse_rules_from_env_variable(self, rules):
-        # type: (str) -> List[SamplingRule]
-        sampling_rules = []
-        try:
-            json_rules = json.loads(rules)
-        except JSONDecodeError:
-            raise ValueError("Unable to parse DD_TRACE_SAMPLING_RULES={}".format(rules))
-        for rule in json_rules:
-            if "sample_rate" not in rule:
-                raise KeyError("No sample_rate provided for sampling rule: {}".format(json.dumps(rule)))
-            sample_rate = float(rule["sample_rate"])
-            service = rule.get("service", SamplingRule.NO_RULE)
-            name = rule.get("name", SamplingRule.NO_RULE)
-            try:
-                sampling_rule = SamplingRule(sample_rate=sample_rate, service=service, name=name)
-            except ValueError as e:
-                raise ValueError("Error creating sampling rule {}: {}".format(json.dumps(rule), e))
-            sampling_rules.append(sampling_rule)
-        return sampling_rules
-
-    def _set_priority(self, span, priority):
-        # type: (Span, int) -> None
-        span.context.sampling_priority = priority
-        span.sampled = priority > 0  # Positive priorities mean it was kept
-
-    def _set_sampler_decision(self, span, sampler, sampled):
-        # type: (Span, Union[RateSampler, SamplingRule, RateLimiter], bool) -> None
->>>>>>> 157d54b1
+        set_sampling_decision_maker(span.context, SamplingMechanism.TRACE_SAMPLING_RULE)
         if isinstance(sampler, SamplingRule):
             span.set_metric(SAMPLING_RULE_DECISION, sampler.sample_rate)
 
-<<<<<<< HEAD
         self._set_priority(span, priority, sampling_mechanism)
-        update_sampling_decision(span.context, sampling_mechanism, sampled)
-=======
-        if not sampled:
-            self._set_priority(span, USER_REJECT)
-        else:
-            self._set_priority(span, USER_KEEP)
-
-        set_sampling_decision_maker(span.context, SamplingMechanism.TRACE_SAMPLING_RULE)
-
-    def sample(self, span):
-        # type: (Span) -> bool
-        """
-        Decide whether the provided span should be sampled or not
->>>>>>> 157d54b1
 
     def find_highest_precedence_rule_matching(self, trace):
         # type: (List[Span]) -> Optional[SamplingRule]
@@ -401,7 +334,6 @@
             return None
         rule_decision = [0 for _ in self.rules]
 
-<<<<<<< HEAD
         # need to check span context object tags since they haven't yet been added to the root span.
         context = trace[0].context
         for rule in self.rules:
@@ -427,151 +359,24 @@
     def sample(self, trace):
         # type: (List[Span]) -> bool
         chunk_root = trace[0]
+        has_configured_rate_limit = self.limiter.rate_limit != DEFAULT_SAMPLING_RATE_LIMIT
         has_local_root = any(chunk_root.span_id == a.parent_id for a in trace)
         has_remote_root = not has_local_root and chunk_root.parent_id is not None
         rule = self.find_highest_precedence_rule_matching(trace)
         if rule:
-            decision = rule.sample(chunk_root)
-
-            self._set_sampler_decision(chunk_root, rule, decision, has_remote_root)
-            if decision:
-                allowed = self.limiter.is_allowed(chunk_root.start_ns)
-                if not allowed:
-                    self._set_sampler_decision(chunk_root, self.limiter, allowed, has_remote_root)
-            return decision
-=======
-        :param span: The root span of a trace
-        :type span: :class:`ddtrace.span.Span`
-        :returns: Whether the span was sampled or not
-        :rtype: :obj:`bool`
-        """
-        # Go through all rules and grab the first one that matched
-        # DEV: This means rules should be ordered by the user from most specific to least specific
-        has_configured_rate_limit = self.limiter.rate_limit != DEFAULT_SAMPLING_RATE_LIMIT
-
-        rule_matched = False
-        for rule in self.rules:
-            if rule.matches(span):
-                sampler = rule
-                rule_matched = True
-                break
-
-        if not rule_matched:
+            sampler = rule
+        else:
             sampler = RateByServiceSampler.from_datadog_sampler(self)
 
-        sampled = sampler.sample(span)
-
-        if rule_matched or has_configured_rate_limit:
-            self._set_sampler_decision(span, sampler, sampled)
+        sampled = sampler.sample(trace)
+
+        if rule or has_configured_rate_limit:
+            self._set_sampler_decision(chunk_root, sampler, sampled, has_remote_root)
 
         # Ensure all allowed traces adhere to the global rate limit
-        allowed = self.limiter.is_allowed(span.start_ns)
+        allowed = self.limiter.is_allowed(chunk_root.start_ns)
         if not allowed:
-            self._set_priority(span, USER_REJECT)
+            self._set_priority(chunk_root, USER_REJECT)
         if has_configured_rate_limit:
-            span.set_metric(SAMPLING_LIMIT_DECISION, self.limiter.effective_rate)
-        return not allowed or sampled
-
-
-class SamplingRule(BaseSampler):
-    """
-    Definition of a sampling rule used by :class:`DatadogSampler` for applying a sample rate on a span
-    """
-
-    NO_RULE = object()
-
-    def __init__(
-        self,
-        sample_rate,  # type: float
-        service=NO_RULE,  # type: Any
-        name=NO_RULE,  # type: Any
-    ):
-        # type: (...) -> None
-        """
-        Configure a new :class:`SamplingRule`
-
-        .. code:: python
-
-            DatadogSampler([
-                # Sample 100% of any trace
-                SamplingRule(sample_rate=1.0),
-
-                # Sample no healthcheck traces
-                SamplingRule(sample_rate=0, name='flask.request'),
-
-                # Sample all services ending in `-db` based on a regular expression
-                SamplingRule(sample_rate=0.5, service=re.compile('-db$')),
-
-                # Sample based on service name using custom function
-                SamplingRule(sample_rate=0.75, service=lambda service: 'my-app' in service),
-            ])
-
-        :param sample_rate: The sample rate to apply to any matching spans
-        :type sample_rate: :obj:`float` greater than or equal to 0.0 and less than or equal to 1.0
-        :param service: Rule to match the `span.service` on, default no rule defined
-        :type service: :obj:`object` to directly compare, :obj:`function` to evaluate, or :class:`re.Pattern` to match
-        :param name: Rule to match the `span.name` on, default no rule defined
-        :type name: :obj:`object` to directly compare, :obj:`function` to evaluate, or :class:`re.Pattern` to match
-        """
-        # Enforce sample rate constraints
-        if not 0.0 <= sample_rate <= 1.0:
-            raise ValueError(
-                (
-                    "SamplingRule(sample_rate={}) must be greater than or equal to 0.0 and less than or equal to 1.0"
-                ).format(sample_rate)
-            )
-
-        self.sample_rate = sample_rate
-        self.service = service
-        self.name = name
-
-    @property
-    def sample_rate(self):
-        # type: () -> float
-        return self._sample_rate
-
-    @sample_rate.setter
-    def sample_rate(self, sample_rate):
-        # type: (float) -> None
-        self._sample_rate = sample_rate
-        self._sampling_id_threshold = sample_rate * _MAX_UINT_64BITS
-
-    def _pattern_matches(self, prop, pattern):
-        # If the rule is not set, then assume it matches
-        # DEV: Having no rule and being `None` are different things
-        #   e.g. ignoring `span.service` vs `span.service == None`
-        if pattern is self.NO_RULE:
-            return True
-
-        # If the pattern is callable (e.g. a function) then call it passing the prop
-        #   The expected return value is a boolean so cast the response in case it isn't
-        if callable(pattern):
-            try:
-                return bool(pattern(prop))
-            except Exception:
-                log.warning("%r pattern %r failed with %r", self, pattern, prop, exc_info=True)
-                # Their function failed to validate, assume it is a False
-                return False
-
-        # The pattern is a regular expression and the prop is a string
-        if isinstance(pattern, pattern_type):
-            try:
-                return bool(pattern.match(str(prop)))
-            except (ValueError, TypeError):
-                # This is to guard us against the casting to a string (shouldn't happen, but still)
-                log.warning("%r pattern %r failed with %r", self, pattern, prop, exc_info=True)
-                return False
-
-        # Exact match on the values
-        return prop == pattern
-
-    @cachedmethod()
-    def _matches(self, key):
-        # type: (Tuple[Optional[str], str]) -> bool
-        service, name = key
-        for prop, pattern in [(service, self.service), (name, self.name)]:
-            if not self._pattern_matches(prop, pattern):
-                return False
->>>>>>> 157d54b1
-        else:
-            return super(DatadogSampler, self).sample(trace)+            chunk_root.set_metric(SAMPLING_LIMIT_DECISION, self.limiter.effective_rate)
+        return not allowed or sampled