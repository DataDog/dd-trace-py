--- conflicted
+++ resolved
@@ -28,13 +28,8 @@
 from .internal.logger import get_logger
 from .internal.rate_limiter import RateLimiter
 from .internal.sampling import SamplingMechanism
-<<<<<<< HEAD
 from .internal.sampling import SamplingRule
 from .internal.sampling import set_sampling_decision_maker
-=======
-from .internal.sampling import set_sampling_decision_maker
-from .internal.utils.cache import cachedmethod
->>>>>>> dda9f05c
 from .settings import _config as ddconfig
 
 
@@ -152,11 +147,7 @@
     @classmethod
     def from_datadog_sampler(cls, ddsampler):
         instance = cls(sample_rate=ddsampler.sample_rate)
-<<<<<<< HEAD
-        instance._by_service_samplers = ddsampler._by_service_samplers.copy()
-=======
         instance._by_service_samplers = ddsampler._by_service_samplers
->>>>>>> dda9f05c
         return instance
 
     def set_sample_rate(
@@ -174,7 +165,6 @@
         span.set_metric(SAMPLING_PRIORITY_KEY, priority)
         span.context.sampling_priority = priority
 
-<<<<<<< HEAD
     def _set_sampler_decision(self, span, sampler, sampled, has_remote_root):
         # type: (Span, RateSampler, bool, bool, bool) -> None
         priority, sampled, sampling_mechanism = _apply_sampling_overrides(span, sampler, sampled, self._default_sampler)
@@ -182,18 +172,6 @@
         if not has_remote_root and sampler is not self._default_sampler:
             span.set_metric(SAMPLING_AGENT_DECISION, sampler.sample_rate)
         set_sampling_decision_maker(span.context, sampling_mechanism)
-=======
-    def _set_sampler_decision(self, span, sampler, sampled):
-        # type: (Span, RateSampler, bool) -> None
-        priority = AUTO_KEEP if sampled else AUTO_REJECT
-        self._set_priority(span, priority)
-        if sampler is self._default_sampler:
-            mechanism = SamplingMechanism.DEFAULT
-        else:
-            mechanism = SamplingMechanism.AGENT_RATE
-            span.set_metric(SAMPLING_AGENT_DECISION, sampler.sample_rate)
-        set_sampling_decision_maker(span.context, mechanism)
->>>>>>> dda9f05c
 
     def sample(self, trace):
         # type: (List[Span]) -> bool
@@ -334,7 +312,6 @@
 
     __repr__ = __str__
 
-<<<<<<< HEAD
     def _set_sampler_decision(self, span, sampler, sampled, has_remote_root):
         # type: (Span, Union[RateSampler, SamplingRule, RateLimiter], bool, bool, bool) -> None
         priority, sampled, sampling_mechanism = _apply_sampling_overrides(span, sampler, sampled, self._default_sampler)
@@ -348,44 +325,6 @@
         set_sampling_decision_maker(span.context, SamplingMechanism.TRACE_SAMPLING_RULE)
         if isinstance(sampler, SamplingRule):
             span.set_metric(SAMPLING_RULE_DECISION, sampler.sample_rate)
-=======
-    def _parse_rules_from_env_variable(self, rules):
-        # type: (str) -> List[SamplingRule]
-        sampling_rules = []
-        try:
-            json_rules = json.loads(rules)
-        except JSONDecodeError:
-            raise ValueError("Unable to parse DD_TRACE_SAMPLING_RULES={}".format(rules))
-        for rule in json_rules:
-            if "sample_rate" not in rule:
-                raise KeyError("No sample_rate provided for sampling rule: {}".format(json.dumps(rule)))
-            sample_rate = float(rule["sample_rate"])
-            service = rule.get("service", SamplingRule.NO_RULE)
-            name = rule.get("name", SamplingRule.NO_RULE)
-            try:
-                sampling_rule = SamplingRule(sample_rate=sample_rate, service=service, name=name)
-            except ValueError as e:
-                raise ValueError("Error creating sampling rule {}: {}".format(json.dumps(rule), e))
-            sampling_rules.append(sampling_rule)
-        return sampling_rules
-
-    def _set_priority(self, span, priority):
-        # type: (Span, int) -> None
-        span.context.sampling_priority = priority
-        span.sampled = priority > 0  # Positive priorities mean it was kept
-
-    def _set_sampler_decision(self, span, sampler, sampled):
-        # type: (Span, Union[RateSampler, SamplingRule, RateLimiter], bool) -> None
-        if isinstance(sampler, SamplingRule):
-            span.set_metric(SAMPLING_RULE_DECISION, sampler.sample_rate)
-
-        if not sampled:
-            self._set_priority(span, USER_REJECT)
-        else:
-            self._set_priority(span, USER_KEEP)
-
-        set_sampling_decision_maker(span.context, SamplingMechanism.TRACE_SAMPLING_RULE)
->>>>>>> dda9f05c
 
         self._set_priority(span, priority, sampling_mechanism)
 
@@ -395,7 +334,6 @@
             return None
         rule_decision = [0 for _ in self.rules]
 
-<<<<<<< HEAD
         # need to check span context object tags since they haven't yet been added to the root span.
         context = trace[0].context
         for rule in self.rules:
@@ -429,196 +367,18 @@
             sampler = rule
         else:
             sampler = RateByServiceSampler.from_datadog_sampler(self)
-=======
-        :param span: The root span of a trace
-        :type span: :class:`ddtrace.span.Span`
-        :returns: Whether the span was sampled or not
-        :rtype: :obj:`bool`
-        """
-        # Go through all rules and grab the first one that matched
-        # DEV: This means rules should be ordered by the user from most specific to least specific
-        has_configured_rate_limit = self.limiter.rate_limit != DEFAULT_SAMPLING_RATE_LIMIT
-
-        rule_matched = False
-        for rule in self.rules:
-            if rule.matches(span):
-                sampler = rule
-                rule_matched = True
-                break
-
-        if not rule_matched:
-            sampler = RateByServiceSampler.from_datadog_sampler(self)
-
-        sampled = sampler.sample(span)
-
-        if rule_matched or has_configured_rate_limit:
-            self._set_sampler_decision(span, sampler, sampled)
+
+        sampled = sampler.sample(trace)
+
+        if rule or has_configured_rate_limit:
+            self._set_sampler_decision(chunk_root, sampler, sampled, has_remote_root)
 
         # Ensure all allowed traces adhere to the global rate limit
         allowed = True
         if sampled:
-            allowed = self.limiter.is_allowed(span.start_ns)
+            allowed = self.limiter.is_allowed(chunk_root.start_ns)
             if not allowed:
-                self._set_priority(span, USER_REJECT)
-        if has_configured_rate_limit:
-            span.set_metric(SAMPLING_LIMIT_DECISION, self.limiter.effective_rate)
-        return not allowed or sampled
-
-
-class SamplingRule(BaseSampler):
-    """
-    Definition of a sampling rule used by :class:`DatadogSampler` for applying a sample rate on a span
-    """
-
-    NO_RULE = object()
-
-    def __init__(
-        self,
-        sample_rate,  # type: float
-        service=NO_RULE,  # type: Any
-        name=NO_RULE,  # type: Any
-    ):
-        # type: (...) -> None
-        """
-        Configure a new :class:`SamplingRule`
-
-        .. code:: python
-
-            DatadogSampler([
-                # Sample 100% of any trace
-                SamplingRule(sample_rate=1.0),
-
-                # Sample no healthcheck traces
-                SamplingRule(sample_rate=0, name='flask.request'),
-
-                # Sample all services ending in `-db` based on a regular expression
-                SamplingRule(sample_rate=0.5, service=re.compile('-db$')),
-
-                # Sample based on service name using custom function
-                SamplingRule(sample_rate=0.75, service=lambda service: 'my-app' in service),
-            ])
-
-        :param sample_rate: The sample rate to apply to any matching spans
-        :type sample_rate: :obj:`float` greater than or equal to 0.0 and less than or equal to 1.0
-        :param service: Rule to match the `span.service` on, default no rule defined
-        :type service: :obj:`object` to directly compare, :obj:`function` to evaluate, or :class:`re.Pattern` to match
-        :param name: Rule to match the `span.name` on, default no rule defined
-        :type name: :obj:`object` to directly compare, :obj:`function` to evaluate, or :class:`re.Pattern` to match
-        """
-        # Enforce sample rate constraints
-        if not 0.0 <= sample_rate <= 1.0:
-            raise ValueError(
-                (
-                    "SamplingRule(sample_rate={}) must be greater than or equal to 0.0 and less than or equal to 1.0"
-                ).format(sample_rate)
-            )
-
-        self.sample_rate = sample_rate
-        self.service = service
-        self.name = name
-
-    @property
-    def sample_rate(self):
-        # type: () -> float
-        return self._sample_rate
-
-    @sample_rate.setter
-    def sample_rate(self, sample_rate):
-        # type: (float) -> None
-        self._sample_rate = sample_rate
-        self._sampling_id_threshold = sample_rate * _MAX_UINT_64BITS
-
-    def _pattern_matches(self, prop, pattern):
-        # If the rule is not set, then assume it matches
-        # DEV: Having no rule and being `None` are different things
-        #   e.g. ignoring `span.service` vs `span.service == None`
-        if pattern is self.NO_RULE:
-            return True
-
-        # If the pattern is callable (e.g. a function) then call it passing the prop
-        #   The expected return value is a boolean so cast the response in case it isn't
-        if callable(pattern):
-            try:
-                return bool(pattern(prop))
-            except Exception:
-                log.warning("%r pattern %r failed with %r", self, pattern, prop, exc_info=True)
-                # Their function failed to validate, assume it is a False
-                return False
-
-        # The pattern is a regular expression and the prop is a string
-        if isinstance(pattern, pattern_type):
-            try:
-                return bool(pattern.match(str(prop)))
-            except (ValueError, TypeError):
-                # This is to guard us against the casting to a string (shouldn't happen, but still)
-                log.warning("%r pattern %r failed with %r", self, pattern, prop, exc_info=True)
-                return False
-
-        # Exact match on the values
-        return prop == pattern
-
-    @cachedmethod()
-    def _matches(self, key):
-        # type: (Tuple[Optional[str], str]) -> bool
-        service, name = key
-        for prop, pattern in [(service, self.service), (name, self.name)]:
-            if not self._pattern_matches(prop, pattern):
-                return False
-        else:
-            return True
-
-    def matches(self, span):
-        # type: (Span) -> bool
-        """
-        Return if this span matches this rule
-
-        :param span: The span to match against
-        :type span: :class:`ddtrace.span.Span`
-        :returns: Whether this span matches or not
-        :rtype: :obj:`bool`
-        """
-        # Our LFU cache expects a single key, convert the
-        # provided Span into a hashable tuple for the cache
-        return self._matches((span.service, span.name))
-
-    def sample(self, span):
-        # type: (Span) -> bool
-        """
-        Return if this rule chooses to sample the span
-
-        :param span: The span to sample against
-        :type span: :class:`ddtrace.span.Span`
-        :returns: Whether this span was sampled
-        :rtype: :obj:`bool`
-        """
-        if self.sample_rate == 1:
-            return True
-        elif self.sample_rate == 0:
-            return False
-
-        return ((span._trace_id_64bits * KNUTH_FACTOR) % _MAX_UINT_64BITS) <= self._sampling_id_threshold
-
-    def _no_rule_or_self(self, val):
-        return "NO_RULE" if val is self.NO_RULE else val
-
-    def __repr__(self):
-        return "{}(sample_rate={!r}, service={!r}, name={!r})".format(
-            self.__class__.__name__,
-            self.sample_rate,
-            self._no_rule_or_self(self.service),
-            self._no_rule_or_self(self.name),
-        )
->>>>>>> dda9f05c
-
-        sampled = sampler.sample(trace)
-
-        if rule or has_configured_rate_limit:
-            self._set_sampler_decision(chunk_root, sampler, sampled, has_remote_root)
-
-        # Ensure all allowed traces adhere to the global rate limit
-        allowed = self.limiter.is_allowed(chunk_root.start_ns)
-        if not allowed:
-            self._set_priority(chunk_root, USER_REJECT)
+                self._set_priority(chunk_root, USER_REJECT)
         if has_configured_rate_limit:
             chunk_root.set_metric(SAMPLING_LIMIT_DECISION, self.limiter.effective_rate)
         return not allowed or sampled