"""Samplers manage the client-side trace sampling

Any `sampled = False` trace won't be written, and can be ignored by the instrumentation.
"""
import abc
from typing import Any
from typing import Dict
from typing import List
from typing import Optional
from typing import TYPE_CHECKING

import six

from .compat import iteritems
from .compat import pattern_type
from .constants import ENV_KEY
from .constants import SAMPLING_AGENT_DECISION
from .constants import SAMPLING_LIMIT_DECISION
from .constants import SAMPLING_RULE_DECISION
from .ext.priority import AUTO_KEEP
from .ext.priority import AUTO_REJECT
from .internal.logger import get_logger
from .internal.rate_limiter import RateLimiter
from .utils.formats import get_env
<<<<<<< HEAD
from .span import Span
from .vendor import six
=======


if TYPE_CHECKING:
    from .span import Span

>>>>>>> d411dee2

log = get_logger(__name__)

MAX_TRACE_ID = 2 ** 64

# Has to be the same factor and key as the Agent to allow chained sampling
KNUTH_FACTOR = 1111111111111111111


class BaseSampler(six.with_metaclass(abc.ABCMeta)):
    @abc.abstractmethod
    def sample(self, span):
        pass


class BasePrioritySampler(BaseSampler):
    @abc.abstractmethod
    def update_rate_by_service_sample_rates(self, sample_rates):
        pass


class AllSampler(BaseSampler):
    """Sampler sampling all the traces"""

    def sample(self, span):
        # type: (Span) -> bool
        return True


class RateSampler(BaseSampler):
    """Sampler based on a rate

    Keep (100 * `sample_rate`)% of the traces.
    It samples randomly, its main purpose is to reduce the instrumentation footprint.
    """

    def __init__(self, sample_rate=1.0):
        # type: (float) -> None
        if sample_rate < 0.0:
            raise ValueError("sample_rate of {} is negative".format(sample_rate))
        elif sample_rate > 1.0:
            sample_rate = 1.0

        self.set_sample_rate(sample_rate)

        log.debug("initialized RateSampler, sample %s%% of traces", 100 * sample_rate)

    def set_sample_rate(self, sample_rate):
        # type: (float) -> None
        self.sample_rate = float(sample_rate)
        self.sampling_id_threshold = self.sample_rate * MAX_TRACE_ID

    def sample(self, span):
        # type: (Span) -> bool
        return ((span.trace_id * KNUTH_FACTOR) % MAX_TRACE_ID) <= self.sampling_id_threshold


class RateByServiceSampler(BasePrioritySampler):
    """Sampler based on a rate, by service

    Keep (100 * `sample_rate`)% of the traces.
    The sample rate is kept independently for each service/env tuple.
    """

    _default_key = "service:,env:"

    @staticmethod
    def _key(
        service=None,  # type: Optional[str]
        env=None,  # type: Optional[str]
    ):
        # type: (...) -> str
        """Compute a key with the same format used by the Datadog agent API."""
        service = service or ""
        env = env or ""
        return "service:" + service + ",env:" + env

    def __init__(self, sample_rate=1.0):
        # type: (float) -> None
        self.sample_rate = sample_rate
        self._by_service_samplers = self._get_new_by_service_sampler()

    def _get_new_by_service_sampler(self):
        # type: () -> Dict[str, RateSampler]
        return {self._default_key: RateSampler(self.sample_rate)}

    def set_sample_rate(
        self,
        sample_rate,  # type: float
        service="",  # type: str
        env="",  # type: str
    ):
        # type: (...) -> None
        self._by_service_samplers[self._key(service, env)] = RateSampler(sample_rate)

    def sample(self, span):
        # type: (Span) -> bool
        tags = span.tracer.tags  # type: ignore[union-attr]
        env = tags[ENV_KEY] if ENV_KEY in tags else None
        key = self._key(span.service, env)

        sampler = self._by_service_samplers.get(key, self._by_service_samplers[self._default_key])
        span.set_metric(SAMPLING_AGENT_DECISION, sampler.sample_rate)
        return sampler.sample(span)

    def update_rate_by_service_sample_rates(self, rate_by_service):
        # type: (Dict[str, float]) -> None
        new_by_service_samplers = self._get_new_by_service_sampler()
        for key, sample_rate in iteritems(rate_by_service):
            new_by_service_samplers[key] = RateSampler(sample_rate)

        self._by_service_samplers = new_by_service_samplers


class DatadogSampler(BasePrioritySampler):
    __slots__ = ("default_sampler", "limiter", "rules")

    NO_RATE_LIMIT = -1
    DEFAULT_RATE_LIMIT = 100

    def __init__(
        self,
        rules=None,  # type: Optional[List[SamplingRule]]
        default_sample_rate=None,  # type: Optional[float]
        rate_limit=None,  # type: Optional[int]
    ):
        # type: (...) -> None
        """
        Constructor for DatadogSampler sampler

        :param rules: List of :class:`SamplingRule` rules to apply to the root span of every trace, default no rules
        :type rules: :obj:`list` of :class:`SamplingRule`
        :param default_sample_rate: The default sample rate to apply if no rules matched (default: ``None`` /
            Use :class:`RateByServiceSampler` only)
        :type default_sample_rate: float 0 <= X <= 1.0
        :param rate_limit: Global rate limit (traces per second) to apply to all traces regardless of the rules
            applied to them, (default: ``100``)
        :type rate_limit: :obj:`int`
        """
        if default_sample_rate is None:
            sample_rate = get_env("trace", "sample_rate")
            if sample_rate is not None:
                default_sample_rate = float(sample_rate)

        if rate_limit is None:
            rate_limit = int(get_env("trace", "rate_limit", default=self.DEFAULT_RATE_LIMIT))  # type: ignore[arg-type]

        # Ensure rules is a list
        if not rules:
            rules = []

        # Validate that the rules is a list of SampleRules
        for rule in rules:
            if not isinstance(rule, SamplingRule):
                raise TypeError("Rule {!r} must be a sub-class of type ddtrace.sampler.SamplingRules".format(rule))
        self.rules = rules

        # Configure rate limiter
        self.limiter = RateLimiter(rate_limit)

        if default_sample_rate is None:
            log.debug("initialized DatadogSampler, limit %r traces per second", rate_limit)
            # Default to previous default behavior of RateByServiceSampler
            self.default_sampler = RateByServiceSampler()  # type: BaseSampler
        else:
            log.debug(
                "initialized DatadogSampler, sample %s%% traces, limit %r traces per second",
                100 * default_sample_rate,
                rate_limit,
            )
            self.default_sampler = SamplingRule(sample_rate=default_sample_rate)

    def update_rate_by_service_sample_rates(self, sample_rates):
        # type: (Dict[str, float]) -> None
        # Pass through the call to our RateByServiceSampler
        if isinstance(self.default_sampler, RateByServiceSampler):
            self.default_sampler.update_rate_by_service_sample_rates(sample_rates)

    def _set_priority(self, span, priority):
        # type: (Span, int) -> None
<<<<<<< HEAD
        if span.trace_id in span.tracer._traces:
            trace = span.tracer._traces[span.trace_id]
            trace.sampling_priority = priority
=======
        if span._context:
            span._context.sampling_priority = priority
        span.sampled = priority is AUTO_KEEP
>>>>>>> d411dee2

    def sample(self, span):
        # type: (Span) -> bool
        """
        Decide whether the provided span should be sampled or not

        The span provided should be the root span in the trace.

        :param span: The root span of a trace
        :type span: :class:`ddtrace.span.Span`
        :returns: Whether the span was sampled or not
        :rtype: :obj:`bool`
        """
        # If there are rules defined, then iterate through them and find one that wants to sample
        matching_rule = None  # type: Optional[BaseSampler]
        # Go through all rules and grab the first one that matched
        # DEV: This means rules should be ordered by the user from most specific to least specific
        for rule in self.rules:
            if rule.matches(span):
                matching_rule = rule
                break
        else:
            # If this is the old sampler, sample and return
            if isinstance(self.default_sampler, RateByServiceSampler):
                if self.default_sampler.sample(span):
                    self._set_priority(span, AUTO_KEEP)
                    return True
                else:
                    self._set_priority(span, AUTO_REJECT)
                    return False

            # If no rules match, use our default sampler
            matching_rule = self.default_sampler

        # Sample with the matching sampling rule
        if isinstance(matching_rule, (RateSampler, SamplingRule)):
            span.set_metric(SAMPLING_RULE_DECISION, matching_rule.sample_rate)
        if not matching_rule.sample(span):
            self._set_priority(span, AUTO_REJECT)
            return False
        else:
            # Do not return here, we need to apply rate limit
            self._set_priority(span, AUTO_KEEP)

        # Ensure all allowed traces adhere to the global rate limit
        allowed = self.limiter.is_allowed()
        # Always set the sample rate metric whether it was allowed or not
        # DEV: Setting this allows us to properly compute metrics and debug the
        #      various sample rates that are getting applied to this span
        span.set_metric(SAMPLING_LIMIT_DECISION, self.limiter.effective_rate)
        if not allowed:
            self._set_priority(span, AUTO_REJECT)
            return False

        # We made it by all of checks, sample this trace
        self._set_priority(span, AUTO_KEEP)
        return True


class SamplingRule(BaseSampler):
    """
    Definition of a sampling rule used by :class:`DatadogSampler` for applying a sample rate on a span
    """

    __slots__ = ("_sample_rate", "_sampling_id_threshold", "service", "name")

    NO_RULE = object()

    def __init__(
        self,
        sample_rate,  # type: float
        service=NO_RULE,  # type: Any
        name=NO_RULE,  # type: Any
    ):
        # type: (...) -> None
        """
        Configure a new :class:`SamplingRule`

        .. code:: python

            DatadogSampler([
                # Sample 100% of any trace
                SamplingRule(sample_rate=1.0),

                # Sample no healthcheck traces
                SamplingRule(sample_rate=0, name='flask.request'),

                # Sample all services ending in `-db` based on a regular expression
                SamplingRule(sample_rate=0.5, service=re.compile('-db$')),

                # Sample based on service name using custom function
                SamplingRule(sample_rate=0.75, service=lambda service: 'my-app' in service),
            ])

        :param sample_rate: The sample rate to apply to any matching spans
        :type sample_rate: :obj:`float` greater than or equal to 0.0 and less than or equal to 1.0
        :param service: Rule to match the `span.service` on, default no rule defined
        :type service: :obj:`object` to directly compare, :obj:`function` to evaluate, or :class:`re.Pattern` to match
        :param name: Rule to match the `span.name` on, default no rule defined
        :type name: :obj:`object` to directly compare, :obj:`function` to evaluate, or :class:`re.Pattern` to match
        """
        # Enforce sample rate constraints
        if not 0.0 <= sample_rate <= 1.0:
            raise ValueError(
                "SamplingRule(sample_rate={!r}) must be greater than or equal to 0.0 and less than or equal to 1.0",
            )

        self.sample_rate = sample_rate
        self.service = service
        self.name = name

    @property
    def sample_rate(self):
        # type: () -> float
        return self._sample_rate

    @sample_rate.setter
    def sample_rate(self, sample_rate):
        # type: (float) -> None
        self._sample_rate = sample_rate
        self._sampling_id_threshold = sample_rate * MAX_TRACE_ID

    def _pattern_matches(self, prop, pattern):
        # If the rule is not set, then assume it matches
        # DEV: Having no rule and being `None` are different things
        #   e.g. ignoring `span.service` vs `span.service == None`
        if pattern is self.NO_RULE:
            return True

        # If the pattern is callable (e.g. a function) then call it passing the prop
        #   The expected return value is a boolean so cast the response in case it isn't
        if callable(pattern):
            try:
                return bool(pattern(prop))
            except Exception:
                log.warning("%r pattern %r failed with %r", self, pattern, prop, exc_info=True)
                # Their function failed to validate, assume it is a False
                return False

        # The pattern is a regular expression and the prop is a string
        if isinstance(pattern, pattern_type):
            try:
                return bool(pattern.match(str(prop)))
            except (ValueError, TypeError):
                # This is to guard us against the casting to a string (shouldn't happen, but still)
                log.warning("%r pattern %r failed with %r", self, pattern, prop, exc_info=True)
                return False

        # Exact match on the values
        return prop == pattern

    def matches(self, span):
        # type: (Span) -> bool
        """
        Return if this span matches this rule

        :param span: The span to match against
        :type span: :class:`ddtrace.span.Span`
        :returns: Whether this span matches or not
        :rtype: :obj:`bool`
        """
        return all(
            self._pattern_matches(prop, pattern)
            for prop, pattern in [
                (span.service, self.service),
                (span.name, self.name),
            ]
        )

    def sample(self, span):
        # type: (Span) -> bool
        """
        Return if this rule chooses to sample the span

        :param span: The span to sample against
        :type span: :class:`ddtrace.span.Span`
        :returns: Whether this span was sampled
        :rtype: :obj:`bool`
        """
        if self.sample_rate == 1:
            return True
        elif self.sample_rate == 0:
            return False

        return ((span.trace_id * KNUTH_FACTOR) % MAX_TRACE_ID) <= self._sampling_id_threshold

    def _no_rule_or_self(self, val):
        return "NO_RULE" if val is self.NO_RULE else val

    def __repr__(self):
        return "{}(sample_rate={!r}, service={!r}, name={!r})".format(
            self.__class__.__name__,
            self.sample_rate,
            self._no_rule_or_self(self.service),
            self._no_rule_or_self(self.name),
        )

    __str__ = __repr__<|MERGE_RESOLUTION|>--- conflicted
+++ resolved
@@ -22,16 +22,11 @@
 from .internal.logger import get_logger
 from .internal.rate_limiter import RateLimiter
 from .utils.formats import get_env
-<<<<<<< HEAD
-from .span import Span
-from .vendor import six
-=======
 
 
 if TYPE_CHECKING:
     from .span import Span
 
->>>>>>> d411dee2
 
 log = get_logger(__name__)
 
@@ -212,15 +207,9 @@
 
     def _set_priority(self, span, priority):
         # type: (Span, int) -> None
-<<<<<<< HEAD
-        if span.trace_id in span.tracer._traces:
-            trace = span.tracer._traces[span.trace_id]
-            trace.sampling_priority = priority
-=======
         if span._context:
             span._context.sampling_priority = priority
         span.sampled = priority is AUTO_KEEP
->>>>>>> d411dee2
 
     def sample(self, span):
         # type: (Span) -> bool
