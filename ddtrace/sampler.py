--- conflicted
+++ resolved
@@ -2,16 +2,12 @@
 
 Any `sampled = False` trace won't be written, and can be ignored by the instrumentation.
 """
-<<<<<<< HEAD
 import abc
 
 from .compat import iteritems, pattern_type
+from .constants import ENV_KEY
 from .constants import SAMPLING_AGENT_DECISION, SAMPLING_RULE_DECISION, SAMPLING_LIMIT_DECISION
 from .ext.priority import AUTO_KEEP, AUTO_REJECT
-=======
-from .compat import iteritems
-from .constants import ENV_KEY
->>>>>>> f1ce6b77
 from .internal.logger import get_logger
 from .internal.rate_limiter import RateLimiter
 from .vendor import six
