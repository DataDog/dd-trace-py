"""Patch librairies to be automatically instrumented.

It can monkey patch supported standard libraries and third party modules.
A patched module will automatically report spans with its default configuration.

A library instrumentation can be configured (for instance, to report as another service)
using Pin. For that, check its documentation.
"""
import importlib
import sys
import threading

from ddtrace.vendor.wrapt.importer import when_imported

from .internal.logger import get_logger
from .settings import config


log = get_logger(__name__)

# Default set of modules to automatically patch or not
PATCH_MODULES = {
    'asyncio': False,
    'boto': True,
    'botocore': True,
    'bottle': False,
    'cassandra': True,
    'celery': True,
    'consul': True,
    'django': True,
    'elasticsearch': True,
    'algoliasearch': True,
    'futures': False,  # experimental propagation
    'grpc': True,
    'mongoengine': True,
    'mysql': True,
    'mysqldb': True,
    'pymysql': True,
    'psycopg': True,
    'pylibmc': True,
    'pymemcache': True,
    'pymongo': True,
    'redis': True,
    'rediscluster': True,
    'requests': True,
    'sqlalchemy': False,  # Prefer DB client instrumentation
    'sqlite3': True,
    'aiohttp': True,  # requires asyncio (Python 3.4+)
    'aiopg': True,
    'aiobotocore': False,
    'httplib': False,
    'vertica': True,
    'molten': True,
    'jinja2': True,
    'mako': True,
    'flask': True,
    'kombu': False,

    # Ignore some web framework integrations that might be configured explicitly in code
    'falcon': False,
    'pylons': False,
    'pyramid': False,

<<<<<<< HEAD
    # Auto-enable logging if they configure `DD_LOGS_INJECTION=true`
=======
    # Auto-enable logging if the environment variable DD_LOGS_INJECTION is true
>>>>>>> b57b5ef4
    'logging': config.logs_injection,
}

_LOCK = threading.Lock()
_PATCHED_MODULES = set()

# Modules which are patched on first use
# DEV: These modules are patched when the user first imports them, rather than
#      explicitly importing and patching them on application startup `ddtrace.patch_all(module=True)`
# DEV: This ensures we do not patch a module until it is needed
# DEV: <contrib name> => <list of module names that trigger a patch>
_PATCH_ON_IMPORT = {
    'celery': ('celery', ),
    'flask': ('flask, '),
    'gevent': ('gevent', ),
    'requests': ('requests', ),
}


class PatchException(Exception):
    """Wraps regular `Exception` class when patching modules"""
    pass


def _on_import_factory(module, raise_errors=True):
    """Factory to create an import hook for the provided module name"""
    def on_import(hook):
        # Import and patch module
        path = 'ddtrace.contrib.%s' % module
        imported_module = importlib.import_module(path)
        imported_module.patch()

    return on_import


def patch_all(**patch_modules):
    """Automatically patches all available modules.

    :param dict patch_modules: Override whether particular modules are patched or not.

        >>> patch_all(redis=False, cassandra=False)
    """
    modules = PATCH_MODULES.copy()
    modules.update(patch_modules)

    patch(raise_errors=False, **modules)


def patch(raise_errors=True, **patch_modules):
    """Patch only a set of given modules.

    :param bool raise_errors: Raise error if one patch fail.
    :param dict patch_modules: List of modules to patch.

        >>> patch(psycopg=True, elasticsearch=True)
    """
    modules = [m for (m, should_patch) in patch_modules.items() if should_patch]
    for module in modules:
        if module in _PATCH_ON_IMPORT:
            # If the module has already been imported then patch immediately
            if module in sys.modules:
                patch_module(module, raise_errors=raise_errors)

            # Otherwise, add a hook to patch when it is imported for the first time
            else:
                # Use factory to create handler to close over `module` and `raise_errors` values from this loop
                when_imported(module)(_on_import_factory(module, raise_errors))

                # manually add module to patched modules
                _PATCHED_MODULES.add(module)
        else:
            patch_module(module, raise_errors=raise_errors)

    patched_modules = get_patched_modules()
    log.info(
        'patched %s/%s modules (%s)',
        len(patched_modules),
        len(modules),
        ','.join(patched_modules),
    )


def patch_module(module, raise_errors=True):
    """Patch a single module

    Returns if the module got properly patched.
    """
    try:
        return _patch_module(module)
    except Exception:
        if raise_errors:
            raise
        log.debug('failed to patch %s', module, exc_info=True)
        return False


def get_patched_modules():
    """Get the list of patched modules"""
    with _LOCK:
        return sorted(_PATCHED_MODULES)


def _patch_module(module):
    """_patch_module will attempt to monkey patch the module.

    Returns if the module got patched.
    Can also raise errors if it fails.
    """
    path = 'ddtrace.contrib.%s' % module
    with _LOCK:
        if module in _PATCHED_MODULES and module not in _PATCH_ON_IMPORT:
            log.debug('already patched: %s', path)
            return False

        try:
            imported_module = importlib.import_module(path)
            imported_module.patch()
        except ImportError:
            # if the import fails, the integration is not available
            raise PatchException('integration not available')
        except AttributeError:
            # if patch() is not available in the module, it means
            # that the library is not installed in the environment
            raise PatchException('module not installed')

        _PATCHED_MODULES.add(module)
        return True<|MERGE_RESOLUTION|>--- conflicted
+++ resolved
@@ -61,11 +61,7 @@
     'pylons': False,
     'pyramid': False,
 
-<<<<<<< HEAD
-    # Auto-enable logging if they configure `DD_LOGS_INJECTION=true`
-=======
     # Auto-enable logging if the environment variable DD_LOGS_INJECTION is true
->>>>>>> b57b5ef4
     'logging': config.logs_injection,
 }
 
