--- conflicted
+++ resolved
@@ -32,11 +32,8 @@
     'sqlite3': True,
     'aiohttp': True,  # requires asyncio (Python 3.4+)
     'aiobotocore': False,
-<<<<<<< HEAD
+    'httplib': False,
     'aiopg': True,
-=======
-    'httplib': False,
->>>>>>> 69097bc1
 
     # Ignore some web framework integrations that might be configured explicitly in code
     "django": False,
