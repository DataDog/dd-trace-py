"""Patch librairies to be automatically instrumented.

It can monkey patch supported standard libraries and third party modules.
A patched module will automatically report spans with its default configuration.

A library instrumentation can be configured (for instance, to report as another service)
using Pin. For that, check its documentation.
"""
import importlib
import logging
import sys
import threading

from wrapt.importer import when_imported


log = logging.getLogger(__name__)

# Default set of modules to automatically patch or not
PATCH_MODULES = {
    'asyncio': False,
    'boto': True,
    'botocore': True,
    'bottle': True,
    'cassandra': True,
    'celery': True,
    'elasticsearch': True,
    'flask': True,
    'futures': False,  # experimental propagation
    'grpc': True,
    'mongoengine': True,
    'mysql': True,
    'mysqldb': True,
    'pymysql': True,
    'psycopg': True,
    'pylibmc': True,
    'pymemcache': True,
    'pymongo': True,
    'redis': True,
    'requests': True,
    'sqlalchemy': True,
    'sqlite3': True,
    'aiohttp': True,  # requires asyncio (Python 3.4+)
    'aiopg': True,
    'aiobotocore': True,
    'httplib': True,
    'vertica': True,
    'jinja2': True,

    # Even though instrumentation for web frameworks can be installed manually,
    # instrumenting should be done idempotently
    'django': True,
    'falcon': True,
    'pyramid': True,
    'pylons': True,
    # Ignore some web framework integrations that might be configured explicitly in code
<<<<<<< HEAD
    "django": False,
    "falcon": False,
    "pylons": False,
    "pyramid": False,
=======
    "flask": False,
>>>>>>> 742a59e5
}

_LOCK = threading.Lock()
_PATCHED_MODULES = set()

# Modules which are patched on first use
# DEV: These modules are patched when the user first imports them, rather than
#      explicitly importing and patching them on application startup `ddtrace.patch_all(module=True)`
# DEV: This ensures we do not patch a module until it is needed
# DEV: <contrib name> => <list of module names that trigger a patch>
_PATCH_ON_IMPORT = {
    'celery': ('celery', ),
    'flask': ('flask, '),
    'gevent': ('gevent', ),
    'requests': ('requests', ),
}


class PatchException(Exception):
    """Wraps regular `Exception` class when patching modules"""
    pass


def _on_import_factory(module, raise_errors=True):
    """Factory to create an import hook for the provided module name"""
    def on_import(hook):
        # Import and patch module
        path = 'ddtrace.contrib.%s' % module
        imported_module = importlib.import_module(path)
        imported_module.patch()

    return on_import


def patch_all(**patch_modules):
    """Automatically patches all available modules.

    :param dict \**patch_modules: Override whether particular modules are patched or not.

        >>> patch_all(redis=False, cassandra=False)
    """
    modules = PATCH_MODULES.copy()
    modules.update(patch_modules)

    patch(raise_errors=False, **modules)

def patch(raise_errors=True, **patch_modules):
    """Patch only a set of given modules.

    :param bool raise_errors: Raise error if one patch fail.
    :param dict \**patch_modules: List of modules to patch.

        >>> patch(psycopg=True, elasticsearch=True)
    """
    modules = [m for (m, should_patch) in patch_modules.items() if should_patch]
    for module in modules:
        if module in _PATCH_ON_IMPORT:
            # If the module has already been imported then patch immediately
            if module in sys.modules:
                patch_module(module, raise_errors=raise_errors)

            # Otherwise, add a hook to patch when it is imported for the first time
            else:
                # Use factory to create handler to close over `module` and `raise_errors` values from this loop
                when_imported(module)(_on_import_factory(module, raise_errors))

                # manually add module to patched modules
                _PATCHED_MODULES.add(module)
        else:
            patch_module(module, raise_errors=raise_errors)

    patched_modules = get_patched_modules()
    log.info("patched %s/%s modules (%s)",
        len(patched_modules),
        len(modules),
        ",".join(patched_modules))


def patch_module(module, raise_errors=True):
    """Patch a single module

    Returns if the module got properly patched.
    """
    try:
        return _patch_module(module)
    except Exception as exc:
        if raise_errors:
            raise
        log.debug("failed to patch %s: %s", module, exc)
        return False

def get_patched_modules():
    """Get the list of patched modules"""
    with _LOCK:
        return sorted(_PATCHED_MODULES)

def _patch_module(module):
    """_patch_module will attempt to monkey patch the module.

    Returns if the module got patched.
    Can also raise errors if it fails.
    """
    path = 'ddtrace.contrib.%s' % module
    with _LOCK:
        if module in _PATCHED_MODULES and module not in _PATCH_ON_IMPORT:
            log.debug("already patched: %s", path)
            return False

        try:
            imported_module = importlib.import_module(path)
            imported_module.patch()
        except ImportError:
            # if the import fails, the integration is not available
            raise PatchException('integration not available')
        except AttributeError:
            # if patch() is not available in the module, it means
            # that the library is not installed in the environment
            raise PatchException('module not installed')

        _PATCHED_MODULES.add(module)
        return True<|MERGE_RESOLUTION|>--- conflicted
+++ resolved
@@ -25,7 +25,6 @@
     'cassandra': True,
     'celery': True,
     'elasticsearch': True,
-    'flask': True,
     'futures': False,  # experimental propagation
     'grpc': True,
     'mongoengine': True,
@@ -51,17 +50,9 @@
     # instrumenting should be done idempotently
     'django': True,
     'falcon': True,
+    'flask': True,
     'pyramid': True,
     'pylons': True,
-    # Ignore some web framework integrations that might be configured explicitly in code
-<<<<<<< HEAD
-    "django": False,
-    "falcon": False,
-    "pylons": False,
-    "pyramid": False,
-=======
-    "flask": False,
->>>>>>> 742a59e5
 }
 
 _LOCK = threading.Lock()
