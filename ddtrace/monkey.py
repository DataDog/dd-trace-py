--- conflicted
+++ resolved
@@ -67,11 +67,8 @@
     "logging": config.logs_injection,
     "pynamodb": True,
     "pyodbc": True,
-<<<<<<< HEAD
     "twisted": True,
-=======
     "fastapi": True,
->>>>>>> 4359f504
 }
 
 _LOCK = threading.Lock()
