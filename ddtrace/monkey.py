--- conflicted
+++ resolved
@@ -15,6 +15,7 @@
 
 # Default set of modules to automatically patch or not
 PATCH_MODULES = {
+    'asyncio': False,
     'boto': False,
     'botocore': False,
     'bottle': False,
@@ -31,13 +32,9 @@
     'sqlalchemy': False,  # Prefer DB client instrumentation
     'sqlite3': True,
     'aiohttp': True,  # requires asyncio (Python 3.4+)
+    'aiopg': True,
     'aiobotocore': False,
     'httplib': False,
-<<<<<<< HEAD
-    'aiopg': True,
-=======
-    'asyncio': False,
->>>>>>> aec83c34
 
     # Ignore some web framework integrations that might be configured explicitly in code
     "django": False,
