--- conflicted
+++ resolved
@@ -25,12 +25,8 @@
     'futures': False,  # experimental propagation
     'mongoengine': True,
     'mysql': True,
-<<<<<<< HEAD
-    'MySQLdb': True,
-=======
     'mysqldb': True,
     'pymysql': True,
->>>>>>> a233b568
     'psycopg': True,
     'pylibmc': True,
     'pymongo': True,
