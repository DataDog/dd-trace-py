--- conflicted
+++ resolved
@@ -25,10 +25,7 @@
     'futures': False,  # experimental propagation
     'mongoengine': True,
     'mysql': True,
-<<<<<<< HEAD
-=======
     'mysqldb': True,
->>>>>>> d14f5d5c
     'pymysql': True,
     'psycopg': True,
     'pylibmc': True,
