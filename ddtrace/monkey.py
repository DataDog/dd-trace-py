--- conflicted
+++ resolved
@@ -14,11 +14,7 @@
 from ddtrace.vendor.wrapt.importer import when_imported
 
 from .internal.logger import get_logger
-<<<<<<< HEAD
-from .settings import config  # type: ignore
-=======
 from .settings import _config as config
->>>>>>> 3ce5d105
 from .utils import formats
 
 
