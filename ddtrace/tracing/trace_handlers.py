--- conflicted
+++ resolved
@@ -328,25 +328,6 @@
     ctx.set_item(name + ".call", span)
 
 
-<<<<<<< HEAD
-def _on_function_context_started_flask(ctx):
-    pin = ctx.get_item("pin")
-    name = ctx.get_item("name")
-    flask_config = ctx.get_item("flask_config")
-    resource = ctx.get_item("resource")
-    kwargs = {"service": trace_utils.int_service(pin, flask_config)}
-    if resource:
-        kwargs["resource"] = resource
-    span = pin.tracer.trace(name, **kwargs)
-    span.set_tag_str(COMPONENT, flask_config.integration_name)
-    signal = ctx.get_item("signal")
-    if signal:
-        span.set_tag_str("flask.signal", signal)
-    ctx.set_item("flask_call", span)
-
-
-=======
->>>>>>> 45532233
 def _on_request_span_modifier(
     span, flask_config, request, environ, _HAS_JSON_MIXIN, flask_version, flask_version_str, exception_type
 ):
@@ -382,13 +363,8 @@
     )
 
 
-<<<<<<< HEAD
-def _on_start_response_blocked(req_span, flask_config, response_headers):
-    trace_utils.set_http_meta(req_span, flask_config, status_code="403", response_headers=response_headers)
-=======
 def _on_start_response_blocked(req_span, flask_config, response_headers, status):
     trace_utils.set_http_meta(req_span, flask_config, status_code=status, response_headers=response_headers)
->>>>>>> 45532233
 
 
 def listen():
@@ -407,12 +383,6 @@
     core.on("flask.request_span_modifier.post", _on_request_span_modifier_post)
     core.on("flask.render", _on_flask_render)
     core.on("flask.start_response.blocked", _on_start_response_blocked)
-<<<<<<< HEAD
-    core.on("context.started.flask.signal", _on_function_context_started_flask)
-    core.on("context.started.flask.function", _on_function_context_started_flask)
     core.on("context.started.flask._patched_request", _on_traced_request_context_started_flask)
-=======
-    core.on("context.started.flask._traced_request", _on_traced_request_context_started_flask)
     core.on("context.started.flask.jsonify", _on_jsonify_context_started_flask)
-    core.on("context.started.flask.render_template", _on_render_template_context_started_flask)
->>>>>>> 45532233
+    core.on("context.started.flask.render_template", _on_render_template_context_started_flask)