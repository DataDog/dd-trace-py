import functools
import sys

from ddtrace.constants import ANALYTICS_SAMPLE_RATE_KEY
from ddtrace.constants import SPAN_KIND
from ddtrace.constants import SPAN_MEASURED_KEY
from ddtrace.contrib import trace_utils
from ddtrace.contrib.trace_utils import _get_request_header_user_agent
from ddtrace.contrib.trace_utils import _set_url_tag
from ddtrace.ext import SpanKind
from ddtrace.ext import SpanTypes
from ddtrace.ext import http
from ddtrace.internal import core
from ddtrace.internal.compat import maybe_stringify
from ddtrace.internal.compat import nullcontext
from ddtrace.internal.constants import COMPONENT
from ddtrace.internal.constants import FLASK_ENDPOINT
from ddtrace.internal.constants import FLASK_URL_RULE
from ddtrace.internal.constants import FLASK_VIEW_ARGS
from ddtrace.internal.constants import HTTP_REQUEST_BLOCKED
from ddtrace.internal.constants import RESPONSE_HEADERS
from ddtrace.internal.logger import get_logger
from ddtrace.internal.utils import http as http_utils
from ddtrace.vendor import wrapt


log = get_logger(__name__)


class _TracedIterable(wrapt.ObjectProxy):
    def __init__(self, wrapped, span, parent_span):
        super(_TracedIterable, self).__init__(wrapped)
        self._self_span = span
        self._self_parent_span = parent_span
        self._self_span_finished = False

    def __iter__(self):
        return self

    def __next__(self):
        try:
            return next(self.__wrapped__)
        except StopIteration:
            self._finish_spans()
            raise
        except Exception:
            self._self_span.set_exc_info(*sys.exc_info())
            self._finish_spans()
            raise

    # PY2 Support
    next = __next__

    def close(self):
        if getattr(self.__wrapped__, "close", None):
            self.__wrapped__.close()
        self._finish_spans()

    def _finish_spans(self):
        if not self._self_span_finished:
            self._self_span.finish()
            self._self_parent_span.finish()
            self._self_span_finished = True

    def __getattribute__(self, name):
        if name == "__len__":
            # __len__ is defined by the parent class, wrapt.ObjectProxy.
            # However this attribute should not be defined for iterables.
            # By definition, iterables should not support len(...).
            raise AttributeError("__len__ is not supported")
        return super(_TracedIterable, self).__getattribute__(name)


<<<<<<< HEAD
=======
def _cookies_from_response_headers(response_headers):
    cookies = {}
    for header_tuple in response_headers:
        if header_tuple[0] == "Set-Cookie":
            cookie_tokens = header_tuple[1].split("=", 1)
            cookies[cookie_tokens[0]] = cookie_tokens[1]

    return cookies


def _on_start_response_pre(request, span, flask_config, status_code, headers):
    code, _, _ = status_code.partition(" ")
    # If values are accessible, set the resource as `<method> <path>` and add other request tags
    _set_request_tags(request, span, flask_config)
    # Override root span resource name to be `<method> 404` for 404 requests
    # DEV: We do this because we want to make it easier to see all unknown requests together
    #      Also, we do this to reduce the cardinality on unknown urls
    # DEV: If we have an endpoint or url rule tag, then we don't need to do this,
    #      we still want `GET /product/<int:product_id>` grouped together,
    #      even if it is a 404
    if not span.get_tag(FLASK_ENDPOINT) and not span.get_tag(FLASK_URL_RULE):
        span.resource = " ".join((request.method, code))

    response_cookies = _cookies_from_response_headers(headers)
    trace_utils.set_http_meta(
        span,
        flask_config,
        status_code=code,
        response_headers=headers,
        route=span.get_tag(FLASK_URL_RULE),
        response_cookies=response_cookies,
    )


>>>>>>> 2c2ff1c5
def _on_context_started(ctx):
    middleware = ctx.get_item("middleware")
    environ = ctx.get_item("environ")
    trace_utils.activate_distributed_headers(middleware.tracer, int_config=middleware._config, request_headers=environ)
    req_span = middleware.tracer.trace(
        middleware._request_call_name if hasattr(middleware, "_request_call_name") else middleware._request_span_name,
        service=trace_utils.int_service(middleware._pin, middleware._config),
        span_type=SpanTypes.WEB,
    )
    ctx.set_item("req_span", req_span)


def _make_block_content(ctx, construct_url):
    middleware = ctx.get_item("middleware")
    req_span = ctx.get_item("req_span")
    headers = ctx.get_item("headers")
    environ = ctx.get_item("environ")
    if req_span is None:
        raise ValueError("request span not found")
    block_config = core.get_item(HTTP_REQUEST_BLOCKED, span=req_span)
    if block_config.get("type", "auto") == "auto":
        ctype = "text/html" if "text/html" in headers.get("Accept", "").lower() else "text/json"
    else:
        ctype = "text/" + block_config["type"]
    content = http_utils._get_blocked_template(ctype).encode("UTF-8")
    status = block_config.get("status_code", 403)
    try:
        req_span.set_tag_str(RESPONSE_HEADERS + ".content-length", str(len(content)))
        req_span.set_tag_str(RESPONSE_HEADERS + ".content-type", ctype)
        req_span.set_tag_str(http.STATUS_CODE, str(status))
        url = construct_url(environ)
        query_string = environ.get("QUERY_STRING")
        _set_url_tag(middleware._config, req_span, url, query_string)
        if query_string and middleware._config.trace_query_string:
            req_span.set_tag_str(http.QUERY_STRING, query_string)
        method = environ.get("REQUEST_METHOD")
        if method:
            req_span.set_tag_str(http.METHOD, method)
        user_agent = _get_request_header_user_agent(headers, headers_are_case_sensitive=True)
        if user_agent:
            req_span.set_tag_str(http.USER_AGENT, user_agent)
    except Exception as e:
        log.warning("Could not set some span tags on blocked request: %s", str(e))  # noqa: G200

    return status, ctype, content


def _on_request_prepare(ctx, start_response):
    middleware = ctx.get_item("middleware")
    req_span = ctx.get_item("req_span")
    req_span.set_tag_str(COMPONENT, middleware._config.integration_name)
    # set span.kind to the type of operation being performed
    req_span.set_tag_str(SPAN_KIND, SpanKind.SERVER)
    if hasattr(middleware, "_request_call_modifier"):
        modifier = middleware._request_call_modifier
        args = [ctx]
    else:
        modifier = middleware._request_span_modifier
        args = [req_span, ctx.get_item("environ")]
    modifier(*args)
    app_span = middleware.tracer.trace(
        middleware._application_call_name
        if hasattr(middleware, "_application_call_name")
        else middleware._application_span_name
    )

    app_span.set_tag_str(COMPONENT, middleware._config.integration_name)
    ctx.set_item("app_span", app_span)

    if hasattr(middleware, "_wrapped_start_response"):
        wrapped = middleware._wrapped_start_response
        args = [start_response, ctx]
    else:
        wrapped = middleware._traced_start_response
        args = [start_response, req_span, app_span]
    intercept_start_response = functools.partial(wrapped, *args)
    ctx.set_item("intercept_start_response", intercept_start_response)


def _on_app_success(ctx, closing_iterator):
    app_span = ctx.get_item("app_span")
    middleware = ctx.get_item("middleware")
    modifier = (
        middleware._application_call_modifier
        if hasattr(middleware, "_application_call_modifier")
        else middleware._application_span_modifier
    )
    modifier(app_span, ctx.get_item("environ"), closing_iterator)
    app_span.finish()


def _on_app_exception(ctx):
    req_span = ctx.get_item("req_span")
    app_span = ctx.get_item("app_span")
    req_span.set_exc_info(*sys.exc_info())
    app_span.set_exc_info(*sys.exc_info())
    app_span.finish()
    req_span.finish()


def _on_request_complete(ctx, closing_iterator):
    middleware = ctx.get_item("middleware")
    req_span = ctx.get_item("req_span")
    # start flask.response span. This span will be finished after iter(result) is closed.
    # start_span(child_of=...) is used to ensure correct parenting.
    resp_span = middleware.tracer.start_span(
        middleware._response_call_name
        if hasattr(middleware, "_response_call_name")
        else middleware._response_span_name,
        child_of=req_span,
        activate=True,
    )

    resp_span.set_tag_str(COMPONENT, middleware._config.integration_name)

    modifier = (
        middleware._response_call_modifier
        if hasattr(middleware, "_response_call_modifier")
        else middleware._response_span_modifier
    )
    modifier(resp_span, closing_iterator)

    return _TracedIterable(iter(closing_iterator), resp_span, req_span)


def _on_response_context_started(ctx):
    status = ctx.get_item("status")
    request_span = ctx.get_item("request_span")
    middleware = ctx.get_item("middleware")
    environ = ctx.get_item("environ")
    start_span = ctx.get_item("start_span")
    app_span = ctx.get_item("app_span")
    status_code, status_msg = status.split(" ", 1)
    trace_utils.set_http_meta(request_span, middleware._config, status_code=status_code, response_headers=environ)
    if start_span:
        request_span.set_tag_str(http.STATUS_MSG, status_msg)

        span = middleware.tracer.start_span(
            "wsgi.start_response",
            child_of=app_span,
            service=trace_utils.int_service(None, middleware._config),
            span_type=SpanTypes.WEB,
            activate=True,
        )
        span.set_tag_str(COMPONENT, middleware._config.integration_name)
        # set span.kind to the type of operation being performed
        span.set_tag_str(SPAN_KIND, SpanKind.SERVER)
        ctx.set_item("response_span", span)


def _on_response_prepared(resp_span, response):
    if hasattr(response, "__class__"):
        resp_class = getattr(response.__class__, "__name__", None)
        if resp_class:
            resp_span.set_tag_str("result_class", resp_class)


def _on_request_prepared(middleware, req_span, url, request_headers, environ):
    method = environ.get("REQUEST_METHOD")
    query_string = environ.get("QUERY_STRING")
    trace_utils.set_http_meta(
        req_span, middleware._config, method=method, url=url, query=query_string, request_headers=request_headers
    )
    if middleware.span_modifier:
        middleware.span_modifier(req_span, environ)


def _set_request_tags(request, span, flask_config):
    try:
        span.set_tag_str(COMPONENT, flask_config.integration_name)

        if span.name.split(".")[-1] == "request":
            span.set_tag_str(SPAN_KIND, SpanKind.SERVER)

        # DEV: This name will include the blueprint name as well (e.g. `bp.index`)
        if not span.get_tag(FLASK_ENDPOINT) and request.endpoint:
            span.resource = " ".join((request.method, request.endpoint))
            span.set_tag_str(FLASK_ENDPOINT, request.endpoint)

        if not span.get_tag(FLASK_URL_RULE) and request.url_rule and request.url_rule.rule:
            span.resource = " ".join((request.method, request.url_rule.rule))
            span.set_tag_str(FLASK_URL_RULE, request.url_rule.rule)

        if not span.get_tag(FLASK_VIEW_ARGS) and request.view_args and flask_config.get("collect_view_args"):
            for k, v in request.view_args.items():
                # DEV: Do not use `set_tag_str` here since view args can be string/int/float/path/uuid/etc
                #      https://flask.palletsprojects.com/en/1.1.x/api/#url-route-registrations
                span.set_tag(".".join((FLASK_VIEW_ARGS, k)), v)
            trace_utils.set_http_meta(span, flask_config, request_path_params=request.view_args)
    except Exception:
        log.debug('failed to set tags for "flask.request" span', exc_info=True)


def _on_start_response_pre(request, ctx, flask_config, status_code, headers):
    span = ctx.get_item("req_span")
    code, _, _ = status_code.partition(" ")
    # If values are accessible, set the resource as `<method> <path>` and add other request tags
    _set_request_tags(request, span, flask_config)
    # Override root span resource name to be `<method> 404` for 404 requests
    # DEV: We do this because we want to make it easier to see all unknown requests together
    #      Also, we do this to reduce the cardinality on unknown urls
    # DEV: If we have an endpoint or url rule tag, then we don't need to do this,
    #      we still want `GET /product/<int:product_id>` grouped together,
    #      even if it is a 404
    if not span.get_tag(FLASK_ENDPOINT) and not span.get_tag(FLASK_URL_RULE):
        span.resource = " ".join((request.method, code))

    trace_utils.set_http_meta(
        span, flask_config, status_code=code, response_headers=headers, route=span.get_tag(FLASK_URL_RULE)
    )


def _on_traced_request_context_started_flask(ctx):
    """
    trace a Flask function while trying to extract endpoint information (endpoint, url_rule, view_args, etc)

    This wrapper will add identifier tags to the current span from `flask.app.Flask.wsgi_app`.
    """
    pin = ctx.get_item("pin")
    current_span = pin.tracer.current_span()
    if not pin.enabled or not current_span:
        ctx.set_item("flask_request_call", nullcontext())
        return

    ctx.set_item("current_span", current_span)
    flask_config = ctx.get_item("flask_config")
    service = trace_utils.int_service(pin, flask_config, pin)
    _set_request_tags(ctx.get_item("flask_request"), current_span, flask_config)
    request_span = pin.tracer.trace(ctx.get_item("name"), service=service)
    ctx.set_item("flask_request_call", request_span)
    request_span.set_tag_str(COMPONENT, flask_config.integration_name)
    request_span._ignore_exception(ctx.get_item("ignored_exception_type"))


def _on_jsonify_context_started_flask(ctx):
    span = ctx.get_item("pin").tracer.trace(ctx.get_item("name"))
    span.set_tag_str(COMPONENT, ctx.get_item("flask_config").integration_name)
    ctx.set_item("flask_jsonify_call", span)


def _on_flask_blocked_request(span):
    span.set_tag_str(http.STATUS_CODE, "403")
    request = core.get_item("flask_request")
    try:
        base_url = getattr(request, "base_url", None)
        query_string = getattr(request, "query_string", None)
        if base_url and query_string:
            _set_url_tag(core.get_item("flask_config"), span, base_url, query_string)
        if query_string and core.get_item("flask_config").trace_query_string:
            span.set_tag_str(http.QUERY_STRING, query_string)
        if request.method is not None:
            span.set_tag_str(http.METHOD, request.method)
        user_agent = _get_request_header_user_agent(request.headers)
        if user_agent:
            span.set_tag_str(http.USER_AGENT, user_agent)
    except Exception as e:
        log.warning("Could not set some span tags on blocked request: %s", str(e))  # noqa: G200


def _on_flask_render(template, flask_config):
    span = core.get_item("current_span")
    if not span:
        return
    name = maybe_stringify(getattr(template, "name", None) or flask_config.get("template_default_name"))
    if name is not None:
        span.resource = name
        span.set_tag_str("flask.template_name", name)


def _on_render_template_context_started_flask(ctx):
    name = ctx.get_item("name")
    span = ctx.get_item("pin").tracer.trace(name, span_type=SpanTypes.TEMPLATE)
    span.set_tag_str(COMPONENT, ctx.get_item("flask_config").integration_name)
    ctx.set_item(name + ".call", span)
    ctx.set_item("current_span", span)


def _on_request_span_modifier(
    ctx, flask_config, request, environ, _HAS_JSON_MIXIN, flask_version, flask_version_str, exception_type
):
    span = ctx.get_item("req_span")
    # Default resource is method and path:
    #   GET /
    #   POST /save
    # We will override this below in `traced_dispatch_request` when we have a `
    # RequestContext` and possibly a url rule
    span.resource = " ".join((request.method, request.path))

    span.set_tag(SPAN_MEASURED_KEY)
    # set analytics sample rate with global config enabled
    sample_rate = flask_config.get_analytics_sample_rate(use_global_config=True)
    if sample_rate is not None:
        span.set_tag(ANALYTICS_SAMPLE_RATE_KEY, sample_rate)

    span.set_tag_str(flask_version, flask_version_str)


def _on_request_span_modifier_post(ctx, flask_config, request, req_body):
    span = ctx.get_item("req_span")
    trace_utils.set_http_meta(
        span,
        flask_config,
        method=request.method,
        url=request.base_url,
        raw_uri=request.url,
        query=request.query_string,
        parsed_query=request.args,
        request_headers=request.headers,
        request_cookies=request.cookies,
        request_body=req_body,
        peer_ip=request.remote_addr,
    )


def _on_start_response_blocked(flask_config, response_headers, status):
    trace_utils.set_http_meta(
        core.get_item("req_span"), flask_config, status_code=status, response_headers=response_headers
    )


def _on_function_context_started_flask(ctx):
    pin = ctx.get_item("pin")
    name = ctx.get_item("name")
    flask_config = ctx.get_item("flask_config")
    kwargs = {"service": trace_utils.int_service(pin, flask_config)}
    for kwarg in ("span_type", "resource"):
        kwarg_value = ctx.get_item(kwarg)
        if kwarg_value:
            kwargs[kwarg] = kwarg_value
    span = pin.tracer.trace(name, **kwargs)
    span.set_tag_str(COMPONENT, flask_config.integration_name)
    signal = ctx.get_item("signal")
    if signal:
        span.set_tag_str("flask.signal", signal)
    ctx.set_item("flask_call", span)


def listen():
    core.on("context.started.wsgi.__call__", _on_context_started)
    core.on("context.started.wsgi.response", _on_response_context_started)
    core.on("wsgi.block.started", _make_block_content)
    core.on("wsgi.request.prepare", _on_request_prepare)
    core.on("wsgi.request.prepared", _on_request_prepared)
    core.on("wsgi.app.success", _on_app_success)
    core.on("wsgi.app.exception", _on_app_exception)
    core.on("wsgi.request.complete", _on_request_complete)
    core.on("wsgi.response.prepared", _on_response_prepared)
    core.on("flask.start_response.pre", _on_start_response_pre)
    core.on("flask.blocked_request_callable", _on_flask_blocked_request)
    core.on("flask.request_call_modifier", _on_request_span_modifier)
    core.on("flask.request_call_modifier.post", _on_request_span_modifier_post)
    core.on("flask.render", _on_flask_render)
    core.on("flask.start_response.blocked", _on_start_response_blocked)
    core.on("context.started.flask._patched_request", _on_traced_request_context_started_flask)
    core.on("context.started.flask.jsonify", _on_jsonify_context_started_flask)
    core.on("context.started.flask.render_template", _on_render_template_context_started_flask)
    core.on("context.started.flask.call", _on_function_context_started_flask)<|MERGE_RESOLUTION|>--- conflicted
+++ resolved
@@ -71,43 +71,6 @@
         return super(_TracedIterable, self).__getattribute__(name)
 
 
-<<<<<<< HEAD
-=======
-def _cookies_from_response_headers(response_headers):
-    cookies = {}
-    for header_tuple in response_headers:
-        if header_tuple[0] == "Set-Cookie":
-            cookie_tokens = header_tuple[1].split("=", 1)
-            cookies[cookie_tokens[0]] = cookie_tokens[1]
-
-    return cookies
-
-
-def _on_start_response_pre(request, span, flask_config, status_code, headers):
-    code, _, _ = status_code.partition(" ")
-    # If values are accessible, set the resource as `<method> <path>` and add other request tags
-    _set_request_tags(request, span, flask_config)
-    # Override root span resource name to be `<method> 404` for 404 requests
-    # DEV: We do this because we want to make it easier to see all unknown requests together
-    #      Also, we do this to reduce the cardinality on unknown urls
-    # DEV: If we have an endpoint or url rule tag, then we don't need to do this,
-    #      we still want `GET /product/<int:product_id>` grouped together,
-    #      even if it is a 404
-    if not span.get_tag(FLASK_ENDPOINT) and not span.get_tag(FLASK_URL_RULE):
-        span.resource = " ".join((request.method, code))
-
-    response_cookies = _cookies_from_response_headers(headers)
-    trace_utils.set_http_meta(
-        span,
-        flask_config,
-        status_code=code,
-        response_headers=headers,
-        route=span.get_tag(FLASK_URL_RULE),
-        response_cookies=response_cookies,
-    )
-
-
->>>>>>> 2c2ff1c5
 def _on_context_started(ctx):
     middleware = ctx.get_item("middleware")
     environ = ctx.get_item("environ")
@@ -315,9 +278,25 @@
     if not span.get_tag(FLASK_ENDPOINT) and not span.get_tag(FLASK_URL_RULE):
         span.resource = " ".join((request.method, code))
 
+    response_cookies = _cookies_from_response_headers(headers)
     trace_utils.set_http_meta(
-        span, flask_config, status_code=code, response_headers=headers, route=span.get_tag(FLASK_URL_RULE)
-    )
+        span,
+        flask_config,
+        status_code=code,
+        response_headers=headers,
+        route=span.get_tag(FLASK_URL_RULE),
+        response_cookies=response_cookies,
+    )
+
+
+def _cookies_from_response_headers(response_headers):
+    cookies = {}
+    for header_tuple in response_headers:
+        if header_tuple[0] == "Set-Cookie":
+            cookie_tokens = header_tuple[1].split("=", 1)
+            cookies[cookie_tokens[0]] = cookie_tokens[1]
+
+    return cookies
 
 
 def _on_traced_request_context_started_flask(ctx):
