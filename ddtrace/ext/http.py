"""
Standard http tags.

For example:

span.set_tag(URL, '/user/home')
span.set_tag(STATUS_CODE, 404)
"""
from . import SpanTypes


# [TODO] Deprecated, remove when we remove AppTypes
# type of the spans
TYPE = SpanTypes.HTTP

# tags
URL = 'http.url'
METHOD = 'http.method'
STATUS_CODE = 'http.status_code'
STATUS_MSG = 'http.status_msg'
QUERY_STRING = 'http.query.string'
<<<<<<< HEAD
RETRIES_REMAIN = 'http.retries_remain'
=======
VERSION = 'http.version'
>>>>>>> 73cfee31

# template render span type
TEMPLATE = 'template'


def normalize_status_code(code):
    return code.split(' ')[0]<|MERGE_RESOLUTION|>--- conflicted
+++ resolved
@@ -14,20 +14,17 @@
 TYPE = SpanTypes.HTTP
 
 # tags
-URL = 'http.url'
-METHOD = 'http.method'
-STATUS_CODE = 'http.status_code'
-STATUS_MSG = 'http.status_msg'
-QUERY_STRING = 'http.query.string'
-<<<<<<< HEAD
-RETRIES_REMAIN = 'http.retries_remain'
-=======
-VERSION = 'http.version'
->>>>>>> 73cfee31
+URL = "http.url"
+METHOD = "http.method"
+STATUS_CODE = "http.status_code"
+STATUS_MSG = "http.status_msg"
+QUERY_STRING = "http.query.string"
+RETRIES_REMAIN = "http.retries_remain"
+VERSION = "http.version"
 
 # template render span type
-TEMPLATE = 'template'
+TEMPLATE = "template"
 
 
 def normalize_status_code(code):
-    return code.split(' ')[0]+    return code.split(" ")[0]