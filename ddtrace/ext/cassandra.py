from ddtrace.internal.compat import ensure_pep562
from ddtrace.vendor.debtcollector import deprecate


# tags
CLUSTER = "cassandra.cluster"
KEYSPACE = "cassandra.keyspace"
CONSISTENCY_LEVEL = "cassandra.consistency_level"
PAGINATED = "cassandra.paginated"
<<<<<<< HEAD
PAGE_NUMBER = "cassandra.page_number"
=======
PAGE_NUMBER = "cassandra.page_number"


def __getattr__(name):
    if name == "ROW_COUNT":
        deprecate(
            ("%s.%s is deprecated" % (__name__, name)),
            postfix=". Use ddtrace.ext.db.ROWCOUNT instead.",
            removal_version="2.0.0",
        )
        return "cassandra.row_count"

    if name in globals():
        return globals()[name]

    raise AttributeError("'%s' has no attribute '%s'", __name__, name)


ensure_pep562(__name__)
>>>>>>> f5ab2ea3
<|MERGE_RESOLUTION|>--- conflicted
+++ resolved
@@ -7,9 +7,6 @@
 KEYSPACE = "cassandra.keyspace"
 CONSISTENCY_LEVEL = "cassandra.consistency_level"
 PAGINATED = "cassandra.paginated"
-<<<<<<< HEAD
-PAGE_NUMBER = "cassandra.page_number"
-=======
 PAGE_NUMBER = "cassandra.page_number"
 
 
@@ -28,5 +25,4 @@
     raise AttributeError("'%s' has no attribute '%s'", __name__, name)
 
 
-ensure_pep562(__name__)
->>>>>>> f5ab2ea3
+ensure_pep562(__name__)