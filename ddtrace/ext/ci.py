"""
Tags for common CI attributes
"""
import os
import platform
import re
from typing import Dict
from typing import MutableMapping
from typing import Optional

from . import git


# Stage Name
STAGE_NAME = "ci.stage.name"

# Job Name
JOB_NAME = "ci.job.name"

# Job URL
JOB_URL = "ci.job.url"

# Pipeline ID
PIPELINE_ID = "ci.pipeline.id"

# Pipeline Name
PIPELINE_NAME = "ci.pipeline.name"

# Pipeline Number
PIPELINE_NUMBER = "ci.pipeline.number"

# Pipeline URL
PIPELINE_URL = "ci.pipeline.url"

# Provider
PROVIDER_NAME = "ci.provider.name"

# Workspace Path
WORKSPACE_PATH = "ci.workspace_path"

# Architecture
OS_ARCHITECTURE = "os.architecture"

# Platform
OS_PLATFORM = "os.platform"

# Version
OS_VERSION = "os.version"

# Runtime Name
RUNTIME_NAME = "runtime.name"

# Runtime Version
RUNTIME_VERSION = "runtime.version"

_RE_REFS = re.compile(r"^refs/(heads/)?")
_RE_ORIGIN = re.compile(r"^origin/")
_RE_TAGS = re.compile(r"^tags/")
_RE_URL = re.compile(r"(https?://)[^/]*@")


def _normalize_ref(name):
    # type: (Optional[str]) -> Optional[str]
    return _RE_TAGS.sub("", _RE_ORIGIN.sub("", _RE_REFS.sub("", name))) if name is not None else None


def _filter_sensitive_info(url):
    # type: (Optional[str]) -> Optional[str]
    return _RE_URL.sub("\\1", url) if url is not None else None


<<<<<<< HEAD
def _get_runtime_and_os_metadata():
    """Extract configuration facet tags for OS and Python runtime."""
    return {
        OS_ARCHITECTURE: platform.machine(),
        OS_PLATFORM: platform.system(),
        OS_VERSION: platform.release(),
        RUNTIME_NAME: platform.python_implementation(),
        RUNTIME_VERSION: platform.python_version(),
    }


def tags(env=None):
    # type: (Optional[MutableMapping[str, str]]) -> Dict[str, str]
=======
def tags(env=None, cwd=None):
    # type: (Optional[MutableMapping[str, str]], Optional[str]) -> Dict[str, str]
>>>>>>> f7b4bc21
    """Extract and set tags from provider environ, as well as git metadata."""
    env = os.environ if env is None else env
    tags = {}  # type: Dict[str, Optional[str]]
    for key, extract in PROVIDERS:
        if key in env:
            tags = extract(env)
            break

    git_info = git.extract_git_metadata(cwd=cwd)
    # Tags collected from CI provider take precedence over extracted git metadata, but any CI provider value
    # is None or "" should be overwritten.
    tags.update({k: v for k, v in git_info.items() if not tags.get(k)})

    tags[git.TAG] = _normalize_ref(tags.get(git.TAG))
    if tags.get(git.TAG) and git.BRANCH in tags:
        del tags[git.BRANCH]
    tags[git.BRANCH] = _normalize_ref(tags.get(git.BRANCH))
    tags[git.REPOSITORY_URL] = _filter_sensitive_info(tags.get(git.REPOSITORY_URL))

    workspace_path = tags.get(WORKSPACE_PATH)
    if workspace_path:
        tags[WORKSPACE_PATH] = os.path.expanduser(workspace_path)

    tags.update(_get_runtime_and_os_metadata())

    return {k: v for k, v in tags.items() if v is not None}


def extract_appveyor(env):
    # type: (MutableMapping[str, str]) -> Dict[str, Optional[str]]
    """Extract CI tags from Appveyor environ."""
    url = "https://ci.appveyor.com/project/{0}/builds/{1}".format(
        env.get("APPVEYOR_REPO_NAME"), env.get("APPVEYOR_BUILD_ID")
    )
    if env.get("APPVEYOR_REPO_PROVIDER") == "github":
        repository = "https://github.com/{0}.git".format(env.get("APPVEYOR_REPO_NAME"))  # type: Optional[str]
        commit = env.get("APPVEYOR_REPO_COMMIT")  # type: Optional[str]
        branch = env.get("APPVEYOR_PULL_REQUEST_HEAD_REPO_BRANCH") or env.get(
            "APPVEYOR_REPO_BRANCH"
        )  # type: Optional[str]
        tag = env.get("APPVEYOR_REPO_TAG_NAME")  # type: Optional[str]
    else:
        repository = commit = branch = tag = None

    return {
        PROVIDER_NAME: "appveyor",
        git.REPOSITORY_URL: repository,
        git.COMMIT_SHA: commit,
        WORKSPACE_PATH: env.get("APPVEYOR_BUILD_FOLDER"),
        PIPELINE_ID: env.get("APPVEYOR_BUILD_ID"),
        PIPELINE_NAME: env.get("APPVEYOR_REPO_NAME"),
        PIPELINE_NUMBER: env.get("APPVEYOR_BUILD_NUMBER"),
        PIPELINE_URL: url,
        JOB_URL: url,
        git.BRANCH: branch,
        git.TAG: tag,
        git.COMMIT_MESSAGE: env.get("APPVEYOR_REPO_COMMIT_MESSAGE_EXTENDED"),
        git.COMMIT_AUTHOR_NAME: env.get("APPVEYOR_REPO_COMMIT_AUTHOR"),
        git.COMMIT_AUTHOR_EMAIL: env.get("APPVEYOR_REPO_COMMIT_AUTHOR_EMAIL"),
    }


def extract_azure_pipelines(env):
    # type: (MutableMapping[str, str]) -> Dict[str, Optional[str]]
    """Extract CI tags from Azure pipelines environ."""
    if env.get("SYSTEM_TEAMFOUNDATIONSERVERURI") and env.get("SYSTEM_TEAMPROJECTID") and env.get("BUILD_BUILDID"):
        base_url = "{0}{1}/_build/results?buildId={2}".format(
            env.get("SYSTEM_TEAMFOUNDATIONSERVERURI"), env.get("SYSTEM_TEAMPROJECTID"), env.get("BUILD_BUILDID")
        )
        pipeline_url = base_url  # type: Optional[str]
        job_url = base_url + "&view=logs&j={0}&t={1}".format(
            env.get("SYSTEM_JOBID"), env.get("SYSTEM_TASKINSTANCEID")
        )  # type: Optional[str]
    else:
        pipeline_url = job_url = None

    branch_or_tag = (
        env.get("SYSTEM_PULLREQUEST_SOURCEBRANCH")
        or env.get("BUILD_SOURCEBRANCH")
        or env.get("BUILD_SOURCEBRANCHNAME")
        or ""
    )
    branch = tag = None  # type: Optional[str]
    if "tags/" in branch_or_tag:
        tag = branch_or_tag
    else:
        branch = branch_or_tag

    return {
        PROVIDER_NAME: "azurepipelines",
        WORKSPACE_PATH: env.get("BUILD_SOURCESDIRECTORY"),
        PIPELINE_ID: env.get("BUILD_BUILDID"),
        PIPELINE_NAME: env.get("BUILD_DEFINITIONNAME"),
        PIPELINE_NUMBER: env.get("BUILD_BUILDID"),
        PIPELINE_URL: pipeline_url,
        JOB_URL: job_url,
        git.REPOSITORY_URL: env.get("SYSTEM_PULLREQUEST_SOURCEREPOSITORYURI") or env.get("BUILD_REPOSITORY_URI"),
        git.COMMIT_SHA: env.get("SYSTEM_PULLREQUEST_SOURCECOMMITID") or env.get("BUILD_SOURCEVERSION"),
        git.BRANCH: branch,
        git.TAG: tag,
        git.COMMIT_MESSAGE: env.get("BUILD_SOURCEVERSIONMESSAGE"),
        git.COMMIT_AUTHOR_NAME: env.get("BUILD_REQUESTEDFORID"),
        git.COMMIT_AUTHOR_EMAIL: env.get("BUILD_REQUESTEDFOREMAIL"),
    }


def extract_bitbucket(env):
    # type: (MutableMapping[str, str]) -> Dict[str, Optional[str]]
    """Extract CI tags from Bitbucket environ."""
    url = "https://bitbucket.org/{0}/addon/pipelines/home#!/results/{1}".format(
        env.get("BITBUCKET_REPO_FULL_NAME"), env.get("BITBUCKET_BUILD_NUMBER")
    )
    return {
        git.BRANCH: env.get("BITBUCKET_BRANCH"),
        git.COMMIT_SHA: env.get("BITBUCKET_COMMIT"),
        git.REPOSITORY_URL: env.get("BITBUCKET_GIT_SSH_ORIGIN"),
        git.TAG: env.get("BITBUCKET_TAG"),
        JOB_URL: url,
        PIPELINE_ID: env.get("BITBUCKET_PIPELINE_UUID", "").strip("{}}") or None,
        PIPELINE_NAME: env.get("BITBUCKET_REPO_FULL_NAME"),
        PIPELINE_NUMBER: env.get("BITBUCKET_BUILD_NUMBER"),
        PIPELINE_URL: url,
        PROVIDER_NAME: "bitbucket",
        WORKSPACE_PATH: env.get("BITBUCKET_CLONE_DIR"),
    }


def extract_buildkite(env):
    # type: (MutableMapping[str, str]) -> Dict[str, Optional[str]]
    """Extract CI tags from Buildkite environ."""
    return {
        git.BRANCH: env.get("BUILDKITE_BRANCH"),
        git.COMMIT_SHA: env.get("BUILDKITE_COMMIT"),
        git.REPOSITORY_URL: env.get("BUILDKITE_REPO"),
        git.TAG: env.get("BUILDKITE_TAG"),
        PIPELINE_ID: env.get("BUILDKITE_BUILD_ID"),
        PIPELINE_NAME: env.get("BUILDKITE_PIPELINE_SLUG"),
        PIPELINE_NUMBER: env.get("BUILDKITE_BUILD_NUMBER"),
        PIPELINE_URL: env.get("BUILDKITE_BUILD_URL"),
        JOB_URL: "{0}#{1}".format(env.get("BUILDKITE_BUILD_URL"), env.get("BUILDKITE_JOB_ID")),
        PROVIDER_NAME: "buildkite",
        WORKSPACE_PATH: env.get("BUILDKITE_BUILD_CHECKOUT_PATH"),
        git.COMMIT_MESSAGE: env.get("BUILDKITE_MESSAGE"),
        git.COMMIT_AUTHOR_NAME: env.get("BUILDKITE_BUILD_AUTHOR"),
        git.COMMIT_AUTHOR_EMAIL: env.get("BUILDKITE_BUILD_AUTHOR_EMAIL"),
        git.COMMIT_COMMITTER_NAME: env.get("BUILDKITE_BUILD_CREATOR"),
        git.COMMIT_COMMITTER_EMAIL: env.get("BUILDKITE_BUILD_CREATOR_EMAIL"),
    }


def extract_circle_ci(env):
    # type: (MutableMapping[str, str]) -> Dict[str, Optional[str]]
    """Extract CI tags from CircleCI environ."""
    return {
        git.BRANCH: env.get("CIRCLE_BRANCH"),
        git.COMMIT_SHA: env.get("CIRCLE_SHA1"),
        git.REPOSITORY_URL: env.get("CIRCLE_REPOSITORY_URL"),
        git.TAG: env.get("CIRCLE_TAG"),
        PIPELINE_ID: env.get("CIRCLE_WORKFLOW_ID"),
        PIPELINE_NAME: env.get("CIRCLE_PROJECT_REPONAME"),
        PIPELINE_NUMBER: env.get("CIRCLE_BUILD_NUM"),
        PIPELINE_URL: env.get("CIRCLE_BUILD_URL"),
        JOB_URL: env.get("CIRCLE_BUILD_URL"),
        PROVIDER_NAME: "circleci",
        WORKSPACE_PATH: env.get("CIRCLE_WORKING_DIRECTORY"),
    }


def extract_github_actions(env):
    # type: (MutableMapping[str, str]) -> Dict[str, Optional[str]]
    """Extract CI tags from Github environ."""
    branch_or_tag = env.get("GITHUB_HEAD_REF") or env.get("GITHUB_REF") or ""
    branch = tag = None  # type: Optional[str]
    if "tags/" in branch_or_tag:
        tag = branch_or_tag
    else:
        branch = branch_or_tag
    return {
        git.BRANCH: branch,
        git.COMMIT_SHA: env.get("GITHUB_SHA"),
        git.REPOSITORY_URL: "https://github.com/{0}.git".format(env.get("GITHUB_REPOSITORY")),
        git.TAG: tag,
        JOB_URL: "https://github.com/{0}/commit/{1}/checks".format(env.get("GITHUB_REPOSITORY"), env.get("GITHUB_SHA")),
        PIPELINE_ID: env.get("GITHUB_RUN_ID"),
        PIPELINE_NAME: env.get("GITHUB_WORKFLOW"),
        PIPELINE_NUMBER: env.get("GITHUB_RUN_NUMBER"),
        PIPELINE_URL: "https://github.com/{0}/commit/{1}/checks".format(
            env.get("GITHUB_REPOSITORY"), env.get("GITHUB_SHA")
        ),
        PROVIDER_NAME: "github",
        WORKSPACE_PATH: env.get("GITHUB_WORKSPACE"),
    }


def extract_gitlab(env):
    # type: (MutableMapping[str, str]) -> Dict[str, Optional[str]]
    """Extract CI tags from Gitlab environ."""
    url = env.get("CI_PIPELINE_URL")
    if url:
        url = re.sub("/-/pipelines/", "/pipelines/", url)
    return {
        git.BRANCH: env.get("CI_COMMIT_BRANCH"),
        git.COMMIT_SHA: env.get("CI_COMMIT_SHA"),
        git.REPOSITORY_URL: env.get("CI_REPOSITORY_URL"),
        git.TAG: env.get("CI_COMMIT_TAG"),
        STAGE_NAME: env.get("CI_JOB_STAGE"),
        JOB_NAME: env.get("CI_JOB_NAME"),
        JOB_URL: env.get("CI_JOB_URL"),
        PIPELINE_ID: env.get("CI_PIPELINE_ID"),
        PIPELINE_NAME: env.get("CI_PROJECT_PATH"),
        PIPELINE_NUMBER: env.get("CI_PIPELINE_IID"),
        PIPELINE_URL: url,
        PROVIDER_NAME: "gitlab",
        WORKSPACE_PATH: env.get("CI_PROJECT_DIR"),
        git.COMMIT_MESSAGE: env.get("CI_COMMIT_MESSAGE"),
    }


def extract_jenkins(env):
    # type: (MutableMapping[str, str]) -> Dict[str, Optional[str]]
    """Extract CI tags from Jenkins environ."""
    branch_or_tag = env.get("GIT_BRANCH", "")
    branch = tag = None  # type: Optional[str]
    if "tags/" in branch_or_tag:
        tag = branch_or_tag
    else:
        branch = branch_or_tag
    name = env.get("JOB_NAME")
    if name and branch:
        name = re.sub("/{0}".format(_normalize_ref(branch)), "", name)
    if name:
        name = "/".join((v for v in name.split("/") if v and "=" not in v))

    return {
        git.BRANCH: branch,
        git.COMMIT_SHA: env.get("GIT_COMMIT"),
        git.REPOSITORY_URL: env.get("GIT_URL"),
        git.TAG: tag,
        PIPELINE_ID: env.get("BUILD_TAG"),
        PIPELINE_NAME: name,
        PIPELINE_NUMBER: env.get("BUILD_NUMBER"),
        PIPELINE_URL: env.get("BUILD_URL"),
        PROVIDER_NAME: "jenkins",
        WORKSPACE_PATH: env.get("WORKSPACE"),
    }


def extract_teamcity(env):
    # type: (MutableMapping[str, str]) -> Dict[str, Optional[str]]
    """Extract CI tags from Teamcity environ."""
    return {
        git.COMMIT_SHA: env.get("BUILD_VCS_NUMBER"),
        git.REPOSITORY_URL: env.get("BUILD_VCS_URL"),
        PIPELINE_ID: env.get("BUILD_ID"),
        PIPELINE_NUMBER: env.get("BUILD_NUMBER"),
        PIPELINE_URL: (
            "{0}/viewLog.html?buildId={1}".format(env.get("SERVER_URL"), env.get("BUILD_ID"))
            if env.get("SERVER_URL") and env.get("BUILD_ID")
            else None
        ),
        PROVIDER_NAME: "teamcity",
        WORKSPACE_PATH: env.get("BUILD_CHECKOUTDIR"),
    }


def extract_travis(env):
    # type: (MutableMapping[str, str]) -> Dict[str, Optional[str]]
    """Extract CI tags from Travis environ."""
    return {
        git.BRANCH: env.get("TRAVIS_PULL_REQUEST_BRANCH") or env.get("TRAVIS_BRANCH"),
        git.COMMIT_SHA: env.get("TRAVIS_COMMIT"),
        git.REPOSITORY_URL: "https://github.com/{0}.git".format(env.get("TRAVIS_REPO_SLUG")),
        git.TAG: env.get("TRAVIS_TAG"),
        JOB_URL: env.get("TRAVIS_JOB_WEB_URL"),
        PIPELINE_ID: env.get("TRAVIS_BUILD_ID"),
        PIPELINE_NAME: env.get("TRAVIS_REPO_SLUG"),
        PIPELINE_NUMBER: env.get("TRAVIS_BUILD_NUMBER"),
        PIPELINE_URL: env.get("TRAVIS_BUILD_WEB_URL"),
        PROVIDER_NAME: "travisci",
        WORKSPACE_PATH: env.get("TRAVIS_BUILD_DIR"),
        git.COMMIT_MESSAGE: env.get("TRAVIS_COMMIT_MESSAGE"),
    }


def extract_bitrise(env):
    # type: (MutableMapping[str, str]) -> Dict[str, Optional[str]]
    """Extract CI tags from Bitrise environ."""
    commit = env.get("BITRISE_GIT_COMMIT") or env.get("GIT_CLONE_COMMIT_HASH")
    branch = env.get("BITRISEIO_GIT_BRANCH_DEST") or env.get("BITRISE_GIT_BRANCH")
    if env.get("BITRISE_GIT_MESSAGE"):
        message = env.get("BITRISE_GIT_MESSAGE")  # type: Optional[str]
    elif env.get("GIT_CLONE_COMMIT_MESSAGE_SUBJECT") or env.get("GIT_CLONE_COMMIT_MESSAGE_BODY"):
        message = "{0}:\n{1}".format(
            env.get("GIT_CLONE_COMMIT_MESSAGE_SUBJECT"), env.get("GIT_CLONE_COMMIT_MESSAGE_BODY")
        )
    else:
        message = None

    return {
        PROVIDER_NAME: "bitrise",
        PIPELINE_ID: env.get("BITRISE_BUILD_SLUG"),
        PIPELINE_NAME: env.get("BITRISE_APP_TITLE"),
        PIPELINE_NUMBER: env.get("BITRISE_BUILD_NUMBER"),
        PIPELINE_URL: env.get("BITRISE_BUILD_URL"),
        WORKSPACE_PATH: env.get("BITRISE_SOURCE_DIR"),
        git.REPOSITORY_URL: env.get("GIT_REPOSITORY_URL"),
        git.COMMIT_SHA: commit,
        git.BRANCH: branch,
        git.TAG: env.get("BITRISE_GIT_TAG"),
        git.COMMIT_MESSAGE: message,
        git.COMMIT_AUTHOR_NAME: env.get("GIT_CLONE_COMMIT_AUTHOR_NAME"),
        git.COMMIT_AUTHOR_EMAIL: env.get("GIT_CLONE_COMMIT_AUTHOR_EMAIL"),
        git.COMMIT_COMMITTER_NAME: env.get("GIT_CLONE_COMMIT_COMMITER_NAME"),
        git.COMMIT_COMMITTER_EMAIL: env.get("GIT_CLONE_COMMIT_COMMITER_NAME"),
    }


PROVIDERS = (
    ("APPVEYOR", extract_appveyor),
    ("TF_BUILD", extract_azure_pipelines),
    ("BITBUCKET_COMMIT", extract_bitbucket),
    ("BUILDKITE", extract_buildkite),
    ("CIRCLECI", extract_circle_ci),
    ("GITHUB_SHA", extract_github_actions),
    ("GITLAB_CI", extract_gitlab),
    ("JENKINS_URL", extract_jenkins),
    ("TEAMCITY_VERSION", extract_teamcity),
    ("TRAVIS", extract_travis),
    ("BITRISE_BUILD_SLUG", extract_bitrise),
)<|MERGE_RESOLUTION|>--- conflicted
+++ resolved
@@ -69,7 +69,6 @@
     return _RE_URL.sub("\\1", url) if url is not None else None
 
 
-<<<<<<< HEAD
 def _get_runtime_and_os_metadata():
     """Extract configuration facet tags for OS and Python runtime."""
     return {
@@ -81,12 +80,8 @@
     }
 
 
-def tags(env=None):
-    # type: (Optional[MutableMapping[str, str]]) -> Dict[str, str]
-=======
 def tags(env=None, cwd=None):
     # type: (Optional[MutableMapping[str, str]], Optional[str]) -> Dict[str, str]
->>>>>>> f7b4bc21
     """Extract and set tags from provider environ, as well as git metadata."""
     env = os.environ if env is None else env
     tags = {}  # type: Dict[str, Optional[str]]
