from typing import Dict

from ddtrace.internal.compat import ensure_pep562
from ddtrace.vendor.debtcollector import deprecate


# tags
QUERY = "sql.query"  # the query text
DB = "sql.db"  # the name of the database


def normalize_vendor(vendor):
    # type: (str) -> str
    """Return a canonical name for a type of database."""
    if not vendor:
        return "db"  # should this ever happen?
    elif "sqlite" in vendor:
        return "sqlite"
    elif "postgres" in vendor or vendor == "psycopg2":
        return "postgres"
    else:
        return vendor


<<<<<<< HEAD
try:
    from psycopg2.extensions import parse_dsn as parse_pg_dsn
except ImportError:

    def parse_pg_dsn(dsn):
        # type: (str) -> Dict[str, str]
        """
        Return a dictionary of the components of a postgres DSN.
        >>> parse_pg_dsn('user=dog port=1543 dbname=dogdata')
        {'user':'dog', 'port':'1543', 'dbname':'dogdata'}
        """
        return dict(_.split("=", maxsplit=1) for _ in dsn.split())


def __getattr__(name):
    if name == "ROWS":
        deprecate(
            ("%s.%s is deprecated" % (__name__, name)),
            postfix=". Use ddtrace.ext.db.ROWCOUNT instead.",
            removal_version="2.0.0",
        )
        return "sql.rows"

    if name in globals():
        return globals()[name]

    raise AttributeError("'%s' has no attribute '%s'", __name__, name)


ensure_pep562(__name__)
=======
def parse_pg_dsn(dsn):
    # type: (str) -> Dict[str, str]
    """
    Return a dictionary of the components of a postgres DSN.
    >>> parse_pg_dsn('user=dog port=1543 dbname=dogdata')
    {'user':'dog', 'port':'1543', 'dbname':'dogdata'}
    """
    return dict(_.split("=", 1) for _ in dsn.split())
>>>>>>> c20bb872
<|MERGE_RESOLUTION|>--- conflicted
+++ resolved
@@ -6,6 +6,7 @@
 
 # tags
 QUERY = "sql.query"  # the query text
+ROWS = "sql.rows"  # number of rows returned by a query
 DB = "sql.db"  # the name of the database
 
 
@@ -22,19 +23,14 @@
         return vendor
 
 
-<<<<<<< HEAD
-try:
-    from psycopg2.extensions import parse_dsn as parse_pg_dsn
-except ImportError:
-
-    def parse_pg_dsn(dsn):
-        # type: (str) -> Dict[str, str]
-        """
-        Return a dictionary of the components of a postgres DSN.
-        >>> parse_pg_dsn('user=dog port=1543 dbname=dogdata')
-        {'user':'dog', 'port':'1543', 'dbname':'dogdata'}
-        """
-        return dict(_.split("=", maxsplit=1) for _ in dsn.split())
+def parse_pg_dsn(dsn):
+    # type: (str) -> Dict[str, str]
+    """
+    Return a dictionary of the components of a postgres DSN.
+    >>> parse_pg_dsn('user=dog port=1543 dbname=dogdata')
+    {'user':'dog', 'port':'1543', 'dbname':'dogdata'}
+    """
+    return dict(_.split("=", 1) for _ in dsn.split())
 
 
 def __getattr__(name):
@@ -52,14 +48,4 @@
     raise AttributeError("'%s' has no attribute '%s'", __name__, name)
 
 
-ensure_pep562(__name__)
-=======
-def parse_pg_dsn(dsn):
-    # type: (str) -> Dict[str, str]
-    """
-    Return a dictionary of the components of a postgres DSN.
-    >>> parse_pg_dsn('user=dog port=1543 dbname=dogdata')
-    {'user':'dog', 'port':'1543', 'dbname':'dogdata'}
-    """
-    return dict(_.split("=", 1) for _ in dsn.split())
->>>>>>> c20bb872
+ensure_pep562(__name__)