--- conflicted
+++ resolved
@@ -24,21 +24,6 @@
     from psycopg2.extensions import parse_dsn as parse_pg_dsn
 except ImportError:
 
-<<<<<<< HEAD
-    >>> parse_pg_dsn('user=dog port=1543 dbname=dogdata')
-    {'user':'dog', 'port':'1543', 'dbname':'dogdata'}
-    """
-
-    try:
-        # Only available >= 2.7.0
-        from psycopg2.extensions import parse_dsn
-        parsed_dsn = parse_dsn(dsn)
-        return parsed_dsn
-    except ImportError:
-        # FIXME: when we deprecate psycopg2 < 2.7 remove this section
-        return {c.split("=")[0]: c.split("=")[1] for c in dsn.split() if
-                "=" in c}
-=======
     def parse_pg_dsn(dsn):
         # type: (str) -> Dict[str, str]
         """
@@ -46,5 +31,4 @@
         >>> parse_pg_dsn('user=dog port=1543 dbname=dogdata')
         {'user':'dog', 'port':'1543', 'dbname':'dogdata'}
         """
-        return dict(_.split("=", maxsplit=1) for _ in dsn.split())
->>>>>>> bb776815
+        return dict(_.split("=", maxsplit=1) for _ in dsn.split())