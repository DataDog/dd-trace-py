--- conflicted
+++ resolved
@@ -1,9 +1,5 @@
 # tags
 NAME = "db.name"  # the database name (eg: dbname for pgsql)
 USER = "db.user"  # the user connecting to the db
-<<<<<<< HEAD
-ROWCOUNT = "db.rowcount"  # the rowcount of a query
 SYSTEM = "db.system"  # the database's DBMS name (e.g. postgresql for pgsql)
-=======
-ROWCOUNT = "db.row_count"  # the rowcount of a query
->>>>>>> 041879e4
+ROWCOUNT = "db.row_count"  # the rowcount of a query