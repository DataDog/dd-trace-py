--- conflicted
+++ resolved
@@ -7,22 +7,12 @@
 import random
 import re
 import subprocess
-<<<<<<< HEAD
-import typing
-from typing import Dict
-from typing import Generator
-from typing import MutableMapping
-from typing import Optional
-from typing import Tuple
-from typing import Union
-=======
 from typing import Dict  # noqa:F401
 from typing import Generator  # noqa:F401
 from typing import MutableMapping  # noqa:F401
 from typing import Optional  # noqa:F401
 from typing import Tuple  # noqa:F401
 from typing import Union  # noqa:F401
->>>>>>> 9616e25d
 
 import six
 
