from ddtrace._trace.context import Context
<<<<<<< HEAD
from ddtrace._trace.span import Span
from ddtrace._trace.tracer import Tracer


# a global tracer instance with integration settings
tracer = Tracer()

__all__ = [
    "Context",
    "Tracer",
    "Span",
    "tracer",
]
=======
from ddtrace._trace.filters import FilterRequestsOnUrl
from ddtrace._trace.filters import TraceFilter
from ddtrace._trace.pin import Pin


# TODO: Move `ddtrace.Tracer`, `ddtrace.Span`, and `ddtrace.tracer` to this module
__all__ = ["Context", "Pin", "TraceFilter", "FilterRequestsOnUrl"]
>>>>>>> 4183671d
<|MERGE_RESOLUTION|>--- conflicted
+++ resolved
@@ -1,5 +1,7 @@
 from ddtrace._trace.context import Context
-<<<<<<< HEAD
+from ddtrace._trace.filters import FilterRequestsOnUrl
+from ddtrace._trace.filters import TraceFilter
+from ddtrace._trace.pin import Pin
 from ddtrace._trace.span import Span
 from ddtrace._trace.tracer import Tracer
 
@@ -9,16 +11,10 @@
 
 __all__ = [
     "Context",
+    "Pin",
+    "TraceFilter",
+    "FilterRequestsOnUrl",
     "Tracer",
     "Span",
     "tracer",
-]
-=======
-from ddtrace._trace.filters import FilterRequestsOnUrl
-from ddtrace._trace.filters import TraceFilter
-from ddtrace._trace.pin import Pin
-
-
-# TODO: Move `ddtrace.Tracer`, `ddtrace.Span`, and `ddtrace.tracer` to this module
-__all__ = ["Context", "Pin", "TraceFilter", "FilterRequestsOnUrl"]
->>>>>>> 4183671d
+]