--- conflicted
+++ resolved
@@ -2,24 +2,6 @@
 import pprint
 import sys
 import traceback
-<<<<<<< HEAD
-from typing import Optional, List
-
-from .vendor import six
-from .context import Context
-from .compat import StringIO, stringify, iteritems, numeric_types, time_ns, is_integer
-from .constants import (
-    NUMERIC_TAGS,
-    MANUAL_DROP_KEY,
-    MANUAL_KEEP_KEY,
-    VERSION_KEY,
-    SERVICE_VERSION_KEY,
-    SPAN_MEASURED_KEY,
-    SERVICE_KEY,
-)
-from .ext import SpanTypes, errors, priority, net, http
-from .internal.logger import get_logger
-=======
 from typing import Any
 from typing import Callable
 from typing import Dict
@@ -42,22 +24,23 @@
 from .constants import MANUAL_DROP_KEY
 from .constants import MANUAL_KEEP_KEY
 from .constants import NUMERIC_TAGS
+from .constants import ORIGIN_KEY
+from .constants import SAMPLING_PRIORITY_KEY
 from .constants import SERVICE_KEY
 from .constants import SERVICE_VERSION_KEY
 from .constants import SPAN_MEASURED_KEY
 from .constants import VERSION_KEY
+from .context import Context
 from .ext import SpanTypes
 from .ext import errors
 from .ext import http
 from .ext import net
 from .ext import priority
->>>>>>> d411dee2
 from .internal import _rand
 from .internal.logger import get_logger
 
 
 if TYPE_CHECKING:
-    from .context import Context
     from .tracer import Tracer
 
 
@@ -85,8 +68,10 @@
         "start_ns",
         "duration_ns",
         "tracer",
+        "sampled",
         # Internal attributes
         "_parent",
+        "_context",
         "_ignored_exceptions",
         "_on_finish_callbacks",
         "__weakref__",
@@ -94,18 +79,6 @@
 
     def __init__(
         self,
-<<<<<<< HEAD
-        tracer,
-        name,
-        service=None,
-        resource=None,
-        span_type=None,
-        trace_id=None,
-        span_id=None,
-        parent_id=None,
-        start=None,
-        _check_pid=True,
-=======
         tracer,  # type: Optional[Tracer]
         name,  # type: str
         service=None,  # type: Optional[str]
@@ -118,7 +91,6 @@
         context=None,  # type: Optional[Context]
         on_finish=None,  # type: Optional[List[Callable[[Span], None]]]
         _check_pid=True,  # type: bool
->>>>>>> d411dee2
     ):
         # type: (...) -> None
         """
@@ -137,11 +109,8 @@
         :param int span_id: the id of this span.
 
         :param int start: the start time of request as a unix epoch in seconds
-<<<<<<< HEAD
-=======
         :param object context: the Context of the span.
         :param on_finish: list of functions called when the span finishes.
->>>>>>> d411dee2
         """
         # pre-conditions
         if not (span_id is None or isinstance(span_id, six.integer_types)):
@@ -174,31 +143,74 @@
         self.tracer = tracer
         self._on_finish_callbacks = [] if on_finish is None else on_finish
 
-<<<<<<< HEAD
-        self._parent = None
-=======
         # sampling
         self.sampled = True  # type: bool
 
         self._context = context  # type: Optional[Context]
         self._parent = None  # type: Optional[Span]
->>>>>>> d411dee2
         self._ignored_exceptions = None  # type: Optional[List[Exception]]
-
-    @property
-    def sampled(self):
-        return self.tracer._is_sampled(self)
 
     @property
     def context(self):
         # type: () -> Context
-        trace = self.tracer._get_trace(self.trace_id)
-        return Context(
-            trace_id=self.trace_id,
-            span_id=self.span_id,
-            sampling_priority=trace.sampling_priority if trace else None,
-            dd_origin=trace.dd_origin if trace else None,
-        )
+        if self._context is None:
+            return Context(
+                trace_id=self.trace_id,
+                span_id=self.span_id,
+                sampling_priority=self.sampling_priority,
+                dd_origin=self.dd_origin,
+            )
+        return self._context
+
+    @property
+    def dd_origin(self):
+        # type: () -> Optional[str]
+        if self.parent_id is None or self._parent is None:
+            return self.meta.get(ORIGIN_KEY)
+        elif self.tracer:
+            root = self.tracer.current_root_span()
+            if root:
+                return root.dd_origin
+        return None
+
+    @dd_origin.setter
+    def dd_origin(self, value):
+        # type: (Optional[str]) -> None
+        if value is None:
+            if ORIGIN_KEY in self.meta:
+                del self.meta[ORIGIN_KEY]
+            return
+        if self.parent_id is None or self._parent is None:
+            self.meta[ORIGIN_KEY] = value
+        elif self.tracer:
+            parent = self.tracer.current_root_span()
+            if parent:
+                parent.dd_origin = value
+
+    @property
+    def sampling_priority(self):
+        # type: () -> Optional[float]
+        if self.parent_id is None or self._parent is None:
+            return self.metrics.get(SAMPLING_PRIORITY_KEY)
+        elif self.tracer:
+            root = self.tracer.current_root_span()
+            if root:
+                return root.sampling_priority
+        return None
+
+    @sampling_priority.setter
+    def sampling_priority(self, value):
+        # type: (Optional[float]) -> None
+        if value is None:
+            if ORIGIN_KEY in self.meta:
+                del self.meta[ORIGIN_KEY]
+            return
+        if self.parent_id is None or self._parent is None:
+            self.metrics[SAMPLING_PRIORITY_KEY] = value
+        elif self.tracer:
+            root = self.tracer.current_root_span()
+            if root:
+                root.sampling_priority = value
 
     def _ignore_exception(self, exc):
         # type: (Exception) -> None
@@ -274,15 +286,8 @@
             # be defensive so we don't die if start isn't set
             self.duration_ns = ft - (self.start_ns or ft)
 
-<<<<<<< HEAD
-        if self.tracer:
-            self.tracer._finish_span(self)
-=======
-        if self._context:
-            self._context.close_span(self)
         for cb in self._on_finish_callbacks:
             cb(self)
->>>>>>> d411dee2
 
     def set_tag(self, key, value=None):
         # type: (_TagNameType, Any) -> None
@@ -344,12 +349,10 @@
             return
 
         elif key == MANUAL_KEEP_KEY:
-            if self.tracer and self.trace_id in self.tracer._traces:
-                self.tracer._traces[self.trace_id].sampling_priority = priority.USER_KEEP
+            self.sampling_priority = priority.USER_KEEP
             return
         elif key == MANUAL_DROP_KEY:
-            if self.tracer and self.trace_id in self.tracer._traces:
-                self.tracer._traces[self.trace_id].sampling_priority = priority.USER_REJECT
+            self.sampling_priority = priority.USER_REJECT
             return
         elif key == SERVICE_KEY:
             self.service = value
