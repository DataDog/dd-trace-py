import math
import pprint
import sys
import traceback
from typing import Any
from typing import Callable
from typing import Dict
from typing import List
from typing import Optional
from typing import TYPE_CHECKING
from typing import Text
from typing import Union

import six

<<<<<<< HEAD
from .compat import NumericType
from .compat import StringIO
from .compat import ensure_text
from .compat import is_integer
from .compat import iteritems
from .compat import numeric_types
from .compat import stringify
from .compat import time_ns
=======
from .constants import MANUAL_DROP_KEY
from .constants import MANUAL_KEEP_KEY
from .constants import NUMERIC_TAGS
from .constants import SERVICE_KEY
from .constants import SERVICE_VERSION_KEY
from .constants import SPAN_MEASURED_KEY
from .constants import VERSION_KEY
>>>>>>> 0565444f
from .ext import SpanTypes
from .ext import errors
from .ext import http
from .ext import net
from .ext import priority
from .internal import _rand
<<<<<<< HEAD
from .internal.constants import MANUAL_DROP_KEY
from .internal.constants import MANUAL_KEEP_KEY
from .internal.constants import NUMERIC_TAGS
from .internal.constants import SERVICE_KEY
from .internal.constants import SERVICE_VERSION_KEY
from .internal.constants import SPAN_MEASURED_KEY
from .internal.constants import VERSION_KEY
=======
from .internal.compat import NumericType
from .internal.compat import StringIO
from .internal.compat import ensure_text
from .internal.compat import is_integer
from .internal.compat import iteritems
from .internal.compat import numeric_types
from .internal.compat import stringify
from .internal.compat import time_ns
>>>>>>> 0565444f
from .internal.logger import get_logger


if TYPE_CHECKING:
    from .context import Context
    from .tracer import Tracer


_TagNameType = Union[Text, bytes]
_MetaDictType = Dict[_TagNameType, Text]
_MetricDictType = Dict[_TagNameType, NumericType]

log = get_logger(__name__)


class Span(object):

    __slots__ = [
        # Public span attributes
        "service",
        "name",
        "resource",
        "span_id",
        "trace_id",
        "parent_id",
        "meta",
        "error",
        "metrics",
        "_span_type",
        "start_ns",
        "duration_ns",
        "tracer",
        # Sampler attributes
        "sampled",
        # Internal attributes
        "_context",
        "_parent",
        "_ignored_exceptions",
        "_on_finish_callbacks",
        "__weakref__",
    ]

    def __init__(
        self,
        tracer,  # type: Optional[Tracer]
        name,  # type: str
        service=None,  # type: Optional[str]
        resource=None,  # type: Optional[str]
        span_type=None,  # type: Optional[str]
        trace_id=None,  # type: Optional[int]
        span_id=None,  # type: Optional[int]
        parent_id=None,  # type: Optional[int]
        start=None,  # type: Optional[int]
        context=None,  # type: Optional[Context]
        on_finish=None,  # type: Optional[List[Callable[[Span], None]]]
        _check_pid=True,  # type: bool
    ):
        # type: (...) -> None
        """
        Create a new span. Call `finish` once the traced operation is over.

        :param ddtrace.Tracer tracer: the tracer that will submit this span when
            finished.
        :param str name: the name of the traced operation.

        :param str service: the service name
        :param str resource: the resource name
        :param str span_type: the span type

        :param int trace_id: the id of this trace's root span.
        :param int parent_id: the id of this span's direct parent span.
        :param int span_id: the id of this span.

        :param int start: the start time of request as a unix epoch in seconds
        :param object context: the Context of the span.
        :param on_finish: list of functions called when the span finishes.
        """
        # pre-conditions
        if not (span_id is None or isinstance(span_id, six.integer_types)):
            raise TypeError("span_id must be an integer")
        if not (trace_id is None or isinstance(trace_id, six.integer_types)):
            raise TypeError("trace_id must be an integer")
        if not (parent_id is None or isinstance(parent_id, six.integer_types)):
            raise TypeError("parent_id must be an integer")

        # required span info
        self.name = name
        self.service = service
        self.resource = resource or name
        self._span_type = None
        self.span_type = span_type

        # tags / metadata
        self.meta = {}  # type: _MetaDictType
        self.error = 0
        self.metrics = {}  # type: _MetricDictType

        # timing
        self.start_ns = time_ns() if start is None else int(start * 1e9)
        self.duration_ns = None  # type: Optional[int]

        # tracing
        self.trace_id = trace_id or _rand.rand64bits(check_pid=_check_pid)  # type: int
        self.span_id = span_id or _rand.rand64bits(check_pid=_check_pid)  # type: int
        self.parent_id = parent_id  # type: Optional[int]
        self.tracer = tracer
        self._on_finish_callbacks = [] if on_finish is None else on_finish

        # sampling
        self.sampled = True  # type: bool

        self._context = context  # type: Optional[Context]
        self._parent = None  # type: Optional[Span]
        self._ignored_exceptions = None  # type: Optional[List[Exception]]

    def _ignore_exception(self, exc):
        # type: (Exception) -> None
        if self._ignored_exceptions is None:
            self._ignored_exceptions = [exc]
        else:
            self._ignored_exceptions.append(exc)

    @property
    def start(self):
        # type: () -> float
        """The start timestamp in Unix epoch seconds."""
        return self.start_ns / 1e9

    @start.setter
    def start(self, value):
        # type: (Union[int, float]) -> None
        self.start_ns = int(value * 1e9)

    @property
    def span_type(self):
        return self._span_type

    @span_type.setter
    def span_type(self, value):
        self._span_type = value.value if isinstance(value, SpanTypes) else value

    @property
    def finished(self):
        # type: () -> bool
        return self.duration_ns is not None

    @finished.setter
    def finished(self, value):
        # type: (bool) -> None
        """Finishes the span if set to a truthy value.

        If the span is already finished and a truthy value is provided
        no action will occur.
        """
        if value:
            if not self.finished:
                self.duration_ns = time_ns() - self.start_ns
        else:
            self.duration_ns = None

    @property
    def duration(self):
        # type: () -> Optional[float]
        """The span duration in seconds."""
        if self.duration_ns is not None:
            return self.duration_ns / 1e9
        return None

    @duration.setter
    def duration(self, value):
        # type: (float) -> None
        self.duration_ns = int(value * 1e9)

    def finish(self, finish_time=None):
        # type: (Optional[int]) -> None
        """Mark the end time of the span and submit it to the tracer.
        If the span has already been finished don't do anything

        :param int finish_time: The end time of the span in seconds.
                                Defaults to now.
        """
        if self.finished:
            return

        if self.duration_ns is None:
            ft = time_ns() if finish_time is None else int(finish_time * 1e9)
            # be defensive so we don't die if start isn't set
            self.duration_ns = ft - (self.start_ns or ft)

        if self._context:
            self._context.close_span(self)
        for cb in self._on_finish_callbacks:
            cb(self)

    def set_tag(self, key, value=None):
        # type: (_TagNameType, Any) -> None
        """Set a tag key/value pair on the span.

        Keys must be strings, values must be ``stringify``-able.

        :param key: Key to use for the tag
        :type key: str
        :param value: Value to assign for the tag
        :type value: ``stringify``-able value
        """

        if not isinstance(key, six.string_types):
            log.warning("Ignoring tag pair %s:%s. Key must be a string.", key, value)
            return

        # Special case, force `http.status_code` as a string
        # DEV: `http.status_code` *has* to be in `meta` for metrics
        #   calculated in the trace agent
        if key == http.STATUS_CODE:
            value = str(value)

        # Determine once up front
        val_is_an_int = is_integer(value)

        # Explicitly try to convert expected integers to `int`
        # DEV: Some integrations parse these values from strings, but don't call `int(value)` themselves
        INT_TYPES = (net.TARGET_PORT,)
        if key in INT_TYPES and not val_is_an_int:
            try:
                value = int(value)
                val_is_an_int = True
            except (ValueError, TypeError):
                pass

        # Set integers that are less than equal to 2^53 as metrics
        if value is not None and val_is_an_int and abs(value) <= 2 ** 53:
            self.set_metric(key, value)
            return

        # All floats should be set as a metric
        elif isinstance(value, float):
            self.set_metric(key, value)
            return

        # Key should explicitly be converted to a float if needed
        elif key in NUMERIC_TAGS:
            if value is None:
                log.debug("ignoring not number metric %s:%s", key, value)
                return

            try:
                # DEV: `set_metric` will try to cast to `float()` for us
                self.set_metric(key, value)
            except (TypeError, ValueError):
                log.warning("error setting numeric metric %s:%s", key, value)

            return

        elif key == MANUAL_KEEP_KEY:
            self.context.sampling_priority = priority.USER_KEEP
            return
        elif key == MANUAL_DROP_KEY:
            self.context.sampling_priority = priority.USER_REJECT
            return
        elif key == SERVICE_KEY:
            self.service = value
        elif key == SERVICE_VERSION_KEY:
            # Also set the `version` tag to the same value
            # DEV: Note that we do no return, we want to set both
            self.set_tag(VERSION_KEY, value)
        elif key == SPAN_MEASURED_KEY:
            # Set `_dd.measured` tag as a metric
            # DEV: `set_metric` will ensure it is an integer 0 or 1
            if value is None:
                value = 1
            self.set_metric(key, value)
            return

        try:
            self.meta[key] = stringify(value)
            if key in self.metrics:
                del self.metrics[key]
        except Exception:
            log.warning("error setting tag %s, ignoring it", key, exc_info=True)

    def _set_str_tag(self, key, value):
        # type: (_TagNameType, Text) -> None
        """Set a value for a tag. Values are coerced to unicode in Python 2 and
        str in Python 3, with decoding errors in conversion being replaced with
        U+FFFD.
        """
        self.meta[key] = ensure_text(value, errors="replace")

    def _remove_tag(self, key):
        # type: (_TagNameType) -> None
        if key in self.meta:
            del self.meta[key]

    def get_tag(self, key):
        # type: (_TagNameType) -> Optional[Text]
        """Return the given tag or None if it doesn't exist."""
        return self.meta.get(key, None)

    def set_tags(self, tags):
        # type: (_MetaDictType) -> None
        """Set a dictionary of tags on the given span. Keys and values
        must be strings (or stringable)
        """
        if tags:
            for k, v in iter(tags.items()):
                self.set_tag(k, v)

    def set_meta(self, k, v):
        # type: (_TagNameType, NumericType) -> None
        self.set_tag(k, v)

    def set_metas(self, kvs):
        # type: (_MetaDictType) -> None
        self.set_tags(kvs)

    def set_metric(self, key, value):
        # type: (_TagNameType, NumericType) -> None
        # This method sets a numeric tag value for the given key. It acts
        # like `set_meta()` and it simply add a tag without further processing.

        # Enforce a specific connstant for `_dd.measured`
        if key == SPAN_MEASURED_KEY:
            try:
                value = int(bool(value))
            except (ValueError, TypeError):
                log.warning("failed to convert %r tag to an integer from %r", key, value)
                return

        # FIXME[matt] we could push this check to serialization time as well.
        # only permit types that are commonly serializable (don't use
        # isinstance so that we convert unserializable types like numpy
        # numbers)
        if type(value) not in numeric_types:
            try:
                value = float(value)
            except (ValueError, TypeError):
                log.debug("ignoring not number metric %s:%s", key, value)
                return

        # don't allow nan or inf
        if math.isnan(value) or math.isinf(value):
            log.debug("ignoring not real metric %s:%s", key, value)
            return

        if key in self.meta:
            del self.meta[key]
        self.metrics[key] = value

    def set_metrics(self, metrics):
        # type: (_MetricDictType) -> None
        if metrics:
            for k, v in iteritems(metrics):
                self.set_metric(k, v)

    def get_metric(self, key):
        # type: (_TagNameType) -> Optional[NumericType]
        return self.metrics.get(key)

    def to_dict(self):
        # type: () -> Dict[str, Any]
        d = {
            "trace_id": self.trace_id,
            "parent_id": self.parent_id,
            "span_id": self.span_id,
            "service": self.service,
            "resource": self.resource,
            "name": self.name,
            "error": self.error,
        }

        # a common mistake is to set the error field to a boolean instead of an
        # int. let's special case that here, because it's sure to happen in
        # customer code.
        err = d.get("error")
        if err and type(err) == bool:
            d["error"] = 1

        if self.start_ns:
            d["start"] = self.start_ns

        if self.duration_ns:
            d["duration"] = self.duration_ns

        if self.meta:
            d["meta"] = self.meta  # type: ignore[assignment]

        if self.metrics:
            d["metrics"] = self.metrics  # type: ignore[assignment]

        if self.span_type:
            d["type"] = self.span_type

        return d

    def set_traceback(self, limit=20):
        # type: (int) -> None
        """If the current stack has an exception, tag the span with the
        relevant error info. If not, set the span to the current python stack.
        """
        (exc_type, exc_val, exc_tb) = sys.exc_info()

        if exc_type and exc_val and exc_tb:
            self.set_exc_info(exc_type, exc_val, exc_tb)
        else:
            tb = "".join(traceback.format_stack(limit=limit + 1)[:-1])
            self.meta[errors.ERROR_STACK] = tb

    def set_exc_info(self, exc_type, exc_val, exc_tb):
        # type: (Any, Any, Any) -> None
        """Tag the span with an error tuple as from `sys.exc_info()`."""
        if not (exc_type and exc_val and exc_tb):
            return  # nothing to do

        if self._ignored_exceptions and any([issubclass(exc_type, e) for e in self._ignored_exceptions]):  # type: ignore[arg-type]  # noqa
            return

        self.error = 1

        # get the traceback
        buff = StringIO()
        traceback.print_exception(exc_type, exc_val, exc_tb, file=buff, limit=20)
        tb = buff.getvalue()

        # readable version of type (e.g. exceptions.ZeroDivisionError)
        exc_type_str = "%s.%s" % (exc_type.__module__, exc_type.__name__)

        self.meta[errors.ERROR_MSG] = str(exc_val)
        self.meta[errors.ERROR_TYPE] = exc_type_str
        self.meta[errors.ERROR_STACK] = tb

    def _remove_exc_info(self):
        # type: () -> None
        """Remove all exception related information from the span."""
        self.error = 0
        self._remove_tag(errors.ERROR_MSG)
        self._remove_tag(errors.ERROR_TYPE)
        self._remove_tag(errors.ERROR_STACK)

    def pprint(self):
        # type: () -> str
        """Return a human readable version of the span."""
        data = [
            ("name", self.name),
            ("id", self.span_id),
            ("trace_id", self.trace_id),
            ("parent_id", self.parent_id),
            ("service", self.service),
            ("resource", self.resource),
            ("type", self.span_type),
            ("start", self.start),
            ("end", None if not self.duration else self.start + self.duration),
            ("duration", self.duration),
            ("error", self.error),
            ("tags", dict(sorted(self.meta.items()))),
            ("metrics", dict(sorted(self.metrics.items()))),
        ]
        return " ".join(
            # use a large column width to keep pprint output on one line
            "%s=%s" % (k, pprint.pformat(v, width=1024 ** 2).strip())
            for (k, v) in data
        )

    @property
    def context(self):
        """
        Property that provides access to the ``Context`` associated with this ``Span``.
        The ``Context`` contains state that propagates from span to span in a
        larger trace.
        """
        return self._context

    def __enter__(self):
        return self

    def __exit__(self, exc_type, exc_val, exc_tb):
        try:
            if exc_type:
                self.set_exc_info(exc_type, exc_val, exc_tb)
            self.finish()
        except Exception:
            log.exception("error closing trace")

    def __repr__(self):
        return "<Span(id=%s,trace_id=%s,parent_id=%s,name=%s)>" % (
            self.span_id,
            self.trace_id,
            self.parent_id,
            self.name,
        )<|MERGE_RESOLUTION|>--- conflicted
+++ resolved
@@ -13,39 +13,12 @@
 
 import six
 
-<<<<<<< HEAD
-from .compat import NumericType
-from .compat import StringIO
-from .compat import ensure_text
-from .compat import is_integer
-from .compat import iteritems
-from .compat import numeric_types
-from .compat import stringify
-from .compat import time_ns
-=======
-from .constants import MANUAL_DROP_KEY
-from .constants import MANUAL_KEEP_KEY
-from .constants import NUMERIC_TAGS
-from .constants import SERVICE_KEY
-from .constants import SERVICE_VERSION_KEY
-from .constants import SPAN_MEASURED_KEY
-from .constants import VERSION_KEY
->>>>>>> 0565444f
 from .ext import SpanTypes
 from .ext import errors
 from .ext import http
 from .ext import net
 from .ext import priority
 from .internal import _rand
-<<<<<<< HEAD
-from .internal.constants import MANUAL_DROP_KEY
-from .internal.constants import MANUAL_KEEP_KEY
-from .internal.constants import NUMERIC_TAGS
-from .internal.constants import SERVICE_KEY
-from .internal.constants import SERVICE_VERSION_KEY
-from .internal.constants import SPAN_MEASURED_KEY
-from .internal.constants import VERSION_KEY
-=======
 from .internal.compat import NumericType
 from .internal.compat import StringIO
 from .internal.compat import ensure_text
@@ -54,7 +27,13 @@
 from .internal.compat import numeric_types
 from .internal.compat import stringify
 from .internal.compat import time_ns
->>>>>>> 0565444f
+from .internal.constants import MANUAL_DROP_KEY
+from .internal.constants import MANUAL_KEEP_KEY
+from .internal.constants import NUMERIC_TAGS
+from .internal.constants import SERVICE_KEY
+from .internal.constants import SERVICE_VERSION_KEY
+from .internal.constants import SPAN_MEASURED_KEY
+from .internal.constants import VERSION_KEY
 from .internal.logger import get_logger
 
 
