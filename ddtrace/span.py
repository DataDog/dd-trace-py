import math
import sys
import traceback
from typing import Any
from typing import AnyStr
from typing import Callable
from typing import Dict
from typing import List
from typing import Optional
from typing import TYPE_CHECKING
from typing import Text
from typing import Union

from .compat import StringIO
from .compat import ensure_text
from .compat import is_integer
from .compat import iteritems
from .compat import numeric_types
from .compat import stringify
from .compat import time_ns
from .constants import MANUAL_DROP_KEY
from .constants import MANUAL_KEEP_KEY
from .constants import NUMERIC_TAGS
from .constants import SERVICE_KEY
from .constants import SERVICE_VERSION_KEY
from .constants import SPAN_MEASURED_KEY
from .constants import VERSION_KEY
from .ext import SpanTypes
from .ext import errors
from .ext import http
from .ext import net
from .ext import priority
from .internal import _rand
from .internal.logger import get_logger
from .vendor import six


if TYPE_CHECKING:
    from .context import Context
    from .tracer import Tracer


_MetaKeyType = Union[Text, bytes]
_MetaDictType = Dict[_MetaKeyType, Text]

log = get_logger(__name__)


class Span(object):

    __slots__ = [
        # Public span attributes
        "service",
        "name",
        "resource",
        "span_id",
        "trace_id",
        "parent_id",
        "meta",
        "error",
        "metrics",
        "_span_type",
        "start_ns",
        "duration_ns",
        "tracer",
        # Sampler attributes
        "sampled",
        # Internal attributes
        "_context",
        "_parent",
        "_ignored_exceptions",
        "_on_finish_callbacks",
        "__weakref__",
    ]

    def __init__(
        self,
        tracer,  # type: Optional[Tracer]
        name,  # type: str
        service=None,  # type: Optional[str]
        resource=None,  # type: Optional[str]
        span_type=None,  # type: Optional[str]
        trace_id=None,  # type: Optional[int]
        span_id=None,  # type: Optional[int]
        parent_id=None,  # type: Optional[int]
        start=None,  # type: Optional[int]
        context=None,  # type: Optional[Context]
        on_finish=None,  # type: List[Callable[[Span], None]]
        _check_pid=True,  # type: bool
    ):
        # type: (...) -> None
        """
        Create a new span. Call `finish` once the traced operation is over.

        :param ddtrace.Tracer tracer: the tracer that will submit this span when
            finished.
        :param str name: the name of the traced operation.

        :param str service: the service name
        :param str resource: the resource name
        :param str span_type: the span type

        :param int trace_id: the id of this trace's root span.
        :param int parent_id: the id of this span's direct parent span.
        :param int span_id: the id of this span.

        :param int start: the start time of request as a unix epoch in seconds
        :param object context: the Context of the span.
        :param on_finish: list of functions called when the span finishes.
        """
        # pre-conditions
        if not (span_id is None or isinstance(span_id, six.integer_types)):
            raise TypeError("span_id must be an integer")
        if not (trace_id is None or isinstance(trace_id, six.integer_types)):
            raise TypeError("trace_id must be an integer")
        if not (parent_id is None or isinstance(parent_id, six.integer_types)):
            raise TypeError("parent_id must be an integer")

        # required span info
        self.name = name
        self.service = service
        self.resource = resource or name
        self._span_type = None
        self.span_type = span_type

        # tags / metadata
        self.meta = {}  # type: _MetaDictType
        self.error = 0
        self.metrics = {}  # type: Dict[str, Any]

        # timing
        self.start_ns = time_ns() if start is None else int(start * 1e9)
        self.duration_ns = None  # type: Optional[int]

        # tracing
        self.trace_id = trace_id or _rand.rand64bits(check_pid=_check_pid)  # type: int
        self.span_id = span_id or _rand.rand64bits(check_pid=_check_pid)  # type: int
        self.parent_id = parent_id  # type: Optional[int]
        self.tracer = tracer
        self._on_finish_callbacks = [] if on_finish is None else on_finish

        # sampling
        self.sampled = True  # type: bool

        self._context = context  # type: Optional[Context]
        self._parent = None  # type: Optional[Span]
        self._ignored_exceptions = None  # type: Optional[List[Exception]]

    def _ignore_exception(self, exc):
        # type: (Exception) -> None
        if self._ignored_exceptions is None:
            self._ignored_exceptions = [exc]
        else:
            self._ignored_exceptions.append(exc)

    @property
    def start(self):
        # type: () -> float
        """The start timestamp in Unix epoch seconds."""
        return self.start_ns / 1e9

    @start.setter
    def start(self, value):
        # type: (Union[int, float]) -> None
        self.start_ns = int(value * 1e9)

    @property
    def span_type(self):
        return self._span_type

    @span_type.setter
    def span_type(self, value):
        self._span_type = value.value if isinstance(value, SpanTypes) else value

    @property
    def finished(self):
        # type: () -> bool
        return self.duration_ns is not None

    @finished.setter
    def finished(self, value):
        # type: (bool) -> None
        """Finishes the span if set to a truthy value.

        If the span is already finished and a truthy value is provided
        no action will occur.
        """
        if value:
            if not self.finished:
                self.duration_ns = time_ns() - self.start_ns
        else:
            self.duration_ns = None

    @property
    def duration(self):
        # type: () -> Optional[float]
        """The span duration in seconds."""
        if self.duration_ns is not None:
            return self.duration_ns / 1e9
        return None

    @duration.setter
    def duration(self, value):
        # type: (float) -> None
        self.duration_ns = int(value * 1e9)

    def finish(self, finish_time=None):
        # type: (Optional[int]) -> None
        """Mark the end time of the span and submit it to the tracer.
        If the span has already been finished don't do anything

        :param int finish_time: The end time of the span in seconds.
                                Defaults to now.
        """
        if self.finished:
            return

        if self.duration_ns is None:
            ft = time_ns() if finish_time is None else int(finish_time * 1e9)
            # be defensive so we don't die if start isn't set
            self.duration_ns = ft - (self.start_ns or ft)

        if self._context:
            trace, sampled = self._context.close_span(self)
            if self.tracer and trace and sampled:
                self.tracer.write(trace)

        for cb in self._on_finish_callbacks:
            cb(self)

    def set_tag(self, key, value=None):
        # type: (_MetaKeyType, Any) -> None
        """Set a tag key/value pair on the span.

        Keys must be strings, values must be ``stringify``-able.

        :param key: Key to use for the tag
        :type key: str
        :param value: Value to assign for the tag
        :type value: ``stringify``-able value
        """

        if not isinstance(key, six.string_types):
            log.warning("Ignoring tag pair %s:%s. Key must be a string.", key, value)
            return

        # Special case, force `http.status_code` as a string
        # DEV: `http.status_code` *has* to be in `meta` for metrics
        #   calculated in the trace agent
        if key == http.STATUS_CODE:
            value = str(value)

        # Determine once up front
        val_is_an_int = is_integer(value)

        # Explicitly try to convert expected integers to `int`
        # DEV: Some integrations parse these values from strings, but don't call `int(value)` themselves
        INT_TYPES = (net.TARGET_PORT,)
        if key in INT_TYPES and not val_is_an_int:
            try:
                value = int(value)  # type: ignore[arg-type]
                val_is_an_int = True
            except (ValueError, TypeError):
                pass

        # Set integers that are less than equal to 2^53 as metrics
        if val_is_an_int and abs(value) <= 2 ** 53:  # type: ignore[arg-type]
            self.set_metric(key, value)
            return

        # All floats should be set as a metric
        elif isinstance(value, float):
            self.set_metric(key, value)
            return

        # Key should explicitly be converted to a float if needed
        elif key in NUMERIC_TAGS:
            try:
                # DEV: `set_metric` will try to cast to `float()` for us
                self.set_metric(key, value)
            except (TypeError, ValueError):
                log.warning("error setting numeric metric %s:%s", key, value)

            return

        elif key == MANUAL_KEEP_KEY:
            self.context.sampling_priority = priority.USER_KEEP
            return
        elif key == MANUAL_DROP_KEY:
            self.context.sampling_priority = priority.USER_REJECT
            return
        elif key == SERVICE_KEY:
            self.service = value
        elif key == SERVICE_VERSION_KEY:
            # Also set the `version` tag to the same value
            # DEV: Note that we do no return, we want to set both
            self.set_tag(VERSION_KEY, value)
        elif key == SPAN_MEASURED_KEY:
            # Set `_dd.measured` tag as a metric
            # DEV: `set_metric` will ensure it is an integer 0 or 1
            if value is None:
                value = 1
            self.set_metric(key, value)
            return

        try:
            self.meta[key] = stringify(value)
            if key in self.metrics:
                del self.metrics[key]
        except Exception:
            log.warning("error setting tag %s, ignoring it", key, exc_info=True)

    def _set_str_tag(self, key, value):
        # type: (_MetaKeyType, Text) -> None
<<<<<<< HEAD
        self.meta[key] = ensure_text(value, errors="replace")
=======
        self.meta[key] = stringify(value)
>>>>>>> c31f27ad

    def _remove_tag(self, key):
        # type: (str) -> None
        if key in self.meta:
            del self.meta[key]

    def get_tag(self, key):
        # type: (_MetaKeyType) -> Optional[Text]
        """Return the given tag or None if it doesn't exist."""
        return self.meta.get(key, None)

    def set_tags(self, tags):
        # type: (_MetaDictType) -> None
        """Set a dictionary of tags on the given span. Keys and values
        must be strings (or stringable)
        """
        if tags:
            for k, v in iter(tags.items()):
                self.set_tag(k, v)

    def set_meta(self, k, v):
        # type: (_MetaKeyType, Text) -> None
        self.set_tag(k, v)

    def set_metas(self, kvs):
        # type: (_MetaDictType) -> None
        self.set_tags(kvs)

    def set_metric(self, key, value):
        # type: (str, Any) -> None
        # This method sets a numeric tag value for the given key. It acts
        # like `set_meta()` and it simply add a tag without further processing.

        # Enforce a specific connstant for `_dd.measured`
        if key == SPAN_MEASURED_KEY:
            try:
                value = int(bool(value))
            except (ValueError, TypeError):
                log.warning("failed to convert %r tag to an integer from %r", key, value)
                return

        # FIXME[matt] we could push this check to serialization time as well.
        # only permit types that are commonly serializable (don't use
        # isinstance so that we convert unserializable types like numpy
        # numbers)
        if type(value) not in numeric_types:
            try:
                value = float(value)
            except (ValueError, TypeError):
                log.debug("ignoring not number metric %s:%s", key, value)
                return

        # don't allow nan or inf
        if math.isnan(value) or math.isinf(value):
            log.debug("ignoring not real metric %s:%s", key, value)
            return

        if key in self.meta:
            del self.meta[key]
        self.metrics[key] = value

    def set_metrics(self, metrics):
        # type: (Dict[str, Any]) -> None
        if metrics:
            for k, v in iteritems(metrics):
                self.set_metric(k, v)

    def get_metric(self, key):
        # type: (str) -> Any
        return self.metrics.get(key)

    def to_dict(self):
        # type: () -> Dict[str, Any]
        d = {
            "trace_id": self.trace_id,
            "parent_id": self.parent_id,
            "span_id": self.span_id,
            "service": self.service,
            "resource": self.resource,
            "name": self.name,
            "error": self.error,
        }

        # a common mistake is to set the error field to a boolean instead of an
        # int. let's special case that here, because it's sure to happen in
        # customer code.
        err = d.get("error")
        if err and type(err) == bool:
            d["error"] = 1

        if self.start_ns:
            d["start"] = self.start_ns

        if self.duration_ns:
            d["duration"] = self.duration_ns

        if self.meta:
            d["meta"] = self.meta  # type: ignore[assignment]

        if self.metrics:
            d["metrics"] = self.metrics  # type: ignore[assignment]

        if self.span_type:
            d["type"] = self.span_type

        return d

    def set_traceback(self, limit=20):
        # type: (int) -> None
        """If the current stack has an exception, tag the span with the
        relevant error info. If not, set the span to the current python stack.
        """
        (exc_type, exc_val, exc_tb) = sys.exc_info()

        if exc_type and exc_val and exc_tb:
            self.set_exc_info(exc_type, exc_val, exc_tb)
        else:
            tb = "".join(traceback.format_stack(limit=limit + 1)[:-1])
            self.meta[errors.ERROR_STACK] = tb

    def set_exc_info(self, exc_type, exc_val, exc_tb):
        # type: (Any, Any, Any) -> None
        """ Tag the span with an error tuple as from `sys.exc_info()`. """
        if not (exc_type and exc_val and exc_tb):
            return  # nothing to do

        if self._ignored_exceptions and any([issubclass(exc_type, e) for e in self._ignored_exceptions]):  # type: ignore[arg-type]  # noqa
            return

        self.error = 1

        # get the traceback
        buff = StringIO()
        traceback.print_exception(exc_type, exc_val, exc_tb, file=buff, limit=20)
        tb = buff.getvalue()

        # readable version of type (e.g. exceptions.ZeroDivisionError)
        exc_type_str = "%s.%s" % (exc_type.__module__, exc_type.__name__)

        self.meta[errors.ERROR_MSG] = str(exc_val)
        self.meta[errors.ERROR_TYPE] = exc_type_str
        self.meta[errors.ERROR_STACK] = tb

    def _remove_exc_info(self):
        # type: () -> None
        """ Remove all exception related information from the span. """
        self.error = 0
        self._remove_tag(errors.ERROR_MSG)
        self._remove_tag(errors.ERROR_TYPE)
        self._remove_tag(errors.ERROR_STACK)

    def pprint(self):
        # type: () -> str
        """ Return a human readable version of the span. """
        lines = [
            ("name", self.name),
            ("id", self.span_id),
            ("trace_id", self.trace_id),
            ("parent_id", self.parent_id),
            ("service", self.service),
            ("resource", self.resource),
            ("type", self.span_type),
            ("start", self.start),
            ("end", "" if not self.duration else self.start + self.duration),
            ("duration", "%fs" % (self.duration or 0)),
            ("error", self.error),
            ("tags", ""),
        ]

        lines.extend((" ", "%r:%s" % kv) for kv in sorted(self.meta.items()))
        return "\n".join("%10s %s" % line for line in lines)

    @property
    def context(self):
        """
        Property that provides access to the ``Context`` associated with this ``Span``.
        The ``Context`` contains state that propagates from span to span in a
        larger trace.
        """
        return self._context

    def __enter__(self):
        return self

    def __exit__(self, exc_type, exc_val, exc_tb):
        try:
            if exc_type:
                self.set_exc_info(exc_type, exc_val, exc_tb)
            self.finish()
        except Exception:
            log.exception("error closing trace")

    def __repr__(self):
        return "<Span(id=%s,trace_id=%s,parent_id=%s,name=%s)>" % (
            self.span_id,
            self.trace_id,
            self.parent_id,
            self.name,
        )<|MERGE_RESOLUTION|>--- conflicted
+++ resolved
@@ -312,11 +312,7 @@
 
     def _set_str_tag(self, key, value):
         # type: (_MetaKeyType, Text) -> None
-<<<<<<< HEAD
         self.meta[key] = ensure_text(value, errors="replace")
-=======
-        self.meta[key] = stringify(value)
->>>>>>> c31f27ad
 
     def _remove_tag(self, key):
         # type: (str) -> None
