--- conflicted
+++ resolved
@@ -7,11 +7,8 @@
 from typing import List
 from typing import Optional
 from typing import TYPE_CHECKING
-<<<<<<< HEAD
+from typing import Text
 from typing import Tuple
-=======
-from typing import Text
->>>>>>> 92dd9e7a
 from typing import Union
 
 from .compat import StringIO
@@ -463,7 +460,7 @@
         """ Return a human readable version of the span. """
 
         def _dict_section(name, data):
-            # type: (str, Dict[str, Any]) -> List[Tuple[str, str]]
+            # type: (str, Union[Dict[str, Any], Dict[Union[bytes, str], Any]]) -> List[Tuple[str, str]]
             content = [(" ", "%s:%s" % _) for _ in sorted(data.items())]
             content.insert(0, (name, ""))
             return content
@@ -482,13 +479,9 @@
             ("error", self.error),
         ]
 
-<<<<<<< HEAD
         lines.extend(_dict_section("tags", self.meta))
         lines.extend(_dict_section("metrics", self.metrics))
 
-=======
-        lines.extend((" ", "%r:%s" % kv) for kv in sorted(self.meta.items()))
->>>>>>> 92dd9e7a
         return "\n".join("%10s %s" % line for line in lines)
 
     @property
