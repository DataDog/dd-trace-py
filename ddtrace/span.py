--- conflicted
+++ resolved
@@ -27,11 +27,6 @@
 from .constants import USER_REJECT
 from .constants import VERSION_KEY
 from .context import Context
-<<<<<<< HEAD
-from .ext import errors
-=======
-from .ext import SpanTypes
->>>>>>> 32c0d960
 from .ext import http
 from .ext import net
 from .internal import _rand
@@ -130,12 +125,7 @@
         # required span info
         self.name = name
         self.service = service
-<<<<<<< HEAD
-        self.resource = resource or name
-=======
         self._resource = [resource or name]
-        self._span_type = None
->>>>>>> 32c0d960
         self.span_type = span_type
 
         # tags / metadata
@@ -181,8 +171,6 @@
         self.start_ns = int(value * 1e9)
 
     @property
-<<<<<<< HEAD
-=======
     def resource(self):
         return self._resource[0]
 
@@ -191,15 +179,6 @@
         self._resource[0] = value
 
     @property
-    def span_type(self):
-        return self._span_type
-
-    @span_type.setter
-    def span_type(self, value):
-        self._span_type = value.value if isinstance(value, SpanTypes) else value
-
-    @property
->>>>>>> 32c0d960
     def finished(self):
         # type: () -> bool
         return self.duration_ns is not None
