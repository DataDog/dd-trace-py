--- conflicted
+++ resolved
@@ -4,12 +4,10 @@
 import traceback
 
 from .compat import StringIO, stringify, iteritems, numeric_types, time_ns, is_integer
-<<<<<<< HEAD
-from .constants import NUMERIC_TAGS, MANUAL_DROP_KEY, MANUAL_KEEP_KEY
-from .constants import VERSION_KEY, SERVICE_VERSION_KEY
-=======
-from .constants import NUMERIC_TAGS, MANUAL_DROP_KEY, MANUAL_KEEP_KEY, SPAN_MEASURED_KEY
->>>>>>> f8ff0308
+from .constants import (
+    NUMERIC_TAGS, MANUAL_DROP_KEY, MANUAL_KEEP_KEY,
+    VERSION_KEY, SERVICE_VERSION_KEY, SPAN_MEASURED_KEY
+)
 from .ext import SpanTypes, errors, priority, net, http
 from .internal.logger import get_logger
 
@@ -209,12 +207,10 @@
         elif key == MANUAL_DROP_KEY:
             self.context.sampling_priority = priority.USER_REJECT
             return
-<<<<<<< HEAD
         elif key == SERVICE_VERSION_KEY:
             # Also set the `version` tag to the same value
             # DEV: Note that we do no return, we want to set both
             self.set_tag(VERSION_KEY, value)
-=======
         elif key == SPAN_MEASURED_KEY:
             # Set `_dd.measured` tag as a metric
             # DEV: `set_metric` will ensure it is an integer 0 or 1
@@ -222,7 +218,6 @@
                 value = 1
             self.set_metric(key, value)
             return
->>>>>>> f8ff0308
 
         try:
             self.meta[key] = stringify(value)
