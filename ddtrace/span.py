import math
import sys
import traceback
from typing import Any
from typing import Dict
from typing import List
from typing import Optional
from typing import TYPE_CHECKING
from typing import Union

from .compat import StringIO
from .compat import is_integer
from .compat import iteritems
from .compat import numeric_types
from .compat import stringify
from .compat import time_ns
from .constants import MANUAL_DROP_KEY
from .constants import MANUAL_KEEP_KEY
from .constants import NUMERIC_TAGS
from .constants import SERVICE_KEY
from .constants import SERVICE_VERSION_KEY
from .constants import SPAN_MEASURED_KEY
from .constants import VERSION_KEY
from .ext import SpanTypes
from .ext import errors
from .ext import http
from .ext import net
from .ext import priority
from .internal import _rand
from .internal.logger import get_logger
from .vendor import six


if TYPE_CHECKING:
    from .context import Context
    from .tracer import Tracer


log = get_logger(__name__)


class Span(object):

    __slots__ = [
        # Public span attributes
        "service",
        "name",
        "resource",
        "span_id",
        "trace_id",
        "parent_id",
        "meta",
        "error",
        "metrics",
        "_span_type",
        "start_ns",
        "duration_ns",
        "tracer",
        # Sampler attributes
        "sampled",
        # Internal attributes
        "_context",
        "_parent",
        "_ignored_exceptions",
        "__weakref__",
    ]

    def __init__(
        self,
        tracer,  # type: Optional[Tracer]
        name,  # type: str
        service=None,  # type: Optional[str]
        resource=None,  # type: Optional[str]
        span_type=None,  # type: Optional[str]
        trace_id=None,  # type: Optional[int]
        span_id=None,  # type: Optional[int]
        parent_id=None,  # type: Optional[int]
        start=None,  # type: Optional[int]
        context=None,  # type: Optional[Context]
        _check_pid=True,  # type: bool
    ):
        # type: (...) -> None
        """
        Create a new span. Call `finish` once the traced operation is over.

        :param ddtrace.Tracer tracer: the tracer that will submit this span when
            finished.
        :param str name: the name of the traced operation.

        :param str service: the service name
        :param str resource: the resource name
        :param str span_type: the span type

        :param int trace_id: the id of this trace's root span.
        :param int parent_id: the id of this span's direct parent span.
        :param int span_id: the id of this span.

        :param int start: the start time of request as a unix epoch in seconds
        :param object context: the Context of the span.
        """
        # required span info
        self.name = name
        self.service = service
        self.resource = resource or name
        self._span_type = None
        self.span_type = span_type

        # tags / metadata
        self.meta = {}  # type: Dict[str, Any]
        self.error = 0
        self.metrics = {}  # type: Dict[str, Any]

        # timing
        self.start_ns = time_ns() if start is None else int(start * 1e9)
        self.duration_ns = None  # type: Optional[int]

        # tracing
        self.trace_id = trace_id or _rand.rand64bits(check_pid=_check_pid)  # type: int
        self.span_id = span_id or _rand.rand64bits(check_pid=_check_pid)  # type: int
        self.parent_id = parent_id  # type: Optional[int]
        self.tracer = tracer

        # sampling
        self.sampled = True  # type: bool

        self._context = context  # type: Optional[Context]
        self._parent = None  # type: Optional[Span]
        self._ignored_exceptions = None  # type: Optional[List[Exception]]

    def _ignore_exception(self, exc):
        # type: (Exception) -> None
        if self._ignored_exceptions is None:
            self._ignored_exceptions = [exc]
        else:
            self._ignored_exceptions.append(exc)

    @property
    def start(self):
        # type: () -> float
        """The start timestamp in Unix epoch seconds."""
        return self.start_ns / 1e9

    @start.setter
    def start(self, value):
        # type: (Union[int, float]) -> None
        self.start_ns = int(value * 1e9)

    @property
    def span_type(self):
        return self._span_type

    @span_type.setter
    def span_type(self, value):
        self._span_type = value.value if isinstance(value, SpanTypes) else value

    @property
    def finished(self):
        # type: () -> bool
        return self.duration_ns is not None

    @finished.setter
    def finished(self, value):
        # type: (bool) -> None
        """Finishes the span if set to a truthy value.

        If the span is already finished and a truthy value is provided
        no action will occur.
        """
        if value:
            if not self.finished:
                self.duration_ns = time_ns() - self.start_ns
        else:
            self.duration_ns = None

    @property
    def duration(self):
        """The span duration in seconds."""
        if self.duration_ns is not None:
            return self.duration_ns / 1e9
        # TODO: add return None if self.duration_ns is None

    @duration.setter
    def duration(self, value):
<<<<<<< HEAD
        # type: (int) -> None
        self.duration_ns = value * 1e9  # type: ignore
=======
        self.duration_ns = int(value * 1e9)
>>>>>>> 82a326bc

    def finish(self, finish_time=None):
        # type: (Optional[int]) -> None
        """Mark the end time of the span and submit it to the tracer.
        If the span has already been finished don't do anything

        :param int finish_time: The end time of the span in seconds.
                                Defaults to now.
        """
        if self.finished:
            return

        if self.duration_ns is None:
            ft = time_ns() if finish_time is None else int(finish_time * 1e9)
            # be defensive so we don't die if start isn't set
            self.duration_ns = ft - (self.start_ns or ft)

        if self._context:
            trace, sampled = self._context.close_span(self)
            if self.tracer and trace and sampled:
                self.tracer.write(trace)

    def set_tag(self, key, value=None):
        # type: (str, Any) -> None
        """Set a tag key/value pair on the span.

        Keys must be strings, values must be ``stringify``-able.

        :param key: Key to use for the tag
        :type key: str
        :param value: Value to assign for the tag
        :type value: ``stringify``-able value
        """

        if not isinstance(key, six.string_types):
            log.warning("Ignoring tag pair %s:%s. Key must be a string.", key, value)
            return

        # Special case, force `http.status_code` as a string
        # DEV: `http.status_code` *has* to be in `meta` for metrics
        #   calculated in the trace agent
        if key == http.STATUS_CODE:
            value = str(value)

        # Determine once up front
        val_is_an_int = is_integer(value)

        # Explicitly try to convert expected integers to `int`
        # DEV: Some integrations parse these values from strings, but don't call `int(value)` themselves
        INT_TYPES = (net.TARGET_PORT,)
        if key in INT_TYPES and not val_is_an_int:
            try:
                value = int(value)  # type: ignore[arg-type]
                val_is_an_int = True
            except (ValueError, TypeError):
                pass

        # Set integers that are less than equal to 2^53 as metrics
        if val_is_an_int and abs(value) <= 2 ** 53:  # type: ignore[arg-type]
            self.set_metric(key, value)
            return

        # All floats should be set as a metric
        elif isinstance(value, float):
            self.set_metric(key, value)
            return

        # Key should explicitly be converted to a float if needed
        elif key in NUMERIC_TAGS:
            try:
                # DEV: `set_metric` will try to cast to `float()` for us
                self.set_metric(key, value)
            except (TypeError, ValueError):
                log.warning("error setting numeric metric %s:%s", key, value)

            return

        elif key == MANUAL_KEEP_KEY:
            self.context.sampling_priority = priority.USER_KEEP
            return
        elif key == MANUAL_DROP_KEY:
            self.context.sampling_priority = priority.USER_REJECT
            return
        elif key == SERVICE_KEY:
            self.service = value
        elif key == SERVICE_VERSION_KEY:
            # Also set the `version` tag to the same value
            # DEV: Note that we do no return, we want to set both
            self.set_tag(VERSION_KEY, value)
        elif key == SPAN_MEASURED_KEY:
            # Set `_dd.measured` tag as a metric
            # DEV: `set_metric` will ensure it is an integer 0 or 1
            if value is None:
                value = 1
            self.set_metric(key, value)
            return

        try:
            self.meta[key] = stringify(value)
            if key in self.metrics:
                del self.metrics[key]
        except Exception:
            log.warning("error setting tag %s, ignoring it", key, exc_info=True)

    def _set_str_tag(self, key, value):
        # type: (str, str) -> None
        self.meta[key] = stringify(value)

    def _remove_tag(self, key):
        # type: (str) -> None
        if key in self.meta:
            del self.meta[key]

    def get_tag(self, key):
        # type: (str) -> Optional[str]
        """Return the given tag or None if it doesn't exist."""
        return self.meta.get(key, None)

    def set_tags(self, tags):
        # type: (Dict[str, Any]) -> None
        """Set a dictionary of tags on the given span. Keys and values
        must be strings (or stringable)
        """
        if tags:
            for k, v in iter(tags.items()):
                self.set_tag(k, v)

    def set_meta(self, k, v):
        # type: (str, Any) -> None
        self.set_tag(k, v)

    def set_metas(self, kvs):
        # type: (Dict[str, Any]) -> None
        self.set_tags(kvs)

    def set_metric(self, key, value):
        # type: (str, Any) -> None
        # This method sets a numeric tag value for the given key. It acts
        # like `set_meta()` and it simply add a tag without further processing.

        # Enforce a specific connstant for `_dd.measured`
        if key == SPAN_MEASURED_KEY:
            try:
                value = int(bool(value))
            except (ValueError, TypeError):
                log.warning("failed to convert %r tag to an integer from %r", key, value)
                return

        # FIXME[matt] we could push this check to serialization time as well.
        # only permit types that are commonly serializable (don't use
        # isinstance so that we convert unserializable types like numpy
        # numbers)
        if type(value) not in numeric_types:
            try:
                value = float(value)
            except (ValueError, TypeError):
                log.debug("ignoring not number metric %s:%s", key, value)
                return

        # don't allow nan or inf
        if math.isnan(value) or math.isinf(value):
            log.debug("ignoring not real metric %s:%s", key, value)
            return

        if key in self.meta:
            del self.meta[key]
        self.metrics[key] = value

    def set_metrics(self, metrics):
        # type: (Dict[str, Any]) -> None
        if metrics:
            for k, v in iteritems(metrics):
                self.set_metric(k, v)

    def get_metric(self, key):
        # type: (str) -> Any
        return self.metrics.get(key)

    def to_dict(self):
        # type: () -> Dict[str, Any]
        d = {
            "trace_id": self.trace_id,
            "parent_id": self.parent_id,
            "span_id": self.span_id,
            "service": self.service,
            "resource": self.resource,
            "name": self.name,
            "error": self.error,
        }

        # a common mistake is to set the error field to a boolean instead of an
        # int. let's special case that here, because it's sure to happen in
        # customer code.
        err = d.get("error")
        if err and type(err) == bool:
            d["error"] = 1

        if self.start_ns:
            d["start"] = self.start_ns

        if self.duration_ns:
            d["duration"] = self.duration_ns

        if self.meta:
            d["meta"] = self.meta  # type: ignore[assignment]

        if self.metrics:
            d["metrics"] = self.metrics  # type: ignore[assignment]

        if self.span_type:
            d["type"] = self.span_type

        return d

    def set_traceback(self, limit=20):
        # type: (int) -> None
        """If the current stack has an exception, tag the span with the
        relevant error info. If not, set the span to the current python stack.
        """
        (exc_type, exc_val, exc_tb) = sys.exc_info()

        if exc_type and exc_val and exc_tb:
            self.set_exc_info(exc_type, exc_val, exc_tb)
        else:
            tb = "".join(traceback.format_stack(limit=limit + 1)[:-1])
            self.meta[errors.ERROR_STACK] = tb

    def set_exc_info(self, exc_type, exc_val, exc_tb):
        # type: (Any, Any, Any) -> None
        """ Tag the span with an error tuple as from `sys.exc_info()`. """
        if not (exc_type and exc_val and exc_tb):
            return  # nothing to do

        if self._ignored_exceptions and any([issubclass(exc_type, e) for e in self._ignored_exceptions]):  # type: ignore[arg-type]  # noqa
            return

        self.error = 1

        # get the traceback
        buff = StringIO()
        traceback.print_exception(exc_type, exc_val, exc_tb, file=buff, limit=20)
        tb = buff.getvalue()

        # readable version of type (e.g. exceptions.ZeroDivisionError)
        exc_type_str = "%s.%s" % (exc_type.__module__, exc_type.__name__)

        self.meta[errors.ERROR_MSG] = str(exc_val)
        self.meta[errors.ERROR_TYPE] = exc_type_str
        self.meta[errors.ERROR_STACK] = tb

    def _remove_exc_info(self):
        # type: () -> None
        """ Remove all exception related information from the span. """
        self.error = 0
        self._remove_tag(errors.ERROR_MSG)
        self._remove_tag(errors.ERROR_TYPE)
        self._remove_tag(errors.ERROR_STACK)

    def pprint(self):
        # type: () -> str
        """ Return a human readable version of the span. """
        lines = [
            ("name", self.name),
            ("id", self.span_id),
            ("trace_id", self.trace_id),
            ("parent_id", self.parent_id),
            ("service", self.service),
            ("resource", self.resource),
            ("type", self.span_type),
            ("start", self.start),
            ("end", "" if not self.duration else self.start + self.duration),
            ("duration", "%fs" % (self.duration or 0)),
            ("error", self.error),
            ("tags", ""),
        ]

        lines.extend((" ", "%s:%s" % kv) for kv in sorted(self.meta.items()))
        return "\n".join("%10s %s" % line for line in lines)

    @property
    def context(self):
        """
        Property that provides access to the ``Context`` associated with this ``Span``.
        The ``Context`` contains state that propagates from span to span in a
        larger trace.
        """
        return self._context

    def __enter__(self):
        return self

    def __exit__(self, exc_type, exc_val, exc_tb):
        try:
            if exc_type:
                self.set_exc_info(exc_type, exc_val, exc_tb)
            self.finish()
        except Exception:
            log.exception("error closing trace")

    def __repr__(self):
        return "<Span(id=%s,trace_id=%s,parent_id=%s,name=%s)>" % (
            self.span_id,
            self.trace_id,
            self.parent_id,
            self.name,
        )<|MERGE_RESOLUTION|>--- conflicted
+++ resolved
@@ -181,12 +181,8 @@
 
     @duration.setter
     def duration(self, value):
-<<<<<<< HEAD
         # type: (int) -> None
-        self.duration_ns = value * 1e9  # type: ignore
-=======
         self.duration_ns = int(value * 1e9)
->>>>>>> 82a326bc
 
     def finish(self, finish_time=None):
         # type: (Optional[int]) -> None
