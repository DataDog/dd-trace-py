import math
import pprint
import sys
import traceback
from typing import Any
from typing import Callable
from typing import Dict
from typing import List
from typing import Optional
from typing import TYPE_CHECKING
from typing import Text
from typing import Union

import six

from . import config
from .constants import MANUAL_DROP_KEY
from .constants import MANUAL_KEEP_KEY
from .constants import NUMERIC_TAGS
from .constants import SERVICE_KEY
from .constants import SERVICE_VERSION_KEY
from .constants import SPAN_MEASURED_KEY
from .constants import USER_KEEP
from .constants import USER_REJECT
from .constants import VERSION_KEY
from .context import Context
from .ext import errors
from .ext import http
from .ext import net
from .internal import _rand
from .internal.compat import NumericType
from .internal.compat import StringIO
from .internal.compat import ensure_text
from .internal.compat import is_integer
from .internal.compat import iteritems
from .internal.compat import numeric_types
from .internal.compat import stringify
from .internal.compat import time_ns
from .internal.logger import get_logger


if TYPE_CHECKING:
    from .tracer import Tracer


_TagNameType = Union[Text, bytes]
_MetaDictType = Dict[_TagNameType, Text]
_MetricDictType = Dict[_TagNameType, NumericType]

log = get_logger(__name__)


class Span(object):

    __slots__ = [
        # Public span attributes
        "service",
        "name",
        "_resource",
        "span_id",
        "trace_id",
        "parent_id",
        "meta",
        "error",
        "metrics",
        "span_type",
        "start_ns",
        "duration_ns",
        "tracer",
        # Sampler attributes
        "sampled",
        # Internal attributes
        "_context",
        "_local_root",
        "_parent",
        "_ignored_exceptions",
        "_on_finish_callbacks",
        "__weakref__",
    ]

    def __init__(
        self,
        tracer,  # type: Optional[Tracer]
        name,  # type: str
        service=None,  # type: Optional[str]
        resource=None,  # type: Optional[str]
        span_type=None,  # type: Optional[str]
        trace_id=None,  # type: Optional[int]
        span_id=None,  # type: Optional[int]
        parent_id=None,  # type: Optional[int]
        start=None,  # type: Optional[int]
        context=None,  # type: Optional[Context]
        on_finish=None,  # type: Optional[List[Callable[[Span], None]]]
    ):
        # type: (...) -> None
        """
        Create a new span. Call `finish` once the traced operation is over.

        :param ddtrace.Tracer tracer: the tracer that will submit this span when
            finished.
        :param str name: the name of the traced operation.

        :param str service: the service name
        :param str resource: the resource name
        :param str span_type: the span type

        :param int trace_id: the id of this trace's root span.
        :param int parent_id: the id of this span's direct parent span.
        :param int span_id: the id of this span.

        :param int start: the start time of request as a unix epoch in seconds
        :param object context: the Context of the span.
        :param on_finish: list of functions called when the span finishes.
        """
        # pre-conditions
        if not (span_id is None or isinstance(span_id, six.integer_types)):
            raise TypeError("span_id must be an integer")
        if not (trace_id is None or isinstance(trace_id, six.integer_types)):
            raise TypeError("trace_id must be an integer")
        if not (parent_id is None or isinstance(parent_id, six.integer_types)):
            raise TypeError("parent_id must be an integer")

        # required span info
        self.name = name
        self.service = service
<<<<<<< HEAD
        self.resource = resource or name
=======
        self._resource = [resource or name]
        self._span_type = None
>>>>>>> 95e2641d
        self.span_type = span_type

        # tags / metadata
        self.meta = {}  # type: _MetaDictType
        self.error = 0
        self.metrics = {}  # type: _MetricDictType

        # timing
        self.start_ns = time_ns() if start is None else int(start * 1e9)
        self.duration_ns = None  # type: Optional[int]

        # tracing
        self.trace_id = trace_id or _rand.rand64bits()  # type: int
        self.span_id = span_id or _rand.rand64bits()  # type: int
        self.parent_id = parent_id  # type: Optional[int]
        self.tracer = tracer  # type: Optional[Tracer]
        self._on_finish_callbacks = [] if on_finish is None else on_finish

        # sampling
        self.sampled = True  # type: bool

        self._context = context._with_span(self) if context else None  # type: Optional[Context]
        self._parent = None  # type: Optional[Span]
        self._ignored_exceptions = None  # type: Optional[List[Exception]]
        self._local_root = None  # type: Optional[Span]

    def _ignore_exception(self, exc):
        # type: (Exception) -> None
        if self._ignored_exceptions is None:
            self._ignored_exceptions = [exc]
        else:
            self._ignored_exceptions.append(exc)

    @property
    def start(self):
        # type: () -> float
        """The start timestamp in Unix epoch seconds."""
        return self.start_ns / 1e9

    @start.setter
    def start(self, value):
        # type: (Union[int, float]) -> None
        self.start_ns = int(value * 1e9)

    @property
<<<<<<< HEAD
=======
    def resource(self):
        return self._resource[0]

    @resource.setter
    def resource(self, value):
        self._resource[0] = value

    @property
    def span_type(self):
        return self._span_type

    @span_type.setter
    def span_type(self, value):
        self._span_type = value.value if isinstance(value, SpanTypes) else value

    @property
>>>>>>> 95e2641d
    def finished(self):
        # type: () -> bool
        return self.duration_ns is not None

    @finished.setter
    def finished(self, value):
        # type: (bool) -> None
        """Finishes the span if set to a truthy value.

        If the span is already finished and a truthy value is provided
        no action will occur.
        """
        if value:
            if not self.finished:
                self.duration_ns = time_ns() - self.start_ns
        else:
            self.duration_ns = None

    @property
    def duration(self):
        # type: () -> Optional[float]
        """The span duration in seconds."""
        if self.duration_ns is not None:
            return self.duration_ns / 1e9
        return None

    @duration.setter
    def duration(self, value):
        # type: (float) -> None
        self.duration_ns = int(value * 1e9)

    def finish(self, finish_time=None):
        # type: (Optional[float]) -> None
        """Mark the end time of the span and submit it to the tracer.
        If the span has already been finished don't do anything.

        :param finish_time: The end time of the span, in seconds. Defaults to ``now``.
        """
        if self.duration_ns is not None:
            return

        ft = time_ns() if finish_time is None else int(finish_time * 1e9)
        # be defensive so we don't die if start isn't set
        self.duration_ns = ft - (self.start_ns or ft)

        for cb in self._on_finish_callbacks:
            cb(self)

    def set_tag(self, key, value=None):
        # type: (_TagNameType, Any) -> None
        """Set a tag key/value pair on the span.

        Keys must be strings, values must be ``stringify``-able.

        :param key: Key to use for the tag
        :type key: str
        :param value: Value to assign for the tag
        :type value: ``stringify``-able value
        """

        if not isinstance(key, six.string_types):
            log.warning("Ignoring tag pair %s:%s. Key must be a string.", key, value)
            return

        # Special case, force `http.status_code` as a string
        # DEV: `http.status_code` *has* to be in `meta` for metrics
        #   calculated in the trace agent
        if key == http.STATUS_CODE:
            value = str(value)

        # Determine once up front
        val_is_an_int = is_integer(value)

        # Explicitly try to convert expected integers to `int`
        # DEV: Some integrations parse these values from strings, but don't call `int(value)` themselves
        INT_TYPES = (net.TARGET_PORT,)
        if key in INT_TYPES and not val_is_an_int:
            try:
                value = int(value)
                val_is_an_int = True
            except (ValueError, TypeError):
                pass

        # Set integers that are less than equal to 2^53 as metrics
        if value is not None and val_is_an_int and abs(value) <= 2 ** 53:
            self.set_metric(key, value)
            return

        # All floats should be set as a metric
        elif isinstance(value, float):
            self.set_metric(key, value)
            return

        # Key should explicitly be converted to a float if needed
        elif key in NUMERIC_TAGS:
            if value is None:
                log.debug("ignoring not number metric %s:%s", key, value)
                return

            try:
                # DEV: `set_metric` will try to cast to `float()` for us
                self.set_metric(key, value)
            except (TypeError, ValueError):
                log.warning("error setting numeric metric %s:%s", key, value)

            return

        elif key == MANUAL_KEEP_KEY:
            self.context.sampling_priority = USER_KEEP
            return
        elif key == MANUAL_DROP_KEY:
            self.context.sampling_priority = USER_REJECT
            return
        elif key == SERVICE_KEY:
            self.service = value
        elif key == SERVICE_VERSION_KEY:
            # Also set the `version` tag to the same value
            # DEV: Note that we do no return, we want to set both
            self.set_tag(VERSION_KEY, value)
        elif key == SPAN_MEASURED_KEY:
            # Set `_dd.measured` tag as a metric
            # DEV: `set_metric` will ensure it is an integer 0 or 1
            if value is None:
                value = 1
            self.set_metric(key, value)
            return

        try:
            self.meta[key] = stringify(value)
            if key in self.metrics:
                del self.metrics[key]
        except Exception:
            log.warning("error setting tag %s, ignoring it", key, exc_info=True)

    def _set_str_tag(self, key, value):
        # type: (_TagNameType, Text) -> None
        """Set a value for a tag. Values are coerced to unicode in Python 2 and
        str in Python 3, with decoding errors in conversion being replaced with
        U+FFFD.
        """
        try:
            self.meta[key] = ensure_text(value, errors="replace")
        except Exception as e:
            if config._raise:
                raise e
            log.warning("Failed to set text tag '%s'", key, exc_info=True)

    def _remove_tag(self, key):
        # type: (_TagNameType) -> None
        if key in self.meta:
            del self.meta[key]

    def get_tag(self, key):
        # type: (_TagNameType) -> Optional[Text]
        """Return the given tag or None if it doesn't exist."""
        return self.meta.get(key, None)

    def set_tags(self, tags):
        # type: (_MetaDictType) -> None
        """Set a dictionary of tags on the given span. Keys and values
        must be strings (or stringable)
        """
        if tags:
            for k, v in iter(tags.items()):
                self.set_tag(k, v)

    def set_meta(self, k, v):
        # type: (_TagNameType, NumericType) -> None
        self.set_tag(k, v)

    def set_metas(self, kvs):
        # type: (_MetaDictType) -> None
        self.set_tags(kvs)

    def set_metric(self, key, value):
        # type: (_TagNameType, NumericType) -> None
        # This method sets a numeric tag value for the given key. It acts
        # like `set_meta()` and it simply add a tag without further processing.

        # Enforce a specific connstant for `_dd.measured`
        if key == SPAN_MEASURED_KEY:
            try:
                value = int(bool(value))
            except (ValueError, TypeError):
                log.warning("failed to convert %r tag to an integer from %r", key, value)
                return

        # FIXME[matt] we could push this check to serialization time as well.
        # only permit types that are commonly serializable (don't use
        # isinstance so that we convert unserializable types like numpy
        # numbers)
        if type(value) not in numeric_types:
            try:
                value = float(value)
            except (ValueError, TypeError):
                log.debug("ignoring not number metric %s:%s", key, value)
                return

        # don't allow nan or inf
        if math.isnan(value) or math.isinf(value):
            log.debug("ignoring not real metric %s:%s", key, value)
            return

        if key in self.meta:
            del self.meta[key]
        self.metrics[key] = value

    def set_metrics(self, metrics):
        # type: (_MetricDictType) -> None
        if metrics:
            for k, v in iteritems(metrics):
                self.set_metric(k, v)

    def get_metric(self, key):
        # type: (_TagNameType) -> Optional[NumericType]
        return self.metrics.get(key)

    def to_dict(self):
        # type: () -> Dict[str, Any]
        d = {
            "trace_id": self.trace_id,
            "parent_id": self.parent_id,
            "span_id": self.span_id,
            "service": self.service,
            "resource": self.resource,
            "name": self.name,
            "error": self.error,
        }

        # a common mistake is to set the error field to a boolean instead of an
        # int. let's special case that here, because it's sure to happen in
        # customer code.
        err = d.get("error")
        if err and type(err) == bool:
            d["error"] = 1

        if self.start_ns:
            d["start"] = self.start_ns

        if self.duration_ns:
            d["duration"] = self.duration_ns

        if self.meta:
            d["meta"] = self.meta

        if self.metrics:
            d["metrics"] = self.metrics

        if self.span_type:
            d["type"] = self.span_type

        return d

    def set_traceback(self, limit=20):
        # type: (int) -> None
        """If the current stack has an exception, tag the span with the
        relevant error info. If not, set the span to the current python stack.
        """
        (exc_type, exc_val, exc_tb) = sys.exc_info()

        if exc_type and exc_val and exc_tb:
            self.set_exc_info(exc_type, exc_val, exc_tb)
        else:
            tb = "".join(traceback.format_stack(limit=limit + 1)[:-1])
            self.meta[errors.ERROR_STACK] = tb

    def set_exc_info(self, exc_type, exc_val, exc_tb):
        # type: (Any, Any, Any) -> None
        """Tag the span with an error tuple as from `sys.exc_info()`."""
        if not (exc_type and exc_val and exc_tb):
            return  # nothing to do

        if self._ignored_exceptions and any([issubclass(exc_type, e) for e in self._ignored_exceptions]):  # type: ignore[arg-type]  # noqa
            return

        self.error = 1

        # get the traceback
        buff = StringIO()
        traceback.print_exception(exc_type, exc_val, exc_tb, file=buff, limit=20)
        tb = buff.getvalue()

        # readable version of type (e.g. exceptions.ZeroDivisionError)
        exc_type_str = "%s.%s" % (exc_type.__module__, exc_type.__name__)

        self.meta[errors.ERROR_MSG] = str(exc_val)
        self.meta[errors.ERROR_TYPE] = exc_type_str
        self.meta[errors.ERROR_STACK] = tb

    def _remove_exc_info(self):
        # type: () -> None
        """Remove all exception related information from the span."""
        self.error = 0
        self._remove_tag(errors.ERROR_MSG)
        self._remove_tag(errors.ERROR_TYPE)
        self._remove_tag(errors.ERROR_STACK)

    def pprint(self):
        # type: () -> str
        """Return a human readable version of the span."""
        data = [
            ("name", self.name),
            ("id", self.span_id),
            ("trace_id", self.trace_id),
            ("parent_id", self.parent_id),
            ("service", self.service),
            ("resource", self.resource),
            ("type", self.span_type),
            ("start", self.start),
            ("end", None if not self.duration else self.start + self.duration),
            ("duration", self.duration),
            ("error", self.error),
            ("tags", dict(sorted(self.meta.items()))),
            ("metrics", dict(sorted(self.metrics.items()))),
        ]
        return " ".join(
            # use a large column width to keep pprint output on one line
            "%s=%s" % (k, pprint.pformat(v, width=1024 ** 2).strip())
            for (k, v) in data
        )

    @property
    def context(self):
        # type: () -> Context
        """Return the trace context for this span."""
        if self._context is None:
            self._context = Context(trace_id=self.trace_id, span_id=self.span_id)
        return self._context

    def __enter__(self):
        return self

    def __exit__(self, exc_type, exc_val, exc_tb):
        try:
            if exc_type:
                self.set_exc_info(exc_type, exc_val, exc_tb)
            self.finish()
        except Exception:
            log.exception("error closing trace")

    def __repr__(self):
        return "<Span(id=%s,trace_id=%s,parent_id=%s,name=%s)>" % (
            self.span_id,
            self.trace_id,
            self.parent_id,
            self.name,
        )<|MERGE_RESOLUTION|>--- conflicted
+++ resolved
@@ -24,6 +24,7 @@
 from .constants import USER_REJECT
 from .constants import VERSION_KEY
 from .context import Context
+from .ext import SpanTypes
 from .ext import errors
 from .ext import http
 from .ext import net
@@ -123,12 +124,8 @@
         # required span info
         self.name = name
         self.service = service
-<<<<<<< HEAD
-        self.resource = resource or name
-=======
         self._resource = [resource or name]
         self._span_type = None
->>>>>>> 95e2641d
         self.span_type = span_type
 
         # tags / metadata
@@ -174,8 +171,6 @@
         self.start_ns = int(value * 1e9)
 
     @property
-<<<<<<< HEAD
-=======
     def resource(self):
         return self._resource[0]
 
@@ -192,7 +187,6 @@
         self._span_type = value.value if isinstance(value, SpanTypes) else value
 
     @property
->>>>>>> 95e2641d
     def finished(self):
         # type: () -> bool
         return self.duration_ns is not None
