from typing import Optional

from ddtrace.llmobs._integrations.base import BaseLLMIntegration
from ddtrace.trace import Span
from ddtrace.llmobs._constants import SPAN_KIND
from ddtrace.llmobs._constants import MODEL_NAME
from ddtrace.llmobs._constants import MODEL_PROVIDER
from ddtrace.llmobs._constants import METRICS
from ddtrace.llmobs._constants import INPUT_TOKENS_METRIC_KEY
from ddtrace.llmobs._constants import OUTPUT_TOKENS_METRIC_KEY
from ddtrace.llmobs._constants import TOTAL_TOKENS_METRIC_KEY
from ddtrace.llmobs._utils import _get_attr



# in some cases, PydanticAI uses a different provider name than what we expect
PYDANTIC_AI_SYSTEM_TO_PROVIDER = {
    "google-gla": "google",
    "google-vertex": "google",
}


class PydanticAIIntegration(BaseLLMIntegration):
    _integration_name = "pydantic_ai"

    def _set_base_span_tags(self, span: Span, model: Optional[str] = None, **kwargs) -> None:
        if model:
            span.set_tag("pydantic_ai.request.model", getattr(model, "model_name", ""))
            system = getattr(model, "system", None)
<<<<<<< HEAD
            # different model providers have different model classes and ways of accessing the provider name
            if provider or system:
                span.set_tag("pydantic_ai.request.provider", getattr(provider, "name", "") or system)
    
    def _llmobs_set_tags(
        self,
        span: Span,
        args: List[Any],
        kwargs: Dict[str, Any],
        response: Optional[Any] = None,
        operation: str = "",
    ) -> None:
        metrics = self.extract_usage_metrics(response)
        span._set_ctx_items(
            {SPAN_KIND: span._get_ctx_item(SPAN_KIND), MODEL_NAME: span.get_tag("pydantic.request.model") or "", MODEL_PROVIDER: span.get_tag("pydantic.request.model"), METRICS: metrics}
        )
    
    def extract_usage_metrics(self, response: Any) -> Dict[str, Any]:
        usage = None
        try:
            usage = response.usage()
        except Exception:
            return {}
        if usage is None:
            return {}

        prompt_tokens = _get_attr(usage, "request_tokens", 0)
        completion_tokens = _get_attr(usage, "response_tokens", 0)
        total_tokens = _get_attr(usage, "total_tokens", 0)
        return {
            INPUT_TOKENS_METRIC_KEY: prompt_tokens,
            OUTPUT_TOKENS_METRIC_KEY: completion_tokens,
            TOTAL_TOKENS_METRIC_KEY: total_tokens or (prompt_tokens + completion_tokens),
        }
        

    

    
=======
            if system:
                system = PYDANTIC_AI_SYSTEM_TO_PROVIDER.get(system, system)
                span.set_tag("pydantic_ai.request.provider", system)
>>>>>>> 0b8ddb65
<|MERGE_RESOLUTION|>--- conflicted
+++ resolved
@@ -1,3 +1,6 @@
+from typing import Any
+from typing import Dict
+from typing import List
 from typing import Optional
 
 from ddtrace.llmobs._integrations.base import BaseLLMIntegration
@@ -10,7 +13,6 @@
 from ddtrace.llmobs._constants import OUTPUT_TOKENS_METRIC_KEY
 from ddtrace.llmobs._constants import TOTAL_TOKENS_METRIC_KEY
 from ddtrace.llmobs._utils import _get_attr
-
 
 
 # in some cases, PydanticAI uses a different provider name than what we expect
@@ -27,10 +29,9 @@
         if model:
             span.set_tag("pydantic_ai.request.model", getattr(model, "model_name", ""))
             system = getattr(model, "system", None)
-<<<<<<< HEAD
-            # different model providers have different model classes and ways of accessing the provider name
-            if provider or system:
-                span.set_tag("pydantic_ai.request.provider", getattr(provider, "name", "") or system)
+            if system:
+                system = PYDANTIC_AI_SYSTEM_TO_PROVIDER.get(system, system)
+                span.set_tag("pydantic_ai.request.provider", system)
     
     def _llmobs_set_tags(
         self,
@@ -62,13 +63,4 @@
             OUTPUT_TOKENS_METRIC_KEY: completion_tokens,
             TOTAL_TOKENS_METRIC_KEY: total_tokens or (prompt_tokens + completion_tokens),
         }
-        
-
-    
-
-    
-=======
-            if system:
-                system = PYDANTIC_AI_SYSTEM_TO_PROVIDER.get(system, system)
-                span.set_tag("pydantic_ai.request.provider", system)
->>>>>>> 0b8ddb65
+        