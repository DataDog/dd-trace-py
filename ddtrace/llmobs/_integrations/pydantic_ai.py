--- conflicted
+++ resolved
@@ -3,16 +3,9 @@
 from typing import List
 from typing import Optional
 
-<<<<<<< HEAD
-from pydantic_ai.agent import AgentRun
-
 from ddtrace.internal.utils import get_argument_value
 from ddtrace.internal.utils.formats import format_trace_id
 from ddtrace.llmobs._constants import AGENT_MANIFEST
-=======
-from ddtrace.internal.utils import get_argument_value
-from ddtrace.internal.utils.formats import format_trace_id
->>>>>>> 43aaead6
 from ddtrace.llmobs._constants import INPUT_TOKENS_METRIC_KEY
 from ddtrace.llmobs._constants import INPUT_VALUE
 from ddtrace.llmobs._constants import METADATA
@@ -77,55 +70,22 @@
         elif span_kind == "tool":
             self._llmobs_set_tags_tool(span, args, kwargs, response)
 
-<<<<<<< HEAD
-        metrics = self.extract_usage_metrics(response, kwargs)
-=======
->>>>>>> 43aaead6
         span._set_ctx_items(
             {
                 SPAN_KIND: span_kind,
                 SPAN_LINKS: span_links,
                 MODEL_NAME: span.get_tag("pydantic_ai.request.model") or "",
                 MODEL_PROVIDER: span.get_tag("pydantic_ai.request.provider") or "",
-<<<<<<< HEAD
-                METRICS: metrics,
-=======
->>>>>>> 43aaead6
             }
         )
 
     def _llmobs_set_tags_agent(
         self, span: Span, args: List[Any], kwargs: Dict[str, Any], response: Optional[Any]
     ) -> None:
-<<<<<<< HEAD
+        from pydantic_ai.agent import AgentRun
         agent_instance = kwargs.get("instance", None)
         agent_name = getattr(agent_instance, "name", None)
         self._tag_agent_manifest(span, kwargs, agent_instance)
-=======
-        from pydantic_ai.agent import AgentRun
-
-        agent_instance = kwargs.get("instance", None)
-        if agent_instance:
-            agent_name = getattr(agent_instance, "name", None)
-            agent_instructions = getattr(agent_instance, "_instructions", None)
-            agent_system_prompts = getattr(agent_instance, "_system_prompts", None)
-            agent_tools = list(getattr(agent_instance, "_function_tools", {}).keys())
-            agent_model_settings = getattr(agent_instance, "model_settings", None)
-            metadata = {
-                "instructions": agent_instructions,
-                "system_prompts": agent_system_prompts,
-                "tools": agent_tools,
-            }
-            if agent_model_settings:
-                metadata["max_tokens"] = agent_model_settings.get("max_tokens", None)
-                metadata["temperature"] = agent_model_settings.get("temperature", None)
-            span._set_ctx_items(
-                {
-                    NAME: agent_name or "PydanticAI Agent",
-                    METADATA: metadata,
-                }
-            )
->>>>>>> 43aaead6
         user_prompt = get_argument_value(args, kwargs, 0, "user_prompt")
         result = response
         if isinstance(result, AgentRun) and hasattr(result, "result"):
@@ -138,21 +98,13 @@
                     result += part.content
                 elif hasattr(part, "args_as_json_str"):
                     result += part.args_as_json_str()
-<<<<<<< HEAD
-
+        metrics = self.extract_usage_metrics(response, kwargs)
         span._set_ctx_items(
             {
                 NAME: agent_name or "PydanticAI Agent",
                 INPUT_VALUE: user_prompt,
                 OUTPUT_VALUE: result,
-=======
-        metrics = self.extract_usage_metrics(response, kwargs)
-        span._set_ctx_items(
-            {
-                INPUT_VALUE: user_prompt,
-                OUTPUT_VALUE: result,
                 METRICS: metrics,
->>>>>>> 43aaead6
             }
         )
 
@@ -160,11 +112,7 @@
         self, span: Span, args: List[Any], kwargs: Dict[str, Any], response: Optional[Any] = None
     ) -> None:
         tool_instance = kwargs.get("instance", None)
-<<<<<<< HEAD
-        tool_call = get_argument_value(args, kwargs, 0, "message")
-=======
         tool_call = get_argument_value(args, kwargs, 0, "message", optional=True)
->>>>>>> 43aaead6
         tool_name = "PydanticAI Tool"
         tool_input: Any = {}
         if tool_call:
@@ -177,10 +125,8 @@
                 INPUT_VALUE: tool_input,
             }
         )
-<<<<<<< HEAD
-        if span.error:
-            return
-        span._set_ctx_item(OUTPUT_VALUE, getattr(response, "content", ""))
+        if not span.error:
+            span._set_ctx_item(OUTPUT_VALUE, getattr(response, "content", ""))
 
     def _tag_agent_manifest(self, span: Span, kwargs: Dict[str, Any], agent: Any) -> None:
         if not agent:
@@ -232,10 +178,6 @@
             formatted_tools.append(tool_dict)
         return formatted_tools
 
-=======
-        if not span.error:
-            span._set_ctx_item(OUTPUT_VALUE, getattr(response, "content", ""))
->>>>>>> 43aaead6
 
     def extract_usage_metrics(self, response: Any, kwargs: Dict[str, Any]) -> Dict[str, Any]:
         response = kwargs.get("streamed_run_result", None) or response
@@ -261,11 +203,7 @@
     def _get_span_links(self, span: Span, span_kind: Any) -> List[Dict[str, Any]]:
         span_links = []
         if span_kind == "agent":
-<<<<<<< HEAD
-            for tool_span_id in self._running_agents[span.span_id]:
-=======
             for tool_span_id in self._running_agents.pop(span.span_id, []):
->>>>>>> 43aaead6
                 span_links.append(
                     {
                         "span_id": str(tool_span_id),
