--- conflicted
+++ resolved
@@ -201,11 +201,7 @@
     if function_call:
         tool_call_info = ToolCall(
             name=str(_get_attr(function_call, "name", "") or ""),
-<<<<<<< HEAD
-            arguments=_get_attr(function_call, "args", {}) or {},
-=======
             arguments=dict(_get_attr(function_call, "args", {}) or {}),
->>>>>>> b7d99dc2
             tool_id=str(_get_attr(function_call, "id", "") or ""),
             type="function_call",
         )
