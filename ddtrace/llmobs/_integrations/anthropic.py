import json
from typing import Any
from typing import Dict
from typing import Iterable
from typing import List
from typing import Optional

from ddtrace._trace.span import Span
from ddtrace.internal.logger import get_logger
from ddtrace.llmobs._constants import INPUT_MESSAGES
from ddtrace.llmobs._constants import INPUT_TOKENS_METRIC_KEY
from ddtrace.llmobs._constants import METADATA
from ddtrace.llmobs._constants import METRICS
from ddtrace.llmobs._constants import MODEL_NAME
from ddtrace.llmobs._constants import MODEL_PROVIDER
from ddtrace.llmobs._constants import OUTPUT_MESSAGES
from ddtrace.llmobs._constants import OUTPUT_TOKENS_METRIC_KEY
from ddtrace.llmobs._constants import SPAN_KIND
from ddtrace.llmobs._constants import TOTAL_TOKENS_METRIC_KEY
from ddtrace.llmobs._integrations.base import BaseLLMIntegration
from ddtrace.llmobs._utils import _get_attr
from ddtrace.llmobs._utils import safe_json


log = get_logger(__name__)


API_KEY = "anthropic.request.api_key"
MODEL = "anthropic.request.model"


class AnthropicIntegration(BaseLLMIntegration):
    _integration_name = "anthropic"

    def _set_base_span_tags(
        self,
        span: Span,
        model: Optional[str] = None,
        api_key: Optional[str] = None,
        **kwargs: Dict[str, Any],
    ) -> None:
        """Set base level tags that should be present on all Anthropic spans (if they are not None)."""
        if model is not None:
            span.set_tag_str(MODEL, model)
        if api_key is not None:
            if len(api_key) >= 4:
                span.set_tag_str(API_KEY, f"sk-...{str(api_key[-4:])}")
            else:
                span.set_tag_str(API_KEY, api_key)

    def _llmobs_set_tags(
        self, span: Span, kwargs: Optional[Dict[str, Any]] = None, response: Optional[Any] = None
    ) -> None:
        """Extract prompt/response tags from a completion and set them as temporary "_ml_obs.*" tags."""
        parameters = {}
        if kwargs.get("temperature"):
            parameters["temperature"] = kwargs.get("temperature")
        if kwargs.get("max_tokens"):
            parameters["max_tokens"] = kwargs.get("max_tokens")
        messages = kwargs.get("messages")
        system_prompt = kwargs.get("system")
        input_messages = self._extract_input_message(messages, system_prompt)

        span.set_tag_str(SPAN_KIND, "llm")
        span.set_tag_str(MODEL_NAME, span.get_tag("anthropic.request.model") or "")
        span.set_tag_str(INPUT_MESSAGES, safe_json(input_messages))
        span.set_tag_str(METADATA, safe_json(parameters))
        span.set_tag_str(MODEL_PROVIDER, "anthropic")
<<<<<<< HEAD
        if span.error or response is None:
            span.set_tag_str(OUTPUT_MESSAGES, json.dumps([{"content": ""}]))
        else:
            output_messages = self._extract_output_message(response)
            span.set_tag_str(OUTPUT_MESSAGES, json.dumps(output_messages))

=======
        if err or resp is None:
            span.set_tag_str(OUTPUT_MESSAGES, safe_json([{"content": ""}]))
        else:
            output_messages = self._extract_output_message(resp)
            span.set_tag_str(OUTPUT_MESSAGES, safe_json(output_messages))
>>>>>>> 3fc23d7a
        usage = self._get_llmobs_metrics_tags(span)
        if usage:
            span.set_tag_str(METRICS, safe_json(usage))

    def _extract_input_message(self, messages, system_prompt=None):
        """Extract input messages from the stored prompt.
        Anthropic allows for messages and multiple texts in a message, which requires some special casing.
        """
        if not isinstance(messages, Iterable):
            log.warning("Anthropic input must be a list of messages.")

        input_messages = []
        if system_prompt is not None:
            input_messages.append({"content": system_prompt, "role": "system"})
        for message in messages:
            if not isinstance(message, dict):
                log.warning("Anthropic message input must be a list of message param dicts.")
                continue

            content = _get_attr(message, "content", None)
            role = _get_attr(message, "role", None)

            if role is None or content is None:
                log.warning("Anthropic input message must have content and role.")

            if isinstance(content, str):
                input_messages.append({"content": content, "role": role})

            elif isinstance(content, list):
                for block in content:
                    if _get_attr(block, "type", None) == "text":
                        input_messages.append({"content": _get_attr(block, "text", ""), "role": role})

                    elif _get_attr(block, "type", None) == "image":
                        # Store a placeholder for potentially enormous binary image data.
                        input_messages.append({"content": "([IMAGE DETECTED])", "role": role})

                    elif _get_attr(block, "type", None) == "tool_use":
                        text = _get_attr(block, "text", None)
                        input_data = _get_attr(block, "input", "")
                        if isinstance(input_data, str):
                            input_data = json.loads(input_data)
                        tool_call_info = {
                            "name": _get_attr(block, "name", ""),
                            "arguments": input_data,
                            "tool_id": _get_attr(block, "id", ""),
                            "type": _get_attr(block, "type", ""),
                        }
                        if text is None:
                            text = ""
                        input_messages.append({"content": text, "role": role, "tool_calls": [tool_call_info]})

                    elif _get_attr(block, "type", None) == "tool_result":
                        content = _get_attr(block, "content", None)
                        if isinstance(content, str):
                            input_messages.append({"content": "[tool result: {}]".format(content), "role": role})
                        elif isinstance(content, list):
                            input_messages.append({"content": [], "role": role})
                            for tool_result_block in content:
                                if _get_attr(tool_result_block, "text", "") != "":
                                    input_messages[-1]["content"].append(_get_attr(tool_result_block, "text", ""))
                                elif _get_attr(tool_result_block, "type", None) == "image":
                                    # Store a placeholder for potentially enormous binary image data.
                                    input_messages[-1]["content"].append("([IMAGE DETECTED])")
                    else:
                        input_messages.append({"content": str(block), "role": role})

        return input_messages

    def _extract_output_message(self, response):
        """Extract output messages from the stored response."""
        output_messages = []
        content = _get_attr(response, "content", "")
        role = _get_attr(response, "role", "")

        if isinstance(content, str):
            return [{"content": content, "role": role}]

        elif isinstance(content, list):
            for completion in content:
                text = _get_attr(completion, "text", None)
                if isinstance(text, str):
                    output_messages.append({"content": text, "role": role})
                else:
                    if _get_attr(completion, "type", None) == "tool_use":
                        input_data = _get_attr(completion, "input", "")
                        if isinstance(input_data, str):
                            input_data = json.loads(input_data)
                        tool_call_info = {
                            "name": _get_attr(completion, "name", ""),
                            "arguments": input_data,
                            "tool_id": _get_attr(completion, "id", ""),
                            "type": _get_attr(completion, "type", ""),
                        }
                        if text is None:
                            text = ""
                        output_messages.append({"content": text, "role": role, "tool_calls": [tool_call_info]})
        return output_messages

    def record_usage(self, span: Span, usage: Dict[str, Any]) -> None:
        if not usage:
            return
        input_tokens = _get_attr(usage, "input_tokens", None)
        output_tokens = _get_attr(usage, "output_tokens", None)

        if input_tokens is not None:
            span.set_metric("anthropic.response.usage.input_tokens", input_tokens)
        if output_tokens is not None:
            span.set_metric("anthropic.response.usage.output_tokens", output_tokens)
        if input_tokens is not None and output_tokens is not None:
            span.set_metric("anthropic.response.usage.total_tokens", input_tokens + output_tokens)

    @staticmethod
    def _get_llmobs_metrics_tags(span):
        usage = {}
        input_tokens = span.get_metric("anthropic.response.usage.input_tokens")
        output_tokens = span.get_metric("anthropic.response.usage.output_tokens")
        total_tokens = span.get_metric("anthropic.response.usage.total_tokens")

        if input_tokens is not None:
            usage[INPUT_TOKENS_METRIC_KEY] = input_tokens
        if output_tokens is not None:
            usage[OUTPUT_TOKENS_METRIC_KEY] = output_tokens
        if total_tokens is not None:
            usage[TOTAL_TOKENS_METRIC_KEY] = total_tokens
        return usage<|MERGE_RESOLUTION|>--- conflicted
+++ resolved
@@ -66,20 +66,13 @@
         span.set_tag_str(INPUT_MESSAGES, safe_json(input_messages))
         span.set_tag_str(METADATA, safe_json(parameters))
         span.set_tag_str(MODEL_PROVIDER, "anthropic")
-<<<<<<< HEAD
+
         if span.error or response is None:
             span.set_tag_str(OUTPUT_MESSAGES, json.dumps([{"content": ""}]))
         else:
             output_messages = self._extract_output_message(response)
-            span.set_tag_str(OUTPUT_MESSAGES, json.dumps(output_messages))
-
-=======
-        if err or resp is None:
-            span.set_tag_str(OUTPUT_MESSAGES, safe_json([{"content": ""}]))
-        else:
-            output_messages = self._extract_output_message(resp)
             span.set_tag_str(OUTPUT_MESSAGES, safe_json(output_messages))
->>>>>>> 3fc23d7a
+
         usage = self._get_llmobs_metrics_tags(span)
         if usage:
             span.set_tag_str(METRICS, safe_json(usage))
