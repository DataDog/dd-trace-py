import json
from typing import Any
from typing import Dict
from typing import Iterable
from typing import List
from typing import Optional

from ddtrace._trace.span import Span
from ddtrace.contrib.anthropic.utils import _get_attr
from ddtrace.internal.logger import get_logger
from ddtrace.internal.utils import get_argument_value
from ddtrace.llmobs._constants import INPUT_MESSAGES
from ddtrace.llmobs._constants import METADATA
from ddtrace.llmobs._constants import METRICS
from ddtrace.llmobs._constants import MODEL_NAME
from ddtrace.llmobs._constants import MODEL_PROVIDER
from ddtrace.llmobs._constants import OUTPUT_MESSAGES
from ddtrace.llmobs._constants import SPAN_KIND

from .base import BaseLLMIntegration


log = get_logger(__name__)


API_KEY = "anthropic.request.api_key"
MODEL = "anthropic.request.model"


class AnthropicIntegration(BaseLLMIntegration):
    _integration_name = "anthropic"

    def _set_base_span_tags(
        self,
        span: Span,
        model: Optional[str] = None,
        api_key: Optional[str] = None,
        **kwargs: Dict[str, Any],
    ) -> None:
        """Set base level tags that should be present on all Anthropic spans (if they are not None)."""
        if model is not None:
            span.set_tag_str(MODEL, model)
        if api_key is not None:
            if len(api_key) >= 4:
                span.set_tag_str(API_KEY, f"sk-...{str(api_key[-4:])}")
            else:
                span.set_tag_str(API_KEY, api_key)

<<<<<<< HEAD
    def llmobs_set_tags(
        self,
        resp: Any,
        span: Span,
        args: List[Any],
        kwargs: Dict[str, Any],
        err: Optional[Any] = None,
    ) -> None:
        """Extract prompt/response tags from a completion and set them as temporary "_ml_obs.*" tags."""
        if not self.llmobs_enabled:
            return

        parameters = {
            "temperature": float(kwargs.get("temperature", 1.0)),
            "max_tokens": float(kwargs.get("max_tokens", 0)),
        }
        messages = get_argument_value(args, kwargs, 0, "messages")
        input_messages = self._extract_input_message(messages)

        span.set_tag_str(SPAN_KIND, "llm")
        span.set_tag_str(MODEL_NAME, span.get_tag("anthropic.request.model") or "")
        span.set_tag_str(INPUT_MESSAGES, json.dumps(input_messages))
        span.set_tag_str(METADATA, json.dumps(parameters))
        span.set_tag_str(MODEL_PROVIDER, "anthropic")
        if err or resp is None:
            span.set_tag_str(OUTPUT_MESSAGES, json.dumps([{"content": ""}]))
        else:
            output_messages = self._extract_output_message(resp)
            span.set_tag_str(OUTPUT_MESSAGES, json.dumps(output_messages))

        span.set_tag_str(METRICS, json.dumps(_get_llmobs_metrics_tags(span)))

    def _extract_input_message(self, messages):
        """Extract input messages from the stored prompt.
        Anthropic allows for messages and multiple texts in a message, which requires some special casing.
        """
        if not isinstance(messages, Iterable):
            log.warning("Anthropic input must be a list of messages.")

        input_messages = []
        for message in messages:
            if not isinstance(message, dict):
                log.warning("Anthropic message input must be a list of message param dicts.")
                continue

            content = message.get("content", None)
            role = message.get("role", None)

            if role is None or content is None:
                log.warning("Anthropic input message must have content and role.")

            if isinstance(content, str):
                input_messages.append({"content": content, "role": role})

            elif isinstance(content, list):
                for block in content:
                    if block.get("type") == "text":
                        input_messages.append({"content": block.get("text", ""), "role": role})
                    elif block.get("type") == "image":
                        # Store a placeholder for potentially enormous binary image data.
                        input_messages.append({"content": "([IMAGE DETECTED])", "role": role})
                    else:
                        input_messages.append({"content": str(block), "role": role})

        return input_messages

    def _extract_output_message(self, response):
        """Extract output messages from the stored response."""
        output_messages = []
        content = _get_attr(response, "content", None)
        role = _get_attr(response, "role", "")

        if isinstance(content, str):
            return [{"content": self.trunc(content), "role": role}]

        elif isinstance(content, list):
            for completion in content:
                text = _get_attr(completion, "text", None)
                if isinstance(text, str):
                    output_messages.append({"content": self.trunc(text), "role": role})
        return output_messages


def _get_llmobs_metrics_tags(span):
    return {
        "input_tokens": span.get_metric("anthropic.response.usage.input_tokens"),
        "output_tokens": span.get_metric("anthropic.response.usage.output_tokens"),
        "total_tokens": span.get_metric("anthropic.response.usage.total_tokens"),
    }
=======
    def record_usage(self, span: Span, usage: Dict[str, Any]) -> None:
        if not usage:
            return
        input_tokens = _get_attr(usage, "input_tokens", None)
        output_tokens = _get_attr(usage, "output_tokens", None)

        span.set_metric("anthropic.response.usage.input_tokens", input_tokens)
        span.set_metric("anthropic.response.usage.output_tokens", output_tokens)

        if input_tokens is not None and output_tokens is not None:
            span.set_metric("anthropic.response.usage.total_tokens", input_tokens + output_tokens)
>>>>>>> 95dc7d47
<|MERGE_RESOLUTION|>--- conflicted
+++ resolved
@@ -46,7 +46,6 @@
             else:
                 span.set_tag_str(API_KEY, api_key)
 
-<<<<<<< HEAD
     def llmobs_set_tags(
         self,
         resp: Any,
@@ -128,15 +127,7 @@
                 if isinstance(text, str):
                     output_messages.append({"content": self.trunc(text), "role": role})
         return output_messages
-
-
-def _get_llmobs_metrics_tags(span):
-    return {
-        "input_tokens": span.get_metric("anthropic.response.usage.input_tokens"),
-        "output_tokens": span.get_metric("anthropic.response.usage.output_tokens"),
-        "total_tokens": span.get_metric("anthropic.response.usage.total_tokens"),
-    }
-=======
+    
     def record_usage(self, span: Span, usage: Dict[str, Any]) -> None:
         if not usage:
             return
@@ -148,4 +139,11 @@
 
         if input_tokens is not None and output_tokens is not None:
             span.set_metric("anthropic.response.usage.total_tokens", input_tokens + output_tokens)
->>>>>>> 95dc7d47
+
+
+def _get_llmobs_metrics_tags(span):
+    return {
+        "input_tokens": span.get_metric("anthropic.response.usage.input_tokens"),
+        "output_tokens": span.get_metric("anthropic.response.usage.output_tokens"),
+        "total_tokens": span.get_metric("anthropic.response.usage.total_tokens"),
+    }