import json
from typing import Any
from typing import Dict
from typing import Iterable
from typing import List
from typing import Optional

from ddtrace._trace.span import Span
from ddtrace.internal.logger import get_logger
from ddtrace.llmobs._constants import INPUT_MESSAGES
from ddtrace.llmobs._constants import METADATA
from ddtrace.llmobs._constants import METRICS
from ddtrace.llmobs._constants import MODEL_NAME
from ddtrace.llmobs._constants import MODEL_PROVIDER
from ddtrace.llmobs._constants import OUTPUT_MESSAGES
from ddtrace.llmobs._constants import SPAN_KIND

from .base import BaseLLMIntegration


log = get_logger(__name__)


API_KEY = "anthropic.request.api_key"
MODEL = "anthropic.request.model"


class AnthropicIntegration(BaseLLMIntegration):
    _integration_name = "anthropic"

    def _set_base_span_tags(
        self,
        span: Span,
        model: Optional[str] = None,
        api_key: Optional[str] = None,
        **kwargs: Dict[str, Any],
    ) -> None:
        """Set base level tags that should be present on all Anthropic spans (if they are not None)."""
        if model is not None:
            span.set_tag_str(MODEL, model)
        if api_key is not None:
            if len(api_key) >= 4:
                span.set_tag_str(API_KEY, f"sk-...{str(api_key[-4:])}")
            else:
                span.set_tag_str(API_KEY, api_key)

    def llmobs_set_tags(
        self,
        resp: Any,
        span: Span,
        args: List[Any],
        kwargs: Dict[str, Any],
        err: Optional[Any] = None,
    ) -> None:
        """Extract prompt/response tags from a completion and set them as temporary "_ml_obs.*" tags."""
        if not self.llmobs_enabled:
            return

        parameters = {
            "temperature": float(kwargs.get("temperature", 1.0)),
            "max_tokens": float(kwargs.get("max_tokens", 0)),
        }
        messages = kwargs.get("messages")
        system_prompt = kwargs.get("system")
        input_messages = self._extract_input_message(messages, system_prompt)

        span.set_tag_str(SPAN_KIND, "llm")
        span.set_tag_str(MODEL_NAME, span.get_tag("anthropic.request.model") or "")
        span.set_tag_str(INPUT_MESSAGES, json.dumps(input_messages))
        span.set_tag_str(METADATA, json.dumps(parameters))
        span.set_tag_str(MODEL_PROVIDER, "anthropic")
        if err or resp is None:
            span.set_tag_str(OUTPUT_MESSAGES, json.dumps([{"content": ""}]))
        else:
            output_messages = self._extract_output_message(resp)
            span.set_tag_str(OUTPUT_MESSAGES, json.dumps(output_messages))

        usage = self._get_llmobs_metrics_tags(span)
        if usage != {}:
            span.set_tag_str(METRICS, json.dumps(usage))

    def _extract_input_message(self, messages, system_prompt=None):
        """Extract input messages from the stored prompt.
        Anthropic allows for messages and multiple texts in a message, which requires some special casing.
        """
        if not isinstance(messages, Iterable):
            log.warning("Anthropic input must be a list of messages.")

        input_messages = []
        if system_prompt is not None:
            input_messages.append({"content": system_prompt, "role": "system"})
        for message in messages:
            if not isinstance(message, dict):
                log.warning("Anthropic message input must be a list of message param dicts.")
                continue

            content = _get_attr(message, "content", None)
            role = _get_attr(message, "role", None)

            if role is None or content is None:
                log.warning("Anthropic input message must have content and role.")

            if isinstance(content, str):
                input_messages.append({"content": content, "role": role})

            elif isinstance(content, list):
                for block in content:
                    if _get_attr(block, "type", None) == "text":
                        input_messages.append({"content": _get_attr(block, "text", ""), "role": role})
                    elif _get_attr(block, "type", None) == "image":
                        # Store a placeholder for potentially enormous binary image data.
                        input_messages.append({"content": "([IMAGE DETECTED])", "role": role})
                    elif _get_attr(block, "type", None) == "tool_use":
                        name = _get_attr(block, "name", "")
                        inputs = _get_attr(block, "input", "")
                        input_messages.append(
                            {"content": "[TOOL USE: NAME=%s, INPUTS=%s]" % (name, json.dumps(inputs)), "role": role}
                        )
                    else:
                        input_messages.append({"content": str(block), "role": role})

        return input_messages

    def _extract_output_message(self, response):
        """Extract output messages from the stored response."""
        output_messages = []
        content = _get_attr(response, "content", None)
        role = _get_attr(response, "role", "")

        if isinstance(content, str):
            return [{"content": content, "role": role}]

        elif isinstance(content, list):
            for completion in content:
                text = _get_attr(completion, "text", None)
                if isinstance(text, str):
<<<<<<< HEAD
                    output_messages.append({"content": self.trunc(text), "role": role})
                else:
                    if _get_attr(completion, "type", None) == "tool_use":
                        name = _get_attr(completion, "name", "")
                        inputs = _get_attr(completion, "input", "")
                        output_messages.append(
                            {"content": "[TOOL USE: NAME=%s, INPUTS=%s]" % (name, json.dumps(inputs)), "role": role}
                        )
=======
                    output_messages.append({"content": text, "role": role})
>>>>>>> fafd1958
        return output_messages

    def record_usage(self, span: Span, usage: Dict[str, Any]) -> None:
        if not usage:
            return
        input_tokens = _get_attr(usage, "input_tokens", None)
        output_tokens = _get_attr(usage, "output_tokens", None)

        if input_tokens is not None:
            span.set_metric("anthropic.response.usage.input_tokens", input_tokens)
        if output_tokens is not None:
            span.set_metric("anthropic.response.usage.output_tokens", output_tokens)
        if input_tokens is not None and output_tokens is not None:
            span.set_metric("anthropic.response.usage.total_tokens", input_tokens + output_tokens)

    @staticmethod
    def _get_llmobs_metrics_tags(span):
        usage = {}
        prompt_tokens = span.get_metric("anthropic.response.usage.input_tokens")
        completion_tokens = span.get_metric("anthropic.response.usage.output_tokens")
        total_tokens = span.get_metric("anthropic.response.usage.total_tokens")

        if prompt_tokens is not None:
            usage["prompt_tokens"] = prompt_tokens
        if completion_tokens is not None:
            usage["completion_tokens"] = completion_tokens
        if total_tokens is not None:
            usage["total_tokens"] = total_tokens
        return usage


def _get_attr(o: Any, attr: str, default: Any):
    # Since our response may be a dict or object, convenience method
    if isinstance(o, dict):
        return o.get(attr, default)
    else:
        return getattr(o, attr, default)<|MERGE_RESOLUTION|>--- conflicted
+++ resolved
@@ -134,18 +134,15 @@
             for completion in content:
                 text = _get_attr(completion, "text", None)
                 if isinstance(text, str):
-<<<<<<< HEAD
-                    output_messages.append({"content": self.trunc(text), "role": role})
+                    output_messages.append({"content": text, "role": role})
                 else:
                     if _get_attr(completion, "type", None) == "tool_use":
                         name = _get_attr(completion, "name", "")
                         inputs = _get_attr(completion, "input", "")
                         output_messages.append(
-                            {"content": "[TOOL USE: NAME=%s, INPUTS=%s]" % (name, json.dumps(inputs)), "role": role}
+                            {"content": "\n\n[tool: {}]\n\n".format(name), "role": role}
                         )
-=======
-                    output_messages.append({"content": text, "role": role})
->>>>>>> fafd1958
+                        output_messages["content"] += "{}".format(str(inputs))
         return output_messages
 
     def record_usage(self, span: Span, usage: Dict[str, Any]) -> None:
