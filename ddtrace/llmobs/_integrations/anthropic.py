import json
from typing import Any
from typing import Dict
from typing import Iterable
from typing import List
from typing import Optional

from ddtrace._trace.span import Span
from ddtrace.internal.logger import get_logger
from ddtrace.llmobs._constants import INPUT_MESSAGES
from ddtrace.llmobs._constants import METADATA
from ddtrace.llmobs._constants import METRICS
from ddtrace.llmobs._constants import MODEL_NAME
from ddtrace.llmobs._constants import MODEL_PROVIDER
from ddtrace.llmobs._constants import OUTPUT_MESSAGES
from ddtrace.llmobs._constants import SPAN_KIND

from .base import BaseLLMIntegration


log = get_logger(__name__)


API_KEY = "anthropic.request.api_key"
MODEL = "anthropic.request.model"


class AnthropicIntegration(BaseLLMIntegration):
    _integration_name = "anthropic"

    def _set_base_span_tags(
        self,
        span: Span,
        model: Optional[str] = None,
        api_key: Optional[str] = None,
        **kwargs: Dict[str, Any],
    ) -> None:
        """Set base level tags that should be present on all Anthropic spans (if they are not None)."""
        if model is not None:
            span.set_tag_str(MODEL, model)
        if api_key is not None:
            if len(api_key) >= 4:
                span.set_tag_str(API_KEY, f"sk-...{str(api_key[-4:])}")
            else:
                span.set_tag_str(API_KEY, api_key)

    def llmobs_set_tags(
        self,
        resp: Any,
        span: Span,
        args: List[Any],
        kwargs: Dict[str, Any],
        err: Optional[Any] = None,
    ) -> None:
        if not self.llmobs_enabled:
            return

        parameters = {
            "temperature": float(kwargs.get("temperature", 1.0)),
            "max_tokens": float(kwargs.get("max_tokens", 0)),
        }
<<<<<<< HEAD
        messages = get_argument_value([], kwargs, 0, "messages")
        system_prompt = get_argument_value([], kwargs, 0, "system", optional=True)
=======
        messages = kwargs.get("messages")
        system_prompt = kwargs.get("system")
>>>>>>> f657c8ff
        input_messages = self._extract_input_message(messages, system_prompt)

        span.set_tag_str(SPAN_KIND, "llm")
        span.set_tag_str(MODEL_NAME, span.get_tag("anthropic.request.model") or "")
        span.set_tag_str(INPUT_MESSAGES, json.dumps(input_messages))
        span.set_tag_str(METADATA, json.dumps(parameters))
        span.set_tag_str(MODEL_PROVIDER, "anthropic")
        if err or resp is None:
            span.set_tag_str(OUTPUT_MESSAGES, json.dumps([{"content": ""}]))
        else:
            output_messages = self._extract_output_message(resp)
            span.set_tag_str(OUTPUT_MESSAGES, json.dumps(output_messages))

<<<<<<< HEAD
        span.set_tag_str(METRICS, json.dumps(AnthropicIntegration._get_llmobs_metrics_tags(span)))
=======
        usage = AnthropicIntegration._get_llmobs_metrics_tags(span)
        if usage != {}:
            span.set_tag_str(METRICS, json.dumps(usage))
>>>>>>> f657c8ff

    def _extract_input_message(self, messages, system_prompt=None):
        """Extract input messages from the stored prompt.
        Anthropic allows for messages and multiple texts in a message, which requires some special casing.
        """
        if not isinstance(messages, Iterable):
            log.warning("Anthropic input must be a list of messages.")

        input_messages = []
        if system_prompt is not None:
            input_messages.append({"content": system_prompt, "role": "system"})
        for message in messages:
            if not isinstance(message, dict):
                log.warning("Anthropic message input must be a list of message param dicts.")
                continue

            content = message.get("content", None)
            role = message.get("role", None)

            if role is None or content is None:
                log.warning("Anthropic input message must have content and role.")

            if isinstance(content, str):
                input_messages.append({"content": content, "role": role})

            elif isinstance(content, list):
                for block in content:
                    if block.get("type") == "text":
                        input_messages.append({"content": block.get("text", ""), "role": role})
                    elif block.get("type") == "image":
                        # Store a placeholder for potentially enormous binary image data.
                        input_messages.append({"content": "([IMAGE DETECTED])", "role": role})
                    else:
                        input_messages.append({"content": str(block), "role": role})

        return input_messages

    def _extract_output_message(self, response):
        """Extract output messages from the stored response."""
        output_messages = []
        content = _get_attr(response, "content", None)
        role = _get_attr(response, "role", "")

        if isinstance(content, str):
            return [{"content": self.trunc(content), "role": role}]

        elif isinstance(content, list):
            for completion in content:
                text = _get_attr(completion, "text", None)
                if isinstance(text, str):
                    output_messages.append({"content": self.trunc(text), "role": role})
        return output_messages

    def record_usage(self, span: Span, usage: Dict[str, Any]) -> None:
        if not usage:
            return
        input_tokens = _get_attr(usage, "input_tokens", 0)
        output_tokens = _get_attr(usage, "output_tokens", 0)

        if input_tokens != 0:
            span.set_metric("anthropic.response.usage.input_tokens", input_tokens)
        if output_tokens != 0:
            span.set_metric("anthropic.response.usage.output_tokens", output_tokens)
        if input_tokens != 0 and output_tokens != 0:
            span.set_metric("anthropic.response.usage.total_tokens", input_tokens + output_tokens)

    @classmethod
    def _get_llmobs_metrics_tags(cls, span):
<<<<<<< HEAD
        return {
            "input_tokens": span.get_metric("anthropic.response.usage.input_tokens"),
            "output_tokens": span.get_metric("anthropic.response.usage.output_tokens"),
            "total_tokens": span.get_metric("anthropic.response.usage.total_tokens"),
        }
=======
        usage = {}
        prompt_tokens = span.get_metric("anthropic.response.usage.input_tokens")
        completion_tokens = span.get_metric("anthropic.response.usage.output_tokens")
        total_tokens = span.get_metric("anthropic.response.usage.total_tokens")

        if prompt_tokens is not None:
            usage["prompt_tokens"] = prompt_tokens
        if completion_tokens is not None:
            usage["completion_tokens"] = completion_tokens
        if total_tokens is not None:
            usage["total_tokens"] = total_tokens
        return usage
>>>>>>> f657c8ff


def _get_attr(o: Any, attr: str, default: Any):
    # Since our response may be a dict or object, convenience method
    if isinstance(o, dict):
        return o.get(attr, default)
    else:
        return getattr(o, attr, default)<|MERGE_RESOLUTION|>--- conflicted
+++ resolved
@@ -59,13 +59,8 @@
             "temperature": float(kwargs.get("temperature", 1.0)),
             "max_tokens": float(kwargs.get("max_tokens", 0)),
         }
-<<<<<<< HEAD
-        messages = get_argument_value([], kwargs, 0, "messages")
-        system_prompt = get_argument_value([], kwargs, 0, "system", optional=True)
-=======
         messages = kwargs.get("messages")
         system_prompt = kwargs.get("system")
->>>>>>> f657c8ff
         input_messages = self._extract_input_message(messages, system_prompt)
 
         span.set_tag_str(SPAN_KIND, "llm")
@@ -79,13 +74,9 @@
             output_messages = self._extract_output_message(resp)
             span.set_tag_str(OUTPUT_MESSAGES, json.dumps(output_messages))
 
-<<<<<<< HEAD
-        span.set_tag_str(METRICS, json.dumps(AnthropicIntegration._get_llmobs_metrics_tags(span)))
-=======
         usage = AnthropicIntegration._get_llmobs_metrics_tags(span)
         if usage != {}:
             span.set_tag_str(METRICS, json.dumps(usage))
->>>>>>> f657c8ff
 
     def _extract_input_message(self, messages, system_prompt=None):
         """Extract input messages from the stored prompt.
@@ -154,13 +145,6 @@
 
     @classmethod
     def _get_llmobs_metrics_tags(cls, span):
-<<<<<<< HEAD
-        return {
-            "input_tokens": span.get_metric("anthropic.response.usage.input_tokens"),
-            "output_tokens": span.get_metric("anthropic.response.usage.output_tokens"),
-            "total_tokens": span.get_metric("anthropic.response.usage.total_tokens"),
-        }
-=======
         usage = {}
         prompt_tokens = span.get_metric("anthropic.response.usage.input_tokens")
         completion_tokens = span.get_metric("anthropic.response.usage.output_tokens")
@@ -173,7 +157,6 @@
         if total_tokens is not None:
             usage["total_tokens"] = total_tokens
         return usage
->>>>>>> f657c8ff
 
 
 def _get_attr(o: Any, attr: str, default: Any):
