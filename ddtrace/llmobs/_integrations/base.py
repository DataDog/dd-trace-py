--- conflicted
+++ resolved
@@ -14,7 +14,6 @@
 from ddtrace.internal.telemetry import telemetry_writer
 from ddtrace.internal.telemetry.constants import TELEMETRY_NAMESPACE
 from ddtrace.internal.utils.formats import asbool
-from ddtrace.internal.utils.formats import format_trace_id
 from ddtrace.llmobs._llmobs import LLMObs
 from ddtrace.settings import IntegrationConfig
 from ddtrace.trace import Pin
@@ -93,56 +92,6 @@
             )
         return span
 
-<<<<<<< HEAD
-    @classmethod
-    @abc.abstractmethod
-    def _logs_tags(cls, span: Span) -> str:
-        """Generate ddtags from the corresponding span."""
-        pass
-
-    def log(self, span: Span, level: str, msg: str, attrs: Dict[str, Any]) -> None:
-        if not self.logs_enabled or self._log_writer is None:
-            return
-        tags = self._logs_tags(span)
-        log = {
-            "timestamp": time.time() * 1000,
-            "message": msg,
-            "hostname": get_hostname(),
-            "ddsource": self._integration_name,
-            "service": span.service or "",
-            "status": level,
-            "ddtags": tags,
-        }
-        if span is not None:
-            log["dd.trace_id"] = format_trace_id(span.trace_id)
-            log["dd.span_id"] = str(span.span_id)
-        log.update(attrs)
-        self._log_writer.enqueue(log)  # type: ignore[arg-type]
-
-    @classmethod
-    @abc.abstractmethod
-    def _metrics_tags(cls, span: Span) -> List[str]:
-        """Generate a list of metrics tags from a given span."""
-        return []
-
-    def metric(self, span: Span, kind: str, name: str, val: Any, tags: Optional[List[str]] = None) -> None:
-        """Set a metric using the context from the given span."""
-        if not self.metrics_enabled or self._statsd is None:
-            return
-        metric_tags = self._metrics_tags(span)
-        if tags:
-            metric_tags += tags
-        if kind == "dist":
-            self._statsd.distribution(name, val, tags=metric_tags)
-        elif kind == "incr":
-            self._statsd.increment(name, val, tags=metric_tags)
-        elif kind == "gauge":
-            self._statsd.gauge(name, val, tags=metric_tags)
-        else:
-            raise ValueError("Unexpected metric type %r" % kind)
-
-=======
->>>>>>> 16d15250
     def trunc(self, text: str) -> str:
         """Truncate the given text.
 
