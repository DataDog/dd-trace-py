--- conflicted
+++ resolved
@@ -129,15 +129,7 @@
         span.set_tag(_SPAN_MEASURED_KEY)
         self._set_base_span_tags(span, **kwargs)
         if submit_to_llmobs and self.llmobs_enabled:
-<<<<<<< HEAD
             LLMObs._instance._activate_llmobs_span(span)
-=======
-            if span.get_tag(PROPAGATED_PARENT_ID_KEY) is None:
-                # For non-distributed traces or spans in the first service of a distributed trace,
-                # The LLMObs parent ID tag is not set at span start time. We need to manually set the parent ID tag now
-                # in these cases to avoid conflicting with the later propagated tags.
-                parent_id = _get_llmobs_parent_id(span) or "undefined"
-                span._set_ctx_item(PARENT_ID_KEY, str(parent_id))
         telemetry_writer.add_count_metric(
             namespace=TELEMETRY_NAMESPACE.MLOBS,
             name="span.start",
@@ -147,7 +139,6 @@
                 ("autoinstrumented", "true"),
             ),
         )
->>>>>>> 48c6547b
         return span
 
     @classmethod
