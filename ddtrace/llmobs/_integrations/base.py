import abc
from typing import Any  # noqa:F401
from typing import Dict  # noqa:F401
from typing import List  # noqa:F401
from typing import Optional  # noqa:F401

from ddtrace import config
from ddtrace._trace.sampler import RateSampler
from ddtrace.constants import _SPAN_MEASURED_KEY
from ddtrace.contrib.internal.trace_utils import int_service
from ddtrace.ext import SpanTypes
from ddtrace.internal.logger import get_logger
from ddtrace.llmobs._constants import INTEGRATION
from ddtrace.llmobs._llmobs import LLMObs
from ddtrace.settings import IntegrationConfig
from ddtrace.trace import Pin
from ddtrace.trace import Span


log = get_logger(__name__)


class BaseLLMIntegration:
    _integration_name = "baseLLM"

    def __init__(self, integration_config: IntegrationConfig) -> None:
        self.integration_config = integration_config
        self._span_pc_sampler = RateSampler(
            sample_rate=getattr(integration_config, "span_prompt_completion_sample_rate", 1.0)
        )
        self._llmobs_pc_sampler = RateSampler(sample_rate=config._llmobs_sample_rate)

    @property
<<<<<<< HEAD
    def span_linking_enabled(self) -> bool:
        return config._llmobs_auto_span_linking_enabled

    @property
=======
>>>>>>> ac547bdb
    def llmobs_enabled(self) -> bool:
        """Return whether submitting llmobs payloads is enabled."""
        return LLMObs.enabled

    def is_pc_sampled_span(self, span: Span) -> bool:
        if span.context.sampling_priority is not None and span.context.sampling_priority <= 0:
            return False
        return self._span_pc_sampler.sample(span)

    def is_pc_sampled_llmobs(self, span: Span) -> bool:
        # Sampling of llmobs payloads is independent of spans, but we're using a RateSampler for consistency.
        if not self.llmobs_enabled:
            return False
        return self._llmobs_pc_sampler.sample(span)

    @abc.abstractmethod
    def _set_base_span_tags(self, span: Span, **kwargs) -> None:
        """Set default LLM span attributes when possible."""
        pass

    def trace(self, pin: Pin, operation_id: str, submit_to_llmobs: bool = False, **kwargs: Dict[str, Any]) -> Span:
        """
        Start a LLM request span.
        Reuse the service of the application since we'll tag downstream request spans with the LLM name.
        Eventually those should also be internal service spans once peer.service is implemented.
        """
        span = pin.tracer.trace(
            "%s.request" % self._integration_name,
            resource=operation_id,
            service=int_service(pin, self.integration_config),
            span_type=SpanTypes.LLM if (submit_to_llmobs and self.llmobs_enabled) else None,
        )
        # Enable trace metrics for these spans so users can see per-service openai usage in APM.
        span.set_tag(_SPAN_MEASURED_KEY)
        self._set_base_span_tags(span, **kwargs)
        if self.llmobs_enabled:
            span._set_ctx_item(INTEGRATION, self._integration_name)
        return span

    def trunc(self, text: str) -> str:
        """Truncate the given text.

        Use to avoid attaching too much data to spans.
        """
        if not text:
            return text
        text = text.replace("\n", "\\n").replace("\t", "\\t")
        if len(text) > self.integration_config.span_char_limit:
            text = text[: self.integration_config.span_char_limit] + "..."
        return text

    def llmobs_set_tags(
        self,
        span: Span,
        args: List[Any],
        kwargs: Dict[str, Any],
        response: Optional[Any] = None,
        operation: str = "",
    ) -> None:
        """Extract input/output information from the request and response to be submitted to LLMObs."""
        if not self.llmobs_enabled:
            return
        try:
            self._llmobs_set_tags(span, args, kwargs, response, operation)
        except Exception:
            log.error("Error extracting LLMObs fields for span %s, likely due to malformed data", span, exc_info=True)

    @abc.abstractmethod
    def _llmobs_set_tags(
        self,
        span: Span,
        args: List[Any],
        kwargs: Dict[str, Any],
        response: Optional[Any] = None,
        operation: str = "",
    ) -> None:
        raise NotImplementedError()<|MERGE_RESOLUTION|>--- conflicted
+++ resolved
@@ -30,14 +30,6 @@
         )
         self._llmobs_pc_sampler = RateSampler(sample_rate=config._llmobs_sample_rate)
 
-    @property
-<<<<<<< HEAD
-    def span_linking_enabled(self) -> bool:
-        return config._llmobs_auto_span_linking_enabled
-
-    @property
-=======
->>>>>>> ac547bdb
     def llmobs_enabled(self) -> bool:
         """Return whether submitting llmobs payloads is enabled."""
         return LLMObs.enabled
