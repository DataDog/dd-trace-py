<<<<<<< HEAD
import json
=======
>>>>>>> f2c33312
from typing import Any
from typing import Dict
from typing import Optional

<<<<<<< HEAD
from ddtrace import Span
from ddtrace.internal.utils import get_argument_value
from ddtrace.llmobs._constants import INPUT_MESSAGES
from ddtrace.llmobs._constants import INPUT_TOKENS_METRIC_KEY
from ddtrace.llmobs._constants import METADATA
from ddtrace.llmobs._constants import METRICS
from ddtrace.llmobs._constants import MODEL_NAME
from ddtrace.llmobs._constants import MODEL_PROVIDER
from ddtrace.llmobs._constants import OUTPUT_MESSAGES
from ddtrace.llmobs._constants import OUTPUT_TOKENS_METRIC_KEY
from ddtrace.llmobs._constants import SPAN_KIND
from ddtrace.llmobs._constants import TOTAL_TOKENS_METRIC_KEY
from ddtrace.llmobs._integrations.base import BaseLLMIntegration
from ddtrace.llmobs._utils import _unserializable_default_repr
=======
from ddtrace.llmobs._integrations.base import BaseLLMIntegration
from ddtrace import Span
>>>>>>> f2c33312


class GeminiIntegration(BaseLLMIntegration):
    _integration_name = "gemini"

    def _set_base_span_tags(
        self, span: Span, provider: Optional[str] = None, model: Optional[str] = None, **kwargs: Dict[str, Any]
    ) -> None:
        if provider:
            span.set_tag_str("genai.request.model", model)
        if model:
<<<<<<< HEAD
            span.set_tag_str("genai.request.provider", provider)

    def llmobs_set_tags(self, span: Span, args: Any, kwargs: Any, instance: Any, generations: Any = None) -> None:
        if not self.llmobs_enabled:
            return

        span.set_tag_str(SPAN_KIND, "llm")
        span.set_tag_str(MODEL_NAME, span.get_tag("genai.request.model") or "")
        span.set_tag_str(MODEL_PROVIDER, span.get_tag("genai.request.provider") or "")

        metadata = self._llmobs_set_metadata(kwargs, instance)
        span.set_tag_str(METADATA, json.dumps(metadata, default=_unserializable_default_repr))

        system_instruction = _get_attr(instance, "_system_instruction", None)
        input_contents = get_argument_value(args, kwargs, 0, "contents")
        input_messages = self._extract_input_message(input_contents, system_instruction)
        span.set_tag_str(INPUT_MESSAGES, json.dumps(input_messages, default=_unserializable_default_repr))

        if span.error or generations is None:
            span.set_tag_str(OUTPUT_MESSAGES, json.dumps([{"content": ""}]))
        else:
            output_messages = self._extract_output_message(generations)
            span.set_tag_str(OUTPUT_MESSAGES, json.dumps(output_messages, default=_unserializable_default_repr))

        usage = self._get_llmobs_metrics_tags(span)
        if usage:
            span.set_tag_str(METRICS, json.dumps(usage, default=_unserializable_default_repr))

    @staticmethod
    def _llmobs_set_metadata(kwargs, instance):
        metadata = {}
        model_config = instance._generation_config or {}
        request_config = kwargs.get("generation_config", {})
        parameters = ("temperature", "max_output_tokens", "candidate_count", "top_p", "top_k")
        for param in parameters:
            model_config_value = _get_attr(model_config, param, None)
            request_config_value = _get_attr(request_config, param, None)
            if model_config_value or request_config_value:
                metadata[param] = request_config_value or model_config_value
        return metadata

    @staticmethod
    def _extract_input_message(contents, system_instruction=None):
        messages = []
        if system_instruction:
            for idx, part in enumerate(system_instruction.parts):
                messages.append({"content": part.text or "", "role": "system"})
        if isinstance(contents, str):
            messages.append({"content": contents, "role": "user"})
            return messages
        elif isinstance(contents, dict):
            messages.append({"content": contents.get("text", ""), "role": contents.get("role", "user")})
            return messages
        elif not isinstance(contents, list):
            return messages
        for content_idx, content in enumerate(contents):
            if isinstance(content, str):
                messages.append({"content": content, "role": "user"})
                continue
            role = _get_attr(content, "role", "user")
            parts = _get_attr(content, "parts", [])
            if not parts:
                messages.append({"content": "[Non-text content object: {}]".format(repr(content)), "role": role})
            for part in parts:
                text = _get_attr(part, "text", "")
                function_call = _get_attr(part, "function_call", None)
                function_response = _get_attr(part, "function_response", None)
                message = {"content": text, "role": role}
                if function_call:
                    function_call_dict = type(function_call).to_dict(function_call)
                    message["tool_calls"] = [
                        {"name": function_call_dict.get("name", ""), "arguments": function_call_dict.get("args", {})}
                    ]
                if function_response:
                    function_response_dict = type(function_response).to_dict(function_response)
                    message["content"] = "[tool result: {}]".format(function_response_dict.get("response", ""))
                messages.append(message)
        return messages

    @staticmethod
    def _extract_output_message(generations):
        output_messages = []
        generations_dict = generations.to_dict()
        for idx, candidate in enumerate(generations_dict.get("candidates", [])):
            content = candidate.get("content", {})
            role = content.get("role", "model")
            parts = content.get("parts", [])
            for part_idx, part in enumerate(parts):
                text = part.get("text", "")
                function_call = part.get("function_call", None)
                if not function_call:
                    output_messages.append({"content": text, "role": role})
                    continue
                function_name = function_call.get("name", "")
                function_args = function_call.get("args", {})
                output_messages.append(
                    {"content": text, "role": role, "tool_calls": [{"name": function_name, "arguments": function_args}]}
                )
        return output_messages

    @staticmethod
    def _get_llmobs_metrics_tags(span):
        usage = {}
        input_tokens = span.get_metric("genai.response.usage.prompt_tokens")
        output_tokens = span.get_metric("genai.response.usage.completion_tokens")
        total_tokens = span.get_metric("genai.response.usage.total_tokens")

        if input_tokens is not None:
            usage[INPUT_TOKENS_METRIC_KEY] = input_tokens
        if output_tokens is not None:
            usage[OUTPUT_TOKENS_METRIC_KEY] = output_tokens
        if total_tokens is not None:
            usage[TOTAL_TOKENS_METRIC_KEY] = total_tokens
        return usage


def _get_attr(o: Any, attr: str, default: Any):
    # Convenience method to get an attribute from an object or dict
    if isinstance(o, dict):
        return o.get(attr, default)
    else:
        return getattr(o, attr, default)
=======
            span.set_tag_str("genai.request.provider", provider)
>>>>>>> f2c33312
<|MERGE_RESOLUTION|>--- conflicted
+++ resolved
@@ -1,12 +1,8 @@
-<<<<<<< HEAD
 import json
-=======
->>>>>>> f2c33312
 from typing import Any
 from typing import Dict
 from typing import Optional
 
-<<<<<<< HEAD
 from ddtrace import Span
 from ddtrace.internal.utils import get_argument_value
 from ddtrace.llmobs._constants import INPUT_MESSAGES
@@ -21,10 +17,8 @@
 from ddtrace.llmobs._constants import TOTAL_TOKENS_METRIC_KEY
 from ddtrace.llmobs._integrations.base import BaseLLMIntegration
 from ddtrace.llmobs._utils import _unserializable_default_repr
-=======
 from ddtrace.llmobs._integrations.base import BaseLLMIntegration
 from ddtrace import Span
->>>>>>> f2c33312
 
 
 class GeminiIntegration(BaseLLMIntegration):
@@ -36,7 +30,6 @@
         if provider:
             span.set_tag_str("genai.request.model", model)
         if model:
-<<<<<<< HEAD
             span.set_tag_str("genai.request.provider", provider)
 
     def llmobs_set_tags(self, span: Span, args: Any, kwargs: Any, instance: Any, generations: Any = None) -> None:
@@ -158,7 +151,4 @@
     if isinstance(o, dict):
         return o.get(attr, default)
     else:
-        return getattr(o, attr, default)
-=======
-            span.set_tag_str("genai.request.provider", provider)
->>>>>>> f2c33312
+        return getattr(o, attr, default)