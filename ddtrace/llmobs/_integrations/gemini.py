--- conflicted
+++ resolved
@@ -41,12 +41,7 @@
         operation: str = "",
     ) -> None:
         instance = kwargs.get("instance", None)
-<<<<<<< HEAD
-        metadata = self._llmobs_set_metadata(kwargs, instance)
-=======
         metadata = llmobs_get_metadata_google(kwargs, instance)
-        span.set_tag_str(METADATA, safe_json(metadata))
->>>>>>> 79be26d5
 
         system_instruction = get_system_instructions_from_google_model(instance)
         input_contents = get_argument_value(args, kwargs, 0, "contents")
@@ -56,7 +51,6 @@
         if not span.error and response is not None:
             output_messages = self._extract_output_message(response)
 
-<<<<<<< HEAD
         span._set_ctx_items(
             {
                 SPAN_KIND: "llm",
@@ -65,14 +59,9 @@
                 METADATA: metadata,
                 INPUT_MESSAGES: input_messages,
                 OUTPUT_MESSAGES: output_messages,
-                METRICS: self._get_llmobs_metrics_tags(span),
+                METRICS: get_llmobs_metrics_tags_google("google_generativeai", span),
             }
         )
-=======
-        usage = get_llmobs_metrics_tags_google("google_generativeai", span)
-        if usage:
-            span.set_tag_str(METRICS, safe_json(usage))
->>>>>>> 79be26d5
 
     def _extract_input_message(self, contents, system_instruction=None):
         messages = []
