--- conflicted
+++ resolved
@@ -2,12 +2,14 @@
 from dataclasses import dataclass
 from dataclasses import is_dataclass
 import json
+import re
 from typing import Any
 from typing import Dict
 from typing import List
 from typing import Optional
 from typing import Tuple
 from typing import Union
+from urllib.parse import urlparse
 
 from ddtrace._trace.span import Span
 from ddtrace.internal import core
@@ -17,11 +19,8 @@
 from ddtrace.llmobs._constants import DISPATCH_ON_TOOL_CALL_OUTPUT_USED
 from ddtrace.llmobs._constants import INPUT_MESSAGES
 from ddtrace.llmobs._constants import INPUT_TOKENS_METRIC_KEY
-<<<<<<< HEAD
 from ddtrace.llmobs._constants import INPUT_VALUE
-=======
 from ddtrace.llmobs._constants import LITELLM_ROUTER_INSTANCE_KEY
->>>>>>> 327bde72
 from ddtrace.llmobs._constants import METADATA
 from ddtrace.llmobs._constants import OAI_HANDOFF_TOOL_ARG
 from ddtrace.llmobs._constants import OUTPUT_MESSAGES
@@ -34,6 +33,8 @@
 
 logger = get_logger(__name__)
 
+ACCEPTED_OPENAI_DEFAULT_HOSTNAMES = ("api.openai.com", "api.deepseek.com")
+AZURE_URL_REGEX_PATTERN = "^[\\w.-]*openai\\.azure\\.com$"
 OPENAI_SKIPPED_COMPLETION_TAGS = (
     "model",
     "prompt",
@@ -52,6 +53,15 @@
     "user_api_key_hash",
     LITELLM_ROUTER_INSTANCE_KEY,
 )
+
+def is_openai_default_base_url(base_url: Optional[str] = None) -> bool:
+    if base_url is None:
+        return True
+
+    parsed_url = urlparse(base_url)
+    default_azure_endpoint_regex = re.compile(AZURE_URL_REGEX_PATTERN)
+    matches_azure_endpoint = default_azure_endpoint_regex.match(parsed_url.hostname or "") is not None
+    return parsed_url.hostname in ACCEPTED_OPENAI_DEFAULT_HOSTNAMES or matches_azure_endpoint
 
 
 def extract_model_name_google(instance, model_name_attr):
@@ -307,15 +317,7 @@
     prompt = kwargs.get("prompt", "")
     if isinstance(prompt, str):
         prompt = [prompt]
-<<<<<<< HEAD
-    parameters = {
-        k: v
-        for k, v in kwargs.items()
-        if k not in ("model", "prompt", "api_key", "user_api_key", "user_api_key_hash", "router_instance")
-    }
-=======
     parameters = {k: v for k, v in kwargs.items() if k not in OPENAI_SKIPPED_COMPLETION_TAGS}
->>>>>>> 327bde72
     output_messages = [{"content": ""}]
     if not span.error and completions:
         choices = getattr(completions, "choices", completions)
@@ -337,25 +339,7 @@
         if tool_call_id:
             core.dispatch(DISPATCH_ON_TOOL_CALL_OUTPUT_USED, (tool_call_id, span))
         input_messages.append({"content": str(_get_attr(m, "content", "")), "role": str(_get_attr(m, "role", ""))})
-<<<<<<< HEAD
-    parameters = {
-        k: v
-        for k, v in kwargs.items()
-        if k
-        not in (
-            "model",
-            "messages",
-            "tools",
-            "functions",
-            "api_key",
-            "user_api_key",
-            "user_api_key_hash",
-            "router_instance",
-        )
-    }
-=======
     parameters = {k: v for k, v in kwargs.items() if k not in OPENAI_SKIPPED_CHAT_TAGS}
->>>>>>> 327bde72
     span._set_ctx_items({INPUT_MESSAGES: input_messages, METADATA: parameters})
 
     if span.error or not messages:
