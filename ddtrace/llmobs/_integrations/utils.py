from dataclasses import dataclass
import inspect
import json
import re
from typing import Any
from typing import Dict
from typing import List
from typing import Optional
from typing import Tuple
from typing import Union

from ddtrace._trace.span import Span
from ddtrace.internal import core
from ddtrace.internal.logger import get_logger
from ddtrace.internal.utils.formats import format_trace_id
from ddtrace.llmobs._constants import DISPATCH_ON_LLM_TOOL_CHOICE
from ddtrace.llmobs._constants import DISPATCH_ON_TOOL_CALL_OUTPUT_USED
from ddtrace.llmobs._constants import INPUT_MESSAGES
from ddtrace.llmobs._constants import INPUT_PROMPT
from ddtrace.llmobs._constants import INPUT_TOKENS_METRIC_KEY
from ddtrace.llmobs._constants import INPUT_VALUE
from ddtrace.llmobs._constants import METADATA
from ddtrace.llmobs._constants import OAI_HANDOFF_TOOL_ARG
from ddtrace.llmobs._constants import OUTPUT_MESSAGES
from ddtrace.llmobs._constants import OUTPUT_TOKENS_METRIC_KEY
from ddtrace.llmobs._constants import OUTPUT_VALUE
from ddtrace.llmobs._constants import TOOL_DEFINITIONS
from ddtrace.llmobs._constants import TOTAL_TOKENS_METRIC_KEY
from ddtrace.llmobs._utils import _get_attr
from ddtrace.llmobs._utils import _validate_prompt
from ddtrace.llmobs._utils import load_data_value
from ddtrace.llmobs._utils import safe_json
from ddtrace.llmobs._utils import safe_load_json
from ddtrace.llmobs.types import Message
from ddtrace.llmobs.types import ToolCall
from ddtrace.llmobs.types import ToolDefinition
from ddtrace.llmobs.types import ToolResult


logger = get_logger(__name__)


COMMON_METADATA_KEYS = (
    "stream",
    "temperature",
    "top_p",
    "user",
)
OPENAI_METADATA_RESPONSE_KEYS = (
    "background",
    "include",
    "max_output_tokens",
    "max_tool_calls",
    "parallel_tool_calls",
    "previous_response_id",
    "prompt",
    "reasoning",
    "service_tier",
    "store",
    "text",
    "tool_choice",
    "top_logprobs",
    "truncation",
)
OPENAI_METADATA_CHAT_KEYS = (
    "audio",
    "frequency_penalty",
    "function_call",
    "logit_bias",
    "logprobs",
    "max_completion_tokens",
    "max_tokens",
    "modalities",
    "n",
    "parallel_tool_calls",
    "prediction",
    "presence_penalty",
    "reasoning_effort",
    "response_format",
    "seed",
    "service_tier",
    "stop",
    "store",
    "stream_options",
    "tool_choice",
    "top_logprobs",
    "web_search_options",
)
OPENAI_METADATA_COMPLETION_KEYS = (
    "best_of",
    "echo",
    "frequency_penalty",
    "logit_bias",
    "logprobs",
    "max_tokens",
    "n",
    "presence_penalty",
    "seed",
    "stop",
    "stream_options",
    "suffix",
)

LITELLM_METADATA_CHAT_KEYS = (
    "timeout",
    "n",
    "stream_options",
    "stop",
    "max_completion_tokens",
    "max_tokens",
    "modalities",
    "prediction",
    "presence_penalty",
    "frequency_penalty",
    "logit_bias",
    "response_format",
    "seed",
    "tool_choice",
    "parallel_tool_calls",
    "logprobs",
    "top_logprobs",
    "deployment_id",
    "reasoning_effort",
    "base_url",
    "api_base",
    "api_version",
    "model_list",
)
LITELLM_METADATA_COMPLETION_KEYS = (
    "best_of",
    "echo",
    "frequency_penalty",
    "logit_bias",
    "logprobs",
    "max_tokens",
    "n",
    "presence_penalty",
    "stop",
    "stream_options",
    "suffix",
    "api_base",
    "api_version",
    "model_list",
    "custom_llm_provider",
)

REACT_AGENT_TOOL_CALL_REGEX = r"Action\s*\d*\s*:[\s]*(.*?)[\s]*Action\s*\d*\s*Input\s*\d*\s*:[\s]*(.*)"


def get_llmobs_metrics_tags(integration_name, span):
    usage = {}

    # check for both prompt / completion or input / output tokens
    input_tokens = span.get_metric("%s.response.usage.prompt_tokens" % integration_name) or span.get_metric(
        "%s.response.usage.input_tokens" % integration_name
    )
    output_tokens = span.get_metric("%s.response.usage.completion_tokens" % integration_name) or span.get_metric(
        "%s.response.usage.output_tokens" % integration_name
    )
    total_tokens = None
    if input_tokens and output_tokens:
        total_tokens = input_tokens + output_tokens
    total_tokens = span.get_metric("%s.response.usage.total_tokens" % integration_name) or total_tokens

    if input_tokens is not None:
        usage[INPUT_TOKENS_METRIC_KEY] = input_tokens
    if output_tokens is not None:
        usage[OUTPUT_TOKENS_METRIC_KEY] = output_tokens
    if total_tokens is not None:
        usage[TOTAL_TOKENS_METRIC_KEY] = total_tokens
    return usage


def parse_llmobs_metric_args(metrics):
    usage = {}
    input_tokens = _get_attr(metrics, "prompt_tokens", None)
    output_tokens = _get_attr(metrics, "completion_tokens", None)
    total_tokens = _get_attr(metrics, "total_tokens", None)
    if input_tokens is not None:
        usage[INPUT_TOKENS_METRIC_KEY] = input_tokens
    if output_tokens is not None:
        usage[OUTPUT_TOKENS_METRIC_KEY] = output_tokens
    if total_tokens is not None:
        usage[TOTAL_TOKENS_METRIC_KEY] = total_tokens
    return usage


LANGCHAIN_ROLE_MAPPING = {
    "human": "user",
    "ai": "assistant",
    "system": "system",
}


def format_langchain_io(
    messages,
):
    """
    Formats input and output messages for serialization to JSON.
    Specifically, makes sure that any schema messages are converted to strings appropriately.
    """
    if isinstance(messages, dict):
        formatted = {}
        for key, value in messages.items():
            formatted[key] = format_langchain_io(value)
        return formatted
    if isinstance(messages, list):
        return [format_langchain_io(message) for message in messages]
    return get_content_from_langchain_message(messages)


def get_content_from_langchain_message(message) -> Union[str, Tuple[str, str]]:
    """
    Attempts to extract the content and role from a message (AIMessage, HumanMessage, SystemMessage) object.
    """
    if isinstance(message, str):
        return message
    try:
        content = getattr(message, "__dict__", {}).get("content", str(message))
        role = getattr(message, "role", LANGCHAIN_ROLE_MAPPING.get(getattr(message, "type"), ""))
        return (role, content) if role else content
    except AttributeError:
        return str(message)


def get_messages_from_converse_content(role: str, content: List[Dict[str, Any]]) -> List[Message]:
    """
    Extracts out a list of messages from a converse `content` field.

    `content` is a list of `ContentBlock` objects. Each `ContentBlock` object is a union type
    of `text`, `toolUse`, amd more content types. We only support extracting out `text` and `toolUse`.

    For more info, see `ContentBlock` spec
    https://docs.aws.amazon.com/bedrock/latest/APIReference/API_runtime_ContentBlock.html
    """
    if not content or not isinstance(content, list) or not isinstance(content[0], dict):
        return []
    messages: List[Message] = []
    content_blocks = []
    tool_calls_info = []
    tool_messages: List[Message] = []
    unsupported_content_messages: List[Message] = []
    for content_block in content:
        if content_block.get("text") and isinstance(content_block.get("text"), str):
            content_blocks.append(content_block.get("text", ""))
        elif content_block.get("toolUse") and isinstance(content_block.get("toolUse"), dict):
            toolUse = content_block.get("toolUse", {})
            tool_call_info = ToolCall(
                name=str(toolUse.get("name", "")),
                arguments=toolUse.get("input", {}),
                tool_id=str(toolUse.get("toolUseId", "")),
                type="toolUse",
            )
            tool_calls_info.append(tool_call_info)
        elif content_block.get("toolResult") and isinstance(content_block.get("toolResult"), dict):
            tool_message: Dict[str, Any] = content_block.get("toolResult", {})
            tool_message_contents: List[Dict[str, Any]] = tool_message.get("content", [])
            tool_message_id: str = tool_message.get("toolUseId", "")

            for tool_message_content in tool_message_contents:
                tool_message_content_text: Optional[str] = tool_message_content.get("text")
                tool_message_content_json: Optional[Dict[str, Any]] = tool_message_content.get("json")

                tool_result_info = ToolResult(
                    result=tool_message_content_text
                    or (tool_message_content_json and safe_json(tool_message_content_json))
                    or f"[Unsupported content type(s): {','.join(tool_message_content.keys())}]",
                    tool_id=tool_message_id,
                    type="toolResult",
                )
                tool_messages.append(
                    Message(
                        tool_results=[tool_result_info],
                        role="user",
                    )
                )
        else:
            content_type = ",".join(content_block.keys())
            unsupported_content_messages.append(
                Message(content="[Unsupported content type: {}]".format(content_type), role=role)
            )
    message: Message = Message()
    if tool_calls_info:
        message["tool_calls"] = tool_calls_info
    if content_blocks:
        message["content"] = " ".join(content_blocks)
        message["role"] = role
    if message:
        messages.append(message)
    if unsupported_content_messages:
        messages.extend(unsupported_content_messages)
    if tool_messages:
        messages.extend(tool_messages)
    return messages


def openai_set_meta_tags_from_completion(
    span: Span, kwargs: Dict[str, Any], completions: Any, integration_name: str = "openai"
) -> None:
    """Extract prompt/response tags from a completion and set them as temporary "_ml_obs.meta.*" tags."""
    prompt = kwargs.get("prompt", "")
    if isinstance(prompt, str):
        prompt = [prompt]
    parameters = get_metadata_from_kwargs(kwargs, integration_name, "completion")
    output_messages = [Message(content="")]
    if not span.error and completions:
        choices = getattr(completions, "choices", completions)
        output_messages = [Message(content=str(_get_attr(choice, "text", ""))) for choice in choices]
    span._set_ctx_items(
        {
            INPUT_MESSAGES: [Message(content=p) for p in prompt],
            METADATA: parameters,
            OUTPUT_MESSAGES: output_messages,
        }
    )


def openai_set_meta_tags_from_chat(
    span: Span, kwargs: Dict[str, Any], messages: Optional[Any], integration_name: str = "openai"
) -> None:
    """Extract prompt/response tags from a chat completion and set them as temporary "_ml_obs.meta.*" tags."""
    input_messages: List[Message] = []
    for m in kwargs.get("messages", []):
        content = str(_get_attr(m, "content", ""))
        role = str(_get_attr(m, "role", ""))
        processed_message: Message = Message(content=content, role=role)
        tool_call_id = _get_attr(m, "tool_call_id", None)
        if tool_call_id:
            core.dispatch(DISPATCH_ON_TOOL_CALL_OUTPUT_USED, (tool_call_id, span))

        extracted_tool_calls, extracted_tool_results = _openai_extract_tool_calls_and_results_chat(m)
        if role != "system":
            # ignore system messages as we may unintentionally parse instructions as tool calls
            capture_plain_text_tool_usage(extracted_tool_calls, extracted_tool_results, content, span, is_input=True)

        if extracted_tool_calls:
            processed_message["tool_calls"] = extracted_tool_calls
            processed_message["content"] = ""  # reset content to empty string if tool calls present
        if extracted_tool_results:
            processed_message["tool_results"] = extracted_tool_results
            processed_message["content"] = ""  # reset content to empty string if tool results present
        input_messages.append(processed_message)
    parameters = get_metadata_from_kwargs(kwargs, integration_name, "chat")
    span._set_ctx_items({INPUT_MESSAGES: input_messages, METADATA: parameters})

    if kwargs.get("tools") or kwargs.get("functions"):
        tools = _openai_get_tool_definitions(kwargs.get("tools") or [])
        tools.extend(_openai_get_tool_definitions(kwargs.get("functions") or []))
        if tools:
            span._set_ctx_item(TOOL_DEFINITIONS, tools)

    if span.error or not messages:
        span._set_ctx_item(OUTPUT_MESSAGES, [Message(content="")])
        return
    if isinstance(messages, list):  # streamed response
        role = ""
        output_messages: List[Message] = []
        for streamed_message in messages:
            # litellm roles appear only on the first choice, so store it to be used for all choices
            role = streamed_message.get("role", "") or role
            content = streamed_message.get("content", "")
            message = Message(content=content, role=role)

            extracted_tool_calls, _ = _openai_extract_tool_calls_and_results_chat(
                streamed_message, llm_span=span, dispatch_llm_choice=True
            )
            capture_plain_text_tool_usage(extracted_tool_calls, extracted_tool_results, content, span)

            if extracted_tool_calls:
                message["tool_calls"] = extracted_tool_calls
            output_messages.append(message)
        span._set_ctx_item(OUTPUT_MESSAGES, output_messages)
        return
    choices = _get_attr(messages, "choices", [])
    output_messages = []
    for idx, choice in enumerate(choices):
        choice_message = _get_attr(choice, "message", {})
        role = _get_attr(choice_message, "role", "")
        content = _get_attr(choice_message, "content", "") or ""

        extracted_tool_calls, extracted_tool_results = _openai_extract_tool_calls_and_results_chat(
            choice_message, llm_span=span, dispatch_llm_choice=True
        )
        capture_plain_text_tool_usage(extracted_tool_calls, extracted_tool_results, content, span)

        message = Message(content=str(content), role=str(role))
        if extracted_tool_calls:
            message["tool_calls"] = extracted_tool_calls
        if extracted_tool_results:
            message["tool_results"] = extracted_tool_results
            message["content"] = ""  # set content empty to avoid duplication
        output_messages.append(message)
    span._set_ctx_item(OUTPUT_MESSAGES, output_messages)


def _openai_extract_tool_calls_and_results_chat(
    message: Dict[str, Any], llm_span: Optional[Span] = None, dispatch_llm_choice: bool = False
) -> Tuple[List[ToolCall], List[ToolResult]]:
    tool_calls = []
    tool_results = []

    # handle tool calls
    for raw in _get_attr(message, "tool_calls", []) or []:
        function = _get_attr(raw, "function", {})
        custom = _get_attr(raw, "custom", {})
        raw_args = _get_attr(function, "arguments", {}) or _get_attr(custom, "input", {}) or {}
        tool_name = _get_attr(function, "name", "") or _get_attr(custom, "name", "") or ""
        tool_id = _get_attr(raw, "id", "")
        tool_type = _get_attr(raw, "type", "function")

        if dispatch_llm_choice and llm_span is not None and tool_id:
            tool_args_str = raw_args if isinstance(raw_args, str) else safe_json(raw_args)
            core.dispatch(
                DISPATCH_ON_LLM_TOOL_CHOICE,
                (
                    tool_id,
                    tool_name,
                    tool_args_str,
                    {
                        "trace_id": format_trace_id(llm_span.trace_id),
                        "span_id": str(llm_span.span_id),
                    },
                ),
            )
        raw_args = safe_load_json(raw_args) if isinstance(raw_args, str) else raw_args

        tool_call_info = ToolCall(
            name=str(tool_name),
            arguments=raw_args,
            tool_id=str(tool_id),
            type=str(tool_type),
        )
        tool_calls.append(tool_call_info)

    # handle tool results
    if _get_attr(message, "role", "") == "tool":
        result = _get_attr(message, "content", "")
        tool_result_info = ToolResult(
            name=str(_get_attr(message, "name", "")),
            result=str(result) if result else "",
            tool_id=str(_get_attr(message, "tool_call_id", "")),
            type=str(_get_attr(message, "type", "tool_result")),
        )
        tool_results.append(tool_result_info)

    # legacy function_call format
    function_call = _get_attr(message, "function_call", {})
    if function_call:
        arguments = _get_attr(function_call, "arguments", {})
        arguments = safe_load_json(arguments)
        tool_call_info = ToolCall(
            name=_get_attr(function_call, "name", ""),
            arguments=arguments,
        )
        tool_calls.append(tool_call_info)

    return tool_calls, tool_results


def capture_plain_text_tool_usage(
    tool_calls_info: Any, tool_results_info: Any, content: str, span: Span, is_input: bool = False
) -> None:
    """
    Captures plain text tool calls and tool results from a content string.

    This is useful for extracting tool usage from ReAct agents which format tool usage as plain text.
    In this framework, the tool call and result are formatted within the content string as:
    ```
    Action: <tool_name>
    Action Input: <tool_input>
    Observation: <observation>
    ```
    """
    if not content:
        return

    try:
        action_match = re.search(REACT_AGENT_TOOL_CALL_REGEX, content, re.DOTALL)
        if action_match and isinstance(tool_calls_info, list):
            tool_name = action_match.group(1).strip().strip("*").strip()
            tool_input_with_observation = action_match.group(2).split("\nObservation:")
            tool_input = tool_input_with_observation[0].strip("`").strip().strip(' "')
            observation = ""
            if len(tool_input_with_observation) > 1:
                observation = tool_input_with_observation[1].strip()
            tool_calls_info.append(
                ToolCall(
                    name=tool_name,
                    arguments=safe_load_json(tool_input),
                    tool_id="",
                    type="function",
                )
            )
            if observation:
                tool_result_info = ToolResult(
                    name=tool_name,
                    result=str(observation) if observation else "",
                    tool_id="",
                    type="tool_result",
                )
                tool_results_info.append(tool_result_info)
            if is_input:
                core.dispatch(DISPATCH_ON_TOOL_CALL_OUTPUT_USED, (tool_name + tool_input, span))
            else:
                core.dispatch(
                    DISPATCH_ON_LLM_TOOL_CHOICE,
                    (
                        tool_name + tool_input,
                        tool_name,
                        tool_input,
                        {
                            "trace_id": format_trace_id(span.trace_id),
                            "span_id": str(span.span_id),
                        },
                    ),
                )
    except Exception:
        logger.warning("Failed to capture plain text tool call from content: %s", content, exc_info=True)


def get_metadata_from_kwargs(
    kwargs: Dict[str, Any], integration_name: str = "openai", operation: str = "chat"
) -> Dict[str, Any]:
    metadata = {}
    keys_to_include: Tuple[str, ...] = COMMON_METADATA_KEYS
    if integration_name == "openai":
        keys_to_include += OPENAI_METADATA_CHAT_KEYS if operation == "chat" else OPENAI_METADATA_COMPLETION_KEYS
    elif integration_name == "litellm":
        keys_to_include += LITELLM_METADATA_CHAT_KEYS if operation == "chat" else LITELLM_METADATA_COMPLETION_KEYS
    metadata = {k: load_data_value(v) for k, v in kwargs.items() if k in keys_to_include}
    return metadata


def openai_get_input_messages_from_response_input(
    messages: Optional[Union[str, List[Dict[str, Any]]]],
) -> List[Message]:
    """Parses the input to openai responses api into a list of input messages

    Args:
        messages: the input to openai responses api

    Returns:
        - A list of processed messages
    """
    processed, _ = _openai_parse_input_response_messages(messages)
    return processed


def _openai_parse_input_response_messages(
    messages: Optional[Union[str, List[Dict[str, Any]]]], system_instructions: Optional[str] = None
) -> Tuple[List[Message], List[str]]:
    """
    Parses input messages from the openai responses api into a list of processed messages
    and a list of tool call IDs.

    Args:
        messages: A list of output messages

    Returns:
        - A list of processed messages
        - A list of tool call IDs
    """
    processed: List[Message] = []
    tool_call_ids: List[str] = []

    if system_instructions:
        processed.append(Message(role="system", content=system_instructions))

    if not messages:
        return processed, tool_call_ids

    if isinstance(messages, str):
        return [Message(content=messages, role="user")], tool_call_ids

    for item in messages:
        processed_item: Message = Message()
        # Handle regular message
        if "content" in item and "role" in item:
            processed_item_content = ""
            if isinstance(item["content"], list):
                for content in item["content"]:
                    processed_item_content += str(content.get("text", "") or "")
                    processed_item_content += str(content.get("refusal", "") or "")
            else:
                processed_item_content = item["content"]
            if processed_item_content:
                processed_item["content"] = str(processed_item_content)
                processed_item["role"] = item["role"]
        elif "call_id" in item and ("arguments" in item or "input" in item):
            # Process `ResponseFunctionToolCallParam` or ResponseCustomToolCallParam type from input messages
            arguments_str = item.get("arguments", "") or item.get("input", OAI_HANDOFF_TOOL_ARG)
            arguments = safe_load_json(arguments_str)

            tool_call_info = ToolCall(
                tool_id=item["call_id"],
                arguments=arguments,
                name=item.get("name", ""),
                type=item.get("type", "function_call"),
            )
            processed_item.update(
                {
                    "role": "assistant",
                    "tool_calls": [tool_call_info],
                }
            )
        elif "call_id" in item and "output" in item:
            # Process `FunctionCallOutput` type from input messages
            output = item["output"]

            if not isinstance(output, str):
                output = safe_json(output)
            tool_result_info = ToolResult(
                tool_id=item["call_id"],
                result=str(output) if output else "",
                name=item.get("name", ""),
                type=item.get("type", "function_call_output"),
            )
            processed_item.update(
                {
                    "role": "user",
                    "tool_results": [tool_result_info],
                }
            )
            tool_call_ids.append(item["call_id"])
        if processed_item:
            processed.append(processed_item)

    return processed, tool_call_ids


def openai_get_output_messages_from_response(
    response: Optional[Any], integration: Any = None
) -> Tuple[List[Message], List[ToolDefinition]]:
    """
    Parses the output to openai responses api into a list of output messages and a list of
    MCP tool definitions returned from the MCP server.

    Args:
        response: An OpenAI response object or dictionary containing output messages

    Returns:
        - A list of processed messages
        - A list of MCP tool definitions
    """
    if not response:
        return [], []

    messages = _get_attr(response, "output", [])
    if not messages:
        return [], []

    processed_messages, _, mcp_tool_definitions = _openai_parse_output_response_messages(messages, integration)

    return processed_messages, mcp_tool_definitions


def _openai_parse_output_response_messages(
    messages: List[Any], integration: Any = None
) -> Tuple[List[Message], List[ToolCall], List[ToolDefinition]]:
    """
    Parses output messages from the openai responses api into a list of processed messages
    and a list of tool call outputs and a list of MCP tool definitions.

    Args:
        messages: A list of output messages

    Returns:
        - A list of processed messages
        - A list of tool call outputs
    """
    processed: List[Message] = []
    tool_call_outputs: List[ToolCall] = []
    mcp_tool_definitions: List[ToolDefinition] = []

    for item in messages:
        message: Message = Message()
        message_type = _get_attr(item, "type", "")

        if message_type == "message":
            text = ""
            for content in _get_attr(item, "content", []) or []:
                text += str(_get_attr(content, "text", "") or "")
                text += str(_get_attr(content, "refusal", "") or "")
            message.update({"role": str(_get_attr(item, "role", "assistant")), "content": text})
        elif message_type == "reasoning":
            message.update(
                {
                    "role": "reasoning",
                    "content": safe_json(
                        {
                            "summary": _get_attr(item, "summary", ""),
                            "encrypted_content": _get_attr(item, "encrypted_content", ""),
                            "id": _get_attr(item, "id", ""),
                        }
                    )
                    or "",
                }
            )
        elif message_type == "function_call" or message_type == "custom_tool_call":
            call_id = _get_attr(item, "call_id", "")
            name = _get_attr(item, "name", "")
            raw_arguments = _get_attr(item, "input", "") or _get_attr(item, "arguments", OAI_HANDOFF_TOOL_ARG)
            arguments = safe_load_json(str(raw_arguments))
            tool_call_info = ToolCall(
                tool_id=str(call_id),
                arguments=arguments,
                name=str(name),
                type=str(_get_attr(item, "type", "function")),
            )
            tool_call_outputs.append(tool_call_info)
            message.update(
                {
                    "tool_calls": [tool_call_info],
                    "role": "assistant",
                }
            )
        elif message_type == "mcp_call":
            call_id = str(_get_attr(item, "id", ""))
            name = str(_get_attr(item, "name", ""))
            raw_arguments = _get_attr(item, "arguments", OAI_HANDOFF_TOOL_ARG)
            arguments = safe_load_json(str(raw_arguments))
            output = str(_get_attr(item, "output", ""))
            tool_call_info = ToolCall(
                tool_id=call_id,
                arguments=arguments,
                name=name,
                type=str(message_type),
            )
            tool_call_outputs.append(tool_call_info)
            tool_result_info = ToolResult(
                name=name,
                result=output,
                tool_id=call_id,
                type="mcp_tool_result",
            )
            create_mcp_tool_span(name, arguments, output, integration)
            message.update(
                {
                    "tool_calls": [tool_call_info],
                    "tool_results": [tool_result_info],
                    "role": "assistant",
                }
            )
        elif message_type == "mcp_list_tools":
            mcp_tool_definitions.extend(_openai_get_tool_definitions(_get_attr(item, "tools", [])))
            continue
        else:
            message.update({"content": str(item), "role": "assistant"})

        processed.append(message)

    return processed, tool_call_outputs, mcp_tool_definitions


def openai_get_metadata_from_response(
    response: Optional[Any], kwargs: Optional[Dict[str, Any]] = None
) -> Dict[str, Any]:
    metadata = {}

    if kwargs:
        metadata.update({k: v for k, v in kwargs.items() if k in OPENAI_METADATA_RESPONSE_KEYS + COMMON_METADATA_KEYS})

    if not response:
        return metadata

    # Add metadata from response
    for field in ["temperature", "max_output_tokens", "top_p", "tool_choice", "truncation", "text", "user"]:
        value = getattr(response, field, None)
        if value is not None:
            metadata[field] = load_data_value(value)

    usage = getattr(response, "usage", None)
    output_tokens_details = getattr(usage, "output_tokens_details", None)
    reasoning_tokens = getattr(output_tokens_details, "reasoning_tokens", 0)
    metadata["reasoning_tokens"] = reasoning_tokens

    return metadata


<<<<<<< HEAD
def openai_set_meta_tags_from_response(
    span: Span, kwargs: Dict[str, Any], response: Optional[Any], integration: Any = None
) -> None:
=======
def _extract_chat_template_from_instructions(
    instructions: List[Any], variables: Dict[str, Any]
) -> List[Dict[str, str]]:
    """
    Extract a chat template from OpenAI response instructions by replacing variable values with placeholders.

    Args:
        instructions: List of instruction messages from the OpenAI response
        variables: Dictionary of variables used in the prompt

    Returns:
        List of chat template messages with placeholders (e.g., {{variable_name}})
    """
    chat_template = []

    # Create a mapping of variable values to placeholder names
    value_to_placeholder = {}
    for var_name, var_value in variables.items():
        if hasattr(var_value, "text"):  # ResponseInputText
            value_str = str(var_value.text)
        else:
            value_str = str(var_value)

        # Skip empty values
        if not value_str:
            continue

        value_to_placeholder[value_str] = f"{{{{{var_name}}}}}"

    # Sort by length (longest first) to handle overlapping values correctly
    sorted_values = sorted(value_to_placeholder.keys(), key=len, reverse=True)

    for instruction in instructions:
        role = _get_attr(instruction, "role", "")
        if not role:
            continue

        content_items = _get_attr(instruction, "content", [])
        if not content_items:
            continue

        text_parts = []
        for content_item in content_items:
            text = _get_attr(content_item, "text", "")
            if text:
                text_parts.append(str(text))

        if not text_parts:
            continue

        full_text = "".join(text_parts)

        # Replace variable values with placeholders (longest first)
        for value_str in sorted_values:
            placeholder = value_to_placeholder[value_str]
            full_text = full_text.replace(value_str, placeholder)

        chat_template.append({"role": role, "content": full_text})

    return chat_template


def openai_set_meta_tags_from_response(span: Span, kwargs: Dict[str, Any], response: Optional[Any]) -> None:
>>>>>>> 3fc3fac7
    """Extract input/output tags from response and set them as temporary "_ml_obs.meta.*" tags."""
    input_data = kwargs.get("input", [])

    # For reusable prompts, input may not be in kwargs, extract from response.instructions
    if not input_data and response and "prompt" in kwargs:
        instructions = _get_attr(response, "instructions", [])
        if instructions:
            input_data = load_data_value(instructions)

    input_messages = openai_get_input_messages_from_response_input(input_data)

    if "instructions" in kwargs:
        input_messages.insert(0, Message(content=str(kwargs["instructions"]), role="system"))

    span._set_ctx_items(
        {
            INPUT_MESSAGES: input_messages,
            METADATA: openai_get_metadata_from_response(response, kwargs),
        }
    )

    if "prompt" in kwargs:
        prompt_data = kwargs.get("prompt")
        if prompt_data:
            try:
                # Extract chat_template from response instructions if available
                if response and not prompt_data.get("chat_template") and not prompt_data.get("template"):
                    instructions = _get_attr(response, "instructions", None)
                    variables = prompt_data.get("variables", {})
                    if instructions and variables:
                        chat_template = _extract_chat_template_from_instructions(instructions, variables)
                        if chat_template:
                            prompt_data = dict(prompt_data)  # Make a copy to avoid modifying the original
                            prompt_data["chat_template"] = chat_template

                validated_prompt = _validate_prompt(prompt_data, strict_validation=False)
                span._set_ctx_item(INPUT_PROMPT, validated_prompt)
            except (TypeError, ValueError, AttributeError) as e:
                logger.debug("Failed to validate prompt for OpenAI response: %s", e)

    if span.error or not response:
        span._set_ctx_item(OUTPUT_MESSAGES, [Message(content="")])
        return

    # The response potentially contains enriched metadata (ex. tool calls) not in the original request
    metadata = span._get_ctx_item(METADATA) or {}
    metadata.update(openai_get_metadata_from_response(response))
    span._set_ctx_item(METADATA, metadata)
    output_messages, mcp_tool_definitions = openai_get_output_messages_from_response(response, integration)
    span._set_ctx_item(OUTPUT_MESSAGES, output_messages)
    tools = _openai_get_tool_definitions(kwargs.get("tools") or [])
    if mcp_tool_definitions or tools:
        span._set_ctx_item(TOOL_DEFINITIONS, tools + mcp_tool_definitions)


def _openai_get_tool_definitions(tools: List[Any]) -> List[ToolDefinition]:
    tool_definitions = []
    for tool in tools:
        # chat API tool access
        if _get_attr(tool, "function", None):
            function = _get_attr(tool, "function", {})
            tool_definition = ToolDefinition(
                name=str(_get_attr(function, "name", "")),
                description=str(_get_attr(function, "description", "")),
                schema=_get_attr(function, "parameters", {}),
            )
        # chat API custom tool access
        elif _get_attr(tool, "custom", None):
            custom_tool = _get_attr(tool, "custom", {})
            tool_definition = ToolDefinition(
                name=str(_get_attr(custom_tool, "name", "")),
                description=str(_get_attr(custom_tool, "description", "")),
                schema=_get_attr(custom_tool, "format", {}),  # format is a dict
            )
        # chat API function access and response API tool access
        # only handles FunctionToolParam, CustomToolParam and McpListToolsTool for response API for now
        else:
            tool_definition = ToolDefinition(
                name=str(_get_attr(tool, "name", "")),
                description=str(_get_attr(tool, "description", "")),
                schema=_get_attr(tool, "parameters", {})
                or _get_attr(tool, "format", {})
                or _get_attr(tool, "input_schema", {}),
            )
        if not any(tool_definition.values()):
            continue
        tool_definitions.append(tool_definition)
    return tool_definitions


def openai_construct_completion_from_streamed_chunks(streamed_chunks: List[Any]) -> Dict[str, str]:
    """Constructs a completion dictionary of form {"text": "...", "finish_reason": "..."} from streamed chunks."""
    if not streamed_chunks:
        return {"text": ""}
    completion = {"text": "".join(c.text for c in streamed_chunks if getattr(c, "text", None))}
    if getattr(streamed_chunks[-1], "finish_reason", None):
        completion["finish_reason"] = streamed_chunks[-1].finish_reason
    if hasattr(streamed_chunks[0], "usage"):
        completion["usage"] = streamed_chunks[0].usage
    return completion


def openai_construct_tool_call_from_streamed_chunk(stored_tool_calls, tool_call_chunk=None, function_call_chunk=None):
    """Builds a tool_call dictionary from streamed function_call/tool_call chunks."""
    if function_call_chunk:
        if not stored_tool_calls:
            stored_tool_calls.append({"name": getattr(function_call_chunk, "name", ""), "arguments": ""})
        stored_tool_calls[0]["arguments"] += getattr(function_call_chunk, "arguments", "")
        return
    if not tool_call_chunk:
        return
    tool_call_idx = getattr(tool_call_chunk, "index", None)
    tool_id = getattr(tool_call_chunk, "id", None)
    tool_type = getattr(tool_call_chunk, "type", None)
    function_call = getattr(tool_call_chunk, "function", None)
    custom_call = getattr(tool_call_chunk, "custom", None)
    function_name = getattr(function_call, "name", "") or getattr(custom_call, "name", "")
    # Find tool call index in tool_calls list, as it may potentially arrive unordered (i.e. index 2 before 0)
    list_idx = next(
        (idx for idx, tool_call in enumerate(stored_tool_calls) if tool_call["index"] == tool_call_idx),
        None,
    )
    if list_idx is None:
        call_dict = {
            "index": tool_call_idx,
            "id": tool_id,
            "type": tool_type,
        }
        if function_call:
            call_dict["function"] = {"name": function_name, "arguments": ""}
        elif custom_call:
            call_dict["custom"] = {"name": function_name, "input": ""}
        stored_tool_calls.append(call_dict)
        list_idx = -1
    if function_call:
        stored_tool_calls[list_idx]["function"]["arguments"] += getattr(function_call, "arguments", "")
    elif custom_call:
        stored_tool_calls[list_idx]["custom"]["input"] += getattr(custom_call, "input", "")


def openai_construct_message_from_streamed_chunks(streamed_chunks: List[Any]) -> Dict[str, Any]:
    """Constructs a chat completion message dictionary from streamed chunks.
    The resulting message dictionary is of form:
    {"content": "...", "role": "...", "tool_calls": [...], "finish_reason": "..."}
    """
    message: Dict[str, Any] = {"content": "", "tool_calls": []}
    for chunk in streamed_chunks:
        if _get_attr(chunk, "usage", None):
            message["usage"] = chunk.usage
        if not _get_attr(chunk, "delta", None):
            continue
        if _get_attr(chunk, "index", None) and not message.get("index"):
            message["index"] = chunk.index
        if _get_attr(chunk.delta, "role", None) and not message.get("role"):
            message["role"] = chunk.delta.role
        if _get_attr(chunk, "finish_reason", None) and not message.get("finish_reason"):
            message["finish_reason"] = chunk.finish_reason
        chunk_content = _get_attr(chunk.delta, "content", "")
        if chunk_content:
            message["content"] += chunk_content
            continue
        function_call = _get_attr(chunk.delta, "function_call", None)
        if function_call:
            openai_construct_tool_call_from_streamed_chunk(message["tool_calls"], function_call_chunk=function_call)
        tool_calls = _get_attr(chunk.delta, "tool_calls", None)
        if not tool_calls:
            continue
        for tool_call in tool_calls:
            openai_construct_tool_call_from_streamed_chunk(message["tool_calls"], tool_call_chunk=tool_call)
    if message["tool_calls"]:
        message["tool_calls"].sort(key=lambda x: x.get("index", 0))
    else:
        message.pop("tool_calls", None)
    message["content"] = message["content"].strip()
    return message


def update_proxy_workflow_input_output_value(span: Span, span_kind: str = ""):
    """Helper to update the input and output value for workflow spans."""
    if span_kind != "workflow":
        return
    input_messages = span._get_ctx_item(INPUT_MESSAGES)
    output_messages = span._get_ctx_item(OUTPUT_MESSAGES)
    if input_messages:
        span._set_ctx_item(INPUT_VALUE, input_messages)
    if output_messages:
        span._set_ctx_item(OUTPUT_VALUE, output_messages)


class OaiSpanAdapter:
    """Adapter for Oai Agents SDK Span objects that the llmobs integration code will use.
    This is to consolidate the code where we access oai library types which provides a clear starting point for
    troubleshooting data issues.
    It is also handy for providing defaults when we bump into missing data or unexpected data shapes.
    """

    def __init__(self, oai_span):
        self._raw_oai_span = oai_span  # openai span data type

    @property
    def span_id(self) -> str:
        """Get the span ID."""
        return self._raw_oai_span.span_id

    @property
    def trace_id(self) -> str:
        """Get the trace ID."""
        return self._raw_oai_span.trace_id

    @property
    def name(self) -> str:
        """Get the span name."""
        if hasattr(self._raw_oai_span, "span_data") and hasattr(self._raw_oai_span.span_data, "name"):
            return self._raw_oai_span.span_data.name
        return "openai_agents.{}".format(self.span_type.lower())

    @property
    def span_type(self) -> str:
        """Get the span type."""
        if hasattr(self._raw_oai_span, "span_data") and hasattr(self._raw_oai_span.span_data, "type"):
            return self._raw_oai_span.span_data.type
        return ""

    @property
    def llmobs_span_kind(self) -> Optional[str]:
        kind_mapping = {
            "function": "tool",
            "agent": "agent",
            "handoff": "tool",
            "response": "llm",
            "guardrail": "task",
            "custom": "task",
        }
        return kind_mapping.get(self.span_type)

    @property
    def input(self) -> Union[str, List[Any]]:
        """Get the span data input."""
        if not hasattr(self._raw_oai_span, "span_data"):
            return ""
        return getattr(self._raw_oai_span.span_data, "input", "")

    @property
    def output(self) -> Optional[str]:
        """Get the span data output."""
        if not hasattr(self._raw_oai_span, "span_data"):
            return None
        return getattr(self._raw_oai_span.span_data, "output", None)

    @property
    def response(self) -> Optional[Any]:
        """Get the span data response."""
        if not hasattr(self._raw_oai_span, "span_data"):
            return None
        return getattr(self._raw_oai_span.span_data, "response", None)

    @property
    def from_agent(self) -> str:
        """Get the span data from_agent."""
        if not hasattr(self._raw_oai_span, "span_data"):
            return ""
        return getattr(self._raw_oai_span.span_data, "from_agent", "")

    @property
    def to_agent(self) -> str:
        """Get the span data to_agent."""
        if not hasattr(self._raw_oai_span, "span_data"):
            return ""
        return getattr(self._raw_oai_span.span_data, "to_agent", "")

    @property
    def handoffs(self) -> Optional[List[str]]:
        """Get the span data handoffs."""
        if not hasattr(self._raw_oai_span, "span_data"):
            return None
        return getattr(self._raw_oai_span.span_data, "handoffs", None)

    @property
    def tools(self) -> Optional[List[str]]:
        """Get the span data tools."""
        if not hasattr(self._raw_oai_span, "span_data"):
            return None
        return getattr(self._raw_oai_span.span_data, "tools", None)

    @property
    def data(self) -> Any:
        """Get the span data for custom spans."""
        if not hasattr(self._raw_oai_span, "span_data"):
            return None
        return getattr(self._raw_oai_span.span_data, "data", None)

    @property
    def formatted_custom_data(self) -> Dict[str, Any]:
        """Get the custom span data in a formatted way."""
        data = self.data
        if not data:
            return {}
        return load_data_value(data)

    @property
    def response_output_text(self) -> str:
        """Get the output text from the response."""
        if not self.response:
            return ""
        return self.response.output_text

    @property
    def response_system_instructions(self) -> Optional[str]:
        """Get the system instructions from the response."""
        if not self.response:
            return None
        return getattr(self.response, "instructions", None)

    @property
    def llmobs_model_name(self) -> Optional[str]:
        """Get the model name formatted for LLMObs."""
        if not hasattr(self._raw_oai_span, "span_data"):
            return None

        if self.span_type == "response" and self.response:
            if hasattr(self.response, "model"):
                return self.response.model
        return None

    @property
    def llmobs_metrics(self) -> Optional[Dict[str, Any]]:
        """Get metrics from the span data formatted for LLMObs."""
        if not hasattr(self._raw_oai_span, "span_data"):
            return None

        metrics = {}

        if self.span_type == "response" and self.response and hasattr(self.response, "usage"):
            usage = self.response.usage
            if hasattr(usage, "input_tokens"):
                metrics["input_tokens"] = usage.input_tokens
            if hasattr(usage, "output_tokens"):
                metrics["output_tokens"] = usage.output_tokens
            if hasattr(usage, "total_tokens"):
                metrics["total_tokens"] = usage.total_tokens

        return metrics if metrics else None

    @property
    def llmobs_metadata(self) -> Optional[Dict[str, Any]]:
        """Get metadata from the span data formatted for LLMObs."""
        if not hasattr(self._raw_oai_span, "span_data"):
            return None

        metadata = {}

        if self.span_type == "response" and self.response:
            for field in ["temperature", "max_output_tokens", "top_p", "tools", "tool_choice", "truncation"]:
                if hasattr(self.response, field):
                    value = getattr(self.response, field)
                    if value is not None:
                        metadata[field] = load_data_value(value)

            if hasattr(self.response, "text") and self.response.text:
                metadata["text"] = load_data_value(self.response.text)

            if hasattr(self.response, "usage") and hasattr(self.response.usage, "output_tokens_details"):
                metadata["reasoning_tokens"] = self.response.usage.output_tokens_details.reasoning_tokens

        if self.span_type == "custom" and hasattr(self._raw_oai_span.span_data, "data"):
            custom_data = getattr(self._raw_oai_span.span_data, "data", None)
            if custom_data:
                metadata.update(custom_data)

        return metadata if metadata else None

    @property
    def error(self) -> Optional[Dict[str, Any]]:
        """Get span error if it exists."""
        return self._raw_oai_span.error if hasattr(self._raw_oai_span, "error") else None

    def get_error_message(self) -> Optional[str]:
        """Get the error message if an error exists."""
        if not self.error:
            return None
        return self.error.get("message")

    def get_error_data(self) -> Optional[Dict[str, Any]]:
        """Get the error data if an error exists."""
        if not self.error:
            return None
        return self.error.get("data")

    def llmobs_input_messages(self) -> Tuple[List[Message], List[str]]:
        """Returns processed input messages for LLM Obs LLM spans.

        Returns:
            - A list of processed messages
            - A list of tool call IDs for span linking purposes
        """
        return _openai_parse_input_response_messages(self.input, self.response_system_instructions)

    def llmobs_output_messages(self) -> Tuple[List[Message], List[ToolCall], List[ToolDefinition]]:
        """Returns processed output messages for LLM Obs LLM spans.

        Returns:
            - A list of processed messages
            - A list of tool calls for span linking purposes
            - A list of MCP tool definitions
        """
        if not self.response or not self.response.output:
            return [], [], []

        messages: List[Any] = self.response.output
        if not messages:
            return [], [], []

        if not isinstance(messages, list):
            messages = [messages]

        return _openai_parse_output_response_messages(messages)

    def llmobs_trace_input(self) -> Optional[str]:
        """Converts Response span data to an input value for top level trace.

        Returns:
            The input content if found, None otherwise.
        """
        if not self.response or not self.input:
            return None

        try:
            messages, _ = self.llmobs_input_messages()
            if messages and len(messages) > 0:
                return messages[-1].get("content")
        except (AttributeError, IndexError):
            from ddtrace.internal.logger import get_logger

            logger = get_logger(__name__)
            logger.warning("Failed to process input messages from `response` span", exc_info=True)
        return None


class OaiTraceAdapter:
    """Adapter for OpenAI Agents SDK Trace objects.

    This class provides a clean interface for the integration code to interact with
    OpenAI Agents SDK Trace objects without needing to know their internal structure.
    """

    def __init__(self, oai_trace):
        self._trace = oai_trace  # openai trace data type

    @property
    def trace_id(self) -> str:
        """Get the trace ID."""
        return self._trace.trace_id

    @property
    def name(self) -> str:
        """Get the trace name."""
        return getattr(self._trace, "name", "Agent workflow")

    @property
    def group_id(self) -> Optional[str]:
        """Get the group ID if it exists."""
        try:
            return self._trace.export().get("group_id")
        except (AttributeError, KeyError):
            return None

    @property
    def metadata(self) -> Optional[Dict[str, Any]]:
        """Get the trace metadata if it exists."""
        return self._trace.metadata if hasattr(self._trace, "metadata") else None

    @property
    def raw_trace(self):
        """Get the raw OpenAI Agents SDK trace."""
        return self._trace


@dataclass
class LLMObsTraceInfo:
    """Metadata for llmobs trace used for setting root span attributes and span links"""

    trace_id: str
    span_id: str
    """
    We only update trace's input/output llm spans when that llm span's parent is a top-level agent span.
    This is to ignore extraneous nested llm spans that aren't part of the core agent logic.
    """
    current_top_level_agent_span_id: Optional[str] = None
    input_oai_span: Optional[OaiSpanAdapter] = None
    output_oai_span: Optional[OaiSpanAdapter] = None


def get_final_message_converse_stream_message(
    message: Dict[str, Any], text_blocks: Dict[int, str], tool_blocks: Dict[int, Dict[str, Any]]
) -> Message:
    """Process a message and its content blocks into LLM Obs message format.

    Args:
        message: A message to be processed containing role and content block indices
        text_blocks: Mapping of content block indices to their text content
        tool_blocks: Mapping of content block indices to their tool usage data

    Returns:
        Dict containing the processed message with content and optional tool calls
    """
    indices = sorted(message.get("content_block_indicies", []))
    message_output = Message(role=message["role"])

    text_contents = [text_blocks[idx] for idx in indices if idx in text_blocks]
    message_output.update({"content": "".join(text_contents)} if text_contents else {})

    tool_calls = []
    for idx in indices:
        tool_block = tool_blocks.get(idx)
        if not tool_block:
            continue
        tool_input = tool_block.get("input")
        tool_args = {}
        if tool_input is not None:
            try:
                tool_args = json.loads(tool_input)
            except (json.JSONDecodeError, ValueError):
                tool_args = {"input": tool_input}
        tool_call_info = ToolCall(
            name=tool_block.get("name", ""),
            tool_id=tool_block.get("toolUseId", ""),
            arguments=tool_args if tool_args else {},
            type="toolUse",
        )
        tool_calls.append(tool_call_info)

    if tool_calls:
        message_output["tool_calls"] = tool_calls

    return message_output


_punc_regex = re.compile(r"[\w']+|[.,!?;~@#$%^&*()+/-]")


def _compute_prompt_tokens(prompts=None, messages=None):
    """Compute token span metrics on streamed chat/completion requests.
    Only required if token usage is not provided in the streamed response.
    """
    num_prompt_tokens = 0
    if messages:
        for m in messages:
            prompt_tokens = _est_tokens(m.get("content", ""))
            num_prompt_tokens += prompt_tokens
    elif prompts:
        if isinstance(prompts, str) or isinstance(prompts, list) and isinstance(prompts[0], int):
            prompts = [prompts]
        for prompt in prompts:
            prompt_tokens = _est_tokens(prompt)
            num_prompt_tokens += prompt_tokens
    return num_prompt_tokens


def _compute_completion_tokens(completions_or_messages):
    """Compute/Estimate the completion token count from the streamed response."""
    num_completion_tokens = 0
    for choice in completions_or_messages:
        content = choice.get("content", "") or choice.get("text", "")
        completion_tokens = _est_tokens(content)
        num_completion_tokens += completion_tokens
    return num_completion_tokens


def _est_tokens(prompt: Union[str, List[int]]) -> int:
    """
    Provide a very rough estimate of the number of tokens in a string prompt.
    Note that if the prompt is passed in as a token array (list of ints), the token count
    is just the length of the token array.
    Assumes 1) English text, 2) 1 token ~= 4 chars, and 3) 1 token ~= ¾ words
    """
    if not prompt:
        return 0
    est_tokens = 0
    if isinstance(prompt, str):
        est1 = len(prompt) / 4
        est2 = len(_punc_regex.findall(prompt)) * 0.75
        return round((1.5 * est1 + 0.5 * est2) / 2)
    elif isinstance(prompt, list) and isinstance(prompt[0], int):
        return len(prompt)
    return est_tokens


def extract_instance_metadata_from_stack(
    instance: Any,
    internal_variable_names: Optional[List[str]] = None,
    default_variable_name: Optional[str] = None,
    default_module_name: Optional[str] = None,
    frame_start_offset: int = 2,
    frame_search_depth: int = 6,
) -> Tuple[Optional[str], Optional[str]]:
    """
    Attempts to find the variable name and module name for an instance by inspecting the call stack.

    Args:
        instance: The instance to find the variable name for
        internal_variable_names: List of variable names to skip (e.g., ["instance", "self", "step"])
        default_variable_name: Default name to use if variable name cannot be found
        default_module_name: Default module name to use if module cannot be determined
        frame_start_offset: How many frames to skip from the current frame
        frame_search_depth: Maximum number of frames to search through

    Returns:
        Tuple of (variable_name, module_name)
    """
    try:
        if internal_variable_names is None:
            internal_variable_names = []
        variable_name = default_variable_name
        module_name = default_module_name

        # Start from the current frame and walk up the stack
        current_frame = inspect.currentframe()
        if current_frame is None:
            return variable_name, module_name

        # Skip the specified number of frames
        for _ in range(frame_start_offset):
            current_frame = current_frame.f_back
            if current_frame is None:
                return variable_name, module_name

        # Search through the specified depth
        for _ in range(frame_search_depth):
            if current_frame is None:
                break

            try:
                frame_info = inspect.getframeinfo(current_frame)

                for var_name, var_value in current_frame.f_locals.items():
                    if var_name.startswith("__") or inspect.ismodule(var_value) or var_name in internal_variable_names:
                        continue
                    if var_value is instance:
                        variable_name = var_name
                        module_name = inspect.getmodulename(frame_info.filename)
                        return variable_name, module_name

            except (ValueError, AttributeError, OSError, TypeError):
                current_frame = current_frame.f_back
                continue

            current_frame = current_frame.f_back

        return variable_name, module_name
    except Exception:
        logger.warning("Failed to extract prompt variable name")
        return default_variable_name, default_module_name


def create_mcp_tool_span(
    tool_name,
    tool_arguments,
    tool_output,
    integration: Any = None,
) -> None:
    """
    Creates and submits a tool span to LLMObs to represent a server-side MCP tool call.
    """
    if hasattr(integration, "_openai") and hasattr(integration._openai, "_datadog_pin"):
        pin = integration._openai._datadog_pin
    else:
        return

    with integration.trace(pin, "server_tool_call", submit_to_llmobs=True, kind="tool") as span:
        integration.llmobs_set_tags(
            span,
            args=[],
            kwargs={"name": tool_name, "arguments": tool_arguments},
            response=tool_output,
            operation="tool",
        )<|MERGE_RESOLUTION|>--- conflicted
+++ resolved
@@ -777,11 +777,6 @@
     return metadata
 
 
-<<<<<<< HEAD
-def openai_set_meta_tags_from_response(
-    span: Span, kwargs: Dict[str, Any], response: Optional[Any], integration: Any = None
-) -> None:
-=======
 def _extract_chat_template_from_instructions(
     instructions: List[Any], variables: Dict[str, Any]
 ) -> List[Dict[str, str]]:
@@ -844,8 +839,9 @@
     return chat_template
 
 
-def openai_set_meta_tags_from_response(span: Span, kwargs: Dict[str, Any], response: Optional[Any]) -> None:
->>>>>>> 3fc3fac7
+def openai_set_meta_tags_from_response(
+    span: Span, kwargs: Dict[str, Any], response: Optional[Any], integration: Any = None
+) -> None:
     """Extract input/output tags from response and set them as temporary "_ml_obs.meta.*" tags."""
     input_data = kwargs.get("input", [])
 
