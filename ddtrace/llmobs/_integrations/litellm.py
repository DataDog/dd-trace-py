--- conflicted
+++ resolved
@@ -5,20 +5,13 @@
 from typing import Tuple
 
 from ddtrace.internal.utils import get_argument_value
-from ddtrace.llmobs._constants import INPUT_MESSAGES
 from ddtrace.llmobs._constants import INPUT_TOKENS_METRIC_KEY
-<<<<<<< HEAD
-=======
-from ddtrace.llmobs._constants import INPUT_VALUE
 from ddtrace.llmobs._constants import LITELLM_ROUTER_INSTANCE_KEY
->>>>>>> 327bde72
 from ddtrace.llmobs._constants import METADATA
 from ddtrace.llmobs._constants import METRICS
 from ddtrace.llmobs._constants import MODEL_NAME
 from ddtrace.llmobs._constants import MODEL_PROVIDER
-from ddtrace.llmobs._constants import OUTPUT_MESSAGES
 from ddtrace.llmobs._constants import OUTPUT_TOKENS_METRIC_KEY
-from ddtrace.llmobs._constants import OUTPUT_VALUE
 from ddtrace.llmobs._constants import SPAN_KIND
 from ddtrace.llmobs._constants import TOTAL_TOKENS_METRIC_KEY
 from ddtrace.llmobs._integrations.base import BaseLLMIntegration
@@ -30,10 +23,6 @@
 from ddtrace.trace import Span
 
 
-<<<<<<< HEAD
-CHAT_COMPLETION_OPERATIONS = ("chat", "router.completion", "router.acompletion")
-TEXT_COMPLETION_OPERATIONS = ("completion", "router.text_completion", "router.atext_completion")
-=======
 TEXT_COMPLETION_OPERATIONS = (
     "text_completion",
     "atext_completion",
@@ -53,7 +42,6 @@
     "tags",
 )
 PROXY_SERVER_REQUEST_KEYS = ("body", "url", "method")
->>>>>>> 327bde72
 
 
 class LiteLLMIntegration(BaseLLMIntegration):
@@ -81,11 +69,7 @@
         model_name, model_provider = self._model_map.get(model_name, (model_name, ""))
 
         # use Open AI helpers since response format will match Open AI
-<<<<<<< HEAD
-        if operation in TEXT_COMPLETION_OPERATIONS:
-=======
         if self.is_completion_operation(operation):
->>>>>>> 327bde72
             openai_set_meta_tags_from_completion(span, kwargs, response)
         elif operation in CHAT_COMPLETION_OPERATIONS:
             openai_set_meta_tags_from_chat(span, kwargs, response)
@@ -95,75 +79,11 @@
 
         # update input and output value for non-LLM spans
         span_kind = self._get_span_kind(kwargs, model_name, operation)
-<<<<<<< HEAD
         update_input_output_value(span, span_kind)
-=======
-        self._update_input_output_value(span, span_kind)
->>>>>>> 327bde72
 
         metrics = self._extract_llmobs_metrics(response, span_kind)
         span._set_ctx_items(
             {SPAN_KIND: span_kind, MODEL_NAME: model_name or "", MODEL_PROVIDER: model_provider, METRICS: metrics}
-<<<<<<< HEAD
-        )
-
-    def _update_litellm_metadata(self, span: Span, kwargs: Dict[str, Any], operation: str):
-        metadata = span._get_ctx_item(METADATA) or {}
-        base_url = kwargs.get("api_base", None)
-        # only add model to metadata if it's a litellm client request
-        if base_url:
-            if "model" in kwargs:
-                metadata["model"] = kwargs["model"]
-        # add router information to metadata if it's a span from the router
-        elif "router" in operation:
-            if "metadata" in metadata and "user_api_key" in metadata["metadata"]:
-                del metadata["metadata"]["user_api_key"]
-
-            if not kwargs.get("router_instance", None):
-                span._set_ctx_items({METADATA: metadata})
-                return
-
-            routing_info = {}
-            llm_router = kwargs["router_instance"]
-            routing_info["router_general_settings"] = getattr(llm_router, "router_general_settings", None)
-            routing_info["routing_strategy"] = getattr(llm_router, "routing_strategy", None)
-            routing_info["routing_strategy_args"] = getattr(llm_router, "routing_strategy_args", None)
-            routing_info["provider_budget_config"] = getattr(llm_router, "provider_budget_config", None)
-            routing_info["retry_policy"] = getattr(llm_router, "retry_policy", None)
-            routing_info["enable_tag_filtering"] = getattr(llm_router, "enable_tag_filtering", None)
-            model_list = llm_router.get_model_list() if hasattr(llm_router, "get_model_list") else []
-            routing_info["model_list"] = self._scrub_litellm_model_list(model_list)
-            metadata["router_settings"] = routing_info
-
-        span._set_ctx_items({METADATA: metadata})
-
-    def _scrub_litellm_model_list(self, model_list: List[Dict[str, Any]]) -> List[Dict[str, Any]]:
-        for model in model_list:
-            if "litellm_params" in model and "api_key" in model["litellm_params"]:
-                del model["litellm_params"]["api_key"]
-        return model_list
-
-
-    def _skip_llm_span(self, kwargs: Dict[str, Any], model: Optional[str] = None) -> bool:
-        """
-        Determine whether an LLM span will be submitted for the given request from outside the LiteLLM integration.
-
-        Currently, this only applies to the OpenAI integration when the following conditions are met:
-            - request is not streamed
-            - model provider is OpenAI/AzureOpenAI
-            - the OpenAI integration is enabled
-        """
-        stream = kwargs.get("stream", False)
-        model_lower = model.lower() if model else ""
-        # model provider is unknown until request completes; therefore, this is a best effort attempt to check
-        # if model provider is Open AI or Azure
-        return (
-            any(prefix in model_lower for prefix in ("gpt", "openai", "azure"))
-            and not stream
-            and LLMObs._integration_is_enabled("openai")
-        )
-
-=======
         )
 
     def _update_litellm_metadata(self, span: Span, kwargs: Dict[str, Any], operation: str):
@@ -223,16 +143,6 @@
             )
         return new_model_list
 
-    def _update_input_output_value(self, span: Span, span_kind: str = ""):
-        if span_kind == "llm":
-            return
-        input_messages = span._get_ctx_item(INPUT_MESSAGES)
-        output_messages = span._get_ctx_item(OUTPUT_MESSAGES)
-        if input_messages:
-            span._set_ctx_item(INPUT_VALUE, input_messages)
-        if output_messages:
-            span._set_ctx_item(OUTPUT_VALUE, output_messages)
-
     def _has_downstream_openai_span(self, kwargs: Dict[str, Any], model: Optional[str] = None) -> bool:
         """
         Determine whether an LLM span will be submitted for the given request from outside the LiteLLM integration.
@@ -248,26 +158,11 @@
         is_openai_model = any(prefix in model_lower for prefix in ("gpt", "openai", "azure"))
         return is_openai_model and not stream and LLMObs._integration_is_enabled("openai")
 
->>>>>>> 327bde72
     def _get_span_kind(
         self, kwargs: Dict[str, Any], model: Optional[str] = None, operation: Optional[str] = None
     ) -> str:
         """
         Workflow span should be submitted to LLMObs if:
-<<<<<<< HEAD
-            - span represents a router operation
-            - base_url is set (indicates a request to the proxy) OR
-            - base_url is not set AND an LLM span will be submitted elsewhere
-        LLM spans should be submitted to LLMObs if:
-            - base_url is not set AND an LLM span will not be submitted elsewhere
-        """
-        router_operation = "router" in operation if operation else False
-        base_url = kwargs.get("api_base", None)
-        if router_operation or base_url or self._skip_llm_span(kwargs, model):
-            return "workflow"
-        return "llm"
-
-=======
             - span represents a router operation OR
             - base_url is set (indicates a request to the proxy)
         LLM spans should be submitted to LLMObs if:
@@ -292,7 +187,6 @@
     def is_router_operation(self, operation: Optional[str]) -> bool:
         return "router" in operation if operation else False
 
->>>>>>> 327bde72
     @staticmethod
     def _extract_llmobs_metrics(resp: Any, span_kind: str) -> Dict[str, Any]:
         if not resp or span_kind != "llm":
@@ -317,12 +211,7 @@
             - base_url is not set AND
             - the LLM request will be submitted elsewhere (e.g. OpenAI integration)
         """
-<<<<<<< HEAD
-        base_url = kwargs.get("api_base", None)
-        if not base_url and self._skip_llm_span(kwargs, model):
-=======
         base_url = kwargs.get("api_base")
         if not base_url and self._has_downstream_openai_span(kwargs, model):
->>>>>>> 327bde72
             return False
         return True