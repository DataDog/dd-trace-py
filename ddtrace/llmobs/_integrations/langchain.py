--- conflicted
+++ resolved
@@ -143,11 +143,6 @@
             return
 
         self._set_links(span)
-<<<<<<< HEAD
-
-=======
->>>>>>> ac547bdb
-        model_provider = span.get_tag(PROVIDER)
         self._llmobs_set_metadata(span, model_provider)
 
         is_workflow = False
