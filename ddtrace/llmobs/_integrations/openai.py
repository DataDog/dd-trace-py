--- conflicted
+++ resolved
@@ -171,7 +171,6 @@
         if token_usage is not None and span_kind != "workflow":
             prompt_tokens = _get_attr(token_usage, "prompt_tokens", 0)
             completion_tokens = _get_attr(token_usage, "completion_tokens", 0)
-<<<<<<< HEAD
 
             prompt_tokens_details = _get_attr(token_usage, "prompt_tokens_details", {})
             cached_tokens = _get_attr(prompt_tokens_details, "cached_tokens", None)
@@ -180,18 +179,6 @@
                 INPUT_TOKENS_METRIC_KEY: prompt_tokens,
                 OUTPUT_TOKENS_METRIC_KEY: completion_tokens,
                 TOTAL_TOKENS_METRIC_KEY: prompt_tokens + completion_tokens,
-=======
-            input_tokens = _get_attr(token_usage, "input_tokens", 0)
-            output_tokens = _get_attr(token_usage, "output_tokens", 0)
-
-            input_tokens = prompt_tokens or input_tokens
-            output_tokens = completion_tokens or output_tokens
-
-            return {
-                INPUT_TOKENS_METRIC_KEY: input_tokens,
-                OUTPUT_TOKENS_METRIC_KEY: output_tokens,
-                TOTAL_TOKENS_METRIC_KEY: input_tokens + output_tokens,
->>>>>>> 40f2c370
             }
 
             if cached_tokens is not None:
