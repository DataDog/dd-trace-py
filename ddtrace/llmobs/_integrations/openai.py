import json
from typing import Any
from typing import Dict
from typing import List
from typing import Optional
from typing import Tuple

from ddtrace import config
from ddtrace._trace.span import Span
from ddtrace.internal.constants import COMPONENT
from ddtrace.internal.utils.version import parse_version
from ddtrace.llmobs._constants import INPUT_MESSAGES
from ddtrace.llmobs._constants import INPUT_PARAMETERS
from ddtrace.llmobs._constants import METRICS
from ddtrace.llmobs._constants import MODEL_NAME
from ddtrace.llmobs._constants import MODEL_PROVIDER
from ddtrace.llmobs._constants import OUTPUT_MESSAGES
from ddtrace.llmobs._constants import SPAN_KIND
from ddtrace.llmobs._integrations.base import BaseLLMIntegration


class OpenAIIntegration(BaseLLMIntegration):
    _integration_name = "openai"

    def __init__(self, integration_config, openai):
        # FIXME: this currently does not consider if the tracer is configured to
        # use a different hostname. eg. tracer.configure(host="new-hostname")
        # Ideally the metrics client should live on the tracer or some other core
        # object that is strongly linked with configuration.
        super().__init__(integration_config)
        self._openai = openai
        self._user_api_key = None
        self._client = None
        if self._openai.api_key is not None:
            self.user_api_key = self._openai.api_key

    @property
    def user_api_key(self) -> Optional[str]:
        """Get a representation of the user API key for tagging."""
        return self._user_api_key

    @user_api_key.setter
    def user_api_key(self, value: str) -> None:
        # Match the API key representation that OpenAI uses in their UI.
        self._user_api_key = "sk-...%s" % value[-4:]

    def _set_base_span_tags(self, span: Span, **kwargs) -> None:
        span.set_tag_str(COMPONENT, self.integration_config.integration_name)
        if self._user_api_key is not None:
            span.set_tag_str("openai.user.api_key", self._user_api_key)

        # Do these dynamically as openai users can set these at any point
        # not necessarily before patch() time.
        # organization_id is only returned by a few endpoints, grab it when we can.
        if parse_version(self._openai.version.VERSION) >= (1, 0, 0):
            source = self._client
            base_attrs: Tuple[str, ...] = ("base_url", "organization")
        else:
            source = self._openai
            base_attrs = ("api_base", "api_version", "api_type", "organization")
        for attr in base_attrs:
            v = getattr(source, attr, None)
            if v is not None:
                if attr == "organization":
                    span.set_tag_str("openai.organization.id", v or "")
                else:
                    span.set_tag_str("openai.%s" % attr, str(v))

    @classmethod
    def _logs_tags(cls, span: Span) -> str:
        tags = (
            "env:%s,version:%s,openai.request.endpoint:%s,openai.request.method:%s,openai.request.model:%s,openai.organization.name:%s,"
            "openai.user.api_key:%s"
            % (  # noqa: E501
                (config.env or ""),
                (config.version or ""),
                (span.get_tag("openai.request.endpoint") or ""),
                (span.get_tag("openai.request.method") or ""),
                (span.get_tag("openai.request.model") or ""),
                (span.get_tag("openai.organization.name") or ""),
                (span.get_tag("openai.user.api_key") or ""),
            )
        )
        return tags

    @classmethod
    def _metrics_tags(cls, span: Span) -> List[str]:
        tags = [
            "version:%s" % (config.version or ""),
            "env:%s" % (config.env or ""),
            "service:%s" % (span.service or ""),
            "openai.request.model:%s" % (span.get_tag("openai.request.model") or ""),
            "openai.request.endpoint:%s" % (span.get_tag("openai.request.endpoint") or ""),
            "openai.request.method:%s" % (span.get_tag("openai.request.method") or ""),
            "openai.organization.id:%s" % (span.get_tag("openai.organization.id") or ""),
            "openai.organization.name:%s" % (span.get_tag("openai.organization.name") or ""),
            "openai.user.api_key:%s" % (span.get_tag("openai.user.api_key") or ""),
            "error:%d" % span.error,
        ]
        err_type = span.get_tag("error.type")
        if err_type:
            tags.append("error_type:%s" % err_type)
        return tags

    def record_usage(self, span: Span, usage: Dict[str, Any]) -> None:
        if not usage or not self.metrics_enabled:
            return
        tags = ["openai.estimated:false"]
        for token_type in ("prompt", "completion", "total"):
            num_tokens = getattr(usage, token_type + "_tokens", None)
            if not num_tokens:
                continue
            span.set_metric("openai.response.usage.%s_tokens" % token_type, num_tokens)
            self.metric(span, "dist", "tokens.%s" % token_type, num_tokens, tags=tags)

    def llmobs_set_tags(
        self,
        record_type: str,
        resp: Any,
        err: Any,
        span: Span,
        kwargs: Dict[str, Any],
        streamed_resp: Optional[Any] = None,
    ) -> None:
        """Sets meta tags and metrics for span events to be sent to LLMObs."""
        if not self.llmobs_enabled:
            return
        span.set_tag_str(SPAN_KIND, "llm")
        model_name = span.get_tag("openai.response.model") or span.get_tag("openai.request.model")
        span.set_tag_str(MODEL_NAME, model_name or "")
        span.set_tag_str(MODEL_PROVIDER, "openai")
        if record_type == "completion":
            self._llmobs_set_meta_tags_from_completion(resp, err, kwargs, streamed_resp, span)
        elif record_type == "chat":
            self._llmobs_set_meta_tags_from_chat(resp, err, kwargs, streamed_resp, span)
        span.set_tag_str(METRICS, json.dumps(self._set_llmobs_metrics_tags(span, resp, streamed_resp)))

    @staticmethod
<<<<<<< HEAD
    def _llmobs_set_meta_tags_from_completion(
        resp: Any, err: Any, kwargs: Dict[str, Any], streamed_resp: Optional[Any], span: Span
    ) -> None:
        """Extract prompt/response tags from a completion and set them as temporary "_ml_obs.meta.*" tags."""
=======
    def _llmobs_set_completion_meta(
        resp: Any, err: Any, kwargs: Dict[str, Any], streamed_resp: Optional[Any], span: Span
    ):
        """Extract prompt/response tags from a completion."""
>>>>>>> 60121cf7
        prompt = kwargs.get("prompt", "")
        if isinstance(prompt, str):
            prompt = [prompt]
        span.set_tag_str(INPUT_MESSAGES, json.dumps([{"content": str(p)} for p in prompt]))
        parameters = {"temperature": kwargs.get("temperature", 0)}
        if kwargs.get("max_tokens"):
            parameters["max_tokens"] = kwargs.get("max_tokens")
        span.set_tag_str(INPUT_PARAMETERS, json.dumps(parameters))
        if err is not None:
            span.set_tag_str(OUTPUT_MESSAGES, json.dumps([{"content": ""}]))
        elif streamed_resp:
            span.set_tag_str(
                OUTPUT_MESSAGES,
                json.dumps([{"content": "".join([chunk.text for chunk in choice])} for choice in streamed_resp]),
            )
        else:
            span.set_tag_str(OUTPUT_MESSAGES, json.dumps([{"content": choice.text} for choice in resp.choices]))

    @staticmethod
    def _llmobs_set_meta_tags_from_chat(
        resp: Any, err: Any, kwargs: Dict[str, Any], streamed_resp: Optional[Any], span: Span
    ) -> None:
        """Extract prompt/response tags from a chat completion and set them as temporary "_ml_obs.meta.*" tags."""
        span.set_tag_str(
            INPUT_MESSAGES,
            json.dumps(
                [{"content": str(m.get("content", "")), "role": m.get("role", "")} for m in kwargs.get("messages", [])]
            ),
        )
        parameters = {"temperature": kwargs.get("temperature", 0)}
        if kwargs.get("max_tokens"):
            parameters["max_tokens"] = kwargs.get("max_tokens")
        span.set_tag_str(INPUT_PARAMETERS, json.dumps(parameters))
        if err is not None:
            span.set_tag_str(OUTPUT_MESSAGES, json.dumps([{"content": ""}]))
        elif streamed_resp:
            output_messages = []
            for idx, choice in enumerate(streamed_resp):
                content = "".join(c.delta.content for c in choice if getattr(c.delta, "content", None))
                if getattr(choice[0].delta, "tool_calls", None):
                    content = "".join(
                        c.delta.tool_calls.function.arguments for c in choice if getattr(c.delta, "tool_calls", None)
                    )
                elif getattr(choice[0].delta, "function_call", None):
                    content = "".join(
                        c.delta.function_call.arguments for c in choice if getattr(c.delta, "function_call", None)
                    )
                output_messages.append({"content": content, "role": choice[0].delta.role})
                span.set_tag_str(OUTPUT_MESSAGES, json.dumps(output_messages))
        else:
            output_messages = []
            for idx, choice in enumerate(resp.choices):
                content = getattr(choice.message, "content", None)
                if getattr(choice.message, "function_call", None):
                    content = choice.message.function_call.arguments
                elif getattr(choice.message, "tool_calls", None):
                    content = choice.message.tool_calls.function.arguments
                output_messages.append({"content": str(content), "role": choice.message.role})
            span.set_tag_str(OUTPUT_MESSAGES, json.dumps(output_messages))

    @staticmethod
    def _set_llmobs_metrics_tags(span: Span, resp: Any, streamed_resp: Optional[Any]) -> Dict[str, Any]:
        """Extract metrics from a chat/completion and set them as a temporary "_ml_obs.metrics" tag."""
        metrics = {}
        if streamed_resp:
            prompt_tokens = span.get_metric("openai.response.usage.prompt_tokens") or 0
            completion_tokens = sum(len(choice) for choice in streamed_resp)
            metrics.update(
                {
                    "prompt_tokens": prompt_tokens,
                    "completion_tokens": completion_tokens,
                    "total_tokens": prompt_tokens + completion_tokens,
                }
            )
        elif resp:
            metrics.update(
                {
                    "prompt_tokens": resp.usage.prompt_tokens,
                    "completion_tokens": resp.usage.completion_tokens,
                    "total_tokens": resp.usage.prompt_tokens + resp.usage.completion_tokens,
                }
            )
        return metrics<|MERGE_RESOLUTION|>--- conflicted
+++ resolved
@@ -136,17 +136,10 @@
         span.set_tag_str(METRICS, json.dumps(self._set_llmobs_metrics_tags(span, resp, streamed_resp)))
 
     @staticmethod
-<<<<<<< HEAD
     def _llmobs_set_meta_tags_from_completion(
         resp: Any, err: Any, kwargs: Dict[str, Any], streamed_resp: Optional[Any], span: Span
     ) -> None:
         """Extract prompt/response tags from a completion and set them as temporary "_ml_obs.meta.*" tags."""
-=======
-    def _llmobs_set_completion_meta(
-        resp: Any, err: Any, kwargs: Dict[str, Any], streamed_resp: Optional[Any], span: Span
-    ):
-        """Extract prompt/response tags from a completion."""
->>>>>>> 60121cf7
         prompt = kwargs.get("prompt", "")
         if isinstance(prompt, str):
             prompt = [prompt]
