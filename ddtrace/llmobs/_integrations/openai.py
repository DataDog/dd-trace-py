from typing import Any
from typing import Dict
from typing import List
from typing import Optional
from typing import Tuple

from ddtrace.internal.constants import COMPONENT
from ddtrace.internal.utils.version import parse_version
from ddtrace.llmobs._constants import INPUT_DOCUMENTS
from ddtrace.llmobs._constants import INPUT_TOKENS_METRIC_KEY
from ddtrace.llmobs._constants import METADATA
from ddtrace.llmobs._constants import METRICS
from ddtrace.llmobs._constants import MODEL_NAME
from ddtrace.llmobs._constants import MODEL_PROVIDER
from ddtrace.llmobs._constants import OUTPUT_TOKENS_METRIC_KEY
from ddtrace.llmobs._constants import OUTPUT_VALUE
from ddtrace.llmobs._constants import SPAN_KIND
from ddtrace.llmobs._constants import TOTAL_TOKENS_METRIC_KEY
from ddtrace.llmobs._integrations.base import BaseLLMIntegration
from ddtrace.llmobs._integrations.utils import get_llmobs_metrics_tags
from ddtrace.llmobs._integrations.utils import is_openai_default_base_url
from ddtrace.llmobs._integrations.utils import openai_set_meta_tags_from_chat
from ddtrace.llmobs._integrations.utils import openai_set_meta_tags_from_completion
from ddtrace.llmobs._integrations.utils import openai_set_meta_tags_from_response
from ddtrace.llmobs._utils import _get_attr
from ddtrace.llmobs.utils import Document
from ddtrace.trace import Pin
from ddtrace.trace import Span


class OpenAIIntegration(BaseLLMIntegration):
    _integration_name = "openai"

    def __init__(self, integration_config, openai):
        # FIXME: this currently does not consider if the tracer is configured to
        # use a different hostname. eg. tracer.configure(host="new-hostname")
        # Ideally the metrics client should live on the tracer or some other core
        # object that is strongly linked with configuration.
        super().__init__(integration_config)
        self._openai = openai
        self._user_api_key = None
        self._client = None
        if self._openai.api_key is not None:
            self.user_api_key = self._openai.api_key

    @property
    def user_api_key(self) -> Optional[str]:
        """Get a representation of the user API key for tagging."""
        return self._user_api_key

    @user_api_key.setter
    def user_api_key(self, value: str) -> None:
        # Match the API key representation that OpenAI uses in their UI.
        self._user_api_key = "sk-...%s" % value[-4:]

    def trace(self, pin: Pin, operation_id: str, submit_to_llmobs: bool = False, **kwargs: Dict[str, Any]) -> Span:
        base_url = kwargs.get("base_url", None)
        submit_to_llmobs = self.is_default_base_url(str(base_url) if base_url else None) and (
            operation_id in ("createCompletion", "createChatCompletion", "createEmbedding", "createResponse")
        )
        return super().trace(pin, operation_id, submit_to_llmobs, **kwargs)

    def _set_base_span_tags(self, span: Span, **kwargs) -> None:
        span.set_tag_str(COMPONENT, self.integration_config.integration_name)
        if self._user_api_key is not None:
            span.set_tag_str("openai.user.api_key", self._user_api_key)

        # Do these dynamically as openai users can set these at any point
        # not necessarily before patch() time.
        # organization_id is only returned by a few endpoints, grab it when we can.
        if parse_version(self._openai.version.VERSION) >= (1, 0, 0):
            source = self._client
            base_attrs: Tuple[str, ...] = ("base_url", "organization")
        else:
            source = self._openai
            base_attrs = ("api_base", "api_version", "api_type", "organization")
        for attr in base_attrs:
            v = getattr(source, attr, None)
            if v is not None:
                if attr == "organization":
                    span.set_tag_str("openai.organization.id", v or "")
                else:
                    span.set_tag_str("openai.%s" % attr, str(v))
        client = "OpenAI"
        if self._is_provider(span, "azure"):
            client = "AzureOpenAI"
        elif self._is_provider(span, "deepseek"):
            client = "Deepseek"
        span.set_tag_str("openai.request.client", client)

    @staticmethod
    def _is_provider(span, provider):
        """Check if the traced operation is from the given provider."""
        base_url = span.get_tag("openai.base_url") or span.get_tag("openai.api_base")
        if not base_url or not isinstance(base_url, str):
            return False
        return provider.lower() in base_url.lower()

    def record_usage(self, span: Span, usage: Dict[str, Any]) -> None:
        if not usage:
            return
        for token_type in ("prompt", "completion", "output", "input", "total"):
<<<<<<< HEAD
            num_tokens = getattr(usage, token_type + "_tokens", None)
            if not num_tokens:
                continue
            span.set_metric("openai.response.usage.%s_tokens" % token_type, num_tokens)
        for token_type in ("input", "output", "total"):
=======
>>>>>>> ab03c610
            num_tokens = getattr(usage, token_type + "_tokens", None)
            if not num_tokens:
                continue
            span.set_metric("openai.response.usage.%s_tokens" % token_type, num_tokens)

    def _llmobs_set_tags(
        self,
        span: Span,
        args: List[Any],
        kwargs: Dict[str, Any],
        response: Optional[Any] = None,
        operation: str = "",  # oneof "completion", "chat", "embedding"
    ) -> None:
        """Sets meta tags and metrics for span events to be sent to LLMObs."""
        span_kind = "embedding" if operation == "embedding" else "llm"
        model_name = span.get_tag("openai.response.model") or span.get_tag("openai.request.model")

        model_provider = "openai"
        if self._is_provider(span, "azure"):
            model_provider = "azure_openai"
        elif self._is_provider(span, "deepseek"):
            model_provider = "deepseek"
        if operation == "completion":
            openai_set_meta_tags_from_completion(span, kwargs, response)
        elif operation == "chat":
            openai_set_meta_tags_from_chat(span, kwargs, response)
        elif operation == "embedding":
            self._llmobs_set_meta_tags_from_embedding(span, kwargs, response)
        elif operation == "responses":
            # if kwargs.get("stream"):
            #     handle_response_streamed_responses(span, kwargs, response)
            # else:
            openai_set_meta_tags_from_response(span, kwargs, response)
        metrics = self._extract_llmobs_metrics_tags(span, response)
        span._set_ctx_items(
            {SPAN_KIND: span_kind, MODEL_NAME: model_name or "", MODEL_PROVIDER: model_provider, METRICS: metrics}
        )

    @staticmethod
    def _llmobs_set_meta_tags_from_embedding(span: Span, kwargs: Dict[str, Any], resp: Any) -> None:
        """Extract prompt tags from an embedding and set them as temporary "_ml_obs.meta.*" tags."""
        encoding_format = kwargs.get("encoding_format") or "float"
        metadata = {"encoding_format": encoding_format}
        if kwargs.get("dimensions"):
            metadata["dimensions"] = kwargs.get("dimensions")

        embedding_inputs = kwargs.get("input", "")
        if isinstance(embedding_inputs, str) or isinstance(embedding_inputs[0], int):
            embedding_inputs = [embedding_inputs]
        input_documents = []
        for doc in embedding_inputs:
            input_documents.append(Document(text=str(doc)))
        span._set_ctx_items({METADATA: metadata, INPUT_DOCUMENTS: input_documents})
        if span.error:
            return
        if encoding_format == "float":
            embedding_dim = len(resp.data[0].embedding)
            span._set_ctx_item(
                OUTPUT_VALUE, "[{} embedding(s) returned with size {}]".format(len(resp.data), embedding_dim)
            )
            return
        span._set_ctx_item(OUTPUT_VALUE, "[{} embedding(s) returned]".format(len(resp.data)))

    @staticmethod
    def _extract_llmobs_metrics_tags(span: Span, resp: Any) -> Dict[str, Any]:
        """Extract metrics from a chat/completion and set them as a temporary "_ml_obs.metrics" tag."""
        token_usage = _get_attr(resp, "usage", None)
        if token_usage is not None:
            prompt_tokens = _get_attr(token_usage, "prompt_tokens", 0)
            completion_tokens = _get_attr(token_usage, "completion_tokens", 0)
            input_tokens = _get_attr(token_usage, "input_tokens", 0)
            output_tokens = _get_attr(token_usage, "output_tokens", 0)

            input_tokens_value = prompt_tokens if prompt_tokens != 0 else input_tokens
            output_tokens_value = completion_tokens if completion_tokens != 0 else output_tokens
            
            return {
                INPUT_TOKENS_METRIC_KEY: input_tokens_value,
                OUTPUT_TOKENS_METRIC_KEY: output_tokens_value,
                TOTAL_TOKENS_METRIC_KEY: input_tokens_value + output_tokens_value,
            }
        return get_llmobs_metrics_tags("openai", span)

    def is_default_base_url(self, base_url: Optional[str] = None) -> bool:
        return is_openai_default_base_url(base_url)
<|MERGE_RESOLUTION|>--- conflicted
+++ resolved
@@ -100,14 +100,6 @@
         if not usage:
             return
         for token_type in ("prompt", "completion", "output", "input", "total"):
-<<<<<<< HEAD
-            num_tokens = getattr(usage, token_type + "_tokens", None)
-            if not num_tokens:
-                continue
-            span.set_metric("openai.response.usage.%s_tokens" % token_type, num_tokens)
-        for token_type in ("input", "output", "total"):
-=======
->>>>>>> ab03c610
             num_tokens = getattr(usage, token_type + "_tokens", None)
             if not num_tokens:
                 continue
