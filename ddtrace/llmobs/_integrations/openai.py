import json
from typing import Any
from typing import Dict
from typing import List
from typing import Optional
from typing import Tuple

from ddtrace import config
from ddtrace._trace.span import Span
from ddtrace.internal.constants import COMPONENT
from ddtrace.internal.utils.version import parse_version
from ddtrace.llmobs._constants import INPUT_DOCUMENTS
from ddtrace.llmobs._constants import INPUT_MESSAGES
from ddtrace.llmobs._constants import INPUT_TOKENS_METRIC_KEY
from ddtrace.llmobs._constants import METADATA
from ddtrace.llmobs._constants import METRICS
from ddtrace.llmobs._constants import MODEL_NAME
from ddtrace.llmobs._constants import MODEL_PROVIDER
from ddtrace.llmobs._constants import OUTPUT_MESSAGES
<<<<<<< HEAD
from ddtrace.llmobs._constants import OUTPUT_VALUE
=======
from ddtrace.llmobs._constants import OUTPUT_TOKENS_METRIC_KEY
>>>>>>> 65aca749
from ddtrace.llmobs._constants import SPAN_KIND
from ddtrace.llmobs._constants import TOTAL_TOKENS_METRIC_KEY
from ddtrace.llmobs._integrations.base import BaseLLMIntegration
from ddtrace.llmobs.utils import Document
from ddtrace.pin import Pin


class OpenAIIntegration(BaseLLMIntegration):
    _integration_name = "openai"

    def __init__(self, integration_config, openai):
        # FIXME: this currently does not consider if the tracer is configured to
        # use a different hostname. eg. tracer.configure(host="new-hostname")
        # Ideally the metrics client should live on the tracer or some other core
        # object that is strongly linked with configuration.
        super().__init__(integration_config)
        self._openai = openai
        self._user_api_key = None
        self._client = None
        if self._openai.api_key is not None:
            self.user_api_key = self._openai.api_key

    @property
    def user_api_key(self) -> Optional[str]:
        """Get a representation of the user API key for tagging."""
        return self._user_api_key

    @user_api_key.setter
    def user_api_key(self, value: str) -> None:
        # Match the API key representation that OpenAI uses in their UI.
        self._user_api_key = "sk-...%s" % value[-4:]

    def trace(self, pin: Pin, operation_id: str, submit_to_llmobs: bool = False, **kwargs: Dict[str, Any]) -> Span:
        if operation_id.endswith("Completion") or operation_id == "createEmbedding":
            submit_to_llmobs = True
        return super().trace(pin, operation_id, submit_to_llmobs, **kwargs)

    def _set_base_span_tags(self, span: Span, **kwargs) -> None:
        span.set_tag_str(COMPONENT, self.integration_config.integration_name)
        if self._user_api_key is not None:
            span.set_tag_str("openai.user.api_key", self._user_api_key)

        # Do these dynamically as openai users can set these at any point
        # not necessarily before patch() time.
        # organization_id is only returned by a few endpoints, grab it when we can.
        if parse_version(self._openai.version.VERSION) >= (1, 0, 0):
            source = self._client
            base_attrs: Tuple[str, ...] = ("base_url", "organization")
        else:
            source = self._openai
            base_attrs = ("api_base", "api_version", "api_type", "organization")
        for attr in base_attrs:
            v = getattr(source, attr, None)
            if v is not None:
                if attr == "organization":
                    span.set_tag_str("openai.organization.id", v or "")
                else:
                    span.set_tag_str("openai.%s" % attr, str(v))

    @classmethod
    def _logs_tags(cls, span: Span) -> str:
        tags = (
            "env:%s,version:%s,openai.request.endpoint:%s,openai.request.method:%s,openai.request.model:%s,openai.organization.name:%s,"
            "openai.user.api_key:%s"
            % (  # noqa: E501
                (config.env or ""),
                (config.version or ""),
                (span.get_tag("openai.request.endpoint") or ""),
                (span.get_tag("openai.request.method") or ""),
                (span.get_tag("openai.request.model") or ""),
                (span.get_tag("openai.organization.name") or ""),
                (span.get_tag("openai.user.api_key") or ""),
            )
        )
        return tags

    @classmethod
    def _metrics_tags(cls, span: Span) -> List[str]:
        tags = [
            "version:%s" % (config.version or ""),
            "env:%s" % (config.env or ""),
            "service:%s" % (span.service or ""),
            "openai.request.model:%s" % (span.get_tag("openai.request.model") or ""),
            "openai.request.endpoint:%s" % (span.get_tag("openai.request.endpoint") or ""),
            "openai.request.method:%s" % (span.get_tag("openai.request.method") or ""),
            "openai.organization.id:%s" % (span.get_tag("openai.organization.id") or ""),
            "openai.organization.name:%s" % (span.get_tag("openai.organization.name") or ""),
            "openai.user.api_key:%s" % (span.get_tag("openai.user.api_key") or ""),
            "error:%d" % span.error,
        ]
        err_type = span.get_tag("error.type")
        if err_type:
            tags.append("error_type:%s" % err_type)
        return tags

    def record_usage(self, span: Span, usage: Dict[str, Any]) -> None:
        if not usage or not self.metrics_enabled:
            return
        tags = ["openai.estimated:false"]
        for token_type in ("prompt", "completion", "total"):
            num_tokens = getattr(usage, token_type + "_tokens", None)
            if not num_tokens:
                continue
            span.set_metric("openai.response.usage.%s_tokens" % token_type, num_tokens)
            self.metric(span, "dist", "tokens.%s" % token_type, num_tokens, tags=tags)

    def llmobs_set_tags(
        self,
        operation: str,  # oneof "completion", "chat", "embedding"
        resp: Any,
        span: Span,
        kwargs: Dict[str, Any],
        streamed_completions: Optional[Any] = None,
        err: Optional[Any] = None,
    ) -> None:
        """Sets meta tags and metrics for span events to be sent to LLMObs."""
        if not self.llmobs_enabled:
            return
        span_kind = "embedding" if operation == "embedding" else "llm"
        span.set_tag_str(SPAN_KIND, span_kind)
        model_name = span.get_tag("openai.response.model") or span.get_tag("openai.request.model")
        span.set_tag_str(MODEL_NAME, model_name or "")
        span.set_tag_str(MODEL_PROVIDER, "openai")
        if operation == "completion":
            self._llmobs_set_meta_tags_from_completion(resp, err, kwargs, streamed_completions, span)
        elif operation == "chat":
            self._llmobs_set_meta_tags_from_chat(resp, err, kwargs, streamed_completions, span)
        elif operation == "embedding":
            self._llmobs_set_meta_tags_from_embedding(resp, err, kwargs, span)
        span.set_tag_str(
            METRICS, json.dumps(self._set_llmobs_metrics_tags(span, resp, streamed_completions is not None))
        )

    @staticmethod
    def _llmobs_set_meta_tags_from_completion(
        resp: Any, err: Any, kwargs: Dict[str, Any], streamed_completions: Optional[Any], span: Span
    ) -> None:
        """Extract prompt/response tags from a completion and set them as temporary "_ml_obs.meta.*" tags."""
        prompt = kwargs.get("prompt", "")
        if isinstance(prompt, str):
            prompt = [prompt]
        span.set_tag_str(INPUT_MESSAGES, json.dumps([{"content": str(p)} for p in prompt]))
        parameters = {"temperature": kwargs.get("temperature", 0)}
        if kwargs.get("max_tokens"):
            parameters["max_tokens"] = kwargs.get("max_tokens")
        span.set_tag_str(METADATA, json.dumps(parameters))
        if err is not None:
            span.set_tag_str(OUTPUT_MESSAGES, json.dumps([{"content": ""}]))
            return
        if streamed_completions:
            span.set_tag_str(
                OUTPUT_MESSAGES, json.dumps([{"content": choice["text"]} for choice in streamed_completions])
            )
            return
        span.set_tag_str(OUTPUT_MESSAGES, json.dumps([{"content": choice.text} for choice in resp.choices]))

    @staticmethod
    def _llmobs_set_meta_tags_from_chat(
        resp: Any, err: Any, kwargs: Dict[str, Any], streamed_messages: Optional[Any], span: Span
    ) -> None:
        """Extract prompt/response tags from a chat completion and set them as temporary "_ml_obs.meta.*" tags."""
        input_messages = []
        for m in kwargs.get("messages", []):
            if isinstance(m, dict):
                input_messages.append({"content": str(m.get("content", "")), "role": str(m.get("role", ""))})
                continue
            input_messages.append({"content": str(getattr(m, "content", "")), "role": str(getattr(m, "role", ""))})
        span.set_tag_str(INPUT_MESSAGES, json.dumps(input_messages))
        parameters = {"temperature": kwargs.get("temperature", 0)}
        if kwargs.get("max_tokens"):
            parameters["max_tokens"] = kwargs.get("max_tokens")
        span.set_tag_str(METADATA, json.dumps(parameters))
        if err is not None:
            span.set_tag_str(OUTPUT_MESSAGES, json.dumps([{"content": ""}]))
            return
        if streamed_messages:
            messages = []
            for message in streamed_messages:
                if "formatted_content" in message:
                    messages.append({"content": message["formatted_content"], "role": message["role"]})
                    continue
                messages.append({"content": message["content"], "role": message["role"]})
            span.set_tag_str(OUTPUT_MESSAGES, json.dumps(messages))
            return
        output_messages = []
        for idx, choice in enumerate(resp.choices):
            content = getattr(choice.message, "content", "")
            if getattr(choice.message, "function_call", None):
                content = "[function: {}]\n\n{}".format(
                    getattr(choice.message.function_call, "name", ""),
                    getattr(choice.message.function_call, "arguments", ""),
                )
            elif getattr(choice.message, "tool_calls", None):
                content = ""
                for tool_call in choice.message.tool_calls:
                    content += "\n[tool: {}]\n\n{}\n".format(
                        getattr(tool_call.function, "name", ""),
                        getattr(tool_call.function, "arguments", ""),
                    )
            output_messages.append({"content": str(content).strip(), "role": choice.message.role})
        span.set_tag_str(OUTPUT_MESSAGES, json.dumps(output_messages))

    @staticmethod
    def _llmobs_set_meta_tags_from_embedding(resp: Any, err: Any, kwargs: Dict[str, Any], span: Span) -> None:
        """Extract prompt tags from an embedding and set them as temporary "_ml_obs.meta.*" tags."""
        encoding_format = kwargs.get("encoding_format") or "float"
        metadata = {"encoding_format": encoding_format}
        if kwargs.get("dimensions"):
            metadata["dimensions"] = kwargs.get("dimensions")
        span.set_tag_str(METADATA, json.dumps(metadata))

        embedding_inputs = kwargs.get("input", "")
        if isinstance(embedding_inputs, str) or isinstance(embedding_inputs[0], int):
            embedding_inputs = [embedding_inputs]
        input_documents = []
        for doc in embedding_inputs:
            input_documents.append(Document(text=str(doc)))
        span.set_tag_str(INPUT_DOCUMENTS, json.dumps(input_documents))

        if err is not None:
            return
        if encoding_format == "float":
            embedding_dim = len(resp.data[0].embedding)
            span.set_tag_str(
                OUTPUT_VALUE, "[{} embedding(s) returned with size {}]".format(len(resp.data), embedding_dim)
            )
            return
        span.set_tag_str(OUTPUT_VALUE, "[{} embedding(s) returned]".format(len(resp.data)))

    @staticmethod
    def _set_llmobs_metrics_tags(span: Span, resp: Any, streamed: bool = False) -> Dict[str, Any]:
        """Extract metrics from a chat/completion and set them as a temporary "_ml_obs.metrics" tag."""
        metrics = {}
        if streamed:
            prompt_tokens = span.get_metric("openai.response.usage.prompt_tokens") or 0
            completion_tokens = span.get_metric("openai.response.usage.completion_tokens") or 0
            metrics.update(
                {
                    INPUT_TOKENS_METRIC_KEY: prompt_tokens,
                    OUTPUT_TOKENS_METRIC_KEY: completion_tokens,
                    TOTAL_TOKENS_METRIC_KEY: prompt_tokens + completion_tokens,
                }
            )
        elif resp:
            prompt_tokens = getattr(resp.usage, "prompt_tokens", 0)
            completion_tokens = getattr(resp.usage, "completion_tokens", 0)
            metrics.update(
                {
<<<<<<< HEAD
                    "prompt_tokens": prompt_tokens,
                    "completion_tokens": completion_tokens,
                    "total_tokens": prompt_tokens + completion_tokens,
=======
                    INPUT_TOKENS_METRIC_KEY: resp.usage.prompt_tokens,
                    OUTPUT_TOKENS_METRIC_KEY: resp.usage.completion_tokens,
                    TOTAL_TOKENS_METRIC_KEY: resp.usage.prompt_tokens + resp.usage.completion_tokens,
>>>>>>> 65aca749
                }
            )
        return metrics<|MERGE_RESOLUTION|>--- conflicted
+++ resolved
@@ -17,11 +17,8 @@
 from ddtrace.llmobs._constants import MODEL_NAME
 from ddtrace.llmobs._constants import MODEL_PROVIDER
 from ddtrace.llmobs._constants import OUTPUT_MESSAGES
-<<<<<<< HEAD
 from ddtrace.llmobs._constants import OUTPUT_VALUE
-=======
 from ddtrace.llmobs._constants import OUTPUT_TOKENS_METRIC_KEY
->>>>>>> 65aca749
 from ddtrace.llmobs._constants import SPAN_KIND
 from ddtrace.llmobs._constants import TOTAL_TOKENS_METRIC_KEY
 from ddtrace.llmobs._integrations.base import BaseLLMIntegration
@@ -270,15 +267,9 @@
             completion_tokens = getattr(resp.usage, "completion_tokens", 0)
             metrics.update(
                 {
-<<<<<<< HEAD
-                    "prompt_tokens": prompt_tokens,
-                    "completion_tokens": completion_tokens,
-                    "total_tokens": prompt_tokens + completion_tokens,
-=======
-                    INPUT_TOKENS_METRIC_KEY: resp.usage.prompt_tokens,
-                    OUTPUT_TOKENS_METRIC_KEY: resp.usage.completion_tokens,
-                    TOTAL_TOKENS_METRIC_KEY: resp.usage.prompt_tokens + resp.usage.completion_tokens,
->>>>>>> 65aca749
+                    INPUT_TOKENS_METRIC_KEY: prompt_tokens,
+                    OUTPUT_TOKENS_METRIC_KEY: completion_tokens,
+                    TOTAL_TOKENS_METRIC_KEY: prompt_tokens + completion_tokens,
                 }
             )
         return metrics