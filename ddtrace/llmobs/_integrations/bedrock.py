--- conflicted
+++ resolved
@@ -30,7 +30,6 @@
         operation: str = "",
     ) -> None:
         """Extract prompt/response attributes from an execution context.
-<<<<<<< HEAD
 
         ctx is a required argument of the shape:
         {
@@ -43,16 +42,6 @@
                                 "top_p": Optional[int]}
             "usage": Optional[dict],
             "stop_reason": Optional[str],
-=======
-        {
-            "resource": str
-            "model_name": str,
-            "model_provider": str,
-            "llmobs.request_params": {"prompt": str | list[dict],
-                                "temperature": Optional[float],
-                                "max_tokens": Optional[int]},
-            "llmobs.usage": Optional[dict],
->>>>>>> 912b2688
         }
         """
         metadata = {}
@@ -61,11 +50,8 @@
 
         request_params = ctx.get_item("llmobs.request_params") or {}
 
-<<<<<<< HEAD
         if ctx.get_item("llmobs.stop_reason"):
             metadata["stop_reason"] = ctx["llmobs.stop_reason"]
-=======
->>>>>>> 912b2688
         if ctx.get_item("llmobs.usage"):
             usage_metrics = ctx["llmobs.usage"]
 
@@ -86,7 +72,6 @@
             metadata["temperature"] = float(request_params.get("temperature") or 0.0)
         if "max_tokens" in request_params and request_params.get("max_tokens") != "":
             metadata["max_tokens"] = int(request_params.get("max_tokens") or 0)
-<<<<<<< HEAD
         if "top_p" in request_params and request_params.get("top_p") != "":
             metadata["top_p"] = float(request_params.get("top_p") or 0.0)
 
@@ -105,17 +90,7 @@
                 if ctx["resource"] == "Converse"
                 else self._extract_output_message(response)
             )
-=======
-
-        prompt = request_params.get("prompt", "")
-
-        input_messages = self._extract_input_message(prompt)
-
-        output_messages = [{"content": ""}]
-        if not span.error and response is not None:
-            output_messages = self._extract_output_message(response)
-
->>>>>>> 912b2688
+
         span._set_ctx_items(
             {
                 SPAN_KIND: "llm",
