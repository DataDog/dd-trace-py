from typing import Any
from typing import Dict
from typing import List
from typing import Optional

from ddtrace.internal.logger import get_logger
from ddtrace.llmobs._constants import INPUT_MESSAGES
from ddtrace.llmobs._constants import METADATA
from ddtrace.llmobs._constants import METRICS
from ddtrace.llmobs._constants import MODEL_NAME
from ddtrace.llmobs._constants import MODEL_PROVIDER
from ddtrace.llmobs._constants import OUTPUT_MESSAGES
from ddtrace.llmobs._constants import SPAN_KIND
from ddtrace.llmobs._integrations import BaseLLMIntegration
from ddtrace.trace import Span


log = get_logger(__name__)


class BedrockIntegration(BaseLLMIntegration):
    _integration_name = "bedrock"

    def _llmobs_set_tags(
        self,
        span: Span,
        args: List[Any],
        kwargs: Dict[str, Any],
        response: Optional[Any] = None,
        operation: str = "",
    ) -> None:
<<<<<<< HEAD
        """Extract prompt/response attributes from an execution context.
        {
            "resource": str
            "model_name": str,
            "model_provider": str,
            "llmobs.request_params": {"prompt": str | list[dict],
                                "temperature": Optional[float],
                                "max_tokens": Optional[int]},
            "llmobs.usage": Optional[dict],
        }
        """
        LLMObs._instance._activate_llmobs_span(span)
        metadata = {}
        usage_metrics = {}
        ctx = args[0]

        request_params = ctx.get_item("llmobs.request_params") or {}

        if ctx.get_item("llmobs.usage"):
            usage_metrics = ctx["llmobs.usage"]

        # Translate raw usage metrics returned from bedrock to the standardized metrics format.
        if "inputTokens" in usage_metrics:
            usage_metrics["input_tokens"] = usage_metrics.pop("inputTokens")
        if "outputTokens" in usage_metrics:
            usage_metrics["output_tokens"] = usage_metrics.pop("outputTokens")
        if "totalTokens" in usage_metrics:
            usage_metrics["total_tokens"] = usage_metrics.pop("totalTokens")

        if "total_tokens" not in usage_metrics and (
            "input_tokens" in usage_metrics or "output_tokens" in usage_metrics
        ):
            usage_metrics["total_tokens"] = usage_metrics.get("input_tokens", 0) + usage_metrics.get("output_tokens", 0)

        if "temperature" in request_params and request_params.get("temperature") != "":
            metadata["temperature"] = float(request_params.get("temperature") or 0.0)
        if "max_tokens" in request_params and request_params.get("max_tokens") != "":
            metadata["max_tokens"] = int(request_params.get("max_tokens") or 0)

        prompt = request_params.get("prompt", "")
=======
        """Extract prompt/response tags from a completion and set them as temporary "_ml_obs.*" tags."""
        parameters = {}
        if span.get_tag("bedrock.request.temperature"):
            parameters["temperature"] = float(span.get_tag("bedrock.request.temperature") or 0.0)
        if span.get_tag("bedrock.request.max_tokens"):
            parameters["max_tokens"] = int(span.get_tag("bedrock.request.max_tokens") or 0)
>>>>>>> 3bd32b34

        input_messages = self._extract_input_message(prompt)

        output_messages = [{"content": ""}]
        if not span.error and response is not None:
            output_messages = self._extract_output_message(response)

        span._set_ctx_items(
            {
                SPAN_KIND: "llm",
                MODEL_NAME: ctx.get_item("model_name") or "",
                MODEL_PROVIDER: ctx.get_item("model_provider") or "",
                INPUT_MESSAGES: input_messages,
                METADATA: metadata,
                METRICS: usage_metrics,
                OUTPUT_MESSAGES: output_messages,
            }
        )

    @staticmethod
    def _extract_input_message(prompt):
        """Extract input messages from the stored prompt.
        Anthropic allows for messages and multiple texts in a message, which requires some special casing.
        """
        if isinstance(prompt, str):
            return [{"content": prompt}]
        if not isinstance(prompt, list):
            log.warning("Bedrock input is not a list of messages or a string.")
            return [{"content": ""}]
        input_messages = []
        for p in prompt:
            content = p.get("content", "")
            if isinstance(content, list) and isinstance(content[0], dict):
                for entry in content:
                    if entry.get("type") == "text":
                        input_messages.append({"content": entry.get("text", ""), "role": str(p.get("role", ""))})
                    elif entry.get("type") == "image":
                        # Store a placeholder for potentially enormous binary image data.
                        input_messages.append({"content": "([IMAGE DETECTED])", "role": str(p.get("role", ""))})
            else:
                input_messages.append({"content": content, "role": str(p.get("role", ""))})
        return input_messages

    @staticmethod
    def _extract_output_message(response):
        """Extract output messages from the stored response.
        Anthropic allows for chat messages, which requires some special casing.
        """
        if isinstance(response["text"], str):
            return [{"content": response["text"]}]
        if isinstance(response["text"], list):
            if isinstance(response["text"][0], str):
                return [{"content": str(content)} for content in response["text"]]
            if isinstance(response["text"][0], dict):
                return [{"content": response["text"][0].get("text", "")}]<|MERGE_RESOLUTION|>--- conflicted
+++ resolved
@@ -29,7 +29,6 @@
         response: Optional[Any] = None,
         operation: str = "",
     ) -> None:
-<<<<<<< HEAD
         """Extract prompt/response attributes from an execution context.
         {
             "resource": str
@@ -41,7 +40,6 @@
             "llmobs.usage": Optional[dict],
         }
         """
-        LLMObs._instance._activate_llmobs_span(span)
         metadata = {}
         usage_metrics = {}
         ctx = args[0]
@@ -70,14 +68,6 @@
             metadata["max_tokens"] = int(request_params.get("max_tokens") or 0)
 
         prompt = request_params.get("prompt", "")
-=======
-        """Extract prompt/response tags from a completion and set them as temporary "_ml_obs.*" tags."""
-        parameters = {}
-        if span.get_tag("bedrock.request.temperature"):
-            parameters["temperature"] = float(span.get_tag("bedrock.request.temperature") or 0.0)
-        if span.get_tag("bedrock.request.max_tokens"):
-            parameters["max_tokens"] = int(span.get_tag("bedrock.request.max_tokens") or 0)
->>>>>>> 3bd32b34
 
         input_messages = self._extract_input_message(prompt)
 
