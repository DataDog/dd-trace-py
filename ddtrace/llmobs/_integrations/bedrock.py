--- conflicted
+++ resolved
@@ -17,11 +17,6 @@
 from ddtrace.llmobs._constants import SPAN_KIND
 from ddtrace.llmobs._constants import TOTAL_TOKENS_METRIC_KEY
 from ddtrace.llmobs._integrations import BaseLLMIntegration
-<<<<<<< HEAD
-from ddtrace.llmobs._utils import safe_json
-=======
-from ddtrace.llmobs._utils import _get_llmobs_parent_id
->>>>>>> 148da159
 
 
 log = get_logger(__name__)
@@ -39,13 +34,7 @@
         operation: str = "",
     ) -> None:
         """Extract prompt/response tags from a completion and set them as temporary "_ml_obs.*" tags."""
-<<<<<<< HEAD
         LLMObs._instance._activate_llmobs_span(span)
-=======
-        if span.get_tag(PROPAGATED_PARENT_ID_KEY) is None:
-            parent_id = _get_llmobs_parent_id(span) or "undefined"
-            span._set_ctx_item(PARENT_ID_KEY, parent_id)
->>>>>>> 148da159
         parameters = {}
         if span.get_tag("bedrock.request.temperature"):
             parameters["temperature"] = float(span.get_tag("bedrock.request.temperature") or 0.0)
