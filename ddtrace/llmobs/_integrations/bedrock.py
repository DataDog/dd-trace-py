from typing import Any
from typing import Dict
from typing import List
from typing import Optional

from ddtrace.internal.logger import get_logger
from ddtrace.llmobs._constants import INPUT_MESSAGES
from ddtrace.llmobs._constants import METADATA
from ddtrace.llmobs._constants import METRICS
from ddtrace.llmobs._constants import MODEL_NAME
from ddtrace.llmobs._constants import MODEL_PROVIDER
from ddtrace.llmobs._constants import OUTPUT_MESSAGES
from ddtrace.llmobs._constants import SPAN_KIND
from ddtrace.llmobs._integrations import BaseLLMIntegration
from ddtrace.trace import Span


log = get_logger(__name__)


class BedrockIntegration(BaseLLMIntegration):
    _integration_name = "bedrock"

    def _llmobs_set_tags(
        self,
        span: Span,
        args: List[Any],
        kwargs: Dict[str, Any],
        response: Optional[Any] = None,
        operation: str = "",
    ) -> None:
        """Extract prompt/response attributes from an execution context.
<<<<<<< HEAD

        ctx is a require argument is of the shape:
        {
            "resource": str, # oneof("Converse", "InvokeModel")
            "model_name": str,
            "model_provider": str,
            "request_params": {"prompt": str | list[dict],
                                "temperature": Optional[float],
                                "max_tokens": Optional[int]
                                "top_p": Optional[int]}
            "usage": Optional[dict],
            "stop_reason": Optional[str],
=======
        {
            "resource": str
            "model_name": str,
            "model_provider": str,
            "llmobs.request_params": {"prompt": str | list[dict],
                                "temperature": Optional[float],
                                "max_tokens": Optional[int]},
            "llmobs.usage": Optional[dict],
>>>>>>> 96adf185
        }
        """
        metadata = {}
        usage_metrics = {}
        ctx = args[0]

<<<<<<< HEAD
        request_params = ctx.get_item("request_params") or {}

        if ctx.get_item("stop_reason"):
            metadata["stop_reason"] = ctx["stop_reason"]
        if ctx.get_item("usage"):
            usage_metrics = ctx["usage"]
=======
        request_params = ctx.get_item("llmobs.request_params") or {}

        if ctx.get_item("llmobs.usage"):
            usage_metrics = ctx["llmobs.usage"]
>>>>>>> 96adf185

        # Translate raw usage metrics returned from bedrock to the standardized metrics format.
        if "inputTokens" in usage_metrics:
            usage_metrics["input_tokens"] = usage_metrics.pop("inputTokens")
        if "outputTokens" in usage_metrics:
            usage_metrics["output_tokens"] = usage_metrics.pop("outputTokens")
        if "totalTokens" in usage_metrics:
            usage_metrics["total_tokens"] = usage_metrics.pop("totalTokens")

        if "total_tokens" not in usage_metrics and (
            "input_tokens" in usage_metrics or "output_tokens" in usage_metrics
        ):
            usage_metrics["total_tokens"] = usage_metrics.get("input_tokens", 0) + usage_metrics.get("output_tokens", 0)

        if "temperature" in request_params and request_params.get("temperature") != "":
            metadata["temperature"] = float(request_params.get("temperature") or 0.0)
        if "max_tokens" in request_params and request_params.get("max_tokens") != "":
            metadata["max_tokens"] = int(request_params.get("max_tokens") or 0)
<<<<<<< HEAD
        if "top_p" in request_params and request_params.get("top_p") != "":
            metadata["top_p"] = float(request_params.get("top_p") or 0.0)

        prompt = request_params.get("prompt", "")

        input_messages = (
            self._extract_input_message_for_converse(prompt)
            if ctx["resource"] == "Converse"
            else self._extract_input_message(prompt)
        )

        output_messages = [{"content": ""}]
        if not span.error and response is not None:
            output_messages = (
                self._extract_output_message_for_converse(response)
                if ctx["resource"] == "Converse"
                else self._extract_output_message(response)
            )
=======

        prompt = request_params.get("prompt", "")

        input_messages = self._extract_input_message(prompt)

        output_messages = [{"content": ""}]
        if not span.error and response is not None:
            output_messages = self._extract_output_message(response)

>>>>>>> 96adf185
        span._set_ctx_items(
            {
                SPAN_KIND: "llm",
                MODEL_NAME: ctx.get_item("model_name") or "",
                MODEL_PROVIDER: ctx.get_item("model_provider") or "",
                INPUT_MESSAGES: input_messages,
                METADATA: metadata,
                METRICS: usage_metrics,
                OUTPUT_MESSAGES: output_messages,
            }
        )

    @staticmethod
    def _extract_input_message_for_converse(prompt: List[Dict[str, Any]]) -> List[Dict[str, Any]]:
        """Extract input messages from the stored prompt.
        Anthropic allows for messages and multiple texts in a message, which requires some special casing.
        """
        if not isinstance(prompt, list):
            log.warning("Bedrock input is not a list of messages or a string.")
            return [{"content": ""}]
        input_messages = []
        for p in prompt:
            if not isinstance(p, dict):
                continue
            role = str(p.get("role", ""))
            content = p.get("content", "")
            if isinstance(content, list):
                if content and isinstance(content[0], dict):
                    combined_text = ""
                    for entry in content:
                        if entry.get("text"):
                            combined_text += entry.get("text", "") + " "
                        else:
                            content_type = ",".join(entry.keys())
                            input_messages.append(
                                {"content": "[Unsupported content type: {}]".format(content_type), "role": role}
                            )
                    if combined_text:
                        input_messages.append({"content": combined_text.strip(), "role": role})

        return input_messages

    @staticmethod
    def _extract_output_message_for_converse(response: Dict[str, Any]) -> List[Dict[str, Any]]:
        # Handle Converse API response format with output field structure
        if "output" in response and "message" in response.get("output", {}):
            message = response.get("output", {}).get("message", {})
            role = message.get("role", "assistant")
            tool_calls_info = []
            if message.get("content") and isinstance(message["content"], list):
                content_blocks = []
                for content_block in message["content"]:
                    if content_block.get("text") is not None:
                        content_blocks.append(content_block.get("text", ""))
                    elif content_block.get("toolUse") is not None:
                        tool_calls_info.append(
                            {
                                "name": content_block.get("toolUse", {}).get("name", ""),
                                "arguments": content_block.get("toolUse", {}).get("input", ""),
                                "tool_id": content_block.get("toolUse", {}).get("toolUseId", ""),
                            }
                        )
                    else:
                        log.debug(
                            "LLM Obs tracing is unsupported for content block type: %s", ",".join(content_block.keys())
                        )
                        content_blocks.append("[Unsupported content type: {}]".format(",".join(content_block.keys())))

                output_message = {"content": " ".join(content_blocks), "role": role}
                if tool_calls_info:
                    output_message["tool_calls"] = tool_calls_info
                return [output_message]
        return [{"content": ""}]

    @staticmethod
    def _extract_input_message(prompt):
        """Extract input messages from the stored prompt.
        Anthropic allows for messages and multiple texts in a message, which requires some special casing.
        """
        if isinstance(prompt, str):
            return [{"content": prompt}]
        if not isinstance(prompt, list):
            log.warning("Bedrock input is not a list of messages or a string.")
            return [{"content": ""}]
        input_messages = []
        for p in prompt:
            content = p.get("content", "")
            if isinstance(content, list) and isinstance(content[0], dict):
                for entry in content:
                    if entry.get("type") == "text":
                        input_messages.append({"content": entry.get("text", ""), "role": str(p.get("role", ""))})
                    elif entry.get("type") == "image":
                        # Store a placeholder for potentially enormous binary image data.
                        input_messages.append({"content": "([IMAGE DETECTED])", "role": str(p.get("role", ""))})
            else:
                input_messages.append({"content": content, "role": str(p.get("role", ""))})
        return input_messages

    @staticmethod
    def _extract_output_message(response):
        """Extract output messages from the stored response.
        Anthropic allows for chat messages, which requires some special casing.
        """
        if isinstance(response["text"], str):
            return [{"content": response["text"]}]
        if isinstance(response["text"], list):
            if isinstance(response["text"][0], str):
                return [{"content": str(content)} for content in response["text"]]
            if isinstance(response["text"][0], dict):
                return [{"content": response["text"][0].get("text", "")}]<|MERGE_RESOLUTION|>--- conflicted
+++ resolved
@@ -30,9 +30,8 @@
         operation: str = "",
     ) -> None:
         """Extract prompt/response attributes from an execution context.
-<<<<<<< HEAD
-
-        ctx is a require argument is of the shape:
+
+        ctx is a required argument of the shape:
         {
             "resource": str, # oneof("Converse", "InvokeModel")
             "model_name": str,
@@ -43,35 +42,18 @@
                                 "top_p": Optional[int]}
             "usage": Optional[dict],
             "stop_reason": Optional[str],
-=======
-        {
-            "resource": str
-            "model_name": str,
-            "model_provider": str,
-            "llmobs.request_params": {"prompt": str | list[dict],
-                                "temperature": Optional[float],
-                                "max_tokens": Optional[int]},
-            "llmobs.usage": Optional[dict],
->>>>>>> 96adf185
         }
         """
         metadata = {}
         usage_metrics = {}
         ctx = args[0]
 
-<<<<<<< HEAD
-        request_params = ctx.get_item("request_params") or {}
-
-        if ctx.get_item("stop_reason"):
-            metadata["stop_reason"] = ctx["stop_reason"]
-        if ctx.get_item("usage"):
-            usage_metrics = ctx["usage"]
-=======
         request_params = ctx.get_item("llmobs.request_params") or {}
 
+        if ctx.get_item("llmobs.stop_reason"):
+            metadata["stop_reason"] = ctx["llmobs.stop_reason"]
         if ctx.get_item("llmobs.usage"):
             usage_metrics = ctx["llmobs.usage"]
->>>>>>> 96adf185
 
         # Translate raw usage metrics returned from bedrock to the standardized metrics format.
         if "inputTokens" in usage_metrics:
@@ -90,7 +72,6 @@
             metadata["temperature"] = float(request_params.get("temperature") or 0.0)
         if "max_tokens" in request_params and request_params.get("max_tokens") != "":
             metadata["max_tokens"] = int(request_params.get("max_tokens") or 0)
-<<<<<<< HEAD
         if "top_p" in request_params and request_params.get("top_p") != "":
             metadata["top_p"] = float(request_params.get("top_p") or 0.0)
 
@@ -109,17 +90,6 @@
                 if ctx["resource"] == "Converse"
                 else self._extract_output_message(response)
             )
-=======
-
-        prompt = request_params.get("prompt", "")
-
-        input_messages = self._extract_input_message(prompt)
-
-        output_messages = [{"content": ""}]
-        if not span.error and response is not None:
-            output_messages = self._extract_output_message(response)
-
->>>>>>> 96adf185
         span._set_ctx_items(
             {
                 SPAN_KIND: "llm",
