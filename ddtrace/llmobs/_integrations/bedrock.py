--- conflicted
+++ resolved
@@ -43,26 +43,16 @@
         span.set_tag_str(SPAN_KIND, "llm")
         span.set_tag_str(MODEL_NAME, span.get_tag("bedrock.request.model") or "")
         span.set_tag_str(MODEL_PROVIDER, span.get_tag("bedrock.request.model_provider") or "")
-<<<<<<< HEAD
-        span.set_tag_str(INPUT_MESSAGES, json.dumps(input_messages))
-        span.set_tag_str(METADATA, json.dumps(parameters))
+
+        span.set_tag_str(INPUT_MESSAGES, safe_json(input_messages))
+        span.set_tag_str(METADATA, safe_json(parameters))
         if span.error or response is None:
-            span.set_tag_str(OUTPUT_MESSAGES, json.dumps([{"content": ""}]))
+            span.set_tag_str(OUTPUT_MESSAGES, safe_json([{"content": ""}]))
         else:
             output_messages = self._extract_output_message(response)
-            span.set_tag_str(OUTPUT_MESSAGES, json.dumps(output_messages))
-        span.set_tag_str(METRICS, json.dumps(self._llmobs_metrics(span, response)))
-=======
-        span.set_tag_str(INPUT_MESSAGES, safe_json(input_messages))
-        span.set_tag_str(METADATA, safe_json(parameters))
-        if err or formatted_response is None:
-            span.set_tag_str(OUTPUT_MESSAGES, safe_json([{"content": ""}]))
-        else:
-            output_messages = self._extract_output_message(formatted_response)
             span.set_tag_str(OUTPUT_MESSAGES, safe_json(output_messages))
         metrics = self._llmobs_metrics(span, formatted_response)
         span.set_tag_str(METRICS, safe_json(metrics))
->>>>>>> 3fc23d7a
 
     @staticmethod
     def _llmobs_metrics(span: Span, response: Optional[Dict[str, Any]]) -> Dict[str, Any]:
