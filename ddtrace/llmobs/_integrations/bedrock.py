from typing import Any
from typing import Dict
from typing import List
from typing import Optional

from ddtrace.internal.logger import get_logger
from ddtrace.llmobs._constants import INPUT_MESSAGES
from ddtrace.llmobs._constants import METADATA
from ddtrace.llmobs._constants import METRICS
from ddtrace.llmobs._constants import MODEL_NAME
from ddtrace.llmobs._constants import MODEL_PROVIDER
from ddtrace.llmobs._constants import OUTPUT_MESSAGES
from ddtrace.llmobs._constants import SPAN_KIND
from ddtrace.llmobs._integrations import BaseLLMIntegration
from ddtrace.trace import Span


log = get_logger(__name__)


class BedrockIntegration(BaseLLMIntegration):
    _integration_name = "bedrock"

    def _llmobs_set_tags(
        self,
        span: Span,
        args: List[Any],
        kwargs: Dict[str, Any],
        response: Optional[Any] = None,
        operation: str = "",
    ) -> None:
<<<<<<< HEAD
        """Extract prompt/response attributes from an execution context.

        ctx is a require argument is of the shape:
        {
            "resource": str, # oneof("Converse", "InvokeModel")
            "model_name": str,
            "model_provider": str,
            "request_params": {"prompt": str | list[dict],
                                "temperature": Optional[float],
                                "max_tokens": Optional[int]
                                "top_p": Optional[int]}
            "usage": Optional[dict],
            "stop_reason": Optional[str],
        }
        """
        LLMObs._instance._activate_llmobs_span(span)
        metadata = {}
        usage_metrics = {}
        ctx = args[0]

        request_params = ctx.get_item("request_params") or {}

        if ctx.get_item("stop_reason"):
            metadata["stop_reason"] = ctx["stop_reason"]
        if ctx.get_item("usage"):
            usage_metrics = ctx["usage"]

        # Translate raw usage metrics returned from bedrock to the standardized metrics format.
        if "inputTokens" in usage_metrics:
            usage_metrics["input_tokens"] = usage_metrics.pop("inputTokens")
        if "outputTokens" in usage_metrics:
            usage_metrics["output_tokens"] = usage_metrics.pop("outputTokens")
        if "totalTokens" in usage_metrics:
            usage_metrics["total_tokens"] = usage_metrics.pop("totalTokens")

        if "total_tokens" not in usage_metrics and (
            "input_tokens" in usage_metrics or "output_tokens" in usage_metrics
        ):
            usage_metrics["total_tokens"] = usage_metrics.get("input_tokens", 0) + usage_metrics.get("output_tokens", 0)

        if "temperature" in request_params and request_params.get("temperature") != "":
            metadata["temperature"] = float(request_params.get("temperature") or 0.0)
        if "max_tokens" in request_params and request_params.get("max_tokens") != "":
            metadata["max_tokens"] = int(request_params.get("max_tokens") or 0)
        if "top_p" in request_params and request_params.get("top_p") != "":
            metadata["top_p"] = float(request_params.get("top_p") or 0.0)

        prompt = request_params.get("prompt", "")

        input_messages = (
            self._extract_input_message_for_converse(prompt)
            if ctx["resource"] == "Converse"
            else self._extract_input_message(prompt)
        )

=======
        """Extract prompt/response tags from a completion and set them as temporary "_ml_obs.*" tags."""
        parameters = {}
        if span.get_tag("bedrock.request.temperature"):
            parameters["temperature"] = float(span.get_tag("bedrock.request.temperature") or 0.0)
        if span.get_tag("bedrock.request.max_tokens"):
            parameters["max_tokens"] = int(span.get_tag("bedrock.request.max_tokens") or 0)

        prompt = kwargs.get("prompt", "")
        input_messages = self._extract_input_message(prompt)
>>>>>>> 63c12378
        output_messages = [{"content": ""}]
        if not span.error and response is not None:
            output_messages = (
                self._extract_output_message_for_converse(response)
                if ctx["resource"] == "Converse"
                else self._extract_output_message(response)
            )
        span._set_ctx_items(
            {
                SPAN_KIND: "llm",
                MODEL_NAME: ctx.get_item("model_name") or "",
                MODEL_PROVIDER: ctx.get_item("model_provider") or "",
                INPUT_MESSAGES: input_messages,
                METADATA: metadata,
                METRICS: usage_metrics,
                OUTPUT_MESSAGES: output_messages,
            }
        )

    @staticmethod
    def _extract_input_message_for_converse(prompt: List[Dict[str, Any]]) -> List[Dict[str, Any]]:
        """Extract input messages from the stored prompt.
        Anthropic allows for messages and multiple texts in a message, which requires some special casing.
        """
        if not isinstance(prompt, list):
            log.warning("Bedrock input is not a list of messages or a string.")
            return [{"content": ""}]
        input_messages = []
        for p in prompt:
            if not isinstance(p, dict):
                continue
            role = str(p.get("role", ""))
            content = p.get("content", "")
            if isinstance(content, list):
                if content and isinstance(content[0], dict):
                    combined_text = ""
                    for entry in content:
                        if entry.get("text"):
                            combined_text += entry.get("text", "") + " "
                        else:
                            content_type = ",".join(entry.keys())
                            input_messages.append(
                                {"content": "[Unsupported content type: {}]".format(content_type), "role": role}
                            )
                    if combined_text:
                        input_messages.append({"content": combined_text.strip(), "role": role})

        return input_messages

    @staticmethod
    def _extract_output_message_for_converse(response: Dict[str, Any]) -> List[Dict[str, Any]]:
        # Handle Converse API response format with output field structure
        if "output" in response and "message" in response.get("output", {}):
            message = response.get("output", {}).get("message", {})
            role = message.get("role", "assistant")
            tool_calls_info = []
            if message.get("content") and isinstance(message["content"], list):
                content_blocks = []
                for content_block in message["content"]:
                    if content_block.get("text") is not None:
                        content_blocks.append(content_block.get("text", ""))
                    elif content_block.get("toolUse") is not None:
                        tool_calls_info.append(
                            {
                                "name": content_block.get("toolUse", {}).get("name", ""),
                                "arguments": content_block.get("toolUse", {}).get("input", ""),
                                "tool_id": content_block.get("toolUse", {}).get("toolUseId", ""),
                            }
                        )
                    else:
                        log.debug(
                            "LLM Obs tracing is unsupported for content block type: %s", ",".join(content_block.keys())
                        )
                        content_blocks.append("[Unsupported content type: {}]".format(",".join(content_block.keys())))

                output_message = {"content": " ".join(content_blocks), "role": role}
                if tool_calls_info:
                    output_message["tool_calls"] = tool_calls_info
                return [output_message]
        return [{"content": ""}]

    @staticmethod
    def _extract_input_message(prompt):
        """Extract input messages from the stored prompt.
        Anthropic allows for messages and multiple texts in a message, which requires some special casing.
        """
        if isinstance(prompt, str):
            return [{"content": prompt}]
        if not isinstance(prompt, list):
            log.warning("Bedrock input is not a list of messages or a string.")
            return [{"content": ""}]
        input_messages = []
        for p in prompt:
            content = p.get("content", "")
            if isinstance(content, list) and isinstance(content[0], dict):
                for entry in content:
                    if entry.get("type") == "text":
                        input_messages.append({"content": entry.get("text", ""), "role": str(p.get("role", ""))})
                    elif entry.get("type") == "image":
                        # Store a placeholder for potentially enormous binary image data.
                        input_messages.append({"content": "([IMAGE DETECTED])", "role": str(p.get("role", ""))})
            else:
                input_messages.append({"content": content, "role": str(p.get("role", ""))})
        return input_messages

    @staticmethod
    def _extract_output_message(response):
        """Extract output messages from the stored response.
        Anthropic allows for chat messages, which requires some special casing.
        """
        if isinstance(response["text"], str):
            return [{"content": response["text"]}]
        if isinstance(response["text"], list):
            if isinstance(response["text"][0], str):
                return [{"content": str(content)} for content in response["text"]]
            if isinstance(response["text"][0], dict):
                return [{"content": response["text"][0].get("text", "")}]<|MERGE_RESOLUTION|>--- conflicted
+++ resolved
@@ -29,7 +29,6 @@
         response: Optional[Any] = None,
         operation: str = "",
     ) -> None:
-<<<<<<< HEAD
         """Extract prompt/response attributes from an execution context.
 
         ctx is a require argument is of the shape:
@@ -45,7 +44,6 @@
             "stop_reason": Optional[str],
         }
         """
-        LLMObs._instance._activate_llmobs_span(span)
         metadata = {}
         usage_metrics = {}
         ctx = args[0]
@@ -85,17 +83,6 @@
             else self._extract_input_message(prompt)
         )
 
-=======
-        """Extract prompt/response tags from a completion and set them as temporary "_ml_obs.*" tags."""
-        parameters = {}
-        if span.get_tag("bedrock.request.temperature"):
-            parameters["temperature"] = float(span.get_tag("bedrock.request.temperature") or 0.0)
-        if span.get_tag("bedrock.request.max_tokens"):
-            parameters["max_tokens"] = int(span.get_tag("bedrock.request.max_tokens") or 0)
-
-        prompt = kwargs.get("prompt", "")
-        input_messages = self._extract_input_message(prompt)
->>>>>>> 63c12378
         output_messages = [{"content": ""}]
         if not span.error and response is not None:
             output_messages = (
