import atexit
from concurrent import futures
import os
from typing import Dict

from ddtrace.internal import forksafe
from ddtrace.internal.logger import get_logger
from ddtrace.internal.periodic import PeriodicService

from .ragas.faithfulness import RagasFaithfulnessEvaluator


logger = get_logger(__name__)

SUPPORTED_EVALUATORS = {
    "ragas_faithfulness": RagasFaithfulnessEvaluator,
}


class EvaluatorRunner(PeriodicService):
    """Base class for evaluating LLM Observability span events"""

<<<<<<< HEAD
    def __init__(self, interval: float, _evaluation_metric_writer=None, _llmobs_service=None):
=======
    def __init__(self, interval: float, llmobs_service=None):
>>>>>>> 38e0a231
        super(EvaluatorRunner, self).__init__(interval=interval)
        self._lock = forksafe.RLock()
        self._buffer = []  # type: list[Dict]
        self._buffer_limit = 1000

        self.llmobs_service = llmobs_service
        self.executor = futures.ThreadPoolExecutor()
        self.evaluators = []

        evaluator_str = os.getenv("_DD_LLMOBS_EVALUATORS")
        if evaluator_str is not None:
            evaluators = evaluator_str.split(",")
            for evaluator in evaluators:
                if evaluator in SUPPORTED_EVALUATORS:
<<<<<<< HEAD
                    self.evaluators.append(SUPPORTED_EVALUATORS[evaluator](llmobs_service=_llmobs_service))
=======
                    self.evaluators.append(SUPPORTED_EVALUATORS[evaluator](llmobs_service=llmobs_service))
>>>>>>> 38e0a231

    def start(self, *args, **kwargs):
        super(EvaluatorRunner, self).start()
        logger.debug("started %r to %r", self.__class__.__name__)
        atexit.register(self.on_shutdown)

    def on_shutdown(self):
        self.executor.shutdown()

    def enqueue(self, span_event: Dict) -> None:
        with self._lock:
            if len(self._buffer) >= self._buffer_limit:
                logger.warning(
                    "%r event buffer full (limit is %d), dropping event", self.__class__.__name__, self._buffer_limit
                )
                return
            self._buffer.append(span_event)

    def periodic(self) -> None:
        with self._lock:
            if not self._buffer:
                return
            events = self._buffer
            self._buffer = []

        try:
            self.run(events)
        except RuntimeError as e:
            logger.debug("failed to run evaluation: %s", e)

    def run(self, spans):
        batches_of_results = []

        for evaluator in self.evaluators:
            batches_of_results.append(self.executor.map(lambda span: evaluator.evaluate(span), spans))

        results = []
        for batch in batches_of_results:
            for result in batch:
                results.append(result)

        return results<|MERGE_RESOLUTION|>--- conflicted
+++ resolved
@@ -20,11 +20,7 @@
 class EvaluatorRunner(PeriodicService):
     """Base class for evaluating LLM Observability span events"""
 
-<<<<<<< HEAD
-    def __init__(self, interval: float, _evaluation_metric_writer=None, _llmobs_service=None):
-=======
     def __init__(self, interval: float, llmobs_service=None):
->>>>>>> 38e0a231
         super(EvaluatorRunner, self).__init__(interval=interval)
         self._lock = forksafe.RLock()
         self._buffer = []  # type: list[Dict]
@@ -39,11 +35,7 @@
             evaluators = evaluator_str.split(",")
             for evaluator in evaluators:
                 if evaluator in SUPPORTED_EVALUATORS:
-<<<<<<< HEAD
-                    self.evaluators.append(SUPPORTED_EVALUATORS[evaluator](llmobs_service=_llmobs_service))
-=======
                     self.evaluators.append(SUPPORTED_EVALUATORS[evaluator](llmobs_service=llmobs_service))
->>>>>>> 38e0a231
 
     def start(self, *args, **kwargs):
         super(EvaluatorRunner, self).start()
