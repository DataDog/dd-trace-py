import atexit
from concurrent import futures
import json
import os
from typing import Dict
from typing import List
from typing import Optional

from ddtrace import Span
from ddtrace.internal import forksafe
from ddtrace.internal.logger import get_logger
from ddtrace.internal.periodic import PeriodicService
from ddtrace.sampling_rule import SamplingRule

from .ragas.faithfulness import RagasFaithfulnessEvaluator


logger = get_logger(__name__)

SUPPORTED_EVALUATORS = {
    "ragas_faithfulness": RagasFaithfulnessEvaluator,
}

DEFAULT_EVALUATOR_SAMPLING_RATE = 0.25


class EvaluatorSamplingRule(SamplingRule):
    def __init__(self, sample_rate: float, evaluator: Optional[str] = None, span_name: Optional[str] = None):
        super(EvaluatorSamplingRule, self).__init__(sample_rate)
        self.evaluator_label = self.choose_matcher(evaluator)
        self.span_name = self.choose_matcher(span_name)

    def matches(self, span_event, evaluator_label):
        for prop, pattern in [(span_event.get("name"), self.span_name), (evaluator_label, self.evaluator_label)]:
            if prop == pattern:
                return False
        return True

    def __call__(self, span):
        if self.span_name == span.get("name"):
            return True
        return False

    def __repr__(self):
        return "EvaluatorSamplingRule(sample_rate={}, evaluator_label={}, span_name={})".format(
            self.sample_rate, self.evaluator_name, self.span_name
        )


class EvaluatorRunner(PeriodicService):
    """Base class for evaluating LLM Observability span events"""

    def __init__(self, interval: float, _evaluation_metric_writer=None):
        super(EvaluatorRunner, self).__init__(interval=interval)
        self._lock = forksafe.RLock()
        self._buffer = []  # type: list[Dict]
        self._buffer_limit = 1000

        self._evaluation_metric_writer = _evaluation_metric_writer

        self.executor = futures.ThreadPoolExecutor()
        self.evaluators = []
        self.sampling_rules = []

        evaluator_str = os.getenv("_DD_LLMOBS_EVALUATORS")
        if evaluator_str is not None:
            evaluators = evaluator_str.split(",")
            for evaluator in evaluators:
                if evaluator in SUPPORTED_EVALUATORS:
                    self.evaluators.append(SUPPORTED_EVALUATORS[evaluator])

        sampling_rules_str = os.getenv("_DD_LLMOBS_EVALUATOR_SAMPLING_RULES")
        if sampling_rules_str is not None:
            try:
                sampling_rules = json.loads(sampling_rules_str)
                if not isinstance(sampling_rules, list):
                    raise TypeError("Sampling rules must be a list of dictionaries")
                for rule in sampling_rules:
                    if not isinstance(rule, dict):
                        raise TypeError("Sampling rules must be a list of dictionaries")
                    sample_rate = rule.get("sample_rate")
                    if not sample_rate:
                        raise TypeError("Sampling rules must have a sample rate")

                    evaluator = rule.get("evaluator")
                    span_name = rule.get("name")
                    self.sampling_rules.append(EvaluatorSamplingRule(sample_rate, evaluator, span_name))

            except TypeError:
                logger.error("Failed to parse sampling rules with error: ", exc_info=True)

        self.default_sampling_rule = SamplingRule(DEFAULT_EVALUATOR_SAMPLING_RATE)

    def start(self, *args, **kwargs):
        super(EvaluatorRunner, self).start()
        logger.debug("started %r to %r", self.__class__.__name__)
        atexit.register(self.on_shutdown)

    def on_shutdown(self):
        self.executor.shutdown()

<<<<<<< HEAD
    def enqueue(self, span_event: Dict, span: Span) -> None:
=======
    def enqueue(self, span_event: Dict) -> None:
>>>>>>> b6fa4e04
        with self._lock:
            if len(self._buffer) >= self._buffer_limit:
                logger.warning(
                    "%r event buffer full (limit is %d), dropping event", self.__class__.__name__, self._buffer_limit
                )
                return
            self._buffer.append((span_event, span))

    def periodic(self) -> None:
        with self._lock:
            if not self._buffer:
                return
            span_batch = self._buffer  # type: List[(Dict, Span)]
            self._buffer = []

        try:
            evaluation_metrics = self.run(span_batch)
            for metric in evaluation_metrics:
                if metric is not None:
                    self._evaluation_metric_writer.enqueue(metric)
        except RuntimeError as e:
            logger.debug("failed to run evaluation: %s", e)

    def sample(self, evaluator_label, span):
        for rule in self.sampling_rules:
            if rule.matches(span, span.get("name")):
                return rule.sample(evaluator_label, span)
        return self.default_sampling_rule(span)

    def run(self, span_batch: List[(dict, Span)]):
        batches_of_results = []

        for evaluator in self.evaluators:
<<<<<<< HEAD
            batches_of_results.append(
                self.executor.map(
                    evaluator, [span_event for span_event, span in span_batch if self.sample(evaluator.label, span)]
                )
            )
=======
            batches_of_results.append(self.executor.map(evaluator.evaluate, spans))
>>>>>>> b6fa4e04

        results = []
        for batch in batches_of_results:
            for result in batch:
                results.append(result)

        return results<|MERGE_RESOLUTION|>--- conflicted
+++ resolved
@@ -5,6 +5,7 @@
 from typing import Dict
 from typing import List
 from typing import Optional
+from typing import Tuple
 
 from ddtrace import Span
 from ddtrace.internal import forksafe
@@ -20,8 +21,6 @@
 SUPPORTED_EVALUATORS = {
     "ragas_faithfulness": RagasFaithfulnessEvaluator,
 }
-
-DEFAULT_EVALUATOR_SAMPLING_RATE = 0.25
 
 
 class EvaluatorSamplingRule(SamplingRule):
@@ -47,28 +46,20 @@
         )
 
 
-class EvaluatorRunner(PeriodicService):
-    """Base class for evaluating LLM Observability span events"""
+class EvaluatorSampler:
+    def __init__(self):
+        self.sampling_rules = []
+        self.sampling_rules = self.parse_rules()
+        self.default_sampling_rule = SamplingRule(float(os.getenv("_DD_LLMOBS_EVALUATOR_DEFAULT_SAMPLE_RATE", 1)))
 
-    def __init__(self, interval: float, _evaluation_metric_writer=None):
-        super(EvaluatorRunner, self).__init__(interval=interval)
-        self._lock = forksafe.RLock()
-        self._buffer = []  # type: list[Dict]
-        self._buffer_limit = 1000
+    def sample(self, evaluator_label, span):
+        for rule in self.sampling_rules:
+            if rule.matches(span, span.get("name")):
+                return rule.sample(evaluator_label, span)
+        result = self.default_sampling_rule.sample(span)
+        return result
 
-        self._evaluation_metric_writer = _evaluation_metric_writer
-
-        self.executor = futures.ThreadPoolExecutor()
-        self.evaluators = []
-        self.sampling_rules = []
-
-        evaluator_str = os.getenv("_DD_LLMOBS_EVALUATORS")
-        if evaluator_str is not None:
-            evaluators = evaluator_str.split(",")
-            for evaluator in evaluators:
-                if evaluator in SUPPORTED_EVALUATORS:
-                    self.evaluators.append(SUPPORTED_EVALUATORS[evaluator])
-
+    def parse_rules(self) -> List[SamplingRule]:
         sampling_rules_str = os.getenv("_DD_LLMOBS_EVALUATOR_SAMPLING_RULES")
         if sampling_rules_str is not None:
             try:
@@ -83,13 +74,41 @@
                         raise TypeError("Sampling rules must have a sample rate")
 
                     evaluator = rule.get("evaluator")
+                    if rule.get("evaluator") is not None and not isinstance(evaluator, str):
+                        raise TypeError("'evaluator' key in sampling rule must have string value")
+
                     span_name = rule.get("name")
+                    if span_name is not None and not isinstance(span_name, str):
+                        raise TypeError("'name' key in sampling rule must have string value")
+
                     self.sampling_rules.append(EvaluatorSamplingRule(sample_rate, evaluator, span_name))
-
             except TypeError:
                 logger.error("Failed to parse sampling rules with error: ", exc_info=True)
+        return []
 
-        self.default_sampling_rule = SamplingRule(DEFAULT_EVALUATOR_SAMPLING_RATE)
+
+class EvaluatorRunner(PeriodicService):
+    """Base class for evaluating LLM Observability span events"""
+
+    def __init__(self, interval: float, _evaluation_metric_writer=None):
+        super(EvaluatorRunner, self).__init__(interval=interval)
+        self._lock = forksafe.RLock()
+        self._buffer = []  # type: List[Tuple[Dict, Span]]
+        self._buffer_limit = 1000
+
+        self._evaluation_metric_writer = _evaluation_metric_writer
+
+        self.executor = futures.ThreadPoolExecutor()
+        self.evaluators = []
+
+        evaluator_str = os.getenv("_DD_LLMOBS_EVALUATORS")
+        if evaluator_str is not None:
+            evaluators = evaluator_str.split(",")
+            for evaluator in evaluators:
+                if evaluator in SUPPORTED_EVALUATORS:
+                    self.evaluators.append(SUPPORTED_EVALUATORS[evaluator])
+
+        self.sampler = EvaluatorSampler()
 
     def start(self, *args, **kwargs):
         super(EvaluatorRunner, self).start()
@@ -99,11 +118,7 @@
     def on_shutdown(self):
         self.executor.shutdown()
 
-<<<<<<< HEAD
     def enqueue(self, span_event: Dict, span: Span) -> None:
-=======
-    def enqueue(self, span_event: Dict) -> None:
->>>>>>> b6fa4e04
         with self._lock:
             if len(self._buffer) >= self._buffer_limit:
                 logger.warning(
@@ -116,7 +131,7 @@
         with self._lock:
             if not self._buffer:
                 return
-            span_batch = self._buffer  # type: List[(Dict, Span)]
+            span_batch = self._buffer  # type: List[Tuple[Dict, Span]]
             self._buffer = []
 
         try:
@@ -127,25 +142,16 @@
         except RuntimeError as e:
             logger.debug("failed to run evaluation: %s", e)
 
-    def sample(self, evaluator_label, span):
-        for rule in self.sampling_rules:
-            if rule.matches(span, span.get("name")):
-                return rule.sample(evaluator_label, span)
-        return self.default_sampling_rule(span)
-
-    def run(self, span_batch: List[(dict, Span)]):
+    def run(self, span_batch: List[Tuple[Dict, Span]]) -> List[Dict]:
         batches_of_results = []
 
         for evaluator in self.evaluators:
-<<<<<<< HEAD
             batches_of_results.append(
                 self.executor.map(
-                    evaluator, [span_event for span_event, span in span_batch if self.sample(evaluator.label, span)]
+                    evaluator.evaluate,
+                    [span_event for span_event, span in span_batch if self.sampler.sample(evaluator.label, span)],
                 )
             )
-=======
-            batches_of_results.append(self.executor.map(evaluator.evaluate, spans))
->>>>>>> b6fa4e04
 
         results = []
         for batch in batches_of_results:
