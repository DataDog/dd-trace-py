import math
from typing import Optional
from typing import Tuple
from typing import Union

from ddtrace.internal.logger import get_logger
from ddtrace.llmobs._constants import EVALUATION_KIND_METADATA
from ddtrace.llmobs._constants import EVALUATION_SPAN_METADATA
from ddtrace.llmobs._evaluators.ragas.base import RagasBaseEvaluator
from ddtrace.llmobs._evaluators.ragas.base import _get_ml_app_for_ragas_trace


logger = get_logger(__name__)


class RagasContextPrecisionEvaluator(RagasBaseEvaluator):
    """A class used by EvaluatorRunner to conduct ragas context precision evaluations
    on LLM Observability span events. The job of an Evaluator is to take a span and
    submit evaluation metrics based on the span's attributes.
    """

    LABEL = "ragas_context_precision"
    METRIC_TYPE = "score"

    def __init__(self, llmobs_service):
        """
        Initialize an evaluator that uses the ragas library to generate a context precision score on finished LLM spans.

        Context Precision is a metric that verifies if the context was useful in arriving at the given answer.
        We compute this by dividing the number of relevant contexts by the total number of contexts.
        Note that this is slightly modified from the original context precision metric in ragas, which computes
        the mean of the precision @ rank k for each chunk in the context (where k is the number of
        retrieved context chunks).

        For more information, see https://docs.ragas.io/en/latest/concepts/metrics/available_metrics/context_precision/

        The `ragas.metrics.context_precision` instance is used for context precision scores.
        If there is no llm attribute set on this instance, it will be set to the
        default `llm_factory()` which uses openai.

        :param llmobs_service: An instance of the LLM Observability service used for tracing the evaluation and
                                      submitting evaluation metrics.

        Raises: NotImplementedError if the ragas library is not found or if ragas version is not supported.
        """
        super().__init__(llmobs_service)
        self.ragas_context_precision_instance = self._get_context_precision_instance()
        self.context_precision_output_parser = self.mini_ragas.RagasoutputParser(
            pydantic_object=self.mini_ragas.ContextPrecisionVerification
        )

    def _get_context_precision_instance(self):
        """
        This helper function ensures the context precision instance used in
        ragas evaluator is updated with the latest ragas context precision instance
        instance AND has an non-null llm
        """
        if self.mini_ragas.context_precision is None:
            return None
        ragas_context_precision_instance = self.mini_ragas.context_precision
        if not ragas_context_precision_instance.llm:
            ragas_context_precision_instance.llm = self.mini_ragas.llm_factory()
        return ragas_context_precision_instance

<<<<<<< HEAD
    def _extract_inputs(self, span_event: dict) -> Optional[dict]:
        """
        Extracts the question, answer, and context used as inputs to a context precision
        evaluation from a span event.

        question - input.prompt.variables.question OR input.messages[-1].content
        contexts - list of context prompt variables specified by
                        `input.prompt._dd_context_variable_keys` or defaults to `input.prompt.variables.context`
        answer - output.messages[-1].content
        """
        with self.llmobs_service.workflow("dd-ragas.extract_context_precision_inputs") as extract_inputs_workflow:
            self.llmobs_service.annotate(span=extract_inputs_workflow, input_data=span_event)
            question, answer, contexts = None, None, None

            meta_io = span_event.get("meta")
            if meta_io is None:
                return None

            meta_input = meta_io.get("input")
            meta_output = meta_io.get("output")

            if not (meta_input and meta_output):
                return None

            prompt = meta_input.get("prompt")
            if prompt is None:
                logger.debug("Failed to extract `prompt` from span for `ragas_faithfulness` evaluation")
                return None
            prompt_variables = prompt.get("variables")

            input_messages = meta_input.get("messages")

            messages = meta_output.get("messages")
            if messages is not None and len(messages) > 0:
                answer = messages[-1].get("content")

            if prompt_variables:
                context_keys = prompt.get(INTERNAL_CONTEXT_VARIABLE_KEYS, ["context"])
                question_keys = prompt.get(INTERNAL_QUERY_VARIABLE_KEYS, ["question"])
                contexts = [prompt_variables.get(key) for key in context_keys if prompt_variables.get(key)]
                question = " ".join([prompt_variables.get(key) for key in question_keys if prompt_variables.get(key)])

            if not question and input_messages is not None and len(input_messages) > 0:
                question = input_messages[-1].get("content")

            self.llmobs_service.annotate(
                span=extract_inputs_workflow, output_data={"question": question, "contexts": contexts, "answer": answer}
            )
            if any(field is None for field in (question, contexts, answer)):
                logger.debug("Failed to extract inputs required for faithfulness evaluation")
                return None

            return {"question": question, "contexts": contexts, "answer": answer}

=======
>>>>>>> 29422724
    def evaluate(self, span_event: dict) -> Tuple[Union[float, str], Optional[dict]]:
        """
        Performs a context precision evaluation on an llm span event, returning either
            - context precision score (float) OR failure reason (str)
            - evaluation metadata (dict)
        If the ragas context precision instance does not have `llm` set, we set `llm` using the `llm_factory()`
        method from ragas which currently defaults to openai's gpt-4o-turbo.
        """
        self.ragas_context_precision_instance = self._get_context_precision_instance()
        if not self.ragas_context_precision_instance:
            return "fail_context_precision_is_none", {}

        evaluation_metadata = {EVALUATION_KIND_METADATA: "context_precision"}  # type: dict[str, Union[str, dict, list]]

        # initialize data we annotate for tracing ragas
        score, question, answer = (
            math.nan,
            None,
            None,
        )

        with self.llmobs_service.workflow(
            "dd-ragas.context_precision", ml_app=_get_ml_app_for_ragas_trace(span_event)
        ) as ragas_cp_workflow:
            try:
                evaluation_metadata[EVALUATION_SPAN_METADATA] = self.llmobs_service.export_span(span=ragas_cp_workflow)

                cp_inputs = self._extract_evaluation_inputs_from_span(span_event)
                if cp_inputs is None:
                    logger.debug(
                        "Failed to extract evaluation inputs from "
                        "span sampled for `ragas_context_precision` evaluation"
                    )
                    return "fail_extract_context_precision_inputs", evaluation_metadata

                question = cp_inputs["question"]
                contexts = cp_inputs["contexts"]
                answer = cp_inputs["answer"]

                # create a prompt to evaluate the relevancy of each context chunk
                ctx_precision_prompts = [
                    self.ragas_context_precision_instance.context_precision_prompt.format(
                        question=question, context=c, answer=answer
                    )
                    for c in contexts
                ]

                responses = []

                for prompt in ctx_precision_prompts:
                    result = self.ragas_context_precision_instance.llm.generate_text(prompt)
                    reproducibility = getattr(self.ragas_context_precision_instance, "_reproducibility", 1)

                    results = [result.generations[0][i].text for i in range(reproducibility)]
                    responses.append(
                        [
                            res.dict()
                            for res in [self.context_precision_output_parser.parse(text) for text in results]
                            if res is not None
                        ]
                    )

                answers = []
                for response in responses:
                    agg_answer = self.mini_ragas.ensembler.from_discrete([response], "verdict")
                    if agg_answer:
                        try:
                            agg_answer = self.mini_ragas.ContextPrecisionVerification.parse_obj(agg_answer[0])
                        except Exception as e:
                            logger.debug(
                                "Failed to parse context precision verification for `ragas_context_precision`",
                                exc_info=e,
                            )
                            continue
                    answers.append(agg_answer)

                if len(answers) == 0:
                    return "fail_no_answers", evaluation_metadata

                verdict_list = [1 if ver.verdict else 0 for ver in answers]
                score = sum(verdict_list) / len(verdict_list)
                return score, evaluation_metadata
            finally:
                self.llmobs_service.annotate(
                    span=ragas_cp_workflow,
                    input_data=span_event,
                    output_data=score,
                )<|MERGE_RESOLUTION|>--- conflicted
+++ resolved
@@ -62,63 +62,6 @@
             ragas_context_precision_instance.llm = self.mini_ragas.llm_factory()
         return ragas_context_precision_instance
 
-<<<<<<< HEAD
-    def _extract_inputs(self, span_event: dict) -> Optional[dict]:
-        """
-        Extracts the question, answer, and context used as inputs to a context precision
-        evaluation from a span event.
-
-        question - input.prompt.variables.question OR input.messages[-1].content
-        contexts - list of context prompt variables specified by
-                        `input.prompt._dd_context_variable_keys` or defaults to `input.prompt.variables.context`
-        answer - output.messages[-1].content
-        """
-        with self.llmobs_service.workflow("dd-ragas.extract_context_precision_inputs") as extract_inputs_workflow:
-            self.llmobs_service.annotate(span=extract_inputs_workflow, input_data=span_event)
-            question, answer, contexts = None, None, None
-
-            meta_io = span_event.get("meta")
-            if meta_io is None:
-                return None
-
-            meta_input = meta_io.get("input")
-            meta_output = meta_io.get("output")
-
-            if not (meta_input and meta_output):
-                return None
-
-            prompt = meta_input.get("prompt")
-            if prompt is None:
-                logger.debug("Failed to extract `prompt` from span for `ragas_faithfulness` evaluation")
-                return None
-            prompt_variables = prompt.get("variables")
-
-            input_messages = meta_input.get("messages")
-
-            messages = meta_output.get("messages")
-            if messages is not None and len(messages) > 0:
-                answer = messages[-1].get("content")
-
-            if prompt_variables:
-                context_keys = prompt.get(INTERNAL_CONTEXT_VARIABLE_KEYS, ["context"])
-                question_keys = prompt.get(INTERNAL_QUERY_VARIABLE_KEYS, ["question"])
-                contexts = [prompt_variables.get(key) for key in context_keys if prompt_variables.get(key)]
-                question = " ".join([prompt_variables.get(key) for key in question_keys if prompt_variables.get(key)])
-
-            if not question and input_messages is not None and len(input_messages) > 0:
-                question = input_messages[-1].get("content")
-
-            self.llmobs_service.annotate(
-                span=extract_inputs_workflow, output_data={"question": question, "contexts": contexts, "answer": answer}
-            )
-            if any(field is None for field in (question, contexts, answer)):
-                logger.debug("Failed to extract inputs required for faithfulness evaluation")
-                return None
-
-            return {"question": question, "contexts": contexts, "answer": answer}
-
-=======
->>>>>>> 29422724
     def evaluate(self, span_event: dict) -> Tuple[Union[float, str], Optional[dict]]:
         """
         Performs a context precision evaluation on an llm span event, returning either
