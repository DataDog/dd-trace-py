--- conflicted
+++ resolved
@@ -5,11 +5,7 @@
 
 
 class RagasFaithfulnessEvaluator:
-<<<<<<< HEAD
     label = "ragas_faithfulness"
-=======
-    name = "ragas_faithfulness"
->>>>>>> b6fa4e04
     metric_type = "score"
 
     @classmethod
@@ -21,5 +17,5 @@
             "ml_app": config._llmobs_ml_app,
             "timestamp_ms": math.floor(time.time() * 1000),
             "metric_type": cls.metric_type,
-            "label": cls.name,
+            "label": cls.label,
         }