--- conflicted
+++ resolved
@@ -15,6 +15,7 @@
 log = get_logger(__name__)
 
 
+ExportedLLMObsSpan = TypedDict("ExportedLLMObsSpan", {"span_id": str, "trace_id": str})
 Message = TypedDict("Message", {"content": str, "role": str}, total=False)
 
 
@@ -23,30 +24,6 @@
         self.messages = []
         if not isinstance(messages, list):
             messages = [messages]  # type: ignore[list-item]
-<<<<<<< HEAD
-        try:
-            for message in messages:
-                if isinstance(message, str):
-                    self.messages.append(Message(content=message))
-                    continue
-                elif not isinstance(message, dict):
-                    log.warning("messages must be a string, dictionary, or list of dictionaries.")
-                    continue
-                if "role" not in message:
-                    self.messages.append(Message(content=message.get("content", "")))
-                    continue
-                self.messages.append(Message(content=message.get("content", ""), role=message.get("role", "")))
-        except (TypeError, ValueError, AttributeError):
-            log.warning(
-                "Cannot format provided messages. The messages argument must be a string, a dictionary, or a "
-                "list of dictionaries, or construct messages directly using the ``ddtrace.llmobs.utils.Message`` class."
-            )
-
-
-class ExportedLLMObsSpan(TypedDict):
-    span_id: str
-    trace_id: str
-=======
         for message in messages:
             if isinstance(message, str):
                 self.messages.append(Message(content=message))
@@ -62,5 +39,4 @@
                 continue
             if not isinstance(role, str):
                 raise TypeError("Message role must be a string, and one of .")
-            self.messages.append(Message(content=content, role=role))
->>>>>>> 815da751
+            self.messages.append(Message(content=content, role=role))