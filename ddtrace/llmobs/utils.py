--- conflicted
+++ resolved
@@ -1,11 +1,8 @@
 from typing import Any
 from typing import Dict
 from typing import List
-<<<<<<< HEAD
 from typing import Optional
-=======
 from typing import TypedDict  # noqa:F401
->>>>>>> d5f9551f
 from typing import Union
 
 from ddtrace.internal.logger import get_logger
