--- conflicted
+++ resolved
@@ -244,9 +244,6 @@
             return value_str
 
 
-<<<<<<< HEAD
-def add_span_link(span: Span, span_id: str, trace_id: str, from_io: str, to_io: str, link_type: str = "data_flow", annotation: str = "") -> None:
-=======
 def format_tool_call_arguments(tool_args: str) -> str:
     """
     Format tool call arguments as a JSON string with no unnecessary whitespace.
@@ -261,8 +258,7 @@
     return formatted_tool_args
 
 
-def add_span_link(span: Span, span_id: str, trace_id: str, from_io: str, to_io: str) -> None:
->>>>>>> f0b82db0
+def add_span_link(span: Span, span_id: str, trace_id: str, from_io: str, to_io: str, link_type: str = "data_flow", annotation: str = "") -> None:
     current_span_links = span._get_ctx_item(SPAN_LINKS) or []
     current_span_links.append(
         {
@@ -338,13 +334,7 @@
         self._tool_calls[tool_id] = tool_call
         self._lookup_tool_id[(tool_name, formatted_arguments)] = tool_id
 
-<<<<<<< HEAD
-    def on_tool_call(self, tool_name: str, tool_arg: str, tool_kind: str, tool_span: Span, link_annotation: str = "") -> None:
-=======
-    def on_tool_call(
-        self, tool_name: str, tool_arg: str, tool_kind: str, tool_span: Span, tool_id: Optional[str] = None
-    ) -> None:
->>>>>>> f0b82db0
+    def on_tool_call(self, tool_name: str, tool_arg: str, tool_kind: str, tool_span: Span, tool_id: Optional[str] = None, link_annotation: str = "") -> None:
         """
         Called when a tool span finishes. This is used to link the input of the tool span to the output
         of the LLM span responsible for generating it's input. We also save the span/trace id of the tool call
