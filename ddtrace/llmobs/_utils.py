import http.client
import json
from typing import Dict
from typing import List
from typing import Optional
from typing import Union
import urllib.request
from urllib.error import HTTPError

from ddtrace import config
from ddtrace.ext import SpanTypes
from ddtrace.internal.logger import get_logger
from ddtrace.llmobs._constants import GEMINI_APM_SPAN_NAME
from ddtrace.llmobs._constants import INTERNAL_CONTEXT_VARIABLE_KEYS
from ddtrace.llmobs._constants import INTERNAL_QUERY_VARIABLE_KEYS
from ddtrace.llmobs._constants import IS_EVALUATION_SPAN
from ddtrace.llmobs._constants import LANGCHAIN_APM_SPAN_NAME
from ddtrace.llmobs._constants import ML_APP
from ddtrace.llmobs._constants import NAME
from ddtrace.llmobs._constants import OPENAI_APM_SPAN_NAME
from ddtrace.llmobs._constants import SESSION_ID
from ddtrace.llmobs._constants import VERTEXAI_APM_SPAN_NAME
from ddtrace.trace import Span


log = get_logger(__name__)


def validate_prompt(prompt: dict) -> Dict[str, Union[str, dict, List[str]]]:
    validated_prompt = {}  # type: Dict[str, Union[str, dict, List[str]]]
    if not isinstance(prompt, dict):
        raise TypeError("Prompt must be a dictionary")
    variables = prompt.get("variables")
    template = prompt.get("template")
    version = prompt.get("version")
    prompt_id = prompt.get("id")
    ctx_variable_keys = prompt.get("rag_context_variables")
    rag_query_variable_keys = prompt.get("rag_query_variables")
    if variables is not None:
        if not isinstance(variables, dict):
            raise TypeError("Prompt variables must be a dictionary.")
        if not any(isinstance(k, str) or isinstance(v, str) for k, v in variables.items()):
            raise TypeError("Prompt variable keys and values must be strings.")
        validated_prompt["variables"] = variables
    if template is not None:
        if not isinstance(template, str):
            raise TypeError("Prompt template must be a string")
        validated_prompt["template"] = template
    if version is not None:
        if not isinstance(version, str):
            raise TypeError("Prompt version must be a string.")
        validated_prompt["version"] = version
    if prompt_id is not None:
        if not isinstance(prompt_id, str):
            raise TypeError("Prompt id must be a string.")
        validated_prompt["id"] = prompt_id
    if ctx_variable_keys is not None:
        if not isinstance(ctx_variable_keys, list):
            raise TypeError("Prompt field `context_variable_keys` must be a list of strings.")
        if not all(isinstance(k, str) for k in ctx_variable_keys):
            raise TypeError("Prompt field `context_variable_keys` must be a list of strings.")
        validated_prompt[INTERNAL_CONTEXT_VARIABLE_KEYS] = ctx_variable_keys
    else:
        validated_prompt[INTERNAL_CONTEXT_VARIABLE_KEYS] = ["context"]
    if rag_query_variable_keys is not None:
        if not isinstance(rag_query_variable_keys, list):
            raise TypeError("Prompt field `rag_query_variables` must be a list of strings.")
        if not all(isinstance(k, str) for k in rag_query_variable_keys):
            raise TypeError("Prompt field `rag_query_variables` must be a list of strings.")
        validated_prompt[INTERNAL_QUERY_VARIABLE_KEYS] = rag_query_variable_keys
    else:
        validated_prompt[INTERNAL_QUERY_VARIABLE_KEYS] = ["question"]
    return validated_prompt


class LinkTracker:
    def __init__(self, object_span_links=None):
        self._object_span_links = object_span_links or {}

    def get_object_id(self, obj):
        return f"{type(obj).__name__}_{id(obj)}"

    def add_span_links_to_object(self, obj, span_links):
        obj_id = self.get_object_id(obj)
        if obj_id not in self._object_span_links:
            self._object_span_links[obj_id] = []
        self._object_span_links[obj_id] += span_links

    def get_span_links_from_object(self, obj):
        return self._object_span_links.get(self.get_object_id(obj), [])


class AnnotationContext:
    def __init__(self, _register_annotator, _deregister_annotator):
        self._register_annotator = _register_annotator
        self._deregister_annotator = _deregister_annotator

    def __enter__(self):
        self._register_annotator()

    def __exit__(self, exc_type, exc_val, exc_tb):
        self._deregister_annotator()

    async def __aenter__(self):
        self._register_annotator()

    async def __aexit__(self, exc_type, exc_val, exc_tb):
        self._deregister_annotator()


def _get_attr(o: object, attr: str, default: object):
    # Convenience method to get an attribute from an object or dict
    if isinstance(o, dict):
        return o.get(attr, default)
    return getattr(o, attr, default)


def _get_nearest_llmobs_ancestor(span: Span) -> Optional[Span]:
    """Return the nearest LLMObs-type ancestor span of a given span."""
    parent = span._parent
    while parent:
        if parent.span_type == SpanTypes.LLM:
            return parent
        parent = parent._parent
    return None


def _get_span_name(span: Span) -> str:
    if span.name in (LANGCHAIN_APM_SPAN_NAME, GEMINI_APM_SPAN_NAME, VERTEXAI_APM_SPAN_NAME) and span.resource != "":
        return span.resource
    elif span.name == OPENAI_APM_SPAN_NAME and span.resource != "":
        client_name = span.get_tag("openai.request.client") or "OpenAI"
        return "{}.{}".format(client_name, span.resource)
    return span._get_ctx_item(NAME) or span.name


def _is_evaluation_span(span: Span) -> bool:
    """
    Return whether or not a span is an evaluation span by checking the span's
    nearest LLMObs span ancestor. Default to 'False'
    """
    is_evaluation_span = span._get_ctx_item(IS_EVALUATION_SPAN)
    if is_evaluation_span:
        return is_evaluation_span
    llmobs_parent = _get_nearest_llmobs_ancestor(span)
    while llmobs_parent:
        is_evaluation_span = llmobs_parent._get_ctx_item(IS_EVALUATION_SPAN)
        if is_evaluation_span:
            return is_evaluation_span
        llmobs_parent = _get_nearest_llmobs_ancestor(llmobs_parent)
    return False


def _get_ml_app(span: Span) -> str:
    """
    Return the ML app name for a given span, by checking the span's nearest LLMObs span ancestor.
    Default to the global config LLMObs ML app name otherwise.
    """
    ml_app = span._get_ctx_item(ML_APP)
    if ml_app:
        return ml_app
    llmobs_parent = _get_nearest_llmobs_ancestor(span)
    while llmobs_parent:
        ml_app = llmobs_parent._get_ctx_item(ML_APP)
        if ml_app is not None:
            return ml_app
        llmobs_parent = _get_nearest_llmobs_ancestor(llmobs_parent)
    return ml_app or config._llmobs_ml_app or "unknown-ml-app"


def _get_session_id(span: Span) -> Optional[str]:
    """Return the session ID for a given span, by checking the span's nearest LLMObs span ancestor."""
    session_id = span._get_ctx_item(SESSION_ID)
    if session_id:
        return session_id
    llmobs_parent = _get_nearest_llmobs_ancestor(span)
    while llmobs_parent:
        session_id = llmobs_parent._get_ctx_item(SESSION_ID)
        if session_id is not None:
            return session_id
        llmobs_parent = _get_nearest_llmobs_ancestor(llmobs_parent)
    return session_id


<<<<<<< HEAD
=======
def _inject_llmobs_parent_id(span_context):
    """Inject the LLMObs parent ID into the span context for reconnecting distributed LLMObs traces."""
    span = ddtrace.tracer.current_span()
    
    if span is None:
        log.warning("No active span to inject LLMObs parent ID info.")
        return
    if span.context is not span_context:
        log.warning("The current active span and span_context do not match. Not injecting LLMObs parent ID.")
        return

    if span.span_type == SpanTypes.LLM:
        llmobs_parent_id = str(span.span_id)
    else:
        llmobs_parent_id = _get_llmobs_parent_id(span)

    span_context._meta[PROPAGATED_PARENT_ID_KEY] = llmobs_parent_id or "undefined"


>>>>>>> cbf4d2d3
def _unserializable_default_repr(obj):
    default_repr = "[Unserializable object: {}]".format(repr(obj))
    log.warning("I/O object is not JSON serializable. Defaulting to placeholder value instead.")
    return default_repr


def safe_json(obj, ensure_ascii=True):
    if isinstance(obj, str):
        return obj
    try:
        return json.dumps(obj, ensure_ascii=ensure_ascii, skipkeys=True, default=_unserializable_default_repr)
    except Exception:
        log.error("Failed to serialize object to JSON.", exc_info=True)


class HTTPResponse:
    def __init__(self, resp) -> None:
        if resp is None:
            raise ValueError("Response object cannot be None")
        self._resp = resp
        self._content = None  # Cache the content

    @property
    def status_code(self) -> int:
        if hasattr(self._resp, 'status'):
            return self._resp.status
        elif hasattr(self._resp, 'code'):
            return self._resp.code
        elif hasattr(self._resp, 'getcode'):
            return self._resp.getcode()
        else:
            raise AttributeError(f"Could not find status code in response object of type {type(self._resp)}")

    def read(self) -> bytes:
        if self._content is None:
            self._content = self._resp.read()
        return self._content

    def text(self) -> str:
        return self.read().decode('utf-8')

    def json(self) -> dict:
        return json.loads(self.text())


def http_request(
    method: str, url: str, headers: Optional[Dict[str, str]] = None, body: Optional[bytes] = None
) -> HTTPResponse:
    """Make an HTTP request and return an HTTPResponse object."""
    # Create the request object
    req = urllib.request.Request(url, data=body, method=method)
    if headers:
        req.headers.update(headers)
    try:
        response = urllib.request.urlopen(req)
        return HTTPResponse(response)
    except HTTPError as e:
        # Create an HTTPResponse object from the error response
        return HTTPResponse(e)<|MERGE_RESOLUTION|>--- conflicted
+++ resolved
@@ -182,28 +182,6 @@
     return session_id
 
 
-<<<<<<< HEAD
-=======
-def _inject_llmobs_parent_id(span_context):
-    """Inject the LLMObs parent ID into the span context for reconnecting distributed LLMObs traces."""
-    span = ddtrace.tracer.current_span()
-    
-    if span is None:
-        log.warning("No active span to inject LLMObs parent ID info.")
-        return
-    if span.context is not span_context:
-        log.warning("The current active span and span_context do not match. Not injecting LLMObs parent ID.")
-        return
-
-    if span.span_type == SpanTypes.LLM:
-        llmobs_parent_id = str(span.span_id)
-    else:
-        llmobs_parent_id = _get_llmobs_parent_id(span)
-
-    span_context._meta[PROPAGATED_PARENT_ID_KEY] = llmobs_parent_id or "undefined"
-
-
->>>>>>> cbf4d2d3
 def _unserializable_default_repr(obj):
     default_repr = "[Unserializable object: {}]".format(repr(obj))
     log.warning("I/O object is not JSON serializable. Defaulting to placeholder value instead.")
