from typing import Optional

import ddtrace
from ddtrace import Span
from ddtrace import config
from ddtrace.ext import SpanTypes
<<<<<<< HEAD
from ddtrace.llmobs._constants import INPUT_MESSAGES
from ddtrace.llmobs._constants import INPUT_VALUE
from ddtrace.llmobs._constants import LANGCHAIN_APM_SPAN_NAME
from ddtrace.llmobs._constants import ML_APP
from ddtrace.llmobs._constants import OUTPUT_MESSAGES
from ddtrace.llmobs._constants import OUTPUT_VALUE
from ddtrace.llmobs._constants import SESSION_ID


def _get_input_tag_key_from_span_kind(span_kind):
    if span_kind == "llm":
        return INPUT_MESSAGES
    else:
        return INPUT_VALUE


def _get_output_tag_key_from_span_kind(span_kind):
    if span_kind == "llm":
        return OUTPUT_MESSAGES
    else:
        return OUTPUT_VALUE
=======
from ddtrace.internal.logger import get_logger
from ddtrace.llmobs._constants import LANGCHAIN_APM_SPAN_NAME
from ddtrace.llmobs._constants import ML_APP
from ddtrace.llmobs._constants import PARENT_ID_KEY
from ddtrace.llmobs._constants import PROPAGATED_PARENT_ID_KEY
from ddtrace.llmobs._constants import SESSION_ID


log = get_logger(__name__)
>>>>>>> b105edbd


def _get_nearest_llmobs_ancestor(span: Span) -> Optional[Span]:
    """Return the nearest LLMObs-type ancestor span of a given span."""
    parent = span._parent
    while parent:
        if parent.span_type == SpanTypes.LLM:
            return parent
        parent = parent._parent
    return None


def _get_llmobs_parent_id(span: Span) -> Optional[str]:
    """Return the span ID of the nearest LLMObs-type span in the span's ancestor tree.
    In priority order: manually set parent ID tag, nearest LLMObs ancestor, local root's propagated parent ID tag.
    """
    if span.get_tag(PARENT_ID_KEY):
        return span.get_tag(PARENT_ID_KEY)
    nearest_llmobs_ancestor = _get_nearest_llmobs_ancestor(span)
    if nearest_llmobs_ancestor:
        return str(nearest_llmobs_ancestor.span_id)
    return span.get_tag(PROPAGATED_PARENT_ID_KEY)


def _get_span_name(span: Span) -> str:
    if span.name == LANGCHAIN_APM_SPAN_NAME and span.resource != "":
        return span.resource
    return span.name


def _get_ml_app(span: Span) -> str:
    """
    Return the ML app name for a given span, by checking the span's nearest LLMObs span ancestor.
    Default to the global config LLMObs ML app name otherwise.
    """
    ml_app = span.get_tag(ML_APP)
    if ml_app:
        return ml_app
    nearest_llmobs_ancestor = _get_nearest_llmobs_ancestor(span)
    if nearest_llmobs_ancestor:
        ml_app = nearest_llmobs_ancestor.get_tag(ML_APP)
    return ml_app or config._llmobs_ml_app or "unknown-ml-app"


def _get_session_id(span: Span) -> str:
    """
    Return the session ID for a given span, by checking the span's nearest LLMObs span ancestor.
    Default to the span's trace ID.
    """
    session_id = span.get_tag(SESSION_ID)
    if session_id:
        return session_id
    nearest_llmobs_ancestor = _get_nearest_llmobs_ancestor(span)
    if nearest_llmobs_ancestor:
        session_id = nearest_llmobs_ancestor.get_tag(SESSION_ID)
    return session_id or "{:x}".format(span.trace_id)


def _inject_llmobs_parent_id(span_context):
    """Inject the LLMObs parent ID into the span context for reconnecting distributed LLMObs traces."""
    span = ddtrace.tracer.current_span()
    if span is None:
        log.warning("No active span to inject LLMObs parent ID info.")
        return
    if span.context is not span_context:
        log.warning("The current active span and span_context do not match. Not injecting LLMObs parent ID.")
        return

    if span.span_type == SpanTypes.LLM:
        llmobs_parent_id = str(span.span_id)
    else:
        llmobs_parent_id = _get_llmobs_parent_id(span)
    if llmobs_parent_id:
        span_context._meta[PROPAGATED_PARENT_ID_KEY] = llmobs_parent_id<|MERGE_RESOLUTION|>--- conflicted
+++ resolved
@@ -4,29 +4,6 @@
 from ddtrace import Span
 from ddtrace import config
 from ddtrace.ext import SpanTypes
-<<<<<<< HEAD
-from ddtrace.llmobs._constants import INPUT_MESSAGES
-from ddtrace.llmobs._constants import INPUT_VALUE
-from ddtrace.llmobs._constants import LANGCHAIN_APM_SPAN_NAME
-from ddtrace.llmobs._constants import ML_APP
-from ddtrace.llmobs._constants import OUTPUT_MESSAGES
-from ddtrace.llmobs._constants import OUTPUT_VALUE
-from ddtrace.llmobs._constants import SESSION_ID
-
-
-def _get_input_tag_key_from_span_kind(span_kind):
-    if span_kind == "llm":
-        return INPUT_MESSAGES
-    else:
-        return INPUT_VALUE
-
-
-def _get_output_tag_key_from_span_kind(span_kind):
-    if span_kind == "llm":
-        return OUTPUT_MESSAGES
-    else:
-        return OUTPUT_VALUE
-=======
 from ddtrace.internal.logger import get_logger
 from ddtrace.llmobs._constants import LANGCHAIN_APM_SPAN_NAME
 from ddtrace.llmobs._constants import ML_APP
@@ -36,7 +13,6 @@
 
 
 log = get_logger(__name__)
->>>>>>> b105edbd
 
 
 def _get_nearest_llmobs_ancestor(span: Span) -> Optional[Span]:
