--- conflicted
+++ resolved
@@ -12,11 +12,9 @@
 
 
 if TYPE_CHECKING:
-<<<<<<< HEAD
+    from ddtrace.llmobs import LLMObs
     from ddtrace.llmobs._writer import LLMObsExperimentsClient
-=======
-    from ddtrace.llmobs import LLMObs
->>>>>>> b1af8215
+
 
 
 JSONType = Union[str, int, float, bool, None, List["JSONType"], Dict[str, "JSONType"]]
