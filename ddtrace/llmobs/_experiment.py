from concurrent.futures import ThreadPoolExecutor
from copy import deepcopy
import sys
import traceback
from typing import TYPE_CHECKING
from typing import Any
from typing import Callable
from typing import Dict
from typing import Iterator
from typing import List
from typing import Optional
from typing import Tuple
from typing import TypedDict
from typing import Union
from typing import cast
from typing import overload

import ddtrace
from ddtrace.constants import ERROR_MSG
from ddtrace.constants import ERROR_STACK
from ddtrace.constants import ERROR_TYPE
from ddtrace.internal.logger import get_logger
from ddtrace.llmobs._constants import EXPERIMENT_EXPECTED_OUTPUT
from ddtrace.llmobs._utils import convert_tags_dict_to_list


if TYPE_CHECKING:
    from ddtrace.llmobs import LLMObs
    from ddtrace.llmobs._writer import LLMObsExperimentEvalMetricEvent
    from ddtrace.llmobs._writer import LLMObsExperimentsClient


logger = get_logger(__name__)

JSONType = Union[str, int, float, bool, None, List["JSONType"], Dict[str, "JSONType"]]
NonNoneJSONType = Union[str, int, float, bool, List[JSONType], Dict[str, JSONType]]
ExperimentConfigType = Dict[str, JSONType]
DatasetRecordInputType = Dict[str, NonNoneJSONType]


class DatasetRecordRaw(TypedDict):
    input_data: DatasetRecordInputType
    expected_output: JSONType
    metadata: Dict[str, Any]


class DatasetRecord(DatasetRecordRaw):
    record_id: str


class TaskResult(TypedDict):
    idx: int
    span_id: str
    trace_id: str
    timestamp: int
    output: JSONType
    metadata: Dict[str, JSONType]
    error: Dict[str, Optional[str]]


class EvaluationResult(TypedDict):
    idx: int
    evaluations: Dict[str, Dict[str, JSONType]]


class ExperimentResult(TypedDict):
    idx: int
    record_id: Optional[str]
    span_id: str
    trace_id: str
    timestamp: int
    input: Dict[str, NonNoneJSONType]
    output: JSONType
    expected_output: JSONType
    evaluations: Dict[str, Dict[str, JSONType]]
    metadata: Dict[str, JSONType]
    error: Dict[str, Optional[str]]


class Dataset:
    name: str
    description: str
    _id: str
    _records: List[DatasetRecord]
    _version: int
    _dne_client: "LLMObsExperimentsClient"
    _new_records: List[DatasetRecordRaw]
    _updated_record_ids: List[str]
    _deleted_record_ids: List[str]

    def __init__(
        self,
        name: str,
        dataset_id: str,
        records: List[DatasetRecord],
        description: str,
        version: int,
        _dne_client: "LLMObsExperimentsClient",
    ) -> None:
        self.name = name
        self.description = description
        self._id = dataset_id
        self._version = version
        self._dne_client = _dne_client
        self._records = records
        self._new_records = []
        self._updated_record_ids = []
        self._deleted_record_ids = []

    def push(self) -> None:
        if not self._id:
            raise ValueError(
                (
                    "Dataset ID is required to push data to Experiments. "
                    "Use LLMObs.create_dataset() or LLMObs.pull_dataset() to create a dataset."
                )
            )
        if not self._dne_client:
            raise ValueError(
                (
                    "LLMObs client is required to push data to Experiments. "
                    "Use LLMObs.create_dataset() or LLMObs.pull_dataset() to create a dataset."
                )
            )

        updated_records = [r for r in self._records if "record_id" in r and r["record_id"] in self._updated_record_ids]
        new_version, new_record_ids = self._dne_client.dataset_batch_update(
            self._id, self._new_records, updated_records, self._deleted_record_ids
        )

        # attach record ids to newly created records
        for record, record_id in zip(self._new_records, new_record_ids):
            record["record_id"] = record_id  # type: ignore

        # FIXME: we don't get version numbers in responses to deletion requests
        self._version = new_version if new_version != -1 else self._version + 1
        self._new_records = []
        self._deleted_record_ids = []
        self._updated_record_ids = []

    def update(self, index: int, record: DatasetRecordRaw) -> None:
        record_id = self._records[index]["record_id"]
        self._updated_record_ids.append(record_id)
        self._records[index] = {**record, "record_id": record_id}

    def append(self, record: DatasetRecordRaw) -> None:
        r: DatasetRecord = {**record, "record_id": ""}
        # keep the same reference in both lists to enable us to update the record_id after push
        self._new_records.append(r)
        self._records.append(r)

    def delete(self, index: int) -> None:
        record_id = self._records[index]["record_id"]
        self._deleted_record_ids.append(record_id)
        del self._records[index]

    @overload
    def __getitem__(self, index: int) -> DatasetRecord:
        ...

    @overload
    def __getitem__(self, index: slice) -> List[DatasetRecord]:
        ...

    def __getitem__(self, index: Union[int, slice]) -> Union[DatasetRecord, List[DatasetRecord]]:
        return self._records.__getitem__(index)

    def __len__(self) -> int:
        return len(self._records)

    def __iter__(self) -> Iterator[DatasetRecord]:
        return iter(self._records)

    def as_dataframe(self):
        try:
            import pandas as pd
        except ImportError as e:
            raise ImportError(
                "pandas is required to convert dataset to DataFrame. Please install via `pip install pandas`"
            ) from e

        column_tuples = set()
        data_rows = []
        for record in self._records:
            flat_record = {}

            input_data = record.get("input_data", {})
            if isinstance(input_data, dict):
                for k, v in input_data.items():
                    flat_record[("input_data", k)] = v
                    column_tuples.add(("input_data", k))
            else:
                flat_record[("input_data", "")] = input_data  # Use empty string for single input
                column_tuples.add(("input_data", ""))

            expected_output = record.get("expected_output", {})
            if isinstance(expected_output, dict):
                for k, v in expected_output.items():
                    flat_record[("expected_output", k)] = v
                    column_tuples.add(("expected_output", k))
            else:
                flat_record[("expected_output", "")] = expected_output  # Use empty string for single output
                column_tuples.add(("expected_output", ""))

            for k, v in record.get("metadata", {}).items():
                flat_record[("metadata", k)] = v
                column_tuples.add(("metadata", k))

            data_rows.append(flat_record)

        records_list = []
        for flat_record in data_rows:
            row = [flat_record.get(col, None) for col in column_tuples]
            records_list.append(row)

        return pd.DataFrame(data=records_list, columns=pd.MultiIndex.from_tuples(column_tuples))


class Experiment:
    def __init__(
        self,
        name: str,
        task: Callable[[DatasetRecordInputType], JSONType],
        dataset: Dataset,
        evaluators: List[Callable[[DatasetRecordInputType, JSONType, JSONType], JSONType]],
        project_name: str,
        description: str = "",
        tags: Optional[Dict[str, str]] = None,
        config: Optional[ExperimentConfigType] = None,
        _llmobs_instance: Optional["LLMObs"] = None,
    ) -> None:
        self.name = name
        self._task = task
        self._dataset = dataset
        self._evaluators = evaluators
        self._description = description
        self._tags: Dict[str, str] = tags or {}
        self._tags["ddtrace.version"] = str(ddtrace.__version__)
        self._config: Dict[str, JSONType] = config or {}
        self._llmobs_instance = _llmobs_instance

        if not project_name:
            raise ValueError(
                "project_name must be provided for the experiment, either configured via the `DD_LLMOBS_PROJECT_NAME` "
                "environment variable, or an argument to `LLMObs.enable(project_name=...)`, "
                "or as an argument to `LLMObs.experiment(project_name=...)`."
            )
        self._project_name = project_name
        # Below values are set at experiment creation time
        self._project_id: Optional[str] = None
        self._id: Optional[str] = None
        self._run_name: Optional[str] = None

    def run(
        self, jobs: int = 1, raise_errors: bool = False, sample_size: Optional[int] = None
    ) -> List[ExperimentResult]:
        if not self._llmobs_instance:
            raise ValueError(
                "LLMObs is not enabled. Ensure LLM Observability is enabled via `LLMObs.enable(...)` "
                "and create the experiment via `LLMObs.experiment(...)` before running the experiment."
            )
        if not self._llmobs_instance.enabled:
            logger.warning(
                "Skipping experiment as LLMObs is not enabled. "
                "Ensure LLM Observability is enabled via `LLMObs.enable(...)` "
                "or set `DD_LLMOBS_ENABLED=1` and use `ddtrace-run` to run your application."
            )
            return []
<<<<<<< HEAD
        try:
            project_id = self._llmobs_instance._dne_client.project_get(self._project_name)
        except FileNotFoundError:
            project_id = self._llmobs_instance._dne_client.project_create(self._project_name)

=======

        project_id = self._llmobs_instance._dne_client.project_create_or_get(self._project_name)
>>>>>>> 924c8da4
        self._project_id = project_id

        experiment_id, experiment_run_name = self._llmobs_instance._dne_client.experiment_create(
            self.name,
            self._dataset._id,
            self._project_id,
            self._dataset._version,
            self._config,
            convert_tags_dict_to_list(self._tags),
            self._description,
        )
        self._id = experiment_id
        self._tags["experiment_id"] = str(experiment_id)
        self._run_name = experiment_run_name
        task_results = self._run_task(jobs, raise_errors, sample_size)
        evaluations = self._run_evaluators(task_results, raise_errors=raise_errors)
        experiment_results = self._merge_results(task_results, evaluations)
        experiment_evals = self._generate_metrics_from_exp_results(experiment_results)
        self._llmobs_instance._dne_client.experiment_eval_post(
            self._id, experiment_evals, convert_tags_dict_to_list(self._tags)
        )
        return experiment_results

    def _process_record(self, idx_record: Tuple[int, DatasetRecord]) -> Optional[TaskResult]:
        if not self._llmobs_instance or not self._llmobs_instance.enabled:
            return None
        idx, record = idx_record
        with self._llmobs_instance._experiment(name=self._task.__name__, experiment_id=self._id) as span:
            span_context = self._llmobs_instance.export_span(span=span)
            if span_context:
                span_id = span_context.get("span_id", "")
                trace_id = span_context.get("trace_id", "")
            else:
                span_id, trace_id = "", ""
            input_data = record["input_data"]
            record_id = record.get("record_id", "")
            tags = {
                **self._tags,
                "dataset_id": str(self._dataset._id),
                "dataset_record_id": str(record_id),
                "experiment_id": str(self._id),
            }
            output_data = None
            try:
                output_data = self._task(input_data)
            except Exception:
                span.set_exc_info(*sys.exc_info())
            self._llmobs_instance.annotate(span, input_data=input_data, output_data=output_data, tags=tags)
            span._set_ctx_item(EXPERIMENT_EXPECTED_OUTPUT, record["expected_output"])
            return {
                "idx": idx,
                "span_id": span_id,
                "trace_id": trace_id,
                "timestamp": span.start_ns,
                "output": output_data,
                "metadata": {
                    "dataset_record_index": idx,
                    "experiment_name": self.name,
                    "dataset_name": self._dataset.name,
                },
                "error": {
                    "message": span.get_tag(ERROR_MSG),
                    "stack": span.get_tag(ERROR_STACK),
                    "type": span.get_tag(ERROR_TYPE),
                },
            }

    def _run_task(self, jobs: int, raise_errors: bool = False, sample_size: Optional[int] = None) -> List[TaskResult]:
        if not self._llmobs_instance or not self._llmobs_instance.enabled:
            return []
        if sample_size is not None and sample_size < len(self._dataset):
            subset_records = [deepcopy(record) for record in self._dataset._records[:sample_size]]
            subset_name = "[Test subset of {} records] {}".format(sample_size, self._dataset.name)
            subset_dataset = Dataset(
                name=subset_name,
                dataset_id=self._dataset._id,
                records=subset_records,
                description=self._dataset.description,
                version=self._dataset._version,
                _dne_client=self._dataset._dne_client,
            )
        else:
            subset_dataset = self._dataset
        task_results = []
        with ThreadPoolExecutor(max_workers=jobs) as executor:
            for result in executor.map(self._process_record, enumerate(subset_dataset)):
                if not result:
                    continue
                task_results.append(result)
                err_dict = result.get("error") or {}
                err_msg = err_dict.get("message") if isinstance(err_dict, dict) else None
                if raise_errors and err_msg:
                    raise RuntimeError("Error on record {}: {}".format(result["idx"], err_msg))
        self._llmobs_instance.flush()  # Ensure spans get submitted in serverless environments
        return task_results

    def _run_evaluators(self, task_results: List[TaskResult], raise_errors: bool = False) -> List[EvaluationResult]:
        evaluations: List[EvaluationResult] = []
        for idx, task_result in enumerate(task_results):
            output_data = task_result["output"]
            record: DatasetRecord = self._dataset[idx]
            input_data = record["input_data"]
            expected_output = record["expected_output"]
            evals_dict = {}
            for evaluator in self._evaluators:
                eval_result: JSONType = None
                eval_err: JSONType = None
                try:
                    eval_result = evaluator(input_data, output_data, expected_output)
                except Exception as e:
                    exc_type, exc_value, exc_tb = sys.exc_info()
                    exc_type_name = type(e).__name__ if exc_type is not None else "Unknown Exception"
                    exc_stack = "".join(traceback.format_exception(exc_type, exc_value, exc_tb))
                    eval_err = {"message": str(exc_value), "type": exc_type_name, "stack": exc_stack}
                    if raise_errors:
                        raise RuntimeError(f"Evaluator {evaluator.__name__} failed on row {idx}") from e
                evals_dict[evaluator.__name__] = {"value": eval_result, "error": eval_err}
            evaluation: EvaluationResult = {"idx": idx, "evaluations": evals_dict}
            evaluations.append(evaluation)
        return evaluations

    def _merge_results(
        self, task_results: List[TaskResult], evaluations: List[EvaluationResult]
    ) -> List[ExperimentResult]:
        experiment_results = []
        for idx, task_result in enumerate(task_results):
            output_data = task_result["output"]
            metadata: Dict[str, JSONType] = {"tags": cast(List[JSONType], convert_tags_dict_to_list(self._tags))}
            metadata.update(task_result.get("metadata") or {})
            record: DatasetRecord = self._dataset[idx]
            evals = evaluations[idx]["evaluations"]
            exp_result: ExperimentResult = {
                "idx": idx,
                "span_id": task_result.get("span_id", ""),
                "trace_id": task_result.get("trace_id", ""),
                "timestamp": task_result.get("timestamp", 0),
                "record_id": record.get("record_id", ""),
                "input": record["input_data"],
                "expected_output": record["expected_output"],
                "output": output_data,
                "evaluations": evals,
                "metadata": metadata,
                "error": task_result["error"],
            }
            experiment_results.append(exp_result)
        return experiment_results

    def _generate_metric_from_evaluation(
        self, eval_name: str, eval_value: JSONType, err: JSONType, span_id: str, trace_id: str, timestamp_ns: int
    ) -> "LLMObsExperimentEvalMetricEvent":
        metric_type = None
        if eval_value is None:
            metric_type = "categorical"
        elif isinstance(eval_value, bool):
            metric_type = "boolean"
        elif isinstance(eval_value, (int, float)):
            metric_type = "score"
        else:
            metric_type = "categorical"
            eval_value = str(eval_value).lower()
        return {
            "span_id": span_id,
            "trace_id": trace_id,
            "timestamp_ms": int(timestamp_ns / 1e6),
            "metric_type": metric_type,
            "label": eval_name,
            f"{metric_type}_value": eval_value,  # type: ignore
            "error": err,
            "tags": convert_tags_dict_to_list(self._tags),
            "experiment_id": self._id,
        }

    def _generate_metrics_from_exp_results(
        self, experiment_results: List[ExperimentResult]
    ) -> List["LLMObsExperimentEvalMetricEvent"]:
        eval_metrics = []
        for exp_result in experiment_results:
            evaluations = exp_result.get("evaluations") or {}
            span_id = exp_result.get("span_id", "")
            trace_id = exp_result.get("trace_id", "")
            timestamp_ns = cast(int, exp_result.get("timestamp", 0))
            for eval_name, eval_data in evaluations.items():
                if not eval_data:
                    continue
                eval_value = eval_data.get("value")
                eval_metric = self._generate_metric_from_evaluation(
                    eval_name, eval_value, eval_data.get("error"), span_id, trace_id, timestamp_ns
                )
                eval_metrics.append(eval_metric)
        return eval_metrics<|MERGE_RESOLUTION|>--- conflicted
+++ resolved
@@ -266,16 +266,8 @@
                 "or set `DD_LLMOBS_ENABLED=1` and use `ddtrace-run` to run your application."
             )
             return []
-<<<<<<< HEAD
-        try:
-            project_id = self._llmobs_instance._dne_client.project_get(self._project_name)
-        except FileNotFoundError:
-            project_id = self._llmobs_instance._dne_client.project_create(self._project_name)
-
-=======
 
         project_id = self._llmobs_instance._dne_client.project_create_or_get(self._project_name)
->>>>>>> 924c8da4
         self._project_id = project_id
 
         experiment_id, experiment_run_name = self._llmobs_instance._dne_client.experiment_create(
