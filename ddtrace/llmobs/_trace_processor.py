--- conflicted
+++ resolved
@@ -26,13 +26,10 @@
 from ddtrace.llmobs._constants import OUTPUT_DOCUMENTS
 from ddtrace.llmobs._constants import OUTPUT_MESSAGES
 from ddtrace.llmobs._constants import OUTPUT_VALUE
-<<<<<<< HEAD
 from ddtrace.llmobs._constants import PARENT_ID_KEY
+from ddtrace.llmobs._constants import RAGAS_ML_APP_PREFIX
 from ddtrace.llmobs._constants import ROOT_PARENT_ID
-=======
-from ddtrace.llmobs._constants import RAGAS_ML_APP_PREFIX
 from ddtrace.llmobs._constants import RUNNER_IS_INTEGRATION_SPAN_TAG
->>>>>>> 148da159
 from ddtrace.llmobs._constants import SESSION_ID
 from ddtrace.llmobs._constants import SPAN_KIND
 from ddtrace.llmobs._constants import TAGS
@@ -125,18 +122,13 @@
         metrics = span._get_ctx_item(METRICS) or {}
         ml_app = _get_ml_app(span)
 
-<<<<<<< HEAD
-        parent_id = span.get_tag(PARENT_ID_KEY) or ROOT_PARENT_ID
-        span._meta.pop(PARENT_ID_KEY, None)
-=======
+        parent_id = span._get_ctx_item(PARENT_ID_KEY) or ROOT_PARENT_ID
+
         is_ragas_integration_span = False
-
         if ml_app.startswith(RAGAS_ML_APP_PREFIX):
             is_ragas_integration_span = True
 
         span._set_ctx_item(ML_APP, ml_app)
-        parent_id = str(_get_llmobs_parent_id(span) or "undefined")
->>>>>>> 148da159
 
         llmobs_span_event = {
             "trace_id": "{:x}".format(span.trace_id),
