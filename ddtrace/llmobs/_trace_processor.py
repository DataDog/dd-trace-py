import json
import os
from typing import Any
from typing import Dict
from typing import List
from typing import Optional

import ddtrace
from ddtrace import Span
from ddtrace import config
from ddtrace._trace.processor import TraceProcessor
from ddtrace.constants import ERROR_MSG
from ddtrace.constants import ERROR_STACK
from ddtrace.constants import ERROR_TYPE
from ddtrace.ext import SpanTypes
from ddtrace.internal.logger import get_logger
from ddtrace.internal.utils.formats import asbool
from ddtrace.llmobs._constants import INPUT_MESSAGES
from ddtrace.llmobs._constants import INPUT_PARAMETERS
from ddtrace.llmobs._constants import INPUT_VALUE
from ddtrace.llmobs._constants import METADATA
from ddtrace.llmobs._constants import METRICS
from ddtrace.llmobs._constants import ML_APP
from ddtrace.llmobs._constants import MODEL_NAME
from ddtrace.llmobs._constants import MODEL_PROVIDER
from ddtrace.llmobs._constants import OUTPUT_MESSAGES
from ddtrace.llmobs._constants import OUTPUT_VALUE
from ddtrace.llmobs._constants import SESSION_ID
from ddtrace.llmobs._constants import SPAN_KIND
from ddtrace.llmobs._constants import TAGS
from ddtrace.llmobs._utils import _get_llmobs_parent_id
from ddtrace.llmobs._utils import _get_ml_app
from ddtrace.llmobs._utils import _get_session_id


log = get_logger(__name__)


class LLMObsTraceProcessor(TraceProcessor):
    """
    Processor that extracts LLM-type spans in a trace to submit as separate LLMObs span events to LLM Observability.
    """

    def __init__(self, llmobs_writer):
        self._writer = llmobs_writer
        self._no_apm_traces = asbool(os.getenv("DD_LLMOBS_NO_APM", False))

    def process_trace(self, trace: List[Span]) -> Optional[List[Span]]:
        if not trace:
            return None
        for span in trace:
            if span.span_type == SpanTypes.LLM:
                self.submit_llmobs_span(span)
        return None if self._no_apm_traces else trace

    def submit_llmobs_span(self, span: Span) -> None:
        """Generate and submit an LLMObs span event to be sent to LLMObs."""
        try:
            span_event = self._llmobs_span_event(span)
            self._writer.enqueue(span_event)
        except (KeyError, TypeError):
            log.error("Error generating LLMObs span event for span %s, likely due to malformed span", span)

    def _llmobs_span_event(self, span: Span) -> Dict[str, Any]:
        """Span event object structure."""
<<<<<<< HEAD
        tags = self._llmobs_tags(span)
        span_kind = span._meta.pop(SPAN_KIND)
        meta: Dict[str, Any] = {"span.kind": span_kind, "input": {}, "output": {}}
        if span_kind == "llm" and span.get_tag(MODEL_NAME) is not None:
            meta["model_name"] = span._meta.pop(MODEL_NAME)
            meta["model_provider"] = span._meta.pop(MODEL_PROVIDER, "custom").lower()
        if span.get_tag(METADATA) is not None:
            meta["metadata"] = json.loads(span._meta.pop(METADATA))
        if span.get_tag(INPUT_PARAMETERS):
            meta["input"]["parameters"] = json.loads(span._meta.pop(INPUT_PARAMETERS))
        if span_kind == "llm" and span.get_tag(INPUT_MESSAGES) is not None:
=======
        meta: Dict[str, Any] = {"span.kind": span._meta.pop(SPAN_KIND), "input": {}, "output": {}}
        if span.get_tag(MODEL_NAME) is not None:
            meta["model_name"] = span._meta.pop(MODEL_NAME)
            meta["model_provider"] = span._meta.pop(MODEL_PROVIDER, "custom").lower()
        if span.get_tag(INPUT_PARAMETERS) is not None:
            meta["input"]["parameters"] = json.loads(span._meta.pop(INPUT_PARAMETERS))
        if span.get_tag(INPUT_MESSAGES) is not None:
>>>>>>> 7c6be310
            meta["input"]["messages"] = json.loads(span._meta.pop(INPUT_MESSAGES))
        if span.get_tag(INPUT_VALUE) is not None:
            meta["input"]["value"] = span._meta.pop(INPUT_VALUE)
<<<<<<< HEAD
        if span_kind == "llm" and span.get_tag(OUTPUT_MESSAGES) is not None:
=======
        if span.get_tag(OUTPUT_MESSAGES) is not None:
>>>>>>> 7c6be310
            meta["output"]["messages"] = json.loads(span._meta.pop(OUTPUT_MESSAGES))
        if span.get_tag(OUTPUT_VALUE) is not None:
            meta["output"]["value"] = span._meta.pop(OUTPUT_VALUE)
        if span.error:
            meta[ERROR_MSG] = span.get_tag(ERROR_MSG)
            meta[ERROR_STACK] = span.get_tag(ERROR_STACK)
            meta[ERROR_TYPE] = span.get_tag(ERROR_TYPE)
        if not meta["input"]:
            meta.pop("input")
        if not meta["output"]:
            meta.pop("output")
        metrics = json.loads(span._meta.pop(METRICS, "{}"))
        ml_app = _get_ml_app(span)
        span.set_tag_str(ML_APP, ml_app)
        session_id = _get_session_id(span)
        span.set_tag_str(SESSION_ID, session_id)

        return {
            "trace_id": "{:x}".format(span.trace_id),
            "span_id": str(span.span_id),
            "parent_id": str(_get_llmobs_parent_id(span) or "undefined"),
            "session_id": session_id,
            "name": span.name,
            "tags": self._llmobs_tags(span, ml_app=ml_app, session_id=session_id),
            "start_ns": span.start_ns,
            "duration": span.duration_ns,
            "status": "error" if span.error else "ok",
            "meta": meta,
            "metrics": metrics,
        }

    @staticmethod
    def _llmobs_tags(span: Span, ml_app: str, session_id: str) -> List[str]:
        tags = {
            "version": config.version or "",
            "env": config.env or "",
            "service": span.service or "",
            "source": "integration",
            "ml_app": ml_app,
            "session_id": session_id,
            "ddtrace.version": ddtrace.__version__,
            "error": span.error,
        }
        err_type = span.get_tag(ERROR_TYPE)
        if err_type:
            tags["error_type"] = err_type
        existing_tags = span._meta.pop(TAGS, None)
        if existing_tags is not None:
            tags.update(json.loads(existing_tags))
        return ["{}:{}".format(k, v) for k, v in tags.items()]<|MERGE_RESOLUTION|>--- conflicted
+++ resolved
@@ -63,8 +63,6 @@
 
     def _llmobs_span_event(self, span: Span) -> Dict[str, Any]:
         """Span event object structure."""
-<<<<<<< HEAD
-        tags = self._llmobs_tags(span)
         span_kind = span._meta.pop(SPAN_KIND)
         meta: Dict[str, Any] = {"span.kind": span_kind, "input": {}, "output": {}}
         if span_kind == "llm" and span.get_tag(MODEL_NAME) is not None:
@@ -75,23 +73,10 @@
         if span.get_tag(INPUT_PARAMETERS):
             meta["input"]["parameters"] = json.loads(span._meta.pop(INPUT_PARAMETERS))
         if span_kind == "llm" and span.get_tag(INPUT_MESSAGES) is not None:
-=======
-        meta: Dict[str, Any] = {"span.kind": span._meta.pop(SPAN_KIND), "input": {}, "output": {}}
-        if span.get_tag(MODEL_NAME) is not None:
-            meta["model_name"] = span._meta.pop(MODEL_NAME)
-            meta["model_provider"] = span._meta.pop(MODEL_PROVIDER, "custom").lower()
-        if span.get_tag(INPUT_PARAMETERS) is not None:
-            meta["input"]["parameters"] = json.loads(span._meta.pop(INPUT_PARAMETERS))
-        if span.get_tag(INPUT_MESSAGES) is not None:
->>>>>>> 7c6be310
             meta["input"]["messages"] = json.loads(span._meta.pop(INPUT_MESSAGES))
         if span.get_tag(INPUT_VALUE) is not None:
             meta["input"]["value"] = span._meta.pop(INPUT_VALUE)
-<<<<<<< HEAD
         if span_kind == "llm" and span.get_tag(OUTPUT_MESSAGES) is not None:
-=======
-        if span.get_tag(OUTPUT_MESSAGES) is not None:
->>>>>>> 7c6be310
             meta["output"]["messages"] = json.loads(span._meta.pop(OUTPUT_MESSAGES))
         if span.get_tag(OUTPUT_VALUE) is not None:
             meta["output"]["value"] = span._meta.pop(OUTPUT_VALUE)
