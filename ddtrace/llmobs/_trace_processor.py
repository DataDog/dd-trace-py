import json
from typing import Any
from typing import Dict
from typing import List
from typing import Optional

import ddtrace
from ddtrace import Span
from ddtrace import config
from ddtrace._trace.processor import TraceProcessor
from ddtrace.constants import ERROR_MSG
from ddtrace.constants import ERROR_STACK
from ddtrace.constants import ERROR_TYPE
from ddtrace.ext import SpanTypes
from ddtrace.internal.logger import get_logger
from ddtrace.llmobs._constants import INPUT_DOCUMENTS
from ddtrace.llmobs._constants import INPUT_MESSAGES
from ddtrace.llmobs._constants import INPUT_PARAMETERS
from ddtrace.llmobs._constants import INPUT_PROMPT
from ddtrace.llmobs._constants import INPUT_VALUE
from ddtrace.llmobs._constants import METADATA
from ddtrace.llmobs._constants import METRICS
from ddtrace.llmobs._constants import ML_APP
from ddtrace.llmobs._constants import MODEL_NAME
from ddtrace.llmobs._constants import MODEL_PROVIDER
from ddtrace.llmobs._constants import OUTPUT_DOCUMENTS
from ddtrace.llmobs._constants import OUTPUT_MESSAGES
from ddtrace.llmobs._constants import OUTPUT_VALUE
from ddtrace.llmobs._constants import PARENT_ID_KEY
from ddtrace.llmobs._constants import SESSION_ID
from ddtrace.llmobs._constants import SPAN_KIND
from ddtrace.llmobs._constants import TAGS
from ddtrace.llmobs._utils import _get_llmobs_parent_id
from ddtrace.llmobs._utils import _get_ml_app
from ddtrace.llmobs._utils import _get_session_id
from ddtrace.llmobs._utils import _get_span_name
from ddtrace.llmobs._utils import _is_evaluations_span


log = get_logger(__name__)


class LLMObsTraceProcessor(TraceProcessor):
    """
    Processor that extracts LLM-type spans in a trace to submit as separate LLMObs span events to LLM Observability.
    """

    def __init__(self, llmobs_span_writer, evaluator_runner=None):
        self._span_writer = llmobs_span_writer
        self._evaluator_runner = evaluator_runner

    def process_trace(self, trace: List[Span]) -> Optional[List[Span]]:
        if not trace:
            return None
        for span in trace:
            if span.span_type == SpanTypes.LLM:
                self.submit_llmobs_span(span)
        return None if config._llmobs_agentless_enabled else trace

    def submit_llmobs_span(self, span: Span) -> None:
        """Generate and submit an LLMObs span event to be sent to LLMObs."""
        span_event = None
<<<<<<< HEAD
        is_evaluation_span = _is_evaluations_span(span)
        is_llm_span = span.get_tag(SPAN_KIND) == "llm"
=======
>>>>>>> d490d8ec
        try:
            span_event = self._llmobs_span_event(span)
            self._span_writer.enqueue(span_event)
        except (KeyError, TypeError):
            log.error("Error generating LLMObs span event for span %s, likely due to malformed span", span)
        finally:
<<<<<<< HEAD
            if not span_event or is_evaluation_span or not is_llm_span:
=======
            if not span_event:
>>>>>>> d490d8ec
                return
            if self._evaluator_runner:
                self._evaluator_runner.enqueue(span_event)

    def _llmobs_span_event(self, span: Span) -> Dict[str, Any]:
        """Span event object structure."""
        span_kind = span._meta.pop(SPAN_KIND)
        meta: Dict[str, Any] = {"span.kind": span_kind, "input": {}, "output": {}}
        if span_kind in ("llm", "embedding") and span.get_tag(MODEL_NAME) is not None:
            meta["model_name"] = span._meta.pop(MODEL_NAME)
            meta["model_provider"] = span._meta.pop(MODEL_PROVIDER, "custom").lower()
        if span.get_tag(METADATA) is not None:
            meta["metadata"] = json.loads(span._meta.pop(METADATA))
        if span.get_tag(INPUT_PARAMETERS):
            meta["input"]["parameters"] = json.loads(span._meta.pop(INPUT_PARAMETERS))
        if span_kind == "llm" and span.get_tag(INPUT_MESSAGES) is not None:
            meta["input"]["messages"] = json.loads(span._meta.pop(INPUT_MESSAGES))
        if span.get_tag(INPUT_VALUE) is not None:
            meta["input"]["value"] = span._meta.pop(INPUT_VALUE)
        if span_kind == "llm" and span.get_tag(OUTPUT_MESSAGES) is not None:
            meta["output"]["messages"] = json.loads(span._meta.pop(OUTPUT_MESSAGES))
        if span_kind == "embedding" and span.get_tag(INPUT_DOCUMENTS) is not None:
            meta["input"]["documents"] = json.loads(span._meta.pop(INPUT_DOCUMENTS))
        if span.get_tag(OUTPUT_VALUE) is not None:
            meta["output"]["value"] = span._meta.pop(OUTPUT_VALUE)
        if span_kind == "retrieval" and span.get_tag(OUTPUT_DOCUMENTS) is not None:
            meta["output"]["documents"] = json.loads(span._meta.pop(OUTPUT_DOCUMENTS))
        if span.get_tag(INPUT_PROMPT) is not None:
            prompt_json_str = span._meta.pop(INPUT_PROMPT)
            if span_kind != "llm":
                log.warning(
                    "Dropping prompt on non-LLM span kind, annotating prompts is only supported for LLM span kinds."
                )
            else:
                meta["input"]["prompt"] = json.loads(prompt_json_str)
        if span.error:
            meta[ERROR_MSG] = span.get_tag(ERROR_MSG)
            meta[ERROR_STACK] = span.get_tag(ERROR_STACK)
            meta[ERROR_TYPE] = span.get_tag(ERROR_TYPE)
        if not meta["input"]:
            meta.pop("input")
        if not meta["output"]:
            meta.pop("output")
        metrics = json.loads(span._meta.pop(METRICS, "{}"))
        ml_app = _get_ml_app(span)
        span.set_tag_str(ML_APP, ml_app)

        parent_id = str(_get_llmobs_parent_id(span) or "undefined")
        span._meta.pop(PARENT_ID_KEY, None)

        llmobs_span_event = {
            "trace_id": "{:x}".format(span.trace_id),
            "span_id": str(span.span_id),
            "parent_id": parent_id,
            "name": _get_span_name(span),
            "start_ns": span.start_ns,
            "duration": span.duration_ns,
            "status": "error" if span.error else "ok",
            "meta": meta,
            "metrics": metrics,
        }
        session_id = _get_session_id(span)
        if session_id is not None:
            span.set_tag_str(SESSION_ID, session_id)
            llmobs_span_event["session_id"] = session_id

        llmobs_span_event["tags"] = self._llmobs_tags(span, ml_app, session_id)

        return llmobs_span_event

    @staticmethod
    def _llmobs_tags(span: Span, ml_app: str, session_id: Optional[str] = None) -> List[str]:
        tags = {
            "version": config.version or "",
            "env": config.env or "",
            "service": span.service or "",
            "source": "integration",
            "ml_app": ml_app,
            "ddtrace.version": ddtrace.__version__,
            "language": "python",
            "error": span.error,
        }
        err_type = span.get_tag(ERROR_TYPE)
        if err_type:
            tags["error_type"] = err_type
        if session_id:
            tags["session_id"] = session_id
        existing_tags = span._meta.pop(TAGS, None)
        if existing_tags is not None:
            tags.update(json.loads(existing_tags))
        return ["{}:{}".format(k, v) for k, v in tags.items()]<|MERGE_RESOLUTION|>--- conflicted
+++ resolved
@@ -60,22 +60,15 @@
     def submit_llmobs_span(self, span: Span) -> None:
         """Generate and submit an LLMObs span event to be sent to LLMObs."""
         span_event = None
-<<<<<<< HEAD
         is_evaluation_span = _is_evaluations_span(span)
         is_llm_span = span.get_tag(SPAN_KIND) == "llm"
-=======
->>>>>>> d490d8ec
         try:
             span_event = self._llmobs_span_event(span)
             self._span_writer.enqueue(span_event)
         except (KeyError, TypeError):
             log.error("Error generating LLMObs span event for span %s, likely due to malformed span", span)
         finally:
-<<<<<<< HEAD
             if not span_event or is_evaluation_span or not is_llm_span:
-=======
-            if not span_event:
->>>>>>> d490d8ec
                 return
             if self._evaluator_runner:
                 self._evaluator_runner.enqueue(span_event)
