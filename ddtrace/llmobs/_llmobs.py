import json
import os
from typing import Any
from typing import Dict
from typing import List
from typing import Optional
from typing import Union

import ddtrace
from ddtrace import Span
from ddtrace import config
from ddtrace._trace.processor import TraceProcessor
from ddtrace.constants import ERROR_MSG
from ddtrace.constants import ERROR_TYPE
from ddtrace.ext import SpanTypes
from ddtrace.internal import atexit
from ddtrace.internal.logger import get_logger
from ddtrace.internal.service import Service
from ddtrace.llmobs._constants import INPUT_MESSAGES
from ddtrace.llmobs._constants import INPUT_PARAMETERS
from ddtrace.llmobs._constants import INPUT_VALUE
from ddtrace.llmobs._constants import METRICS
from ddtrace.llmobs._constants import MODEL_NAME
from ddtrace.llmobs._constants import MODEL_PROVIDER
from ddtrace.llmobs._constants import OUTPUT_MESSAGES
from ddtrace.llmobs._constants import OUTPUT_VALUE
from ddtrace.llmobs._constants import SESSION_ID
from ddtrace.llmobs._constants import SPAN_KIND
from ddtrace.llmobs._constants import TAGS
from ddtrace.llmobs._writer import LLMObsWriter


log = get_logger(__name__)


class LLMObs(Service):
    _instance = None
    enabled = False

    def __init__(self, tracer=None):
        super(LLMObs, self).__init__()
        self.tracer = tracer or ddtrace.tracer
        self._llmobs_writer = LLMObsWriter(
            site=config._dd_site,
            api_key=config._dd_api_key,
            interval=float(os.getenv("_DD_LLMOBS_WRITER_INTERVAL", 1.0)),
            timeout=float(os.getenv("_DD_LLMOBS_WRITER_TIMEOUT", 2.0)),
        )
        self._llmobs_writer.start()

    def _start_service(self) -> None:
        tracer_filters = self.tracer._filters
        if not any(isinstance(tracer_filter, LLMObsTraceProcessor) for tracer_filter in tracer_filters):
            tracer_filters += [LLMObsTraceProcessor(self._llmobs_writer)]
        self.tracer.configure(settings={"FILTERS": tracer_filters})

    def _stop_service(self) -> None:
        try:
            self.tracer.shutdown()
        except Exception:
            log.warning("Failed to shutdown tracer", exc_info=True)

    @classmethod
    def enable(cls, tracer=None):
        if cls._instance is not None:
            log.debug("%s already enabled", cls.__name__)
            return

        if not config._dd_api_key:
            cls.enabled = False
            raise ValueError("DD_API_KEY is required for sending LLMObs data")

        cls._instance = cls(tracer=tracer)
        cls.enabled = True
        cls._instance.start()
        atexit.register(cls.disable)
        log.debug("%s enabled", cls.__name__)

    @classmethod
    def disable(cls) -> None:
        if cls._instance is None:
            log.debug("%s not enabled", cls.__name__)
            return
        log.debug("Disabling %s", cls.__name__)
        atexit.unregister(cls.disable)

        cls._instance.stop()
        cls._instance = None
        cls.enabled = False
        log.debug("%s disabled", cls.__name__)

    def _start_span(
        self,
        operation_kind: str,
        name: Optional[str] = None,
        session_id: Optional[str] = None,
        model_name: Optional[str] = None,
        model_provider: Optional[str] = None,
    ) -> Span:
        if name is None:
            name = operation_kind
        span = self.tracer.trace(name, resource=operation_kind, span_type=SpanTypes.LLM)
        span.set_tag_str(SPAN_KIND, operation_kind)
        if session_id is not None:
            span.set_tag_str(SESSION_ID, session_id)
        if model_name is not None:
            span.set_tag_str(MODEL_NAME, model_name)
        if model_provider is not None:
            span.set_tag_str(MODEL_PROVIDER, model_provider)
        return span

    @classmethod
    def llm(
        cls,
        model_name: str,
        name: Optional[str] = None,
        model_provider: Optional[str] = None,
        session_id: Optional[str] = None,
    ) -> Optional[Span]:
        """
        Trace an interaction with a large language model (LLM).

        :param str model_name: The name of the invoked LLM.
        :param str name: The name of the traced operation. If not provided, a default value of "llm" will be set.
        :param str model_provider: The name of the invoked LLM provider (ex: openai, bedrock).
                                   If not provided, a default value of "custom" will be set.
        :param str session_id: The ID of the underlying user session. Required for tracking sessions.

        :returns: The Span object representing the traced operation.
        """
        if cls.enabled is False or cls._instance is None:
            log.warning("LLMObs.llm() cannot be used while LLMObs is disabled.")
            return None
        if not model_name:
            log.warning("model_name must be the specified name of the invoked model.")
            return None
        if model_provider is None:
            model_provider = "custom"
        return cls._instance._start_span(
            "llm", name, model_name=model_name, model_provider=model_provider, session_id=session_id
        )

    @classmethod
    def tool(cls, name: Optional[str] = None, session_id: Optional[str] = None) -> Optional[Span]:
        """
        Trace an operation of an interface/software used for interacting with or supporting an LLM.

        :param str name: The name of the traced operation. If not provided, a default value of "tool" will be set.
        :param str session_id: The ID of the underlying user session. Required for tracking sessions.

        :returns: The Span object representing the traced operation.
        """
        if cls.enabled is False or cls._instance is None:
            log.warning("LLMObs.tool() cannot be used while LLMObs is disabled.")
            return None
        return cls._instance._start_span("tool", name=name, session_id=session_id)

    @classmethod
    def task(cls, name: Optional[str] = None, session_id: Optional[str] = None) -> Optional[Span]:
        """
        Trace an operation of a function/task that is part of a larger workflow involving an LLM.

        :param str name: The name of the traced operation. If not provided, a default value of "task" will be set.
        :param str session_id: The ID of the underlying user session. Required for tracking sessions.

        :returns: The Span object representing the traced operation.
        """
        if cls.enabled is False or cls._instance is None:
            log.warning("LLMObs.task() cannot be used while LLMObs is disabled.")
            return None
        return cls._instance._start_span("task", name=name, session_id=session_id)

    @classmethod
    def agent(cls, name: Optional[str] = None, session_id: Optional[str] = None) -> Optional[Span]:
        """
        Trace a workflow orchestrated by an LLM agent.

        :param str name: The name of the traced operation. If not provided, a default value of "agent" will be set.
        :param str session_id: The ID of the underlying user session. Required for tracking sessions.

        :returns: The Span object representing the traced operation.
        """
        if cls.enabled is False or cls._instance is None:
            log.warning("LLMObs.agent() cannot be used while LLMObs is disabled.")
            return None
        return cls._instance._start_span("agent", name=name, session_id=session_id)

    @classmethod
    def workflow(cls, name: Optional[str] = None, session_id: Optional[str] = None) -> Optional[Span]:
        """
        Trace a sequence of operations that are part of a larger workflow involving an LLM.

        :param str name: The name of the traced operation. If not provided, a default value of "workflow" will be set.
        :param str session_id: The ID of the underlying user session. Required for tracking sessions.

        :returns: The Span object representing the traced operation.
        """
        if cls.enabled is False or cls._instance is None:
            log.warning("LLMObs.workflow() cannot be used while LLMObs is disabled.")
            return None
        return cls._instance._start_span("workflow", name=name, session_id=session_id)

    @classmethod
    def annotate(
        cls,
        span: Optional[Span] = None,
        parameters: Optional[Dict[str, Any]] = None,
        input_data: Optional[Union[List[Dict[str, Any]], str]] = None,
        output_data: Optional[Union[List[Dict[str, Any]], str]] = None,
        tags: Optional[Dict[str, Any]] = None,
        metrics: Optional[Dict[str, Any]] = None,
    ) -> None:
        """
        Sets the parameter, input, output, tags, and metrics for a given LLMObs span.
        Note that this method will override any existing values for the specified fields.

        :param Span span: Span to annotate. If no span is provided, the current active span will be used.
                          Must be an LLMObs-type span.
        :param parameters: Dictionary of input parameter key-value pairs such as max_tokens/temperature.
                           Will be mapped to span's meta.input.parameters.* fields.
        :param input_data: A single input string, or a list of dictionaries of form {"content": "...", "role": "..."}.
                           Will be mapped to `meta.input.value` or `meta.input.messages.*`, respectively.
                           For llm/agent spans, string inputs will be wrapped in a message dictionary.
        :param output_data: A single output string, or a list of dictionaries of form {"content": "...", "role": "..."}.
                            Will be mapped to `meta.output.value` or `meta.output.messages.*`, respectively.
                            For llm/agent spans, string outputs will be wrapped in a message dictionary.
        :param tags: Dictionary of key-value custom tag pairs to set on the LLMObs span.
        :param metrics: Dictionary of key-value metric pairs such as prompt_tokens/completion_tokens/total_tokens.
                        Will be mapped to span's metrics.* fields.
        """
        if cls.enabled is False or cls._instance is None:
            log.warning("LLMObs.annotate() cannot be used while LLMObs is disabled.")
            return
        if span is None:
            span = cls._instance.tracer.current_span()
            if span is None:
                log.warning("No span provided and no active span found.")
                return
        if span.span_type != SpanTypes.LLM:
            log.warning("Span must be an LLM-type span.")
            return
        if span.finished:
            log.warning("Cannot annotate a finished span.")
            return
        if parameters is not None:
            cls._tag_params(span, parameters)
        if input_data is not None:
            cls._tag_span_input_output("input", span, input_data)
        if output_data is not None:
            cls._tag_span_input_output("output", span, output_data)
        if tags is not None:
            cls._tag_span_tags(span, tags)
        if metrics is not None:
            cls._tag_metrics(span, metrics)

    @staticmethod
    def _tag_params(span: Span, params: Dict[str, Any]) -> None:
        """Tags input parameters for a given LLMObs span."""
        if not isinstance(params, dict):
            log.warning("parameters must be a dictionary of key-value pairs.")
            return
        span.set_tag_str(INPUT_PARAMETERS, json.dumps(params))

    @staticmethod
    def _tag_span_input_output(io_type: str, span: Span, data: Union[List[Dict[str, Any]], str]) -> None:
        """
        Tags input/output for a given LLMObs span.
        io_type: "input" or "output".
        meta: Span's meta dictionary.
        data: String or dictionary of key-value pairs to tag as the input or output.
        """
        if io_type not in ("input", "output"):
            raise ValueError("io_type must be either 'input' or 'output'.")
        if not isinstance(data, (str, list)):
            log.warning(
                "Invalid type, must be either a raw string or list of dictionaries with the format {'content': '...'}."
            )
            return
        if isinstance(data, list) and not all(isinstance(item, dict) for item in data):
            log.warning("Invalid list item type, must be a list of dictionaries with the format {'content': '...'}.")
            return
        span_kind = span.get_tag(SPAN_KIND)
        tags = None
        if not span_kind:
            log.warning("Cannot tag input/output without a span.kind tag.")
            return
        if span_kind in ("llm", "agent"):
            if isinstance(data, str):
                tags = [{"content": data}]
            elif isinstance(data, list) and data and isinstance(data[0], dict):
                tags = data
            if io_type == "input":
                span.set_tag_str(INPUT_MESSAGES, json.dumps(tags))
            else:
                span.set_tag_str(OUTPUT_MESSAGES, json.dumps(tags))
        else:
            if isinstance(data, str):
                if io_type == "input":
                    span.set_tag_str(INPUT_VALUE, data)
                else:
                    span.set_tag_str(OUTPUT_VALUE, data)
            else:
                log.warning("Invalid input/output type for non-llm span. Must be a raw string.")

    @staticmethod
    def _tag_span_tags(span: Span, span_tags: Dict[str, Any]) -> None:
        """Tags a given LLMObs span with a dictionary of key-value tag pairs."""
        if not isinstance(span_tags, dict):
            log.warning("span_tags must be a dictionary of string key - primitive value pairs.")
            return
        span.set_tag_str(TAGS, json.dumps(span_tags))

    @staticmethod
    def _tag_metrics(span: Span, metrics: Dict[str, Any]) -> None:
        """Tags a given LLMObs span with a dictionary of key-value metric pairs."""
        if not isinstance(metrics, dict):
            log.warning("metrics must be a dictionary of string key - numeric value pairs.")
            return
        span.set_tag_str(METRICS, json.dumps(metrics))


class LLMObsTraceProcessor(TraceProcessor):
    """
    Processor that extracts LLM-type spans in a trace to submit as separate LLMObs span events to LLM Observability.
    """

    def __init__(self, llmobs_writer):
        self._writer = llmobs_writer

    def process_trace(self, trace: List[Span]) -> Optional[List[Span]]:
        if not trace:
            return None
        for span in trace:
            if span.span_type == SpanTypes.LLM:
                self.submit_llmobs_span(span)
        return trace

    def submit_llmobs_span(self, span: Span) -> None:
        """Generate and submit an LLMObs span event to be sent to LLMObs."""
        span_event = self._llmobs_span_event(span)
        self._writer.enqueue(span_event)

    def _llmobs_span_event(self, span: Span) -> Dict[str, Any]:
        """Span event object structure."""
        tags = self._llmobs_tags(span)
        meta: Dict[str, Any] = {"span.kind": span._meta.pop(SPAN_KIND), "input": {}, "output": {}}
        if span.get_tag(MODEL_NAME):
            meta["model_name"] = span._meta.pop(MODEL_NAME)
            meta["model_provider"] = span._meta.pop(MODEL_PROVIDER, "custom").lower()
        if span.get_tag(INPUT_PARAMETERS):
            meta["input"]["parameters"] = json.loads(span._meta.pop(INPUT_PARAMETERS))
        if span.get_tag(INPUT_MESSAGES):
            meta["input"]["messages"] = json.loads(span._meta.pop(INPUT_MESSAGES))
        if span.get_tag(INPUT_VALUE):
            meta["input"]["value"] = span._meta.pop(INPUT_VALUE)
        if span.get_tag(OUTPUT_MESSAGES):
            meta["output"]["messages"] = json.loads(span._meta.pop(OUTPUT_MESSAGES))
        if span.get_tag(OUTPUT_VALUE):
            meta["output"]["value"] = span._meta.pop(OUTPUT_VALUE)
        if span.error:
            meta["error.message"] = span.get_tag(ERROR_MSG)
        if not meta["input"]:
            meta.pop("input")
        if not meta["output"]:
            meta.pop("output")
        metrics = json.loads(span._meta.pop(METRICS, "{}"))

        return {
            "trace_id": "{:x}".format(span.trace_id),
            "span_id": str(span.span_id),
            "parent_id": str(self._get_llmobs_parent_id(span) or ""),
            "session_id": self._get_session_id(span),
            "name": span.name,
            "tags": tags,
            "start_ns": span.start_ns,
            "duration": span.duration_ns,
            "error": span.error,
            "meta": meta,
            "metrics": metrics,
        }

    @staticmethod
    def _llmobs_tags(span: Span) -> List[str]:
        tags = [
            "version:{}".format(config.version or ""),
            "env:{}".format(config.env or ""),
            "service:{}".format(span.service or ""),
            "source:integration",
<<<<<<< HEAD
            "ml_app:{}".format(config._llmobs_ml_app or ""),
=======
            "ml_app:{}".format(os.getenv("DD_LLMOBS_APP_NAME", "unnamed-ml-app")),
>>>>>>> 60121cf7
            "error:%d" % span.error,
        ]
        err_type = span.get_tag(ERROR_TYPE)
        if err_type:
            tags.append("error_type:%s" % err_type)
        existing_tags = span.get_tag(TAGS)
        if existing_tags is not None:
            span_tags = json.loads(existing_tags)
            tags.extend(["{}:{}".format(k, v) for k, v in span_tags.items()])
        return tags

    def _get_session_id(self, span: Span) -> str:
        """
        Return the session ID for a given span, in priority order:
        1) Span's session ID tag (if set manually)
        2) Session ID from the span's nearest LLMObs span ancestor
        3) Span's trace ID if no session ID is found
        """
        session_id = span._meta.pop(SESSION_ID, None)
        if not session_id:
            nearest_llmobs_ancestor = self._get_nearest_llmobs_ancestor(span)
            if nearest_llmobs_ancestor:
                session_id = nearest_llmobs_ancestor.get_tag(SESSION_ID)
        return session_id or "{:x}".format(span.trace_id)

    def _get_llmobs_parent_id(self, span: Span) -> Optional[int]:
        """Return the span ID of the nearest LLMObs-type span in the span's ancestor tree."""
        nearest_llmobs_ancestor = self._get_nearest_llmobs_ancestor(span)
        if nearest_llmobs_ancestor:
            return nearest_llmobs_ancestor.span_id
        return None

    @staticmethod
    def _get_nearest_llmobs_ancestor(span: Span) -> Optional[Span]:
        """Return the nearest LLMObs-type ancestor span of a given span."""
        if span.span_type != SpanTypes.LLM:
            return None
        parent = span._parent
        while parent:
            if parent.span_type == SpanTypes.LLM:
                return parent
            parent = parent._parent
        return None<|MERGE_RESOLUTION|>--- conflicted
+++ resolved
@@ -386,11 +386,7 @@
             "env:{}".format(config.env or ""),
             "service:{}".format(span.service or ""),
             "source:integration",
-<<<<<<< HEAD
-            "ml_app:{}".format(config._llmobs_ml_app or ""),
-=======
             "ml_app:{}".format(os.getenv("DD_LLMOBS_APP_NAME", "unnamed-ml-app")),
->>>>>>> 60121cf7
             "error:%d" % span.error,
         ]
         err_type = span.get_tag(ERROR_TYPE)
