import csv
from dataclasses import dataclass
from dataclasses import field
import inspect
import json
import os
import time
from typing import Any
from typing import Callable
from typing import Dict
from typing import List
from typing import Literal
from typing import Optional
from typing import Set
from typing import Tuple
from typing import TypedDict
from typing import Union
from typing import cast

import ddtrace
from ddtrace import config
from ddtrace import patch
from ddtrace._trace.context import Context
from ddtrace._trace.span import Span
from ddtrace._trace.tracer import Tracer
from ddtrace.constants import ERROR_MSG
from ddtrace.constants import ERROR_STACK
from ddtrace.constants import ERROR_TYPE
from ddtrace.ext import SpanTypes
from ddtrace.internal import atexit
from ddtrace.internal import core
from ddtrace.internal import forksafe
from ddtrace.internal._rand import rand64bits
from ddtrace.internal._rand import rand128bits
from ddtrace.internal.compat import ensure_text
from ddtrace.internal.logger import get_logger
from ddtrace.internal.remoteconfig.worker import remoteconfig_poller
from ddtrace.internal.service import Service
from ddtrace.internal.service import ServiceStatusError
from ddtrace.internal.telemetry import telemetry_writer
from ddtrace.internal.telemetry.constants import TELEMETRY_APM_PRODUCT
from ddtrace.internal.utils.formats import asbool
from ddtrace.internal.utils.formats import format_trace_id
from ddtrace.internal.utils.formats import parse_tags_str
from ddtrace.llmobs import _constants as constants
from ddtrace.llmobs import _telemetry as telemetry
from ddtrace.llmobs._constants import AGENT_MANIFEST
from ddtrace.llmobs._constants import ANNOTATIONS_CONTEXT_ID
from ddtrace.llmobs._constants import DECORATOR
from ddtrace.llmobs._constants import DEFAULT_PROJECT_NAME
from ddtrace.llmobs._constants import DISPATCH_ON_GUARDRAIL_SPAN_START
from ddtrace.llmobs._constants import DISPATCH_ON_LLM_SPAN_FINISH
from ddtrace.llmobs._constants import DISPATCH_ON_LLM_TOOL_CHOICE
from ddtrace.llmobs._constants import DISPATCH_ON_OPENAI_AGENT_SPAN_FINISH
from ddtrace.llmobs._constants import DISPATCH_ON_TOOL_CALL
from ddtrace.llmobs._constants import DISPATCH_ON_TOOL_CALL_OUTPUT_USED
from ddtrace.llmobs._constants import EXPERIMENT_CSV_FIELD_MAX_SIZE
from ddtrace.llmobs._constants import EXPERIMENT_EXPECTED_OUTPUT
from ddtrace.llmobs._constants import EXPERIMENT_ID_KEY
from ddtrace.llmobs._constants import EXPERIMENTS_INPUT
from ddtrace.llmobs._constants import EXPERIMENTS_OUTPUT
from ddtrace.llmobs._constants import INPUT_DOCUMENTS
from ddtrace.llmobs._constants import INPUT_MESSAGES
from ddtrace.llmobs._constants import INPUT_PROMPT
from ddtrace.llmobs._constants import INPUT_VALUE
from ddtrace.llmobs._constants import INTEGRATION
from ddtrace.llmobs._constants import LLMOBS_TRACE_ID
from ddtrace.llmobs._constants import METADATA
from ddtrace.llmobs._constants import METRICS
from ddtrace.llmobs._constants import ML_APP
from ddtrace.llmobs._constants import MODEL_NAME
from ddtrace.llmobs._constants import MODEL_PROVIDER
from ddtrace.llmobs._constants import OUTPUT_DOCUMENTS
from ddtrace.llmobs._constants import OUTPUT_MESSAGES
from ddtrace.llmobs._constants import OUTPUT_VALUE
from ddtrace.llmobs._constants import PARENT_ID_KEY
from ddtrace.llmobs._constants import PROPAGATED_LLMOBS_TRACE_ID_KEY
from ddtrace.llmobs._constants import PROPAGATED_ML_APP_KEY
from ddtrace.llmobs._constants import PROPAGATED_PARENT_ID_KEY
from ddtrace.llmobs._constants import ROOT_PARENT_ID
from ddtrace.llmobs._constants import SESSION_ID
from ddtrace.llmobs._constants import SPAN_KIND
from ddtrace.llmobs._constants import SPAN_LINKS
from ddtrace.llmobs._constants import SPAN_START_WHILE_DISABLED_WARNING
from ddtrace.llmobs._constants import TAGS
from ddtrace.llmobs._constants import TOOL_DEFINITIONS
from ddtrace.llmobs._context import LLMObsContextProvider
from ddtrace.llmobs._evaluators.runner import EvaluatorRunner
from ddtrace.llmobs._experiment import Dataset
from ddtrace.llmobs._experiment import DatasetRecord
from ddtrace.llmobs._experiment import DatasetRecordInputType
from ddtrace.llmobs._experiment import Experiment
from ddtrace.llmobs._experiment import ExperimentConfigType
from ddtrace.llmobs._experiment import JSONType
from ddtrace.llmobs._experiment import Project
from ddtrace.llmobs._utils import AnnotationContext
from ddtrace.llmobs._utils import LinkTracker
from ddtrace.llmobs._utils import _get_ml_app
from ddtrace.llmobs._utils import _get_nearest_llmobs_ancestor
from ddtrace.llmobs._utils import _get_session_id
from ddtrace.llmobs._utils import _get_span_name
from ddtrace.llmobs._utils import _is_evaluation_span
from ddtrace.llmobs._utils import _validate_prompt
from ddtrace.llmobs._utils import enforce_message_role
from ddtrace.llmobs._utils import safe_json
from ddtrace.llmobs._writer import LLMObsEvalMetricWriter
from ddtrace.llmobs._writer import LLMObsEvaluationMetricEvent
from ddtrace.llmobs._writer import LLMObsExperimentsClient
from ddtrace.llmobs._writer import LLMObsSpanEvent
from ddtrace.llmobs._writer import LLMObsSpanWriter
from ddtrace.llmobs._writer import should_use_agentless
from ddtrace.llmobs.utils import Documents
from ddtrace.llmobs.utils import ExportedLLMObsSpan
from ddtrace.llmobs.utils import Messages
from ddtrace.llmobs.utils import Prompt
from ddtrace.llmobs.utils import extract_tool_definitions
from ddtrace.propagation.http import HTTPPropagator


log = get_logger(__name__)


SUPPORTED_LLMOBS_INTEGRATIONS = {
    "anthropic": "anthropic",
    "bedrock": "botocore",
    "openai": "openai",
    "langchain": "langchain",
<<<<<<< HEAD
=======
    "langchain_community": "langchain_community",
    "google_adk": "google_adk",
>>>>>>> fb7fc929
    "google_generativeai": "google_generativeai",
    "google_genai": "google_genai",
    "vertexai": "vertexai",
    "langgraph": "langgraph",
    "litellm": "litellm",
    "crewai": "crewai",
    "openai_agents": "openai_agents",
    "mcp": "mcp",
    "pydantic_ai": "pydantic_ai",
    # requests frameworks for distributed injection/extraction
    "requests": "requests",
    "httpx": "httpx",
    "urllib3": "urllib3",
    "grpc": "grpc",
    "flask": "flask",
    "starlette": "starlette",
    "fastapi": "fastapi",
    "aiohttp": "aiohttp",
}


@dataclass
class LLMObsSpan:
    """LLMObs span object.

    Passed to the `span_processor` function in the `enable` or `register_processor` methods.

    Example::
        def span_processor(span: LLMObsSpan) -> Optional[LLMObsSpan]:
            # Modify input/output
            if span.get_tag("omit_span") == "1":
                return None
            if span.get_tag("no_input") == "1":
                span.input = []
            return span
    """

    class Message(TypedDict):
        content: str
        role: str

    input: List[Message] = field(default_factory=list)
    output: List[Message] = field(default_factory=list)
    _tags: Dict[str, str] = field(default_factory=dict)

    def get_tag(self, key: str) -> Optional[str]:
        """Get a tag from the span.

        :param str key: The key of the tag to get.
        :return: The value of the tag or None if the tag does not exist.
        :rtype: Optional[str]
        """
        return self._tags.get(key)


class LLMObs(Service):
    _instance = None  # type: LLMObs
    enabled = False
    _app_key: str = os.getenv("DD_APP_KEY", "")
    _project_name: str = os.getenv("DD_LLMOBS_PROJECT_NAME", DEFAULT_PROJECT_NAME)

    def __init__(
        self,
        tracer: Optional[Tracer] = None,
        span_processor: Optional[Callable[[LLMObsSpan], Optional[LLMObsSpan]]] = None,
    ) -> None:
        super(LLMObs, self).__init__()
        self.tracer = tracer or ddtrace.tracer
        self._llmobs_context_provider = LLMObsContextProvider()
        self._user_span_processor = span_processor
        agentless_enabled = config._llmobs_agentless_enabled if config._llmobs_agentless_enabled is not None else True
        self._llmobs_span_writer = LLMObsSpanWriter(
            interval=float(os.getenv("_DD_LLMOBS_WRITER_INTERVAL", 1.0)),
            timeout=float(os.getenv("_DD_LLMOBS_WRITER_TIMEOUT", 5.0)),
            is_agentless=agentless_enabled,
        )
        self._llmobs_eval_metric_writer = LLMObsEvalMetricWriter(
            interval=float(os.getenv("_DD_LLMOBS_WRITER_INTERVAL", 1.0)),
            timeout=float(os.getenv("_DD_LLMOBS_WRITER_TIMEOUT", 5.0)),
            is_agentless=agentless_enabled,
        )
        self._evaluator_runner = EvaluatorRunner(
            interval=float(os.getenv("_DD_LLMOBS_EVALUATOR_INTERVAL", 1.0)),
            llmobs_service=self,
        )
        self._dne_client = LLMObsExperimentsClient(
            interval=float(os.getenv("_DD_LLMOBS_WRITER_INTERVAL", 1.0)),
            timeout=float(os.getenv("_DD_LLMOBS_WRITER_TIMEOUT", 5.0)),
            _app_key=self._app_key,
            _default_project=Project(name=self._project_name, _id=""),
            is_agentless=True,  # agent proxy doesn't seem to work for experiments
        )

        forksafe.register(self._child_after_fork)

        self._link_tracker = LinkTracker()
        self._annotations: List[Tuple[str, str, Dict[str, Any]]] = []
        self._annotation_context_lock = forksafe.RLock()

    def _on_span_start(self, span: Span) -> None:
        if self.enabled and span.span_type == SpanTypes.LLM:
            self._activate_llmobs_span(span)
            telemetry.record_span_started()
            self._do_annotations(span)

    def _on_span_finish(self, span: Span) -> None:
        if self.enabled and span.span_type == SpanTypes.LLM:
            self._submit_llmobs_span(span)
            telemetry.record_span_created(span)

    def _submit_llmobs_span(self, span: Span) -> None:
        """Generate and submit an LLMObs span event to be sent to LLMObs."""
        span_event = None
        try:
            span_event = self._llmobs_span_event(span)
            if span_event is None:
                return
            self._llmobs_span_writer.enqueue(span_event)
        except (KeyError, TypeError, ValueError):
            log.error(
                "Error generating LLMObs span event for span %s, likely due to malformed span", span, exc_info=True
            )
        finally:
            if not span_event or not span._get_ctx_item(SPAN_KIND) == "llm" or _is_evaluation_span(span):
                return
            if self._evaluator_runner:
                self._evaluator_runner.enqueue(span_event, span)

    def _llmobs_span_event(self, span: Span) -> Optional[LLMObsSpanEvent]:
        """Span event object structure."""
        span_kind = span._get_ctx_item(SPAN_KIND)
        if not span_kind:
            raise KeyError("Span kind not found in span context")

        if span_kind == "llm":
            core.dispatch(DISPATCH_ON_LLM_SPAN_FINISH, (span,))

        llmobs_span = LLMObsSpan()
        _dd_attrs = {
            "span_id": str(span.span_id),
            "trace_id": format_trace_id(span.trace_id),
            "apm_trace_id": format_trace_id(span.trace_id),
        }

        meta: Dict[str, Any] = {"span.kind": span_kind, "input": {}, "output": {}}
        if span_kind in ("llm", "embedding") and span._get_ctx_item(MODEL_NAME) is not None:
            meta["model_name"] = span._get_ctx_item(MODEL_NAME)
            meta["model_provider"] = (span._get_ctx_item(MODEL_PROVIDER) or "custom").lower()
        metadata = span._get_ctx_item(METADATA) or {}
        if span_kind == "agent" and span._get_ctx_item(AGENT_MANIFEST) is not None:
            metadata["agent_manifest"] = span._get_ctx_item(AGENT_MANIFEST)
        meta["metadata"] = metadata

        input_type: Literal["value", "messages", ""] = ""
        output_type: Literal["value", "messages", ""] = ""
        if span._get_ctx_item(INPUT_VALUE) is not None:
            input_type = "value"
            llmobs_span.input = [
                {"content": safe_json(span._get_ctx_item(INPUT_VALUE), ensure_ascii=False), "role": ""}
            ]

        if span.context.get_baggage_item(EXPERIMENT_ID_KEY):
            _dd_attrs["scope"] = "experiments"
            if span_kind == "experiment":
                expected_output = span._get_ctx_item(EXPERIMENT_EXPECTED_OUTPUT)
                if expected_output:
                    meta["expected_output"] = expected_output

                input_data = span._get_ctx_item(EXPERIMENTS_INPUT)
                if input_data:
                    meta["input"] = input_data

                output_data = span._get_ctx_item(EXPERIMENTS_OUTPUT)
                if output_data:
                    meta["output"] = output_data

        input_messages = span._get_ctx_item(INPUT_MESSAGES)
        if span_kind == "llm" and input_messages is not None:
            input_type = "messages"
            llmobs_span.input = cast(List[LLMObsSpan.Message], enforce_message_role(input_messages))

        if span._get_ctx_item(OUTPUT_VALUE) is not None:
            output_type = "value"
            llmobs_span.output = [
                {"content": safe_json(span._get_ctx_item(OUTPUT_VALUE), ensure_ascii=False), "role": ""}
            ]

        output_messages = span._get_ctx_item(OUTPUT_MESSAGES)
        if span_kind == "llm" and output_messages is not None:
            output_type = "messages"
            llmobs_span.output = cast(List[LLMObsSpan.Message], enforce_message_role(output_messages))

        if span_kind == "embedding" and span._get_ctx_item(INPUT_DOCUMENTS) is not None:
            meta["input"]["documents"] = span._get_ctx_item(INPUT_DOCUMENTS)
        if span_kind == "retrieval" and span._get_ctx_item(OUTPUT_DOCUMENTS) is not None:
            meta["output"]["documents"] = span._get_ctx_item(OUTPUT_DOCUMENTS)

        if span._get_ctx_item(INPUT_PROMPT) is not None:
            prompt_json_str = span._get_ctx_item(INPUT_PROMPT)
            if span_kind != "llm":
                log.warning(
                    "Dropping prompt on non-LLM span kind, annotating prompts is only supported for LLM span kinds."
                )
            else:
                meta["input"]["prompt"] = prompt_json_str
        elif span_kind == "llm":
            parent_span = _get_nearest_llmobs_ancestor(span)
            if parent_span is not None:
                parent_prompt = parent_span._get_ctx_item(INPUT_PROMPT)
                if parent_prompt is not None:
                    meta["input"]["prompt"] = parent_prompt

        if span._get_ctx_item(TOOL_DEFINITIONS) is not None:
            meta["tool_definitions"] = span._get_ctx_item(TOOL_DEFINITIONS)
        if span.error:
            meta.update(
                {
                    ERROR_MSG: span.get_tag(ERROR_MSG),
                    ERROR_STACK: span.get_tag(ERROR_STACK),
                    ERROR_TYPE: span.get_tag(ERROR_TYPE),
                }
            )

        if self._user_span_processor:
            error = False
            try:
                llmobs_span._tags = cast(Dict[str, str], span._get_ctx_item(TAGS))
                user_llmobs_span = self._user_span_processor(llmobs_span)
                if user_llmobs_span is None:
                    return None
                if not isinstance(user_llmobs_span, LLMObsSpan):
                    raise TypeError(
                        "User span processor must return an LLMObsSpan or None, got %r" % type(user_llmobs_span)
                    )
                llmobs_span = user_llmobs_span
            except Exception as e:
                log.error("Error in LLMObs span processor (%r): %r", self._user_span_processor, e)
                error = True
            finally:
                telemetry.record_llmobs_user_processor_called(error)

        if llmobs_span.input is not None:
            if input_type == "messages":
                meta["input"]["messages"] = llmobs_span.input
            elif input_type == "value":
                meta["input"]["value"] = llmobs_span.input[0]["content"]
        if llmobs_span.output is not None:
            if output_type == "messages":
                meta["output"]["messages"] = llmobs_span.output
            elif output_type == "value":
                meta["output"]["value"] = llmobs_span.output[0]["content"]

        if not meta["input"]:
            meta.pop("input")
        if not meta["output"]:
            meta.pop("output")
        metrics = span._get_ctx_item(METRICS) or {}
        ml_app = _get_ml_app(span)

        if ml_app is None:
            raise ValueError(
                "ML app is required for sending LLM Observability data. "
                "Ensure this configuration is set before running your application."
            )

        span._set_ctx_item(ML_APP, ml_app)
        parent_id = span._get_ctx_item(PARENT_ID_KEY) or ROOT_PARENT_ID

        llmobs_trace_id = span._get_ctx_item(LLMOBS_TRACE_ID)
        if llmobs_trace_id is None:
            raise ValueError("Failed to extract LLMObs trace ID from span context.")

        llmobs_span_event: LLMObsSpanEvent = {
            "trace_id": format_trace_id(llmobs_trace_id),
            "span_id": str(span.span_id),
            "parent_id": parent_id,
            "name": _get_span_name(span),
            "start_ns": span.start_ns,
            "duration": cast(int, span.duration_ns),
            "status": "error" if span.error else "ok",
            "meta": meta,
            "metrics": metrics,
            "tags": [],
            "_dd": _dd_attrs,
        }
        session_id = _get_session_id(span)
        if session_id is not None:
            span._set_ctx_item(SESSION_ID, session_id)
            llmobs_span_event["session_id"] = session_id

        llmobs_span_event["tags"] = self._llmobs_tags(span, ml_app, session_id)

        span_links = span._get_ctx_item(SPAN_LINKS)
        if isinstance(span_links, list) and span_links:
            llmobs_span_event["span_links"] = span_links

        return llmobs_span_event

    @staticmethod
    def _llmobs_tags(span: Span, ml_app: str, session_id: Optional[str] = None) -> List[str]:
        dd_tags = config.tags
        tags = {
            **dd_tags,
            "version": config.version or "",
            "env": config.env or "",
            "service": span.service or "",
            "source": "integration",
            "ml_app": ml_app,
            "ddtrace.version": ddtrace.__version__,
            "language": "python",
            "error": span.error,
        }
        err_type = span.get_tag(ERROR_TYPE)
        if err_type:
            tags["error_type"] = err_type
        if session_id:
            tags["session_id"] = session_id
        if span._get_ctx_item(INTEGRATION):
            tags["integration"] = span._get_ctx_item(INTEGRATION)
        if _is_evaluation_span(span):
            tags[constants.RUNNER_IS_INTEGRATION_SPAN_TAG] = "ragas"
        existing_tags = span._get_ctx_item(TAGS)
        if existing_tags is not None:
            tags.update(existing_tags)
        return ["{}:{}".format(k, v) for k, v in tags.items()]

    def _do_annotations(self, span: Span) -> None:
        # get the current span context
        # only do the annotations if it matches the context
        if span.span_type != SpanTypes.LLM:  # do this check to avoid the warning log in `annotate`
            return
        current_context = self._instance.tracer.current_trace_context()
        if current_context is None:
            return
        current_context_id = current_context.get_baggage_item(ANNOTATIONS_CONTEXT_ID)
        with self._annotation_context_lock:
            for _, context_id, annotation_kwargs in self._instance._annotations:
                if current_context_id == context_id:
                    self.annotate(span, **annotation_kwargs)

    def _child_after_fork(self) -> None:
        self._llmobs_span_writer = self._llmobs_span_writer.recreate()
        self._llmobs_eval_metric_writer = self._llmobs_eval_metric_writer.recreate()
        self._evaluator_runner = self._evaluator_runner.recreate()
        if self.enabled:
            self._start_service()

    def _start_service(self) -> None:
        try:
            self._llmobs_span_writer.start()
            self._llmobs_eval_metric_writer.start()
        except ServiceStatusError:
            log.debug("Error starting LLMObs writers")

        try:
            self._evaluator_runner.start()
        except ServiceStatusError:
            log.debug("Error starting evaluator runner")

    def _stop_service(self) -> None:
        try:
            self._evaluator_runner.stop()
            # flush remaining evaluation spans & evaluations
            self._instance._llmobs_span_writer.periodic()
            self._instance._llmobs_eval_metric_writer.periodic()
        except ServiceStatusError:
            log.debug("Error stopping evaluator runner")

        try:
            self._llmobs_span_writer.stop()
            self._llmobs_eval_metric_writer.stop()
        except ServiceStatusError:
            log.debug("Error stopping LLMObs writers")

        # Remove listener hooks for span events
        core.reset_listeners("trace.span_start", self._on_span_start)
        core.reset_listeners("trace.span_finish", self._on_span_finish)
        core.reset_listeners("http.span_inject", self._inject_llmobs_context)
        core.reset_listeners("http.activate_distributed_headers", self._activate_llmobs_distributed_context)
        core.reset_listeners("threading.submit", self._current_trace_context)
        core.reset_listeners("threading.execution", self._llmobs_context_provider.activate)

        core.reset_listeners(DISPATCH_ON_LLM_TOOL_CHOICE, self._link_tracker.on_llm_tool_choice)
        core.reset_listeners(DISPATCH_ON_TOOL_CALL, self._link_tracker.on_tool_call)
        core.reset_listeners(DISPATCH_ON_TOOL_CALL_OUTPUT_USED, self._link_tracker.on_tool_call_output_used)

        core.reset_listeners(DISPATCH_ON_GUARDRAIL_SPAN_START, self._link_tracker.on_guardrail_span_start)
        core.reset_listeners(DISPATCH_ON_LLM_SPAN_FINISH, self._link_tracker.on_llm_span_finish)
        core.reset_listeners(DISPATCH_ON_OPENAI_AGENT_SPAN_FINISH, self._link_tracker.on_openai_agent_span_finish)

        forksafe.unregister(self._child_after_fork)

    @classmethod
    def enable(
        cls,
        ml_app: Optional[str] = None,
        integrations_enabled: bool = True,
        agentless_enabled: Optional[bool] = None,
        instrumented_proxy_urls: Optional[Set[str]] = None,
        site: Optional[str] = None,
        api_key: Optional[str] = None,
        app_key: Optional[str] = None,
        project_name: Optional[str] = None,
        env: Optional[str] = None,
        service: Optional[str] = None,
        span_processor: Optional[Callable[[LLMObsSpan], Optional[LLMObsSpan]]] = None,
        _tracer: Optional[Tracer] = None,
        _auto: bool = False,
    ) -> None:
        """
        Enable LLM Observability tracing.

        :param str ml_app: The name of your ml application.
        :param bool integrations_enabled: Set to `true` to enable LLM integrations.
        :param bool agentless_enabled: Set to `true` to disable sending data that requires a Datadog Agent.
        :param set[str] instrumented_proxy_urls: A set of instrumented proxy URLs to help detect when to emit LLM spans.
        :param str site: Your datadog site.
        :param str api_key: Your datadog api key.
        :param str app_key: Your datadog application key.
        :param str project_name: Your project name used for experiments.
        :param str env: Your environment name.
        :param str service: Your service name.
        :param Callable[[LLMObsSpan], Optional[LLMObsSpan]] span_processor: A function that takes an LLMObsSpan and
            returns an LLMObsSpan or None. If None is returned, the span will be omitted and not sent to LLMObs.
        """
        if cls.enabled:
            log.debug("%s already enabled", cls.__name__)
            return

        if os.getenv("DD_LLMOBS_ENABLED") and not asbool(os.getenv("DD_LLMOBS_ENABLED")):
            log.debug("LLMObs.enable() called when DD_LLMOBS_ENABLED is set to false or 0, not starting LLMObs service")
            return
        # grab required values for LLMObs
        config._dd_site = site or config._dd_site
        config._dd_api_key = api_key or config._dd_api_key
        cls._app_key = app_key or cls._app_key
        cls._project_name = project_name or cls._project_name or DEFAULT_PROJECT_NAME
        config.env = env or config.env
        config.service = service or config.service
        config._llmobs_ml_app = ml_app or config._llmobs_ml_app
        config._llmobs_instrumented_proxy_urls = instrumented_proxy_urls or config._llmobs_instrumented_proxy_urls

        error = None
        start_ns = time.time_ns()
        try:
            config._llmobs_agentless_enabled = should_use_agentless(
                user_defined_agentless_enabled=(
                    agentless_enabled if agentless_enabled is not None else config._llmobs_agentless_enabled
                )
            )

            if config._llmobs_agentless_enabled:
                # validate required values for agentless LLMObs
                if not config._dd_api_key:
                    error = "missing_api_key"
                    raise ValueError(
                        "DD_API_KEY is required for sending LLMObs data when agentless mode is enabled. "
                        "Ensure this configuration is set before running your application."
                    )
                if not config._dd_site:
                    error = "missing_site"
                    raise ValueError(
                        "DD_SITE is required for sending LLMObs data when agentless mode is enabled. "
                        "Ensure this configuration is set before running your application."
                    )
                if not os.getenv("DD_REMOTE_CONFIG_ENABLED"):
                    config._remote_config_enabled = False
                    log.debug("Remote configuration disabled because DD_LLMOBS_AGENTLESS_ENABLED is set to true.")
                    remoteconfig_poller.disable()

                # Since the API key can be set programmatically and TelemetryWriter is already initialized by now,
                # we need to force telemetry to use agentless configuration
                telemetry_writer.enable_agentless_client(True)

            if integrations_enabled:
                cls._patch_integrations()

            # override the default _instance with a new tracer
            cls._instance = cls(tracer=_tracer, span_processor=span_processor)
            cls.enabled = True
            cls._instance.start()

            # Register hooks for span events
            core.on("trace.span_start", cls._instance._on_span_start)
            core.on("trace.span_finish", cls._instance._on_span_finish)
            core.on("http.span_inject", cls._inject_llmobs_context)
            core.on("http.activate_distributed_headers", cls._activate_llmobs_distributed_context)
            core.on("threading.submit", cls._instance._current_trace_context, "llmobs_ctx")
            core.on("threading.execution", cls._instance._llmobs_context_provider.activate)

            core.on(DISPATCH_ON_LLM_TOOL_CHOICE, cls._instance._link_tracker.on_llm_tool_choice)
            core.on(DISPATCH_ON_TOOL_CALL, cls._instance._link_tracker.on_tool_call)
            core.on(DISPATCH_ON_TOOL_CALL_OUTPUT_USED, cls._instance._link_tracker.on_tool_call_output_used)

            core.on(DISPATCH_ON_GUARDRAIL_SPAN_START, cls._instance._link_tracker.on_guardrail_span_start)
            core.on(DISPATCH_ON_LLM_SPAN_FINISH, cls._instance._link_tracker.on_llm_span_finish)
            core.on(DISPATCH_ON_OPENAI_AGENT_SPAN_FINISH, cls._instance._link_tracker.on_openai_agent_span_finish)

            atexit.register(cls.disable)
            telemetry_writer.product_activated(TELEMETRY_APM_PRODUCT.LLMOBS, True)

            log.debug("%s enabled; instrumented_proxy_urls: %s", cls.__name__, config._llmobs_instrumented_proxy_urls)

            llmobs_info = {
                "llmobs_enabled": cls.enabled,
                "llmobs_ml_app": config._llmobs_ml_app,
                "integrations_enabled": integrations_enabled,
                "llmobs_agentless_enabled": config._llmobs_agentless_enabled,
            }
            log.debug("LLMObs configurations: %s", llmobs_info)

        finally:
            telemetry.record_llmobs_enabled(
                error,
                config._llmobs_agentless_enabled,
                config._dd_site,
                start_ns,
                _auto,
                config._llmobs_instrumented_proxy_urls,
                config._llmobs_ml_app,
            )

    @classmethod
    def pull_dataset(cls, dataset_name: str, project_name: Optional[str] = None) -> Dataset:
        ds = cls._instance._dne_client.dataset_get_with_records(dataset_name, (project_name or cls._project_name))
        return ds

    @classmethod
    def create_dataset(
        cls,
        dataset_name: str,
        project_name: Optional[str] = None,
        description: str = "",
        records: Optional[List[DatasetRecord]] = None,
    ) -> Dataset:
        if records is None:
            records = []
        ds = cls._instance._dne_client.dataset_create(dataset_name, project_name, description)
        for r in records:
            ds.append(r)
        if len(records) > 0:
            ds.push()
        return ds

    @classmethod
    def create_dataset_from_csv(
        cls,
        csv_path: str,
        dataset_name: str,
        input_data_columns: List[str],
        expected_output_columns: Optional[List[str]] = None,
        metadata_columns: Optional[List[str]] = None,
        csv_delimiter: str = ",",
        description: str = "",
        project_name: Optional[str] = None,
    ) -> Dataset:
        if expected_output_columns is None:
            expected_output_columns = []
        if metadata_columns is None:
            metadata_columns = []

        # Store the original field size limit to restore it later
        original_field_size_limit = csv.field_size_limit()

        csv.field_size_limit(EXPERIMENT_CSV_FIELD_MAX_SIZE)  # 10mb

        records = []
        try:
            with open(csv_path, mode="r") as csvfile:
                content = csvfile.readline().strip()
                if not content:
                    raise ValueError("CSV file appears to be empty or header is missing.")

                csvfile.seek(0)

                rows = csv.DictReader(csvfile, delimiter=csv_delimiter)

                if rows.fieldnames is None:
                    raise ValueError("CSV file appears to be empty or header is missing.")

                header_columns = rows.fieldnames
                missing_input_columns = [col for col in input_data_columns if col not in header_columns]
                missing_output_columns = [col for col in expected_output_columns if col not in header_columns]
                missing_metadata_columns = [col for col in metadata_columns if col not in metadata_columns]

                if any(col not in header_columns for col in input_data_columns):
                    raise ValueError(f"Input columns not found in CSV header: {missing_input_columns}")
                if any(col not in header_columns for col in expected_output_columns):
                    raise ValueError(f"Expected output columns not found in CSV header: {missing_output_columns}")
                if any(col not in header_columns for col in metadata_columns):
                    raise ValueError(f"Metadata columns not found in CSV header: {missing_metadata_columns}")

                for row in rows:
                    records.append(
                        DatasetRecord(
                            input_data={col: row[col] for col in input_data_columns},
                            expected_output={col: row[col] for col in expected_output_columns},
                            metadata={col: row[col] for col in metadata_columns},
                            record_id="",
                        )
                    )

        finally:
            # Always restore the original field size limit
            csv.field_size_limit(original_field_size_limit)

        ds = cls._instance._dne_client.dataset_create(dataset_name, project_name, description)
        for r in records:
            ds.append(r)
        if len(ds) > 0:
            cls._instance._dne_client.dataset_bulk_upload(ds._id, ds._records)
        return ds

    @classmethod
    def _delete_dataset(cls, dataset_id: str) -> None:
        return cls._instance._dne_client.dataset_delete(dataset_id)

    @classmethod
    def experiment(
        cls,
        name: str,
        task: Callable[[DatasetRecordInputType, Optional[ExperimentConfigType]], JSONType],
        dataset: Dataset,
        evaluators: List[Callable[[DatasetRecordInputType, JSONType, JSONType], JSONType]],
        description: str = "",
        tags: Optional[Dict[str, str]] = None,
        config: Optional[ExperimentConfigType] = None,
        summary_evaluators: Optional[
            List[
                Callable[
                    [List[DatasetRecordInputType], List[JSONType], List[JSONType], Dict[str, List[JSONType]]], JSONType
                ]
            ]
        ] = None,
    ) -> Experiment:
        """Initializes an Experiment to run a task on a Dataset and evaluators.

        :param name: The name of the experiment.
        :param task: The task function to run. Must accept parameters ``input_data`` and ``config``.
        :param dataset: The dataset to run the experiment on, created with LLMObs.pull/create_dataset().
        :param evaluators: A list of evaluator functions to evaluate the task output.
                           Must accept parameters ``input_data``, ``output_data``, and ``expected_output``.
        :param description: A description of the experiment.
        :param tags: A dictionary of string key-value tag pairs to associate with the experiment.
        :param config: A configuration dictionary describing the experiment.
        """
        if not callable(task):
            raise TypeError("task must be a callable function.")
        sig = inspect.signature(task)
        params = sig.parameters
        if "input_data" not in params or "config" not in params:
            raise TypeError("Task function must have 'input_data' and 'config' parameters.")
        if not isinstance(dataset, Dataset):
            raise TypeError("Dataset must be an LLMObs Dataset object.")
        if not evaluators or not all(callable(evaluator) for evaluator in evaluators):
            raise TypeError("Evaluators must be a list of callable functions.")
        for evaluator in evaluators:
            sig = inspect.signature(evaluator)
            params = sig.parameters
            evaluator_required_params = ("input_data", "output_data", "expected_output")
            if not all(param in params for param in evaluator_required_params):
                raise TypeError("Evaluator function must have parameters {}.".format(evaluator_required_params))

        if summary_evaluators and not all(callable(summary_evaluator) for summary_evaluator in summary_evaluators):
            raise TypeError("Summary evaluators must be a list of callable functions.")
        if summary_evaluators:
            for summary_evaluator in summary_evaluators:
                sig = inspect.signature(summary_evaluator)
                params = sig.parameters
                summary_evaluator_required_params = ("inputs", "outputs", "expected_outputs", "evaluators_results")
                if not all(param in params for param in summary_evaluator_required_params):
                    raise TypeError(
                        "Summary evaluator function must have parameters {}.".format(summary_evaluator_required_params)
                    )
        return Experiment(
            name,
            task,
            dataset,
            evaluators,
            project_name=cls._project_name,
            tags=tags,
            description=description,
            config=config,
            _llmobs_instance=cls._instance,
            summary_evaluators=summary_evaluators,
        )

    @classmethod
    def register_processor(cls, processor: Optional[Callable[[LLMObsSpan], Optional[LLMObsSpan]]] = None) -> None:
        """Register a processor to be called on each LLMObs span.

        This can be used to modify the span before it is sent to LLMObs. For example, you can modify the input/output.
        You can also return None to omit the span entirely from being sent to LLMObs.

        To deregister the processor, call `register_processor(None)`.

        :param processor: A function that takes an LLMObsSpan and returns an LLMObsSpan or None.
                         If None is returned, the span will be omitted and not sent to LLMObs.
        """
        cls._instance._user_span_processor = processor

    @classmethod
    def _integration_is_enabled(cls, integration: str) -> bool:
        if integration not in SUPPORTED_LLMOBS_INTEGRATIONS:
            return False
        return SUPPORTED_LLMOBS_INTEGRATIONS[integration] in ddtrace._monkey._get_patched_modules()

    @classmethod
    def disable(cls) -> None:
        if not cls.enabled:
            log.debug("%s not enabled", cls.__name__)
            return
        log.debug("Disabling %s", cls.__name__)
        atexit.unregister(cls.disable)

        cls._instance.stop()
        cls.enabled = False
        telemetry_writer.product_activated(TELEMETRY_APM_PRODUCT.LLMOBS, False)

        log.debug("%s disabled", cls.__name__)

    def _tag_span_links(self, span, span_links):
        if not span_links:
            return
        span_links = [
            span_link
            for span_link in span_links
            if span_link["span_id"] != LLMObs.export_span(span)["span_id"]
            and span_link["trace_id"] == LLMObs.export_span(span)["trace_id"]
        ]
        current_span_links = span._get_ctx_item(SPAN_LINKS)
        if current_span_links:
            span_links = current_span_links + span_links
        span._set_ctx_item(SPAN_LINKS, span_links)

    @classmethod
    def annotation_context(
        cls,
        tags: Optional[Dict[str, Any]] = None,
        prompt: Optional[Union[dict, Prompt]] = None,
        name: Optional[str] = None,
    ) -> AnnotationContext:
        """
        Sets specified attributes on all LLMObs spans created while the returned AnnotationContext is active.
        Annotations are applied in the order in which annotation contexts are entered.

        :param tags: Dictionary of JSON serializable key-value tag pairs to set or update on the LLMObs span
                     regarding the span's context.
        :param prompt: A dictionary that represents the prompt used for an LLM call in the following form:
                        `{
                            "id": "...",
                            "version": "...",
                            "chat_template": [{"content": "...", "role": "..."}, ...],
                            "variables": {"variable_1": "...", ...}}`.
                            "tags": {"key1": "value1", "key2": "value2"},
                        }`
                        Can also be set using the `ddtrace.llmobs.utils.Prompt` constructor class.
                        - This argument is only applicable to LLM spans.
                        - The dictionary may contain optional keys relevant to Templates and RAG applications:
                            `rag_context_variables` - a list of variable key names that contain ground
                                                        truth context information
                            `rag_query_variables` - a list of variable key names that contains query
                                                        information for an LLM call
        :param name: Set to override the span name for any spans annotated within the returned context.
        """
        # id to track an annotation for registering / de-registering
        annotation_id = rand64bits()

        def get_annotations_context_id():
            current_ctx = cls._instance.tracer.current_trace_context()
            # default the context id to the annotation id
            ctx_id = annotation_id
            if current_ctx is None:
                current_ctx = Context(is_remote=False)
                current_ctx.set_baggage_item(ANNOTATIONS_CONTEXT_ID, ctx_id)
                cls._instance.tracer.context_provider.activate(current_ctx)
            elif not current_ctx.get_baggage_item(ANNOTATIONS_CONTEXT_ID):
                current_ctx.set_baggage_item(ANNOTATIONS_CONTEXT_ID, ctx_id)
            else:
                ctx_id = current_ctx.get_baggage_item(ANNOTATIONS_CONTEXT_ID)
            return ctx_id

        def register_annotation():
            with cls._instance._annotation_context_lock:
                ctx_id = get_annotations_context_id()
                cls._instance._annotations.append(
                    (annotation_id, ctx_id, {"tags": tags, "prompt": prompt, "_name": name})
                )

        def deregister_annotation():
            with cls._instance._annotation_context_lock:
                for i, (key, _, _) in enumerate(cls._instance._annotations):
                    if key == annotation_id:
                        cls._instance._annotations.pop(i)
                        return
                else:
                    log.debug("Failed to pop annotation context")

        return AnnotationContext(register_annotation, deregister_annotation)

    @classmethod
    def flush(cls) -> None:
        """
        Flushes any remaining spans and evaluation metrics to the LLMObs backend.
        """
        if cls.enabled is False:
            log.warning("flushing when LLMObs is disabled. No spans or evaluation metrics will be sent.")
            return

        error = None
        try:
            cls._instance._evaluator_runner.periodic()
        except Exception:
            error = "evaluator_flush_error"
            log.warning("Failed to run evaluator runner.", exc_info=True)

        try:
            cls._instance._llmobs_span_writer.periodic()
            cls._instance._llmobs_eval_metric_writer.periodic()
        except Exception:
            error = "writer_flush_error"
            log.warning("Failed to flush LLMObs spans and evaluation metrics.", exc_info=True)

        telemetry.record_user_flush(error)

    @staticmethod
    def _patch_integrations() -> None:
        """
        Patch LLM integrations. Ensure that we do not ignore DD_TRACE_<MODULE>_ENABLED or DD_PATCH_MODULES settings.
        """
        integrations_to_patch: Dict[str, Union[List[str], bool]] = {
            integration: ["bedrock-runtime", "bedrock-agent-runtime"] if integration == "botocore" else True
            for integration in SUPPORTED_LLMOBS_INTEGRATIONS.values()
        }
        for module, _ in integrations_to_patch.items():
            env_var = "DD_TRACE_%s_ENABLED" % module.upper()
            if env_var in os.environ:
                integrations_to_patch[module] = asbool(os.environ[env_var])
        dd_patch_modules = os.getenv("DD_PATCH_MODULES")
        dd_patch_modules_to_str = parse_tags_str(dd_patch_modules)
        integrations_to_patch.update(
            {k: asbool(v) for k, v in dd_patch_modules_to_str.items() if k in SUPPORTED_LLMOBS_INTEGRATIONS.values()}
        )
        patch(raise_errors=True, **integrations_to_patch)
        llm_patched_modules = [k for k, v in integrations_to_patch.items() if v]
        log.debug("Patched LLM integrations: %s", llm_patched_modules)

    @classmethod
    def export_span(cls, span: Optional[Span] = None) -> Optional[ExportedLLMObsSpan]:
        """Returns a simple representation of a span to export its span and trace IDs.
        If no span is provided, the current active LLMObs-type span will be used.
        """
        if span is None:
            span = cls._instance._current_span()
            if span is None:
                telemetry.record_span_exported(span, "no_active_span")
                log.warning("No span provided and no active LLMObs-generated span found.")
                return None
        error = None
        try:
            if span.span_type != SpanTypes.LLM:
                error = "invalid_span"
                log.warning("Span must be an LLMObs-generated span.")
                return None
            return ExportedLLMObsSpan(
                span_id=str(span.span_id),
                trace_id=format_trace_id(span._get_ctx_item(LLMOBS_TRACE_ID) or span.trace_id),
            )
        except (TypeError, AttributeError):
            error = "invalid_span"
            log.warning("Failed to export span. Span must be a valid Span object.")
            return None
        finally:
            telemetry.record_span_exported(span, error)

    def _current_span(self) -> Optional[Span]:
        """Returns the currently active LLMObs-generated span.
        Note that there may be an active span represented by a context object
        (i.e. a distributed trace) which will not be returned by this method.
        """
        active = self._llmobs_context_provider.active()
        return active if isinstance(active, Span) else None

    def _current_trace_context(self) -> Optional[Context]:
        """Returns the context for the current LLMObs trace."""
        active = self._llmobs_context_provider.active()
        if isinstance(active, Context):
            return active
        elif isinstance(active, Span):
            context = active.context
            context._meta[PROPAGATED_LLMOBS_TRACE_ID_KEY] = str(active._get_ctx_item(LLMOBS_TRACE_ID)) or str(
                active.trace_id
            )
            return context
        return None

    def _activate_llmobs_span(self, span: Span) -> None:
        """Propagate the llmobs parent span's ID as the new span's parent ID and activate the new span."""
        llmobs_parent = self._llmobs_context_provider.active()
        if llmobs_parent:
            span._set_ctx_item(PARENT_ID_KEY, str(llmobs_parent.span_id))
            parent_llmobs_trace_id = (
                llmobs_parent._get_ctx_item(LLMOBS_TRACE_ID)
                if isinstance(llmobs_parent, Span)
                else llmobs_parent._meta.get(PROPAGATED_LLMOBS_TRACE_ID_KEY)
            )
            llmobs_trace_id = (
                int(parent_llmobs_trace_id) if parent_llmobs_trace_id is not None else llmobs_parent.trace_id
            )
            span._set_ctx_item(LLMOBS_TRACE_ID, llmobs_trace_id)
        else:
            span._set_ctx_item(PARENT_ID_KEY, ROOT_PARENT_ID)
            span._set_ctx_item(LLMOBS_TRACE_ID, rand128bits())
        self._llmobs_context_provider.activate(span)

    def _start_span(
        self,
        operation_kind: str,
        name: Optional[str] = None,
        session_id: Optional[str] = None,
        model_name: Optional[str] = None,
        model_provider: Optional[str] = None,
        ml_app: Optional[str] = None,
        _decorator: bool = False,
    ) -> Span:
        if name is None:
            name = operation_kind
        span = self.tracer.trace(name, resource=operation_kind, span_type=SpanTypes.LLM)

        if not self.enabled:
            return span

        span._set_ctx_item(SPAN_KIND, operation_kind)
        if model_name is not None:
            span._set_ctx_item(MODEL_NAME, model_name)
        if model_provider is not None:
            span._set_ctx_item(MODEL_PROVIDER, model_provider)
        session_id = session_id if session_id is not None else _get_session_id(span)
        if session_id is not None:
            span._set_ctx_item(SESSION_ID, session_id)

        ml_app = ml_app if ml_app is not None else _get_ml_app(span)
        if ml_app is None:
            raise ValueError(
                "ml_app is required for sending LLM Observability data. "
                "Ensure the name of your LLM application is set via `DD_LLMOBS_ML_APP` or `LLMObs.enable(ml_app='...')`"
                "before running your application."
            )
        span._set_ctx_items({DECORATOR: _decorator, SPAN_KIND: operation_kind, ML_APP: ml_app})
        log.debug("Starting LLMObs span: %s, span_kind: %s, ml_app: %s", name, operation_kind, ml_app)
        return span

    @classmethod
    def llm(
        cls,
        model_name: Optional[str] = None,
        name: Optional[str] = None,
        model_provider: Optional[str] = None,
        session_id: Optional[str] = None,
        ml_app: Optional[str] = None,
        _decorator: bool = False,
    ) -> Span:
        """
        Trace an invocation call to an LLM where inputs and outputs are represented as text.

        :param str model_name: The name of the invoked LLM. If not provided, a default value of "custom" will be set.
        :param str name: The name of the traced operation. If not provided, a default value of "llm" will be set.
        :param str model_provider: The name of the invoked LLM provider (ex: openai, bedrock).
                                   If not provided, a default value of "custom" will be set.
        :param str session_id: The ID of the underlying user session. Required for tracking sessions.
        :param str ml_app: The name of the ML application that the agent is orchestrating. If not provided, the default
                           value will be set to the value of `DD_LLMOBS_ML_APP`.

        :returns: The Span object representing the traced operation.
        """
        if cls.enabled is False:
            log.warning(SPAN_START_WHILE_DISABLED_WARNING)
        if model_name is None:
            model_name = "custom"
        if model_provider is None:
            model_provider = "custom"
        return cls._instance._start_span(
            "llm",
            name,
            model_name=model_name,
            model_provider=model_provider,
            session_id=session_id,
            ml_app=ml_app,
            _decorator=_decorator,
        )

    @classmethod
    def tool(
        cls,
        name: Optional[str] = None,
        session_id: Optional[str] = None,
        ml_app: Optional[str] = None,
        _decorator: bool = False,
    ) -> Span:
        """
        Trace a call to an external interface or API.

        :param str name: The name of the traced operation. If not provided, a default value of "tool" will be set.
        :param str session_id: The ID of the underlying user session. Required for tracking sessions.
        :param str ml_app: The name of the ML application that the agent is orchestrating. If not provided, the default
                           value will be set to the value of `DD_LLMOBS_ML_APP`.

        :returns: The Span object representing the traced operation.
        """
        if cls.enabled is False:
            log.warning(SPAN_START_WHILE_DISABLED_WARNING)
        return cls._instance._start_span("tool", name=name, session_id=session_id, ml_app=ml_app, _decorator=_decorator)

    @classmethod
    def task(
        cls,
        name: Optional[str] = None,
        session_id: Optional[str] = None,
        ml_app: Optional[str] = None,
        _decorator: bool = False,
    ) -> Span:
        """
        Trace a standalone non-LLM operation which does not involve an external request.

        :param str name: The name of the traced operation. If not provided, a default value of "task" will be set.
        :param str session_id: The ID of the underlying user session. Required for tracking sessions.
        :param str ml_app: The name of the ML application that the agent is orchestrating. If not provided, the default
                           value will be set to the value of `DD_LLMOBS_ML_APP`.

        :returns: The Span object representing the traced operation.
        """
        if cls.enabled is False:
            log.warning(SPAN_START_WHILE_DISABLED_WARNING)
        return cls._instance._start_span("task", name=name, session_id=session_id, ml_app=ml_app, _decorator=_decorator)

    @classmethod
    def agent(
        cls,
        name: Optional[str] = None,
        session_id: Optional[str] = None,
        ml_app: Optional[str] = None,
        _decorator: bool = False,
    ) -> Span:
        """
        Trace a dynamic workflow in which an embedded language model (agent) decides what sequence of actions to take.

        :param str name: The name of the traced operation. If not provided, a default value of "agent" will be set.
        :param str session_id: The ID of the underlying user session. Required for tracking sessions.
        :param str ml_app: The name of the ML application that the agent is orchestrating. If not provided, the default
                           value will be set to the value of `DD_LLMOBS_ML_APP`.

        :returns: The Span object representing the traced operation.
        """
        if cls.enabled is False:
            log.warning(SPAN_START_WHILE_DISABLED_WARNING)
        return cls._instance._start_span(
            "agent", name=name, session_id=session_id, ml_app=ml_app, _decorator=_decorator
        )

    @classmethod
    def workflow(
        cls,
        name: Optional[str] = None,
        session_id: Optional[str] = None,
        ml_app: Optional[str] = None,
        _decorator: bool = False,
    ) -> Span:
        """
        Trace a predefined or static sequence of operations.

        :param str name: The name of the traced operation. If not provided, a default value of "workflow" will be set.
        :param str session_id: The ID of the underlying user session. Required for tracking sessions.
        :param str ml_app: The name of the ML application that the agent is orchestrating. If not provided, the default
                           value will be set to the value of `DD_LLMOBS_ML_APP`.

        :returns: The Span object representing the traced operation.
        """
        if cls.enabled is False:
            log.warning(SPAN_START_WHILE_DISABLED_WARNING)
        return cls._instance._start_span(
            "workflow", name=name, session_id=session_id, ml_app=ml_app, _decorator=_decorator
        )

    @classmethod
    def embedding(
        cls,
        model_name: Optional[str] = None,
        name: Optional[str] = None,
        model_provider: Optional[str] = None,
        session_id: Optional[str] = None,
        ml_app: Optional[str] = None,
        _decorator: bool = False,
    ) -> Span:
        """
        Trace a call to an embedding model or function to create an embedding.

        :param str model_name: The name of the invoked embedding model.
                               If not provided, a default value of "custom" will be set.
        :param str name: The name of the traced operation. If not provided, a default value of "embedding" will be set.
        :param str model_provider: The name of the invoked LLM provider (ex: openai, bedrock).
                                   If not provided, a default value of "custom" will be set.
        :param str session_id: The ID of the underlying user session. Required for tracking sessions.
        :param str ml_app: The name of the ML application that the agent is orchestrating. If not provided, the default
                           value will be set to the value of `DD_LLMOBS_ML_APP`.

        :returns: The Span object representing the traced operation.
        """
        if cls.enabled is False:
            log.warning(SPAN_START_WHILE_DISABLED_WARNING)
        if model_name is None:
            model_name = "custom"
        if model_provider is None:
            model_provider = "custom"
        return cls._instance._start_span(
            "embedding",
            name,
            model_name=model_name,
            model_provider=model_provider,
            session_id=session_id,
            ml_app=ml_app,
            _decorator=_decorator,
        )

    @classmethod
    def retrieval(
        cls,
        name: Optional[str] = None,
        session_id: Optional[str] = None,
        ml_app: Optional[str] = None,
        _decorator: bool = False,
    ) -> Span:
        """
        Trace a vector search operation involving a list of documents being returned from an external knowledge base.

        :param str name: The name of the traced operation. If not provided, a default value of "workflow" will be set.
        :param str session_id: The ID of the underlying user session. Required for tracking sessions.
        :param str ml_app: The name of the ML application that the agent is orchestrating. If not provided, the default
                           value will be set to the value of `DD_LLMOBS_ML_APP`.

        :returns: The Span object representing the traced operation.
        """
        if cls.enabled is False:
            log.warning(SPAN_START_WHILE_DISABLED_WARNING)
        return cls._instance._start_span(
            "retrieval", name=name, session_id=session_id, ml_app=ml_app, _decorator=_decorator
        )

    @classmethod
    def _experiment(
        cls,
        name: Optional[str] = None,
        session_id: Optional[str] = None,
        ml_app: Optional[str] = None,
        experiment_id: Optional[str] = None,
    ) -> Span:
        """
        Trace an LLM experiment, only used internally by the experiments SDK.
        :param str name: The name of the traced operation. If not provided, a default value of "agent" will be set.
        :param str session_id: The ID of the underlying user session. Required for tracking sessions.
        :param str ml_app: The name of the ML application that the agent is orchestrating. If not provided, the default
                           value will be set to the value of `DD_LLMOBS_ML_APP`.
        :param str experiment_id: The ID of the experiment to associate with this span and its children.
        :returns: The Span object representing the traced operation.
        """
        if cls.enabled is False:
            log.warning(SPAN_START_WHILE_DISABLED_WARNING)
        span = cls._instance._start_span("experiment", name=name, session_id=session_id, ml_app=ml_app)

        # Set experiment_id in baggage if provided
        if experiment_id:
            span.context.set_baggage_item(EXPERIMENT_ID_KEY, experiment_id)

        return span

    @classmethod
    def annotate(
        cls,
        span: Optional[Span] = None,
        prompt: Optional[dict] = None,
        input_data: Optional[Any] = None,
        output_data: Optional[Any] = None,
        metadata: Optional[Dict[str, Any]] = None,
        metrics: Optional[Dict[str, Any]] = None,
        tags: Optional[Dict[str, Any]] = None,
        tool_definitions: Optional[List[Dict[str, Any]]] = None,
        _name: Optional[str] = None,
    ) -> None:
        """
        Sets metadata, inputs, outputs, tags, and metrics as provided for a given LLMObs span.
        Note that with the exception of tags, this method will override any existing values for the provided fields.

        :param Span span: Span to annotate. If no span is provided, the current active span will be used.
                          Must be an LLMObs-type span, i.e. generated by the LLMObs SDK.
        :param prompt: A dictionary that represents the prompt used for an LLM call in the following form:
                        `{
                            "id": "...",
                            "template": "...",
                            "chat_template": [{"content": "...", "role": "..."}, ...])
                            "version": "...",
                            "variables": {"variable_1": "...", ...},
                            tags": {"tag_1": "...", ...},
                        }`.
                        Can also be set using the `ddtrace.llmobs.utils.Prompt` constructor class.
                        - This argument is only applicable to LLM spans.
                        - The dictionary may contain two optional keys relevant to RAG applications:
                            `rag_context_variables` - a list of variable key names that contain ground
                                                        truth context information
                            `rag_query_variables` - a list of variable key names that contains query
                                                        information for an LLM call
        :param input_data: A single input string, dictionary, or a list of dictionaries based on the span kind:
                           - llm spans: accepts a string, or a dictionary of form {"content": "...", "role": "...",
                                        "tool_calls": ..., "tool_results": ...}, where "tool_calls" are an optional
                                        list of tool call dictionaries with required keys: "name", "arguments", and
                                        optional keys: "tool_id", "type", and "tool_results" are an optional list of
                                        tool result dictionaries with required key: "result", and optional keys:
                                        "name", "tool_id", "type" for function calling scenarios.
                           - embedding spans: accepts a string, list of strings, or a dictionary of form
                                              {"text": "...", ...} or a list of dictionaries with the same signature.
                           - other: any JSON serializable type.
        :param output_data: A single output string, dictionary, or a list of dictionaries based on the span kind:
                           - llm spans: accepts a string, or a dictionary of form {"content": "...", "role": "...",
                                        "tool_calls": ...}, where "tool_calls" are an optional list of tool call
                                        dictionaries with required keys: "name", "arguments", and optional keys:
                                        "tool_id", "type" for function calling scenarios.
                           - retrieval spans: a dictionary containing any of the key value pairs
                                              {"name": str, "id": str, "text": str, "score": float},
                                              or a list of dictionaries with the same signature.
                           - other: any JSON serializable type.
        :param metadata: Dictionary of JSON serializable key-value metadata pairs relevant to the input/output operation
                         described by the LLMObs span.
        :param tags: Dictionary of JSON serializable key-value tag pairs to set or update on the LLMObs span
                     regarding the span's context.
        :param tool_definitions: List of tool definition dictionaries for tool calling scenarios.
                            - This argument is only applicable to LLM spans.
                            - Each tool definition is a dictionary containing a required "name" (string),
                                   and optional "description" (string) and "schema" (JSON serializable dictionary) keys.
        :param metrics: Dictionary of JSON serializable key-value metric pairs,
                        such as `{prompt,completion,total}_tokens`.
        """
        error = None
        try:
            if span is None:
                span = cls._instance._current_span()
                if span is None:
                    error = "invalid_span_no_active_spans"
                    log.warning("No span provided and no active LLMObs-generated span found.")
                    return
            if span.span_type != SpanTypes.LLM:
                error = "invalid_span_type"
                log.warning("Span must be an LLMObs-generated span.")
                return
            if span.finished:
                error = "invalid_finished_span"
                log.warning("Cannot annotate a finished span.")
                return
            if metadata is not None:
                if not isinstance(metadata, dict):
                    error = "invalid_metadata"
                    log.warning("metadata must be a dictionary")
                else:
                    cls._set_dict_attribute(span, METADATA, metadata)
            if metrics is not None:
                if not isinstance(metrics, dict):
                    error = "invalid_metrics"
                    log.warning("metrics must be a dictionary of string key - numeric value pairs.")
                else:
                    cls._set_dict_attribute(span, METRICS, metrics)
            if tags is not None:
                if not isinstance(tags, dict):
                    error = "invalid_tags"
                    log.warning("span tags must be a dictionary of string key - primitive value pairs.")
                else:
                    session_id = tags.get("session_id")
                    if session_id:
                        span._set_ctx_item(SESSION_ID, str(session_id))
                    cls._set_dict_attribute(span, TAGS, tags)
            if tool_definitions is not None:
                validated_tool_definitions = extract_tool_definitions(tool_definitions)
                if validated_tool_definitions:
                    span._set_ctx_item(TOOL_DEFINITIONS, validated_tool_definitions)
            span_kind = span._get_ctx_item(SPAN_KIND)
            if _name is not None:
                span.name = _name
            if prompt is not None:
                try:
                    validated_prompt = _validate_prompt(prompt, strict_validation=False)
                    cls._set_dict_attribute(span, INPUT_PROMPT, validated_prompt)
                except (ValueError, TypeError) as e:
                    error = "invalid_prompt"
                    log.warning("Failed to validate prompt with error:", str(e), exc_info=True)
            if not span_kind:
                log.debug("Span kind not specified, skipping annotation for input/output data")
                return
            if input_data is not None or output_data is not None:
                if span_kind == "llm":
                    error = cls._tag_llm_io(span, input_messages=input_data, output_messages=output_data)
                elif span_kind == "embedding":
                    error = cls._tag_embedding_io(span, input_documents=input_data, output_text=output_data)
                elif span_kind == "retrieval":
                    error = cls._tag_retrieval_io(span, input_text=input_data, output_documents=output_data)
                elif span_kind == "experiment":
                    cls._tag_freeform_io(span, input_value=input_data, output_value=output_data)
                else:
                    cls._tag_text_io(span, input_value=input_data, output_value=output_data)
        finally:
            telemetry.record_llmobs_annotate(span, error)

    @classmethod
    def _tag_llm_io(cls, span, input_messages=None, output_messages=None) -> Optional[str]:
        """Tags input/output messages for LLM-kind spans.
        Will be mapped to span's `meta.{input,output}.messages` fields.
        """
        if input_messages is not None:
            try:
                if not isinstance(input_messages, Messages):
                    input_messages = Messages(input_messages)
                if input_messages.messages:
                    span._set_ctx_item(INPUT_MESSAGES, input_messages.messages)
            except TypeError:
                log.warning("Failed to parse input messages.", exc_info=True)
                return "invalid_io_messages"
        if output_messages is None:
            return None
        try:
            if not isinstance(output_messages, Messages):
                output_messages = Messages(output_messages)
            if not output_messages.messages:
                return None
            span._set_ctx_item(OUTPUT_MESSAGES, output_messages.messages)
        except TypeError:
            log.warning("Failed to parse output messages.", exc_info=True)
            return "invalid_io_messages"
        return None

    @classmethod
    def _tag_embedding_io(cls, span, input_documents=None, output_text=None) -> Optional[str]:
        """Tags input documents and output text for embedding-kind spans.
        Will be mapped to span's `meta.{input,output}.text` fields.
        """
        if input_documents is not None:
            try:
                if not isinstance(input_documents, Documents):
                    input_documents = Documents(input_documents)
                if input_documents.documents:
                    span._set_ctx_item(INPUT_DOCUMENTS, input_documents.documents)
            except TypeError:
                log.warning("Failed to parse input documents.", exc_info=True)
                return "invalid_embedding_io"
        if output_text is None:
            return None
        span._set_ctx_item(OUTPUT_VALUE, str(output_text))
        return None

    @classmethod
    def _tag_retrieval_io(cls, span, input_text=None, output_documents=None) -> Optional[str]:
        """Tags input text and output documents for retrieval-kind spans.
        Will be mapped to span's `meta.{input,output}.text` fields.
        """
        if input_text is not None:
            span._set_ctx_item(INPUT_VALUE, safe_json(input_text))
        if output_documents is None:
            return None
        try:
            if not isinstance(output_documents, Documents):
                output_documents = Documents(output_documents)
            if not output_documents.documents:
                return None
            span._set_ctx_item(OUTPUT_DOCUMENTS, output_documents.documents)
        except TypeError:
            log.warning("Failed to parse output documents.", exc_info=True)
            return "invalid_retrieval_io"
        return None

    @classmethod
    def _tag_text_io(cls, span, input_value=None, output_value=None):
        """Tags input/output values for non-LLM kind spans.
        Will be mapped to span's `meta.{input,output}.values` fields.
        """
        if input_value is not None:
            span._set_ctx_item(INPUT_VALUE, safe_json(input_value))
        if output_value is not None:
            span._set_ctx_item(OUTPUT_VALUE, safe_json(output_value))

    @classmethod
    def _tag_freeform_io(cls, span, input_value=None, output_value=None):
        """Tags input/output values for experient spans.
        Will be mapped to span's `meta.{input,output}` fields.
        this is meant to be non restrictive on user's data, experiments allow
        arbitrary structured or non structured IO values in its spans
        """
        if input_value is not None:
            span._set_ctx_item(EXPERIMENTS_INPUT, safe_json(input_value))
        if output_value is not None:
            span._set_ctx_item(EXPERIMENTS_OUTPUT, safe_json(output_value))

    @staticmethod
    def _set_dict_attribute(span: Span, key, value: Dict[str, Any]) -> None:
        """Sets a given LLM Obs span attribute with a dictionary key/values.
        If the attribute is already set on the span, the new dict with be merged with the existing
        dict.
        """
        existing_value = span._get_ctx_item(key) or {}
        existing_value.update(value)
        span._set_ctx_item(key, existing_value)

    @classmethod
    def submit_evaluation_for(
        cls,
        label: str,
        metric_type: str,
        value: Union[str, int, float, bool],
        span: Optional[dict] = None,
        span_with_tag_value: Optional[Dict[str, str]] = None,
        tags: Optional[Dict[str, str]] = None,
        ml_app: Optional[str] = None,
        timestamp_ms: Optional[int] = None,
        metadata: Optional[Dict[str, object]] = None,
    ) -> None:
        """
        Submits a custom evaluation metric for a given span.

        :param str label: The name of the evaluation metric.
        :param str metric_type: The type of the evaluation metric. One of "categorical", "score", "boolean".
        :param value: The value of the evaluation metric.
                      Must be a string (categorical), integer (score), float (score), or boolean (boolean).
        :param dict span: A dictionary of shape {'span_id': str, 'trace_id': str} uniquely identifying
                            the span associated with this evaluation.
        :param dict span_with_tag_value: A dictionary with the format {'tag_key': str, 'tag_value': str}
                            uniquely identifying the span associated with this evaluation.
        :param tags: A dictionary of string key-value pairs to tag the evaluation metric with.
        :param str ml_app: The name of the ML application
        :param int timestamp_ms: The unix timestamp in milliseconds when the evaluation metric result was generated.
                                    If not set, the current time will be used.
        :param dict metadata: A JSON serializable dictionary of key-value metadata pairs relevant to the
                                evaluation metric.
        """
        if cls.enabled is False:
            log.debug(
                "LLMObs.submit_evaluation_for() called when LLMObs is not enabled. ",
                "Evaluation metric data will not be sent.",
            )
            return

        error = None
        join_on = {}
        try:
            has_exactly_one_joining_key = (span is not None) ^ (span_with_tag_value is not None)

            if not has_exactly_one_joining_key:
                error = "provided_both_span_and_tag_joining_key"
                raise ValueError(
                    "Exactly one of `span` or `span_with_tag_value` must be specified to submit an evaluation metric."
                )

            if span is not None:
                if (
                    not isinstance(span, dict)
                    or not isinstance(span.get("span_id"), str)
                    or not isinstance(span.get("trace_id"), str)
                ):
                    error = "invalid_span"
                    raise TypeError(
                        "`span` must be a dictionary containing both span_id and trace_id keys. "
                        "LLMObs.export_span() can be used to generate this dictionary from a given span."
                    )
                join_on["span"] = span
            elif span_with_tag_value is not None:
                if (
                    not isinstance(span_with_tag_value, dict)
                    or not isinstance(span_with_tag_value.get("tag_key"), str)
                    or not isinstance(span_with_tag_value.get("tag_value"), str)
                ):
                    error = "invalid_joining_key"
                    raise TypeError(
                        "`span_with_tag_value` must be a dict with keys 'tag_key' and 'tag_value' "
                        "containing string values"
                    )
                join_on["tag"] = {
                    "key": span_with_tag_value.get("tag_key"),
                    "value": span_with_tag_value.get("tag_value"),
                }

            timestamp_ms = timestamp_ms if timestamp_ms else int(time.time() * 1000)

            if not isinstance(timestamp_ms, int) or timestamp_ms < 0:
                error = "invalid_timestamp"
                raise ValueError("timestamp_ms must be a non-negative integer. Evaluation metric data will not be sent")

            if not label:
                error = "invalid_metric_label"
                raise ValueError("label must be the specified name of the evaluation metric.")

            metric_type = metric_type.lower()
            if metric_type not in ("categorical", "score", "boolean"):
                error = "invalid_metric_type"
                raise ValueError("metric_type must be one of 'categorical', 'score', or 'boolean'.")

            if metric_type == "categorical" and not isinstance(value, str):
                error = "invalid_metric_value"
                raise TypeError("value must be a string for a categorical metric.")
            if metric_type == "score" and not isinstance(value, (int, float)):
                error = "invalid_metric_value"
                raise TypeError("value must be an integer or float for a score metric.")
            if metric_type == "boolean" and not isinstance(value, bool):
                error = "invalid_metric_value"
                raise TypeError("value must be a boolean for a boolean metric.")

            if tags is not None and not isinstance(tags, dict):
                log.warning("tags must be a dictionary of string key-value pairs.")
                tags = {}

            evaluation_tags = {
                "ddtrace.version": ddtrace.__version__,
                "ml_app": ml_app,
            }

            if tags:
                for k, v in tags.items():
                    try:
                        evaluation_tags[ensure_text(k)] = ensure_text(v)
                    except TypeError:
                        error = "invalid_tags"
                        log.warning("Failed to parse tags. Tags for evaluation metrics must be strings.")

            ml_app = ml_app if ml_app else config._llmobs_ml_app
            if not ml_app:
                error = "missing_ml_app"
                log.warning(
                    "ML App name is required for sending evaluation metrics. Evaluation metric data will not be sent. "
                    "Ensure this configuration is set before running your application."
                )
                return

            evaluation_metric: LLMObsEvaluationMetricEvent = {
                "join_on": join_on,
                "label": str(label),
                "metric_type": metric_type,
                "timestamp_ms": timestamp_ms,
                "{}_value".format(metric_type): value,  # type: ignore
                "ml_app": ml_app,
                "tags": ["{}:{}".format(k, v) for k, v in evaluation_tags.items()],
            }

            if metadata:
                if not isinstance(metadata, dict):
                    error = "invalid_metadata"
                    log.warning("metadata must be json serializable dictionary.")
                else:
                    metadata = safe_json(metadata)
                    if metadata and isinstance(metadata, str):
                        evaluation_metric["metadata"] = json.loads(metadata)

            cls._instance._llmobs_eval_metric_writer.enqueue(evaluation_metric)
        finally:
            telemetry.record_llmobs_submit_evaluation(join_on, metric_type, error)

    @classmethod
    def submit_evaluation(
        cls,
        span_context: Dict[str, str],
        label: str,
        metric_type: str,
        value: Union[str, int, float, bool],
        tags: Optional[Dict[str, str]] = None,
        ml_app: Optional[str] = None,
        timestamp_ms: Optional[int] = None,
        metadata: Optional[Dict[str, object]] = None,
    ) -> None:
        """
        Submits a custom evaluation metric for a given span ID and trace ID.

        :param span_context: A dictionary containing the span_id and trace_id of interest.
        :param str label: The name of the evaluation metric.
        :param str metric_type: The type of the evaluation metric. One of "categorical", "score", "boolean".
        :param value: The value of the evaluation metric.
                      Must be a string (categorical), integer (score), float (score), or boolean (boolean).
        :param tags: A dictionary of string key-value pairs to tag the evaluation metric with.
        :param str ml_app: The name of the ML application
        :param int timestamp_ms: The timestamp in milliseconds when the evaluation metric result was generated.
        :param dict metadata: A JSON serializable dictionary of key-value metadata pairs relevant to the
                                evaluation metric.
        """
        if cls.enabled is False:
            log.debug(
                "LLMObs.submit_evaluation() called when LLMObs is not enabled. Evaluation metric data will not be sent."
            )
            return
        error = None
        try:
            if not isinstance(span_context, dict):
                error = "invalid_span"
                log.warning(
                    "span_context must be a dictionary containing both span_id and trace_id keys. "
                    "LLMObs.export_span() can be used to generate this dictionary from a given span."
                )
                return

            ml_app = ml_app if ml_app else config._llmobs_ml_app
            if not ml_app:
                error = "missing_ml_app"
                log.warning(
                    "ML App name is required for sending evaluation metrics. Evaluation metric data will not be sent. "
                    "Ensure this configuration is set before running your application."
                )
                return

            timestamp_ms = timestamp_ms if timestamp_ms else int(time.time() * 1000)

            if not isinstance(timestamp_ms, int) or timestamp_ms < 0:
                error = "invalid_timestamp"
                log.warning("timestamp_ms must be a non-negative integer. Evaluation metric data will not be sent")
                return

            span_id = span_context.get("span_id")
            trace_id = span_context.get("trace_id")
            if not (span_id and trace_id):
                error = "invalid_span"
                log.warning(
                    "span_id and trace_id must both be specified for the given evaluation metric to be submitted."
                )
                return
            if not label:
                error = "invalid_metric_label"
                log.warning("label must be the specified name of the evaluation metric.")
                return

            if not metric_type or metric_type.lower() not in ("categorical", "numerical", "score", "boolean"):
                error = "invalid_metric_type"
                log.warning("metric_type must be one of 'categorical', 'score', or 'boolean'.")
                return

            metric_type = metric_type.lower()
            if metric_type == "numerical":
                error = "invalid_metric_type"
                log.warning(
                    "The evaluation metric type 'numerical' is unsupported. Use 'score' instead. "
                    "Converting `numerical` metric to `score` type."
                )
                metric_type = "score"

            if metric_type == "categorical" and not isinstance(value, str):
                error = "invalid_metric_value"
                log.warning("value must be a string for a categorical metric.")
                return
            if metric_type == "score" and not isinstance(value, (int, float)):
                error = "invalid_metric_value"
                log.warning("value must be an integer or float for a score metric.")
                return
            if metric_type == "boolean" and not isinstance(value, bool):
                error = "invalid_metric_value"
                log.warning("value must be a boolean for a boolean metric.")
                return
            if tags is not None and not isinstance(tags, dict):
                error = "invalid_tags"
                log.warning("tags must be a dictionary of string key-value pairs.")
                return

            # initialize tags with default values that will be overridden by user-provided tags
            evaluation_tags = {
                "ddtrace.version": ddtrace.__version__,
                "ml_app": ml_app,
            }

            if tags:
                for k, v in tags.items():
                    try:
                        evaluation_tags[ensure_text(k)] = ensure_text(v)
                    except TypeError:
                        error = "invalid_tags"
                        log.warning("Failed to parse tags. Tags for evaluation metrics must be strings.")

            evaluation_metric: LLMObsEvaluationMetricEvent = {
                "join_on": {"span": {"span_id": span_id, "trace_id": trace_id}},
                "label": str(label),
                "metric_type": metric_type.lower(),
                "timestamp_ms": timestamp_ms,
                "{}_value".format(metric_type): value,  # type: ignore
                "ml_app": ml_app,
                "tags": ["{}:{}".format(k, v) for k, v in evaluation_tags.items()],
            }

            if metadata:
                if not isinstance(metadata, dict):
                    error = "invalid_metadata"
                    log.warning("metadata must be json serializable dictionary.")
                else:
                    metadata = safe_json(metadata)
                    if metadata and isinstance(metadata, str):
                        evaluation_metric["metadata"] = json.loads(metadata)

            cls._instance._llmobs_eval_metric_writer.enqueue(evaluation_metric)
        finally:
            telemetry.record_llmobs_submit_evaluation({"span": span_context}, metric_type, error)

    @classmethod
    def _inject_llmobs_context(cls, span_context: Context, request_headers: Dict[str, str]) -> None:
        if cls.enabled is False:
            return

        active_span = cls._instance._llmobs_context_provider.active()
        active_context = active_span.context if isinstance(active_span, Span) else active_span

        parent_id = str(active_context.span_id) if active_context is not None else ROOT_PARENT_ID

        ml_app = None
        if isinstance(active_span, Span):
            ml_app = active_span._get_ctx_item(ML_APP)
            llmobs_trace_id = active_span._get_ctx_item(LLMOBS_TRACE_ID)
        elif active_context is not None:
            ml_app = active_context._meta.get(PROPAGATED_ML_APP_KEY) or config._llmobs_ml_app
            llmobs_trace_id = active_context._meta.get(PROPAGATED_LLMOBS_TRACE_ID_KEY) or rand128bits()
        else:
            ml_app = config._llmobs_ml_app
            llmobs_trace_id = rand128bits()

        span_context._meta[PROPAGATED_PARENT_ID_KEY] = parent_id
        span_context._meta[PROPAGATED_LLMOBS_TRACE_ID_KEY] = str(llmobs_trace_id)

        if ml_app is not None:
            span_context._meta[PROPAGATED_ML_APP_KEY] = ml_app

    @classmethod
    def inject_distributed_headers(cls, request_headers: Dict[str, str], span: Optional[Span] = None) -> Dict[str, str]:
        """Injects the span's distributed context into the given request headers."""
        if cls.enabled is False:
            log.warning(
                "LLMObs.inject_distributed_headers() called when LLMObs is not enabled. "
                "Distributed context will not be injected."
            )
            return request_headers
        error = None
        try:
            if not isinstance(request_headers, dict):
                error = "invalid_request_headers"
                log.warning("request_headers must be a dictionary of string key-value pairs.")
                return request_headers
            if span is None:
                span = cls._instance.tracer.current_span()
            if span is None:
                error = "no_active_span"
                log.warning("No span provided and no currently active span found.")
                return request_headers
            if not isinstance(span, Span):
                error = "invalid_span"
                log.warning("span must be a valid Span object. Distributed context will not be injected.")
                return request_headers
            HTTPPropagator.inject(span.context, request_headers)
            return request_headers
        finally:
            telemetry.record_inject_distributed_headers(error)

    @classmethod
    def _activate_llmobs_distributed_context(cls, request_headers: Dict[str, str], context: Context) -> Optional[str]:
        if cls.enabled is False:
            return None
        if not context.trace_id or not context.span_id:
            log.warning("Failed to extract trace/span ID from request headers.")
            return "missing_context"
        _parent_id = context._meta.get(PROPAGATED_PARENT_ID_KEY)
        if _parent_id is None:
            log.debug("Failed to extract LLMObs parent ID from request headers.")
            return "missing_parent_id"
        try:
            parent_id = int(_parent_id)
        except ValueError:
            log.warning("Failed to parse LLMObs parent ID from request headers.")
            return "invalid_parent_id"
        parent_llmobs_trace_id = context._meta.get(PROPAGATED_LLMOBS_TRACE_ID_KEY)
        if parent_llmobs_trace_id is None:
            log.debug("Failed to extract LLMObs trace ID from request headers. Expected string, got None.")
            llmobs_context = Context(trace_id=context.trace_id, span_id=parent_id)
            llmobs_context._meta[PROPAGATED_LLMOBS_TRACE_ID_KEY] = str(context.trace_id)
            cls._instance._llmobs_context_provider.activate(llmobs_context)
            return "missing_parent_llmobs_trace_id"
        llmobs_context = Context(trace_id=context.trace_id, span_id=parent_id)
        llmobs_context._meta[PROPAGATED_LLMOBS_TRACE_ID_KEY] = str(parent_llmobs_trace_id)
        cls._instance._llmobs_context_provider.activate(llmobs_context)
        return None

    @classmethod
    def activate_distributed_headers(cls, request_headers: Dict[str, str]) -> None:
        """
        Activates distributed tracing headers for the current request.

        :param request_headers: A dictionary containing the headers for the current request.
        """
        if cls.enabled is False:
            log.warning(
                "LLMObs.activate_distributed_headers() called when LLMObs is not enabled. "
                "Distributed context will not be activated."
            )
            return
        context = HTTPPropagator.extract(request_headers)
        cls._instance.tracer.context_provider.activate(context)
        error = cls._instance._activate_llmobs_distributed_context(request_headers, context)
        telemetry.record_activate_distributed_headers(error)


# initialize the default llmobs instance
LLMObs._instance = LLMObs()<|MERGE_RESOLUTION|>--- conflicted
+++ resolved
@@ -125,12 +125,7 @@
     "bedrock": "botocore",
     "openai": "openai",
     "langchain": "langchain",
-<<<<<<< HEAD
-=======
-    "langchain_community": "langchain_community",
     "google_adk": "google_adk",
->>>>>>> fb7fc929
-    "google_generativeai": "google_generativeai",
     "google_genai": "google_genai",
     "vertexai": "vertexai",
     "langgraph": "langgraph",
