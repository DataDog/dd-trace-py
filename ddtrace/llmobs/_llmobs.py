import json
import os
import time
from typing import Any
from typing import Dict
from typing import List
from typing import Optional
from typing import Tuple
from typing import Union

import ddtrace
from ddtrace import Span
from ddtrace import config
from ddtrace import patch
from ddtrace._trace.context import Context
from ddtrace.constants import ERROR_MSG
from ddtrace.constants import ERROR_STACK
from ddtrace.constants import ERROR_TYPE
from ddtrace.ext import SpanTypes
from ddtrace.internal import atexit
from ddtrace.internal import core
from ddtrace.internal import forksafe
from ddtrace.internal._rand import rand64bits
from ddtrace.internal.compat import ensure_text
from ddtrace.internal.logger import get_logger
from ddtrace.internal.remoteconfig.worker import remoteconfig_poller
from ddtrace.internal.service import Service
from ddtrace.internal.service import ServiceStatusError
from ddtrace.internal.telemetry import telemetry_writer
from ddtrace.internal.telemetry.constants import TELEMETRY_APM_PRODUCT
from ddtrace.internal.utils.formats import asbool
from ddtrace.internal.utils.formats import parse_tags_str
from ddtrace.llmobs import _constants as constants
from ddtrace.llmobs._constants import ANNOTATIONS_CONTEXT_ID
from ddtrace.llmobs._constants import INPUT_DOCUMENTS
from ddtrace.llmobs._constants import INPUT_MESSAGES
from ddtrace.llmobs._constants import INPUT_PARAMETERS
from ddtrace.llmobs._constants import INPUT_PROMPT
from ddtrace.llmobs._constants import INPUT_VALUE
from ddtrace.llmobs._constants import METADATA
from ddtrace.llmobs._constants import METRICS
from ddtrace.llmobs._constants import ML_APP
from ddtrace.llmobs._constants import MODEL_NAME
from ddtrace.llmobs._constants import MODEL_PROVIDER
from ddtrace.llmobs._constants import OUTPUT_DOCUMENTS
from ddtrace.llmobs._constants import OUTPUT_MESSAGES
from ddtrace.llmobs._constants import OUTPUT_VALUE
from ddtrace.llmobs._constants import PARENT_ID_KEY
from ddtrace.llmobs._constants import ROOT_PARENT_ID
from ddtrace.llmobs._constants import SESSION_ID
from ddtrace.llmobs._constants import SPAN_KIND
from ddtrace.llmobs._constants import SPAN_START_WHILE_DISABLED_WARNING
from ddtrace.llmobs._constants import TAGS
from ddtrace.llmobs._context import LLMObsContextProvider
from ddtrace.llmobs._evaluators.runner import EvaluatorRunner
from ddtrace.llmobs._utils import AnnotationContext
from ddtrace.llmobs._utils import _get_ml_app
from ddtrace.llmobs._utils import _get_session_id
<<<<<<< HEAD
=======
from ddtrace.llmobs._utils import _get_span_name
from ddtrace.llmobs._utils import _inject_llmobs_parent_id
>>>>>>> 04ee68f4
from ddtrace.llmobs._utils import safe_json
from ddtrace.llmobs._utils import validate_prompt
from ddtrace.llmobs._writer import LLMObsEvalMetricWriter
from ddtrace.llmobs._writer import LLMObsSpanWriter
from ddtrace.llmobs.utils import Documents
from ddtrace.llmobs.utils import ExportedLLMObsSpan
from ddtrace.llmobs.utils import Messages
from ddtrace.propagation.http import HTTPPropagator


log = get_logger(__name__)


SUPPORTED_LLMOBS_INTEGRATIONS = {
    "anthropic": "anthropic",
    "bedrock": "botocore",
    "openai": "openai",
    "langchain": "langchain",
    "google_generativeai": "google_generativeai",
    "vertexai": "vertexai",
}


class LLMObs(Service):
    _instance = None  # type: LLMObs
    enabled = False

    def __init__(self, tracer=None):
        super(LLMObs, self).__init__()
        self.tracer = tracer or ddtrace.tracer
<<<<<<< HEAD
        self._llmobs_span_writer = None
        self._llmobs_context_provider = LLMObsContextProvider()

=======
>>>>>>> 04ee68f4
        self._llmobs_span_writer = LLMObsSpanWriter(
            is_agentless=config._llmobs_agentless_enabled,
            interval=float(os.getenv("_DD_LLMOBS_WRITER_INTERVAL", 1.0)),
            timeout=float(os.getenv("_DD_LLMOBS_WRITER_TIMEOUT", 5.0)),
        )
        self._llmobs_eval_metric_writer = LLMObsEvalMetricWriter(
            site=config._dd_site,
            api_key=config._dd_api_key,
            interval=float(os.getenv("_DD_LLMOBS_WRITER_INTERVAL", 1.0)),
            timeout=float(os.getenv("_DD_LLMOBS_WRITER_TIMEOUT", 5.0)),
        )
        self._evaluator_runner = EvaluatorRunner(
            interval=float(os.getenv("_DD_LLMOBS_EVALUATOR_INTERVAL", 1.0)),
            llmobs_service=self,
        )

        forksafe.register(self._child_after_fork)

        self._annotations = []
        self._annotation_context_lock = forksafe.RLock()

        # Register hooks for span events
        core.on("trace.span_start", self._do_annotations)
        core.on("trace.span_finish", self._on_span_finish)

    def _on_span_finish(self, span):
        if self.enabled and span.span_type == SpanTypes.LLM:
            self._submit_llmobs_span(span)

    def _submit_llmobs_span(self, span: Span) -> None:
        """Generate and submit an LLMObs span event to be sent to LLMObs."""
        span_event = None
        is_llm_span = span._get_ctx_item(SPAN_KIND) == "llm"
        is_ragas_integration_span = False
        try:
            span_event, is_ragas_integration_span = self._llmobs_span_event(span)
            self._llmobs_span_writer.enqueue(span_event)
        except (KeyError, TypeError):
            log.error(
                "Error generating LLMObs span event for span %s, likely due to malformed span", span, exc_info=True
            )
        finally:
            if not span_event or not is_llm_span or is_ragas_integration_span:
                return
            if self._evaluator_runner:
                self._evaluator_runner.enqueue(span_event, span)

    @classmethod
    def _llmobs_span_event(cls, span: Span) -> Tuple[Dict[str, Any], bool]:
        """Span event object structure."""
        span_kind = span._get_ctx_item(SPAN_KIND)
        if not span_kind:
            raise KeyError("Span kind not found in span context")
        meta: Dict[str, Any] = {"span.kind": span_kind, "input": {}, "output": {}}
        if span_kind in ("llm", "embedding") and span._get_ctx_item(MODEL_NAME) is not None:
            meta["model_name"] = span._get_ctx_item(MODEL_NAME)
            meta["model_provider"] = (span._get_ctx_item(MODEL_PROVIDER) or "custom").lower()
        meta["metadata"] = span._get_ctx_item(METADATA) or {}
        if span._get_ctx_item(INPUT_PARAMETERS):
            meta["input"]["parameters"] = span._get_ctx_item(INPUT_PARAMETERS)
        if span_kind == "llm" and span._get_ctx_item(INPUT_MESSAGES) is not None:
            meta["input"]["messages"] = span._get_ctx_item(INPUT_MESSAGES)
        if span._get_ctx_item(INPUT_VALUE) is not None:
            meta["input"]["value"] = safe_json(span._get_ctx_item(INPUT_VALUE))
        if span_kind == "llm" and span._get_ctx_item(OUTPUT_MESSAGES) is not None:
            meta["output"]["messages"] = span._get_ctx_item(OUTPUT_MESSAGES)
        if span_kind == "embedding" and span._get_ctx_item(INPUT_DOCUMENTS) is not None:
            meta["input"]["documents"] = span._get_ctx_item(INPUT_DOCUMENTS)
        if span._get_ctx_item(OUTPUT_VALUE) is not None:
            meta["output"]["value"] = safe_json(span._get_ctx_item(OUTPUT_VALUE))
        if span_kind == "retrieval" and span._get_ctx_item(OUTPUT_DOCUMENTS) is not None:
            meta["output"]["documents"] = span._get_ctx_item(OUTPUT_DOCUMENTS)
        if span._get_ctx_item(INPUT_PROMPT) is not None:
            prompt_json_str = span._get_ctx_item(INPUT_PROMPT)
            if span_kind != "llm":
                log.warning(
                    "Dropping prompt on non-LLM span kind, annotating prompts is only supported for LLM span kinds."
                )
            else:
                meta["input"]["prompt"] = prompt_json_str
        if span.error:
            meta.update(
                {
                    ERROR_MSG: span.get_tag(ERROR_MSG),
                    ERROR_STACK: span.get_tag(ERROR_STACK),
                    ERROR_TYPE: span.get_tag(ERROR_TYPE),
                }
            )
        if not meta["input"]:
            meta.pop("input")
        if not meta["output"]:
            meta.pop("output")
        metrics = span._get_ctx_item(METRICS) or {}
        ml_app = _get_ml_app(span)

        is_ragas_integration_span = False

        if ml_app.startswith(constants.RAGAS_ML_APP_PREFIX):
            is_ragas_integration_span = True

        span._set_ctx_item(ML_APP, ml_app)
        parent_id = str(_get_llmobs_parent_id(span) or "undefined")

        llmobs_span_event = {
            "trace_id": "{:x}".format(span.trace_id),
            "span_id": str(span.span_id),
            "parent_id": parent_id,
            "name": _get_span_name(span),
            "start_ns": span.start_ns,
            "duration": span.duration_ns,
            "status": "error" if span.error else "ok",
            "meta": meta,
            "metrics": metrics,
        }
        session_id = _get_session_id(span)
        if session_id is not None:
            span._set_ctx_item(SESSION_ID, session_id)
            llmobs_span_event["session_id"] = session_id

        llmobs_span_event["tags"] = cls._llmobs_tags(
            span, ml_app, session_id, is_ragas_integration_span=is_ragas_integration_span
        )
        return llmobs_span_event, is_ragas_integration_span

    @staticmethod
    def _llmobs_tags(
        span: Span, ml_app: str, session_id: Optional[str] = None, is_ragas_integration_span: bool = False
    ) -> List[str]:
        tags = {
            "version": config.version or "",
            "env": config.env or "",
            "service": span.service or "",
            "source": "integration",
            "ml_app": ml_app,
            "ddtrace.version": ddtrace.__version__,
            "language": "python",
            "error": span.error,
        }
        err_type = span.get_tag(ERROR_TYPE)
        if err_type:
            tags["error_type"] = err_type
        if session_id:
            tags["session_id"] = session_id
        if is_ragas_integration_span:
            tags[constants.RUNNER_IS_INTEGRATION_SPAN_TAG] = "ragas"
        existing_tags = span._get_ctx_item(TAGS)
        if existing_tags is not None:
            tags.update(existing_tags)
        return ["{}:{}".format(k, v) for k, v in tags.items()]

    def _do_annotations(self, span: Span) -> None:
        # get the current span context
        # only do the annotations if it matches the context
        if span.span_type != SpanTypes.LLM:  # do this check to avoid the warning log in `annotate`
            return
        current_context = self._instance.tracer.current_trace_context()
        current_context_id = current_context.get_baggage_item(ANNOTATIONS_CONTEXT_ID)
        with self._annotation_context_lock:
            for _, context_id, annotation_kwargs in self._instance._annotations:
                if current_context_id == context_id:
                    self.annotate(span, **annotation_kwargs)

    def _child_after_fork(self) -> None:
        self._llmobs_span_writer = self._llmobs_span_writer.recreate()
        self._llmobs_eval_metric_writer = self._llmobs_eval_metric_writer.recreate()
        self._evaluator_runner = self._evaluator_runner.recreate()
        if self.enabled:
            self._start_service()

    def _start_service(self) -> None:
        try:
            self._llmobs_span_writer.start()
            self._llmobs_eval_metric_writer.start()
        except ServiceStatusError:
            log.debug("Error starting LLMObs writers")

        try:
            self._evaluator_runner.start()
        except ServiceStatusError:
            log.debug("Error starting evaluator runner")

    def _stop_service(self) -> None:
        try:
            self._evaluator_runner.stop()
            # flush remaining evaluation spans & evaluations
            self._instance._llmobs_span_writer.periodic()
            self._instance._llmobs_eval_metric_writer.periodic()
        except ServiceStatusError:
            log.debug("Error stopping evaluator runner")

        try:
            self._llmobs_span_writer.stop()
            self._llmobs_eval_metric_writer.stop()
        except ServiceStatusError:
            log.debug("Error stopping LLMObs writers")

        forksafe.unregister(self._child_after_fork)

    @classmethod
    def enable(
        cls,
        ml_app: Optional[str] = None,
        integrations_enabled: bool = True,
        agentless_enabled: bool = False,
        site: Optional[str] = None,
        api_key: Optional[str] = None,
        env: Optional[str] = None,
        service: Optional[str] = None,
        _tracer: Optional[ddtrace.Tracer] = None,
    ) -> None:
        """
        Enable LLM Observability tracing.

        :param str ml_app: The name of your ml application.
        :param bool integrations_enabled: Set to `true` to enable LLM integrations.
        :param bool agentless_enabled: Set to `true` to disable sending data that requires a Datadog Agent.
        :param str site: Your datadog site.
        :param str api_key: Your datadog api key.
        :param str env: Your environment name.
        :param str service: Your service name.
        """
        if cls.enabled:
            log.debug("%s already enabled", cls.__name__)
            return

        if os.getenv("DD_LLMOBS_ENABLED") and not asbool(os.getenv("DD_LLMOBS_ENABLED")):
            log.debug("LLMObs.enable() called when DD_LLMOBS_ENABLED is set to false or 0, not starting LLMObs service")
            return

        # grab required values for LLMObs
        config._dd_site = site or config._dd_site
        config._dd_api_key = api_key or config._dd_api_key
        config.env = env or config.env
        config.service = service or config.service
        if os.getenv("DD_LLMOBS_APP_NAME"):
            log.warning("`DD_LLMOBS_APP_NAME` is deprecated. Use `DD_LLMOBS_ML_APP` instead.")
            config._llmobs_ml_app = ml_app or os.getenv("DD_LLMOBS_APP_NAME")
        config._llmobs_ml_app = ml_app or config._llmobs_ml_app

        # validate required values for LLMObs
        if not config._llmobs_ml_app:
            raise ValueError(
                "DD_LLMOBS_ML_APP is required for sending LLMObs data. "
                "Ensure this configuration is set before running your application."
            )

        config._llmobs_agentless_enabled = agentless_enabled or config._llmobs_agentless_enabled
        if config._llmobs_agentless_enabled:
            # validate required values for agentless LLMObs
            if not config._dd_api_key:
                raise ValueError(
                    "DD_API_KEY is required for sending LLMObs data when agentless mode is enabled. "
                    "Ensure this configuration is set before running your application."
                )
            if not config._dd_site:
                raise ValueError(
                    "DD_SITE is required for sending LLMObs data when agentless mode is enabled. "
                    "Ensure this configuration is set before running your application."
                )
            if not os.getenv("DD_REMOTE_CONFIG_ENABLED"):
                config._remote_config_enabled = False
                log.debug("Remote configuration disabled because DD_LLMOBS_AGENTLESS_ENABLED is set to true.")
                remoteconfig_poller.disable()

            # Since the API key can be set programmatically and TelemetryWriter is already initialized by now,
            # we need to force telemetry to use agentless configuration
            telemetry_writer.enable_agentless_client(True)

        if integrations_enabled:
            cls._patch_integrations()

        # override the default _instance with a new tracer
        cls._instance = cls(tracer=_tracer)
        cls.enabled = True
        cls._instance.start()

        atexit.register(cls.disable)
        telemetry_writer.product_activated(TELEMETRY_APM_PRODUCT.LLMOBS, True)

        log.debug("%s enabled", cls.__name__)

    @classmethod
    def _integration_is_enabled(cls, integration: str) -> bool:
        if integration not in SUPPORTED_LLMOBS_INTEGRATIONS:
            return False
        return SUPPORTED_LLMOBS_INTEGRATIONS[integration] in ddtrace._monkey._get_patched_modules()

    @classmethod
    def disable(cls) -> None:
        if not cls.enabled:
            log.debug("%s not enabled", cls.__name__)
            return
        log.debug("Disabling %s", cls.__name__)
        atexit.unregister(cls.disable)

        cls._instance.stop()
        cls.enabled = False
        telemetry_writer.product_activated(TELEMETRY_APM_PRODUCT.LLMOBS, False)

        log.debug("%s disabled", cls.__name__)

    @classmethod
    def annotation_context(
        cls, tags: Optional[Dict[str, Any]] = None, prompt: Optional[dict] = None, name: Optional[str] = None
    ) -> AnnotationContext:
        """
        Sets specified attributes on all LLMObs spans created while the returned AnnotationContext is active.
        Annotations are applied in the order in which annotation contexts are entered.

        :param tags: Dictionary of JSON serializable key-value tag pairs to set or update on the LLMObs span
                     regarding the span's context.
        :param prompt: A dictionary that represents the prompt used for an LLM call in the following form:
                        `{"template": "...", "id": "...", "version": "...", "variables": {"variable_1": "...", ...}}`.
                        Can also be set using the `ddtrace.llmobs.utils.Prompt` constructor class.
                        - This argument is only applicable to LLM spans.
                        - The dictionary may contain two optional keys relevant to RAG applications:
                            `rag_context_variables` - a list of variable key names that contain ground
                                                        truth context information
                            `rag_query_variables` - a list of variable key names that contains query
                                                        information for an LLM call
        :param name: Set to override the span name for any spans annotated within the returned context.
        """
        # id to track an annotation for registering / de-registering
        annotation_id = rand64bits()

        def get_annotations_context_id():
            current_ctx = cls._instance.tracer.current_trace_context()
            # default the context id to the annotation id
            ctx_id = annotation_id
            if current_ctx is None:
                current_ctx = Context(is_remote=False)
                current_ctx.set_baggage_item(ANNOTATIONS_CONTEXT_ID, ctx_id)
                cls._instance.tracer.context_provider.activate(current_ctx)
            elif not current_ctx.get_baggage_item(ANNOTATIONS_CONTEXT_ID):
                current_ctx.set_baggage_item(ANNOTATIONS_CONTEXT_ID, ctx_id)
            else:
                ctx_id = current_ctx.get_baggage_item(ANNOTATIONS_CONTEXT_ID)
            return ctx_id

        def register_annotation():
            with cls._instance._annotation_context_lock:
                ctx_id = get_annotations_context_id()
                cls._instance._annotations.append(
                    (annotation_id, ctx_id, {"tags": tags, "prompt": prompt, "_name": name})
                )

        def deregister_annotation():
            with cls._instance._annotation_context_lock:
                for i, (key, _, _) in enumerate(cls._instance._annotations):
                    if key == annotation_id:
                        cls._instance._annotations.pop(i)
                        return
                else:
                    log.debug("Failed to pop annotation context")

        return AnnotationContext(register_annotation, deregister_annotation)

    @classmethod
    def flush(cls) -> None:
        """
        Flushes any remaining spans and evaluation metrics to the LLMObs backend.
        """
        if cls.enabled is False:
            log.warning("flushing when LLMObs is disabled. No spans or evaluation metrics will be sent.")
            return

        try:
            cls._instance._evaluator_runner.periodic()
        except Exception:
            log.warning("Failed to run evaluator runner.", exc_info=True)

        try:
            cls._instance._llmobs_span_writer.periodic()
            cls._instance._llmobs_eval_metric_writer.periodic()
        except Exception:
            log.warning("Failed to flush LLMObs spans and evaluation metrics.", exc_info=True)

    @staticmethod
    def _patch_integrations() -> None:
        """
        Patch LLM integrations. Ensure that we do not ignore DD_TRACE_<MODULE>_ENABLED or DD_PATCH_MODULES settings.
        """
        integrations_to_patch = {integration: True for integration in SUPPORTED_LLMOBS_INTEGRATIONS.values()}
        for module, _ in integrations_to_patch.items():
            env_var = "DD_TRACE_%s_ENABLED" % module.upper()
            if env_var in os.environ:
                integrations_to_patch[module] = asbool(os.environ[env_var])
        dd_patch_modules = os.getenv("DD_PATCH_MODULES")
        dd_patch_modules_to_str = parse_tags_str(dd_patch_modules)
        integrations_to_patch.update(
            {k: asbool(v) for k, v in dd_patch_modules_to_str.items() if k in SUPPORTED_LLMOBS_INTEGRATIONS.values()}
        )
        patch(**integrations_to_patch)  # type: ignore[arg-type]
        log.debug("Patched LLM integrations: %s", list(SUPPORTED_LLMOBS_INTEGRATIONS.values()))

    @classmethod
    def export_span(cls, span: Optional[Span] = None) -> Optional[ExportedLLMObsSpan]:
        """Returns a simple representation of a span to export its span and trace IDs.
        If no span is provided, the current active LLMObs-type span will be used.
        """
        if span is None:
            span = cls._instance._current_span()
            if span is None:
                log.warning("No span provided and no active LLMObs-generated span found.")
                return None
        try:
            if span.span_type != SpanTypes.LLM:
                log.warning("Span must be an LLMObs-generated span.")
                return None
            return ExportedLLMObsSpan(span_id=str(span.span_id), trace_id="{:x}".format(span.trace_id))
        except (TypeError, AttributeError):
            log.warning("Failed to export span. Span must be a valid Span object.")
            return None

    def _current_span(self) -> Optional[Span]:
        """Returns the currently active LLMObs-generated span.
        Note that there may be an active span represented by a context object
        (i.e. a distributed trace) which will not be returned by this method.
        """
        active = self._llmobs_context_provider.active()
        return active if isinstance(active, Span) else None

    def _current_trace_context(self) -> Optional[Context]:
        """Returns the context for the current LLMObs trace."""
        active = self._llmobs_context_provider.active()
        if isinstance(active, Context):
            return active
        elif isinstance(active, Span):
            return active.context
        return None

    def _activate_llmobs_span(self, span: Span) -> None:
        """Propagate the llmobs parent span's ID as the new span's parent ID and activate the new span."""
        llmobs_parent = self._llmobs_context_provider.active()
        if llmobs_parent:
            span._set_ctx_item(PARENT_ID_KEY, str(llmobs_parent.span_id))
        else:
            span._set_ctx_item(PARENT_ID_KEY, ROOT_PARENT_ID)
        self._llmobs_context_provider.activate(span)

    def _start_span(
        self,
        operation_kind: str,
        name: Optional[str] = None,
        session_id: Optional[str] = None,
        model_name: Optional[str] = None,
        model_provider: Optional[str] = None,
        ml_app: Optional[str] = None,
    ) -> Span:
        if name is None:
            name = operation_kind
        span = self.tracer.trace(name, resource=operation_kind, span_type=SpanTypes.LLM)
        self._activate_llmobs_span(span)
        span._set_ctx_item(SPAN_KIND, operation_kind)
        if model_name is not None:
            span._set_ctx_item(MODEL_NAME, model_name)
        if model_provider is not None:
            span._set_ctx_item(MODEL_PROVIDER, model_provider)
        session_id = session_id if session_id is not None else _get_session_id(span)
        if session_id is not None:
            span._set_ctx_item(SESSION_ID, session_id)
        if ml_app is None:
            ml_app = _get_ml_app(span)
        span._set_ctx_item(ML_APP, ml_app)
        return span

    @classmethod
    def llm(
        cls,
        model_name: Optional[str] = None,
        name: Optional[str] = None,
        model_provider: Optional[str] = None,
        session_id: Optional[str] = None,
        ml_app: Optional[str] = None,
    ) -> Span:
        """
        Trace an invocation call to an LLM where inputs and outputs are represented as text.

        :param str model_name: The name of the invoked LLM. If not provided, a default value of "custom" will be set.
        :param str name: The name of the traced operation. If not provided, a default value of "llm" will be set.
        :param str model_provider: The name of the invoked LLM provider (ex: openai, bedrock).
                                   If not provided, a default value of "custom" will be set.
        :param str session_id: The ID of the underlying user session. Required for tracking sessions.
        :param str ml_app: The name of the ML application that the agent is orchestrating. If not provided, the default
                           value will be set to the value of `DD_LLMOBS_ML_APP`.

        :returns: The Span object representing the traced operation.
        """
        if cls.enabled is False:
            log.warning(SPAN_START_WHILE_DISABLED_WARNING)
        if model_name is None:
            model_name = "custom"
        if model_provider is None:
            model_provider = "custom"
        return cls._instance._start_span(
            "llm", name, model_name=model_name, model_provider=model_provider, session_id=session_id, ml_app=ml_app
        )

    @classmethod
    def tool(cls, name: Optional[str] = None, session_id: Optional[str] = None, ml_app: Optional[str] = None) -> Span:
        """
        Trace a call to an external interface or API.

        :param str name: The name of the traced operation. If not provided, a default value of "tool" will be set.
        :param str session_id: The ID of the underlying user session. Required for tracking sessions.
        :param str ml_app: The name of the ML application that the agent is orchestrating. If not provided, the default
                           value will be set to the value of `DD_LLMOBS_ML_APP`.

        :returns: The Span object representing the traced operation.
        """
        if cls.enabled is False:
            log.warning(SPAN_START_WHILE_DISABLED_WARNING)
        return cls._instance._start_span("tool", name=name, session_id=session_id, ml_app=ml_app)

    @classmethod
    def task(cls, name: Optional[str] = None, session_id: Optional[str] = None, ml_app: Optional[str] = None) -> Span:
        """
        Trace a standalone non-LLM operation which does not involve an external request.

        :param str name: The name of the traced operation. If not provided, a default value of "task" will be set.
        :param str session_id: The ID of the underlying user session. Required for tracking sessions.
        :param str ml_app: The name of the ML application that the agent is orchestrating. If not provided, the default
                           value will be set to the value of `DD_LLMOBS_ML_APP`.

        :returns: The Span object representing the traced operation.
        """
        if cls.enabled is False:
            log.warning(SPAN_START_WHILE_DISABLED_WARNING)
        return cls._instance._start_span("task", name=name, session_id=session_id, ml_app=ml_app)

    @classmethod
    def agent(cls, name: Optional[str] = None, session_id: Optional[str] = None, ml_app: Optional[str] = None) -> Span:
        """
        Trace a dynamic workflow in which an embedded language model (agent) decides what sequence of actions to take.

        :param str name: The name of the traced operation. If not provided, a default value of "agent" will be set.
        :param str session_id: The ID of the underlying user session. Required for tracking sessions.
        :param str ml_app: The name of the ML application that the agent is orchestrating. If not provided, the default
                           value will be set to the value of `DD_LLMOBS_ML_APP`.

        :returns: The Span object representing the traced operation.
        """
        if cls.enabled is False:
            log.warning(SPAN_START_WHILE_DISABLED_WARNING)
        return cls._instance._start_span("agent", name=name, session_id=session_id, ml_app=ml_app)

    @classmethod
    def workflow(
        cls, name: Optional[str] = None, session_id: Optional[str] = None, ml_app: Optional[str] = None
    ) -> Span:
        """
        Trace a predefined or static sequence of operations.

        :param str name: The name of the traced operation. If not provided, a default value of "workflow" will be set.
        :param str session_id: The ID of the underlying user session. Required for tracking sessions.
        :param str ml_app: The name of the ML application that the agent is orchestrating. If not provided, the default
                           value will be set to the value of `DD_LLMOBS_ML_APP`.

        :returns: The Span object representing the traced operation.
        """
        if cls.enabled is False:
            log.warning(SPAN_START_WHILE_DISABLED_WARNING)
        return cls._instance._start_span("workflow", name=name, session_id=session_id, ml_app=ml_app)

    @classmethod
    def embedding(
        cls,
        model_name: Optional[str] = None,
        name: Optional[str] = None,
        model_provider: Optional[str] = None,
        session_id: Optional[str] = None,
        ml_app: Optional[str] = None,
    ) -> Span:
        """
        Trace a call to an embedding model or function to create an embedding.

        :param str model_name: The name of the invoked embedding model.
                               If not provided, a default value of "custom" will be set.
        :param str name: The name of the traced operation. If not provided, a default value of "embedding" will be set.
        :param str model_provider: The name of the invoked LLM provider (ex: openai, bedrock).
                                   If not provided, a default value of "custom" will be set.
        :param str session_id: The ID of the underlying user session. Required for tracking sessions.
        :param str ml_app: The name of the ML application that the agent is orchestrating. If not provided, the default
                           value will be set to the value of `DD_LLMOBS_ML_APP`.

        :returns: The Span object representing the traced operation.
        """
        if cls.enabled is False:
            log.warning(SPAN_START_WHILE_DISABLED_WARNING)
        if model_name is None:
            model_name = "custom"
        if model_provider is None:
            model_provider = "custom"
        return cls._instance._start_span(
            "embedding",
            name,
            model_name=model_name,
            model_provider=model_provider,
            session_id=session_id,
            ml_app=ml_app,
        )

    @classmethod
    def retrieval(
        cls, name: Optional[str] = None, session_id: Optional[str] = None, ml_app: Optional[str] = None
    ) -> Span:
        """
        Trace a vector search operation involving a list of documents being returned from an external knowledge base.

        :param str name: The name of the traced operation. If not provided, a default value of "workflow" will be set.
        :param str session_id: The ID of the underlying user session. Required for tracking sessions.
        :param str ml_app: The name of the ML application that the agent is orchestrating. If not provided, the default
                           value will be set to the value of `DD_LLMOBS_ML_APP`.

        :returns: The Span object representing the traced operation.
        """
        if cls.enabled is False:
            log.warning(SPAN_START_WHILE_DISABLED_WARNING)
        return cls._instance._start_span("retrieval", name=name, session_id=session_id, ml_app=ml_app)

    @classmethod
    def annotate(
        cls,
        span: Optional[Span] = None,
        parameters: Optional[Dict[str, Any]] = None,
        prompt: Optional[dict] = None,
        input_data: Optional[Any] = None,
        output_data: Optional[Any] = None,
        metadata: Optional[Dict[str, Any]] = None,
        metrics: Optional[Dict[str, Any]] = None,
        tags: Optional[Dict[str, Any]] = None,
        _name: Optional[str] = None,
    ) -> None:
        """
        Sets parameters, inputs, outputs, tags, and metrics as provided for a given LLMObs span.
        Note that with the exception of tags, this method will override any existing values for the provided fields.

        :param Span span: Span to annotate. If no span is provided, the current active span will be used.
                          Must be an LLMObs-type span, i.e. generated by the LLMObs SDK.
        :param prompt: A dictionary that represents the prompt used for an LLM call in the following form:
                        `{"template": "...", "id": "...", "version": "...", "variables": {"variable_1": "...", ...}}`.
                        Can also be set using the `ddtrace.llmobs.utils.Prompt` constructor class.
                        - This argument is only applicable to LLM spans.
                        - The dictionary may contain two optional keys relevant to RAG applications:
                            `rag_context_variables` - a list of variable key names that contain ground
                                                        truth context information
                            `rag_query_variables` - a list of variable key names that contains query
                                                        information for an LLM call
        :param input_data: A single input string, dictionary, or a list of dictionaries based on the span kind:
                           - llm spans: accepts a string, or a dictionary of form {"content": "...", "role": "..."},
                                        or a list of dictionaries with the same signature.
                           - embedding spans: accepts a string, list of strings, or a dictionary of form
                                              {"text": "...", ...} or a list of dictionaries with the same signature.
                           - other: any JSON serializable type.
        :param output_data: A single output string, dictionary, or a list of dictionaries based on the span kind:
                           - llm spans: accepts a string, or a dictionary of form {"content": "...", "role": "..."},
                                        or a list of dictionaries with the same signature.
                           - retrieval spans: a dictionary containing any of the key value pairs
                                              {"name": str, "id": str, "text": str, "score": float},
                                              or a list of dictionaries with the same signature.
                           - other: any JSON serializable type.
        :param parameters: (DEPRECATED) Dictionary of JSON serializable key-value pairs to set as input parameters.
        :param metadata: Dictionary of JSON serializable key-value metadata pairs relevant to the input/output operation
                         described by the LLMObs span.
        :param tags: Dictionary of JSON serializable key-value tag pairs to set or update on the LLMObs span
                     regarding the span's context.
        :param metrics: Dictionary of JSON serializable key-value metric pairs,
                        such as `{prompt,completion,total}_tokens`.
        """
        if span is None:
            span = cls._instance._current_span()
            if span is None:
                log.warning("No span provided and no active LLMObs-generated span found.")
                return
        if span.span_type != SpanTypes.LLM:
            log.warning("Span must be an LLMObs-generated span.")
            return
        if span.finished:
            log.warning("Cannot annotate a finished span.")
            return
        if metadata is not None:
            cls._tag_metadata(span, metadata)
        if metrics is not None:
            cls._tag_metrics(span, metrics)
        if tags is not None:
            cls._tag_span_tags(span, tags)
        span_kind = span._get_ctx_item(SPAN_KIND)
        if parameters is not None:
            log.warning("Setting parameters is deprecated, please set parameters and other metadata as tags instead.")
            cls._tag_params(span, parameters)
        if _name is not None:
            span.name = _name
        if prompt is not None:
            cls._tag_prompt(span, prompt)
        if not span_kind:
            log.debug("Span kind not specified, skipping annotation for input/output data")
            return
        if input_data is not None or output_data is not None:
            if span_kind == "llm":
                cls._tag_llm_io(span, input_messages=input_data, output_messages=output_data)
            elif span_kind == "embedding":
                cls._tag_embedding_io(span, input_documents=input_data, output_text=output_data)
            elif span_kind == "retrieval":
                cls._tag_retrieval_io(span, input_text=input_data, output_documents=output_data)
            else:
                cls._tag_text_io(span, input_value=input_data, output_value=output_data)

    @staticmethod
    def _tag_prompt(span, prompt: dict) -> None:
        """Tags a given LLMObs span with a prompt"""
        try:
            validated_prompt = validate_prompt(prompt)
            span._set_ctx_item(INPUT_PROMPT, validated_prompt)
        except TypeError:
            log.warning("Failed to validate prompt with error: ", exc_info=True)
            return

    @staticmethod
    def _tag_params(span: Span, params: Dict[str, Any]) -> None:
        """Tags input parameters for a given LLMObs span.
        Will be mapped to span's `meta.input.parameters` field.
        """
        if not isinstance(params, dict):
            log.warning("parameters must be a dictionary of key-value pairs.")
            return
        span._set_ctx_item(INPUT_PARAMETERS, params)

    @classmethod
    def _tag_llm_io(cls, span, input_messages=None, output_messages=None):
        """Tags input/output messages for LLM-kind spans.
        Will be mapped to span's `meta.{input,output}.messages` fields.
        """
        if input_messages is not None:
            try:
                if not isinstance(input_messages, Messages):
                    input_messages = Messages(input_messages)
                if input_messages.messages:
                    span._set_ctx_item(INPUT_MESSAGES, input_messages.messages)
            except TypeError:
                log.warning("Failed to parse input messages.", exc_info=True)
        if output_messages is None:
            return
        try:
            if not isinstance(output_messages, Messages):
                output_messages = Messages(output_messages)
            if not output_messages.messages:
                return
            span._set_ctx_item(OUTPUT_MESSAGES, output_messages.messages)
        except TypeError:
            log.warning("Failed to parse output messages.", exc_info=True)

    @classmethod
    def _tag_embedding_io(cls, span, input_documents=None, output_text=None):
        """Tags input documents and output text for embedding-kind spans.
        Will be mapped to span's `meta.{input,output}.text` fields.
        """
        if input_documents is not None:
            try:
                if not isinstance(input_documents, Documents):
                    input_documents = Documents(input_documents)
                if input_documents.documents:
                    span._set_ctx_item(INPUT_DOCUMENTS, input_documents.documents)
            except TypeError:
                log.warning("Failed to parse input documents.", exc_info=True)
        if output_text is None:
            return
        span._set_ctx_item(OUTPUT_VALUE, str(output_text))

    @classmethod
    def _tag_retrieval_io(cls, span, input_text=None, output_documents=None):
        """Tags input text and output documents for retrieval-kind spans.
        Will be mapped to span's `meta.{input,output}.text` fields.
        """
        if input_text is not None:
            span._set_ctx_item(INPUT_VALUE, str(input_text))
        if output_documents is None:
            return
        try:
            if not isinstance(output_documents, Documents):
                output_documents = Documents(output_documents)
            if not output_documents.documents:
                return
            span._set_ctx_item(OUTPUT_DOCUMENTS, output_documents.documents)
        except TypeError:
            log.warning("Failed to parse output documents.", exc_info=True)

    @classmethod
    def _tag_text_io(cls, span, input_value=None, output_value=None):
        """Tags input/output values for non-LLM kind spans.
        Will be mapped to span's `meta.{input,output}.values` fields.
        """
        if input_value is not None:
            span._set_ctx_item(INPUT_VALUE, str(input_value))
        if output_value is not None:
            span._set_ctx_item(OUTPUT_VALUE, str(output_value))

    @staticmethod
    def _tag_span_tags(span: Span, span_tags: Dict[str, Any]) -> None:
        """Tags a given LLMObs span with a dictionary of key-value tag pairs.
        If tags are already set on the span, the new tags will be merged with the existing tags.
        """
        if not span_tags:
            return
        if not isinstance(span_tags, dict):
            log.warning("span_tags must be a dictionary of string key - primitive value pairs.")
            return
        try:
            existing_tags = span._get_ctx_item(TAGS) or {}
            existing_tags.update(span_tags)
            span._set_ctx_item(TAGS, existing_tags)
        except Exception:
            log.warning("Failed to parse tags.", exc_info=True)

    @staticmethod
    def _tag_metadata(span: Span, metadata: Dict[str, Any]) -> None:
        """Tags a given LLMObs span with a dictionary of key-value metadata pairs."""
        if not metadata:
            return
        if not isinstance(metadata, dict):
            log.warning("metadata must be a dictionary of string key-value pairs.")
            return
        span._set_ctx_item(METADATA, metadata)

    @staticmethod
    def _tag_metrics(span: Span, metrics: Dict[str, Any]) -> None:
        """Tags a given LLMObs span with a dictionary of key-value metric pairs."""
        if not metrics:
            return
        if not isinstance(metrics, dict):
            log.warning("metrics must be a dictionary of string key - numeric value pairs.")
            return
        span._set_ctx_item(METRICS, metrics)

    @classmethod
    def submit_evaluation(
        cls,
        span_context: Dict[str, str],
        label: str,
        metric_type: str,
        value: Union[str, int, float],
        tags: Optional[Dict[str, str]] = None,
        ml_app: Optional[str] = None,
        timestamp_ms: Optional[int] = None,
        metadata: Optional[Dict[str, object]] = None,
    ) -> None:
        """
        Submits a custom evaluation metric for a given span ID and trace ID.

        :param span_context: A dictionary containing the span_id and trace_id of interest.
        :param str label: The name of the evaluation metric.
        :param str metric_type: The type of the evaluation metric. One of "categorical", "score".
        :param value: The value of the evaluation metric.
                      Must be a string (categorical), integer (score), or float (score).
        :param tags: A dictionary of string key-value pairs to tag the evaluation metric with.
        :param str ml_app: The name of the ML application
        :param int timestamp_ms: The timestamp in milliseconds when the evaluation metric result was generated.
        :param dict metadata: A JSON serializable dictionary of key-value metadata pairs relevant to the
                                evaluation metric.
        """
        if cls.enabled is False:
            log.warning(
                "LLMObs.submit_evaluation() called when LLMObs is not enabled. Evaluation metric data will not be sent."
            )
            return
        if not config._dd_api_key:
            log.warning(
                "DD_API_KEY is required for sending evaluation metrics. Evaluation metric data will not be sent. "
                "Ensure this configuration is set before running your application."
            )
            return
        if not isinstance(span_context, dict):
            log.warning(
                "span_context must be a dictionary containing both span_id and trace_id keys. "
                "LLMObs.export_span() can be used to generate this dictionary from a given span."
            )
            return

        ml_app = ml_app if ml_app else config._llmobs_ml_app
        if not ml_app:
            log.warning(
                "ML App name is required for sending evaluation metrics. Evaluation metric data will not be sent. "
                "Ensure this configuration is set before running your application."
            )
            return

        timestamp_ms = timestamp_ms if timestamp_ms else int(time.time() * 1000)

        if not isinstance(timestamp_ms, int) or timestamp_ms < 0:
            log.warning("timestamp_ms must be a non-negative integer. Evaluation metric data will not be sent")
            return

        span_id = span_context.get("span_id")
        trace_id = span_context.get("trace_id")
        if not (span_id and trace_id):
            log.warning("span_id and trace_id must both be specified for the given evaluation metric to be submitted.")
            return
        if not label:
            log.warning("label must be the specified name of the evaluation metric.")
            return

        if not metric_type or metric_type.lower() not in ("categorical", "numerical", "score"):
            log.warning("metric_type must be one of 'categorical' or 'score'.")
            return

        metric_type = metric_type.lower()
        if metric_type == "numerical":
            log.warning(
                "The evaluation metric type 'numerical' is unsupported. Use 'score' instead. "
                "Converting `numerical` metric to `score` type."
            )
            metric_type = "score"

        if metric_type == "categorical" and not isinstance(value, str):
            log.warning("value must be a string for a categorical metric.")
            return
        if metric_type == "score" and not isinstance(value, (int, float)):
            log.warning("value must be an integer or float for a score metric.")
            return
        if tags is not None and not isinstance(tags, dict):
            log.warning("tags must be a dictionary of string key-value pairs.")
            return

        # initialize tags with default values that will be overridden by user-provided tags
        evaluation_tags = {
            "ddtrace.version": ddtrace.__version__,
            "ml_app": ml_app,
        }

        if tags:
            for k, v in tags.items():
                try:
                    evaluation_tags[ensure_text(k)] = ensure_text(v)
                except TypeError:
                    log.warning("Failed to parse tags. Tags for evaluation metrics must be strings.")

        evaluation_metric = {
            "span_id": span_id,
            "trace_id": trace_id,
            "label": str(label),
            "metric_type": metric_type.lower(),
            "timestamp_ms": timestamp_ms,
            "{}_value".format(metric_type): value,
            "ml_app": ml_app,
            "tags": ["{}:{}".format(k, v) for k, v in evaluation_tags.items()],
        }

        if metadata:
            if not isinstance(metadata, dict):
                log.warning("metadata must be json serializable dictionary.")
            else:
                metadata = safe_json(metadata)
                if metadata and isinstance(metadata, str):
                    evaluation_metric["metadata"] = json.loads(metadata)

        cls._instance._llmobs_eval_metric_writer.enqueue(evaluation_metric)

    @classmethod
    def _inject_llmobs_context(cls, request_headers: Dict[str, str]) -> Dict[str, str]:
        active_ctx = cls._instance._current_trace_context()
        if active_ctx is None:
            parent_id = ROOT_PARENT_ID
        else:
            parent_id = str(active_ctx.span_id)
        request_headers[PARENT_ID_KEY] = parent_id
        return request_headers

    @classmethod
    def inject_distributed_headers(cls, request_headers: Dict[str, str], span: Optional[Span] = None) -> Dict[str, str]:
        """Injects the span's distributed context into the given request headers."""
        if cls.enabled is False:
            log.warning(
                "LLMObs.inject_distributed_headers() called when LLMObs is not enabled. "
                "Distributed context will not be injected."
            )
            return request_headers
        if not isinstance(request_headers, dict):
            log.warning("request_headers must be a dictionary of string key-value pairs.")
            return request_headers
        if span is None:
            span = cls._instance._current_span()
        if span is None:
            log.warning("No span provided and no currently active span found.")
            return request_headers
        if not isinstance(span, Span):
            log.warning("span must be a valid Span object. Distributed context will not be injected.")
            return request_headers
        cls._inject_llmobs_context(request_headers)
        HTTPPropagator.inject(span.context, request_headers)
        return request_headers

    @classmethod
    def _activate_llmobs_distributed_headers(cls, request_headers: Dict[str, str], context: Context) -> None:
        if not context.trace_id or not context.span_id:
            log.warning("Failed to extract trace/span ID from request headers.")
            return
        _parent_id = request_headers.get(PARENT_ID_KEY)
        if _parent_id is None:
            log.warning("Failed to extract LLMObs parent ID from request headers.")
            return
        try:
            parent_id = int(_parent_id)
        except ValueError:
            return
        llmobs_context = Context(trace_id=context.trace_id, span_id=parent_id)
        cls._instance._llmobs_context_provider.activate(llmobs_context)

    @classmethod
    def activate_distributed_headers(cls, request_headers: Dict[str, str]) -> None:
        """
        Activates distributed tracing headers for the current request.

        :param request_headers: A dictionary containing the headers for the current request.
        """
        if cls.enabled is False:
            log.warning(
                "LLMObs.activate_distributed_headers() called when LLMObs is not enabled. "
                "Distributed context will not be activated."
            )
            return
        context = HTTPPropagator.extract(request_headers)
        cls._instance.tracer.context_provider.activate(context)
        cls._instance._activate_llmobs_distributed_headers(request_headers, context)


# initialize the default llmobs instance
LLMObs._instance = LLMObs()<|MERGE_RESOLUTION|>--- conflicted
+++ resolved
@@ -56,11 +56,7 @@
 from ddtrace.llmobs._utils import AnnotationContext
 from ddtrace.llmobs._utils import _get_ml_app
 from ddtrace.llmobs._utils import _get_session_id
-<<<<<<< HEAD
-=======
 from ddtrace.llmobs._utils import _get_span_name
-from ddtrace.llmobs._utils import _inject_llmobs_parent_id
->>>>>>> 04ee68f4
 from ddtrace.llmobs._utils import safe_json
 from ddtrace.llmobs._utils import validate_prompt
 from ddtrace.llmobs._writer import LLMObsEvalMetricWriter
@@ -91,12 +87,7 @@
     def __init__(self, tracer=None):
         super(LLMObs, self).__init__()
         self.tracer = tracer or ddtrace.tracer
-<<<<<<< HEAD
-        self._llmobs_span_writer = None
         self._llmobs_context_provider = LLMObsContextProvider()
-
-=======
->>>>>>> 04ee68f4
         self._llmobs_span_writer = LLMObsSpanWriter(
             is_agentless=config._llmobs_agentless_enabled,
             interval=float(os.getenv("_DD_LLMOBS_WRITER_INTERVAL", 1.0)),
@@ -198,7 +189,7 @@
             is_ragas_integration_span = True
 
         span._set_ctx_item(ML_APP, ml_app)
-        parent_id = str(_get_llmobs_parent_id(span) or "undefined")
+        parent_id = span._get_ctx_item(PARENT_ID_KEY) or ROOT_PARENT_ID
 
         llmobs_span_event = {
             "trace_id": "{:x}".format(span.trace_id),
@@ -210,6 +201,7 @@
             "status": "error" if span.error else "ok",
             "meta": meta,
             "metrics": metrics,
+            "_dd": {"span_id": str(span.span_id), "trace_id": "{:x}".format(span.trace_id)},
         }
         session_id = _get_session_id(span)
         if session_id is not None:
