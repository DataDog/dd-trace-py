--- conflicted
+++ resolved
@@ -386,12 +386,8 @@
             "env:{}".format(config.env or ""),
             "service:{}".format(span.service or ""),
             "source:integration",
-<<<<<<< HEAD
             "ml_app:{}".format(self._get_ml_app_name(span)),
-=======
-            "ml_app:{}".format(os.getenv("DD_LLMOBS_APP_NAME", "unnamed-ml-app")),
             "ddtrace.version:{}".format(ddtrace.__version__),
->>>>>>> 3cb2f797
             "error:%d" % span.error,
         ]
         err_type = span.get_tag(ERROR_TYPE)
