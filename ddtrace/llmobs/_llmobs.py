--- conflicted
+++ resolved
@@ -91,11 +91,8 @@
     "google_generativeai": "google_generativeai",
     "vertexai": "vertexai",
     "langgraph": "langgraph",
-<<<<<<< HEAD
     "litellm": "litellm",
-=======
     "openai_agents": "openai_agents",
->>>>>>> 46958d67
 }
 
 
