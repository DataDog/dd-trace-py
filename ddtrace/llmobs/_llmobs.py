import json
import os
import time
from typing import Any
from typing import Dict
from typing import Optional
from typing import Union

from pydantic import ValidationError

import ddtrace
from ddtrace import Span
from ddtrace import config
from ddtrace import patch
from ddtrace.ext import SpanTypes
from ddtrace.internal import atexit
from ddtrace.internal import forksafe
from ddtrace.internal.compat import ensure_text
from ddtrace.internal.logger import get_logger
from ddtrace.internal.remoteconfig.worker import remoteconfig_poller
from ddtrace.internal.service import Service
from ddtrace.internal.service import ServiceStatusError
from ddtrace.internal.telemetry import telemetry_writer
from ddtrace.internal.telemetry.constants import TELEMETRY_APM_PRODUCT
from ddtrace.internal.utils.formats import asbool
from ddtrace.llmobs._constants import INPUT_DOCUMENTS
from ddtrace.llmobs._constants import INPUT_MESSAGES
from ddtrace.llmobs._constants import INPUT_PARAMETERS
from ddtrace.llmobs._constants import INPUT_PROMPT
from ddtrace.llmobs._constants import INPUT_VALUE
from ddtrace.llmobs._constants import METADATA
from ddtrace.llmobs._constants import METRICS
from ddtrace.llmobs._constants import ML_APP
from ddtrace.llmobs._constants import MODEL_NAME
from ddtrace.llmobs._constants import MODEL_PROVIDER
from ddtrace.llmobs._constants import OUTPUT_DOCUMENTS
from ddtrace.llmobs._constants import OUTPUT_MESSAGES
from ddtrace.llmobs._constants import OUTPUT_VALUE
from ddtrace.llmobs._constants import PARENT_ID_KEY
from ddtrace.llmobs._constants import PROPAGATED_PARENT_ID_KEY
from ddtrace.llmobs._constants import SESSION_ID
from ddtrace.llmobs._constants import SPAN_KIND
from ddtrace.llmobs._constants import SPAN_START_WHILE_DISABLED_WARNING
from ddtrace.llmobs._constants import TAGS
from ddtrace.llmobs._trace_processor import LLMObsTraceProcessor
from ddtrace.llmobs._utils import _get_llmobs_parent_id
from ddtrace.llmobs._utils import _get_ml_app
from ddtrace.llmobs._utils import _get_session_id
from ddtrace.llmobs._utils import _inject_llmobs_parent_id
from ddtrace.llmobs._utils import _unserializable_default_repr
from ddtrace.llmobs._writer import LLMObsEvalMetricWriter
from ddtrace.llmobs._writer import LLMObsSpanWriter
from ddtrace.llmobs.utils import Documents
from ddtrace.llmobs.utils import ExportedLLMObsSpan
from ddtrace.llmobs.utils import Messages
from ddtrace.llmobs.utils import Prompt
from ddtrace.propagation.http import HTTPPropagator

from .evaluations.ragas.faithfulness._runner import RagasFaithfulnessEvaluationRunner


log = get_logger(__name__)


SUPPORTED_LLMOBS_INTEGRATIONS = {
    "anthropic": "anthropic",
    "bedrock": "botocore",
    "openai": "openai",
    "langchain": "langchain",
}

SUPPORTED_LLMOBS_EVALUATIONS = {"ragas.faithfulness": RagasFaithfulnessEvaluationRunner}


class LLMObs(Service):
    _instance = None  # type: LLMObs
    enabled = False

    def __init__(self, tracer=None, _ragas_faithfulness_enabled=None):
        super(LLMObs, self).__init__()
        self.tracer = tracer or ddtrace.tracer
        self._llmobs_span_writer = None

        self._llmobs_span_writer = LLMObsSpanWriter(
            is_agentless=config._llmobs_agentless_enabled,
            interval=float(os.getenv("_DD_LLMOBS_WRITER_INTERVAL", 1.0)),
            timeout=float(os.getenv("_DD_LLMOBS_WRITER_TIMEOUT", 5.0)),
        )

        self._llmobs_eval_metric_writer = LLMObsEvalMetricWriter(
            site=config._dd_site,
            api_key=config._dd_api_key,
            interval=float(os.getenv("_DD_LLMOBS_WRITER_INTERVAL", 1.0)),
            timeout=float(os.getenv("_DD_LLMOBS_WRITER_TIMEOUT", 5.0)),
        )

        if _ragas_faithfulness_enabled:
            try:
                from ragas.metrics import faithfulness  # noqa: F401

                self._ragas_faithfulness_runner = RagasFaithfulnessEvaluationRunner(
                    interval=os.getenv("_DD_LLMOBS_EVALUATION_INTERVAL", 1.0),
                    writer=self._llmobs_eval_metric_writer,
                    llmobs_instance=self,
                )
            except ImportError:
                log.warning("Failed to import ragas, skipping RAGAS evaluation runner")
        else:
            self._ragas_faithfulness_runner = None

        self._trace_processor = LLMObsTraceProcessor(
            self._llmobs_span_writer, ragas_faithfulness_runner=self._ragas_faithfulness_runner
        )
        forksafe.register(self._child_after_fork)

    def _child_after_fork(self):
        self._llmobs_span_writer = self._llmobs_span_writer.recreate()
        self._trace_processor._span_writer = self._llmobs_span_writer
<<<<<<< HEAD
        self.tracer.configure(settings={"FILTERS": [self._trace_processor]})
        if self._ragas_faithfulness_runner:
            self._ragas_faithfulness_runner = self._ragas_faithfulness_runner.recreate()
=======
        tracer_filters = self.tracer._filters
        if not any(isinstance(tracer_filter, LLMObsTraceProcessor) for tracer_filter in tracer_filters):
            tracer_filters += [self._trace_processor]
        self.tracer.configure(settings={"FILTERS": tracer_filters})
>>>>>>> 62000254
        try:
            self._llmobs_span_writer.start()
        except ServiceStatusError:
            log.debug("Error starting LLMObs span writer after fork")

    def _start_service(self) -> None:
        tracer_filters = self.tracer._filters
        if not any(isinstance(tracer_filter, LLMObsTraceProcessor) for tracer_filter in tracer_filters):
            tracer_filters += [self._trace_processor]
        self.tracer.configure(settings={"FILTERS": tracer_filters})
        try:
            self._llmobs_span_writer.start()
            self._llmobs_eval_metric_writer.start()
            if self._ragas_faithfulness_runner:
                self._ragas_faithfulness_runner.start()
        except ServiceStatusError:
            log.debug("Error starting LLMObs writers")

    def _stop_service(self) -> None:
        try:
            self._llmobs_span_writer.stop()
            self._llmobs_eval_metric_writer.stop()
            if self._ragas_faithfulness_runner:
                self._ragas_faithfulness_runner.stop()
        except ServiceStatusError:
            log.debug("Error stopping LLMObs writers")

        try:
            forksafe.unregister(self._child_after_fork)
            self.tracer.shutdown()
        except Exception:
            log.warning("Failed to shutdown tracer", exc_info=True)

    @classmethod
    def enable(
        cls,
        ml_app: Optional[str] = None,
        integrations_enabled: bool = True,
        agentless_enabled: bool = False,
        site: Optional[str] = None,
        api_key: Optional[str] = None,
        env: Optional[str] = None,
        service: Optional[str] = None,
        _tracer: Optional[ddtrace.Tracer] = None,
    ) -> None:
        """
        Enable LLM Observability tracing.

        :param str ml_app: The name of your ml application.
        :param bool integrations_enabled: Set to `true` to enable LLM integrations.
        :param bool agentless_enabled: Set to `true` to disable sending data that requires a Datadog Agent.
        :param str site: Your datadog site.
        :param str api_key: Your datadog api key.
        :param str env: Your environment name.
        :param str service: Your service name.
        """
        if cls.enabled:
            log.debug("%s already enabled", cls.__name__)
            return

        if os.getenv("DD_LLMOBS_ENABLED") and not asbool(os.getenv("DD_LLMOBS_ENABLED")):
            log.debug("LLMObs.enable() called when DD_LLMOBS_ENABLED is set to false or 0, not starting LLMObs service")
            return

        # grab required values for LLMObs
        config._dd_site = site or config._dd_site
        config._dd_api_key = api_key or config._dd_api_key
        config.env = env or config.env
        config.service = service or config.service
        if os.getenv("DD_LLMOBS_APP_NAME"):
            log.warning("`DD_LLMOBS_APP_NAME` is deprecated. Use `DD_LLMOBS_ML_APP` instead.")
            config._llmobs_ml_app = ml_app or os.getenv("DD_LLMOBS_APP_NAME")
        config._llmobs_ml_app = ml_app or config._llmobs_ml_app

        # validate required values for LLMObs
        if not config._llmobs_ml_app:
            raise ValueError(
                "DD_LLMOBS_ML_APP is required for sending LLMObs data. "
                "Ensure this configuration is set before running your application."
            )

        config._llmobs_agentless_enabled = agentless_enabled or config._llmobs_agentless_enabled
        if config._llmobs_agentless_enabled:
            # validate required values for agentless LLMObs
            if not config._dd_api_key:
                raise ValueError(
                    "DD_API_KEY is required for sending LLMObs data when agentless mode is enabled. "
                    "Ensure this configuration is set before running your application."
                )
            if not config._dd_site:
                raise ValueError(
                    "DD_SITE is required for sending LLMObs data when agentless mode is enabled. "
                    "Ensure this configuration is set before running your application."
                )
            if not os.getenv("DD_REMOTE_CONFIG_ENABLED"):
                config._remote_config_enabled = False
                log.debug("Remote configuration disabled because DD_LLMOBS_AGENTLESS_ENABLED is set to true.")
                remoteconfig_poller.disable()

            # Since the API key can be set programmatically and TelemetryWriter is already initialized by now,
            # we need to force telemetry to use agentless configuration
            telemetry_writer.enable_agentless_client(True)

        if integrations_enabled:
            cls._patch_integrations()

        # override the default _instance with a new tracer
        cls._instance = cls(
            tracer=_tracer, _ragas_faithfulness_enabled=asbool(os.getenv("DD_LLMOBS_RAGAS_FAITHFULNESS_ENABLED", False))
        )
        cls.enabled = True
        cls._instance.start()

        atexit.register(cls.disable)
        telemetry_writer.product_activated(TELEMETRY_APM_PRODUCT.LLMOBS, True)

        log.debug("%s enabled", cls.__name__)

    @classmethod
    def _integration_is_enabled(cls, integration: str) -> bool:
        if integration not in SUPPORTED_LLMOBS_INTEGRATIONS:
            return False
        return SUPPORTED_LLMOBS_INTEGRATIONS[integration] in ddtrace._monkey._get_patched_modules()

    @classmethod
    def disable(cls) -> None:
        if not cls.enabled:
            log.debug("%s not enabled", cls.__name__)
            return
        log.debug("Disabling %s", cls.__name__)
        atexit.unregister(cls.disable)

        cls.enabled = False
        cls._instance.stop()
        telemetry_writer.product_activated(TELEMETRY_APM_PRODUCT.LLMOBS, False)

        log.debug("%s disabled", cls.__name__)

    @classmethod
    def flush(cls) -> None:
        """
        Flushes any remaining spans and evaluation metrics to the LLMObs backend.
        """
        if cls.enabled is False:
            log.warning("flushing when LLMObs is disabled. No spans or evaluation metrics will be sent.")
            return
        try:
            cls._instance._llmobs_span_writer.periodic()
            cls._instance._llmobs_eval_metric_writer.periodic()
        except Exception:
            log.warning("Failed to flush LLMObs spans and evaluation metrics.", exc_info=True)

    @staticmethod
    def _patch_integrations() -> None:
        """Patch LLM integrations."""
        patch(**{integration: True for integration in SUPPORTED_LLMOBS_INTEGRATIONS.values()})  # type: ignore[arg-type]
        log.debug("Patched LLM integrations: %s", list(SUPPORTED_LLMOBS_INTEGRATIONS.values()))

    @classmethod
    def export_span(cls, span: Optional[Span] = None) -> Optional[ExportedLLMObsSpan]:
        """Returns a simple representation of a span to export its span and trace IDs.
        If no span is provided, the current active LLMObs-type span will be used.
        """
        if span:
            try:
                if span.span_type != SpanTypes.LLM:
                    log.warning("Span must be an LLMObs-generated span.")
                    return None
                return ExportedLLMObsSpan(span_id=str(span.span_id), trace_id="{:x}".format(span.trace_id))
            except (TypeError, AttributeError):
                log.warning("Failed to export span. Span must be a valid Span object.")
                return None
        span = cls._instance.tracer.current_span()
        if span is None:
            log.warning("No span provided and no active LLMObs-generated span found.")
            return None
        if span.span_type != SpanTypes.LLM:
            log.warning("Span must be an LLMObs-generated span.")
            return None
        return ExportedLLMObsSpan(span_id=str(span.span_id), trace_id="{:x}".format(span.trace_id))

    def _start_span(
        self,
        operation_kind: str,
        name: Optional[str] = None,
        session_id: Optional[str] = None,
        model_name: Optional[str] = None,
        model_provider: Optional[str] = None,
        ml_app: Optional[str] = None,
    ) -> Span:
        if name is None:
            name = operation_kind
        span = self.tracer.trace(name, resource=operation_kind, span_type=SpanTypes.LLM)
        span.set_tag_str(SPAN_KIND, operation_kind)
        if model_name is not None:
            span.set_tag_str(MODEL_NAME, model_name)
        if model_provider is not None:
            span.set_tag_str(MODEL_PROVIDER, model_provider)
        session_id = session_id if session_id is not None else _get_session_id(span)
        if session_id is not None:
            span.set_tag_str(SESSION_ID, session_id)
        if ml_app is None:
            ml_app = _get_ml_app(span)
        span.set_tag_str(ML_APP, ml_app)
        if span.get_tag(PROPAGATED_PARENT_ID_KEY) is None:
            # For non-distributed traces or spans in the first service of a distributed trace,
            # The LLMObs parent ID tag is not set at span start time. We need to manually set the parent ID tag now
            # in these cases to avoid conflicting with the later propagated tags.
            parent_id = _get_llmobs_parent_id(span) or "undefined"
            span.set_tag_str(PARENT_ID_KEY, str(parent_id))
        return span

    @classmethod
    def llm(
        cls,
        model_name: str,
        name: Optional[str] = None,
        model_provider: Optional[str] = None,
        session_id: Optional[str] = None,
        ml_app: Optional[str] = None,
    ) -> Span:
        """
        Trace an invocation call to an LLM where inputs and outputs are represented as text.

        :param str model_name: The name of the invoked LLM.
        :param str name: The name of the traced operation. If not provided, a default value of "llm" will be set.
        :param str model_provider: The name of the invoked LLM provider (ex: openai, bedrock).
                                   If not provided, a default value of "custom" will be set.
        :param str session_id: The ID of the underlying user session. Required for tracking sessions.
        :param str ml_app: The name of the ML application that the agent is orchestrating. If not provided, the default
                           value will be set to the value of `DD_LLMOBS_ML_APP`.

        :returns: The Span object representing the traced operation.
        """
        if cls.enabled is False:
            log.warning(SPAN_START_WHILE_DISABLED_WARNING)
        if not model_name:
            log.warning("LLMObs.llm() missing model_name")
        if model_provider is None:
            model_provider = "custom"
        if model_name is None:
            model_name = "unknown"
        return cls._instance._start_span(
            "llm", name, model_name=model_name, model_provider=model_provider, session_id=session_id, ml_app=ml_app
        )

    @classmethod
    def tool(cls, name: Optional[str] = None, session_id: Optional[str] = None, ml_app: Optional[str] = None) -> Span:
        """
        Trace a call to an external interface or API.

        :param str name: The name of the traced operation. If not provided, a default value of "tool" will be set.
        :param str session_id: The ID of the underlying user session. Required for tracking sessions.
        :param str ml_app: The name of the ML application that the agent is orchestrating. If not provided, the default
                           value will be set to the value of `DD_LLMOBS_ML_APP`.

        :returns: The Span object representing the traced operation.
        """
        if cls.enabled is False:
            log.warning(SPAN_START_WHILE_DISABLED_WARNING)
        return cls._instance._start_span("tool", name=name, session_id=session_id, ml_app=ml_app)

    @classmethod
    def task(cls, name: Optional[str] = None, session_id: Optional[str] = None, ml_app: Optional[str] = None) -> Span:
        """
        Trace a standalone non-LLM operation which does not involve an external request.

        :param str name: The name of the traced operation. If not provided, a default value of "task" will be set.
        :param str session_id: The ID of the underlying user session. Required for tracking sessions.
        :param str ml_app: The name of the ML application that the agent is orchestrating. If not provided, the default
                           value will be set to the value of `DD_LLMOBS_ML_APP`.

        :returns: The Span object representing the traced operation.
        """
        if cls.enabled is False:
            log.warning(SPAN_START_WHILE_DISABLED_WARNING)
        return cls._instance._start_span("task", name=name, session_id=session_id, ml_app=ml_app)

    @classmethod
    def agent(cls, name: Optional[str] = None, session_id: Optional[str] = None, ml_app: Optional[str] = None) -> Span:
        """
        Trace a dynamic workflow in which an embedded language model (agent) decides what sequence of actions to take.

        :param str name: The name of the traced operation. If not provided, a default value of "agent" will be set.
        :param str session_id: The ID of the underlying user session. Required for tracking sessions.
        :param str ml_app: The name of the ML application that the agent is orchestrating. If not provided, the default
                           value will be set to the value of `DD_LLMOBS_ML_APP`.

        :returns: The Span object representing the traced operation.
        """
        if cls.enabled is False:
            log.warning(SPAN_START_WHILE_DISABLED_WARNING)
        return cls._instance._start_span("agent", name=name, session_id=session_id, ml_app=ml_app)

    @classmethod
    def workflow(
        cls, name: Optional[str] = None, session_id: Optional[str] = None, ml_app: Optional[str] = None
    ) -> Span:
        """
        Trace a predefined or static sequence of operations.

        :param str name: The name of the traced operation. If not provided, a default value of "workflow" will be set.
        :param str session_id: The ID of the underlying user session. Required for tracking sessions.
        :param str ml_app: The name of the ML application that the agent is orchestrating. If not provided, the default
                           value will be set to the value of `DD_LLMOBS_ML_APP`.

        :returns: The Span object representing the traced operation.
        """
        if cls.enabled is False:
            log.warning(SPAN_START_WHILE_DISABLED_WARNING)
        return cls._instance._start_span("workflow", name=name, session_id=session_id, ml_app=ml_app)

    @classmethod
    def embedding(
        cls,
        model_name: str,
        name: Optional[str] = None,
        model_provider: Optional[str] = None,
        session_id: Optional[str] = None,
        ml_app: Optional[str] = None,
    ) -> Span:
        """
        Trace a call to an embedding model or function to create an embedding.

        :param str model_name: The name of the invoked embedding model.
        :param str name: The name of the traced operation. If not provided, a default value of "embedding" will be set.
        :param str model_provider: The name of the invoked LLM provider (ex: openai, bedrock).
                                   If not provided, a default value of "custom" will be set.
        :param str session_id: The ID of the underlying user session. Required for tracking sessions.
        :param str ml_app: The name of the ML application that the agent is orchestrating. If not provided, the default
                           value will be set to the value of `DD_LLMOBS_ML_APP`.

        :returns: The Span object representing the traced operation.
        """
        if cls.enabled is False:
            log.warning(SPAN_START_WHILE_DISABLED_WARNING)
        if not model_name:
            log.warning("LLMObs.embedding() missing model_name")
        if model_provider is None:
            model_provider = "custom"
        if model_name is None:
            model_name = "unknown"
        return cls._instance._start_span(
            "embedding",
            name,
            model_name=model_name,
            model_provider=model_provider,
            session_id=session_id,
            ml_app=ml_app,
        )

    @classmethod
    def retrieval(
        cls, name: Optional[str] = None, session_id: Optional[str] = None, ml_app: Optional[str] = None
    ) -> Span:
        """
        Trace a vector search operation involving a list of documents being returned from an external knowledge base.

        :param str name: The name of the traced operation. If not provided, a default value of "workflow" will be set.
        :param str session_id: The ID of the underlying user session. Required for tracking sessions.
        :param str ml_app: The name of the ML application that the agent is orchestrating. If not provided, the default
                           value will be set to the value of `DD_LLMOBS_ML_APP`.

        :returns: The Span object representing the traced operation.
        """
        if cls.enabled is False:
            log.warning(SPAN_START_WHILE_DISABLED_WARNING)
        return cls._instance._start_span("retrieval", name=name, session_id=session_id, ml_app=ml_app)

    @classmethod
    def annotate(
        cls,
        span: Optional[Span] = None,
        parameters: Optional[Dict[str, Any]] = None,
        prompt: Optional[Union[Prompt, dict]] = None,
        input_data: Optional[Any] = None,
        output_data: Optional[Any] = None,
        metadata: Optional[Dict[str, Any]] = None,
        metrics: Optional[Dict[str, Any]] = None,
        tags: Optional[Dict[str, Any]] = None,
    ) -> None:
        """
        Sets parameters, inputs, outputs, tags, and metrics as provided for a given LLMObs span.
        Note that with the exception of tags, this method will override any existing values for the provided fields.

        :param Span span: Span to annotate. If no span is provided, the current active span will be used.
                          Must be an LLMObs-type span, i.e. generated by the LLMObs SDK.
        :param input_data: A single input string, dictionary, or a list of dictionaries based on the span kind:
                           - llm spans: accepts a string, or a dictionary of form {"content": "...", "role": "..."},
                                        or a list of dictionaries with the same signature.
                           - embedding spans: accepts a string, list of strings, or a dictionary of form
                                              {"text": "...", ...} or a list of dictionaries with the same signature.
                           - other: any JSON serializable type.
        :param output_data: A single output string, dictionary, or a list of dictionaries based on the span kind:
                           - llm spans: accepts a string, or a dictionary of form {"content": "...", "role": "..."},
                                        or a list of dictionaries with the same signature.
                           - retrieval spans: a dictionary containing any of the key value pairs
                                              {"name": str, "id": str, "text": str, "score": float},
                                              or a list of dictionaries with the same signature.
                           - other: any JSON serializable type.
        :param parameters: (DEPRECATED) Dictionary of JSON serializable key-value pairs to set as input parameters.
        :param metadata: Dictionary of JSON serializable key-value metadata pairs relevant to the input/output operation
                         described by the LLMObs span.
        :param tags: Dictionary of JSON serializable key-value tag pairs to set or update on the LLMObs span
                     regarding the span's context.
        :param metrics: Dictionary of JSON serializable key-value metric pairs,
                        such as `{prompt,completion,total}_tokens`.
        """
        if span is None:
            span = cls._instance.tracer.current_span()
            if span is None:
                log.warning("No span provided and no active LLMObs-generated span found.")
                return
        if span.span_type != SpanTypes.LLM:
            log.warning("Span must be an LLMObs-generated span.")
            return
        if span.finished:
            log.warning("Cannot annotate a finished span.")
            return
        span_kind = span.get_tag(SPAN_KIND)
        if not span_kind:
            log.warning("LLMObs span must have a span kind specified.")
            return
        if parameters is not None:
            log.warning("Setting parameters is deprecated, please set parameters and other metadata as tags instead.")
            cls._tag_params(span, parameters)
        if input_data or output_data:
            if span_kind == "llm":
                cls._tag_llm_io(span, input_messages=input_data, output_messages=output_data)
            elif span_kind == "embedding":
                cls._tag_embedding_io(span, input_documents=input_data, output_text=output_data)
            elif span_kind == "retrieval":
                cls._tag_retrieval_io(span, input_text=input_data, output_documents=output_data)
            else:
                cls._tag_text_io(span, input_value=input_data, output_value=output_data)
        if prompt is not None:
            if span_kind == "llm":
                cls._tag_prompt(span, prompt)
            else:
                log.warning("Annotating prompts are only supported for LLM span kinds.")
        if metadata is not None:
            cls._tag_metadata(span, metadata)
        if metrics is not None:
            cls._tag_metrics(span, metrics)
        if tags is not None:
            cls._tag_span_tags(span, tags)

    @staticmethod
    def _tag_prompt(span, prompt: Union[Prompt, dict]) -> None:
        """Tags a given LLMObs span with a prompt object."""
        serialized_prompt = None
        if isinstance(prompt, Prompt):
            serialized_prompt = prompt.model_dump_json()
        elif isinstance(prompt, dict):
            try:
                serialized_prompt = Prompt(**prompt).model_dump_json()
            except ValidationError as e:
                log.warning("Failed to parse prompt dictionary with validation error: ", e)
                return
        else:
            log.warning("Prompt must be a Prompt object or a dictionary.")

        if serialized_prompt is not None:
            span.set_tag_str(INPUT_PROMPT, serialized_prompt)

    @staticmethod
    def _tag_params(span: Span, params: Dict[str, Any]) -> None:
        """Tags input parameters for a given LLMObs span.
        Will be mapped to span's `meta.input.parameters` field.
        """
        if not isinstance(params, dict):
            log.warning("parameters must be a dictionary of key-value pairs.")
            return
        try:
            span.set_tag_str(INPUT_PARAMETERS, json.dumps(params))
        except TypeError:
            log.warning("Failed to parse input parameters. Parameters must be JSON serializable.")

    @classmethod
    def _tag_llm_io(cls, span, input_messages=None, output_messages=None):
        """Tags input/output messages for LLM-kind spans.
        Will be mapped to span's `meta.{input,output}.messages` fields.
        """
        if input_messages is not None:
            try:
                if not isinstance(input_messages, Messages):
                    input_messages = Messages(input_messages)
                if input_messages.messages:
                    span.set_tag_str(INPUT_MESSAGES, json.dumps(input_messages.messages))
            except (TypeError, AttributeError):
                log.warning("Failed to parse input messages.", exc_info=True)
        if output_messages is not None:
            try:
                if not isinstance(output_messages, Messages):
                    output_messages = Messages(output_messages)
                if output_messages.messages:
                    span.set_tag_str(OUTPUT_MESSAGES, json.dumps(output_messages.messages))
            except (TypeError, AttributeError):
                log.warning("Failed to parse output messages.", exc_info=True)

    @classmethod
    def _tag_embedding_io(cls, span, input_documents=None, output_text=None):
        """Tags input documents and output text for embedding-kind spans.
        Will be mapped to span's `meta.{input,output}.text` fields.
        """
        if input_documents is not None:
            try:
                if not isinstance(input_documents, Documents):
                    input_documents = Documents(input_documents)
                if input_documents.documents:
                    span.set_tag_str(INPUT_DOCUMENTS, json.dumps(input_documents.documents))
            except (TypeError, AttributeError):
                log.warning("Failed to parse input documents.", exc_info=True)
        if output_text is not None:
            if isinstance(output_text, str):
                span.set_tag_str(OUTPUT_VALUE, output_text)
            else:
                try:
                    span.set_tag_str(OUTPUT_VALUE, json.dumps(output_text, default=_unserializable_default_repr))
                except TypeError:
                    log.warning("Failed to parse output text. Output text must be JSON serializable.")

    @classmethod
    def _tag_retrieval_io(cls, span, input_text=None, output_documents=None):
        """Tags input text and output documents for retrieval-kind spans.
        Will be mapped to span's `meta.{input,output}.text` fields.
        """
        if input_text is not None:
            if isinstance(input_text, str):
                span.set_tag_str(INPUT_VALUE, input_text)
            else:
                try:
                    span.set_tag_str(INPUT_VALUE, json.dumps(input_text, default=_unserializable_default_repr))
                except TypeError:
                    log.warning("Failed to parse input text. Input text must be JSON serializable.")
        if output_documents is not None:
            try:
                if not isinstance(output_documents, Documents):
                    output_documents = Documents(output_documents)
                if output_documents.documents:
                    span.set_tag_str(OUTPUT_DOCUMENTS, json.dumps(output_documents.documents))
            except (TypeError, AttributeError):
                log.warning("Failed to parse output documents.", exc_info=True)

    @classmethod
    def _tag_text_io(cls, span, input_value=None, output_value=None):
        """Tags input/output values for non-LLM kind spans.
        Will be mapped to span's `meta.{input,output}.values` fields.
        """
        if input_value is not None:
            if isinstance(input_value, str):
                span.set_tag_str(INPUT_VALUE, input_value)
            else:
                try:
                    span.set_tag_str(INPUT_VALUE, json.dumps(input_value, default=_unserializable_default_repr))
                except TypeError:
                    log.warning("Failed to parse input value. Input value must be JSON serializable.")
        if output_value is not None:
            if isinstance(output_value, str):
                span.set_tag_str(OUTPUT_VALUE, output_value)
            else:
                try:
                    span.set_tag_str(OUTPUT_VALUE, json.dumps(output_value, default=_unserializable_default_repr))
                except TypeError:
                    log.warning("Failed to parse output value. Output value must be JSON serializable.")

    @staticmethod
    def _tag_span_tags(span: Span, span_tags: Dict[str, Any]) -> None:
        """Tags a given LLMObs span with a dictionary of key-value tag pairs.
        If tags are already set on the span, the new tags will be merged with the existing tags.
        """
        if not isinstance(span_tags, dict):
            log.warning("span_tags must be a dictionary of string key - primitive value pairs.")
            return
        try:
            current_tags = span.get_tag(TAGS)
            if current_tags:
                span_tags.update(json.loads(current_tags))
            span.set_tag_str(TAGS, json.dumps(span_tags, default=_unserializable_default_repr))
        except TypeError:
            log.warning("Failed to parse span tags. Tag key-value pairs must be JSON serializable.")

    @staticmethod
    def _tag_metadata(span: Span, metadata: Dict[str, Any]) -> None:
        """Tags a given LLMObs span with a dictionary of key-value metadata pairs."""
        if not isinstance(metadata, dict):
            log.warning("metadata must be a dictionary of string key-value pairs.")
            return
        try:
            span.set_tag_str(METADATA, json.dumps(metadata, default=_unserializable_default_repr))
        except TypeError:
            log.warning("Failed to parse span metadata. Metadata key-value pairs must be JSON serializable.")

    @staticmethod
    def _tag_metrics(span: Span, metrics: Dict[str, Any]) -> None:
        """Tags a given LLMObs span with a dictionary of key-value metric pairs."""
        if not isinstance(metrics, dict):
            log.warning("metrics must be a dictionary of string key - numeric value pairs.")
            return
        try:
            span.set_tag_str(METRICS, json.dumps(metrics))
        except TypeError:
            log.warning("Failed to parse span metrics. Metric key-value pairs must be JSON serializable.")

    @classmethod
    def submit_evaluation(
        cls,
        span_context: Dict[str, str],
        label: str,
        metric_type: str,
        value: Union[str, int, float],
        tags: Optional[Dict[str, str]] = None,
        ml_app: Optional[str] = None,
        timestamp_ms: Optional[int] = None,
    ) -> None:
        """
        Submits a custom evaluation metric for a given span ID and trace ID.

        :param span_context: A dictionary containing the span_id and trace_id of interest.
        :param str label: The name of the evaluation metric.
        :param str metric_type: The type of the evaluation metric. One of "categorical", "score".
        :param value: The value of the evaluation metric.
                      Must be a string (categorical), integer (score), or float (score).
        :param tags: A dictionary of string key-value pairs to tag the evaluation metric with.
        :param str ml_app: The name of the ML application
        :param int timestamp_ms: The timestamp in milliseconds when the evaluation metric result was generated.
        """
        if cls.enabled is False:
            log.warning(
                "LLMObs.submit_evaluation() called when LLMObs is not enabled. Evaluation metric data will not be sent."
            )
            return
        if not config._dd_api_key:
            log.warning(
                "DD_API_KEY is required for sending evaluation metrics. Evaluation metric data will not be sent. "
                "Ensure this configuration is set before running your application."
            )
            return
        if not isinstance(span_context, dict):
            log.warning(
                "span_context must be a dictionary containing both span_id and trace_id keys. "
                "LLMObs.export_span() can be used to generate this dictionary from a given span."
            )
            return

        ml_app = ml_app if ml_app else config._llmobs_ml_app
        if not ml_app:
            log.warning(
                "ML App name is required for sending evaluation metrics. Evaluation metric data will not be sent. "
                "Ensure this configuration is set before running your application."
            )
            return

        timestamp_ms = timestamp_ms if timestamp_ms else int(time.time() * 1000)

        if not isinstance(timestamp_ms, int) or timestamp_ms < 0:
            log.warning("timestamp_ms must be a non-negative integer. Evaluation metric data will not be sent")
            return

        span_id = span_context.get("span_id")
        trace_id = span_context.get("trace_id")
        if not (span_id and trace_id):
            log.warning("span_id and trace_id must both be specified for the given evaluation metric to be submitted.")
            return
        if not label:
            log.warning("label must be the specified name of the evaluation metric.")
            return

        if not metric_type or metric_type.lower() not in ("categorical", "numerical", "score"):
            log.warning("metric_type must be one of 'categorical' or 'score'.")
            return

        metric_type = metric_type.lower()
        if metric_type == "numerical":
            log.warning(
                "The evaluation metric type 'numerical' is unsupported. Use 'score' instead. "
                "Converting `numerical` metric to `score` type."
            )
            metric_type = "score"

        if metric_type == "categorical" and not isinstance(value, str):
            log.warning("value must be a string for a categorical metric.")
            return
        if metric_type == "score" and not isinstance(value, (int, float)):
            log.warning("value must be an integer or float for a score metric.")
            return
        if tags is not None and not isinstance(tags, dict):
            log.warning("tags must be a dictionary of string key-value pairs.")
            return

        # initialize tags with default values that will be overridden by user-provided tags
        evaluation_tags = {
            "ddtrace.version": ddtrace.__version__,
            "ml_app": ml_app,
        }

        if tags:
            for k, v in tags.items():
                try:
                    evaluation_tags[ensure_text(k)] = ensure_text(v)
                except TypeError:
                    log.warning("Failed to parse tags. Tags for evaluation metrics must be strings.")

        cls._instance._llmobs_eval_metric_writer.enqueue(
            {
                "span_id": span_id,
                "trace_id": trace_id,
                "label": str(label),
                "metric_type": metric_type.lower(),
                "timestamp_ms": timestamp_ms,
                "{}_value".format(metric_type): value,
                "ml_app": ml_app,
                "tags": ["{}:{}".format(k, v) for k, v in evaluation_tags.items()],
            }
        )

    @classmethod
    def inject_distributed_headers(cls, request_headers: Dict[str, str], span: Optional[Span] = None) -> Dict[str, str]:
        """Injects the span's distributed context into the given request headers."""
        if cls.enabled is False:
            log.warning(
                "LLMObs.inject_distributed_headers() called when LLMObs is not enabled. "
                "Distributed context will not be injected."
            )
            return request_headers
        if not isinstance(request_headers, dict):
            log.warning("request_headers must be a dictionary of string key-value pairs.")
            return request_headers
        if span is None:
            span = cls._instance.tracer.current_span()
        if span is None:
            log.warning("No span provided and no currently active span found.")
            return request_headers
        _inject_llmobs_parent_id(span.context)
        HTTPPropagator.inject(span.context, request_headers)
        return request_headers

    @classmethod
    def activate_distributed_headers(cls, request_headers: Dict[str, str]) -> None:
        """
        Activates distributed tracing headers for the current request.

        :param request_headers: A dictionary containing the headers for the current request.
        """
        if cls.enabled is False:
            log.warning(
                "LLMObs.activate_distributed_headers() called when LLMObs is not enabled. "
                "Distributed context will not be activated."
            )
            return
        context = HTTPPropagator.extract(request_headers)
        if context.trace_id is None or context.span_id is None:
            log.warning("Failed to extract trace ID or span ID from request headers.")
            return
        if PROPAGATED_PARENT_ID_KEY not in context._meta:
            log.warning("Failed to extract LLMObs parent ID from request headers.")
        cls._instance.tracer.context_provider.activate(context)


# initialize the default llmobs instance
LLMObs._instance = LLMObs()<|MERGE_RESOLUTION|>--- conflicted
+++ resolved
@@ -116,16 +116,12 @@
     def _child_after_fork(self):
         self._llmobs_span_writer = self._llmobs_span_writer.recreate()
         self._trace_processor._span_writer = self._llmobs_span_writer
-<<<<<<< HEAD
-        self.tracer.configure(settings={"FILTERS": [self._trace_processor]})
         if self._ragas_faithfulness_runner:
             self._ragas_faithfulness_runner = self._ragas_faithfulness_runner.recreate()
-=======
         tracer_filters = self.tracer._filters
         if not any(isinstance(tracer_filter, LLMObsTraceProcessor) for tracer_filter in tracer_filters):
             tracer_filters += [self._trace_processor]
         self.tracer.configure(settings={"FILTERS": tracer_filters})
->>>>>>> 62000254
         try:
             self._llmobs_span_writer.start()
         except ServiceStatusError:
