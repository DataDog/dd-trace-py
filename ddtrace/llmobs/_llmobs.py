--- conflicted
+++ resolved
@@ -50,10 +50,7 @@
 
 
 SUPPORTED_LLMOBS_INTEGRATIONS = {"bedrock": "botocore", "openai": "openai", "langchain": "langchain"}
-<<<<<<< HEAD
-=======
-
->>>>>>> a1a0ea7f
+
 
 class LLMObs(Service):
     _instance = None  # type: LLMObs
