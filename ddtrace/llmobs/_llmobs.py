from dataclasses import dataclass
from dataclasses import field
import inspect
import json
import os
import time
from typing import Any
from typing import Callable
from typing import Dict
from typing import List
from typing import Literal
from typing import Optional
from typing import Set
from typing import Tuple
from typing import TypedDict
from typing import Union
from typing import cast

import ddtrace
from ddtrace import config
from ddtrace import patch
from ddtrace._trace.context import Context
from ddtrace._trace.span import Span
from ddtrace._trace.tracer import Tracer
from ddtrace.constants import ERROR_MSG
from ddtrace.constants import ERROR_STACK
from ddtrace.constants import ERROR_TYPE
from ddtrace.ext import SpanTypes
from ddtrace.internal import atexit
from ddtrace.internal import core
from ddtrace.internal import forksafe
from ddtrace.internal._rand import rand64bits
from ddtrace.internal._rand import rand128bits
from ddtrace.internal.compat import ensure_text
from ddtrace.internal.logger import get_logger
from ddtrace.internal.remoteconfig.worker import remoteconfig_poller
from ddtrace.internal.service import Service
from ddtrace.internal.service import ServiceStatusError
from ddtrace.internal.telemetry import telemetry_writer
from ddtrace.internal.telemetry.constants import TELEMETRY_APM_PRODUCT
from ddtrace.internal.utils.formats import asbool
from ddtrace.internal.utils.formats import format_trace_id
from ddtrace.internal.utils.formats import parse_tags_str
from ddtrace.llmobs import _constants as constants
from ddtrace.llmobs import _telemetry as telemetry
from ddtrace.llmobs._constants import ANNOTATIONS_CONTEXT_ID
from ddtrace.llmobs._constants import DECORATOR
from ddtrace.llmobs._constants import DISPATCH_ON_LLM_TOOL_CHOICE
from ddtrace.llmobs._constants import DISPATCH_ON_TOOL_CALL
from ddtrace.llmobs._constants import DISPATCH_ON_TOOL_CALL_OUTPUT_USED
from ddtrace.llmobs._constants import INPUT_DOCUMENTS
from ddtrace.llmobs._constants import INPUT_MESSAGES
from ddtrace.llmobs._constants import INPUT_PROMPT
from ddtrace.llmobs._constants import INPUT_VALUE
from ddtrace.llmobs._constants import INTEGRATION
from ddtrace.llmobs._constants import LLMOBS_TRACE_ID
from ddtrace.llmobs._constants import METADATA
from ddtrace.llmobs._constants import METRICS
from ddtrace.llmobs._constants import ML_APP
from ddtrace.llmobs._constants import MODEL_NAME
from ddtrace.llmobs._constants import MODEL_PROVIDER
from ddtrace.llmobs._constants import OUTPUT_DOCUMENTS
from ddtrace.llmobs._constants import OUTPUT_MESSAGES
from ddtrace.llmobs._constants import OUTPUT_VALUE
from ddtrace.llmobs._constants import PARENT_ID_KEY
from ddtrace.llmobs._constants import PROPAGATED_LLMOBS_TRACE_ID_KEY
from ddtrace.llmobs._constants import PROPAGATED_ML_APP_KEY
from ddtrace.llmobs._constants import PROPAGATED_PARENT_ID_KEY
from ddtrace.llmobs._constants import ROOT_PARENT_ID
from ddtrace.llmobs._constants import SESSION_ID
from ddtrace.llmobs._constants import SPAN_KIND
from ddtrace.llmobs._constants import SPAN_LINKS
from ddtrace.llmobs._constants import SPAN_START_WHILE_DISABLED_WARNING
from ddtrace.llmobs._constants import TAGS
from ddtrace.llmobs._context import LLMObsContextProvider
from ddtrace.llmobs._evaluators.runner import EvaluatorRunner
from ddtrace.llmobs._experiment import Dataset
from ddtrace.llmobs._experiment import Experiment
from ddtrace.llmobs._experiment import JSONType
from ddtrace.llmobs._experiment import NonNoneJSONType
from ddtrace.llmobs._utils import AnnotationContext
from ddtrace.llmobs._utils import LinkTracker
from ddtrace.llmobs._utils import ToolCallTracker
from ddtrace.llmobs._utils import _get_ml_app
from ddtrace.llmobs._utils import _get_session_id
from ddtrace.llmobs._utils import _get_span_name
from ddtrace.llmobs._utils import _is_evaluation_span
from ddtrace.llmobs._utils import enforce_message_role
from ddtrace.llmobs._utils import safe_json
from ddtrace.llmobs._utils import validate_prompt
from ddtrace.llmobs._writer import LLMObsEvalMetricWriter
from ddtrace.llmobs._writer import LLMObsEvaluationMetricEvent
from ddtrace.llmobs._writer import LLMObsExperimentsClient
from ddtrace.llmobs._writer import LLMObsSpanEvent
from ddtrace.llmobs._writer import LLMObsSpanWriter
from ddtrace.llmobs._writer import should_use_agentless
from ddtrace.llmobs.utils import Documents
from ddtrace.llmobs.utils import ExportedLLMObsSpan
from ddtrace.llmobs.utils import Messages
from ddtrace.propagation.http import HTTPPropagator


log = get_logger(__name__)


SUPPORTED_LLMOBS_INTEGRATIONS = {
    "anthropic": "anthropic",
    "bedrock": "botocore",
    "openai": "openai",
    "langchain": "langchain",
    "google_generativeai": "google_generativeai",
    "vertexai": "vertexai",
    "langgraph": "langgraph",
    "litellm": "litellm",
    "crewai": "crewai",
    "openai_agents": "openai_agents",
    "mcp": "mcp",
<<<<<<< HEAD
=======
    "pydantic_ai": "pydantic_ai",
>>>>>>> 8264131e
    # requests frameworks for distributed injection/extraction
    "requests": "requests",
    "httpx": "httpx",
    "urllib3": "urllib3",
    "grpc": "grpc",
    "flask": "flask",
    "starlette": "starlette",
    "fastapi": "fastapi",
    "aiohttp": "aiohttp",
}


@dataclass
class LLMObsSpan:
    """LLMObs span object.

    Passed to the `span_processor` function in the `enable` or `register_processor` methods.

    Example::
        def span_processor(span: LLMObsSpan) -> LLMObsSpan:
            if span.get_tag("no_input") == "1":
                span.input = []
            return span
    """

    class Message(TypedDict):
        content: str
        role: str

    input: List[Message] = field(default_factory=list)
    output: List[Message] = field(default_factory=list)
    _tags: Dict[str, str] = field(default_factory=dict)

    def get_tag(self, key: str) -> Optional[str]:
        """Get a tag from the span.

        :param str key: The key of the tag to get.
        :return: The value of the tag or None if the tag does not exist.
        :rtype: Optional[str]
        """
        return self._tags.get(key)


class LLMObs(Service):
    _instance = None  # type: LLMObs
    enabled = False
    _app_key: str = os.environ.get("DD_APP_KEY", "")

    def __init__(
        self,
        tracer: Optional[Tracer] = None,
        span_processor: Optional[Callable[[LLMObsSpan], LLMObsSpan]] = None,
    ) -> None:
        super(LLMObs, self).__init__()
        self.tracer = tracer or ddtrace.tracer
        self._llmobs_context_provider = LLMObsContextProvider()
        self._user_span_processor = span_processor
        agentless_enabled = config._llmobs_agentless_enabled if config._llmobs_agentless_enabled is not None else True
        self._llmobs_span_writer = LLMObsSpanWriter(
            interval=float(os.getenv("_DD_LLMOBS_WRITER_INTERVAL", 1.0)),
            timeout=float(os.getenv("_DD_LLMOBS_WRITER_TIMEOUT", 5.0)),
            is_agentless=agentless_enabled,
        )
        self._llmobs_eval_metric_writer = LLMObsEvalMetricWriter(
            interval=float(os.getenv("_DD_LLMOBS_WRITER_INTERVAL", 1.0)),
            timeout=float(os.getenv("_DD_LLMOBS_WRITER_TIMEOUT", 5.0)),
            is_agentless=agentless_enabled,
        )
        self._evaluator_runner = EvaluatorRunner(
            interval=float(os.getenv("_DD_LLMOBS_EVALUATOR_INTERVAL", 1.0)),
            llmobs_service=self,
        )
        self._dne_client = LLMObsExperimentsClient(
            interval=float(os.getenv("_DD_LLMOBS_WRITER_INTERVAL", 1.0)),
            timeout=float(os.getenv("_DD_LLMOBS_WRITER_TIMEOUT", 5.0)),
            _app_key=self._app_key,
            is_agentless=True,  # agent proxy doesn't seem to work for experiments
        )

        forksafe.register(self._child_after_fork)

        self._link_tracker = LinkTracker()
        self._annotations: List[Tuple[str, str, Dict[str, Any]]] = []
        self._annotation_context_lock = forksafe.RLock()

        self._tool_call_tracker = ToolCallTracker()

    def _on_span_start(self, span: Span) -> None:
        if self.enabled and span.span_type == SpanTypes.LLM:
            self._activate_llmobs_span(span)
            telemetry.record_span_started()
            self._do_annotations(span)

    def _on_span_finish(self, span: Span) -> None:
        if self.enabled and span.span_type == SpanTypes.LLM:
            self._submit_llmobs_span(span)
            telemetry.record_span_created(span)

    def _submit_llmobs_span(self, span: Span) -> None:
        """Generate and submit an LLMObs span event to be sent to LLMObs."""
        span_event = None
        try:
            span_event = self._llmobs_span_event(span)
            self._llmobs_span_writer.enqueue(span_event)
        except (KeyError, TypeError, ValueError):
            log.error(
                "Error generating LLMObs span event for span %s, likely due to malformed span", span, exc_info=True
            )
        finally:
            if not span_event or not span._get_ctx_item(SPAN_KIND) == "llm" or _is_evaluation_span(span):
                return
            if self._evaluator_runner:
                self._evaluator_runner.enqueue(span_event, span)

    def _llmobs_span_event(self, span: Span) -> LLMObsSpanEvent:
        """Span event object structure."""
        span_kind = span._get_ctx_item(SPAN_KIND)
        if not span_kind:
            raise KeyError("Span kind not found in span context")

        llmobs_span = LLMObsSpan()

        meta: Dict[str, Any] = {"span.kind": span_kind, "input": {}, "output": {}}
        if span_kind in ("llm", "embedding") and span._get_ctx_item(MODEL_NAME) is not None:
            meta["model_name"] = span._get_ctx_item(MODEL_NAME)
            meta["model_provider"] = (span._get_ctx_item(MODEL_PROVIDER) or "custom").lower()
        meta["metadata"] = span._get_ctx_item(METADATA) or {}

        input_type: Literal["value", "messages", ""] = ""
        output_type: Literal["value", "messages", ""] = ""
        if span._get_ctx_item(INPUT_VALUE) is not None:
            input_type = "value"
            llmobs_span.input = [
                {"content": safe_json(span._get_ctx_item(INPUT_VALUE), ensure_ascii=False), "role": ""}
            ]

        input_messages = span._get_ctx_item(INPUT_MESSAGES)
        if span_kind == "llm" and input_messages is not None:
            input_type = "messages"
            llmobs_span.input = cast(List[LLMObsSpan.Message], enforce_message_role(input_messages))

        if span._get_ctx_item(OUTPUT_VALUE) is not None:
            output_type = "value"
            llmobs_span.output = [
                {"content": safe_json(span._get_ctx_item(OUTPUT_VALUE), ensure_ascii=False), "role": ""}
            ]

        output_messages = span._get_ctx_item(OUTPUT_MESSAGES)
        if span_kind == "llm" and output_messages is not None:
            output_type = "messages"
            llmobs_span.output = cast(List[LLMObsSpan.Message], enforce_message_role(output_messages))

        if span_kind == "embedding" and span._get_ctx_item(INPUT_DOCUMENTS) is not None:
            meta["input"]["documents"] = span._get_ctx_item(INPUT_DOCUMENTS)
        if span_kind == "retrieval" and span._get_ctx_item(OUTPUT_DOCUMENTS) is not None:
            meta["output"]["documents"] = span._get_ctx_item(OUTPUT_DOCUMENTS)
        if span._get_ctx_item(INPUT_PROMPT) is not None:
            prompt_json_str = span._get_ctx_item(INPUT_PROMPT)
            if span_kind != "llm":
                log.warning(
                    "Dropping prompt on non-LLM span kind, annotating prompts is only supported for LLM span kinds."
                )
            else:
                meta["input"]["prompt"] = prompt_json_str
        if span.error:
            meta.update(
                {
                    ERROR_MSG: span.get_tag(ERROR_MSG),
                    ERROR_STACK: span.get_tag(ERROR_STACK),
                    ERROR_TYPE: span.get_tag(ERROR_TYPE),
                }
            )

        if self._user_span_processor:
            error = False
            try:
                llmobs_span._tags = cast(Dict[str, str], span._get_ctx_item(TAGS))
                user_llmobs_span = self._user_span_processor(llmobs_span)
                if not isinstance(user_llmobs_span, LLMObsSpan):
                    raise TypeError("User span processor must return an LLMObsSpan, got %r" % type(user_llmobs_span))
                llmobs_span = user_llmobs_span
            except Exception as e:
                log.error("Error in LLMObs span processor (%r): %r", self._user_span_processor, e)
                error = True
            finally:
                telemetry.record_llmobs_user_processor_called(error)

        if llmobs_span.input is not None:
            if input_type == "messages":
                meta["input"]["messages"] = llmobs_span.input
            elif input_type == "value":
                meta["input"]["value"] = llmobs_span.input[0]["content"]
        if llmobs_span.output is not None:
            if output_type == "messages":
                meta["output"]["messages"] = llmobs_span.output
            elif output_type == "value":
                meta["output"]["value"] = llmobs_span.output[0]["content"]

        if not meta["input"]:
            meta.pop("input")
        if not meta["output"]:
            meta.pop("output")
        metrics = span._get_ctx_item(METRICS) or {}
        ml_app = _get_ml_app(span)

        if ml_app is None:
            raise ValueError(
                "ML app is required for sending LLM Observability data. "
                "Ensure this configuration is set before running your application."
            )

        span._set_ctx_item(ML_APP, ml_app)
        parent_id = span._get_ctx_item(PARENT_ID_KEY) or ROOT_PARENT_ID

        llmobs_trace_id = span._get_ctx_item(LLMOBS_TRACE_ID)
        if llmobs_trace_id is None:
            raise ValueError("Failed to extract LLMObs trace ID from span context.")

        llmobs_span_event: LLMObsSpanEvent = {
            "trace_id": format_trace_id(llmobs_trace_id),
            "span_id": str(span.span_id),
            "parent_id": parent_id,
            "name": _get_span_name(span),
            "start_ns": span.start_ns,
            "duration": cast(int, span.duration_ns),
            "status": "error" if span.error else "ok",
            "meta": meta,
            "metrics": metrics,
            "tags": [],
            "_dd": {
                "span_id": str(span.span_id),
                "trace_id": format_trace_id(span.trace_id),
                "apm_trace_id": format_trace_id(span.trace_id),
            },
        }
        session_id = _get_session_id(span)
        if session_id is not None:
            span._set_ctx_item(SESSION_ID, session_id)
            llmobs_span_event["session_id"] = session_id

        llmobs_span_event["tags"] = self._llmobs_tags(span, ml_app, session_id)

        span_links = span._get_ctx_item(SPAN_LINKS)
        if isinstance(span_links, list) and span_links:
            llmobs_span_event["span_links"] = span_links

        return llmobs_span_event

    @staticmethod
    def _llmobs_tags(span: Span, ml_app: str, session_id: Optional[str] = None) -> List[str]:
        tags = {
            "version": config.version or "",
            "env": config.env or "",
            "service": span.service or "",
            "source": "integration",
            "ml_app": ml_app,
            "ddtrace.version": ddtrace.__version__,
            "language": "python",
            "error": span.error,
        }
        err_type = span.get_tag(ERROR_TYPE)
        if err_type:
            tags["error_type"] = err_type
        if session_id:
            tags["session_id"] = session_id
        if span._get_ctx_item(INTEGRATION):
            tags["integration"] = span._get_ctx_item(INTEGRATION)
        if _is_evaluation_span(span):
            tags[constants.RUNNER_IS_INTEGRATION_SPAN_TAG] = "ragas"
        existing_tags = span._get_ctx_item(TAGS)
        if existing_tags is not None:
            tags.update(existing_tags)
        return ["{}:{}".format(k, v) for k, v in tags.items()]

    def _do_annotations(self, span: Span) -> None:
        # get the current span context
        # only do the annotations if it matches the context
        if span.span_type != SpanTypes.LLM:  # do this check to avoid the warning log in `annotate`
            return
        current_context = self._instance.tracer.current_trace_context()
        if current_context is None:
            return
        current_context_id = current_context.get_baggage_item(ANNOTATIONS_CONTEXT_ID)
        with self._annotation_context_lock:
            for _, context_id, annotation_kwargs in self._instance._annotations:
                if current_context_id == context_id:
                    self.annotate(span, **annotation_kwargs)

    def _child_after_fork(self) -> None:
        self._llmobs_span_writer = self._llmobs_span_writer.recreate()
        self._llmobs_eval_metric_writer = self._llmobs_eval_metric_writer.recreate()
        self._evaluator_runner = self._evaluator_runner.recreate()
        if self.enabled:
            self._start_service()

    def _start_service(self) -> None:
        try:
            self._llmobs_span_writer.start()
            self._llmobs_eval_metric_writer.start()
        except ServiceStatusError:
            log.debug("Error starting LLMObs writers")

        try:
            self._evaluator_runner.start()
        except ServiceStatusError:
            log.debug("Error starting evaluator runner")

    def _stop_service(self) -> None:
        try:
            self._evaluator_runner.stop()
            # flush remaining evaluation spans & evaluations
            self._instance._llmobs_span_writer.periodic()
            self._instance._llmobs_eval_metric_writer.periodic()
        except ServiceStatusError:
            log.debug("Error stopping evaluator runner")

        try:
            self._llmobs_span_writer.stop()
            self._llmobs_eval_metric_writer.stop()
        except ServiceStatusError:
            log.debug("Error stopping LLMObs writers")

        # Remove listener hooks for span events
        core.reset_listeners("trace.span_start", self._on_span_start)
        core.reset_listeners("trace.span_finish", self._on_span_finish)
        core.reset_listeners("http.span_inject", self._inject_llmobs_context)
        core.reset_listeners("http.activate_distributed_headers", self._activate_llmobs_distributed_context)
        core.reset_listeners("threading.submit", self._current_trace_context)
        core.reset_listeners("threading.execution", self._llmobs_context_provider.activate)

        core.reset_listeners(DISPATCH_ON_LLM_TOOL_CHOICE, self._tool_call_tracker.on_llm_tool_choice)
        core.reset_listeners(DISPATCH_ON_TOOL_CALL, self._tool_call_tracker.on_tool_call)
        core.reset_listeners(DISPATCH_ON_TOOL_CALL_OUTPUT_USED, self._tool_call_tracker.on_tool_call_output_used)

        forksafe.unregister(self._child_after_fork)

    @classmethod
    def enable(
        cls,
        ml_app: Optional[str] = None,
        integrations_enabled: bool = True,
        agentless_enabled: Optional[bool] = None,
        instrumented_proxy_urls: Optional[Set[str]] = None,
        site: Optional[str] = None,
        api_key: Optional[str] = None,
        app_key: Optional[str] = None,
        env: Optional[str] = None,
        service: Optional[str] = None,
        span_processor: Optional[Callable[[LLMObsSpan], LLMObsSpan]] = None,
        _tracer: Optional[Tracer] = None,
        _auto: bool = False,
    ) -> None:
        """
        Enable LLM Observability tracing.

        :param str ml_app: The name of your ml application.
        :param bool integrations_enabled: Set to `true` to enable LLM integrations.
        :param bool agentless_enabled: Set to `true` to disable sending data that requires a Datadog Agent.
        :param set[str] instrumented_proxy_urls: A set of instrumented proxy URLs to help detect when to emit LLM spans.
        :param str site: Your datadog site.
        :param str api_key: Your datadog api key.
        :param str app_key: Your datadog application key.
        :param str env: Your environment name.
        :param str service: Your service name.
        :param Callable[[LLMObsSpan], LLMObsSpan] span_processor: A function that takes an LLMObsSpan and returns an
            LLMObsSpan.
        """
        if cls.enabled:
            log.debug("%s already enabled", cls.__name__)
            return

        if os.getenv("DD_LLMOBS_ENABLED") and not asbool(os.getenv("DD_LLMOBS_ENABLED")):
            log.debug("LLMObs.enable() called when DD_LLMOBS_ENABLED is set to false or 0, not starting LLMObs service")
            return
        # grab required values for LLMObs
        config._dd_site = site or config._dd_site
        config._dd_api_key = api_key or config._dd_api_key
        cls._app_key = app_key or cls._app_key
        config.env = env or config.env
        config.service = service or config.service
        config._llmobs_ml_app = ml_app or config._llmobs_ml_app
        config._llmobs_instrumented_proxy_urls = instrumented_proxy_urls or config._llmobs_instrumented_proxy_urls

        error = None
        start_ns = time.time_ns()
        try:
            config._llmobs_agentless_enabled = should_use_agentless(
                user_defined_agentless_enabled=(
                    agentless_enabled if agentless_enabled is not None else config._llmobs_agentless_enabled
                )
            )

            if config._llmobs_agentless_enabled:
                # validate required values for agentless LLMObs
                if not config._dd_api_key:
                    error = "missing_api_key"
                    raise ValueError(
                        "DD_API_KEY is required for sending LLMObs data when agentless mode is enabled. "
                        "Ensure this configuration is set before running your application."
                    )
                if not config._dd_site:
                    error = "missing_site"
                    raise ValueError(
                        "DD_SITE is required for sending LLMObs data when agentless mode is enabled. "
                        "Ensure this configuration is set before running your application."
                    )
                if not os.getenv("DD_REMOTE_CONFIG_ENABLED"):
                    config._remote_config_enabled = False
                    log.debug("Remote configuration disabled because DD_LLMOBS_AGENTLESS_ENABLED is set to true.")
                    remoteconfig_poller.disable()

                # Since the API key can be set programmatically and TelemetryWriter is already initialized by now,
                # we need to force telemetry to use agentless configuration
                telemetry_writer.enable_agentless_client(True)

            if integrations_enabled:
                cls._patch_integrations()

            # override the default _instance with a new tracer
            cls._instance = cls(tracer=_tracer, span_processor=span_processor)
            cls.enabled = True
            cls._instance.start()

            # Register hooks for span events
            core.on("trace.span_start", cls._instance._on_span_start)
            core.on("trace.span_finish", cls._instance._on_span_finish)
            core.on("http.span_inject", cls._inject_llmobs_context)
            core.on("http.activate_distributed_headers", cls._activate_llmobs_distributed_context)
            core.on("threading.submit", cls._instance._current_trace_context, "llmobs_ctx")
            core.on("threading.execution", cls._instance._llmobs_context_provider.activate)

            core.on(DISPATCH_ON_LLM_TOOL_CHOICE, cls._instance._tool_call_tracker.on_llm_tool_choice)
            core.on(DISPATCH_ON_TOOL_CALL, cls._instance._tool_call_tracker.on_tool_call)
            core.on(DISPATCH_ON_TOOL_CALL_OUTPUT_USED, cls._instance._tool_call_tracker.on_tool_call_output_used)

            atexit.register(cls.disable)
            telemetry_writer.product_activated(TELEMETRY_APM_PRODUCT.LLMOBS, True)

            log.debug("%s enabled; instrumented_proxy_urls: %s", cls.__name__, config._llmobs_instrumented_proxy_urls)
        finally:
            telemetry.record_llmobs_enabled(
                error,
                config._llmobs_agentless_enabled,
                config._dd_site,
                start_ns,
                _auto,
                config._llmobs_instrumented_proxy_urls,
                config._llmobs_ml_app,
            )

    @classmethod
    def pull_dataset(cls, name: str) -> Dataset:
        return cls._instance._dne_client.dataset_pull(name)

    @classmethod
    def create_dataset(cls, name: str, description: str) -> Dataset:
        return cls._instance._dne_client.dataset_create(name, description)

    @classmethod
    def _delete_dataset(cls, dataset_id: str) -> None:
        return cls._instance._dne_client.dataset_delete(dataset_id)

    @classmethod
    def experiment(
        cls,
        name: str,
        task: Callable[[Dict[str, NonNoneJSONType]], JSONType],
        dataset: Dataset,
        evaluators: List[Callable[[NonNoneJSONType, JSONType, JSONType], JSONType]],
        description: str = "",
    ) -> Experiment:
        """Initializes an Experiment to run a task on a Dataset and evaluators.

        :param name: The name of the experiment.
        :param task: The task function to run. Must accept a parameter ``input_data`` and optionally ``config``.
        :param dataset: The dataset to run the experiment on, created with LLMObs.pull/create_dataset().
        :param evaluators: A list of evaluator functions to evaluate the task output.
                           Must accept parameters ``input_data``, ``output_data``, and ``expected_output``.
        :param description: A description of the experiment.
        """
        if not callable(task):
            raise TypeError("task must be a callable function.")
        sig = inspect.signature(task)
        params = sig.parameters
        if "input_data" not in params:
            raise TypeError("Task function must have an 'input_data' parameter.")
        if not isinstance(dataset, Dataset):
            raise TypeError("Dataset must be an LLMObs Dataset object.")
        if not evaluators or not all(callable(evaluator) for evaluator in evaluators):
            raise TypeError("Evaluators must be a list of callable functions.")
        for evaluator in evaluators:
            sig = inspect.signature(evaluator)
            params = sig.parameters
            required_params = ("input_data", "output_data", "expected_output")
            if not all(param in params for param in required_params):
                raise TypeError("Evaluator function must have parameters {}.".format(required_params))
        return Experiment(name, task, dataset, evaluators, description=description, _llmobs=cls)

    @classmethod
    def register_processor(cls, processor: Optional[Callable[[LLMObsSpan], LLMObsSpan]] = None) -> None:
        """Register a processor to be called on each LLMObs span.

        This can be used to modify the span before it is sent to LLMObs. For example, you can modify the input/output.

        To deregister the processor, call `register_processor(None)`.

        :param processor: A function that takes an LLMObsSpan and returns an LLMObsSpan.
        """
        cls._instance._user_span_processor = processor

    @classmethod
    def _integration_is_enabled(cls, integration: str) -> bool:
        if integration not in SUPPORTED_LLMOBS_INTEGRATIONS:
            return False
        return SUPPORTED_LLMOBS_INTEGRATIONS[integration] in ddtrace._monkey._get_patched_modules()

    @classmethod
    def disable(cls) -> None:
        if not cls.enabled:
            log.debug("%s not enabled", cls.__name__)
            return
        log.debug("Disabling %s", cls.__name__)
        atexit.unregister(cls.disable)

        cls._instance.stop()
        cls.enabled = False
        telemetry_writer.product_activated(TELEMETRY_APM_PRODUCT.LLMOBS, False)

        log.debug("%s disabled", cls.__name__)

    def _record_object(self, span, obj, input_or_output):
        if obj is None:
            return
        span_links = []
        for span_link in self._link_tracker.get_span_links_from_object(obj):
            try:
                if span_link["attributes"]["from"] == "input" and input_or_output == "output":
                    continue
            except KeyError:
                log.debug("failed to read span link: ", span_link)
                continue
            span_links.append(
                {
                    "trace_id": span_link["trace_id"],
                    "span_id": span_link["span_id"],
                    "attributes": {
                        "from": span_link["attributes"]["from"],
                        "to": input_or_output,
                    },
                }
            )
        self._tag_span_links(span, span_links)
        self._link_tracker.add_span_links_to_object(
            obj,
            [
                {
                    "trace_id": self.export_span(span)["trace_id"],
                    "span_id": self.export_span(span)["span_id"],
                    "attributes": {
                        "from": input_or_output,
                    },
                }
            ],
        )

    def _tag_span_links(self, span, span_links):
        if not span_links:
            return
        span_links = [
            span_link
            for span_link in span_links
            if span_link["span_id"] != LLMObs.export_span(span)["span_id"]
            and span_link["trace_id"] == LLMObs.export_span(span)["trace_id"]
        ]
        current_span_links = span._get_ctx_item(SPAN_LINKS)
        if current_span_links:
            span_links = current_span_links + span_links
        span._set_ctx_item(SPAN_LINKS, span_links)

    @classmethod
    def annotation_context(
        cls, tags: Optional[Dict[str, Any]] = None, prompt: Optional[dict] = None, name: Optional[str] = None
    ) -> AnnotationContext:
        """
        Sets specified attributes on all LLMObs spans created while the returned AnnotationContext is active.
        Annotations are applied in the order in which annotation contexts are entered.

        :param tags: Dictionary of JSON serializable key-value tag pairs to set or update on the LLMObs span
                     regarding the span's context.
        :param prompt: A dictionary that represents the prompt used for an LLM call in the following form:
                        `{"template": "...", "id": "...", "version": "...", "variables": {"variable_1": "...", ...}}`.
                        Can also be set using the `ddtrace.llmobs.utils.Prompt` constructor class.
                        - This argument is only applicable to LLM spans.
                        - The dictionary may contain two optional keys relevant to RAG applications:
                            `rag_context_variables` - a list of variable key names that contain ground
                                                        truth context information
                            `rag_query_variables` - a list of variable key names that contains query
                                                        information for an LLM call
        :param name: Set to override the span name for any spans annotated within the returned context.
        """
        # id to track an annotation for registering / de-registering
        annotation_id = rand64bits()

        def get_annotations_context_id():
            current_ctx = cls._instance.tracer.current_trace_context()
            # default the context id to the annotation id
            ctx_id = annotation_id
            if current_ctx is None:
                current_ctx = Context(is_remote=False)
                current_ctx.set_baggage_item(ANNOTATIONS_CONTEXT_ID, ctx_id)
                cls._instance.tracer.context_provider.activate(current_ctx)
            elif not current_ctx.get_baggage_item(ANNOTATIONS_CONTEXT_ID):
                current_ctx.set_baggage_item(ANNOTATIONS_CONTEXT_ID, ctx_id)
            else:
                ctx_id = current_ctx.get_baggage_item(ANNOTATIONS_CONTEXT_ID)
            return ctx_id

        def register_annotation():
            with cls._instance._annotation_context_lock:
                ctx_id = get_annotations_context_id()
                cls._instance._annotations.append(
                    (annotation_id, ctx_id, {"tags": tags, "prompt": prompt, "_name": name})
                )

        def deregister_annotation():
            with cls._instance._annotation_context_lock:
                for i, (key, _, _) in enumerate(cls._instance._annotations):
                    if key == annotation_id:
                        cls._instance._annotations.pop(i)
                        return
                else:
                    log.debug("Failed to pop annotation context")

        return AnnotationContext(register_annotation, deregister_annotation)

    @classmethod
    def flush(cls) -> None:
        """
        Flushes any remaining spans and evaluation metrics to the LLMObs backend.
        """
        if cls.enabled is False:
            log.warning("flushing when LLMObs is disabled. No spans or evaluation metrics will be sent.")
            return

        error = None
        try:
            cls._instance._evaluator_runner.periodic()
        except Exception:
            error = "evaluator_flush_error"
            log.warning("Failed to run evaluator runner.", exc_info=True)

        try:
            cls._instance._llmobs_span_writer.periodic()
            cls._instance._llmobs_eval_metric_writer.periodic()
        except Exception:
            error = "writer_flush_error"
            log.warning("Failed to flush LLMObs spans and evaluation metrics.", exc_info=True)

        telemetry.record_user_flush(error)

    @staticmethod
    def _patch_integrations() -> None:
        """
        Patch LLM integrations. Ensure that we do not ignore DD_TRACE_<MODULE>_ENABLED or DD_PATCH_MODULES settings.
        """
        integrations_to_patch: Dict[str, Union[List[str], bool]] = {
            integration: ["bedrock-runtime", "bedrock-agent-runtime"] if integration == "botocore" else True
            for integration in SUPPORTED_LLMOBS_INTEGRATIONS.values()
        }
        for module, _ in integrations_to_patch.items():
            env_var = "DD_TRACE_%s_ENABLED" % module.upper()
            if env_var in os.environ:
                integrations_to_patch[module] = asbool(os.environ[env_var])
        dd_patch_modules = os.getenv("DD_PATCH_MODULES")
        dd_patch_modules_to_str = parse_tags_str(dd_patch_modules)
        integrations_to_patch.update(
            {k: asbool(v) for k, v in dd_patch_modules_to_str.items() if k in SUPPORTED_LLMOBS_INTEGRATIONS.values()}
        )
        patch(raise_errors=True, **integrations_to_patch)
        log.debug("Patched LLM integrations: %s", list(SUPPORTED_LLMOBS_INTEGRATIONS.values()))

    @classmethod
    def export_span(cls, span: Optional[Span] = None) -> Optional[ExportedLLMObsSpan]:
        """Returns a simple representation of a span to export its span and trace IDs.
        If no span is provided, the current active LLMObs-type span will be used.
        """
        if span is None:
            span = cls._instance._current_span()
            if span is None:
                telemetry.record_span_exported(span, "no_active_span")
                log.warning("No span provided and no active LLMObs-generated span found.")
                return None
        error = None
        try:
            if span.span_type != SpanTypes.LLM:
                error = "invalid_span"
                log.warning("Span must be an LLMObs-generated span.")
                return None
            return ExportedLLMObsSpan(
                span_id=str(span.span_id),
                trace_id=format_trace_id(span._get_ctx_item(LLMOBS_TRACE_ID) or span.trace_id),
            )
        except (TypeError, AttributeError):
            error = "invalid_span"
            log.warning("Failed to export span. Span must be a valid Span object.")
            return None
        finally:
            telemetry.record_span_exported(span, error)

    def _current_span(self) -> Optional[Span]:
        """Returns the currently active LLMObs-generated span.
        Note that there may be an active span represented by a context object
        (i.e. a distributed trace) which will not be returned by this method.
        """
        active = self._llmobs_context_provider.active()
        return active if isinstance(active, Span) else None

    def _current_trace_context(self) -> Optional[Context]:
        """Returns the context for the current LLMObs trace."""
        active = self._llmobs_context_provider.active()
        if isinstance(active, Context):
            return active
        elif isinstance(active, Span):
            context = active.context
            context._meta[PROPAGATED_LLMOBS_TRACE_ID_KEY] = str(active._get_ctx_item(LLMOBS_TRACE_ID)) or str(
                active.trace_id
            )
            return context
        return None

    def _activate_llmobs_span(self, span: Span) -> None:
        """Propagate the llmobs parent span's ID as the new span's parent ID and activate the new span."""
        llmobs_parent = self._llmobs_context_provider.active()
        if llmobs_parent:
            span._set_ctx_item(PARENT_ID_KEY, str(llmobs_parent.span_id))
            parent_llmobs_trace_id = (
                llmobs_parent._get_ctx_item(LLMOBS_TRACE_ID)
                if isinstance(llmobs_parent, Span)
                else llmobs_parent._meta.get(PROPAGATED_LLMOBS_TRACE_ID_KEY)
            )
            llmobs_trace_id = (
                int(parent_llmobs_trace_id) if parent_llmobs_trace_id is not None else llmobs_parent.trace_id
            )
            span._set_ctx_item(LLMOBS_TRACE_ID, llmobs_trace_id)
        else:
            span._set_ctx_item(PARENT_ID_KEY, ROOT_PARENT_ID)
            span._set_ctx_item(LLMOBS_TRACE_ID, rand128bits())
        self._llmobs_context_provider.activate(span)

    def _start_span(
        self,
        operation_kind: str,
        name: Optional[str] = None,
        session_id: Optional[str] = None,
        model_name: Optional[str] = None,
        model_provider: Optional[str] = None,
        ml_app: Optional[str] = None,
        _decorator: bool = False,
    ) -> Span:
        if name is None:
            name = operation_kind
        span = self.tracer.trace(name, resource=operation_kind, span_type=SpanTypes.LLM)

        if not self.enabled:
            return span

        span._set_ctx_item(SPAN_KIND, operation_kind)
        if model_name is not None:
            span._set_ctx_item(MODEL_NAME, model_name)
        if model_provider is not None:
            span._set_ctx_item(MODEL_PROVIDER, model_provider)
        session_id = session_id if session_id is not None else _get_session_id(span)
        if session_id is not None:
            span._set_ctx_item(SESSION_ID, session_id)

        ml_app = ml_app if ml_app is not None else _get_ml_app(span)
        if ml_app is None:
            raise ValueError(
                "ml_app is required for sending LLM Observability data. "
                "Ensure the name of your LLM application is set via `DD_LLMOBS_ML_APP` or `LLMObs.enable(ml_app='...')`"
                "before running your application."
            )
        span._set_ctx_items({DECORATOR: _decorator, SPAN_KIND: operation_kind, ML_APP: ml_app})
        log.debug("Starting LLMObs span: %s, span_kind: %s, ml_app: %s", name, operation_kind, ml_app)
        return span

    @classmethod
    def llm(
        cls,
        model_name: Optional[str] = None,
        name: Optional[str] = None,
        model_provider: Optional[str] = None,
        session_id: Optional[str] = None,
        ml_app: Optional[str] = None,
        _decorator: bool = False,
    ) -> Span:
        """
        Trace an invocation call to an LLM where inputs and outputs are represented as text.

        :param str model_name: The name of the invoked LLM. If not provided, a default value of "custom" will be set.
        :param str name: The name of the traced operation. If not provided, a default value of "llm" will be set.
        :param str model_provider: The name of the invoked LLM provider (ex: openai, bedrock).
                                   If not provided, a default value of "custom" will be set.
        :param str session_id: The ID of the underlying user session. Required for tracking sessions.
        :param str ml_app: The name of the ML application that the agent is orchestrating. If not provided, the default
                           value will be set to the value of `DD_LLMOBS_ML_APP`.

        :returns: The Span object representing the traced operation.
        """
        if cls.enabled is False:
            log.warning(SPAN_START_WHILE_DISABLED_WARNING)
        if model_name is None:
            model_name = "custom"
        if model_provider is None:
            model_provider = "custom"
        return cls._instance._start_span(
            "llm",
            name,
            model_name=model_name,
            model_provider=model_provider,
            session_id=session_id,
            ml_app=ml_app,
            _decorator=_decorator,
        )

    @classmethod
    def tool(
        cls,
        name: Optional[str] = None,
        session_id: Optional[str] = None,
        ml_app: Optional[str] = None,
        _decorator: bool = False,
    ) -> Span:
        """
        Trace a call to an external interface or API.

        :param str name: The name of the traced operation. If not provided, a default value of "tool" will be set.
        :param str session_id: The ID of the underlying user session. Required for tracking sessions.
        :param str ml_app: The name of the ML application that the agent is orchestrating. If not provided, the default
                           value will be set to the value of `DD_LLMOBS_ML_APP`.

        :returns: The Span object representing the traced operation.
        """
        if cls.enabled is False:
            log.warning(SPAN_START_WHILE_DISABLED_WARNING)
        return cls._instance._start_span("tool", name=name, session_id=session_id, ml_app=ml_app, _decorator=_decorator)

    @classmethod
    def task(
        cls,
        name: Optional[str] = None,
        session_id: Optional[str] = None,
        ml_app: Optional[str] = None,
        _decorator: bool = False,
    ) -> Span:
        """
        Trace a standalone non-LLM operation which does not involve an external request.

        :param str name: The name of the traced operation. If not provided, a default value of "task" will be set.
        :param str session_id: The ID of the underlying user session. Required for tracking sessions.
        :param str ml_app: The name of the ML application that the agent is orchestrating. If not provided, the default
                           value will be set to the value of `DD_LLMOBS_ML_APP`.

        :returns: The Span object representing the traced operation.
        """
        if cls.enabled is False:
            log.warning(SPAN_START_WHILE_DISABLED_WARNING)
        return cls._instance._start_span("task", name=name, session_id=session_id, ml_app=ml_app, _decorator=_decorator)

    @classmethod
    def agent(
        cls,
        name: Optional[str] = None,
        session_id: Optional[str] = None,
        ml_app: Optional[str] = None,
        _decorator: bool = False,
    ) -> Span:
        """
        Trace a dynamic workflow in which an embedded language model (agent) decides what sequence of actions to take.

        :param str name: The name of the traced operation. If not provided, a default value of "agent" will be set.
        :param str session_id: The ID of the underlying user session. Required for tracking sessions.
        :param str ml_app: The name of the ML application that the agent is orchestrating. If not provided, the default
                           value will be set to the value of `DD_LLMOBS_ML_APP`.

        :returns: The Span object representing the traced operation.
        """
        if cls.enabled is False:
            log.warning(SPAN_START_WHILE_DISABLED_WARNING)
        return cls._instance._start_span(
            "agent", name=name, session_id=session_id, ml_app=ml_app, _decorator=_decorator
        )

    @classmethod
    def workflow(
        cls,
        name: Optional[str] = None,
        session_id: Optional[str] = None,
        ml_app: Optional[str] = None,
        _decorator: bool = False,
    ) -> Span:
        """
        Trace a predefined or static sequence of operations.

        :param str name: The name of the traced operation. If not provided, a default value of "workflow" will be set.
        :param str session_id: The ID of the underlying user session. Required for tracking sessions.
        :param str ml_app: The name of the ML application that the agent is orchestrating. If not provided, the default
                           value will be set to the value of `DD_LLMOBS_ML_APP`.

        :returns: The Span object representing the traced operation.
        """
        if cls.enabled is False:
            log.warning(SPAN_START_WHILE_DISABLED_WARNING)
        return cls._instance._start_span(
            "workflow", name=name, session_id=session_id, ml_app=ml_app, _decorator=_decorator
        )

    @classmethod
    def embedding(
        cls,
        model_name: Optional[str] = None,
        name: Optional[str] = None,
        model_provider: Optional[str] = None,
        session_id: Optional[str] = None,
        ml_app: Optional[str] = None,
        _decorator: bool = False,
    ) -> Span:
        """
        Trace a call to an embedding model or function to create an embedding.

        :param str model_name: The name of the invoked embedding model.
                               If not provided, a default value of "custom" will be set.
        :param str name: The name of the traced operation. If not provided, a default value of "embedding" will be set.
        :param str model_provider: The name of the invoked LLM provider (ex: openai, bedrock).
                                   If not provided, a default value of "custom" will be set.
        :param str session_id: The ID of the underlying user session. Required for tracking sessions.
        :param str ml_app: The name of the ML application that the agent is orchestrating. If not provided, the default
                           value will be set to the value of `DD_LLMOBS_ML_APP`.

        :returns: The Span object representing the traced operation.
        """
        if cls.enabled is False:
            log.warning(SPAN_START_WHILE_DISABLED_WARNING)
        if model_name is None:
            model_name = "custom"
        if model_provider is None:
            model_provider = "custom"
        return cls._instance._start_span(
            "embedding",
            name,
            model_name=model_name,
            model_provider=model_provider,
            session_id=session_id,
            ml_app=ml_app,
            _decorator=_decorator,
        )

    @classmethod
    def retrieval(
        cls,
        name: Optional[str] = None,
        session_id: Optional[str] = None,
        ml_app: Optional[str] = None,
        _decorator: bool = False,
    ) -> Span:
        """
        Trace a vector search operation involving a list of documents being returned from an external knowledge base.

        :param str name: The name of the traced operation. If not provided, a default value of "workflow" will be set.
        :param str session_id: The ID of the underlying user session. Required for tracking sessions.
        :param str ml_app: The name of the ML application that the agent is orchestrating. If not provided, the default
                           value will be set to the value of `DD_LLMOBS_ML_APP`.

        :returns: The Span object representing the traced operation.
        """
        if cls.enabled is False:
            log.warning(SPAN_START_WHILE_DISABLED_WARNING)
        return cls._instance._start_span(
            "retrieval", name=name, session_id=session_id, ml_app=ml_app, _decorator=_decorator
        )

    @classmethod
    def annotate(
        cls,
        span: Optional[Span] = None,
        prompt: Optional[dict] = None,
        input_data: Optional[Any] = None,
        output_data: Optional[Any] = None,
        metadata: Optional[Dict[str, Any]] = None,
        metrics: Optional[Dict[str, Any]] = None,
        tags: Optional[Dict[str, Any]] = None,
        _name: Optional[str] = None,
    ) -> None:
        """
        Sets metadata, inputs, outputs, tags, and metrics as provided for a given LLMObs span.
        Note that with the exception of tags, this method will override any existing values for the provided fields.

        :param Span span: Span to annotate. If no span is provided, the current active span will be used.
                          Must be an LLMObs-type span, i.e. generated by the LLMObs SDK.
        :param prompt: A dictionary that represents the prompt used for an LLM call in the following form:
                        `{"template": "...", "id": "...", "version": "...", "variables": {"variable_1": "...", ...}}`.
                        Can also be set using the `ddtrace.llmobs.utils.Prompt` constructor class.
                        - This argument is only applicable to LLM spans.
                        - The dictionary may contain two optional keys relevant to RAG applications:
                            `rag_context_variables` - a list of variable key names that contain ground
                                                        truth context information
                            `rag_query_variables` - a list of variable key names that contains query
                                                        information for an LLM call
        :param input_data: A single input string, dictionary, or a list of dictionaries based on the span kind:
                           - llm spans: accepts a string, or a dictionary of form {"content": "...", "role": "..."},
                                        or a list of dictionaries with the same signature.
                           - embedding spans: accepts a string, list of strings, or a dictionary of form
                                              {"text": "...", ...} or a list of dictionaries with the same signature.
                           - other: any JSON serializable type.
        :param output_data: A single output string, dictionary, or a list of dictionaries based on the span kind:
                           - llm spans: accepts a string, or a dictionary of form {"content": "...", "role": "..."},
                                        or a list of dictionaries with the same signature.
                           - retrieval spans: a dictionary containing any of the key value pairs
                                              {"name": str, "id": str, "text": str, "score": float},
                                              or a list of dictionaries with the same signature.
                           - other: any JSON serializable type.
        :param metadata: Dictionary of JSON serializable key-value metadata pairs relevant to the input/output operation
                         described by the LLMObs span.
        :param tags: Dictionary of JSON serializable key-value tag pairs to set or update on the LLMObs span
                     regarding the span's context.
        :param metrics: Dictionary of JSON serializable key-value metric pairs,
                        such as `{prompt,completion,total}_tokens`.
        """
        error = None
        try:
            if span is None:
                span = cls._instance._current_span()
                if span is None:
                    error = "invalid_span_no_active_spans"
                    log.warning("No span provided and no active LLMObs-generated span found.")
                    return
            if span.span_type != SpanTypes.LLM:
                error = "invalid_span_type"
                log.warning("Span must be an LLMObs-generated span.")
                return
            if span.finished:
                error = "invalid_finished_span"
                log.warning("Cannot annotate a finished span.")
                return
            if metadata is not None:
                if not isinstance(metadata, dict):
                    error = "invalid_metadata"
                    log.warning("metadata must be a dictionary")
                else:
                    cls._set_dict_attribute(span, METADATA, metadata)
            if metrics is not None:
                if not isinstance(metrics, dict):
                    error = "invalid_metrics"
                    log.warning("metrics must be a dictionary of string key - numeric value pairs.")
                else:
                    cls._set_dict_attribute(span, METRICS, metrics)
            if tags is not None:
                if not isinstance(tags, dict):
                    error = "invalid_tags"
                    log.warning("span tags must be a dictionary of string key - primitive value pairs.")
                else:
                    session_id = tags.get("session_id")
                    if session_id:
                        span._set_ctx_item(SESSION_ID, str(session_id))
                    cls._set_dict_attribute(span, TAGS, tags)
            span_kind = span._get_ctx_item(SPAN_KIND)
            if _name is not None:
                span.name = _name
            if prompt is not None:
                try:
                    validated_prompt = validate_prompt(prompt)
                    cls._set_dict_attribute(span, INPUT_PROMPT, validated_prompt)
                except TypeError:
                    error = "invalid_prompt"
                    log.warning("Failed to validate prompt with error: ", exc_info=True)
            if not span_kind:
                log.debug("Span kind not specified, skipping annotation for input/output data")
                return
            if input_data is not None or output_data is not None:
                if span_kind == "llm":
                    error = cls._tag_llm_io(span, input_messages=input_data, output_messages=output_data)
                elif span_kind == "embedding":
                    error = cls._tag_embedding_io(span, input_documents=input_data, output_text=output_data)
                elif span_kind == "retrieval":
                    error = cls._tag_retrieval_io(span, input_text=input_data, output_documents=output_data)
                else:
                    cls._tag_text_io(span, input_value=input_data, output_value=output_data)
        finally:
            telemetry.record_llmobs_annotate(span, error)

    @classmethod
    def _tag_llm_io(cls, span, input_messages=None, output_messages=None) -> Optional[str]:
        """Tags input/output messages for LLM-kind spans.
        Will be mapped to span's `meta.{input,output}.messages` fields.
        """
        if input_messages is not None:
            try:
                if not isinstance(input_messages, Messages):
                    input_messages = Messages(input_messages)
                if input_messages.messages:
                    span._set_ctx_item(INPUT_MESSAGES, input_messages.messages)
            except TypeError:
                log.warning("Failed to parse input messages.", exc_info=True)
                return "invalid_io_messages"
        if output_messages is None:
            return None
        try:
            if not isinstance(output_messages, Messages):
                output_messages = Messages(output_messages)
            if not output_messages.messages:
                return None
            span._set_ctx_item(OUTPUT_MESSAGES, output_messages.messages)
        except TypeError:
            log.warning("Failed to parse output messages.", exc_info=True)
            return "invalid_io_messages"
        return None

    @classmethod
    def _tag_embedding_io(cls, span, input_documents=None, output_text=None) -> Optional[str]:
        """Tags input documents and output text for embedding-kind spans.
        Will be mapped to span's `meta.{input,output}.text` fields.
        """
        if input_documents is not None:
            try:
                if not isinstance(input_documents, Documents):
                    input_documents = Documents(input_documents)
                if input_documents.documents:
                    span._set_ctx_item(INPUT_DOCUMENTS, input_documents.documents)
            except TypeError:
                log.warning("Failed to parse input documents.", exc_info=True)
                return "invalid_embedding_io"
        if output_text is None:
            return None
        span._set_ctx_item(OUTPUT_VALUE, str(output_text))
        return None

    @classmethod
    def _tag_retrieval_io(cls, span, input_text=None, output_documents=None) -> Optional[str]:
        """Tags input text and output documents for retrieval-kind spans.
        Will be mapped to span's `meta.{input,output}.text` fields.
        """
        if input_text is not None:
            span._set_ctx_item(INPUT_VALUE, safe_json(input_text))
        if output_documents is None:
            return None
        try:
            if not isinstance(output_documents, Documents):
                output_documents = Documents(output_documents)
            if not output_documents.documents:
                return None
            span._set_ctx_item(OUTPUT_DOCUMENTS, output_documents.documents)
        except TypeError:
            log.warning("Failed to parse output documents.", exc_info=True)
            return "invalid_retrieval_io"
        return None

    @classmethod
    def _tag_text_io(cls, span, input_value=None, output_value=None):
        """Tags input/output values for non-LLM kind spans.
        Will be mapped to span's `meta.{input,output}.values` fields.
        """
        if input_value is not None:
            span._set_ctx_item(INPUT_VALUE, safe_json(input_value))
        if output_value is not None:
            span._set_ctx_item(OUTPUT_VALUE, safe_json(output_value))

    @staticmethod
    def _set_dict_attribute(span: Span, key, value: Dict[str, Any]) -> None:
        """Sets a given LLM Obs span attribute with a dictionary key/values.
        If the attribute is already set on the span, the new dict with be merged with the existing
        dict.
        """
        existing_value = span._get_ctx_item(key) or {}
        existing_value.update(value)
        span._set_ctx_item(key, existing_value)

    @classmethod
    def submit_evaluation_for(
        cls,
        label: str,
        metric_type: str,
        value: Union[str, int, float, bool],
        span: Optional[dict] = None,
        span_with_tag_value: Optional[Dict[str, str]] = None,
        tags: Optional[Dict[str, str]] = None,
        ml_app: Optional[str] = None,
        timestamp_ms: Optional[int] = None,
        metadata: Optional[Dict[str, object]] = None,
    ) -> None:
        """
        Submits a custom evaluation metric for a given span.

        :param str label: The name of the evaluation metric.
        :param str metric_type: The type of the evaluation metric. One of "categorical", "score", "boolean".
        :param value: The value of the evaluation metric.
                      Must be a string (categorical), integer (score), float (score), or boolean (boolean).
        :param dict span: A dictionary of shape {'span_id': str, 'trace_id': str} uniquely identifying
                            the span associated with this evaluation.
        :param dict span_with_tag_value: A dictionary with the format {'tag_key': str, 'tag_value': str}
                            uniquely identifying the span associated with this evaluation.
        :param tags: A dictionary of string key-value pairs to tag the evaluation metric with.
        :param str ml_app: The name of the ML application
        :param int timestamp_ms: The unix timestamp in milliseconds when the evaluation metric result was generated.
                                    If not set, the current time will be used.
        :param dict metadata: A JSON serializable dictionary of key-value metadata pairs relevant to the
                                evaluation metric.
        """
        if cls.enabled is False:
            log.debug(
                "LLMObs.submit_evaluation_for() called when LLMObs is not enabled. ",
                "Evaluation metric data will not be sent.",
            )
            return

        error = None
        join_on = {}
        try:
            has_exactly_one_joining_key = (span is not None) ^ (span_with_tag_value is not None)

            if not has_exactly_one_joining_key:
                error = "provided_both_span_and_tag_joining_key"
                raise ValueError(
                    "Exactly one of `span` or `span_with_tag_value` must be specified to submit an evaluation metric."
                )

            if span is not None:
                if (
                    not isinstance(span, dict)
                    or not isinstance(span.get("span_id"), str)
                    or not isinstance(span.get("trace_id"), str)
                ):
                    error = "invalid_span"
                    raise TypeError(
                        "`span` must be a dictionary containing both span_id and trace_id keys. "
                        "LLMObs.export_span() can be used to generate this dictionary from a given span."
                    )
                join_on["span"] = span
            elif span_with_tag_value is not None:
                if (
                    not isinstance(span_with_tag_value, dict)
                    or not isinstance(span_with_tag_value.get("tag_key"), str)
                    or not isinstance(span_with_tag_value.get("tag_value"), str)
                ):
                    error = "invalid_joining_key"
                    raise TypeError(
                        "`span_with_tag_value` must be a dict with keys 'tag_key' and 'tag_value' "
                        "containing string values"
                    )
                join_on["tag"] = {
                    "key": span_with_tag_value.get("tag_key"),
                    "value": span_with_tag_value.get("tag_value"),
                }

            timestamp_ms = timestamp_ms if timestamp_ms else int(time.time() * 1000)

            if not isinstance(timestamp_ms, int) or timestamp_ms < 0:
                error = "invalid_timestamp"
                raise ValueError("timestamp_ms must be a non-negative integer. Evaluation metric data will not be sent")

            if not label:
                error = "invalid_metric_label"
                raise ValueError("label must be the specified name of the evaluation metric.")

            metric_type = metric_type.lower()
            if metric_type not in ("categorical", "score", "boolean"):
                error = "invalid_metric_type"
                raise ValueError("metric_type must be one of 'categorical', 'score', or 'boolean'.")

            if metric_type == "categorical" and not isinstance(value, str):
                error = "invalid_metric_value"
                raise TypeError("value must be a string for a categorical metric.")
            if metric_type == "score" and not isinstance(value, (int, float)):
                error = "invalid_metric_value"
                raise TypeError("value must be an integer or float for a score metric.")
            if metric_type == "boolean" and not isinstance(value, bool):
                error = "invalid_metric_value"
                raise TypeError("value must be a boolean for a boolean metric.")

            if tags is not None and not isinstance(tags, dict):
                log.warning("tags must be a dictionary of string key-value pairs.")
                tags = {}

            evaluation_tags = {
                "ddtrace.version": ddtrace.__version__,
                "ml_app": ml_app,
            }

            if tags:
                for k, v in tags.items():
                    try:
                        evaluation_tags[ensure_text(k)] = ensure_text(v)
                    except TypeError:
                        error = "invalid_tags"
                        log.warning("Failed to parse tags. Tags for evaluation metrics must be strings.")

            ml_app = ml_app if ml_app else config._llmobs_ml_app
            if not ml_app:
                error = "missing_ml_app"
                log.warning(
                    "ML App name is required for sending evaluation metrics. Evaluation metric data will not be sent. "
                    "Ensure this configuration is set before running your application."
                )
                return

            evaluation_metric: LLMObsEvaluationMetricEvent = {
                "join_on": join_on,
                "label": str(label),
                "metric_type": metric_type,
                "timestamp_ms": timestamp_ms,
                "{}_value".format(metric_type): value,  # type: ignore
                "ml_app": ml_app,
                "tags": ["{}:{}".format(k, v) for k, v in evaluation_tags.items()],
            }

            if metadata:
                if not isinstance(metadata, dict):
                    error = "invalid_metadata"
                    log.warning("metadata must be json serializable dictionary.")
                else:
                    metadata = safe_json(metadata)
                    if metadata and isinstance(metadata, str):
                        evaluation_metric["metadata"] = json.loads(metadata)

            cls._instance._llmobs_eval_metric_writer.enqueue(evaluation_metric)
        finally:
            telemetry.record_llmobs_submit_evaluation(join_on, metric_type, error)

    @classmethod
    def submit_evaluation(
        cls,
        span_context: Dict[str, str],
        label: str,
        metric_type: str,
        value: Union[str, int, float, bool],
        tags: Optional[Dict[str, str]] = None,
        ml_app: Optional[str] = None,
        timestamp_ms: Optional[int] = None,
        metadata: Optional[Dict[str, object]] = None,
    ) -> None:
        """
        Submits a custom evaluation metric for a given span ID and trace ID.

        :param span_context: A dictionary containing the span_id and trace_id of interest.
        :param str label: The name of the evaluation metric.
        :param str metric_type: The type of the evaluation metric. One of "categorical", "score", "boolean".
        :param value: The value of the evaluation metric.
                      Must be a string (categorical), integer (score), float (score), or boolean (boolean).
        :param tags: A dictionary of string key-value pairs to tag the evaluation metric with.
        :param str ml_app: The name of the ML application
        :param int timestamp_ms: The timestamp in milliseconds when the evaluation metric result was generated.
        :param dict metadata: A JSON serializable dictionary of key-value metadata pairs relevant to the
                                evaluation metric.
        """
        if cls.enabled is False:
            log.debug(
                "LLMObs.submit_evaluation() called when LLMObs is not enabled. Evaluation metric data will not be sent."
            )
            return
        error = None
        try:
            if not isinstance(span_context, dict):
                error = "invalid_span"
                log.warning(
                    "span_context must be a dictionary containing both span_id and trace_id keys. "
                    "LLMObs.export_span() can be used to generate this dictionary from a given span."
                )
                return

            ml_app = ml_app if ml_app else config._llmobs_ml_app
            if not ml_app:
                error = "missing_ml_app"
                log.warning(
                    "ML App name is required for sending evaluation metrics. Evaluation metric data will not be sent. "
                    "Ensure this configuration is set before running your application."
                )
                return

            timestamp_ms = timestamp_ms if timestamp_ms else int(time.time() * 1000)

            if not isinstance(timestamp_ms, int) or timestamp_ms < 0:
                error = "invalid_timestamp"
                log.warning("timestamp_ms must be a non-negative integer. Evaluation metric data will not be sent")
                return

            span_id = span_context.get("span_id")
            trace_id = span_context.get("trace_id")
            if not (span_id and trace_id):
                error = "invalid_span"
                log.warning(
                    "span_id and trace_id must both be specified for the given evaluation metric to be submitted."
                )
                return
            if not label:
                error = "invalid_metric_label"
                log.warning("label must be the specified name of the evaluation metric.")
                return

            if not metric_type or metric_type.lower() not in ("categorical", "numerical", "score", "boolean"):
                error = "invalid_metric_type"
                log.warning("metric_type must be one of 'categorical', 'score', or 'boolean'.")
                return

            metric_type = metric_type.lower()
            if metric_type == "numerical":
                error = "invalid_metric_type"
                log.warning(
                    "The evaluation metric type 'numerical' is unsupported. Use 'score' instead. "
                    "Converting `numerical` metric to `score` type."
                )
                metric_type = "score"

            if metric_type == "categorical" and not isinstance(value, str):
                error = "invalid_metric_value"
                log.warning("value must be a string for a categorical metric.")
                return
            if metric_type == "score" and not isinstance(value, (int, float)):
                error = "invalid_metric_value"
                log.warning("value must be an integer or float for a score metric.")
                return
            if metric_type == "boolean" and not isinstance(value, bool):
                error = "invalid_metric_value"
                log.warning("value must be a boolean for a boolean metric.")
                return
            if tags is not None and not isinstance(tags, dict):
                error = "invalid_tags"
                log.warning("tags must be a dictionary of string key-value pairs.")
                return

            # initialize tags with default values that will be overridden by user-provided tags
            evaluation_tags = {
                "ddtrace.version": ddtrace.__version__,
                "ml_app": ml_app,
            }

            if tags:
                for k, v in tags.items():
                    try:
                        evaluation_tags[ensure_text(k)] = ensure_text(v)
                    except TypeError:
                        error = "invalid_tags"
                        log.warning("Failed to parse tags. Tags for evaluation metrics must be strings.")

            evaluation_metric: LLMObsEvaluationMetricEvent = {
                "join_on": {"span": {"span_id": span_id, "trace_id": trace_id}},
                "label": str(label),
                "metric_type": metric_type.lower(),
                "timestamp_ms": timestamp_ms,
                "{}_value".format(metric_type): value,  # type: ignore
                "ml_app": ml_app,
                "tags": ["{}:{}".format(k, v) for k, v in evaluation_tags.items()],
            }

            if metadata:
                if not isinstance(metadata, dict):
                    error = "invalid_metadata"
                    log.warning("metadata must be json serializable dictionary.")
                else:
                    metadata = safe_json(metadata)
                    if metadata and isinstance(metadata, str):
                        evaluation_metric["metadata"] = json.loads(metadata)

            cls._instance._llmobs_eval_metric_writer.enqueue(evaluation_metric)
        finally:
            telemetry.record_llmobs_submit_evaluation({"span": span_context}, metric_type, error)

    @classmethod
    def _inject_llmobs_context(cls, span_context: Context, request_headers: Dict[str, str]) -> None:
        if cls.enabled is False:
            return

        active_span = cls._instance._llmobs_context_provider.active()
        active_context = active_span.context if isinstance(active_span, Span) else active_span

        parent_id = str(active_context.span_id) if active_context is not None else ROOT_PARENT_ID

        ml_app = None
        if isinstance(active_span, Span):
            ml_app = active_span._get_ctx_item(ML_APP)
            llmobs_trace_id = active_span._get_ctx_item(LLMOBS_TRACE_ID)
        elif active_context is not None:
            ml_app = active_context._meta.get(PROPAGATED_ML_APP_KEY) or config._llmobs_ml_app
            llmobs_trace_id = active_context._meta.get(PROPAGATED_LLMOBS_TRACE_ID_KEY) or rand128bits()
        else:
            ml_app = config._llmobs_ml_app
            llmobs_trace_id = rand128bits()

        span_context._meta[PROPAGATED_PARENT_ID_KEY] = parent_id
        span_context._meta[PROPAGATED_LLMOBS_TRACE_ID_KEY] = str(llmobs_trace_id)

        if ml_app is not None:
            span_context._meta[PROPAGATED_ML_APP_KEY] = ml_app

    @classmethod
    def inject_distributed_headers(cls, request_headers: Dict[str, str], span: Optional[Span] = None) -> Dict[str, str]:
        """Injects the span's distributed context into the given request headers."""
        if cls.enabled is False:
            log.warning(
                "LLMObs.inject_distributed_headers() called when LLMObs is not enabled. "
                "Distributed context will not be injected."
            )
            return request_headers
        error = None
        try:
            if not isinstance(request_headers, dict):
                error = "invalid_request_headers"
                log.warning("request_headers must be a dictionary of string key-value pairs.")
                return request_headers
            if span is None:
                span = cls._instance.tracer.current_span()
            if span is None:
                error = "no_active_span"
                log.warning("No span provided and no currently active span found.")
                return request_headers
            if not isinstance(span, Span):
                error = "invalid_span"
                log.warning("span must be a valid Span object. Distributed context will not be injected.")
                return request_headers
            HTTPPropagator.inject(span.context, request_headers)
            return request_headers
        finally:
            telemetry.record_inject_distributed_headers(error)

    @classmethod
    def _activate_llmobs_distributed_context(cls, request_headers: Dict[str, str], context: Context) -> Optional[str]:
        if cls.enabled is False:
            return None
        if not context.trace_id or not context.span_id:
            log.warning("Failed to extract trace/span ID from request headers.")
            return "missing_context"
        _parent_id = context._meta.get(PROPAGATED_PARENT_ID_KEY)
        if _parent_id is None:
            log.debug("Failed to extract LLMObs parent ID from request headers.")
            return "missing_parent_id"
        try:
            parent_id = int(_parent_id)
        except ValueError:
            log.warning("Failed to parse LLMObs parent ID from request headers.")
            return "invalid_parent_id"
        parent_llmobs_trace_id = context._meta.get(PROPAGATED_LLMOBS_TRACE_ID_KEY)
        if parent_llmobs_trace_id is None:
            log.debug("Failed to extract LLMObs trace ID from request headers. Expected string, got None.")
            llmobs_context = Context(trace_id=context.trace_id, span_id=parent_id)
            llmobs_context._meta[PROPAGATED_LLMOBS_TRACE_ID_KEY] = str(context.trace_id)
            cls._instance._llmobs_context_provider.activate(llmobs_context)
            return "missing_parent_llmobs_trace_id"
        llmobs_context = Context(trace_id=context.trace_id, span_id=parent_id)
        llmobs_context._meta[PROPAGATED_LLMOBS_TRACE_ID_KEY] = str(parent_llmobs_trace_id)
        cls._instance._llmobs_context_provider.activate(llmobs_context)
        return None

    @classmethod
    def activate_distributed_headers(cls, request_headers: Dict[str, str]) -> None:
        """
        Activates distributed tracing headers for the current request.

        :param request_headers: A dictionary containing the headers for the current request.
        """
        if cls.enabled is False:
            log.warning(
                "LLMObs.activate_distributed_headers() called when LLMObs is not enabled. "
                "Distributed context will not be activated."
            )
            return
        context = HTTPPropagator.extract(request_headers)
        cls._instance.tracer.context_provider.activate(context)
        error = cls._instance._activate_llmobs_distributed_context(request_headers, context)
        telemetry.record_activate_distributed_headers(error)


# initialize the default llmobs instance
LLMObs._instance = LLMObs()<|MERGE_RESOLUTION|>--- conflicted
+++ resolved
@@ -115,10 +115,7 @@
     "crewai": "crewai",
     "openai_agents": "openai_agents",
     "mcp": "mcp",
-<<<<<<< HEAD
-=======
     "pydantic_ai": "pydantic_ai",
->>>>>>> 8264131e
     # requests frameworks for distributed injection/extraction
     "requests": "requests",
     "httpx": "httpx",
