--- conflicted
+++ resolved
@@ -319,8 +319,6 @@
         span._set_ctx_item(ML_APP, ml_app)
         parent_id = span._get_ctx_item(PARENT_ID_KEY) or ROOT_PARENT_ID
 
-<<<<<<< HEAD
-        # Experiments related
         if span._get_ctx_item(EXPECTED_OUTPUT) is not None:
             meta["expected_output"] = span._get_ctx_item(EXPECTED_OUTPUT)
         if span._get_ctx_item(EXPERIMENT_INPUT) is not None:
@@ -328,16 +326,12 @@
         if span._get_ctx_item(EXPERIMENT_OUTPUT) is not None:
             meta["output"] = span._get_ctx_item(EXPERIMENT_OUTPUT)
 
-        llmobs_span_event = {
-            "trace_id": format_trace_id(span.trace_id),
-=======
         llmobs_trace_id = span._get_ctx_item(LLMOBS_TRACE_ID)
         if llmobs_trace_id is None:
             raise ValueError("Failed to extract LLMObs trace ID from span context.")
 
         llmobs_span_event: LLMObsSpanEvent = {
             "trace_id": format_trace_id(llmobs_trace_id),
->>>>>>> 563f14b3
             "span_id": str(span.span_id),
             "parent_id": parent_id,
             "name": _get_span_name(span),
