import json
import os
import time
from typing import Any
from typing import Dict
from typing import List
from typing import Optional
from typing import Union

import ddtrace
from ddtrace import Span
from ddtrace import config
from ddtrace import patch
from ddtrace._trace.context import Context
from ddtrace.constants import ERROR_MSG
from ddtrace.constants import ERROR_STACK
from ddtrace.constants import ERROR_TYPE
from ddtrace.ext import SpanTypes
from ddtrace.internal import atexit
from ddtrace.internal import core
from ddtrace.internal import forksafe
from ddtrace.internal._rand import rand64bits
from ddtrace.internal.compat import ensure_text
from ddtrace.internal.logger import get_logger
from ddtrace.internal.remoteconfig.worker import remoteconfig_poller
from ddtrace.internal.service import Service
from ddtrace.internal.service import ServiceStatusError
from ddtrace.internal.telemetry import telemetry_writer
from ddtrace.internal.telemetry.constants import TELEMETRY_APM_PRODUCT
from ddtrace.internal.utils.deprecations import DDTraceDeprecationWarning
from ddtrace.internal.utils.formats import asbool
from ddtrace.internal.utils.formats import parse_tags_str
from ddtrace.llmobs import _constants as constants
from ddtrace.llmobs._constants import ANNOTATIONS_CONTEXT_ID
from ddtrace.llmobs._constants import INPUT_DOCUMENTS
from ddtrace.llmobs._constants import INPUT_MESSAGES
from ddtrace.llmobs._constants import INPUT_PARAMETERS
from ddtrace.llmobs._constants import INPUT_PROMPT
from ddtrace.llmobs._constants import INPUT_VALUE
from ddtrace.llmobs._constants import IS_EVALUATION_SPAN
from ddtrace.llmobs._constants import METADATA
from ddtrace.llmobs._constants import METRICS
from ddtrace.llmobs._constants import ML_APP
from ddtrace.llmobs._constants import MODEL_NAME
from ddtrace.llmobs._constants import MODEL_PROVIDER
from ddtrace.llmobs._constants import OUTPUT_DOCUMENTS
from ddtrace.llmobs._constants import OUTPUT_MESSAGES
from ddtrace.llmobs._constants import OUTPUT_VALUE
from ddtrace.llmobs._constants import PARENT_ID_KEY
from ddtrace.llmobs._constants import PROPAGATED_PARENT_ID_KEY
from ddtrace.llmobs._constants import SESSION_ID
from ddtrace.llmobs._constants import SPAN_KIND
from ddtrace.llmobs._constants import SPAN_LINKS
from ddtrace.llmobs._constants import SPAN_START_WHILE_DISABLED_WARNING
from ddtrace.llmobs._constants import TAGS
from ddtrace.llmobs._evaluators.runner import EvaluatorRunner
from ddtrace.llmobs._utils import AnnotationContext
from ddtrace.llmobs._utils import _get_llmobs_parent_id
from ddtrace.llmobs._utils import _get_ml_app
from ddtrace.llmobs._utils import _get_session_id
from ddtrace.llmobs._utils import _get_span_name
from ddtrace.llmobs._utils import _inject_llmobs_parent_id
from ddtrace.llmobs._utils import _is_evaluation_span
from ddtrace.llmobs._utils import safe_json
from ddtrace.llmobs._utils import validate_prompt
from ddtrace.llmobs._writer import LLMObsEvalMetricWriter
from ddtrace.llmobs._writer import LLMObsSpanWriter
from ddtrace.llmobs.utils import Documents
from ddtrace.llmobs.utils import ExportedLLMObsSpan
from ddtrace.llmobs.utils import Messages
from ddtrace.propagation.http import HTTPPropagator
from ddtrace.vendor.debtcollector import deprecate


log = get_logger(__name__)


SUPPORTED_LLMOBS_INTEGRATIONS = {
    "anthropic": "anthropic",
    "bedrock": "botocore",
    "openai": "openai",
    "langchain": "langchain",
    "google_generativeai": "google_generativeai",
    "vertexai": "vertexai",
}


class LLMObs(Service):
    _instance = None  # type: LLMObs
    enabled = False

    def __init__(self, tracer=None):
        super(LLMObs, self).__init__()
        self.tracer = tracer or ddtrace.tracer
        self._llmobs_span_writer = LLMObsSpanWriter(
            is_agentless=config._llmobs_agentless_enabled,
            interval=float(os.getenv("_DD_LLMOBS_WRITER_INTERVAL", 1.0)),
            timeout=float(os.getenv("_DD_LLMOBS_WRITER_TIMEOUT", 5.0)),
        )
        self._llmobs_eval_metric_writer = LLMObsEvalMetricWriter(
            site=config._dd_site,
            api_key=config._dd_api_key,
            interval=float(os.getenv("_DD_LLMOBS_WRITER_INTERVAL", 1.0)),
            timeout=float(os.getenv("_DD_LLMOBS_WRITER_TIMEOUT", 5.0)),
        )
        self._evaluator_runner = EvaluatorRunner(
            interval=float(os.getenv("_DD_LLMOBS_EVALUATOR_INTERVAL", 1.0)),
            llmobs_service=self,
        )

        forksafe.register(self._child_after_fork)

        self._annotations = []
        self._annotation_context_lock = forksafe.RLock()

    def _on_span_start(self, span):
        if self.enabled and span.span_type == SpanTypes.LLM:
            self._do_annotations(span)

    def _on_span_finish(self, span):
        if self.enabled and span.span_type == SpanTypes.LLM:
            self._submit_llmobs_span(span)

    def _submit_llmobs_span(self, span: Span) -> None:
        """Generate and submit an LLMObs span event to be sent to LLMObs."""
        span_event = None
        is_llm_span = span._get_ctx_item(SPAN_KIND) == "llm"
        is_evaluation_span = False
        try:
            span_event = self._llmobs_span_event(span)

            is_evaluation_span = _is_evaluation_span(span)
            if is_evaluation_span:
                span._set_ctx_item(IS_EVALUATION_SPAN, is_evaluation_span)
                span_event["tags"].append("{}:ragas".format(constants.RUNNER_IS_INTEGRATION_SPAN_TAG))

            self._llmobs_span_writer.enqueue(span_event)
        except (KeyError, TypeError):
            log.error(
                "Error generating LLMObs span event for span %s, likely due to malformed span", span, exc_info=True
            )
        finally:
            if not span_event or not is_llm_span or is_evaluation_span:
                return
            if self._evaluator_runner:
                self._evaluator_runner.enqueue(span_event, span)

    @classmethod
    def _llmobs_span_event(cls, span: Span) -> Dict[str, Any]:
        """Span event object structure."""
        span_kind = span._get_ctx_item(SPAN_KIND)
        if not span_kind:
            raise KeyError("Span kind not found in span context")
        meta: Dict[str, Any] = {"span.kind": span_kind, "input": {}, "output": {}}
        if span_kind in ("llm", "embedding") and span._get_ctx_item(MODEL_NAME) is not None:
            meta["model_name"] = span._get_ctx_item(MODEL_NAME)
            meta["model_provider"] = (span._get_ctx_item(MODEL_PROVIDER) or "custom").lower()
        meta["metadata"] = span._get_ctx_item(METADATA) or {}
        if span._get_ctx_item(INPUT_PARAMETERS):
            meta["input"]["parameters"] = span._get_ctx_item(INPUT_PARAMETERS)
        if span_kind == "llm" and span._get_ctx_item(INPUT_MESSAGES) is not None:
            meta["input"]["messages"] = span._get_ctx_item(INPUT_MESSAGES)
        if span._get_ctx_item(INPUT_VALUE) is not None:
            meta["input"]["value"] = safe_json(span._get_ctx_item(INPUT_VALUE))
        if span_kind == "llm" and span._get_ctx_item(OUTPUT_MESSAGES) is not None:
            meta["output"]["messages"] = span._get_ctx_item(OUTPUT_MESSAGES)
        if span_kind == "embedding" and span._get_ctx_item(INPUT_DOCUMENTS) is not None:
            meta["input"]["documents"] = span._get_ctx_item(INPUT_DOCUMENTS)
        if span._get_ctx_item(OUTPUT_VALUE) is not None:
            meta["output"]["value"] = safe_json(span._get_ctx_item(OUTPUT_VALUE))
        if span_kind == "retrieval" and span._get_ctx_item(OUTPUT_DOCUMENTS) is not None:
            meta["output"]["documents"] = span._get_ctx_item(OUTPUT_DOCUMENTS)
        if span._get_ctx_item(INPUT_PROMPT) is not None:
            prompt_json_str = span._get_ctx_item(INPUT_PROMPT)
            if span_kind != "llm":
                log.warning(
                    "Dropping prompt on non-LLM span kind, annotating prompts is only supported for LLM span kinds."
                )
            else:
                meta["input"]["prompt"] = prompt_json_str
        if span.error:
            meta.update(
                {
                    ERROR_MSG: span.get_tag(ERROR_MSG),
                    ERROR_STACK: span.get_tag(ERROR_STACK),
                    ERROR_TYPE: span.get_tag(ERROR_TYPE),
                }
            )
        if not meta["input"]:
            meta.pop("input")
        if not meta["output"]:
            meta.pop("output")
        metrics = span._get_ctx_item(METRICS) or {}
        ml_app = _get_ml_app(span)

        span._set_ctx_item(ML_APP, ml_app)
        parent_id = str(_get_llmobs_parent_id(span) or "undefined")

        llmobs_span_event = {
            "trace_id": "{:x}".format(span.trace_id),
            "span_id": str(span.span_id),
            "parent_id": parent_id,
            "name": _get_span_name(span),
            "start_ns": span.start_ns,
            "duration": span.duration_ns,
            "status": "error" if span.error else "ok",
            "meta": meta,
            "metrics": metrics,
        }
        session_id = _get_session_id(span)
        if session_id is not None:
            span._set_ctx_item(SESSION_ID, session_id)
            llmobs_span_event["session_id"] = session_id

<<<<<<< HEAD
        llmobs_span_event["tags"] = cls._llmobs_tags(span, ml_app, session_id)
        return llmobs_span_event
=======
        llmobs_span_event["tags"] = cls._llmobs_tags(
            span, ml_app, session_id, is_ragas_integration_span=is_ragas_integration_span
        )

        span_links = span._get_ctx_item(SPAN_LINKS)
        if isinstance(span_links, list):
            llmobs_span_event["span_links"] = span_links

        return llmobs_span_event, is_ragas_integration_span
>>>>>>> 4611816c

    @staticmethod
    def _llmobs_tags(span: Span, ml_app: str, session_id: Optional[str] = None) -> List[str]:
        tags = {
            "version": config.version or "",
            "env": config.env or "",
            "service": span.service or "",
            "source": "integration",
            "ml_app": ml_app,
            "ddtrace.version": ddtrace.__version__,
            "language": "python",
            "error": span.error,
        }
        err_type = span.get_tag(ERROR_TYPE)
        if err_type:
            tags["error_type"] = err_type
        if session_id:
            tags["session_id"] = session_id
        existing_tags = span._get_ctx_item(TAGS)
        if existing_tags is not None:
            tags.update(existing_tags)
        return ["{}:{}".format(k, v) for k, v in tags.items()]

    def _do_annotations(self, span: Span) -> None:
        # get the current span context
        # only do the annotations if it matches the context
        if span.span_type != SpanTypes.LLM:  # do this check to avoid the warning log in `annotate`
            return
        current_context = self._instance.tracer.current_trace_context()
        current_context_id = current_context.get_baggage_item(ANNOTATIONS_CONTEXT_ID)
        with self._annotation_context_lock:
            for _, context_id, annotation_kwargs in self._instance._annotations:
                if current_context_id == context_id:
                    self.annotate(span, **annotation_kwargs)

    def _child_after_fork(self) -> None:
        self._llmobs_span_writer = self._llmobs_span_writer.recreate()
        self._llmobs_eval_metric_writer = self._llmobs_eval_metric_writer.recreate()
        self._evaluator_runner = self._evaluator_runner.recreate()
        if self.enabled:
            self._start_service()

    def _start_service(self) -> None:
        try:
            self._llmobs_span_writer.start()
            self._llmobs_eval_metric_writer.start()
        except ServiceStatusError:
            log.debug("Error starting LLMObs writers")

        try:
            self._evaluator_runner.start()
        except ServiceStatusError:
            log.debug("Error starting evaluator runner")

    def _stop_service(self) -> None:
        try:
            self._evaluator_runner.stop()
            # flush remaining evaluation spans & evaluations
            self._instance._llmobs_span_writer.periodic()
            self._instance._llmobs_eval_metric_writer.periodic()
        except ServiceStatusError:
            log.debug("Error stopping evaluator runner")

        try:
            self._llmobs_span_writer.stop()
            self._llmobs_eval_metric_writer.stop()
        except ServiceStatusError:
            log.debug("Error stopping LLMObs writers")

        # Remove listener hooks for span events
        core.reset_listeners("trace.span_start", self._on_span_start)
        core.reset_listeners("trace.span_finish", self._on_span_finish)

        forksafe.unregister(self._child_after_fork)

    @classmethod
    def enable(
        cls,
        ml_app: Optional[str] = None,
        integrations_enabled: bool = True,
        agentless_enabled: bool = False,
        site: Optional[str] = None,
        api_key: Optional[str] = None,
        env: Optional[str] = None,
        service: Optional[str] = None,
        _tracer: Optional[ddtrace.Tracer] = None,
    ) -> None:
        """
        Enable LLM Observability tracing.

        :param str ml_app: The name of your ml application.
        :param bool integrations_enabled: Set to `true` to enable LLM integrations.
        :param bool agentless_enabled: Set to `true` to disable sending data that requires a Datadog Agent.
        :param str site: Your datadog site.
        :param str api_key: Your datadog api key.
        :param str env: Your environment name.
        :param str service: Your service name.
        """
        if cls.enabled:
            log.debug("%s already enabled", cls.__name__)
            return

        if os.getenv("DD_LLMOBS_ENABLED") and not asbool(os.getenv("DD_LLMOBS_ENABLED")):
            log.debug("LLMObs.enable() called when DD_LLMOBS_ENABLED is set to false or 0, not starting LLMObs service")
            return

        # grab required values for LLMObs
        config._dd_site = site or config._dd_site
        config._dd_api_key = api_key or config._dd_api_key
        config.env = env or config.env
        config.service = service or config.service
        if os.getenv("DD_LLMOBS_APP_NAME"):
            log.warning("`DD_LLMOBS_APP_NAME` is deprecated. Use `DD_LLMOBS_ML_APP` instead.")
            config._llmobs_ml_app = ml_app or os.getenv("DD_LLMOBS_APP_NAME")
        config._llmobs_ml_app = ml_app or config._llmobs_ml_app

        # validate required values for LLMObs
        if not config._llmobs_ml_app:
            raise ValueError(
                "DD_LLMOBS_ML_APP is required for sending LLMObs data. "
                "Ensure this configuration is set before running your application."
            )

        config._llmobs_agentless_enabled = agentless_enabled or config._llmobs_agentless_enabled
        if config._llmobs_agentless_enabled:
            # validate required values for agentless LLMObs
            if not config._dd_api_key:
                raise ValueError(
                    "DD_API_KEY is required for sending LLMObs data when agentless mode is enabled. "
                    "Ensure this configuration is set before running your application."
                )
            if not config._dd_site:
                raise ValueError(
                    "DD_SITE is required for sending LLMObs data when agentless mode is enabled. "
                    "Ensure this configuration is set before running your application."
                )
            if not os.getenv("DD_REMOTE_CONFIG_ENABLED"):
                config._remote_config_enabled = False
                log.debug("Remote configuration disabled because DD_LLMOBS_AGENTLESS_ENABLED is set to true.")
                remoteconfig_poller.disable()

            # Since the API key can be set programmatically and TelemetryWriter is already initialized by now,
            # we need to force telemetry to use agentless configuration
            telemetry_writer.enable_agentless_client(True)

        if integrations_enabled:
            cls._patch_integrations()

        # override the default _instance with a new tracer
        cls._instance = cls(tracer=_tracer)
        cls.enabled = True
        cls._instance.start()

        # Register hooks for span events
        core.on("trace.span_start", cls._instance._on_span_start)
        core.on("trace.span_finish", cls._instance._on_span_finish)

        atexit.register(cls.disable)
        telemetry_writer.product_activated(TELEMETRY_APM_PRODUCT.LLMOBS, True)

        log.debug("%s enabled", cls.__name__)

    @classmethod
    def _integration_is_enabled(cls, integration: str) -> bool:
        if integration not in SUPPORTED_LLMOBS_INTEGRATIONS:
            return False
        return SUPPORTED_LLMOBS_INTEGRATIONS[integration] in ddtrace._monkey._get_patched_modules()

    @classmethod
    def disable(cls) -> None:
        if not cls.enabled:
            log.debug("%s not enabled", cls.__name__)
            return
        log.debug("Disabling %s", cls.__name__)
        atexit.unregister(cls.disable)

        cls._instance.stop()
        cls.enabled = False
        telemetry_writer.product_activated(TELEMETRY_APM_PRODUCT.LLMOBS, False)

        log.debug("%s disabled", cls.__name__)

    @classmethod
    def annotation_context(
        cls, tags: Optional[Dict[str, Any]] = None, prompt: Optional[dict] = None, name: Optional[str] = None
    ) -> AnnotationContext:
        """
        Sets specified attributes on all LLMObs spans created while the returned AnnotationContext is active.
        Annotations are applied in the order in which annotation contexts are entered.

        :param tags: Dictionary of JSON serializable key-value tag pairs to set or update on the LLMObs span
                     regarding the span's context.
        :param prompt: A dictionary that represents the prompt used for an LLM call in the following form:
                        `{"template": "...", "id": "...", "version": "...", "variables": {"variable_1": "...", ...}}`.
                        Can also be set using the `ddtrace.llmobs.utils.Prompt` constructor class.
                        - This argument is only applicable to LLM spans.
                        - The dictionary may contain two optional keys relevant to RAG applications:
                            `rag_context_variables` - a list of variable key names that contain ground
                                                        truth context information
                            `rag_query_variables` - a list of variable key names that contains query
                                                        information for an LLM call
        :param name: Set to override the span name for any spans annotated within the returned context.
        """
        # id to track an annotation for registering / de-registering
        annotation_id = rand64bits()

        def get_annotations_context_id():
            current_ctx = cls._instance.tracer.current_trace_context()
            # default the context id to the annotation id
            ctx_id = annotation_id
            if current_ctx is None:
                current_ctx = Context(is_remote=False)
                current_ctx.set_baggage_item(ANNOTATIONS_CONTEXT_ID, ctx_id)
                cls._instance.tracer.context_provider.activate(current_ctx)
            elif not current_ctx.get_baggage_item(ANNOTATIONS_CONTEXT_ID):
                current_ctx.set_baggage_item(ANNOTATIONS_CONTEXT_ID, ctx_id)
            else:
                ctx_id = current_ctx.get_baggage_item(ANNOTATIONS_CONTEXT_ID)
            return ctx_id

        def register_annotation():
            with cls._instance._annotation_context_lock:
                ctx_id = get_annotations_context_id()
                cls._instance._annotations.append(
                    (annotation_id, ctx_id, {"tags": tags, "prompt": prompt, "_name": name})
                )

        def deregister_annotation():
            with cls._instance._annotation_context_lock:
                for i, (key, _, _) in enumerate(cls._instance._annotations):
                    if key == annotation_id:
                        cls._instance._annotations.pop(i)
                        return
                else:
                    log.debug("Failed to pop annotation context")

        return AnnotationContext(register_annotation, deregister_annotation)

    @classmethod
    def flush(cls) -> None:
        """
        Flushes any remaining spans and evaluation metrics to the LLMObs backend.
        """
        if cls.enabled is False:
            log.warning("flushing when LLMObs is disabled. No spans or evaluation metrics will be sent.")
            return

        try:
            cls._instance._evaluator_runner.periodic()
        except Exception:
            log.warning("Failed to run evaluator runner.", exc_info=True)

        try:
            cls._instance._llmobs_span_writer.periodic()
            cls._instance._llmobs_eval_metric_writer.periodic()
        except Exception:
            log.warning("Failed to flush LLMObs spans and evaluation metrics.", exc_info=True)

    @staticmethod
    def _patch_integrations() -> None:
        """
        Patch LLM integrations. Ensure that we do not ignore DD_TRACE_<MODULE>_ENABLED or DD_PATCH_MODULES settings.
        """
        integrations_to_patch = {integration: True for integration in SUPPORTED_LLMOBS_INTEGRATIONS.values()}
        for module, _ in integrations_to_patch.items():
            env_var = "DD_TRACE_%s_ENABLED" % module.upper()
            if env_var in os.environ:
                integrations_to_patch[module] = asbool(os.environ[env_var])
        dd_patch_modules = os.getenv("DD_PATCH_MODULES")
        dd_patch_modules_to_str = parse_tags_str(dd_patch_modules)
        integrations_to_patch.update(
            {k: asbool(v) for k, v in dd_patch_modules_to_str.items() if k in SUPPORTED_LLMOBS_INTEGRATIONS.values()}
        )
        patch(**integrations_to_patch)  # type: ignore[arg-type]
        log.debug("Patched LLM integrations: %s", list(SUPPORTED_LLMOBS_INTEGRATIONS.values()))

    @classmethod
    def export_span(cls, span: Optional[Span] = None) -> Optional[ExportedLLMObsSpan]:
        """Returns a simple representation of a span to export its span and trace IDs.
        If no span is provided, the current active LLMObs-type span will be used.
        """
        if span:
            try:
                if span.span_type != SpanTypes.LLM:
                    log.warning("Span must be an LLMObs-generated span.")
                    return None
                return ExportedLLMObsSpan(span_id=str(span.span_id), trace_id="{:x}".format(span.trace_id))
            except (TypeError, AttributeError):
                log.warning("Failed to export span. Span must be a valid Span object.")
                return None
        span = cls._instance.tracer.current_span()
        if span is None:
            log.warning("No span provided and no active LLMObs-generated span found.")
            return None
        if span.span_type != SpanTypes.LLM:
            log.warning("Span must be an LLMObs-generated span.")
            return None
        return ExportedLLMObsSpan(span_id=str(span.span_id), trace_id="{:x}".format(span.trace_id))

    def _start_span(
        self,
        operation_kind: str,
        name: Optional[str] = None,
        session_id: Optional[str] = None,
        model_name: Optional[str] = None,
        model_provider: Optional[str] = None,
        ml_app: Optional[str] = None,
    ) -> Span:
        if name is None:
            name = operation_kind
        span = self.tracer.trace(name, resource=operation_kind, span_type=SpanTypes.LLM)
        span._set_ctx_item(SPAN_KIND, operation_kind)
        if model_name is not None:
            span._set_ctx_item(MODEL_NAME, model_name)
        if model_provider is not None:
            span._set_ctx_item(MODEL_PROVIDER, model_provider)
        session_id = session_id if session_id is not None else _get_session_id(span)
        if session_id is not None:
            span._set_ctx_item(SESSION_ID, session_id)
        if ml_app is None:
            ml_app = _get_ml_app(span)
        span._set_ctx_item(ML_APP, ml_app)
        if span.get_tag(PROPAGATED_PARENT_ID_KEY) is None:
            # For non-distributed traces or spans in the first service of a distributed trace,
            # The LLMObs parent ID tag is not set at span start time. We need to manually set the parent ID tag now
            # in these cases to avoid conflicting with the later propagated tags.
            parent_id = _get_llmobs_parent_id(span) or "undefined"
            span._set_ctx_item(PARENT_ID_KEY, str(parent_id))
        return span

    @classmethod
    def llm(
        cls,
        model_name: Optional[str] = None,
        name: Optional[str] = None,
        model_provider: Optional[str] = None,
        session_id: Optional[str] = None,
        ml_app: Optional[str] = None,
    ) -> Span:
        """
        Trace an invocation call to an LLM where inputs and outputs are represented as text.

        :param str model_name: The name of the invoked LLM. If not provided, a default value of "custom" will be set.
        :param str name: The name of the traced operation. If not provided, a default value of "llm" will be set.
        :param str model_provider: The name of the invoked LLM provider (ex: openai, bedrock).
                                   If not provided, a default value of "custom" will be set.
        :param str session_id: The ID of the underlying user session. Required for tracking sessions.
        :param str ml_app: The name of the ML application that the agent is orchestrating. If not provided, the default
                           value will be set to the value of `DD_LLMOBS_ML_APP`.

        :returns: The Span object representing the traced operation.
        """
        if cls.enabled is False:
            log.warning(SPAN_START_WHILE_DISABLED_WARNING)
        if model_name is None:
            model_name = "custom"
        if model_provider is None:
            model_provider = "custom"
        return cls._instance._start_span(
            "llm", name, model_name=model_name, model_provider=model_provider, session_id=session_id, ml_app=ml_app
        )

    @classmethod
    def tool(cls, name: Optional[str] = None, session_id: Optional[str] = None, ml_app: Optional[str] = None) -> Span:
        """
        Trace a call to an external interface or API.

        :param str name: The name of the traced operation. If not provided, a default value of "tool" will be set.
        :param str session_id: The ID of the underlying user session. Required for tracking sessions.
        :param str ml_app: The name of the ML application that the agent is orchestrating. If not provided, the default
                           value will be set to the value of `DD_LLMOBS_ML_APP`.

        :returns: The Span object representing the traced operation.
        """
        if cls.enabled is False:
            log.warning(SPAN_START_WHILE_DISABLED_WARNING)
        return cls._instance._start_span("tool", name=name, session_id=session_id, ml_app=ml_app)

    @classmethod
    def task(cls, name: Optional[str] = None, session_id: Optional[str] = None, ml_app: Optional[str] = None) -> Span:
        """
        Trace a standalone non-LLM operation which does not involve an external request.

        :param str name: The name of the traced operation. If not provided, a default value of "task" will be set.
        :param str session_id: The ID of the underlying user session. Required for tracking sessions.
        :param str ml_app: The name of the ML application that the agent is orchestrating. If not provided, the default
                           value will be set to the value of `DD_LLMOBS_ML_APP`.

        :returns: The Span object representing the traced operation.
        """
        if cls.enabled is False:
            log.warning(SPAN_START_WHILE_DISABLED_WARNING)
        return cls._instance._start_span("task", name=name, session_id=session_id, ml_app=ml_app)

    @classmethod
    def agent(cls, name: Optional[str] = None, session_id: Optional[str] = None, ml_app: Optional[str] = None) -> Span:
        """
        Trace a dynamic workflow in which an embedded language model (agent) decides what sequence of actions to take.

        :param str name: The name of the traced operation. If not provided, a default value of "agent" will be set.
        :param str session_id: The ID of the underlying user session. Required for tracking sessions.
        :param str ml_app: The name of the ML application that the agent is orchestrating. If not provided, the default
                           value will be set to the value of `DD_LLMOBS_ML_APP`.

        :returns: The Span object representing the traced operation.
        """
        if cls.enabled is False:
            log.warning(SPAN_START_WHILE_DISABLED_WARNING)
        return cls._instance._start_span("agent", name=name, session_id=session_id, ml_app=ml_app)

    @classmethod
    def workflow(
        cls, name: Optional[str] = None, session_id: Optional[str] = None, ml_app: Optional[str] = None
    ) -> Span:
        """
        Trace a predefined or static sequence of operations.

        :param str name: The name of the traced operation. If not provided, a default value of "workflow" will be set.
        :param str session_id: The ID of the underlying user session. Required for tracking sessions.
        :param str ml_app: The name of the ML application that the agent is orchestrating. If not provided, the default
                           value will be set to the value of `DD_LLMOBS_ML_APP`.

        :returns: The Span object representing the traced operation.
        """
        if cls.enabled is False:
            log.warning(SPAN_START_WHILE_DISABLED_WARNING)
        return cls._instance._start_span("workflow", name=name, session_id=session_id, ml_app=ml_app)

    @classmethod
    def embedding(
        cls,
        model_name: Optional[str] = None,
        name: Optional[str] = None,
        model_provider: Optional[str] = None,
        session_id: Optional[str] = None,
        ml_app: Optional[str] = None,
    ) -> Span:
        """
        Trace a call to an embedding model or function to create an embedding.

        :param str model_name: The name of the invoked embedding model.
                               If not provided, a default value of "custom" will be set.
        :param str name: The name of the traced operation. If not provided, a default value of "embedding" will be set.
        :param str model_provider: The name of the invoked LLM provider (ex: openai, bedrock).
                                   If not provided, a default value of "custom" will be set.
        :param str session_id: The ID of the underlying user session. Required for tracking sessions.
        :param str ml_app: The name of the ML application that the agent is orchestrating. If not provided, the default
                           value will be set to the value of `DD_LLMOBS_ML_APP`.

        :returns: The Span object representing the traced operation.
        """
        if cls.enabled is False:
            log.warning(SPAN_START_WHILE_DISABLED_WARNING)
        if model_name is None:
            model_name = "custom"
        if model_provider is None:
            model_provider = "custom"
        return cls._instance._start_span(
            "embedding",
            name,
            model_name=model_name,
            model_provider=model_provider,
            session_id=session_id,
            ml_app=ml_app,
        )

    @classmethod
    def retrieval(
        cls, name: Optional[str] = None, session_id: Optional[str] = None, ml_app: Optional[str] = None
    ) -> Span:
        """
        Trace a vector search operation involving a list of documents being returned from an external knowledge base.

        :param str name: The name of the traced operation. If not provided, a default value of "workflow" will be set.
        :param str session_id: The ID of the underlying user session. Required for tracking sessions.
        :param str ml_app: The name of the ML application that the agent is orchestrating. If not provided, the default
                           value will be set to the value of `DD_LLMOBS_ML_APP`.

        :returns: The Span object representing the traced operation.
        """
        if cls.enabled is False:
            log.warning(SPAN_START_WHILE_DISABLED_WARNING)
        return cls._instance._start_span("retrieval", name=name, session_id=session_id, ml_app=ml_app)

    @classmethod
    def annotate(
        cls,
        span: Optional[Span] = None,
        parameters: Optional[Dict[str, Any]] = None,
        prompt: Optional[dict] = None,
        input_data: Optional[Any] = None,
        output_data: Optional[Any] = None,
        metadata: Optional[Dict[str, Any]] = None,
        metrics: Optional[Dict[str, Any]] = None,
        tags: Optional[Dict[str, Any]] = None,
        _name: Optional[str] = None,
    ) -> None:
        """
        Sets parameters, inputs, outputs, tags, and metrics as provided for a given LLMObs span.
        Note that with the exception of tags, this method will override any existing values for the provided fields.

        :param Span span: Span to annotate. If no span is provided, the current active span will be used.
                          Must be an LLMObs-type span, i.e. generated by the LLMObs SDK.
        :param prompt: A dictionary that represents the prompt used for an LLM call in the following form:
                        `{"template": "...", "id": "...", "version": "...", "variables": {"variable_1": "...", ...}}`.
                        Can also be set using the `ddtrace.llmobs.utils.Prompt` constructor class.
                        - This argument is only applicable to LLM spans.
                        - The dictionary may contain two optional keys relevant to RAG applications:
                            `rag_context_variables` - a list of variable key names that contain ground
                                                        truth context information
                            `rag_query_variables` - a list of variable key names that contains query
                                                        information for an LLM call
        :param input_data: A single input string, dictionary, or a list of dictionaries based on the span kind:
                           - llm spans: accepts a string, or a dictionary of form {"content": "...", "role": "..."},
                                        or a list of dictionaries with the same signature.
                           - embedding spans: accepts a string, list of strings, or a dictionary of form
                                              {"text": "...", ...} or a list of dictionaries with the same signature.
                           - other: any JSON serializable type.
        :param output_data: A single output string, dictionary, or a list of dictionaries based on the span kind:
                           - llm spans: accepts a string, or a dictionary of form {"content": "...", "role": "..."},
                                        or a list of dictionaries with the same signature.
                           - retrieval spans: a dictionary containing any of the key value pairs
                                              {"name": str, "id": str, "text": str, "score": float},
                                              or a list of dictionaries with the same signature.
                           - other: any JSON serializable type.
        :param parameters: (DEPRECATED) Dictionary of JSON serializable key-value pairs to set as input parameters.
        :param metadata: Dictionary of JSON serializable key-value metadata pairs relevant to the input/output operation
                         described by the LLMObs span.
        :param tags: Dictionary of JSON serializable key-value tag pairs to set or update on the LLMObs span
                     regarding the span's context.
        :param metrics: Dictionary of JSON serializable key-value metric pairs,
                        such as `{prompt,completion,total}_tokens`.
        """
        if span is None:
            span = cls._instance.tracer.current_span()
            if span is None:
                log.warning("No span provided and no active LLMObs-generated span found.")
                return
        if span.span_type != SpanTypes.LLM:
            log.warning("Span must be an LLMObs-generated span.")
            return
        if span.finished:
            log.warning("Cannot annotate a finished span.")
            return
        if metadata is not None:
            cls._tag_metadata(span, metadata)
        if metrics is not None:
            cls._tag_metrics(span, metrics)
        if tags is not None:
            cls._tag_span_tags(span, tags)
        span_kind = span._get_ctx_item(SPAN_KIND)
        if parameters is not None:
            log.warning("Setting parameters is deprecated, please set parameters and other metadata as tags instead.")
            cls._tag_params(span, parameters)
        if _name is not None:
            span.name = _name
        if prompt is not None:
            cls._tag_prompt(span, prompt)
        if not span_kind:
            log.debug("Span kind not specified, skipping annotation for input/output data")
            return
        if input_data is not None or output_data is not None:
            if span_kind == "llm":
                cls._tag_llm_io(span, input_messages=input_data, output_messages=output_data)
            elif span_kind == "embedding":
                cls._tag_embedding_io(span, input_documents=input_data, output_text=output_data)
            elif span_kind == "retrieval":
                cls._tag_retrieval_io(span, input_text=input_data, output_documents=output_data)
            else:
                cls._tag_text_io(span, input_value=input_data, output_value=output_data)

    @staticmethod
    def _tag_prompt(span, prompt: dict) -> None:
        """Tags a given LLMObs span with a prompt"""
        try:
            validated_prompt = validate_prompt(prompt)
            span._set_ctx_item(INPUT_PROMPT, validated_prompt)
        except TypeError:
            log.warning("Failed to validate prompt with error: ", exc_info=True)
            return

    @staticmethod
    def _tag_params(span: Span, params: Dict[str, Any]) -> None:
        """Tags input parameters for a given LLMObs span.
        Will be mapped to span's `meta.input.parameters` field.
        """
        if not isinstance(params, dict):
            log.warning("parameters must be a dictionary of key-value pairs.")
            return
        span._set_ctx_item(INPUT_PARAMETERS, params)

    @classmethod
    def _tag_llm_io(cls, span, input_messages=None, output_messages=None):
        """Tags input/output messages for LLM-kind spans.
        Will be mapped to span's `meta.{input,output}.messages` fields.
        """
        if input_messages is not None:
            try:
                if not isinstance(input_messages, Messages):
                    input_messages = Messages(input_messages)
                if input_messages.messages:
                    span._set_ctx_item(INPUT_MESSAGES, input_messages.messages)
            except TypeError:
                log.warning("Failed to parse input messages.", exc_info=True)
        if output_messages is None:
            return
        try:
            if not isinstance(output_messages, Messages):
                output_messages = Messages(output_messages)
            if not output_messages.messages:
                return
            span._set_ctx_item(OUTPUT_MESSAGES, output_messages.messages)
        except TypeError:
            log.warning("Failed to parse output messages.", exc_info=True)

    @classmethod
    def _tag_embedding_io(cls, span, input_documents=None, output_text=None):
        """Tags input documents and output text for embedding-kind spans.
        Will be mapped to span's `meta.{input,output}.text` fields.
        """
        if input_documents is not None:
            try:
                if not isinstance(input_documents, Documents):
                    input_documents = Documents(input_documents)
                if input_documents.documents:
                    span._set_ctx_item(INPUT_DOCUMENTS, input_documents.documents)
            except TypeError:
                log.warning("Failed to parse input documents.", exc_info=True)
        if output_text is None:
            return
        span._set_ctx_item(OUTPUT_VALUE, str(output_text))

    @classmethod
    def _tag_retrieval_io(cls, span, input_text=None, output_documents=None):
        """Tags input text and output documents for retrieval-kind spans.
        Will be mapped to span's `meta.{input,output}.text` fields.
        """
        if input_text is not None:
            span._set_ctx_item(INPUT_VALUE, str(input_text))
        if output_documents is None:
            return
        try:
            if not isinstance(output_documents, Documents):
                output_documents = Documents(output_documents)
            if not output_documents.documents:
                return
            span._set_ctx_item(OUTPUT_DOCUMENTS, output_documents.documents)
        except TypeError:
            log.warning("Failed to parse output documents.", exc_info=True)

    @classmethod
    def _tag_text_io(cls, span, input_value=None, output_value=None):
        """Tags input/output values for non-LLM kind spans.
        Will be mapped to span's `meta.{input,output}.values` fields.
        """
        if input_value is not None:
            span._set_ctx_item(INPUT_VALUE, str(input_value))
        if output_value is not None:
            span._set_ctx_item(OUTPUT_VALUE, str(output_value))

    @staticmethod
    def _tag_span_tags(span: Span, span_tags: Dict[str, Any]) -> None:
        """Tags a given LLMObs span with a dictionary of key-value tag pairs.
        If tags are already set on the span, the new tags will be merged with the existing tags.
        """
        if not span_tags:
            return
        if not isinstance(span_tags, dict):
            log.warning("span_tags must be a dictionary of string key - primitive value pairs.")
            return
        try:
            existing_tags = span._get_ctx_item(TAGS) or {}
            existing_tags.update(span_tags)
            span._set_ctx_item(TAGS, existing_tags)
        except Exception:
            log.warning("Failed to parse tags.", exc_info=True)

    @staticmethod
    def _tag_metadata(span: Span, metadata: Dict[str, Any]) -> None:
        """Tags a given LLMObs span with a dictionary of key-value metadata pairs."""
        if not metadata:
            return
        if not isinstance(metadata, dict):
            log.warning("metadata must be a dictionary of string key-value pairs.")
            return
        span._set_ctx_item(METADATA, metadata)

    @staticmethod
    def _tag_metrics(span: Span, metrics: Dict[str, Any]) -> None:
        """Tags a given LLMObs span with a dictionary of key-value metric pairs."""
        if not metrics:
            return
        if not isinstance(metrics, dict):
            log.warning("metrics must be a dictionary of string key - numeric value pairs.")
            return
        span._set_ctx_item(METRICS, metrics)

    @classmethod
    def submit_evaluation_for(
        cls,
        label: str,
        metric_type: str,
        value: Union[str, int, float],
        span: Optional[dict] = None,
        span_with_tag_value: Optional[Dict[str, str]] = None,
        tags: Optional[Dict[str, str]] = None,
        ml_app: Optional[str] = None,
        timestamp_ms: Optional[int] = None,
    ) -> None:
        """
        Submits a custom evaluation metric for a given span.

        :param str label: The name of the evaluation metric.
        :param str metric_type: The type of the evaluation metric. One of "categorical", "score".
        :param value: The value of the evaluation metric.
                      Must be a string (categorical), integer (score), or float (score).
        :param dict span: A dictionary of shape {'span_id': str, 'trace_id': str} uniquely identifying
                            the span associated with this evaluation.
        :param dict span_with_tag_value: A dictionary with the format {'tag_key': str, 'tag_value': str}
                            uniquely identifying the span associated with this evaluation.
        :param tags: A dictionary of string key-value pairs to tag the evaluation metric with.
        :param str ml_app: The name of the ML application
        :param int timestamp_ms: The unix timestamp in milliseconds when the evaluation metric result was generated.
                                    If not set, the current time will be used.
        """
        if cls.enabled is False:
            log.debug(
                "LLMObs.submit_evaluation_for() called when LLMObs is not enabled. ",
                "Evaluation metric data will not be sent.",
            )
            return

        has_exactly_one_joining_key = (span is not None) ^ (span_with_tag_value is not None)

        if not has_exactly_one_joining_key:
            raise ValueError(
                "Exactly one of `span` or `span_with_tag_value` must be specified to submit an evaluation metric."
            )

        join_on = {}
        if span is not None:
            if (
                not isinstance(span, dict)
                or not isinstance(span.get("span_id"), str)
                or not isinstance(span.get("trace_id"), str)
            ):
                raise TypeError(
                    "`span` must be a dictionary containing both span_id and trace_id keys. "
                    "LLMObs.export_span() can be used to generate this dictionary from a given span."
                )
            join_on["span"] = span
        elif span_with_tag_value is not None:
            if (
                not isinstance(span_with_tag_value, dict)
                or not isinstance(span_with_tag_value.get("tag_key"), str)
                or not isinstance(span_with_tag_value.get("tag_value"), str)
            ):
                raise TypeError(
                    "`span_with_tag_value` must be a dict with keys 'tag_key' and 'tag_value' containing string values"
                )
            join_on["tag"] = {
                "key": span_with_tag_value.get("tag_key"),
                "value": span_with_tag_value.get("tag_value"),
            }

        timestamp_ms = timestamp_ms if timestamp_ms else int(time.time() * 1000)

        if not isinstance(timestamp_ms, int) or timestamp_ms < 0:
            raise ValueError("timestamp_ms must be a non-negative integer. Evaluation metric data will not be sent")

        if not label:
            raise ValueError("label must be the specified name of the evaluation metric.")

        metric_type = metric_type.lower()
        if metric_type not in ("categorical", "score"):
            raise ValueError("metric_type must be one of 'categorical' or 'score'.")

        if metric_type == "categorical" and not isinstance(value, str):
            raise TypeError("value must be a string for a categorical metric.")
        if metric_type == "score" and not isinstance(value, (int, float)):
            raise TypeError("value must be an integer or float for a score metric.")

        if tags is not None and not isinstance(tags, dict):
            log.warning("tags must be a dictionary of string key-value pairs.")
            tags = {}

        evaluation_tags = {
            "ddtrace.version": ddtrace.__version__,
            "ml_app": ml_app,
        }

        if tags:
            for k, v in tags.items():
                try:
                    evaluation_tags[ensure_text(k)] = ensure_text(v)
                except TypeError:
                    log.warning("Failed to parse tags. Tags for evaluation metrics must be strings.")

        ml_app = ml_app if ml_app else config._llmobs_ml_app
        if not ml_app:
            log.warning(
                "ML App name is required for sending evaluation metrics. Evaluation metric data will not be sent. "
                "Ensure this configuration is set before running your application."
            )
            return

        evaluation_metric = {
            "join_on": join_on,
            "label": str(label),
            "metric_type": metric_type,
            "timestamp_ms": timestamp_ms,
            "{}_value".format(metric_type): value,
            "ml_app": ml_app,
            "tags": ["{}:{}".format(k, v) for k, v in evaluation_tags.items()],
        }

        cls._instance._llmobs_eval_metric_writer.enqueue(evaluation_metric)

    @classmethod
    def submit_evaluation(
        cls,
        span_context: Dict[str, str],
        label: str,
        metric_type: str,
        value: Union[str, int, float],
        tags: Optional[Dict[str, str]] = None,
        ml_app: Optional[str] = None,
        timestamp_ms: Optional[int] = None,
        metadata: Optional[Dict[str, object]] = None,
    ) -> None:
        deprecate(
            "Using `LLMObs.submit_evaluation` is deprecated",
            message="Please use `LLMObs.submit_evaluation_for` instead.",
            removal_version="3.0.0",
            category=DDTraceDeprecationWarning,
        )

        """
        Submits a custom evaluation metric for a given span ID and trace ID.

        :param span_context: A dictionary containing the span_id and trace_id of interest.
        :param str label: The name of the evaluation metric.
        :param str metric_type: The type of the evaluation metric. One of "categorical", "score".
        :param value: The value of the evaluation metric.
                      Must be a string (categorical), integer (score), or float (score).
        :param tags: A dictionary of string key-value pairs to tag the evaluation metric with.
        :param str ml_app: The name of the ML application
        :param int timestamp_ms: The timestamp in milliseconds when the evaluation metric result was generated.
        :param dict metadata: A JSON serializable dictionary of key-value metadata pairs relevant to the
                                evaluation metric.
        """
        if cls.enabled is False:
            log.debug(
                "LLMObs.submit_evaluation() called when LLMObs is not enabled. Evaluation metric data will not be sent."
            )
            return
        if not config._dd_api_key:
            log.warning(
                "DD_API_KEY is required for sending evaluation metrics. Evaluation metric data will not be sent. "
                "Ensure this configuration is set before running your application."
            )
            return
        if not isinstance(span_context, dict):
            log.warning(
                "span_context must be a dictionary containing both span_id and trace_id keys. "
                "LLMObs.export_span() can be used to generate this dictionary from a given span."
            )
            return

        ml_app = ml_app if ml_app else config._llmobs_ml_app
        if not ml_app:
            log.warning(
                "ML App name is required for sending evaluation metrics. Evaluation metric data will not be sent. "
                "Ensure this configuration is set before running your application."
            )
            return

        timestamp_ms = timestamp_ms if timestamp_ms else int(time.time() * 1000)

        if not isinstance(timestamp_ms, int) or timestamp_ms < 0:
            log.warning("timestamp_ms must be a non-negative integer. Evaluation metric data will not be sent")
            return

        span_id = span_context.get("span_id")
        trace_id = span_context.get("trace_id")
        if not (span_id and trace_id):
            log.warning("span_id and trace_id must both be specified for the given evaluation metric to be submitted.")
            return
        if not label:
            log.warning("label must be the specified name of the evaluation metric.")
            return

        if not metric_type or metric_type.lower() not in ("categorical", "numerical", "score"):
            log.warning("metric_type must be one of 'categorical' or 'score'.")
            return

        metric_type = metric_type.lower()
        if metric_type == "numerical":
            log.warning(
                "The evaluation metric type 'numerical' is unsupported. Use 'score' instead. "
                "Converting `numerical` metric to `score` type."
            )
            metric_type = "score"

        if metric_type == "categorical" and not isinstance(value, str):
            log.warning("value must be a string for a categorical metric.")
            return
        if metric_type == "score" and not isinstance(value, (int, float)):
            log.warning("value must be an integer or float for a score metric.")
            return
        if tags is not None and not isinstance(tags, dict):
            log.warning("tags must be a dictionary of string key-value pairs.")
            return

        # initialize tags with default values that will be overridden by user-provided tags
        evaluation_tags = {
            "ddtrace.version": ddtrace.__version__,
            "ml_app": ml_app,
        }

        if tags:
            for k, v in tags.items():
                try:
                    evaluation_tags[ensure_text(k)] = ensure_text(v)
                except TypeError:
                    log.warning("Failed to parse tags. Tags for evaluation metrics must be strings.")

        evaluation_metric = {
            "join_on": {"span": {"span_id": span_id, "trace_id": trace_id}},
            "label": str(label),
            "metric_type": metric_type.lower(),
            "timestamp_ms": timestamp_ms,
            "{}_value".format(metric_type): value,
            "ml_app": ml_app,
            "tags": ["{}:{}".format(k, v) for k, v in evaluation_tags.items()],
        }

        if metadata:
            if not isinstance(metadata, dict):
                log.warning("metadata must be json serializable dictionary.")
            else:
                metadata = safe_json(metadata)
                if metadata and isinstance(metadata, str):
                    evaluation_metric["metadata"] = json.loads(metadata)

        cls._instance._llmobs_eval_metric_writer.enqueue(evaluation_metric)

    @classmethod
    def inject_distributed_headers(cls, request_headers: Dict[str, str], span: Optional[Span] = None) -> Dict[str, str]:
        """Injects the span's distributed context into the given request headers."""
        if cls.enabled is False:
            log.warning(
                "LLMObs.inject_distributed_headers() called when LLMObs is not enabled. "
                "Distributed context will not be injected."
            )
            return request_headers
        if not isinstance(request_headers, dict):
            log.warning("request_headers must be a dictionary of string key-value pairs.")
            return request_headers
        if span is None:
            span = cls._instance.tracer.current_span()
        if span is None:
            log.warning("No span provided and no currently active span found.")
            return request_headers
        _inject_llmobs_parent_id(span.context)
        HTTPPropagator.inject(span.context, request_headers)
        return request_headers

    @classmethod
    def activate_distributed_headers(cls, request_headers: Dict[str, str]) -> None:
        """
        Activates distributed tracing headers for the current request.

        :param request_headers: A dictionary containing the headers for the current request.
        """
        if cls.enabled is False:
            log.warning(
                "LLMObs.activate_distributed_headers() called when LLMObs is not enabled. "
                "Distributed context will not be activated."
            )
            return
        context = HTTPPropagator.extract(request_headers)
        if context.trace_id is None or context.span_id is None:
            log.warning("Failed to extract trace ID or span ID from request headers.")
            return
        if PROPAGATED_PARENT_ID_KEY not in context._meta:
            log.warning("Failed to extract LLMObs parent ID from request headers.")
        cls._instance.tracer.context_provider.activate(context)


# initialize the default llmobs instance
LLMObs._instance = LLMObs()<|MERGE_RESOLUTION|>--- conflicted
+++ resolved
@@ -212,20 +212,13 @@
             span._set_ctx_item(SESSION_ID, session_id)
             llmobs_span_event["session_id"] = session_id
 
-<<<<<<< HEAD
         llmobs_span_event["tags"] = cls._llmobs_tags(span, ml_app, session_id)
-        return llmobs_span_event
-=======
-        llmobs_span_event["tags"] = cls._llmobs_tags(
-            span, ml_app, session_id, is_ragas_integration_span=is_ragas_integration_span
-        )
 
         span_links = span._get_ctx_item(SPAN_LINKS)
         if isinstance(span_links, list):
             llmobs_span_event["span_links"] = span_links
 
-        return llmobs_span_event, is_ragas_integration_span
->>>>>>> 4611816c
+        return llmobs_span_event
 
     @staticmethod
     def _llmobs_tags(span: Span, ml_app: str, session_id: Optional[str] = None) -> List[str]:
