--- conflicted
+++ resolved
@@ -111,11 +111,8 @@
 from ddtrace.llmobs.utils import ExportedLLMObsSpan
 from ddtrace.llmobs.utils import Message
 from ddtrace.llmobs.utils import Messages
-<<<<<<< HEAD
+from ddtrace.llmobs.utils import extract_tool_definitions
 from ddtrace.llmobs.utils import Prompt
-=======
-from ddtrace.llmobs.utils import extract_tool_definitions
->>>>>>> 5b0b7c6f
 from ddtrace.propagation.http import HTTPPropagator
 
 
@@ -336,6 +333,7 @@
                 parent_prompt = parent_span._get_ctx_item(INPUT_PROMPT)
                 if parent_prompt is not None:
                     meta["input"]["prompt"] = parent_prompt
+
         if span._get_ctx_item(TOOL_DEFINITIONS) is not None:
             meta["tool_definitions"] = span._get_ctx_item(TOOL_DEFINITIONS)
         if span.error:
