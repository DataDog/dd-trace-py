from dataclasses import dataclass
from dataclasses import field
import json
import os
import time
from typing import Any
from typing import Callable
from typing import Dict
from typing import List
from typing import Literal
from typing import Optional
from typing import Tuple
from typing import TypedDict
from typing import Union
from typing import cast

import ddtrace
from ddtrace import config
from ddtrace import patch
from ddtrace._trace.context import Context
from ddtrace._trace.span import Span
from ddtrace._trace.tracer import Tracer
from ddtrace.constants import ERROR_MSG
from ddtrace.constants import ERROR_STACK
from ddtrace.constants import ERROR_TYPE
from ddtrace.ext import SpanTypes
from ddtrace.internal import atexit
from ddtrace.internal import core
from ddtrace.internal import forksafe
from ddtrace.internal._rand import rand64bits
from ddtrace.internal._rand import rand128bits
from ddtrace.internal.compat import ensure_text
from ddtrace.internal.logger import get_logger
from ddtrace.internal.remoteconfig.worker import remoteconfig_poller
from ddtrace.internal.service import Service
from ddtrace.internal.service import ServiceStatusError
from ddtrace.internal.telemetry import telemetry_writer
from ddtrace.internal.telemetry.constants import TELEMETRY_APM_PRODUCT
from ddtrace.internal.utils.formats import asbool
from ddtrace.internal.utils.formats import format_trace_id
from ddtrace.internal.utils.formats import parse_tags_str
from ddtrace.llmobs import _constants as constants
from ddtrace.llmobs import _telemetry as telemetry
from ddtrace.llmobs._constants import ANNOTATIONS_CONTEXT_ID, PROPAGATED_LLMOBS_TRACE_ID_KEY
from ddtrace.llmobs._constants import DECORATOR
from ddtrace.llmobs._constants import DISPATCH_ON_LLM_TOOL_CHOICE
from ddtrace.llmobs._constants import DISPATCH_ON_TOOL_CALL
from ddtrace.llmobs._constants import DISPATCH_ON_TOOL_CALL_OUTPUT_USED
from ddtrace.llmobs._constants import INPUT_DOCUMENTS
from ddtrace.llmobs._constants import INPUT_MESSAGES
from ddtrace.llmobs._constants import INPUT_PROMPT
from ddtrace.llmobs._constants import LLMOBS_TRACE_ID
from ddtrace.llmobs._constants import INPUT_VALUE
from ddtrace.llmobs._constants import INTEGRATION
from ddtrace.llmobs._constants import METADATA
from ddtrace.llmobs._constants import METRICS
from ddtrace.llmobs._constants import ML_APP
from ddtrace.llmobs._constants import MODEL_NAME
from ddtrace.llmobs._constants import MODEL_PROVIDER
from ddtrace.llmobs._constants import OUTPUT_DOCUMENTS
from ddtrace.llmobs._constants import OUTPUT_MESSAGES
from ddtrace.llmobs._constants import OUTPUT_VALUE
from ddtrace.llmobs._constants import PARENT_ID_KEY
from ddtrace.llmobs._constants import PROPAGATED_ML_APP_KEY
from ddtrace.llmobs._constants import PROPAGATED_PARENT_ID_KEY
from ddtrace.llmobs._constants import ROOT_PARENT_ID
from ddtrace.llmobs._constants import SESSION_ID
from ddtrace.llmobs._constants import SPAN_KIND
from ddtrace.llmobs._constants import SPAN_LINKS
from ddtrace.llmobs._constants import SPAN_START_WHILE_DISABLED_WARNING
from ddtrace.llmobs._constants import TAGS
from ddtrace.llmobs._context import LLMObsContextProvider
from ddtrace.llmobs._evaluators.runner import EvaluatorRunner
from ddtrace.llmobs._utils import AnnotationContext
from ddtrace.llmobs._utils import LinkTracker
from ddtrace.llmobs._utils import ToolCallTracker
from ddtrace.llmobs._utils import _get_ml_app
from ddtrace.llmobs._utils import _get_session_id
from ddtrace.llmobs._utils import _get_span_name
from ddtrace.llmobs._utils import _is_evaluation_span
from ddtrace.llmobs._utils import enforce_message_role
from ddtrace.llmobs._utils import safe_json
from ddtrace.llmobs._utils import validate_prompt
from ddtrace.llmobs._writer import LLMObsEvalMetricWriter
from ddtrace.llmobs._writer import LLMObsEvaluationMetricEvent
from ddtrace.llmobs._writer import LLMObsSpanEvent
from ddtrace.llmobs._writer import LLMObsSpanWriter
from ddtrace.llmobs._writer import should_use_agentless
from ddtrace.llmobs.utils import Documents
from ddtrace.llmobs.utils import ExportedLLMObsSpan
from ddtrace.llmobs.utils import Messages
from ddtrace.propagation.http import HTTPPropagator


log = get_logger(__name__)


SUPPORTED_LLMOBS_INTEGRATIONS = {
    "anthropic": "anthropic",
    "bedrock": "botocore",
    "openai": "openai",
    "langchain": "langchain",
    "google_generativeai": "google_generativeai",
    "vertexai": "vertexai",
    "langgraph": "langgraph",
    "litellm": "litellm",
    "crewai": "crewai",
    "openai_agents": "openai_agents",
    # requests frameworks for distributed injection/extraction
    "requests": "requests",
    "httpx": "httpx",
    "urllib3": "urllib3",
    "grpc": "grpc",
    "flask": "flask",
    "starlette": "starlette",
    "fastapi": "fastapi",
    "aiohttp": "aiohttp",
}


@dataclass
class LLMObsSpan:
    """LLMObs span object.

    Passed to the `span_processor` function in the `enable` or `register_processor` methods.

    Example::
        def span_processor(span: LLMObsSpan) -> LLMObsSpan:
            if span.get_tag("no_input") == "1":
                span.input = []
            return span
    """

    class Message(TypedDict):
        content: str
        role: str

    input: List[Message] = field(default_factory=list)
    output: List[Message] = field(default_factory=list)
    _tags: Dict[str, str] = field(default_factory=dict)

    def get_tag(self, key: str) -> Optional[str]:
        """Get a tag from the span.

        :param str key: The key of the tag to get.
        :return: The value of the tag or None if the tag does not exist.
        :rtype: Optional[str]
        """
        return self._tags.get(key)


class LLMObs(Service):
    _instance = None  # type: LLMObs
    enabled = False

    def __init__(
        self,
        tracer: Optional[Tracer] = None,
        span_processor: Optional[Callable[[LLMObsSpan], LLMObsSpan]] = None,
    ) -> None:
        super(LLMObs, self).__init__()
        self.tracer = tracer or ddtrace.tracer
        self._llmobs_context_provider = LLMObsContextProvider()
        self._user_span_processor = span_processor
        agentless_enabled = config._llmobs_agentless_enabled if config._llmobs_agentless_enabled is not None else True
        self._llmobs_span_writer = LLMObsSpanWriter(
            interval=float(os.getenv("_DD_LLMOBS_WRITER_INTERVAL", 1.0)),
            timeout=float(os.getenv("_DD_LLMOBS_WRITER_TIMEOUT", 5.0)),
            is_agentless=agentless_enabled,
        )
        self._llmobs_eval_metric_writer = LLMObsEvalMetricWriter(
            interval=float(os.getenv("_DD_LLMOBS_WRITER_INTERVAL", 1.0)),
            timeout=float(os.getenv("_DD_LLMOBS_WRITER_TIMEOUT", 5.0)),
            is_agentless=agentless_enabled,
        )
        self._evaluator_runner = EvaluatorRunner(
            interval=float(os.getenv("_DD_LLMOBS_EVALUATOR_INTERVAL", 1.0)),
            llmobs_service=self,
        )

        forksafe.register(self._child_after_fork)

        self._link_tracker = LinkTracker()
        self._annotations: List[Tuple[str, str, Dict[str, Any]]] = []
        self._annotation_context_lock = forksafe.RLock()

        self._tool_call_tracker = ToolCallTracker()

    def _on_span_start(self, span: Span) -> None:
        if self.enabled and span.span_type == SpanTypes.LLM:
            self._activate_llmobs_span(span)
            telemetry.record_span_started()
            self._do_annotations(span)

    def _on_span_finish(self, span: Span) -> None:
        if self.enabled and span.span_type == SpanTypes.LLM:
            self._submit_llmobs_span(span)
            telemetry.record_span_created(span)

    def _submit_llmobs_span(self, span: Span) -> None:
        """Generate and submit an LLMObs span event to be sent to LLMObs."""
        span_event = None
        try:
            span_event = self._llmobs_span_event(span)
            self._llmobs_span_writer.enqueue(span_event)
        except (KeyError, TypeError, ValueError):
            log.error(
                "Error generating LLMObs span event for span %s, likely due to malformed span", span, exc_info=True
            )
        finally:
            if not span_event or not span._get_ctx_item(SPAN_KIND) == "llm" or _is_evaluation_span(span):
                return
            if self._evaluator_runner:
                self._evaluator_runner.enqueue(span_event, span)

    def _llmobs_span_event(self, span: Span) -> LLMObsSpanEvent:
        """Span event object structure."""
        span_kind = span._get_ctx_item(SPAN_KIND)
        if not span_kind:
            raise KeyError("Span kind not found in span context")

        llmobs_span = LLMObsSpan()

        meta: Dict[str, Any] = {"span.kind": span_kind, "input": {}, "output": {}}
        if span_kind in ("llm", "embedding") and span._get_ctx_item(MODEL_NAME) is not None:
            meta["model_name"] = span._get_ctx_item(MODEL_NAME)
            meta["model_provider"] = (span._get_ctx_item(MODEL_PROVIDER) or "custom").lower()
        meta["metadata"] = span._get_ctx_item(METADATA) or {}

        input_type: Literal["value", "messages", ""] = ""
        output_type: Literal["value", "messages", ""] = ""
        if span._get_ctx_item(INPUT_VALUE) is not None:
            input_type = "value"
            llmobs_span.input = [
                {"content": safe_json(span._get_ctx_item(INPUT_VALUE), ensure_ascii=False), "role": ""}
            ]

        input_messages = span._get_ctx_item(INPUT_MESSAGES)
        if span_kind == "llm" and input_messages is not None:
            input_type = "messages"
            llmobs_span.input = cast(List[LLMObsSpan.Message], enforce_message_role(input_messages))

        if span._get_ctx_item(OUTPUT_VALUE) is not None:
            output_type = "value"
            llmobs_span.output = [
                {"content": safe_json(span._get_ctx_item(OUTPUT_VALUE), ensure_ascii=False), "role": ""}
            ]

        output_messages = span._get_ctx_item(OUTPUT_MESSAGES)
        if span_kind == "llm" and output_messages is not None:
            output_type = "messages"
            llmobs_span.output = cast(List[LLMObsSpan.Message], enforce_message_role(output_messages))

        if span_kind == "embedding" and span._get_ctx_item(INPUT_DOCUMENTS) is not None:
            meta["input"]["documents"] = span._get_ctx_item(INPUT_DOCUMENTS)
        if span_kind == "retrieval" and span._get_ctx_item(OUTPUT_DOCUMENTS) is not None:
            meta["output"]["documents"] = span._get_ctx_item(OUTPUT_DOCUMENTS)
        if span._get_ctx_item(INPUT_PROMPT) is not None:
            prompt_json_str = span._get_ctx_item(INPUT_PROMPT)
            if span_kind != "llm":
                log.warning(
                    "Dropping prompt on non-LLM span kind, annotating prompts is only supported for LLM span kinds."
                )
            else:
                meta["input"]["prompt"] = prompt_json_str
        if span.error:
            meta.update(
                {
                    ERROR_MSG: span.get_tag(ERROR_MSG),
                    ERROR_STACK: span.get_tag(ERROR_STACK),
                    ERROR_TYPE: span.get_tag(ERROR_TYPE),
                }
            )

        if self._user_span_processor:
            error = False
            try:
                llmobs_span._tags = cast(Dict[str, str], span._get_ctx_item(TAGS))
                user_llmobs_span = self._user_span_processor(llmobs_span)
                if not isinstance(user_llmobs_span, LLMObsSpan):
                    raise TypeError("User span processor must return an LLMObsSpan, got %r" % type(user_llmobs_span))
                llmobs_span = user_llmobs_span
            except Exception as e:
                log.error("Error in LLMObs span processor (%r): %r", self._user_span_processor, e)
                error = True
            finally:
                telemetry.record_llmobs_user_processor_called(error)

        if llmobs_span.input is not None:
            if input_type == "messages":
                meta["input"]["messages"] = llmobs_span.input
            elif input_type == "value":
                meta["input"]["value"] = llmobs_span.input[0]["content"]
        if llmobs_span.output is not None:
            if output_type == "messages":
                meta["output"]["messages"] = llmobs_span.output
            elif output_type == "value":
                meta["output"]["value"] = llmobs_span.output[0]["content"]

        if not meta["input"]:
            meta.pop("input")
        if not meta["output"]:
            meta.pop("output")
        metrics = span._get_ctx_item(METRICS) or {}
        ml_app = _get_ml_app(span)

        if ml_app is None:
            raise ValueError(
                "ML app is required for sending LLM Observability data. "
                "Ensure this configuration is set before running your application."
            )

        span._set_ctx_item(ML_APP, ml_app)
        parent_id = span._get_ctx_item(PARENT_ID_KEY) or ROOT_PARENT_ID

<<<<<<< HEAD
        llmobs_trace_id = span._get_ctx_item(LLMOBS_TRACE_ID)

        llmobs_span_event = {
            "trace_id": format_trace_id(llmobs_trace_id),
=======
        llmobs_span_event: LLMObsSpanEvent = {
            "trace_id": format_trace_id(span.trace_id),
>>>>>>> 79c8e271
            "span_id": str(span.span_id),
            "parent_id": parent_id,
            "name": _get_span_name(span),
            "start_ns": span.start_ns,
            "duration": cast(int, span.duration_ns),
            "status": "error" if span.error else "ok",
            "meta": meta,
            "metrics": metrics,
<<<<<<< HEAD
            "_dd": {
                "span_id": str(span.span_id),
                "trace_id": format_trace_id(span.trace_id),
                "apm_trace_id": format_trace_id(span.trace_id),
            },
=======
            "tags": [],
            "_dd": {"span_id": str(span.span_id), "trace_id": format_trace_id(span.trace_id)},
>>>>>>> 79c8e271
        }
        session_id = _get_session_id(span)
        if session_id is not None:
            span._set_ctx_item(SESSION_ID, session_id)
            llmobs_span_event["session_id"] = session_id

        llmobs_span_event["tags"] = self._llmobs_tags(span, ml_app, session_id)

        span_links = span._get_ctx_item(SPAN_LINKS)
        if isinstance(span_links, list) and span_links:
            llmobs_span_event["span_links"] = span_links

        return llmobs_span_event

    @staticmethod
    def _llmobs_tags(span: Span, ml_app: str, session_id: Optional[str] = None) -> List[str]:
        tags = {
            "version": config.version or "",
            "env": config.env or "",
            "service": span.service or "",
            "source": "integration",
            "ml_app": ml_app,
            "ddtrace.version": ddtrace.__version__,
            "language": "python",
            "error": span.error,
        }
        err_type = span.get_tag(ERROR_TYPE)
        if err_type:
            tags["error_type"] = err_type
        if session_id:
            tags["session_id"] = session_id
        if span._get_ctx_item(INTEGRATION):
            tags["integration"] = span._get_ctx_item(INTEGRATION)
        if _is_evaluation_span(span):
            tags[constants.RUNNER_IS_INTEGRATION_SPAN_TAG] = "ragas"
        existing_tags = span._get_ctx_item(TAGS)
        if existing_tags is not None:
            tags.update(existing_tags)
        return ["{}:{}".format(k, v) for k, v in tags.items()]

    def _do_annotations(self, span: Span) -> None:
        # get the current span context
        # only do the annotations if it matches the context
        if span.span_type != SpanTypes.LLM:  # do this check to avoid the warning log in `annotate`
            return
        current_context = self._instance.tracer.current_trace_context()
        if current_context is None:
            return
        current_context_id = current_context.get_baggage_item(ANNOTATIONS_CONTEXT_ID)
        with self._annotation_context_lock:
            for _, context_id, annotation_kwargs in self._instance._annotations:
                if current_context_id == context_id:
                    self.annotate(span, **annotation_kwargs)

    def _child_after_fork(self) -> None:
        self._llmobs_span_writer = self._llmobs_span_writer.recreate()
        self._llmobs_eval_metric_writer = self._llmobs_eval_metric_writer.recreate()
        self._evaluator_runner = self._evaluator_runner.recreate()
        if self.enabled:
            self._start_service()

    def _start_service(self) -> None:
        try:
            self._llmobs_span_writer.start()
            self._llmobs_eval_metric_writer.start()
        except ServiceStatusError:
            log.debug("Error starting LLMObs writers")

        try:
            self._evaluator_runner.start()
        except ServiceStatusError:
            log.debug("Error starting evaluator runner")

    def _stop_service(self) -> None:
        try:
            self._evaluator_runner.stop()
            # flush remaining evaluation spans & evaluations
            self._instance._llmobs_span_writer.periodic()
            self._instance._llmobs_eval_metric_writer.periodic()
        except ServiceStatusError:
            log.debug("Error stopping evaluator runner")

        try:
            self._llmobs_span_writer.stop()
            self._llmobs_eval_metric_writer.stop()
        except ServiceStatusError:
            log.debug("Error stopping LLMObs writers")

        # Remove listener hooks for span events
        core.reset_listeners("trace.span_start", self._on_span_start)
        core.reset_listeners("trace.span_finish", self._on_span_finish)
        core.reset_listeners("http.span_inject", self._inject_llmobs_context)
        core.reset_listeners("http.activate_distributed_headers", self._activate_llmobs_distributed_context)
        core.reset_listeners("threading.submit", self._current_trace_context)
        core.reset_listeners("threading.execution", self._llmobs_context_provider.activate)

        core.reset_listeners(DISPATCH_ON_LLM_TOOL_CHOICE, self._tool_call_tracker.on_llm_tool_choice)
        core.reset_listeners(DISPATCH_ON_TOOL_CALL, self._tool_call_tracker.on_tool_call)
        core.reset_listeners(DISPATCH_ON_TOOL_CALL_OUTPUT_USED, self._tool_call_tracker.on_tool_call_output_used)

        forksafe.unregister(self._child_after_fork)

    @classmethod
    def enable(
        cls,
        ml_app: Optional[str] = None,
        integrations_enabled: bool = True,
        agentless_enabled: Optional[bool] = None,
        site: Optional[str] = None,
        api_key: Optional[str] = None,
        env: Optional[str] = None,
        service: Optional[str] = None,
        span_processor: Optional[Callable[[LLMObsSpan], LLMObsSpan]] = None,
        _tracer: Optional[Tracer] = None,
        _auto: bool = False,
    ) -> None:
        """
        Enable LLM Observability tracing.

        :param str ml_app: The name of your ml application.
        :param bool integrations_enabled: Set to `true` to enable LLM integrations.
        :param bool agentless_enabled: Set to `true` to disable sending data that requires a Datadog Agent.
        :param str site: Your datadog site.
        :param str api_key: Your datadog api key.
        :param str env: Your environment name.
        :param str service: Your service name.
        :param Callable[[LLMObsSpan], LLMObsSpan] span_processor: A function that takes an LLMObsSpan and returns an
            LLMObsSpan.
        """
        if cls.enabled:
            log.debug("%s already enabled", cls.__name__)
            return

        if os.getenv("DD_LLMOBS_ENABLED") and not asbool(os.getenv("DD_LLMOBS_ENABLED")):
            log.debug("LLMObs.enable() called when DD_LLMOBS_ENABLED is set to false or 0, not starting LLMObs service")
            return
        # grab required values for LLMObs
        config._dd_site = site or config._dd_site
        config._dd_api_key = api_key or config._dd_api_key
        config.env = env or config.env
        config.service = service or config.service
        config._llmobs_ml_app = ml_app or config._llmobs_ml_app

        error = None
        start_ns = time.time_ns()
        try:
            config._llmobs_agentless_enabled = should_use_agentless(
                user_defined_agentless_enabled=(
                    agentless_enabled if agentless_enabled is not None else config._llmobs_agentless_enabled
                )
            )

            if config._llmobs_agentless_enabled:
                # validate required values for agentless LLMObs
                if not config._dd_api_key:
                    error = "missing_api_key"
                    raise ValueError(
                        "DD_API_KEY is required for sending LLMObs data when agentless mode is enabled. "
                        "Ensure this configuration is set before running your application."
                    )
                if not config._dd_site:
                    error = "missing_site"
                    raise ValueError(
                        "DD_SITE is required for sending LLMObs data when agentless mode is enabled. "
                        "Ensure this configuration is set before running your application."
                    )
                if not os.getenv("DD_REMOTE_CONFIG_ENABLED"):
                    config._remote_config_enabled = False
                    log.debug("Remote configuration disabled because DD_LLMOBS_AGENTLESS_ENABLED is set to true.")
                    remoteconfig_poller.disable()

                # Since the API key can be set programmatically and TelemetryWriter is already initialized by now,
                # we need to force telemetry to use agentless configuration
                telemetry_writer.enable_agentless_client(True)

            if integrations_enabled:
                cls._patch_integrations()

            # override the default _instance with a new tracer
            cls._instance = cls(tracer=_tracer, span_processor=span_processor)
            cls.enabled = True
            cls._instance.start()

            # Register hooks for span events
            core.on("trace.span_start", cls._instance._on_span_start)
            core.on("trace.span_finish", cls._instance._on_span_finish)
            core.on("http.span_inject", cls._inject_llmobs_context)
            core.on("http.activate_distributed_headers", cls._activate_llmobs_distributed_context)
            core.on("threading.submit", cls._instance._current_trace_context, "llmobs_ctx")
            core.on("threading.execution", cls._instance._llmobs_context_provider.activate)

            core.on(DISPATCH_ON_LLM_TOOL_CHOICE, cls._instance._tool_call_tracker.on_llm_tool_choice)
            core.on(DISPATCH_ON_TOOL_CALL, cls._instance._tool_call_tracker.on_tool_call)
            core.on(DISPATCH_ON_TOOL_CALL_OUTPUT_USED, cls._instance._tool_call_tracker.on_tool_call_output_used)

            atexit.register(cls.disable)
            telemetry_writer.product_activated(TELEMETRY_APM_PRODUCT.LLMOBS, True)

            log.debug("%s enabled", cls.__name__)
        finally:
            telemetry.record_llmobs_enabled(error, config._llmobs_agentless_enabled, config._dd_site, start_ns, _auto)

    @classmethod
    def register_processor(cls, processor: Optional[Callable[[LLMObsSpan], LLMObsSpan]] = None) -> None:
        """Register a processor to be called on each LLMObs span.

        This can be used to modify the span before it is sent to LLMObs. For example, you can modify the input/output.

        To deregister the processor, call `register_processor(None)`.

        :param processor: A function that takes an LLMObsSpan and returns an LLMObsSpan.
        """
        cls._instance._user_span_processor = processor

    @classmethod
    def _integration_is_enabled(cls, integration: str) -> bool:
        if integration not in SUPPORTED_LLMOBS_INTEGRATIONS:
            return False
        return SUPPORTED_LLMOBS_INTEGRATIONS[integration] in ddtrace._monkey._get_patched_modules()

    @classmethod
    def disable(cls) -> None:
        if not cls.enabled:
            log.debug("%s not enabled", cls.__name__)
            return
        log.debug("Disabling %s", cls.__name__)
        atexit.unregister(cls.disable)

        cls._instance.stop()
        cls.enabled = False
        telemetry_writer.product_activated(TELEMETRY_APM_PRODUCT.LLMOBS, False)

        log.debug("%s disabled", cls.__name__)

    def _record_object(self, span, obj, input_or_output):
        if obj is None:
            return
        span_links = []
        for span_link in self._link_tracker.get_span_links_from_object(obj):
            try:
                if span_link["attributes"]["from"] == "input" and input_or_output == "output":
                    continue
            except KeyError:
                log.debug("failed to read span link: ", span_link)
                continue
            span_links.append(
                {
                    "trace_id": span_link["trace_id"],
                    "span_id": span_link["span_id"],
                    "attributes": {
                        "from": span_link["attributes"]["from"],
                        "to": input_or_output,
                    },
                }
            )
        self._tag_span_links(span, span_links)
        self._link_tracker.add_span_links_to_object(
            obj,
            [
                {
                    "trace_id": self.export_span(span)["trace_id"],
                    "span_id": self.export_span(span)["span_id"],
                    "attributes": {
                        "from": input_or_output,
                    },
                }
            ],
        )

    def _tag_span_links(self, span, span_links):
        if not span_links:
            return
        span_links = [
            span_link
            for span_link in span_links
            if span_link["span_id"] != LLMObs.export_span(span)["span_id"]
            and span_link["trace_id"] == LLMObs.export_span(span)["trace_id"]
        ]
        current_span_links = span._get_ctx_item(SPAN_LINKS)
        if current_span_links:
            span_links = current_span_links + span_links
        span._set_ctx_item(SPAN_LINKS, span_links)

    @classmethod
    def annotation_context(
        cls, tags: Optional[Dict[str, Any]] = None, prompt: Optional[dict] = None, name: Optional[str] = None
    ) -> AnnotationContext:
        """
        Sets specified attributes on all LLMObs spans created while the returned AnnotationContext is active.
        Annotations are applied in the order in which annotation contexts are entered.

        :param tags: Dictionary of JSON serializable key-value tag pairs to set or update on the LLMObs span
                     regarding the span's context.
        :param prompt: A dictionary that represents the prompt used for an LLM call in the following form:
                        `{"template": "...", "id": "...", "version": "...", "variables": {"variable_1": "...", ...}}`.
                        Can also be set using the `ddtrace.llmobs.utils.Prompt` constructor class.
                        - This argument is only applicable to LLM spans.
                        - The dictionary may contain two optional keys relevant to RAG applications:
                            `rag_context_variables` - a list of variable key names that contain ground
                                                        truth context information
                            `rag_query_variables` - a list of variable key names that contains query
                                                        information for an LLM call
        :param name: Set to override the span name for any spans annotated within the returned context.
        """
        # id to track an annotation for registering / de-registering
        annotation_id = rand64bits()

        def get_annotations_context_id():
            current_ctx = cls._instance.tracer.current_trace_context()
            # default the context id to the annotation id
            ctx_id = annotation_id
            if current_ctx is None:
                current_ctx = Context(is_remote=False)
                current_ctx.set_baggage_item(ANNOTATIONS_CONTEXT_ID, ctx_id)
                cls._instance.tracer.context_provider.activate(current_ctx)
            elif not current_ctx.get_baggage_item(ANNOTATIONS_CONTEXT_ID):
                current_ctx.set_baggage_item(ANNOTATIONS_CONTEXT_ID, ctx_id)
            else:
                ctx_id = current_ctx.get_baggage_item(ANNOTATIONS_CONTEXT_ID)
            return ctx_id

        def register_annotation():
            with cls._instance._annotation_context_lock:
                ctx_id = get_annotations_context_id()
                cls._instance._annotations.append(
                    (annotation_id, ctx_id, {"tags": tags, "prompt": prompt, "_name": name})
                )

        def deregister_annotation():
            with cls._instance._annotation_context_lock:
                for i, (key, _, _) in enumerate(cls._instance._annotations):
                    if key == annotation_id:
                        cls._instance._annotations.pop(i)
                        return
                else:
                    log.debug("Failed to pop annotation context")

        return AnnotationContext(register_annotation, deregister_annotation)

    @classmethod
    def flush(cls) -> None:
        """
        Flushes any remaining spans and evaluation metrics to the LLMObs backend.
        """
        if cls.enabled is False:
            log.warning("flushing when LLMObs is disabled. No spans or evaluation metrics will be sent.")
            return

        error = None
        try:
            cls._instance._evaluator_runner.periodic()
        except Exception:
            error = "evaluator_flush_error"
            log.warning("Failed to run evaluator runner.", exc_info=True)

        try:
            cls._instance._llmobs_span_writer.periodic()
            cls._instance._llmobs_eval_metric_writer.periodic()
        except Exception:
            error = "writer_flush_error"
            log.warning("Failed to flush LLMObs spans and evaluation metrics.", exc_info=True)

        telemetry.record_user_flush(error)

    @staticmethod
    def _patch_integrations() -> None:
        """
        Patch LLM integrations. Ensure that we do not ignore DD_TRACE_<MODULE>_ENABLED or DD_PATCH_MODULES settings.
        """
        integrations_to_patch: Dict[str, Union[List[str], bool]] = {
            integration: ["bedrock-runtime"] if integration == "botocore" else True
            for integration in SUPPORTED_LLMOBS_INTEGRATIONS.values()
        }
        for module, _ in integrations_to_patch.items():
            env_var = "DD_TRACE_%s_ENABLED" % module.upper()
            if env_var in os.environ:
                integrations_to_patch[module] = asbool(os.environ[env_var])
        dd_patch_modules = os.getenv("DD_PATCH_MODULES")
        dd_patch_modules_to_str = parse_tags_str(dd_patch_modules)
        integrations_to_patch.update(
            {k: asbool(v) for k, v in dd_patch_modules_to_str.items() if k in SUPPORTED_LLMOBS_INTEGRATIONS.values()}
        )
        patch(raise_errors=True, **integrations_to_patch)
        log.debug("Patched LLM integrations: %s", list(SUPPORTED_LLMOBS_INTEGRATIONS.values()))

    @classmethod
    def export_span(cls, span: Optional[Span] = None) -> Optional[ExportedLLMObsSpan]:
        """Returns a simple representation of a span to export its span and trace IDs.
        If no span is provided, the current active LLMObs-type span will be used.
        """
        if span is None:
            span = cls._instance._current_span()
            if span is None:
                telemetry.record_span_exported(span, "no_active_span")
                log.warning("No span provided and no active LLMObs-generated span found.")
                return None
        error = None
        try:
            if span.span_type != SpanTypes.LLM:
                error = "invalid_span"
                log.warning("Span must be an LLMObs-generated span.")
                return None
            return ExportedLLMObsSpan(span_id=str(span.span_id), trace_id=format_trace_id(span.trace_id))
        except (TypeError, AttributeError):
            error = "invalid_span"
            log.warning("Failed to export span. Span must be a valid Span object.")
            return None
        finally:
            telemetry.record_span_exported(span, error)

    def _current_span(self) -> Optional[Span]:
        """Returns the currently active LLMObs-generated span.
        Note that there may be an active span represented by a context object
        (i.e. a distributed trace) which will not be returned by this method.
        """
        active = self._llmobs_context_provider.active()
        return active if isinstance(active, Span) else None

    def _current_trace_context(self) -> Optional[Context]:
        """Returns the context for the current LLMObs trace."""
        active = self._llmobs_context_provider.active()
        if isinstance(active, Context):
            return active
        elif isinstance(active, Span):
            return active.context
        return None

    def _activate_llmobs_span(self, span: Span) -> None:
        """Propagate the llmobs parent span's ID as the new span's parent ID and activate the new span."""
        llmobs_parent = self._llmobs_context_provider.active()
        if llmobs_parent:
            span._set_ctx_item(PARENT_ID_KEY, str(llmobs_parent.span_id))
            if isinstance(llmobs_parent, Span):
                llmobs_trace_id = llmobs_parent._get_ctx_item(LLMOBS_TRACE_ID)
            else:
                llmobs_trace_id = llmobs_parent._meta.get(PROPAGATED_LLMOBS_TRACE_ID_KEY)
            span._set_ctx_item(LLMOBS_TRACE_ID, llmobs_trace_id)
        else:
            span._set_ctx_item(PARENT_ID_KEY, ROOT_PARENT_ID)
            span._set_ctx_item(LLMOBS_TRACE_ID, rand128bits())
        self._llmobs_context_provider.activate(span)

    def _start_span(
        self,
        operation_kind: str,
        name: Optional[str] = None,
        session_id: Optional[str] = None,
        model_name: Optional[str] = None,
        model_provider: Optional[str] = None,
        ml_app: Optional[str] = None,
        _decorator: bool = False,
    ) -> Span:
        if name is None:
            name = operation_kind
        span = self.tracer.trace(name, resource=operation_kind, span_type=SpanTypes.LLM)
        span._set_ctx_item(SPAN_KIND, operation_kind)
        if model_name is not None:
            span._set_ctx_item(MODEL_NAME, model_name)
        if model_provider is not None:
            span._set_ctx_item(MODEL_PROVIDER, model_provider)
        session_id = session_id if session_id is not None else _get_session_id(span)
        if session_id is not None:
            span._set_ctx_item(SESSION_ID, session_id)

        ml_app = ml_app if ml_app is not None else _get_ml_app(span)
        if ml_app is None:
            raise ValueError(
                "ML app is required for sending LLM Observability data. "
                "Ensure this configuration is set before running your application."
            )

        span._set_ctx_items({DECORATOR: _decorator, SPAN_KIND: operation_kind, ML_APP: ml_app})
        return span

    @classmethod
    def llm(
        cls,
        model_name: Optional[str] = None,
        name: Optional[str] = None,
        model_provider: Optional[str] = None,
        session_id: Optional[str] = None,
        ml_app: Optional[str] = None,
        _decorator: bool = False,
    ) -> Span:
        """
        Trace an invocation call to an LLM where inputs and outputs are represented as text.

        :param str model_name: The name of the invoked LLM. If not provided, a default value of "custom" will be set.
        :param str name: The name of the traced operation. If not provided, a default value of "llm" will be set.
        :param str model_provider: The name of the invoked LLM provider (ex: openai, bedrock).
                                   If not provided, a default value of "custom" will be set.
        :param str session_id: The ID of the underlying user session. Required for tracking sessions.
        :param str ml_app: The name of the ML application that the agent is orchestrating. If not provided, the default
                           value will be set to the value of `DD_LLMOBS_ML_APP`.

        :returns: The Span object representing the traced operation.
        """
        if cls.enabled is False:
            log.warning(SPAN_START_WHILE_DISABLED_WARNING)
        if model_name is None:
            model_name = "custom"
        if model_provider is None:
            model_provider = "custom"
        return cls._instance._start_span(
            "llm",
            name,
            model_name=model_name,
            model_provider=model_provider,
            session_id=session_id,
            ml_app=ml_app,
            _decorator=_decorator,
        )

    @classmethod
    def tool(
        cls,
        name: Optional[str] = None,
        session_id: Optional[str] = None,
        ml_app: Optional[str] = None,
        _decorator: bool = False,
    ) -> Span:
        """
        Trace a call to an external interface or API.

        :param str name: The name of the traced operation. If not provided, a default value of "tool" will be set.
        :param str session_id: The ID of the underlying user session. Required for tracking sessions.
        :param str ml_app: The name of the ML application that the agent is orchestrating. If not provided, the default
                           value will be set to the value of `DD_LLMOBS_ML_APP`.

        :returns: The Span object representing the traced operation.
        """
        if cls.enabled is False:
            log.warning(SPAN_START_WHILE_DISABLED_WARNING)
        return cls._instance._start_span("tool", name=name, session_id=session_id, ml_app=ml_app, _decorator=_decorator)

    @classmethod
    def task(
        cls,
        name: Optional[str] = None,
        session_id: Optional[str] = None,
        ml_app: Optional[str] = None,
        _decorator: bool = False,
    ) -> Span:
        """
        Trace a standalone non-LLM operation which does not involve an external request.

        :param str name: The name of the traced operation. If not provided, a default value of "task" will be set.
        :param str session_id: The ID of the underlying user session. Required for tracking sessions.
        :param str ml_app: The name of the ML application that the agent is orchestrating. If not provided, the default
                           value will be set to the value of `DD_LLMOBS_ML_APP`.

        :returns: The Span object representing the traced operation.
        """
        if cls.enabled is False:
            log.warning(SPAN_START_WHILE_DISABLED_WARNING)
        return cls._instance._start_span("task", name=name, session_id=session_id, ml_app=ml_app, _decorator=_decorator)

    @classmethod
    def agent(
        cls,
        name: Optional[str] = None,
        session_id: Optional[str] = None,
        ml_app: Optional[str] = None,
        _decorator: bool = False,
    ) -> Span:
        """
        Trace a dynamic workflow in which an embedded language model (agent) decides what sequence of actions to take.

        :param str name: The name of the traced operation. If not provided, a default value of "agent" will be set.
        :param str session_id: The ID of the underlying user session. Required for tracking sessions.
        :param str ml_app: The name of the ML application that the agent is orchestrating. If not provided, the default
                           value will be set to the value of `DD_LLMOBS_ML_APP`.

        :returns: The Span object representing the traced operation.
        """
        if cls.enabled is False:
            log.warning(SPAN_START_WHILE_DISABLED_WARNING)
        return cls._instance._start_span(
            "agent", name=name, session_id=session_id, ml_app=ml_app, _decorator=_decorator
        )

    @classmethod
    def workflow(
        cls,
        name: Optional[str] = None,
        session_id: Optional[str] = None,
        ml_app: Optional[str] = None,
        _decorator: bool = False,
    ) -> Span:
        """
        Trace a predefined or static sequence of operations.

        :param str name: The name of the traced operation. If not provided, a default value of "workflow" will be set.
        :param str session_id: The ID of the underlying user session. Required for tracking sessions.
        :param str ml_app: The name of the ML application that the agent is orchestrating. If not provided, the default
                           value will be set to the value of `DD_LLMOBS_ML_APP`.

        :returns: The Span object representing the traced operation.
        """
        if cls.enabled is False:
            log.warning(SPAN_START_WHILE_DISABLED_WARNING)
        return cls._instance._start_span(
            "workflow", name=name, session_id=session_id, ml_app=ml_app, _decorator=_decorator
        )

    @classmethod
    def embedding(
        cls,
        model_name: Optional[str] = None,
        name: Optional[str] = None,
        model_provider: Optional[str] = None,
        session_id: Optional[str] = None,
        ml_app: Optional[str] = None,
        _decorator: bool = False,
    ) -> Span:
        """
        Trace a call to an embedding model or function to create an embedding.

        :param str model_name: The name of the invoked embedding model.
                               If not provided, a default value of "custom" will be set.
        :param str name: The name of the traced operation. If not provided, a default value of "embedding" will be set.
        :param str model_provider: The name of the invoked LLM provider (ex: openai, bedrock).
                                   If not provided, a default value of "custom" will be set.
        :param str session_id: The ID of the underlying user session. Required for tracking sessions.
        :param str ml_app: The name of the ML application that the agent is orchestrating. If not provided, the default
                           value will be set to the value of `DD_LLMOBS_ML_APP`.

        :returns: The Span object representing the traced operation.
        """
        if cls.enabled is False:
            log.warning(SPAN_START_WHILE_DISABLED_WARNING)
        if model_name is None:
            model_name = "custom"
        if model_provider is None:
            model_provider = "custom"
        return cls._instance._start_span(
            "embedding",
            name,
            model_name=model_name,
            model_provider=model_provider,
            session_id=session_id,
            ml_app=ml_app,
            _decorator=_decorator,
        )

    @classmethod
    def retrieval(
        cls,
        name: Optional[str] = None,
        session_id: Optional[str] = None,
        ml_app: Optional[str] = None,
        _decorator: bool = False,
    ) -> Span:
        """
        Trace a vector search operation involving a list of documents being returned from an external knowledge base.

        :param str name: The name of the traced operation. If not provided, a default value of "workflow" will be set.
        :param str session_id: The ID of the underlying user session. Required for tracking sessions.
        :param str ml_app: The name of the ML application that the agent is orchestrating. If not provided, the default
                           value will be set to the value of `DD_LLMOBS_ML_APP`.

        :returns: The Span object representing the traced operation.
        """
        if cls.enabled is False:
            log.warning(SPAN_START_WHILE_DISABLED_WARNING)
        return cls._instance._start_span(
            "retrieval", name=name, session_id=session_id, ml_app=ml_app, _decorator=_decorator
        )

    @classmethod
    def annotate(
        cls,
        span: Optional[Span] = None,
        prompt: Optional[dict] = None,
        input_data: Optional[Any] = None,
        output_data: Optional[Any] = None,
        metadata: Optional[Dict[str, Any]] = None,
        metrics: Optional[Dict[str, Any]] = None,
        tags: Optional[Dict[str, Any]] = None,
        _name: Optional[str] = None,
    ) -> None:
        """
        Sets metadata, inputs, outputs, tags, and metrics as provided for a given LLMObs span.
        Note that with the exception of tags, this method will override any existing values for the provided fields.

        :param Span span: Span to annotate. If no span is provided, the current active span will be used.
                          Must be an LLMObs-type span, i.e. generated by the LLMObs SDK.
        :param prompt: A dictionary that represents the prompt used for an LLM call in the following form:
                        `{"template": "...", "id": "...", "version": "...", "variables": {"variable_1": "...", ...}}`.
                        Can also be set using the `ddtrace.llmobs.utils.Prompt` constructor class.
                        - This argument is only applicable to LLM spans.
                        - The dictionary may contain two optional keys relevant to RAG applications:
                            `rag_context_variables` - a list of variable key names that contain ground
                                                        truth context information
                            `rag_query_variables` - a list of variable key names that contains query
                                                        information for an LLM call
        :param input_data: A single input string, dictionary, or a list of dictionaries based on the span kind:
                           - llm spans: accepts a string, or a dictionary of form {"content": "...", "role": "..."},
                                        or a list of dictionaries with the same signature.
                           - embedding spans: accepts a string, list of strings, or a dictionary of form
                                              {"text": "...", ...} or a list of dictionaries with the same signature.
                           - other: any JSON serializable type.
        :param output_data: A single output string, dictionary, or a list of dictionaries based on the span kind:
                           - llm spans: accepts a string, or a dictionary of form {"content": "...", "role": "..."},
                                        or a list of dictionaries with the same signature.
                           - retrieval spans: a dictionary containing any of the key value pairs
                                              {"name": str, "id": str, "text": str, "score": float},
                                              or a list of dictionaries with the same signature.
                           - other: any JSON serializable type.
        :param metadata: Dictionary of JSON serializable key-value metadata pairs relevant to the input/output operation
                         described by the LLMObs span.
        :param tags: Dictionary of JSON serializable key-value tag pairs to set or update on the LLMObs span
                     regarding the span's context.
        :param metrics: Dictionary of JSON serializable key-value metric pairs,
                        such as `{prompt,completion,total}_tokens`.
        """
        error = None
        try:
            if span is None:
                span = cls._instance._current_span()
                if span is None:
                    error = "invalid_span_no_active_spans"
                    log.warning("No span provided and no active LLMObs-generated span found.")
                    return
            if span.span_type != SpanTypes.LLM:
                error = "invalid_span_type"
                log.warning("Span must be an LLMObs-generated span.")
                return
            if span.finished:
                error = "invalid_finished_span"
                log.warning("Cannot annotate a finished span.")
                return
            if metadata is not None:
                if not isinstance(metadata, dict):
                    error = "invalid_metadata"
                    log.warning("metadata must be a dictionary")
                else:
                    cls._set_dict_attribute(span, METADATA, metadata)
            if metrics is not None:
                if not isinstance(metrics, dict):
                    error = "invalid_metrics"
                    log.warning("metrics must be a dictionary of string key - numeric value pairs.")
                else:
                    cls._set_dict_attribute(span, METRICS, metrics)
            if tags is not None:
                if not isinstance(tags, dict):
                    error = "invalid_tags"
                    log.warning("span tags must be a dictionary of string key - primitive value pairs.")
                else:
                    session_id = tags.get("session_id")
                    if session_id:
                        span._set_ctx_item(SESSION_ID, str(session_id))
                    cls._set_dict_attribute(span, TAGS, tags)
            span_kind = span._get_ctx_item(SPAN_KIND)
            if _name is not None:
                span.name = _name
            if prompt is not None:
                try:
                    validated_prompt = validate_prompt(prompt)
                    cls._set_dict_attribute(span, INPUT_PROMPT, validated_prompt)
                except TypeError:
                    error = "invalid_prompt"
                    log.warning("Failed to validate prompt with error: ", exc_info=True)
            if not span_kind:
                log.debug("Span kind not specified, skipping annotation for input/output data")
                return
            if input_data is not None or output_data is not None:
                if span_kind == "llm":
                    error = cls._tag_llm_io(span, input_messages=input_data, output_messages=output_data)
                elif span_kind == "embedding":
                    error = cls._tag_embedding_io(span, input_documents=input_data, output_text=output_data)
                elif span_kind == "retrieval":
                    error = cls._tag_retrieval_io(span, input_text=input_data, output_documents=output_data)
                else:
                    cls._tag_text_io(span, input_value=input_data, output_value=output_data)
        finally:
            telemetry.record_llmobs_annotate(span, error)

    @classmethod
    def _tag_llm_io(cls, span, input_messages=None, output_messages=None) -> Optional[str]:
        """Tags input/output messages for LLM-kind spans.
        Will be mapped to span's `meta.{input,output}.messages` fields.
        """
        if input_messages is not None:
            try:
                if not isinstance(input_messages, Messages):
                    input_messages = Messages(input_messages)
                if input_messages.messages:
                    span._set_ctx_item(INPUT_MESSAGES, input_messages.messages)
            except TypeError:
                log.warning("Failed to parse input messages.", exc_info=True)
                return "invalid_io_messages"
        if output_messages is None:
            return None
        try:
            if not isinstance(output_messages, Messages):
                output_messages = Messages(output_messages)
            if not output_messages.messages:
                return None
            span._set_ctx_item(OUTPUT_MESSAGES, output_messages.messages)
        except TypeError:
            log.warning("Failed to parse output messages.", exc_info=True)
            return "invalid_io_messages"
        return None

    @classmethod
    def _tag_embedding_io(cls, span, input_documents=None, output_text=None) -> Optional[str]:
        """Tags input documents and output text for embedding-kind spans.
        Will be mapped to span's `meta.{input,output}.text` fields.
        """
        if input_documents is not None:
            try:
                if not isinstance(input_documents, Documents):
                    input_documents = Documents(input_documents)
                if input_documents.documents:
                    span._set_ctx_item(INPUT_DOCUMENTS, input_documents.documents)
            except TypeError:
                log.warning("Failed to parse input documents.", exc_info=True)
                return "invalid_embedding_io"
        if output_text is None:
            return None
        span._set_ctx_item(OUTPUT_VALUE, str(output_text))
        return None

    @classmethod
    def _tag_retrieval_io(cls, span, input_text=None, output_documents=None) -> Optional[str]:
        """Tags input text and output documents for retrieval-kind spans.
        Will be mapped to span's `meta.{input,output}.text` fields.
        """
        if input_text is not None:
            span._set_ctx_item(INPUT_VALUE, safe_json(input_text))
        if output_documents is None:
            return None
        try:
            if not isinstance(output_documents, Documents):
                output_documents = Documents(output_documents)
            if not output_documents.documents:
                return None
            span._set_ctx_item(OUTPUT_DOCUMENTS, output_documents.documents)
        except TypeError:
            log.warning("Failed to parse output documents.", exc_info=True)
            return "invalid_retrieval_io"
        return None

    @classmethod
    def _tag_text_io(cls, span, input_value=None, output_value=None):
        """Tags input/output values for non-LLM kind spans.
        Will be mapped to span's `meta.{input,output}.values` fields.
        """
        if input_value is not None:
            span._set_ctx_item(INPUT_VALUE, safe_json(input_value))
        if output_value is not None:
            span._set_ctx_item(OUTPUT_VALUE, safe_json(output_value))

    @staticmethod
    def _set_dict_attribute(span: Span, key, value: Dict[str, Any]) -> None:
        """Sets a given LLM Obs span attribute with a dictionary key/values.
        If the attribute is already set on the span, the new dict with be merged with the existing
        dict.
        """
        existing_value = span._get_ctx_item(key) or {}
        existing_value.update(value)
        span._set_ctx_item(key, existing_value)

    @classmethod
    def submit_evaluation_for(
        cls,
        label: str,
        metric_type: str,
        value: Union[str, int, float],
        span: Optional[dict] = None,
        span_with_tag_value: Optional[Dict[str, str]] = None,
        tags: Optional[Dict[str, str]] = None,
        ml_app: Optional[str] = None,
        timestamp_ms: Optional[int] = None,
        metadata: Optional[Dict[str, object]] = None,
    ) -> None:
        """
        Submits a custom evaluation metric for a given span.

        :param str label: The name of the evaluation metric.
        :param str metric_type: The type of the evaluation metric. One of "categorical", "score".
        :param value: The value of the evaluation metric.
                      Must be a string (categorical), integer (score), or float (score).
        :param dict span: A dictionary of shape {'span_id': str, 'trace_id': str} uniquely identifying
                            the span associated with this evaluation.
        :param dict span_with_tag_value: A dictionary with the format {'tag_key': str, 'tag_value': str}
                            uniquely identifying the span associated with this evaluation.
        :param tags: A dictionary of string key-value pairs to tag the evaluation metric with.
        :param str ml_app: The name of the ML application
        :param int timestamp_ms: The unix timestamp in milliseconds when the evaluation metric result was generated.
                                    If not set, the current time will be used.
        :param dict metadata: A JSON serializable dictionary of key-value metadata pairs relevant to the
                                evaluation metric.
        """
        if cls.enabled is False:
            log.debug(
                "LLMObs.submit_evaluation_for() called when LLMObs is not enabled. ",
                "Evaluation metric data will not be sent.",
            )
            return

        error = None
        join_on = {}
        try:
            has_exactly_one_joining_key = (span is not None) ^ (span_with_tag_value is not None)

            if not has_exactly_one_joining_key:
                error = "provided_both_span_and_tag_joining_key"
                raise ValueError(
                    "Exactly one of `span` or `span_with_tag_value` must be specified to submit an evaluation metric."
                )

            if span is not None:
                if (
                    not isinstance(span, dict)
                    or not isinstance(span.get("span_id"), str)
                    or not isinstance(span.get("trace_id"), str)
                ):
                    error = "invalid_span"
                    raise TypeError(
                        "`span` must be a dictionary containing both span_id and trace_id keys. "
                        "LLMObs.export_span() can be used to generate this dictionary from a given span."
                    )
                join_on["span"] = span
            elif span_with_tag_value is not None:
                if (
                    not isinstance(span_with_tag_value, dict)
                    or not isinstance(span_with_tag_value.get("tag_key"), str)
                    or not isinstance(span_with_tag_value.get("tag_value"), str)
                ):
                    error = "invalid_joining_key"
                    raise TypeError(
                        "`span_with_tag_value` must be a dict with keys 'tag_key' and 'tag_value' "
                        "containing string values"
                    )
                join_on["tag"] = {
                    "key": span_with_tag_value.get("tag_key"),
                    "value": span_with_tag_value.get("tag_value"),
                }

            timestamp_ms = timestamp_ms if timestamp_ms else int(time.time() * 1000)

            if not isinstance(timestamp_ms, int) or timestamp_ms < 0:
                error = "invalid_timestamp"
                raise ValueError("timestamp_ms must be a non-negative integer. Evaluation metric data will not be sent")

            if not label:
                error = "invalid_metric_label"
                raise ValueError("label must be the specified name of the evaluation metric.")

            metric_type = metric_type.lower()
            if metric_type not in ("categorical", "score"):
                error = "invalid_metric_type"
                raise ValueError("metric_type must be one of 'categorical' or 'score'.")

            if metric_type == "categorical" and not isinstance(value, str):
                error = "invalid_metric_value"
                raise TypeError("value must be a string for a categorical metric.")
            if metric_type == "score" and not isinstance(value, (int, float)):
                error = "invalid_metric_value"
                raise TypeError("value must be an integer or float for a score metric.")

            if tags is not None and not isinstance(tags, dict):
                log.warning("tags must be a dictionary of string key-value pairs.")
                tags = {}

            evaluation_tags = {
                "ddtrace.version": ddtrace.__version__,
                "ml_app": ml_app,
            }

            if tags:
                for k, v in tags.items():
                    try:
                        evaluation_tags[ensure_text(k)] = ensure_text(v)
                    except TypeError:
                        error = "invalid_tags"
                        log.warning("Failed to parse tags. Tags for evaluation metrics must be strings.")

            ml_app = ml_app if ml_app else config._llmobs_ml_app
            if not ml_app:
                error = "missing_ml_app"
                log.warning(
                    "ML App name is required for sending evaluation metrics. Evaluation metric data will not be sent. "
                    "Ensure this configuration is set before running your application."
                )
                return

            evaluation_metric: LLMObsEvaluationMetricEvent = {
                "join_on": join_on,
                "label": str(label),
                "metric_type": metric_type,
                "timestamp_ms": timestamp_ms,
                "{}_value".format(metric_type): value,  # type: ignore
                "ml_app": ml_app,
                "tags": ["{}:{}".format(k, v) for k, v in evaluation_tags.items()],
            }

            if metadata:
                if not isinstance(metadata, dict):
                    error = "invalid_metadata"
                    log.warning("metadata must be json serializable dictionary.")
                else:
                    metadata = safe_json(metadata)
                    if metadata and isinstance(metadata, str):
                        evaluation_metric["metadata"] = json.loads(metadata)

            cls._instance._llmobs_eval_metric_writer.enqueue(evaluation_metric)
        finally:
            telemetry.record_llmobs_submit_evaluation(join_on, metric_type, error)

    @classmethod
    def submit_evaluation(
        cls,
        span_context: Dict[str, str],
        label: str,
        metric_type: str,
        value: Union[str, int, float],
        tags: Optional[Dict[str, str]] = None,
        ml_app: Optional[str] = None,
        timestamp_ms: Optional[int] = None,
        metadata: Optional[Dict[str, object]] = None,
    ) -> None:
        """
        Submits a custom evaluation metric for a given span ID and trace ID.

        :param span_context: A dictionary containing the span_id and trace_id of interest.
        :param str label: The name of the evaluation metric.
        :param str metric_type: The type of the evaluation metric. One of "categorical", "score".
        :param value: The value of the evaluation metric.
                      Must be a string (categorical), integer (score), or float (score).
        :param tags: A dictionary of string key-value pairs to tag the evaluation metric with.
        :param str ml_app: The name of the ML application
        :param int timestamp_ms: The timestamp in milliseconds when the evaluation metric result was generated.
        :param dict metadata: A JSON serializable dictionary of key-value metadata pairs relevant to the
                                evaluation metric.
        """
        if cls.enabled is False:
            log.debug(
                "LLMObs.submit_evaluation() called when LLMObs is not enabled. Evaluation metric data will not be sent."
            )
            return
        error = None
        try:
            if not isinstance(span_context, dict):
                error = "invalid_span"
                log.warning(
                    "span_context must be a dictionary containing both span_id and trace_id keys. "
                    "LLMObs.export_span() can be used to generate this dictionary from a given span."
                )
                return

            ml_app = ml_app if ml_app else config._llmobs_ml_app
            if not ml_app:
                error = "missing_ml_app"
                log.warning(
                    "ML App name is required for sending evaluation metrics. Evaluation metric data will not be sent. "
                    "Ensure this configuration is set before running your application."
                )
                return

            timestamp_ms = timestamp_ms if timestamp_ms else int(time.time() * 1000)

            if not isinstance(timestamp_ms, int) or timestamp_ms < 0:
                error = "invalid_timestamp"
                log.warning("timestamp_ms must be a non-negative integer. Evaluation metric data will not be sent")
                return

            span_id = span_context.get("span_id")
            trace_id = span_context.get("trace_id")
            if not (span_id and trace_id):
                error = "invalid_span"
                log.warning(
                    "span_id and trace_id must both be specified for the given evaluation metric to be submitted."
                )
                return
            if not label:
                error = "invalid_metric_label"
                log.warning("label must be the specified name of the evaluation metric.")
                return

            if not metric_type or metric_type.lower() not in ("categorical", "numerical", "score"):
                error = "invalid_metric_type"
                log.warning("metric_type must be one of 'categorical' or 'score'.")
                return

            metric_type = metric_type.lower()
            if metric_type == "numerical":
                error = "invalid_metric_type"
                log.warning(
                    "The evaluation metric type 'numerical' is unsupported. Use 'score' instead. "
                    "Converting `numerical` metric to `score` type."
                )
                metric_type = "score"

            if metric_type == "categorical" and not isinstance(value, str):
                error = "invalid_metric_value"
                log.warning("value must be a string for a categorical metric.")
                return
            if metric_type == "score" and not isinstance(value, (int, float)):
                error = "invalid_metric_value"
                log.warning("value must be an integer or float for a score metric.")
                return
            if tags is not None and not isinstance(tags, dict):
                error = "invalid_tags"
                log.warning("tags must be a dictionary of string key-value pairs.")
                return

            # initialize tags with default values that will be overridden by user-provided tags
            evaluation_tags = {
                "ddtrace.version": ddtrace.__version__,
                "ml_app": ml_app,
            }

            if tags:
                for k, v in tags.items():
                    try:
                        evaluation_tags[ensure_text(k)] = ensure_text(v)
                    except TypeError:
                        error = "invalid_tags"
                        log.warning("Failed to parse tags. Tags for evaluation metrics must be strings.")

            evaluation_metric: LLMObsEvaluationMetricEvent = {
                "join_on": {"span": {"span_id": span_id, "trace_id": trace_id}},
                "label": str(label),
                "metric_type": metric_type.lower(),
                "timestamp_ms": timestamp_ms,
                "{}_value".format(metric_type): value,  # type: ignore
                "ml_app": ml_app,
                "tags": ["{}:{}".format(k, v) for k, v in evaluation_tags.items()],
            }

            if metadata:
                if not isinstance(metadata, dict):
                    error = "invalid_metadata"
                    log.warning("metadata must be json serializable dictionary.")
                else:
                    metadata = safe_json(metadata)
                    if metadata and isinstance(metadata, str):
                        evaluation_metric["metadata"] = json.loads(metadata)

            cls._instance._llmobs_eval_metric_writer.enqueue(evaluation_metric)
        finally:
            telemetry.record_llmobs_submit_evaluation({"span": span_context}, metric_type, error)

    @classmethod
    def _inject_llmobs_context(cls, span_context: Context, request_headers: Dict[str, str]) -> None:
        if cls.enabled is False:
            return
<<<<<<< HEAD
        active_context = cls._instance._current_trace_context()
        if active_context is None:
            parent_id = ROOT_PARENT_ID
            llmobs_trace_id = rand128bits()
        else:
            parent_id = str(active_context.span_id)
            llmobs_trace_id = active_context._meta.get(LLMOBS_TRACE_ID) or rand128bits()
=======

        active_span = cls._instance._llmobs_context_provider.active()
        active_context = active_span.context if isinstance(active_span, Span) else active_span

        parent_id = str(active_context.span_id) if active_context is not None else ROOT_PARENT_ID

        ml_app = None
        if isinstance(active_span, Span):
            ml_app = active_span._get_ctx_item(ML_APP)
        elif active_context is not None:
            ml_app = active_context._meta.get(PROPAGATED_ML_APP_KEY) or config._llmobs_ml_app
        else:
            ml_app = config._llmobs_ml_app

>>>>>>> 79c8e271
        span_context._meta[PROPAGATED_PARENT_ID_KEY] = parent_id
        span_context._meta[PROPAGATED_LLMOBS_TRACE_ID_KEY] = str(llmobs_trace_id)

        if ml_app is not None:
            span_context._meta[PROPAGATED_ML_APP_KEY] = ml_app

    @classmethod
    def inject_distributed_headers(cls, request_headers: Dict[str, str], span: Optional[Span] = None) -> Dict[str, str]:
        """Injects the span's distributed context into the given request headers."""
        if cls.enabled is False:
            log.warning(
                "LLMObs.inject_distributed_headers() called when LLMObs is not enabled. "
                "Distributed context will not be injected."
            )
            return request_headers
        error = None
        try:
            if not isinstance(request_headers, dict):
                error = "invalid_request_headers"
                log.warning("request_headers must be a dictionary of string key-value pairs.")
                return request_headers
            if span is None:
                span = cls._instance.tracer.current_span()
            if span is None:
                error = "no_active_span"
                log.warning("No span provided and no currently active span found.")
                return request_headers
            if not isinstance(span, Span):
                error = "invalid_span"
                log.warning("span must be a valid Span object. Distributed context will not be injected.")
                return request_headers
            HTTPPropagator.inject(span.context, request_headers)
            return request_headers
        finally:
            telemetry.record_inject_distributed_headers(error)

    @classmethod
    def _activate_llmobs_distributed_context(cls, request_headers: Dict[str, str], context: Context) -> Optional[str]:
        if cls.enabled is False:
            return None
        if not context.trace_id or not context.span_id:
            log.warning("Failed to extract trace/span ID from request headers.")
            return "missing_context"
        _parent_id = context._meta.get(PROPAGATED_PARENT_ID_KEY)
        if _parent_id is None:
            log.warning("Failed to extract LLMObs parent ID from request headers.")
            return "missing_parent_id"
        try:
            parent_id = int(_parent_id)
        except ValueError:
            log.warning("Failed to parse LLMObs parent ID from request headers.")
            return "invalid_parent_id"
        _llmobs_trace_id = context._meta.get(PROPAGATED_LLMOBS_TRACE_ID_KEY)
        if _llmobs_trace_id is None:
            log.warning("Failed to extract LLMObs trace ID from request headers.")
            return "missing_llmobs_trace_id"
        try:
            llmobs_trace_id = int(_llmobs_trace_id)
        except ValueError:
            log.warning("Failed to parse LLMObs trace ID from request headers.")
            return "invalid_llmobs_trace_id"
        llmobs_context = Context(trace_id=context.trace_id, span_id=parent_id)
        llmobs_context._meta[PROPAGATED_LLMOBS_TRACE_ID_KEY] = llmobs_trace_id
        cls._instance._llmobs_context_provider.activate(llmobs_context)
        return None

    @classmethod
    def activate_distributed_headers(cls, request_headers: Dict[str, str]) -> None:
        """
        Activates distributed tracing headers for the current request.

        :param request_headers: A dictionary containing the headers for the current request.
        """
        if cls.enabled is False:
            log.warning(
                "LLMObs.activate_distributed_headers() called when LLMObs is not enabled. "
                "Distributed context will not be activated."
            )
            return
        context = HTTPPropagator.extract(request_headers)
        cls._instance.tracer.context_provider.activate(context)
        error = cls._instance._activate_llmobs_distributed_context(request_headers, context)
        telemetry.record_activate_distributed_headers(error)


# initialize the default llmobs instance
LLMObs._instance = LLMObs()<|MERGE_RESOLUTION|>--- conflicted
+++ resolved
@@ -313,15 +313,10 @@
         span._set_ctx_item(ML_APP, ml_app)
         parent_id = span._get_ctx_item(PARENT_ID_KEY) or ROOT_PARENT_ID
 
-<<<<<<< HEAD
         llmobs_trace_id = span._get_ctx_item(LLMOBS_TRACE_ID)
 
-        llmobs_span_event = {
+        llmobs_span_event: LLMObsSpanEvent = {
             "trace_id": format_trace_id(llmobs_trace_id),
-=======
-        llmobs_span_event: LLMObsSpanEvent = {
-            "trace_id": format_trace_id(span.trace_id),
->>>>>>> 79c8e271
             "span_id": str(span.span_id),
             "parent_id": parent_id,
             "name": _get_span_name(span),
@@ -330,16 +325,12 @@
             "status": "error" if span.error else "ok",
             "meta": meta,
             "metrics": metrics,
-<<<<<<< HEAD
+            "tags": [],
             "_dd": {
                 "span_id": str(span.span_id),
                 "trace_id": format_trace_id(span.trace_id),
                 "apm_trace_id": format_trace_id(span.trace_id),
             },
-=======
-            "tags": [],
-            "_dd": {"span_id": str(span.span_id), "trace_id": format_trace_id(span.trace_id)},
->>>>>>> 79c8e271
         }
         session_id = _get_session_id(span)
         if session_id is not None:
@@ -1490,15 +1481,6 @@
     def _inject_llmobs_context(cls, span_context: Context, request_headers: Dict[str, str]) -> None:
         if cls.enabled is False:
             return
-<<<<<<< HEAD
-        active_context = cls._instance._current_trace_context()
-        if active_context is None:
-            parent_id = ROOT_PARENT_ID
-            llmobs_trace_id = rand128bits()
-        else:
-            parent_id = str(active_context.span_id)
-            llmobs_trace_id = active_context._meta.get(LLMOBS_TRACE_ID) or rand128bits()
-=======
 
         active_span = cls._instance._llmobs_context_provider.active()
         active_context = active_span.context if isinstance(active_span, Span) else active_span
@@ -1508,12 +1490,14 @@
         ml_app = None
         if isinstance(active_span, Span):
             ml_app = active_span._get_ctx_item(ML_APP)
+            llmobs_trace_id = active_span._get_ctx_item(LLMOBS_TRACE_ID)
         elif active_context is not None:
             ml_app = active_context._meta.get(PROPAGATED_ML_APP_KEY) or config._llmobs_ml_app
+            llmobs_trace_id = active_context._meta.get(PROPAGATED_LLMOBS_TRACE_ID_KEY) or rand128bits()
         else:
             ml_app = config._llmobs_ml_app
-
->>>>>>> 79c8e271
+            llmobs_trace_id = rand128bits()
+
         span_context._meta[PROPAGATED_PARENT_ID_KEY] = parent_id
         span_context._meta[PROPAGATED_LLMOBS_TRACE_ID_KEY] = str(llmobs_trace_id)
 
