import time
from typing import Any
<<<<<<< HEAD
from typing import List
=======
from typing import Dict
>>>>>>> b53ea83c
from typing import Optional

from ddtrace.internal.telemetry import telemetry_writer
from ddtrace.internal.telemetry.constants import TELEMETRY_NAMESPACE
from ddtrace.llmobs._constants import DECORATOR
from ddtrace.llmobs._constants import INTEGRATION
from ddtrace.llmobs._constants import PARENT_ID_KEY
from ddtrace.llmobs._constants import ROOT_PARENT_ID
from ddtrace.llmobs._constants import SESSION_ID
from ddtrace.llmobs._constants import SPAN_KIND
from ddtrace.llmobs._writer import LLMObsSpanEvent
from ddtrace.trace import Span


class LLMObsTelemetryMetrics:
    INIT_TIME = "init_time"
    ENABLED = "product_enabled"
    RAW_SPAN_SIZE = "span.raw_size"
    SPAN_SIZE = "span.size"
    SPAN_STARTED = "span.start"
    SPAN_FINISHED = "span.finished"
<<<<<<< HEAD
    DROPPED_SPAN_EVENTS = "dropped_span_events"
    DROPPED_EVAL_EVENTS = "dropped_eval_events"
=======
    ANNOTATIONS = "annotations"
    EVALS_SUBMITTED = "evals_submitted"
    SPANS_EXPORTED = "spans_exported"
    USER_FLUSHES = "user_flushes"
    INJECT_HEADERS = "inject_distributed_headers"
    ACTIVATE_HEADERS = "activate_distributed_headers"
>>>>>>> b53ea83c


def _find_integration_from_tags(tags):
    integration_tag = next((tag for tag in tags if tag.startswith("integration:")), None)
    if not integration_tag:
        return None
    return integration_tag.split("integration:")[-1]


def _get_tags_from_span_event(event: LLMObsSpanEvent):
    span_kind = event.get("meta", {}).get("span.kind", "")
    integration = _find_integration_from_tags(event.get("tags", []))
    autoinstrumented = integration is not None
    error = event.get("status") == "error"
    return [
        ("span_kind", span_kind),
        ("autoinstrumented", str(int(autoinstrumented))),
        ("error", str(int(error))),
        ("integration", integration if integration else "N/A"),
    ]


def _base_tags(error: Optional[str]):
    tags = [("error", "1" if error else "0")]
    if error:
        tags.append(("error_type", error))
    return tags


def record_llmobs_enabled(error: Optional[str], agentless_enabled: bool, site: str, start_ns: int, auto: bool):
    tags = _base_tags(error)
    tags.extend([("agentless", str(int(agentless_enabled))), ("site", site), ("auto", str(int(auto)))])
    init_time_ms = (time.time_ns() - start_ns) / 1e6
    telemetry_writer.add_distribution_metric(
        namespace=TELEMETRY_NAMESPACE.MLOBS, name=LLMObsTelemetryMetrics.INIT_TIME, value=init_time_ms, tags=tuple(tags)
    )
    telemetry_writer.add_count_metric(
        namespace=TELEMETRY_NAMESPACE.MLOBS, name=LLMObsTelemetryMetrics.ENABLED, value=1, tags=tuple(tags)
    )


def record_span_started():
    telemetry_writer.add_count_metric(
        namespace=TELEMETRY_NAMESPACE.MLOBS, name=LLMObsTelemetryMetrics.SPAN_STARTED, value=1
    )


def record_span_created(span: Span):
    is_root_span = span._get_ctx_item(PARENT_ID_KEY) != ROOT_PARENT_ID
    has_session_id = span._get_ctx_item(SESSION_ID) is not None
    integration = span._get_ctx_item(INTEGRATION)
    autoinstrumented = integration is not None
    decorator = span._get_ctx_item(DECORATOR) is True
    span_kind = span._get_ctx_item(SPAN_KIND)
    model_provider = span._get_ctx_item("model_provider")

    tags = [
        ("autoinstrumented", str(int(autoinstrumented))),
        ("has_session_id", str(int(has_session_id))),
        ("is_root_span", str(int(is_root_span))),
        ("span_kind", span_kind or "N/A"),
        ("integration", integration or "N/A"),
        ("error", str(span.error)),
    ]
    if not autoinstrumented:
        tags.append(("decorator", str(int(decorator))))
    if model_provider:
        tags.append(("model_provider", model_provider))
    telemetry_writer.add_count_metric(
        namespace=TELEMETRY_NAMESPACE.MLOBS, name=LLMObsTelemetryMetrics.SPAN_FINISHED, value=1, tags=tuple(tags)
    )


def record_span_event_raw_size(event: LLMObsSpanEvent, raw_event_size: int):
    telemetry_writer.add_distribution_metric(
        namespace=TELEMETRY_NAMESPACE.MLOBS,
        name=LLMObsTelemetryMetrics.RAW_SPAN_SIZE,
        value=raw_event_size,
        tags=tuple(_get_tags_from_span_event(event)),
    )


def record_span_event_size(event: LLMObsSpanEvent, event_size: int, truncated: bool):
    tags = _get_tags_from_span_event(event)
    tags.append(("truncated", str(int(truncated))))
    telemetry_writer.add_distribution_metric(
        namespace=TELEMETRY_NAMESPACE.MLOBS, name=LLMObsTelemetryMetrics.SPAN_SIZE, value=event_size, tags=tuple(tags)
    )


<<<<<<< HEAD
def record_dropped_span_payload(events: List[LLMObsSpanEvent], error: str):
    tags = [("error", error)]
    telemetry_writer.add_count_metric(
        namespace=TELEMETRY_NAMESPACE.MLOBS,
        name=LLMObsTelemetryMetrics.DROPPED_SPAN_EVENTS,
        value=len(events),
        tags=tuple(tags),
    )


def record_dropped_eval_payload(events: List[Any], error: str):
    tags = [("error", error)]
    telemetry_writer.add_count_metric(
        namespace=TELEMETRY_NAMESPACE.MLOBS,
        name=LLMObsTelemetryMetrics.DROPPED_EVAL_EVENTS,
        value=len(events),
        tags=tuple(tags),
=======
def record_llmobs_annotate(span: Optional[Span], error: Optional[str]):
    tags = _base_tags(error)
    span_kind = "N/A"
    is_root_span = "0"
    if span and isinstance(span, Span):
        span_kind = span._get_ctx_item(SPAN_KIND) or "N/A"
        is_root_span = str(int(span._get_ctx_item(PARENT_ID_KEY) != ROOT_PARENT_ID))
    tags.extend([("span_kind", span_kind), ("is_root_span", is_root_span)])
    telemetry_writer.add_count_metric(
        namespace=TELEMETRY_NAMESPACE.MLOBS, name=LLMObsTelemetryMetrics.ANNOTATIONS, value=1, tags=tuple(tags)
    )


def record_llmobs_submit_evaluation(join_on: Dict[str, Any], metric_type: str, error: Optional[str]):
    _metric_type = metric_type if metric_type in ("categorical", "score") else "other"
    custom_joining_key = str(int(join_on.get("tag") is not None))
    tags = _base_tags(error)
    tags.extend([("metric_type", _metric_type), ("custom_joining_key", custom_joining_key)])
    telemetry_writer.add_count_metric(
        namespace=TELEMETRY_NAMESPACE.MLOBS, name=LLMObsTelemetryMetrics.EVALS_SUBMITTED, value=1, tags=tuple(tags)
    )


def record_span_exported(span: Optional[Span], error: Optional[str]):
    tags = _base_tags(error)
    span_kind = "N/A"
    is_root_span = "0"
    if span and isinstance(span, Span):
        span_kind = span._get_ctx_item(SPAN_KIND) or "N/A"
        is_root_span = str(int(span._get_ctx_item(PARENT_ID_KEY) != ROOT_PARENT_ID))
    tags.extend([("span_kind", span_kind), ("is_root_span", is_root_span)])
    telemetry_writer.add_count_metric(
        namespace=TELEMETRY_NAMESPACE.MLOBS, name=LLMObsTelemetryMetrics.SPANS_EXPORTED, value=1, tags=tuple(tags)
    )


def record_user_flush(error: Optional[str]):
    tags = _base_tags(error)
    telemetry_writer.add_count_metric(
        namespace=TELEMETRY_NAMESPACE.MLOBS, name=LLMObsTelemetryMetrics.USER_FLUSHES, value=1, tags=tuple(tags)
    )


def record_inject_distributed_headers(error: Optional[str]):
    tags = _base_tags(error)
    telemetry_writer.add_count_metric(
        namespace=TELEMETRY_NAMESPACE.MLOBS, name=LLMObsTelemetryMetrics.INJECT_HEADERS, value=1, tags=tuple(tags)
    )


def record_activate_distributed_headers(error: Optional[str]):
    tags = _base_tags(error)
    telemetry_writer.add_count_metric(
        namespace=TELEMETRY_NAMESPACE.MLOBS, name=LLMObsTelemetryMetrics.ACTIVATE_HEADERS, value=1, tags=tuple(tags)
>>>>>>> b53ea83c
    )<|MERGE_RESOLUTION|>--- conflicted
+++ resolved
@@ -1,10 +1,7 @@
 import time
 from typing import Any
-<<<<<<< HEAD
+from typing import Dict
 from typing import List
-=======
-from typing import Dict
->>>>>>> b53ea83c
 from typing import Optional
 
 from ddtrace.internal.telemetry import telemetry_writer
@@ -26,17 +23,14 @@
     SPAN_SIZE = "span.size"
     SPAN_STARTED = "span.start"
     SPAN_FINISHED = "span.finished"
-<<<<<<< HEAD
     DROPPED_SPAN_EVENTS = "dropped_span_events"
     DROPPED_EVAL_EVENTS = "dropped_eval_events"
-=======
     ANNOTATIONS = "annotations"
     EVALS_SUBMITTED = "evals_submitted"
     SPANS_EXPORTED = "spans_exported"
     USER_FLUSHES = "user_flushes"
     INJECT_HEADERS = "inject_distributed_headers"
     ACTIVATE_HEADERS = "activate_distributed_headers"
->>>>>>> b53ea83c
 
 
 def _find_integration_from_tags(tags):
@@ -127,7 +121,6 @@
     )
 
 
-<<<<<<< HEAD
 def record_dropped_span_payload(events: List[LLMObsSpanEvent], error: str):
     tags = [("error", error)]
     telemetry_writer.add_count_metric(
@@ -145,7 +138,9 @@
         name=LLMObsTelemetryMetrics.DROPPED_EVAL_EVENTS,
         value=len(events),
         tags=tuple(tags),
-=======
+    )
+
+
 def record_llmobs_annotate(span: Optional[Span], error: Optional[str]):
     tags = _base_tags(error)
     span_kind = "N/A"
@@ -200,5 +195,4 @@
     tags = _base_tags(error)
     telemetry_writer.add_count_metric(
         namespace=TELEMETRY_NAMESPACE.MLOBS, name=LLMObsTelemetryMetrics.ACTIVATE_HEADERS, value=1, tags=tuple(tags)
->>>>>>> b53ea83c
     )