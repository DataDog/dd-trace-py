import atexit
import json
from typing import Any
from typing import Dict
from typing import List
from typing import Optional
from typing import Union
from urllib.parse import quote


# TypedDict was added to typing in python 3.8
try:
    from typing import TypedDict
except ImportError:
    from typing_extensions import TypedDict
from typing_extensions import NotRequired

import ddtrace
from ddtrace import config
from ddtrace.internal import agent
from ddtrace.internal import forksafe
from ddtrace.internal.logger import get_logger
from ddtrace.internal.periodic import PeriodicService
from ddtrace.internal.utils.http import Response
from ddtrace.internal.utils.http import get_connection
from ddtrace.internal.utils.retry import fibonacci_backoff_with_jitter
from ddtrace.llmobs import _telemetry as telemetry
from ddtrace.llmobs._constants import AGENTLESS_EVAL_BASE_URL
from ddtrace.llmobs._constants import AGENTLESS_EXP_BASE_URL
from ddtrace.llmobs._constants import AGENTLESS_SPAN_BASE_URL
from ddtrace.llmobs._constants import DROPPED_IO_COLLECTION_ERROR
from ddtrace.llmobs._constants import DROPPED_VALUE_TEXT
from ddtrace.llmobs._constants import EVAL_ENDPOINT
from ddtrace.llmobs._constants import EVAL_SUBDOMAIN_NAME
from ddtrace.llmobs._constants import EVP_EVENT_SIZE_LIMIT
from ddtrace.llmobs._constants import EVP_PAYLOAD_SIZE_LIMIT
from ddtrace.llmobs._constants import EVP_PROXY_AGENT_BASE_PATH
from ddtrace.llmobs._constants import EVP_SUBDOMAIN_HEADER_NAME
from ddtrace.llmobs._constants import EXP_SUBDOMAIN_NAME
from ddtrace.llmobs._constants import SPAN_ENDPOINT
from ddtrace.llmobs._constants import SPAN_SUBDOMAIN_NAME
from ddtrace.llmobs._experiment import Dataset
from ddtrace.llmobs._experiment import DatasetRecord
from ddtrace.llmobs._experiment import JSONType
from ddtrace.llmobs._utils import safe_json
from ddtrace.settings._agent import config as agent_config


logger = get_logger(__name__)


class LLMObsSpanEvent(TypedDict):
    span_id: str
    trace_id: str
    parent_id: str
    session_id: NotRequired[str]
    tags: List[str]
    service: NotRequired[str]
    name: str
    start_ns: int
    duration: int
    status: str
    status_message: NotRequired[str]
    meta: Dict[str, Any]
    metrics: Dict[str, Any]
    collection_errors: NotRequired[List[str]]
    span_links: NotRequired[List[Dict[str, str]]]
    _dd: Dict[str, str]


class LLMObsEvaluationMetricEvent(TypedDict, total=False):
    join_on: Dict[str, Dict[str, str]]
    metric_type: str
    label: str
    categorical_value: str
    numerical_value: float
    score_value: float
    boolean_value: bool
    ml_app: str
    timestamp_ms: int
    tags: List[str]


def should_use_agentless(user_defined_agentless_enabled: Optional[bool] = None) -> bool:
    """Determine whether to use agentless mode based on agent availability and capabilities."""
    if user_defined_agentless_enabled is not None:
        return user_defined_agentless_enabled

    agent_info: Optional[Dict[str, Any]]

    try:
        agent_info = agent.info()
    except Exception:
        agent_info = None

    if agent_info is None:
        return True

    endpoints = agent_info.get("endpoints", [])
    return not any(EVP_PROXY_AGENT_BASE_PATH in endpoint for endpoint in endpoints)


class BaseLLMObsWriter(PeriodicService):
    """Base writer class for submitting data to Datadog LLMObs endpoints."""

    RETRY_ATTEMPTS = 3
    BUFFER_LIMIT = 1000
    EVENT_TYPE = ""
    EVP_SUBDOMAIN_HEADER_VALUE = ""
    AGENTLESS_BASE_URL = ""
    ENDPOINT = ""

    def __init__(
        self,
        interval: float,
        timeout: float,
        is_agentless: bool,
        _site: str = "",
        _api_key: str = "",
        _app_key: str = "",
        _override_url: str = "",
    ) -> None:
        super(BaseLLMObsWriter, self).__init__(interval=interval)
        self._lock = forksafe.RLock()
        self._buffer: List[Union[LLMObsSpanEvent, LLMObsEvaluationMetricEvent]] = []
        self._buffer_size: int = 0
        self._timeout: float = timeout
        self._api_key: str = _api_key or config._dd_api_key
        self._site: str = _site or config._dd_site
        self._app_key: str = _app_key
        self._override_url: str = _override_url

        self._agentless: bool = is_agentless
        self._intake: str = _override_url or (
            f"{self.AGENTLESS_BASE_URL}.{self._site}" if is_agentless else agent_config.trace_agent_url
        )
        self._endpoint: str = self.ENDPOINT if is_agentless else f"{EVP_PROXY_AGENT_BASE_PATH}{self.ENDPOINT}"
        self._headers: Dict[str, str] = {"Content-Type": "application/json"}
        if is_agentless:
            self._headers["DD-API-KEY"] = self._api_key
        else:
            self._headers[EVP_SUBDOMAIN_HEADER_NAME] = self.EVP_SUBDOMAIN_HEADER_VALUE

        self._send_payload_with_retry = fibonacci_backoff_with_jitter(
            attempts=self.RETRY_ATTEMPTS,
            initial_wait=0.618 * self.interval / (1.618**self.RETRY_ATTEMPTS) / 2,
            until=lambda result: isinstance(result, Response),
        )(self._send_payload)

    def start(self, *args, **kwargs):
        super(BaseLLMObsWriter, self).start()
        logger.debug("started %r to %r", self.__class__.__name__, self._url)
        atexit.register(self.on_shutdown)

    def stop(self, timeout=None):
        super(BaseLLMObsWriter, self).stop(timeout=timeout)
        logger.debug("stopped %r to %r", self.__class__.__name__, self._url)
        atexit.unregister(self.on_shutdown)

    def on_shutdown(self):
        self.periodic()

    def _enqueue(self, event: Union[LLMObsSpanEvent, LLMObsEvaluationMetricEvent], event_size: int) -> None:
        """Internal shared logic of enqueuing events to be submitted to LLM Observability."""
        with self._lock:
            if len(self._buffer) >= self.BUFFER_LIMIT:
                logger.warning(
                    "%r event buffer full (limit is %d), dropping event", self.__class__.__name__, self.BUFFER_LIMIT
                )
                telemetry.record_dropped_payload(1, event_type=self.EVENT_TYPE, error="buffer_full")
                return
            if self._buffer_size + event_size > EVP_PAYLOAD_SIZE_LIMIT:
                logger.debug("manually flushing buffer because queueing next event will exceed EVP payload limit")
                self.periodic()
            self._buffer.append(event)
            self._buffer_size += event_size

    def _encode(self, payload, num_events):
        try:
            enc_llm_events = safe_json(payload)
            logger.debug("encoded %d LLMObs %s events to be sent", num_events, self.EVENT_TYPE)
            return enc_llm_events
        except TypeError:
            logger.error("failed to encode %d LLMObs %s events", num_events, self.EVENT_TYPE, exc_info=True)
            telemetry.record_dropped_payload(num_events, event_type=self.EVENT_TYPE, error="encoding_error")
            return None

    def periodic(self) -> None:
        with self._lock:
            if not self._buffer:
                return
            events = self._buffer
            self._buffer = []
            self._buffer_size = 0

        if self._agentless and not self._headers.get("DD-API-KEY"):
            logger.warning(
                "A Datadog API key is required for sending data to LLM Observability in agentless mode. "
                "LLM Observability data will not be sent. Ensure an API key is set either via DD_API_KEY or via "
                "`LLMObs.enable(api_key=...)` before running your application."
            )
            return
        data = self._data(events)
        enc_llm_events = self._encode(data, len(events))
        if not enc_llm_events:
            return
        try:
            self._send_payload_with_retry(enc_llm_events, len(events))
        except Exception:
            telemetry.record_dropped_payload(len(events), event_type=self.EVENT_TYPE, error="connection_error")
            logger.error(
                "failed to send %d LLMObs %s events to %s", len(events), self.EVENT_TYPE, self._intake, exc_info=True
            )

    def _send_payload(self, payload: bytes, num_events: int):
        conn = get_connection(self._intake)
        try:
            conn.request("POST", self._endpoint, payload, self._headers)
            resp = conn.getresponse()
            if resp.status >= 300:
                logger.error(
                    "failed to send %d LLMObs %s events to %s, got response code %d, status: %s",
                    num_events,
                    self.EVENT_TYPE,
                    self._url,
                    resp.status,
                    resp.read(),
                )
                telemetry.record_dropped_payload(num_events, event_type=self.EVENT_TYPE, error="http_error")
            else:
                logger.debug("sent %d LLMObs %s events to %s", num_events, self.EVENT_TYPE, self._url)
            return Response.from_http_response(resp)
        except Exception:
            logger.error(
                "failed to send %d LLMObs %s events to %s", num_events, self.EVENT_TYPE, self._intake, exc_info=True
            )
            raise
        finally:
            conn.close()

    @property
    def _url(self) -> str:
        return f"{self._intake}{self._endpoint}"

    def _data(self, events):
        """Return payload containing events to be encoded and submitted to LLM Observability."""
        raise NotImplementedError

    def recreate(self):
        return self.__class__(
            interval=self._interval,
            timeout=self._timeout,
            is_agentless=self._agentless,
            _site=self._site,
            _api_key=self._api_key,
            _override_url=self._override_url,
        )


class LLMObsEvalMetricWriter(BaseLLMObsWriter):
    """Writes custom evaluation metric events to the LLMObs Evals Endpoint."""

    EVENT_TYPE = "evaluation_metric"
    EVP_SUBDOMAIN_HEADER_VALUE = EVAL_SUBDOMAIN_NAME
    AGENTLESS_BASE_URL = AGENTLESS_EVAL_BASE_URL
    ENDPOINT = EVAL_ENDPOINT

    def enqueue(self, event: LLMObsEvaluationMetricEvent) -> None:
        event_size = len(safe_json(event))
        self._enqueue(event, event_size)

    def _data(self, events: List[LLMObsEvaluationMetricEvent]) -> Dict[str, Any]:
        return {"data": {"type": "evaluation_metric", "attributes": {"metrics": events}}}


class LLMObsExperimentsClient(BaseLLMObsWriter):
    EVP_SUBDOMAIN_HEADER_VALUE = EXP_SUBDOMAIN_NAME
    AGENTLESS_BASE_URL = AGENTLESS_EXP_BASE_URL
    ENDPOINT = ""

    def request(self, method: str, path: str, body: JSONType = None) -> Response:
        headers = {
            "Content-Type": "application/json",
            "DD-API-KEY": self._api_key,
            "DD-APPLICATION-KEY": self._app_key,
        }
        if not self._agentless:
            headers[EVP_SUBDOMAIN_HEADER_NAME] = self.EVP_SUBDOMAIN_HEADER_VALUE

        encoded_body = json.dumps(body).encode("utf-8") if body else b""
        conn = get_connection(self._intake)
        try:
            url = self._intake + self._endpoint + path
            logger.debug("requesting %s", url)
            conn.request(method, url, encoded_body, headers)
            resp = conn.getresponse()
            return Response.from_http_response(resp)
        finally:
            conn.close()

    def dataset_delete(self, dataset_id: str) -> None:
        path = "/api/unstable/llm-obs/v1/datasets/delete"
        resp = self.request(
            "POST",
            path,
            body={
                "data": {
                    "type": "datasets",
                    "attributes": {
                        "type": "soft",
                        "dataset_ids": [dataset_id],
                    },
                },
            },
        )
        if resp.status != 200:
            raise ValueError(f"Failed to delete dataset {id}: {resp.get_json()}")
        return None

    def dataset_create(self, name: str, description: str) -> Dataset:
        path = "/api/unstable/llm-obs/v1/datasets"
        body: JSONType = {
            "data": {
                "type": "datasets",
                "attributes": {"name": name, "description": description},
            }
        }
        resp = self.request("POST", path, body)
        if resp.status != 200:
            raise ValueError(f"Failed to create dataset {name}: {resp.status} {resp.get_json()}")
        response_data = resp.get_json()
        dataset_id = response_data["data"]["id"]
        curr_version = response_data["data"]["attributes"]["current_version"]
        return Dataset(name, dataset_id, [], description, curr_version)

    def dataset_create_with_records(self, name: str, description: str, records: List[DatasetRecord]) -> Dataset:
        ds = self.dataset_create(name, description)
        if records:
            ds._records = records
            self.dataset_batch_update(ds._id, records)
        return ds

    def dataset_batch_update(self, dataset_id: str, records: List[DatasetRecord]) -> None:
        rs: JSONType = [
            {
                "input": r["input_data"],
                "expected_output": r["expected_output"],
                "metadata": r.get("metadata", {}),
                "record_id": r.get("record_id", None),
            }
            for r in records
        ]
        path = f"/api/unstable/llm-obs/v1/datasets/{dataset_id}/batch_update"
        body: JSONType = {
            "data": {
                "type": "datasets",
                "attributes": {"insert_records": rs},
            }
        }
        resp = self.request("POST", path, body)
        if resp.status != 200:
            raise ValueError(f"Failed to update dataset {dataset_id}: {resp.status}")  # nosec
        return None

    def dataset_get_with_records(self, name: str) -> Dataset:
        path = f"/api/unstable/llm-obs/v1/datasets?filter[name]={quote(name)}"
        resp = self.request("GET", path)
        if resp.status != 200:
            raise ValueError(f"Failed to pull dataset {name}: {resp.status} {resp.get_json()}")

        response_data = resp.get_json()
        data = response_data["data"]
        if not data:
            raise ValueError(f"Dataset '{name}' not found")
<<<<<<< HEAD
=======

        curr_version = data[0]["attributes"]["current_version"]
        dataset_description = data[0]["attributes"]["description"]
>>>>>>> c81e5949
        dataset_id = data[0]["id"]

        path = f"/api/unstable/llm-obs/v1/datasets/{dataset_id}/records"
        resp = self.request("GET", path)
        if resp.status != 200:
            raise ValueError(f"Failed to pull dataset {name}: {resp.status} {resp.get_json()}")
        records_data = resp.get_json()

        class_records: List[DatasetRecord] = []
        for record in records_data.get("data", []):
            attrs = record.get("attributes", {})
            class_records.append(
                {
                    "record_id": record["id"],
                    "input_data": attrs["input"],
                    "expected_output": attrs["expected_output"],
                    "metadata": attrs.get("metadata", {}),
                }
            )
        return Dataset(name, dataset_id, class_records, dataset_description, curr_version)

    def project_create(self, name: str) -> str:
        path = "/api/unstable/llm-obs/v1/projects"
        resp = self.request(
            "POST",
            path,
            body={"data": {"type": "projects", "attributes": {"name": name, "description": ""}}},
        )
        if resp.status != 200:
            raise ValueError(f"Failed to create project {name}: {resp.status} {resp.get_json()}")
        response_data = resp.get_json()
        return response_data["data"]["id"]

    def project_get(self, name: str) -> str:
        path = f"/api/unstable/llm-obs/v1/projects?filter[name]={quote(name)}"
        resp = self.request("GET", path)
        if resp.status != 200:
            raise ValueError(f"Failed to get project {name}: {resp.status} {resp.get_json()}")
        response_data = resp.get_json()
        data = response_data["data"]
        if not data:
            raise ValueError(f"Project {name} not found")
        return data[0]["id"]


class LLMObsSpanWriter(BaseLLMObsWriter):
    """Writes span events to the LLMObs Span Endpoint."""

    EVENT_TYPE = "span"
    EVP_SUBDOMAIN_HEADER_VALUE = SPAN_SUBDOMAIN_NAME
    AGENTLESS_BASE_URL = AGENTLESS_SPAN_BASE_URL
    ENDPOINT = SPAN_ENDPOINT

    def enqueue(self, event: LLMObsSpanEvent) -> None:
        raw_event_size = len(safe_json(event))
        truncated_event_size = None
        should_truncate = raw_event_size >= EVP_EVENT_SIZE_LIMIT
        if should_truncate:
            logger.warning(
                "dropping event input/output because its size (%d) exceeds the event size limit (1MB)",
                raw_event_size,
            )
            event = _truncate_span_event(event)
            truncated_event_size = len(safe_json(event))
        telemetry.record_span_event_raw_size(event, raw_event_size)
        telemetry.record_span_event_size(event, truncated_event_size or raw_event_size)
        self._enqueue(event, truncated_event_size or raw_event_size)

    def _data(self, events: List[LLMObsSpanEvent]) -> List[Dict[str, Any]]:
        return [
            {"_dd.stage": "raw", "_dd.tracer_version": ddtrace.__version__, "event_type": "span", "spans": [event]}
            for event in events
        ]


def _truncate_span_event(event: LLMObsSpanEvent) -> LLMObsSpanEvent:
    event["meta"]["input"] = {"value": DROPPED_VALUE_TEXT}
    event["meta"]["output"] = {"value": DROPPED_VALUE_TEXT}

    event["collection_errors"] = [DROPPED_IO_COLLECTION_ERROR]
    return event<|MERGE_RESOLUTION|>--- conflicted
+++ resolved
@@ -372,12 +372,9 @@
         data = response_data["data"]
         if not data:
             raise ValueError(f"Dataset '{name}' not found")
-<<<<<<< HEAD
-=======
 
         curr_version = data[0]["attributes"]["current_version"]
         dataset_description = data[0]["attributes"]["description"]
->>>>>>> c81e5949
         dataset_id = data[0]["id"]
 
         path = f"/api/unstable/llm-obs/v1/datasets/{dataset_id}/records"
