import atexit
from typing import Any
from typing import Dict
from typing import List
from typing import Optional
from typing import Union


# TypedDict was added to typing in python 3.8
try:
    from typing import TypedDict
except ImportError:
    from typing_extensions import TypedDict
import http.client as httplib

import ddtrace
<<<<<<< HEAD
=======
from ddtrace import config
from ddtrace.internal import agent
>>>>>>> a8311802
from ddtrace.internal import forksafe
from ddtrace.internal.logger import get_logger
from ddtrace.internal.periodic import PeriodicService
from ddtrace.internal.utils.http import get_connection
from ddtrace.internal.utils.retry import fibonacci_backoff_with_jitter
from ddtrace.llmobs import _telemetry as telemetry
from ddtrace.llmobs._constants import AGENTLESS_EVAL_BASE_URL
from ddtrace.llmobs._constants import AGENTLESS_EVAL_ENDPOINT
from ddtrace.llmobs._constants import AGENTLESS_SPAN_BASE_URL
from ddtrace.llmobs._constants import AGENTLESS_SPAN_ENDPOINT
from ddtrace.llmobs._constants import DROPPED_IO_COLLECTION_ERROR
from ddtrace.llmobs._constants import DROPPED_VALUE_TEXT
from ddtrace.llmobs._constants import EVP_EVAL_SUBDOMAIN_HEADER_VALUE
from ddtrace.llmobs._constants import EVP_EVENT_SIZE_LIMIT
from ddtrace.llmobs._constants import EVP_PAYLOAD_SIZE_LIMIT
<<<<<<< HEAD
from ddtrace.llmobs._constants import EVP_PROXY_EVAL_ENDPOINT
from ddtrace.llmobs._constants import EVP_PROXY_SPAN_ENDPOINT
from ddtrace.llmobs._constants import EVP_SPAN_SUBDOMAIN_HEADER_VALUE
=======
from ddtrace.llmobs._constants import EVP_PROXY_AGENT_BASE_PATH
from ddtrace.llmobs._constants import EVP_PROXY_AGENT_ENDPOINT
>>>>>>> a8311802
from ddtrace.llmobs._constants import EVP_SUBDOMAIN_HEADER_NAME
from ddtrace.llmobs._utils import safe_json
from ddtrace.settings._agent import config as agent_config


logger = get_logger(__name__)


class LLMObsSpanEvent(TypedDict):
    span_id: str
    trace_id: str
    parent_id: str
    session_id: str
    tags: List[str]
    service: str
    name: str
    start_ns: int
    duration: float
    status: str
    status_message: str
    meta: Dict[str, Any]
    metrics: Dict[str, Any]
    collection_errors: List[str]
    _dd: Dict[str, str]


class LLMObsEvaluationMetricEvent(TypedDict, total=False):
    join_on: Dict[str, Dict[str, str]]
    metric_type: str
    label: str
    categorical_value: str
    numerical_value: float
    score_value: float
    ml_app: str
    timestamp_ms: int
    tags: List[str]


def should_use_agentless(user_defined_agentless_enabled: Optional[bool] = None) -> bool:
    """Determine whether to use agentless mode based on agent availability and capabilities."""
    if user_defined_agentless_enabled is not None:
        return user_defined_agentless_enabled

    agent_info: Optional[Dict[str, Any]]

    try:
        agent_info = agent.info()
    except Exception:
        agent_info = None

    if agent_info is None:
        return True

    endpoints = agent_info.get("endpoints", [])
    return not any(EVP_PROXY_AGENT_BASE_PATH in endpoint for endpoint in endpoints)


class BaseLLMObsWriter(PeriodicService):
    """Base writer class for submitting data to Datadog LLMObs endpoints."""

    RETRY_ATTEMPTS = 3
    EVENT_TYPE = ""

    def __init__(
        self,
        site: str,
        api_key: str,
        interval: float,
        timeout: float,
        is_agentless: bool = True,
        _agentless_url: str = "",
    ) -> None:
        super(BaseLLMObsWriter, self).__init__(interval=interval)
        self._lock = forksafe.RLock()
        self._buffer = []  # type: List[Union[LLMObsSpanEvent, LLMObsEvaluationMetricEvent]]
        self._buffer_limit = 1000
        self._timeout = timeout  # type: float
        self._api_key = api_key or ""  # type: str
        self._endpoint = ""  # type: str
        self._site = site  # type: str
        self._intake = ""  # type: str
        self._headers = {"Content-Type": "application/json"}
        self._agentless = is_agentless
        self._agentless_url = _agentless_url
        if is_agentless:
            self._headers["DD-API-KEY"] = self._api_key
        else:
            self._intake = agent_config.trace_agent_url

        self._send_payload_with_retry = fibonacci_backoff_with_jitter(
            attempts=self.RETRY_ATTEMPTS,
            initial_wait=0.618 * self.interval / (1.618**self.RETRY_ATTEMPTS) / 2,
            until=lambda result: isinstance(result, httplib.HTTPResponse),
        )(self._send_payload)

    def start(self, *args, **kwargs):
        super(BaseLLMObsWriter, self).start()
        logger.debug("started %r to %r", self.__class__.__name__, self._url)
        atexit.register(self.on_shutdown)

    def stop(self, timeout=None):
        super(BaseLLMObsWriter, self).stop(timeout=timeout)
        logger.debug("stopped %r to %r", self.__class__.__name__, self._url)

    def on_shutdown(self):
        self.periodic()

    def enqueue(self, event: Union[LLMObsSpanEvent, LLMObsEvaluationMetricEvent]) -> None:
        """Enqueue an event to be sent to LLM Observability.
        This method can be overridden by child classes to handle specific event types.
        """
        self._enqueue(event)

    def _enqueue(self, event: Union[LLMObsSpanEvent, LLMObsEvaluationMetricEvent]) -> None:
        """Internal shared logic of enqueuing events to be submitted to LLM Observability."""
        event_size = len(safe_json(event))

        with self._lock:
            if len(self._buffer) >= self._buffer_limit:
                logger.warning(
                    "%r event buffer full (limit is %d), dropping event", self.__class__.__name__, self._buffer_limit
                )
                telemetry.record_dropped_payload(1, event_type=self.EVENT_TYPE, error="buffer_full")
                return
            if len(self._buffer) + event_size > EVP_PAYLOAD_SIZE_LIMIT:
                logger.debug("manually flushing buffer because queueing next event will exceed EVP payload limit")
                self.periodic()
            if self.EVENT_TYPE == "span":
                telemetry.record_span_event_size(event, event_size)
            self._buffer.append(event)

    def _encode(self, payload, num_events):
        try:
            enc_llm_events = safe_json(payload)
            logger.debug("encoded %d LLMObs %s events to be sent", num_events, self.EVENT_TYPE)
            return enc_llm_events
        except TypeError:
            logger.error("failed to encode %d LLMObs %s events", num_events, self.EVENT_TYPE, exc_info=True)
            telemetry.record_dropped_payload(num_events, event_type=self.EVENT_TYPE, error="encoding_error")
            return None

    def periodic(self) -> None:
        with self._lock:
            if not self._buffer:
                return
            events = self._buffer
            self._buffer = []

        if self._agentless and not self._headers.get("DD-API-KEY"):
            logger.warning(
                "DD_API_KEY is required for sending evaluation metrics. Evaluation metric data will not be sent. "
                "Ensure this configuration is set before running your application."
            )
            return
        data = self._data(events)
        enc_llm_events = self._encode(data, len(events))
        if not enc_llm_events:
            return
        try:
            self._send_payload_with_retry(enc_llm_events, len(events))
        except Exception:
            telemetry.record_dropped_payload(len(events), event_type=self.EVENT_TYPE, error="connection_error")
            logger.error(
                "failed to send %d LLMObs %s events to %s", len(events), self.EVENT_TYPE, self._intake, exc_info=True
            )

    def _send_payload(self, payload: bytes, num_events: int):
        conn = get_connection(self._intake, self._timeout)
        try:
            conn.request("POST", self._endpoint, payload, self._headers)
            resp = conn.getresponse()
            if resp.status >= 300:
                logger.error(
                    "failed to send %d LLMObs %s events to %s, got response code %d, status: %s",
                    num_events,
                    self.EVENT_TYPE,
                    self._url,
                    resp.status,
                    resp.read(),
                )
                telemetry.record_dropped_payload(num_events, event_type=self.EVENT_TYPE, error="http_error")
            else:
                logger.debug("sent %d LLMObs %s events to %s", num_events, self.EVENT_TYPE, self._url)
            return resp
        except Exception:
            logger.error(
                "failed to send %d LLMObs %s events to %s", num_events, self.EVENT_TYPE, self._intake, exc_info=True
            )
            raise
        finally:
            conn.close()

    @property
    def _url(self) -> str:
        return "{}{}".format(self._intake, self._endpoint)

    def _data(self, events: List[Any]) -> Dict[str, Any]:
        """Return payload containing events to be encoded and submitted to LLM Observability."""
        raise NotImplementedError

    def recreate(self) -> "BaseLLMObsWriter":
        return self.__class__(
            site=self._site,
            api_key=self._api_key,
            interval=self._interval,
            timeout=self._timeout,
            is_agentless=self._agentless,
            _agentless_url=self._agentless_url,
        )


class LLMObsEvalMetricWriter(BaseLLMObsWriter):
    """Writes Evaluation metric events to the Datadog LLMObs Evals Endpoint."""

    EVENT_TYPE = "evaluation_metric"

    def __init__(
        self,
        site: str,
        api_key: str,
        interval: float,
        timeout: float,
        is_agentless: bool = True,
        _agentless_url: str = "",
    ) -> None:
        super(LLMObsEvalMetricWriter, self).__init__(site, api_key, interval, timeout, is_agentless=is_agentless)
        self._buffer = []
        if self._agentless:
            self._intake = _agentless_url or AGENTLESS_EVAL_BASE_URL
            self._endpoint = AGENTLESS_EVAL_ENDPOINT
        else:
            self._headers[EVP_SUBDOMAIN_HEADER_NAME] = EVP_EVAL_SUBDOMAIN_HEADER_VALUE
            self._endpoint = EVP_PROXY_EVAL_ENDPOINT

    def _data(self, events: List[LLMObsEvaluationMetricEvent]) -> Dict[str, Any]:
        return {"data": {"type": "evaluation_metric", "attributes": {"metrics": events}}}


class LLMObsSpanWriter(BaseLLMObsWriter):
    """Writes Span events to the Datadog LLMObs Span Endpoint."""

<<<<<<< HEAD
    EVENT_TYPE = "span"
=======
    def __len__(self):
        with self._lock:
            return len(self._buffer)

    def _init_buffer(self):
        with self._lock:
            self._buffer = []
            self.buffer_size = 0

    def put(self, events: List[LLMObsSpanEvent]):
        # events always has only 1 event - with List type to be compatible with HTTPWriter interfaces
        with self._lock:
            if len(self._buffer) >= self._buffer_limit:
                logger.warning(
                    "%r event buffer full (limit is %d), dropping event", self.__class__.__name__, self._buffer_limit
                )
                telemetry.record_dropped_span_payload(events, error="buffer_full")
                return
            self._buffer.extend(events)
            event_size = len(safe_json(events))
            self.buffer_size += event_size
            telemetry.record_span_event_size(events[0], event_size)

    def encode(self):
        with self._lock:
            if not self._buffer:
                return None, 0
            events = self._buffer
            self._init_buffer()
        """
        Send a batch of events, where each event contains a single span in the `spans` field. This allows us to
        fully take advantage of EVP event/payload size limits.
        """
        data = [
            {"_dd.stage": "raw", "_dd.tracer_version": ddtrace.__version__, "event_type": "span", "spans": [event]}
            for event in events
        ]
        try:
            enc_llm_events = safe_json(data)
            logger.debug("encode %d LLMObs span events to be sent", len(events))
        except TypeError:
            logger.error("failed to encode %d LLMObs span events", len(events), exc_info=True)
            telemetry.record_dropped_span_payload(events, error="encoding_error")
            return None, 0
        return enc_llm_events, len(events)


class LLMObsEventClient(WriterClientBase):
    def __init__(self):
        encoder = LLMObsSpanEncoder(0, 0)
        super(LLMObsEventClient, self).__init__(encoder)


class LLMObsAgentlessEventClient(LLMObsEventClient):
    ENDPOINT = AGENTLESS_ENDPOINT


class LLMObsProxiedEventClient(LLMObsEventClient):
    ENDPOINT = EVP_PROXY_AGENT_ENDPOINT


class LLMObsSpanWriter(HTTPWriter):
    """Writer to the Datadog LLMObs Span Endpoint via Agent EvP Proxy."""

    RETRY_ATTEMPTS = 5
    HTTP_METHOD = "POST"
    STATSD_NAMESPACE = "llmobs.writer"
>>>>>>> a8311802

    def __init__(
        self,
        site: str,
        api_key: str,
        interval: float,
        timeout: float,
        is_agentless: bool = True,
        _agentless_url: str = "",
    ) -> None:
        super(LLMObsSpanWriter, self).__init__(site, api_key, interval, timeout, is_agentless)
        if self._agentless:
            self._intake = _agentless_url or AGENTLESS_SPAN_BASE_URL
            self._endpoint = AGENTLESS_SPAN_ENDPOINT
        else:
            self._headers[EVP_SUBDOMAIN_HEADER_NAME] = EVP_SPAN_SUBDOMAIN_HEADER_VALUE
            self._endpoint = EVP_PROXY_SPAN_ENDPOINT

    def enqueue(self, event: LLMObsSpanEvent) -> None:
        raw_event_size = len(safe_json(event))
        should_truncate = raw_event_size >= EVP_EVENT_SIZE_LIMIT
        if should_truncate:
            logger.warning(
                "dropping event input/output because its size (%d) exceeds the event size limit (1MB)",
                raw_event_size,
            )
            event = _truncate_span_event(event)
        telemetry.record_span_event_raw_size(event, raw_event_size)
        self._enqueue(event)

    def _data(self, events: List[LLMObsSpanEvent]) -> Dict[str, Any]:
        return {"_dd.stage": "raw", "_dd.tracer_version": ddtrace.__version__, "event_type": "span", "spans": events}


def _truncate_span_event(event: LLMObsSpanEvent) -> LLMObsSpanEvent:
    event["meta"]["input"] = {"value": DROPPED_VALUE_TEXT}
    event["meta"]["output"] = {"value": DROPPED_VALUE_TEXT}

    event["collection_errors"] = [DROPPED_IO_COLLECTION_ERROR]
    return event<|MERGE_RESOLUTION|>--- conflicted
+++ resolved
@@ -14,11 +14,7 @@
 import http.client as httplib
 
 import ddtrace
-<<<<<<< HEAD
-=======
-from ddtrace import config
 from ddtrace.internal import agent
->>>>>>> a8311802
 from ddtrace.internal import forksafe
 from ddtrace.internal.logger import get_logger
 from ddtrace.internal.periodic import PeriodicService
@@ -34,14 +30,10 @@
 from ddtrace.llmobs._constants import EVP_EVAL_SUBDOMAIN_HEADER_VALUE
 from ddtrace.llmobs._constants import EVP_EVENT_SIZE_LIMIT
 from ddtrace.llmobs._constants import EVP_PAYLOAD_SIZE_LIMIT
-<<<<<<< HEAD
+from ddtrace.llmobs._constants import EVP_PROXY_AGENT_BASE_PATH
 from ddtrace.llmobs._constants import EVP_PROXY_EVAL_ENDPOINT
 from ddtrace.llmobs._constants import EVP_PROXY_SPAN_ENDPOINT
 from ddtrace.llmobs._constants import EVP_SPAN_SUBDOMAIN_HEADER_VALUE
-=======
-from ddtrace.llmobs._constants import EVP_PROXY_AGENT_BASE_PATH
-from ddtrace.llmobs._constants import EVP_PROXY_AGENT_ENDPOINT
->>>>>>> a8311802
 from ddtrace.llmobs._constants import EVP_SUBDOMAIN_HEADER_NAME
 from ddtrace.llmobs._utils import safe_json
 from ddtrace.settings._agent import config as agent_config
@@ -283,77 +275,7 @@
 class LLMObsSpanWriter(BaseLLMObsWriter):
     """Writes Span events to the Datadog LLMObs Span Endpoint."""
 
-<<<<<<< HEAD
     EVENT_TYPE = "span"
-=======
-    def __len__(self):
-        with self._lock:
-            return len(self._buffer)
-
-    def _init_buffer(self):
-        with self._lock:
-            self._buffer = []
-            self.buffer_size = 0
-
-    def put(self, events: List[LLMObsSpanEvent]):
-        # events always has only 1 event - with List type to be compatible with HTTPWriter interfaces
-        with self._lock:
-            if len(self._buffer) >= self._buffer_limit:
-                logger.warning(
-                    "%r event buffer full (limit is %d), dropping event", self.__class__.__name__, self._buffer_limit
-                )
-                telemetry.record_dropped_span_payload(events, error="buffer_full")
-                return
-            self._buffer.extend(events)
-            event_size = len(safe_json(events))
-            self.buffer_size += event_size
-            telemetry.record_span_event_size(events[0], event_size)
-
-    def encode(self):
-        with self._lock:
-            if not self._buffer:
-                return None, 0
-            events = self._buffer
-            self._init_buffer()
-        """
-        Send a batch of events, where each event contains a single span in the `spans` field. This allows us to
-        fully take advantage of EVP event/payload size limits.
-        """
-        data = [
-            {"_dd.stage": "raw", "_dd.tracer_version": ddtrace.__version__, "event_type": "span", "spans": [event]}
-            for event in events
-        ]
-        try:
-            enc_llm_events = safe_json(data)
-            logger.debug("encode %d LLMObs span events to be sent", len(events))
-        except TypeError:
-            logger.error("failed to encode %d LLMObs span events", len(events), exc_info=True)
-            telemetry.record_dropped_span_payload(events, error="encoding_error")
-            return None, 0
-        return enc_llm_events, len(events)
-
-
-class LLMObsEventClient(WriterClientBase):
-    def __init__(self):
-        encoder = LLMObsSpanEncoder(0, 0)
-        super(LLMObsEventClient, self).__init__(encoder)
-
-
-class LLMObsAgentlessEventClient(LLMObsEventClient):
-    ENDPOINT = AGENTLESS_ENDPOINT
-
-
-class LLMObsProxiedEventClient(LLMObsEventClient):
-    ENDPOINT = EVP_PROXY_AGENT_ENDPOINT
-
-
-class LLMObsSpanWriter(HTTPWriter):
-    """Writer to the Datadog LLMObs Span Endpoint via Agent EvP Proxy."""
-
-    RETRY_ATTEMPTS = 5
-    HTTP_METHOD = "POST"
-    STATSD_NAMESPACE = "llmobs.writer"
->>>>>>> a8311802
 
     def __init__(
         self,
