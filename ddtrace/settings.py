import collections
import logging

from copy import deepcopy

from .pin import Pin
from .utils.merge import deepmerge
from .utils.attrdict import AttrDict


log = logging.getLogger(__name__)


class ConfigException(Exception):
    """Configuration exception when an integration that is not available
    is called in the `Config` object.
    """
    pass


class Config(object):
    """Configuration object that exposes an API to set and retrieve
    global settings for each integration. All integrations must use
    this instance to register their defaults, so that they're public
    available and can be updated by users.
    """
    def __init__(self):
        # use a dict as underlying storing mechanism
        self._config = {}

    def __getattr__(self, name):
        if name not in self._config:
            self._config[name] = IntegrationConfig(self)
        return self._config[name]

    def get_from(self, obj):
        """Retrieves the configuration for the given object.
        Any object that has an attached `Pin` must have a configuration
        and if a wrong object is given, an empty `dict` is returned
        for safety reasons.
        """
        pin = Pin.get_from(obj)
        if pin is None:
            log.debug('No configuration found for %s', obj)
            return {}

        return pin._config

    def _add(self, integration, settings, merge=True):
        """Internal API that registers an integration with given default
        settings.

        :param str integration: The integration name (i.e. `requests`)
        :param dict settings: A dictionary that contains integration settings;
            to preserve immutability of these values, the dictionary is copied
            since it contains integration defaults.
        :param bool merge: Whether to merge any existing settings with those provided,
            or if we should overwrite the settings with those provided;
            Note: when merging existing settings take precedence.
        """
        # DEV: Use `getattr()` to call our `__getattr__` helper
        existing = getattr(self, integration)
        settings = deepcopy(settings)

        if merge:
            # DEV: This may appear backwards keeping `existing` as the "source" and `settings` as
            #   the "destination", but we do not want to let `_add(..., merge=True)` overwrite any
            #   existing settings
            #
            # >>> config.requests['split_by_domain'] = True
            # >>> config._add('requests', dict(split_by_domain=False))
            # >>> config.requests['split_by_domain']
            # True
            self._config[integration] = IntegrationConfig(self, deepmerge(existing, settings))
        else:
            self._config[integration] = IntegrationConfig(self, settings)

    def __repr__(self):
        cls = self.__class__
        integrations = ', '.join(self._config.keys())
        return '{}.{}({})'.format(cls.__module__, cls.__name__, integrations)


<<<<<<< HEAD
class IntegrationConfig(AttrDict):
=======
class IntegrationConfig(dict):
    """
    Integration specific configuration object.

    This is what you will get when you do::

        from ddtrace import config

        # This is an `IntegrationConfig`
        config.flask

        # `IntegrationConfig` supports both item and attribute accessors
        config.flask.service_name = 'my-service-name'
        config.flask['service_name'] = 'my-service-name'
    """
>>>>>>> 742a59e5
    def __init__(self, global_config, *args, **kwargs):
        """
        :param global_config:
        :type global_config: Config
        :param args:
        :param kwargs:
        """
        super(IntegrationConfig, self).__init__(*args, **kwargs)

<<<<<<< HEAD
        # DEV: Use `object.__setattr__` to get round the `AttrDict` custom `__setattr__` code
        # DEV: We cannot use `super(IntegrationConfig, self).__setattr__` because `dict` doesn't have it
        object.__setattr__(self, 'global_config', global_config)
        object.__setattr__(self, 'hooks', Hooks())
=======
        self.global_config = global_config
>>>>>>> 742a59e5

    def __deepcopy__(self, memodict=None):
        new = IntegrationConfig(self.global_config, deepcopy(dict(self)))
        return new

    def __repr__(self):
        cls = self.__class__
        keys = ', '.join(self.keys())
        return '{}.{}({})'.format(cls.__module__, cls.__name__, keys)


<<<<<<< HEAD
class Hooks(object):
    __slots__ = ['_hooks']

    def __init__(self):
        super(Hooks, self).__setattr__('_hooks', collections.defaultdict(set))

    def __getattr__(self, key):
        """
        Return a hook decorator for the attribute name provided

        Example::

            @config.falcon.hooks.request
            def on_request(span, request, response):
                pass


        This is the same as::

            @config.falcon.hooks.register('request')
            def on_request(span, request, response):
                pass

        :param key: Hook name to register
        :type key: str
        :returns: A function decorator used to register a hook
        :rtype: function
        """
        return self.register(key)

    def register(self, hook, func=None):
        """
        Function used to register a hook for the provided name.

        Example::

            def on_request(span, request, response):
                pass

            config.falcon.hooks.register('request', on_request)


        If no function is provided then a decorator is returned::

            @config.falcon.hooks.register('request')
            def on_request(span, request, response):
                pass

        :param hook: The name of the hook to register the function for
        :type hook: str
        :param func: The function to register, or ``None`` if a decorator should be returned
        :type func: function, None
        :returns: Either a function decorator if ``func is None``, otherwise ``None``
        :rtype: function, None
        """
        # If they didn't provide a function, then return a decorator
        if not func:
            def wrapper(func):
                self.register(hook, func)
                return func
            return wrapper
        self._hooks[hook].add(func)

    def deregister(self, func):
        """
        Function to deregister a function from all hooks it was registered under

        Example::

            @config.falcon.hooks.request
            def on_request(span, request, response):
                pass

            config.falcon.hooks.deregister(on_request)


        :param func: Function hook to register
        :type func: function
        """
        for funcs in self._hooks.values():
            if func in funcs:
                funcs.remove(func)

    def _emit(self, hook, span, *args, **kwargs):
        """
        Function used to call registered hook functions.

        :param hook: The hook to call functions for
        :type hook: str
        :param span: The span to call the hook with
        :type span: :class:`ddtrace.span.Span`
        :param *args: Positional arguments to pass to the hook functions
        :type args: list
        :param **kwargs: Keyword arguments to pass to the hook functions
        :type kwargs: dict
        """
        if hook not in self._hooks:
            return

        for func in self._hooks[hook]:
            try:
                func(span, *args, **kwargs)
            except Exception as e:
                log.debug('Failed to run hook {} function {}: {}'.format(hook, func, e))

    def __repr__(self):
        """Return string representation of this class instance"""
        cls = self.__class__
        hooks = ','.join(self._hooks.keys())
        return '{}.{}({})'.format(cls.__module__, cls.__name__, hooks)


=======
>>>>>>> 742a59e5
# Configure our global configuration object
config = Config()<|MERGE_RESOLUTION|>--- conflicted
+++ resolved
@@ -3,9 +3,9 @@
 
 from copy import deepcopy
 
+from .span import Span
 from .pin import Pin
 from .utils.merge import deepmerge
-from .utils.attrdict import AttrDict
 
 
 log = logging.getLogger(__name__)
@@ -81,9 +81,6 @@
         return '{}.{}({})'.format(cls.__module__, cls.__name__, integrations)
 
 
-<<<<<<< HEAD
-class IntegrationConfig(AttrDict):
-=======
 class IntegrationConfig(dict):
     """
     Integration specific configuration object.
@@ -99,7 +96,6 @@
         config.flask.service_name = 'my-service-name'
         config.flask['service_name'] = 'my-service-name'
     """
->>>>>>> 742a59e5
     def __init__(self, global_config, *args, **kwargs):
         """
         :param global_config:
@@ -108,15 +104,8 @@
         :param kwargs:
         """
         super(IntegrationConfig, self).__init__(*args, **kwargs)
-
-<<<<<<< HEAD
-        # DEV: Use `object.__setattr__` to get round the `AttrDict` custom `__setattr__` code
-        # DEV: We cannot use `super(IntegrationConfig, self).__setattr__` because `dict` doesn't have it
-        object.__setattr__(self, 'global_config', global_config)
-        object.__setattr__(self, 'hooks', Hooks())
-=======
         self.global_config = global_config
->>>>>>> 742a59e5
+        self.hooks = Hooks()
 
     def __deepcopy__(self, memodict=None):
         new = IntegrationConfig(self.global_config, deepcopy(dict(self)))
@@ -128,11 +117,20 @@
         return '{}.{}({})'.format(cls.__module__, cls.__name__, keys)
 
 
-<<<<<<< HEAD
 class Hooks(object):
+    """
+    Hooks configuration object is used for registering and calling hook functions
+
+    Example::
+
+        @config.falcon.hooks.request
+        def on_reqiest(span, request, resposne):
+            pass
+    """
     __slots__ = ['_hooks']
 
     def __init__(self):
+        # DEV: We have a custom `__setattr__`, call the inherited `object.__setattr__`
         super(Hooks, self).__setattr__('_hooks', collections.defaultdict(set))
 
     def __getattr__(self, key):
@@ -225,9 +223,15 @@
         :param **kwargs: Keyword arguments to pass to the hook functions
         :type kwargs: dict
         """
+        # Return early if no hooks are registered
         if hook not in self._hooks:
             return
 
+        # Return early if we don't have a Span
+        if not isinstance(span, Span):
+            return
+
+        # Call registered hooks
         for func in self._hooks[hook]:
             try:
                 func(span, *args, **kwargs)
@@ -241,7 +245,5 @@
         return '{}.{}({})'.format(cls.__module__, cls.__name__, hooks)
 
 
-=======
->>>>>>> 742a59e5
 # Configure our global configuration object
 config = Config()