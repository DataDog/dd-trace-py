--- conflicted
+++ resolved
@@ -811,8 +811,21 @@
         return contexts, styles_w_ctx
 
     @staticmethod
-    def _resolve_tracestate_context(contexts, styles_w_ctx, normalized_headers):
+    def _resolve_contexts(contexts, styles_w_ctx, normalized_headers):
         primary_context = contexts[0]
+        links = []
+        for context in contexts[1:]:
+            if context.trace_id != primary_context.trace_id:
+                # Need to generate span link here https://docs.google.com/document/d/1IKYOIKdiTcsHwICt4p0flpG3E7jGv2Da3RsOGviLDeI/edit
+                #  attributes reason: terminated_context and context_headers: <headers that were terminated>.
+
+                links.append(
+                    SpanLink(
+                        context.trace_id,
+                        context.span_id,
+                        attributes={"reason": "terminated_context", "context_headers": styles_w_ctx[contexts.index(context)]},
+                    )
+                )
         # if tracecontext context and it's not the first, we should compare trace_id's
         # to potentially add tracestate to primary_context
         if (
@@ -890,11 +903,7 @@
         try:
             normalized_headers = {name.lower(): v for name, v in headers.items()}
 
-<<<<<<< HEAD
-            # or tracer configured to extract first only
-=======
             # tracer configured to extract first only
->>>>>>> 084da5b0
             if config._propagation_extract_first:
                 # loop through the extract propagation styles specified in order, return whatever context we get first
                 for prop_style in config._propagation_style_extract:
@@ -904,52 +913,11 @@
                         return context
             # loop through all extract propagation styles
             else:
-<<<<<<< HEAD
-                links = []
-                contexts = []
-                styles_w_ctx = []
-                for prop_style in config._propagation_style_extract:
-                    propagator = _PROP_STYLES[prop_style]
-                    context = propagator._extract(normalized_headers)  # type: ignore
-                    if context:
-                        contexts.append(context)
-                        styles_w_ctx.append(prop_style)
+                contexts, styles_w_ctx = HTTPPropagator._extract_configured_contexts_avail(normalized_headers)
+
 
                 if contexts:
-                    primary_context = contexts[0]
-                    for context in contexts[1:]:
-                        if context.trace_id != primary_context.trace_id:
-                            # Need to generate span link here https://docs.google.com/document/d/1IKYOIKdiTcsHwICt4p0flpG3E7jGv2Da3RsOGviLDeI/edit
-                            #  attributes reason: terminated_context and context_headers: <headers that were terminated>.
-
-                            links.append(
-                                SpanLink(
-                                    context.trace_id,
-                                    context.span_id,
-                                    attributes={"reason": "terminated_context", "context_headers": headers},
-                                )
-                            )
-                    # if tracecontext context and it's not the first, we should compare trace_id's
-                    # to potentially add tracestate to primary_context
-                    if (
-                        _PROPAGATION_STYLE_W3C_TRACECONTEXT in styles_w_ctx
-                        and not styles_w_ctx[0] == _PROPAGATION_STYLE_W3C_TRACECONTEXT
-                    ):
-                        if (
-                            contexts[styles_w_ctx.index(_PROPAGATION_STYLE_W3C_TRACECONTEXT)].trace_id
-                            == primary_context.trace_id
-                        ):
-                            # extract and add the raw ts value to the primary_context
-                            ts = _extract_header_value(_POSSIBLE_HTTP_HEADER_TRACESTATE, normalized_headers)
-                            if ts:
-                                primary_context._meta[W3C_TRACESTATE_KEY] = ts
-                    return primary_context, links
-=======
-                contexts, styles_w_ctx = HTTPPropagator._extract_configured_contexts_avail(normalized_headers)
-
-                if contexts:
-                    return HTTPPropagator._resolve_tracestate_context(contexts, styles_w_ctx, normalized_headers)
->>>>>>> 084da5b0
+                    return HTTPPropagator._resolve_contexts(contexts, styles_w_ctx, normalized_headers)
 
         except Exception:
             log.debug("error while extracting context propagation headers", exc_info=True)
