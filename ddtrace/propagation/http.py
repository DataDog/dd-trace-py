import itertools
import re
import sys
from typing import Any  # noqa:F401
from typing import Dict  # noqa:F401
from typing import FrozenSet  # noqa:F401
from typing import List  # noqa:F401
from typing import Optional  # noqa:F401
from typing import Text  # noqa:F401
from typing import Tuple  # noqa:F401
from typing import cast  # noqa:F401
import urllib.parse

import ddtrace
from ddtrace._trace.span import Span  # noqa:F401


if sys.version_info >= (3, 8):
    from typing import Literal  # noqa:F401
else:
    from typing_extensions import Literal  # noqa:F401


from ddtrace import config
from ddtrace._trace._span_link import SpanLink
from ddtrace._trace.context import Context
from ddtrace._trace.span import _get_64_highest_order_bits_as_hex
from ddtrace._trace.span import _get_64_lowest_order_bits_as_int
from ddtrace._trace.span import _MetaDictType
from ddtrace.appsec._constants import APPSEC
from ddtrace.settings.asm import config as asm_config

from ..constants import AUTO_KEEP
from ..constants import AUTO_REJECT
from ..constants import USER_KEEP
from ..internal._tagset import TagsetDecodeError
from ..internal._tagset import TagsetEncodeError
from ..internal._tagset import TagsetMaxSizeDecodeError
from ..internal._tagset import TagsetMaxSizeEncodeError
from ..internal._tagset import decode_tagset_string
from ..internal._tagset import encode_tagset_values
from ..internal.compat import ensure_text
from ..internal.constants import _PROPAGATION_BEHAVIOR_RESTART
from ..internal.constants import _PROPAGATION_STYLE_BAGGAGE
from ..internal.constants import _PROPAGATION_STYLE_W3C_TRACECONTEXT
from ..internal.constants import DD_TRACE_BAGGAGE_MAX_BYTES
from ..internal.constants import DD_TRACE_BAGGAGE_MAX_ITEMS
from ..internal.constants import HIGHER_ORDER_TRACE_ID_BITS as _HIGHER_ORDER_TRACE_ID_BITS
from ..internal.constants import LAST_DD_PARENT_ID_KEY
from ..internal.constants import MAX_UINT_64BITS as _MAX_UINT_64BITS
from ..internal.constants import PROPAGATION_STYLE_B3_MULTI
from ..internal.constants import PROPAGATION_STYLE_B3_SINGLE
from ..internal.constants import PROPAGATION_STYLE_DATADOG
from ..internal.constants import W3C_TRACEPARENT_KEY
from ..internal.constants import W3C_TRACESTATE_KEY
from ..internal.logger import get_logger
from ..internal.sampling import SAMPLING_DECISION_TRACE_TAG_KEY
from ..internal.sampling import SamplingMechanism
from ..internal.sampling import validate_sampling_decision
from ..internal.utils.http import w3c_tracestate_add_p
from ._utils import get_wsgi_header


log = get_logger(__name__)


# HTTP headers one should set for distributed tracing.
# These are cross-language (eg: Python, Go and other implementations should honor these)
_HTTP_BAGGAGE_PREFIX: Literal["ot-baggage-"] = "ot-baggage-"
HTTP_HEADER_TRACE_ID: Literal["x-datadog-trace-id"] = "x-datadog-trace-id"
HTTP_HEADER_PARENT_ID: Literal["x-datadog-parent-id"] = "x-datadog-parent-id"
HTTP_HEADER_SAMPLING_PRIORITY: Literal["x-datadog-sampling-priority"] = "x-datadog-sampling-priority"
HTTP_HEADER_ORIGIN: Literal["x-datadog-origin"] = "x-datadog-origin"
_HTTP_HEADER_B3_SINGLE: Literal["b3"] = "b3"
_HTTP_HEADER_B3_TRACE_ID: Literal["x-b3-traceid"] = "x-b3-traceid"
_HTTP_HEADER_B3_SPAN_ID: Literal["x-b3-spanid"] = "x-b3-spanid"
_HTTP_HEADER_B3_SAMPLED: Literal["x-b3-sampled"] = "x-b3-sampled"
_HTTP_HEADER_B3_FLAGS: Literal["x-b3-flags"] = "x-b3-flags"
_HTTP_HEADER_TAGS: Literal["x-datadog-tags"] = "x-datadog-tags"
_HTTP_HEADER_TRACEPARENT: Literal["traceparent"] = "traceparent"
_HTTP_HEADER_TRACESTATE: Literal["tracestate"] = "tracestate"
_HTTP_HEADER_BAGGAGE: Literal["baggage"] = "baggage"


def _possible_header(header):
    # type: (str) -> FrozenSet[str]
    return frozenset([header, get_wsgi_header(header).lower()])


# Note that due to WSGI spec we have to also check for uppercased and prefixed
# versions of these headers
POSSIBLE_HTTP_HEADER_TRACE_IDS = _possible_header(HTTP_HEADER_TRACE_ID)
POSSIBLE_HTTP_HEADER_PARENT_IDS = _possible_header(HTTP_HEADER_PARENT_ID)
POSSIBLE_HTTP_HEADER_SAMPLING_PRIORITIES = _possible_header(HTTP_HEADER_SAMPLING_PRIORITY)
POSSIBLE_HTTP_HEADER_ORIGIN = _possible_header(HTTP_HEADER_ORIGIN)
_POSSIBLE_HTTP_HEADER_TAGS = frozenset([_HTTP_HEADER_TAGS, get_wsgi_header(_HTTP_HEADER_TAGS).lower()])
_POSSIBLE_HTTP_HEADER_B3_SINGLE_HEADER = _possible_header(_HTTP_HEADER_B3_SINGLE)
_POSSIBLE_HTTP_HEADER_B3_TRACE_IDS = _possible_header(_HTTP_HEADER_B3_TRACE_ID)
_POSSIBLE_HTTP_HEADER_B3_SPAN_IDS = _possible_header(_HTTP_HEADER_B3_SPAN_ID)
_POSSIBLE_HTTP_HEADER_B3_SAMPLEDS = _possible_header(_HTTP_HEADER_B3_SAMPLED)
_POSSIBLE_HTTP_HEADER_B3_FLAGS = _possible_header(_HTTP_HEADER_B3_FLAGS)
_POSSIBLE_HTTP_HEADER_TRACEPARENT = _possible_header(_HTTP_HEADER_TRACEPARENT)
_POSSIBLE_HTTP_HEADER_TRACESTATE = _possible_header(_HTTP_HEADER_TRACESTATE)
_POSSIBLE_HTTP_BAGGAGE_HEADER = _possible_header(_HTTP_HEADER_BAGGAGE)


# https://www.w3.org/TR/trace-context/#traceparent-header-field-values
# Future proofing: The traceparent spec is additive, future traceparent versions may contain more than 4 values
# The regex below matches the version, trace id, span id, sample flag, and end-string/future values (if version>00)
_TRACEPARENT_HEX_REGEX = re.compile(
    r"""
     ^                  # Start of string
     ([a-f0-9]{2})-     # 2 character hex version
     ([a-f0-9]{32})-    # 32 character hex trace id
     ([a-f0-9]{16})-    # 16 character hex span id
     ([a-f0-9]{2})      # 2 character hex sample flag
     (-.+)?             # optional, start of any additional values
     $                  # end of string
     """,
    re.VERBOSE,
)


def _extract_header_value(possible_header_names, headers, default=None):
    # type: (FrozenSet[str], Dict[str, str], Optional[str]) -> Optional[str]
    for header in possible_header_names:
        if header in headers:
            return ensure_text(headers[header], errors="backslashreplace")

    return default


def _attach_baggage_to_context(headers: Dict[str, str], context: Context):
    if context is not None:
        for key, value in headers.items():
            if key[: len(_HTTP_BAGGAGE_PREFIX)] == _HTTP_BAGGAGE_PREFIX:
                context.set_baggage_item(key[len(_HTTP_BAGGAGE_PREFIX) :], value)


def _hex_id_to_dd_id(hex_id):
    # type: (str) -> int
    """Helper to convert hex ids into Datadog compatible ints."""
    return int(hex_id, 16)


_b3_id_to_dd_id = _hex_id_to_dd_id


def _dd_id_to_b3_id(dd_id):
    # type: (int) -> str
    """Helper to convert Datadog trace/span int ids into lower case hex values"""
    if dd_id > _MAX_UINT_64BITS:
        # b3 trace ids can have the length of 16 or 32 characters:
        # https://github.com/openzipkin/b3-propagation#traceid
        return "{:032x}".format(dd_id)
    return "{:016x}".format(dd_id)


class _DatadogMultiHeader:
    """Helper class for injecting/extract Datadog multi header format

    Headers:

      - ``x-datadog-trace-id`` the context trace id as a uint64 integer
      - ``x-datadog-parent-id`` the context current span id as a uint64 integer
      - ``x-datadog-sampling-priority`` integer representing the sampling decision.
        ``<= 0`` (Reject) or ``> 1`` (Keep)
      - ``x-datadog-origin`` optional name of origin Datadog product which initiated the request
      - ``x-datadog-tags`` optional tracer tags

    Restrictions:

      - Trace tag key-value pairs in ``x-datadog-tags`` are extracted from incoming requests.
      - Only trace tags with keys prefixed with ``_dd.p.`` are propagated.
      - The trace tag keys must be printable ASCII characters excluding space, comma, and equals.
      - The trace tag values must be printable ASCII characters excluding comma. Leading and
        trailing spaces are trimmed.
    """

    _X_DATADOG_TAGS_EXTRACT_REJECT = frozenset(["_dd.p.upstream_services"])

    @staticmethod
    def _is_valid_datadog_trace_tag_key(key):
        return key.startswith("_dd.p.")

    @staticmethod
    def _get_tags_value(headers):
        # type: (Dict[str, str]) -> Optional[str]
        return _extract_header_value(
            _POSSIBLE_HTTP_HEADER_TAGS,
            headers,
            default="",
        )

    @staticmethod
    def _extract_meta(tags_value):
        # Do not fail if the tags are malformed
        try:
            meta = {
                k: v
                for (k, v) in decode_tagset_string(tags_value).items()
                if (
                    k not in _DatadogMultiHeader._X_DATADOG_TAGS_EXTRACT_REJECT
                    and _DatadogMultiHeader._is_valid_datadog_trace_tag_key(k)
                )
            }
        except TagsetMaxSizeDecodeError:
            meta = {
                "_dd.propagation_error": "extract_max_size",
            }
            log.warning("failed to decode x-datadog-tags", exc_info=True)
        except TagsetDecodeError:
            meta = {
                "_dd.propagation_error": "decoding_error",
            }
            log.debug("failed to decode x-datadog-tags: %r", tags_value, exc_info=True)
        return meta

    @staticmethod
    def _put_together_trace_id(trace_id_hob_hex: str, low_64_bits: int) -> int:
        # combine highest and lowest order hex values to create a 128 bit trace_id
        return int(trace_id_hob_hex + "{:016x}".format(low_64_bits), 16)

    @staticmethod
    def _higher_order_is_valid(upper_64_bits: str) -> bool:
        try:
            if len(upper_64_bits) != 16 or not (int(upper_64_bits, 16) or (upper_64_bits.islower())):
                raise ValueError
        except ValueError:
            return False

        return True

    @staticmethod
    def _inject(span_context, headers):
        # type: (Context, Dict[str, str]) -> None
        if span_context.trace_id is None or span_context.span_id is None:
            log.debug("tried to inject invalid context %r", span_context)
            return

        # When in appsec standalone mode, only distributed traces with the `_dd.p.appsec` tag
        # are propagated. If the tag is not present, we should not propagate downstream.
        if asm_config._appsec_standalone_enabled and (APPSEC.PROPAGATION_HEADER not in span_context._meta):
            return

        if span_context.trace_id > _MAX_UINT_64BITS:
            # set lower order 64 bits in `x-datadog-trace-id` header. For backwards compatibility these
            # bits should be converted to a base 10 integer.
            headers[HTTP_HEADER_TRACE_ID] = str(_get_64_lowest_order_bits_as_int(span_context.trace_id))
            # set higher order 64 bits in `_dd.p.tid` to propagate the full 128 bit trace id.
            # Note - The higher order bits must be encoded in hex
            span_context._meta[_HIGHER_ORDER_TRACE_ID_BITS] = _get_64_highest_order_bits_as_hex(span_context.trace_id)
        else:
            headers[HTTP_HEADER_TRACE_ID] = str(span_context.trace_id)

        headers[HTTP_HEADER_PARENT_ID] = str(span_context.span_id)
        sampling_priority = span_context.sampling_priority
        # Propagate priority only if defined
        if sampling_priority is not None:
            headers[HTTP_HEADER_SAMPLING_PRIORITY] = str(span_context.sampling_priority)
        # Propagate origin only if defined
        if span_context.dd_origin is not None:
            headers[HTTP_HEADER_ORIGIN] = ensure_text(span_context.dd_origin)

        if not config._x_datadog_tags_enabled:
            span_context._meta["_dd.propagation_error"] = "disabled"
            return

        # Do not try to encode tags if we have already tried and received an error
        if "_dd.propagation_error" in span_context._meta:
            return

        # Only propagate trace tags which means ignoring the _dd.origin
        tags_to_encode = {
            # DEV: Context._meta is a _MetaDictType but we need Dict[str, str]
            ensure_text(k): ensure_text(v)
            for k, v in span_context._meta.items()
            if _DatadogMultiHeader._is_valid_datadog_trace_tag_key(k)
        }  # type: Dict[Text, Text]

        if tags_to_encode:
            try:
                headers[_HTTP_HEADER_TAGS] = encode_tagset_values(
                    tags_to_encode, max_size=config._x_datadog_tags_max_length
                )

            except TagsetMaxSizeEncodeError:
                # We hit the max size allowed, add a tag to the context to indicate this happened
                span_context._meta["_dd.propagation_error"] = "inject_max_size"
                log.warning("failed to encode x-datadog-tags", exc_info=True)
            except TagsetEncodeError:
                # We hit an encoding error, add a tag to the context to indicate this happened
                span_context._meta["_dd.propagation_error"] = "encoding_error"
                log.warning("failed to encode x-datadog-tags", exc_info=True)

    @staticmethod
    def _extract(headers):
        # type: (Dict[str, str]) -> Optional[Context]
        trace_id_str = _extract_header_value(POSSIBLE_HTTP_HEADER_TRACE_IDS, headers)
        if trace_id_str is None:
            return None
        try:
            trace_id = int(trace_id_str)
        except ValueError:
            trace_id = 0

        if trace_id <= 0 or trace_id > _MAX_UINT_64BITS:
            log.warning(
                "Invalid trace id: %r. `x-datadog-trace-id` must be greater than zero and less than 2**64", trace_id_str
            )
            return None

        parent_span_id = _extract_header_value(
            POSSIBLE_HTTP_HEADER_PARENT_IDS,
            headers,
            default="0",
        )
        sampling_priority = _extract_header_value(POSSIBLE_HTTP_HEADER_SAMPLING_PRIORITIES, headers, default=USER_KEEP)  # type: ignore[arg-type]
        origin = _extract_header_value(
            POSSIBLE_HTTP_HEADER_ORIGIN,
            headers,
        )

        meta = None

        tags_value = _DatadogMultiHeader._get_tags_value(headers)
        if tags_value:
            meta = _DatadogMultiHeader._extract_meta(tags_value)

        # When 128 bit trace ids are propagated the 64 lowest order bits are set in the `x-datadog-trace-id`
        # header. The 64 highest order bits are encoded in base 16 and store in the `_dd.p.tid` tag.
        # Here we reconstruct the full 128 bit trace_id if 128-bit trace id generation is enabled.
        if meta and _HIGHER_ORDER_TRACE_ID_BITS in meta:
            trace_id_hob_hex = meta[_HIGHER_ORDER_TRACE_ID_BITS]
            if _DatadogMultiHeader._higher_order_is_valid(trace_id_hob_hex):
                if config._128_bit_trace_id_enabled:
                    trace_id = _DatadogMultiHeader._put_together_trace_id(trace_id_hob_hex, trace_id)
            else:
                meta["_dd.propagation_error"] = "malformed_tid {}".format(trace_id_hob_hex)
                del meta[_HIGHER_ORDER_TRACE_ID_BITS]
                log.warning("malformed_tid: %s. Failed to decode trace id from http headers", trace_id_hob_hex)

        if not meta:
            meta = {}

        if not meta.get(SAMPLING_DECISION_TRACE_TAG_KEY):
            meta[SAMPLING_DECISION_TRACE_TAG_KEY] = f"-{SamplingMechanism.TRACE_SAMPLING_RULE}"

        # Try to parse values into their expected types
        try:
            if sampling_priority is not None:
                sampling_priority = int(sampling_priority)  # type: ignore[assignment]
            else:
                sampling_priority = sampling_priority

            if meta:
                meta = validate_sampling_decision(meta)

            if asm_config._appsec_standalone_enabled:
                # When in appsec standalone mode, only distributed traces with the `_dd.p.appsec` tag
                # are propagated downstream, however we need 1 trace per minute sent to the backend, so
                # we unset sampling priority so the rate limiter decides.
                if not meta or APPSEC.PROPAGATION_HEADER not in meta:
                    sampling_priority = None
                # If the trace has appsec propagation tag, the default priority is user keep
                elif meta and APPSEC.PROPAGATION_HEADER in meta:
                    sampling_priority = 2  # type: ignore[assignment]

            return Context(
                # DEV: Do not allow `0` for trace id or span id, use None instead
                trace_id=trace_id or None,
                span_id=int(parent_span_id) or None,  # type: ignore[arg-type]
                sampling_priority=sampling_priority,  # type: ignore[arg-type]
                dd_origin=origin,
                # DEV: This cast is needed because of the type requirements of
                # span tags and trace tags which are currently implemented using
                # the same type internally (_MetaDictType).
                meta=cast(_MetaDictType, meta),
            )
        except (TypeError, ValueError):
            log.debug(
                (
                    "received invalid x-datadog-* headers, "
                    "trace-id: %r, parent-id: %r, priority: %r, origin: %r, tags:%r"
                ),
                trace_id,
                parent_span_id,
                sampling_priority,
                origin,
                tags_value,
            )
        return None


class _B3MultiHeader:
    """Helper class to inject/extract B3 Multi-Headers

    https://github.com/openzipkin/b3-propagation/blob/3e54cda11620a773d53c7f64d2ebb10d3a01794c/README.md#multiple-headers

    Example::

        X-B3-TraceId: 80f198ee56343ba864fe8b2a57d3eff7
        X-B3-ParentSpanId: 05e3ac9a4f6e3b90
        X-B3-SpanId: e457b5a2e4d86bd1
        X-B3-Sampled: 1


    Headers:

      - ``X-B3-TraceId`` header is encoded as 32 or 16 lower-hex characters.
      - ``X-B3-SpanId`` header is encoded as 16 lower-hex characters.
      - ``X-B3-Sampled`` header value of ``0`` means Deny, ``1`` means Accept, and absent means to defer.
      - ``X-B3-Flags`` header is used to set ``1`` meaning Debug or an Accept.

    Restrictions:

      - ``X-B3-Sampled`` and ``X-B3-Flags`` should never both be set

    Implementation details:

      - Sampling priority gets encoded as:
        - ``sampling_priority <= 0`` -> ``X-B3-Sampled: 0``
        - ``sampling_priority == 1`` -> ``X-B3-Sampled: 1``
        - ``sampling_priority > 1`` -> ``X-B3-Flags: 1``
      - Sampling priority gets decoded as:
        - ``X-B3-Sampled: 0`` -> ``sampling_priority = 0``
        - ``X-B3-Sampled: 1`` -> ``sampling_priority = 1``
        - ``X-B3-Flags: 1`` -> ``sampling_priority = 2``
      - ``X-B3-TraceId`` is not required, will use ``None`` when not present
      - ``X-B3-SpanId`` is not required, will use ``None`` when not present
    """

    @staticmethod
    def _inject(span_context, headers):
        # type: (Context, Dict[str, str]) -> None
        if span_context.trace_id is None or span_context.span_id is None:
            log.debug("tried to inject invalid context %r", span_context)
            return

        headers[_HTTP_HEADER_B3_TRACE_ID] = _dd_id_to_b3_id(span_context.trace_id)
        headers[_HTTP_HEADER_B3_SPAN_ID] = _dd_id_to_b3_id(span_context.span_id)
        sampling_priority = span_context.sampling_priority
        # Propagate priority only if defined
        if sampling_priority is not None:
            if sampling_priority <= 0:
                headers[_HTTP_HEADER_B3_SAMPLED] = "0"
            elif sampling_priority == 1:
                headers[_HTTP_HEADER_B3_SAMPLED] = "1"
            elif sampling_priority > 1:
                headers[_HTTP_HEADER_B3_FLAGS] = "1"

    @staticmethod
    def _extract(headers):
        # type: (Dict[str, str]) -> Optional[Context]
        trace_id_val = _extract_header_value(
            _POSSIBLE_HTTP_HEADER_B3_TRACE_IDS,
            headers,
        )
        if trace_id_val is None:
            return None

        span_id_val = _extract_header_value(
            _POSSIBLE_HTTP_HEADER_B3_SPAN_IDS,
            headers,
        )
        sampled = _extract_header_value(
            _POSSIBLE_HTTP_HEADER_B3_SAMPLEDS,
            headers,
        )
        flags = _extract_header_value(
            _POSSIBLE_HTTP_HEADER_B3_FLAGS,
            headers,
        )

        # Try to parse values into their expected types
        try:
            # DEV: We are allowed to have only x-b3-sampled/flags
            # DEV: Do not allow `0` for trace id or span id, use None instead
            trace_id = None
            span_id = None
            if trace_id_val is not None:
                trace_id = _b3_id_to_dd_id(trace_id_val) or None
            if span_id_val is not None:
                span_id = _b3_id_to_dd_id(span_id_val) or None

            sampling_priority = None
            if sampled is not None:
                if sampled == "0":
                    sampling_priority = AUTO_REJECT
                elif sampled == "1":
                    sampling_priority = AUTO_KEEP
            if flags == "1":
                sampling_priority = USER_KEEP

            return Context(
                trace_id=trace_id,
                span_id=span_id,
                sampling_priority=sampling_priority,
            )
        except (TypeError, ValueError):
            log.debug(
                "received invalid x-b3-* headers, " "trace-id: %r, span-id: %r, sampled: %r, flags: %r",
                trace_id_val,
                span_id_val,
                sampled,
                flags,
            )
        return None


class _B3SingleHeader:
    """Helper class to inject/extract B3 Single Header

    https://github.com/openzipkin/b3-propagation/blob/3e54cda11620a773d53c7f64d2ebb10d3a01794c/README.md#single-header

    Format::

        b3={TraceId}-{SpanId}-{SamplingState}-{ParentSpanId}

    Example::

        b3: 80f198ee56343ba864fe8b2a57d3eff7-e457b5a2e4d86bd1-1-05e3ac9a4f6e3b90


    Values:

      - ``TraceId`` header is encoded as 32 or 16 lower-hex characters.
      - ``SpanId`` header is encoded as 16 lower-hex characters.
      - ``SamplingState`` header value of ``0`` means Deny, ``1`` means Accept, and ``d`` means Debug
      - ``ParentSpanId`` header is not used/ignored if sent

    Restrictions:

      - ``ParentSpanId`` value is ignored/not used

    Implementation details:

      - Sampling priority gets encoded as:
        - ``sampling_priority <= 0`` -> ``SamplingState: 0``
        - ``sampling_priority == 1`` -> ``SamplingState: 1``
        - ``sampling_priority > 1`` -> ``SamplingState: d``
      - Sampling priority gets decoded as:
        - ``SamplingState: 0`` -> ``sampling_priority = 0``
        - ``SamplingState: 1`` -> ``sampling_priority = 1``
        - ``SamplingState: d`` -> ``sampling_priority = 2``
      - ``TraceId`` is not required, will use ``None`` when not present
      - ``SpanId`` is not required, will use ``None`` when not present
    """

    @staticmethod
    def _inject(span_context, headers):
        # type: (Context, Dict[str, str]) -> None
        if span_context.trace_id is None or span_context.span_id is None:
            log.debug("tried to inject invalid context %r", span_context)
            return

        single_header = "{}-{}".format(_dd_id_to_b3_id(span_context.trace_id), _dd_id_to_b3_id(span_context.span_id))
        sampling_priority = span_context.sampling_priority
        if sampling_priority is not None:
            if sampling_priority <= 0:
                single_header += "-0"
            elif sampling_priority == 1:
                single_header += "-1"
            elif sampling_priority > 1:
                single_header += "-d"
        headers[_HTTP_HEADER_B3_SINGLE] = single_header

    @staticmethod
    def _extract(headers):
        # type: (Dict[str, str]) -> Optional[Context]
        single_header = _extract_header_value(_POSSIBLE_HTTP_HEADER_B3_SINGLE_HEADER, headers)
        if not single_header:
            return None

        trace_id = None
        span_id = None
        sampled = None

        parts = single_header.split("-")
        trace_id_val = None
        span_id_val = None

        # Only SamplingState is provided
        if len(parts) == 1:
            (sampled,) = parts

        # Only TraceId and SpanId are provided
        elif len(parts) == 2:
            trace_id_val, span_id_val = parts

        # Full header, ignore any ParentSpanId present
        elif len(parts) >= 3:
            trace_id_val, span_id_val, sampled = parts[:3]

        # Try to parse values into their expected types
        try:
            # DEV: We are allowed to have only x-b3-sampled/flags
            # DEV: Do not allow `0` for trace id or span id, use None instead
            if trace_id_val is not None:
                trace_id = _b3_id_to_dd_id(trace_id_val) or None
            if span_id_val is not None:
                span_id = _b3_id_to_dd_id(span_id_val) or None

            sampling_priority = None
            if sampled is not None:
                if sampled == "0":
                    sampling_priority = AUTO_REJECT
                elif sampled == "1":
                    sampling_priority = AUTO_KEEP
                elif sampled == "d":
                    sampling_priority = USER_KEEP

            return Context(
                trace_id=trace_id,
                span_id=span_id,
                sampling_priority=sampling_priority,
            )
        except (TypeError, ValueError):
            log.debug(
                "received invalid b3 header, b3: %r",
                single_header,
            )
        return None


class _TraceContext:
    """Helper class to inject/extract W3C Trace Context
    https://www.w3.org/TR/trace-context/
    Overview:
      - ``traceparent`` header describes the position of the incoming request in its
        trace graph in a portable, fixed-length format. Its design focuses on
        fast parsing. Every tracing tool MUST properly set traceparent even when
        it only relies on vendor-specific information in tracestate
      - ``tracestate`` header extends traceparent with vendor-specific data represented
        by a set of name/value pairs. Storing information in tracestate is
        optional.

    The format for ``traceparent`` is::
      HEXDIGLC        = DIGIT / "a" / "b" / "c" / "d" / "e" / "f"
      value           = version "-" version-format
      version         = 2HEXDIGLC
      version-format  = trace-id "-" parent-id "-" trace-flags
      trace-id        = 32HEXDIGLC
      parent-id       = 16HEXDIGLC
      trace-flags     = 2HEXDIGLC

    Example value of HTTP ``traceparent`` header::
        value = 00-4bf92f3577b34da6a3ce929d0e0e4736-00f067aa0ba902b7-01
        base16(version) = 00
        base16(trace-id) = 4bf92f3577b34da6a3ce929d0e0e4736
        base16(parent-id) = 00f067aa0ba902b7
        base16(trace-flags) = 01  // sampled

    The format for ``tracestate`` is key value pairs with each entry limited to 256 characters.
    An example of the ``dd`` list member we would add is::
    "dd=s:2;o:rum;t.dm:-4;t.usr.id:baz64"

    Implementation details:
      - Datadog Trace and Span IDs are 64-bit unsigned integers.
      - The W3C Trace Context Trace ID is a 16-byte hexadecimal string.
      - If the incoming traceparent is invalid we DO NOT use the tracecontext headers.
        Otherwise, the trace-id value is set to the hex-encoded value of the trace-id.
        If the trace-id is a 64-bit value (i.e. a Datadog trace-id),
        then the upper half of the hex-encoded value will be all zeroes.

      - The tracestate header will have one list member added to it, ``dd``, which contains
        values that would be in x-datadog-tags as well as those needed for propagation information.
        The keys to the ``dd`` values have been shortened as follows to save space:
        ``sampling_priority`` = ``s``
        ``origin`` = ``o``
        ``_dd.p.`` prefix = ``t.``
    """

    @staticmethod
    def decode_tag_val(tag_val):
        # type str -> str
        return tag_val.replace("~", "=")

    @staticmethod
    def _get_traceparent_values(tp):
        # type: (str) -> Tuple[int, int, Literal[0,1]]
        """If there is no traceparent, or if the traceparent value is invalid raise a ValueError.
        Otherwise we extract the trace-id, span-id, and sampling priority from the
        traceparent header.
        """
        valid_tp_values = _TRACEPARENT_HEX_REGEX.match(tp.strip())
        if valid_tp_values is None:
            raise ValueError("Invalid traceparent version: %s" % tp)

        (
            version,
            trace_id_hex,
            span_id_hex,
            trace_flags_hex,
            future_vals,
        ) = valid_tp_values.groups()  # type: Tuple[str, str, str, str, Optional[str]]

        if version == "ff":
            # https://www.w3.org/TR/trace-context/#version
            raise ValueError("ff is an invalid traceparent version: %s" % tp)
        elif version != "00":
            # currently 00 is the only version format, but if future versions come up we may need to add changes
            log.warning("unsupported traceparent version:%r, still attempting to parse", version)
        elif version == "00" and future_vals is not None:
            raise ValueError("Traceparents with the version `00` should contain 4 values delimited by a dash: %s" % tp)

        trace_id = _hex_id_to_dd_id(trace_id_hex)
        span_id = _hex_id_to_dd_id(span_id_hex)

        # All 0s are invalid values
        if trace_id == 0:
            raise ValueError("0 value for trace_id is invalid")
        if span_id == 0:
            raise ValueError("0 value for span_id is invalid")

        trace_flags = _hex_id_to_dd_id(trace_flags_hex)
        # there's currently only one trace flag, which denotes sampling priority
        # was set to keep "01" or drop "00"
        # trace flags is a bit field: https://www.w3.org/TR/trace-context/#trace-flags
        # if statement is required to cast traceflags to a Literal
        sampling_priority = 1 if trace_flags & 0x1 else 0  # type: Literal[0, 1]

        return trace_id, span_id, sampling_priority

    @staticmethod
    def _get_tracestate_values(ts_l):
        # type: (List[str]) -> Tuple[Optional[int], Dict[str, str], Optional[str], Optional[str]]

        # tracestate list parsing example: ["dd=s:2;o:rum;t.dm:-4;t.usr.id:baz64","congo=t61rcWkgMzE"]
        # -> 2, {"_dd.p.dm":"-4","_dd.p.usr.id":"baz64"}, "rum"

        dd = None
        for list_mem in ts_l:
            if list_mem.startswith("dd="):
                # cut out dd= before turning into dict
                list_mem = list_mem[3:]
                # since tags can have a value with a :, we need to only split on the first instance of :
                dd = dict(item.split(":", 1) for item in list_mem.split(";"))

        # parse out values
        if dd:
            sampling_priority_ts = dd.get("s")
            if sampling_priority_ts is not None:
                sampling_priority_ts_int = int(sampling_priority_ts)
            else:
                sampling_priority_ts_int = None

            origin = dd.get("o")
            if origin:
                # we encode "=" as "~" in tracestate so need to decode here
                origin = _TraceContext.decode_tag_val(origin)

            # Get last datadog parent id, this field is used to reconnect traces with missing spans
            lpid = dd.get("p")

            # need to convert from t. to _dd.p.
            other_propagated_tags = {
                "_dd.p.%s" % k[2:]: _TraceContext.decode_tag_val(v) for (k, v) in dd.items() if k.startswith("t.")
            }

            return sampling_priority_ts_int, other_propagated_tags, origin, lpid
        else:
            return None, {}, None, None

    @staticmethod
    def _get_sampling_priority(
        traceparent_sampled: int, tracestate_sampling_priority: Optional[int], origin: Optional[str] = None
    ):
        """
        When the traceparent sampled flag is set, the Datadog sampling priority is either
        1 or a positive value of sampling priority if propagated in tracestate.

        When the traceparent sampled flag is not set, the Datadog sampling priority is either
        0 or a negative value of sampling priority if propagated in tracestate.

        When origin is "rum" and there is no sampling priority propagated in tracestate, the above rules do not apply.
        """
        from_rum_wo_priority = not tracestate_sampling_priority and origin == "rum"

        if (
            not from_rum_wo_priority
            and traceparent_sampled == 0
            and (not tracestate_sampling_priority or tracestate_sampling_priority >= 0)
        ):
            sampling_priority = 0
        elif (
            not from_rum_wo_priority
            and traceparent_sampled == 1
            and (not tracestate_sampling_priority or tracestate_sampling_priority < 0)
        ):
            sampling_priority = 1
        else:
            # The two other options provided for clarity:
            # elif traceparent_sampled == 1 and tracestate_sampling_priority > 0:
            # elif traceparent_sampled == 0 and tracestate_sampling_priority <= 0:
            sampling_priority = tracestate_sampling_priority  # type: ignore

        return sampling_priority

    @staticmethod
    def _extract(headers):
        # type: (Dict[str, str]) -> Optional[Context]

        try:
            tp = _extract_header_value(_POSSIBLE_HTTP_HEADER_TRACEPARENT, headers)
            if tp is None:
                log.debug("no traceparent header")
                return None
            trace_id, span_id, trace_flag = _TraceContext._get_traceparent_values(tp)
        except (ValueError, AssertionError):
            log.exception("received invalid w3c traceparent: %s ", tp)
            return None

        meta = {W3C_TRACEPARENT_KEY: tp}  # type: _MetaDictType

        ts = _extract_header_value(_POSSIBLE_HTTP_HEADER_TRACESTATE, headers)
        return _TraceContext._get_context(trace_id, span_id, trace_flag, ts, meta)

    @staticmethod
    def _get_context(trace_id, span_id, trace_flag, ts, meta=None):
        # type: (int, int, Literal[0,1], Optional[str], Optional[_MetaDictType]) -> Context
        if meta is None:
            meta = {}
        origin = None
        sampling_priority = trace_flag  # type: int
        if ts:
            # whitespace is allowed, but whitespace to start or end values should be trimmed
            # e.g. "foo=1 \t , \t bar=2, \t baz=3" -> "foo=1,bar=2,baz=3"
            ts_l = [member.strip() for member in ts.split(",")]
            ts = ",".join(ts_l)
            # the value MUST contain only ASCII characters in the
            # range of 0x20 to 0x7E
            if re.search(r"[^\x20-\x7E]+", ts):
                log.debug("received invalid tracestate header: %r", ts)
            else:
                # store tracestate so we keep other vendor data for injection, even if dd ends up being invalid
                meta[W3C_TRACESTATE_KEY] = ts
                try:
                    tracestate_values = _TraceContext._get_tracestate_values(ts_l)
                except (TypeError, ValueError):
                    log.debug("received invalid dd header value in tracestate: %r ", ts)
                    tracestate_values = None

                if tracestate_values:
                    sampling_priority_ts, other_propagated_tags, origin, lpid = tracestate_values
                    meta.update(other_propagated_tags.items())
                    if lpid:
                        meta[LAST_DD_PARENT_ID_KEY] = lpid

                    sampling_priority = _TraceContext._get_sampling_priority(trace_flag, sampling_priority_ts, origin)
                else:
                    log.debug("no dd list member in tracestate from incoming request: %r", ts)

        return Context(
            trace_id=trace_id,
            span_id=span_id,
            sampling_priority=sampling_priority,
            dd_origin=origin,
            meta=meta,
        )

    @staticmethod
    def _inject(span_context, headers):
        # type: (Context, Dict[str, str]) -> None
        tp = span_context._traceparent
        if tp:
            headers[_HTTP_HEADER_TRACEPARENT] = tp
            if span_context._is_remote is False:
                # Datadog Span is active, so the current span_id is the last datadog span_id
                headers[_HTTP_HEADER_TRACESTATE] = w3c_tracestate_add_p(
                    span_context._tracestate, span_context.span_id or 0
                )
            elif LAST_DD_PARENT_ID_KEY in span_context._meta:
                # Datadog Span is not active, propagate the last datadog span_id
                span_id = int(span_context._meta[LAST_DD_PARENT_ID_KEY], 16)
                headers[_HTTP_HEADER_TRACESTATE] = w3c_tracestate_add_p(span_context._tracestate, span_id)
            else:
                headers[_HTTP_HEADER_TRACESTATE] = span_context._tracestate


class _BaggageHeader:
    """Helper class to inject/extract Baggage Headers"""

    SAFE_CHARACTERS_KEY = "ABCDEFGHIJKLMNOPQRSTUVWXYZ" "abcdefghijklmnopqrstuvwxyz" "0123456789" "!#$%&'*+-.^_`|~"
    SAFE_CHARACTERS_VALUE = (
        "ABCDEFGHIJKLMNOPQRSTUVWXYZ" "abcdefghijklmnopqrstuvwxyz" "0123456789" "!#$%&'()*+-./:<>?@[]^_`{|}~"
    )

    @staticmethod
    def _encode_key(key: str) -> str:
        return urllib.parse.quote(str(key).strip(), safe=_BaggageHeader.SAFE_CHARACTERS_KEY)

    @staticmethod
    def _encode_value(value: str) -> str:
        return urllib.parse.quote(str(value).strip(), safe=_BaggageHeader.SAFE_CHARACTERS_VALUE)

    @staticmethod
    def _inject(span_context: Context, headers: Dict[str, str]) -> None:
        baggage_items = span_context._baggage.items()
        if not baggage_items:
            return

        try:
            if len(baggage_items) > DD_TRACE_BAGGAGE_MAX_ITEMS:
                log.warning("Baggage item limit exceeded, dropping excess items")
                baggage_items = itertools.islice(baggage_items, DD_TRACE_BAGGAGE_MAX_ITEMS)  # type: ignore

            encoded_items: List[str] = []
            total_size = 0
            for key, value in baggage_items:
                item = f"{_BaggageHeader._encode_key(key)}={_BaggageHeader._encode_value(value)}"
                item_size = len(item.encode("utf-8")) + (1 if encoded_items else 0)  # +1 for comma if not first item
                if total_size + item_size > DD_TRACE_BAGGAGE_MAX_BYTES:
                    log.warning("Baggage header size exceeded, dropping excess items")
                    break  # stop adding items when size limit is reached
                encoded_items.append(item)
                total_size += item_size

            header_value = ",".join(encoded_items)
            headers[_HTTP_HEADER_BAGGAGE] = header_value

        except Exception:
            log.warning("Failed to encode and inject baggage header")

    @staticmethod
    def _extract(headers: Dict[str, str]) -> Context:
        header_value = _extract_header_value(_POSSIBLE_HTTP_BAGGAGE_HEADER, headers)

        if not header_value:
            return Context(baggage={})

        baggage = {}
        baggages = header_value.split(",")
        for key_value in baggages:
            if "=" not in key_value:
                return Context(baggage={})
            key, value = key_value.split("=", 1)
            key = urllib.parse.unquote(key.strip())
            value = urllib.parse.unquote(value.strip())
            if not key or not value:
                return Context(baggage={})
            baggage[key] = value

        return Context(baggage=baggage)


_PROP_STYLES = {
    PROPAGATION_STYLE_DATADOG: _DatadogMultiHeader,
    PROPAGATION_STYLE_B3_MULTI: _B3MultiHeader,
    PROPAGATION_STYLE_B3_SINGLE: _B3SingleHeader,
    _PROPAGATION_STYLE_W3C_TRACECONTEXT: _TraceContext,
    _PROPAGATION_STYLE_BAGGAGE: _BaggageHeader,
}


class HTTPPropagator(object):
    """A HTTP Propagator using HTTP headers as carrier. Injects and Extracts headers
    according to the propagation style set by ddtrace configurations.
    """

    @staticmethod
    def _extract_configured_contexts_avail(normalized_headers: Dict[str, str]) -> Tuple[List[Context], List[str]]:
        contexts = []
        styles_w_ctx = []
        for prop_style in config._propagation_style_extract:
            propagator = _PROP_STYLES[prop_style]
            context = propagator._extract(normalized_headers)  # type: ignore
            # baggage is handled separately
            if prop_style == _PROPAGATION_STYLE_BAGGAGE:
                continue
            if context:
                contexts.append(context)
                styles_w_ctx.append(prop_style)
        return contexts, styles_w_ctx

    @staticmethod
    def _context_to_span_link(context: Context, style: str, reason: str) -> Optional[SpanLink]:
        # encoding expects at least trace_id and span_id
        if context.span_id and context.trace_id:
            return SpanLink(
                context.trace_id,
                context.span_id,
                flags=1 if context.sampling_priority and context.sampling_priority > 0 else 0,
                tracestate=(
                    context._meta.get(W3C_TRACESTATE_KEY, "") if style == _PROPAGATION_STYLE_W3C_TRACECONTEXT else None
                ),
                attributes={
                    "reason": reason,
                    "context_headers": style,
                },
            )
        return None

    @staticmethod
    def _resolve_contexts(contexts, styles_w_ctx, normalized_headers):
        primary_context = contexts[0]
        links = []

        for context in contexts[1:]:
            style_w_ctx = styles_w_ctx[contexts.index(context)]
            # encoding expects at least trace_id and span_id
            if context.trace_id and context.trace_id != primary_context.trace_id:
                link = HTTPPropagator._context_to_span_link(
                    context,
                    style_w_ctx,
                    "terminated_context",
                )
                if link:
                    links.append(link)
            # if trace_id matches and the propagation style is tracecontext
            # add the tracestate to the primary context
            elif style_w_ctx == _PROPAGATION_STYLE_W3C_TRACECONTEXT:
                # extract and add the raw ts value to the primary_context
                ts = _extract_header_value(_POSSIBLE_HTTP_HEADER_TRACESTATE, normalized_headers)
                if ts:
                    primary_context._meta[W3C_TRACESTATE_KEY] = ts
                if primary_context.trace_id == context.trace_id and primary_context.span_id != context.span_id:
                    dd_context = None
                    if PROPAGATION_STYLE_DATADOG in styles_w_ctx:
                        dd_context = contexts[styles_w_ctx.index(PROPAGATION_STYLE_DATADOG)]
                    if LAST_DD_PARENT_ID_KEY in context._meta:
                        # tracecontext headers contain a p value, ensure this value is sent to backend
                        primary_context._meta[LAST_DD_PARENT_ID_KEY] = context._meta[LAST_DD_PARENT_ID_KEY]
                    elif dd_context:
                        # if p value is not present in tracestate, use the parent id from the datadog headers
                        primary_context._meta[LAST_DD_PARENT_ID_KEY] = "{:016x}".format(dd_context.span_id)
                    # the span_id in tracecontext takes precedence over the first extracted propagation style
                    primary_context.span_id = context.span_id

        primary_context._span_links = links
        return primary_context

    @staticmethod
    def inject(span_context, headers, non_active_span=None):
        # type: (Context, Dict[str, str], Optional[Span]) -> None
        """Inject Context attributes that have to be propagated as HTTP headers.

        Here is an example using `requests`::

            import requests

            from ddtrace.propagation.http import HTTPPropagator

            def parent_call():
                with tracer.trace('parent_span') as span:
                    headers = {}
                    HTTPPropagator.inject(span.context, headers)
                    url = '<some RPC endpoint>'
                    r = requests.get(url, headers=headers)

        :param Context span_context: Span context to propagate.
        :param dict headers: HTTP headers to extend with tracing attributes.
        :param Span non_active_span: Only to be used if injecting a non-active span.
        """
        if not config._propagation_style_inject:
            return
        if non_active_span is not None and non_active_span.context is not span_context:
            log.error(
                "span_context and non_active_span.context are not the same, but should be. non_active_span.context "
                "will be used to generate distributed tracing headers. span_context: {}, non_active_span.context: {}",
                span_context,
                non_active_span.context,
            )

            span_context = non_active_span.context

        if hasattr(ddtrace, "tracer") and hasattr(ddtrace.tracer, "sample"):
            root_span: Optional[Span] = None
            if non_active_span is not None:
                root_span = non_active_span._local_root
            else:
                root_span = ddtrace.tracer.current_root_span()

            if root_span is not None and root_span.context.sampling_priority is None:
                ddtrace.tracer.sample(root_span)
        else:
            log.error("ddtrace.tracer.sample is not available, unable to sample span.")

        # baggage should be injected regardless of existing span or trace id
        if _PROPAGATION_STYLE_BAGGAGE in config._propagation_style_inject:
            _BaggageHeader._inject(span_context, headers)

        # Not a valid context to propagate
        if span_context.trace_id is None or span_context.span_id is None:
            log.debug("tried to inject invalid context %r", span_context)
            return

        if config._propagation_http_baggage_enabled is True and span_context._baggage is not None:
            for key in span_context._baggage:
                headers[_HTTP_BAGGAGE_PREFIX + key] = span_context._baggage[key]

        if config._llmobs_enabled:
            from ddtrace.llmobs._utils import _inject_llmobs_parent_id

            _inject_llmobs_parent_id(span_context)

        if PROPAGATION_STYLE_DATADOG in config._propagation_style_inject:
            _DatadogMultiHeader._inject(span_context, headers)
        if PROPAGATION_STYLE_B3_MULTI in config._propagation_style_inject:
            _B3MultiHeader._inject(span_context, headers)
        if PROPAGATION_STYLE_B3_SINGLE in config._propagation_style_inject:
            _B3SingleHeader._inject(span_context, headers)
        if _PROPAGATION_STYLE_W3C_TRACECONTEXT in config._propagation_style_inject:
            _TraceContext._inject(span_context, headers)

    @staticmethod
    def extract(headers):
        """Extract a Context from HTTP headers into a new Context.
        For tracecontext propagation we extract tracestate headers for
        propagation even if another propagation style is specified before tracecontext,
        so as to always propagate other vendor's tracestate values by default.
        This is skipped if the tracer is configured to take the first style it matches.

        Here is an example from a web endpoint::

            from ddtrace.propagation.http import HTTPPropagator

            def my_controller(url, headers):
                context = HTTPPropagator.extract(headers)
                if context:
                    tracer.context_provider.activate(context)

                with tracer.trace('my_controller') as span:
                    span.set_tag('http.url', url)

        :param dict headers: HTTP headers to extract tracing attributes.
        :return: New `Context` with propagated attributes.
        """
<<<<<<< HEAD
        if not headers or not config._propagation_style_extract:
            return Context()
=======
        context = Context()
        if not headers:
            return context
>>>>>>> 21d50d49
        try:
            style = ""
            normalized_headers = {name.lower(): v for name, v in headers.items()}
            # tracer configured to extract first only
            if config._propagation_extract_first:
                # loop through the extract propagation styles specified in order, return whatever context we get first
                for prop_style in config._propagation_style_extract:
                    propagator = _PROP_STYLES[prop_style]
                    context = propagator._extract(normalized_headers)
                    style = prop_style
                    if config.propagation_http_baggage_enabled is True:
                        _attach_baggage_to_context(normalized_headers, context)
                    break

            # loop through all extract propagation styles
            else:
                contexts, styles_w_ctx = HTTPPropagator._extract_configured_contexts_avail(normalized_headers)
                # check that styles_w_ctx is not empty
                if styles_w_ctx:
                    style = styles_w_ctx[0]

                if contexts:
                    context = HTTPPropagator._resolve_contexts(contexts, styles_w_ctx, normalized_headers)
                    if config._propagation_http_baggage_enabled is True:
                        _attach_baggage_to_context(normalized_headers, context)

            # baggage headers are handled separately from the other propagation styles
            if _PROPAGATION_STYLE_BAGGAGE in config._propagation_style_extract:
                baggage_context = _BaggageHeader._extract(normalized_headers)
                if baggage_context._baggage != {}:
                    if context:
                        context._baggage = baggage_context.get_all_baggage_items()
                    else:
                        context = baggage_context
            if config._propagation_behavior_extract == _PROPAGATION_BEHAVIOR_RESTART:
                link = HTTPPropagator._context_to_span_link(context, style, "propagation_behavior_extract")
                context = Context(baggage=context.get_all_baggage_items(), span_links=[link] if link else [])

            return context

        except Exception:
            log.debug("error while extracting context propagation headers", exc_info=True)
        return Context()<|MERGE_RESOLUTION|>--- conflicted
+++ resolved
@@ -1126,14 +1126,8 @@
         :param dict headers: HTTP headers to extract tracing attributes.
         :return: New `Context` with propagated attributes.
         """
-<<<<<<< HEAD
         if not headers or not config._propagation_style_extract:
             return Context()
-=======
-        context = Context()
-        if not headers:
-            return context
->>>>>>> 21d50d49
         try:
             style = ""
             normalized_headers = {name.lower(): v for name, v in headers.items()}
