import itertools
import re
from typing import Dict  # noqa:F401
from typing import FrozenSet  # noqa:F401
from typing import List  # noqa:F401
from typing import Literal  # noqa:F401
from typing import Optional  # noqa:F401
from typing import Tuple  # noqa:F401
from typing import Union
import urllib.parse

from ddtrace._trace._span_link import SpanLink
from ddtrace._trace.context import Context
from ddtrace._trace.span import Span  # noqa:F401
from ddtrace._trace.span import _get_64_highest_order_bits_as_hex
from ddtrace._trace.span import _get_64_lowest_order_bits_as_int
from ddtrace.appsec._constants import APPSEC
from ddtrace.internal import core
from ddtrace.internal.settings._config import config
from ddtrace.internal.settings.asm import config as asm_config
from ddtrace.internal.telemetry import telemetry_writer
from ddtrace.internal.telemetry.constants import TELEMETRY_NAMESPACE

from ..constants import AUTO_KEEP
from ..constants import AUTO_REJECT
from ..constants import USER_KEEP
from ..internal._tagset import TagsetDecodeError
from ..internal._tagset import TagsetEncodeError
from ..internal._tagset import TagsetMaxSizeDecodeError
from ..internal._tagset import TagsetMaxSizeEncodeError
from ..internal._tagset import decode_tagset_string
from ..internal._tagset import encode_tagset_values
from ..internal.compat import ensure_text
from ..internal.constants import _PROPAGATION_BEHAVIOR_RESTART
from ..internal.constants import _PROPAGATION_STYLE_BAGGAGE
from ..internal.constants import _PROPAGATION_STYLE_W3C_TRACECONTEXT
from ..internal.constants import BAGGAGE_TAG_PREFIX
from ..internal.constants import DD_TRACE_BAGGAGE_MAX_BYTES
from ..internal.constants import DD_TRACE_BAGGAGE_MAX_ITEMS
from ..internal.constants import HIGHER_ORDER_TRACE_ID_BITS as _HIGHER_ORDER_TRACE_ID_BITS
from ..internal.constants import LAST_DD_PARENT_ID_KEY
from ..internal.constants import MAX_UINT_64BITS as _MAX_UINT_64BITS
from ..internal.constants import PROPAGATION_STYLE_B3_MULTI
from ..internal.constants import PROPAGATION_STYLE_B3_SINGLE
from ..internal.constants import PROPAGATION_STYLE_DATADOG
from ..internal.constants import W3C_TRACEPARENT_KEY
from ..internal.constants import W3C_TRACESTATE_KEY
from ..internal.logger import get_logger
from ..internal.sampling import validate_sampling_decision
from ..internal.utils.http import w3c_tracestate_add_p
from ._utils import get_wsgi_header


log = get_logger(__name__)


# HTTP headers one should set for distributed tracing.
# These are cross-language (eg: Python, Go and other implementations should honor these)
_HTTP_BAGGAGE_PREFIX: Literal["ot-baggage-"] = "ot-baggage-"
HTTP_HEADER_TRACE_ID: Literal["x-datadog-trace-id"] = "x-datadog-trace-id"
HTTP_HEADER_PARENT_ID: Literal["x-datadog-parent-id"] = "x-datadog-parent-id"
HTTP_HEADER_SAMPLING_PRIORITY: Literal["x-datadog-sampling-priority"] = "x-datadog-sampling-priority"
HTTP_HEADER_ORIGIN: Literal["x-datadog-origin"] = "x-datadog-origin"
_HTTP_HEADER_B3_SINGLE: Literal["b3"] = "b3"
_HTTP_HEADER_B3_TRACE_ID: Literal["x-b3-traceid"] = "x-b3-traceid"
_HTTP_HEADER_B3_SPAN_ID: Literal["x-b3-spanid"] = "x-b3-spanid"
_HTTP_HEADER_B3_SAMPLED: Literal["x-b3-sampled"] = "x-b3-sampled"
_HTTP_HEADER_B3_FLAGS: Literal["x-b3-flags"] = "x-b3-flags"
_HTTP_HEADER_TAGS: Literal["x-datadog-tags"] = "x-datadog-tags"
_HTTP_HEADER_TRACEPARENT: Literal["traceparent"] = "traceparent"
_HTTP_HEADER_TRACESTATE: Literal["tracestate"] = "tracestate"
_HTTP_HEADER_BAGGAGE: Literal["baggage"] = "baggage"


def _possible_header(header):
    # type: (str) -> FrozenSet[str]
    return frozenset([header, get_wsgi_header(header).lower()])


# Note that due to WSGI spec we have to also check for uppercased and prefixed
# versions of these headers
POSSIBLE_HTTP_HEADER_TRACE_IDS = _possible_header(HTTP_HEADER_TRACE_ID)
POSSIBLE_HTTP_HEADER_PARENT_IDS = _possible_header(HTTP_HEADER_PARENT_ID)
POSSIBLE_HTTP_HEADER_SAMPLING_PRIORITIES = _possible_header(HTTP_HEADER_SAMPLING_PRIORITY)
POSSIBLE_HTTP_HEADER_ORIGIN = _possible_header(HTTP_HEADER_ORIGIN)
_POSSIBLE_HTTP_HEADER_TAGS = frozenset([_HTTP_HEADER_TAGS, get_wsgi_header(_HTTP_HEADER_TAGS).lower()])
_POSSIBLE_HTTP_HEADER_B3_SINGLE_HEADER = _possible_header(_HTTP_HEADER_B3_SINGLE)
_POSSIBLE_HTTP_HEADER_B3_TRACE_IDS = _possible_header(_HTTP_HEADER_B3_TRACE_ID)
_POSSIBLE_HTTP_HEADER_B3_SPAN_IDS = _possible_header(_HTTP_HEADER_B3_SPAN_ID)
_POSSIBLE_HTTP_HEADER_B3_SAMPLEDS = _possible_header(_HTTP_HEADER_B3_SAMPLED)
_POSSIBLE_HTTP_HEADER_B3_FLAGS = _possible_header(_HTTP_HEADER_B3_FLAGS)
_POSSIBLE_HTTP_HEADER_TRACEPARENT = _possible_header(_HTTP_HEADER_TRACEPARENT)
_POSSIBLE_HTTP_HEADER_TRACESTATE = _possible_header(_HTTP_HEADER_TRACESTATE)
_POSSIBLE_HTTP_BAGGAGE_PREFIX = _possible_header(_HTTP_BAGGAGE_PREFIX)
_POSSIBLE_HTTP_BAGGAGE_HEADER = _possible_header(_HTTP_HEADER_BAGGAGE)


# https://www.w3.org/TR/trace-context/#traceparent-header-field-values
# Future proofing: The traceparent spec is additive, future traceparent versions may contain more than 4 values
# The regex below matches the version, trace id, span id, sample flag, and end-string/future values (if version>00)
_TRACEPARENT_HEX_REGEX = re.compile(
    r"""
     ^                  # Start of string
     ([a-f0-9]{2})-     # 2 character hex version
     ([a-f0-9]{32})-    # 32 character hex trace id
     ([a-f0-9]{16})-    # 16 character hex span id
     ([a-f0-9]{2})      # 2 character hex sample flag
     (-.+)?             # optional, start of any additional values
     $                  # end of string
     """,
    re.VERBOSE,
)


def _extract_header_value(possible_header_names, headers, default=None):
    # type: (FrozenSet[str], Dict[str, str], Optional[str]) -> Optional[str]
    for header in possible_header_names:
        if header in headers:
            return ensure_text(headers[header], errors="backslashreplace")

    return default


def _attach_baggage_to_context(headers: Dict[str, str], context: Context):
    if context is not None:
        for key, value in headers.items():
            for possible_prefix in _POSSIBLE_HTTP_BAGGAGE_PREFIX:
                if key.startswith(possible_prefix):
                    context.set_baggage_item(key[len(possible_prefix) :], value)


def _hex_id_to_dd_id(hex_id):
    # type: (str) -> int
    """Helper to convert hex ids into Datadog compatible ints."""
    return int(hex_id, 16)


_b3_id_to_dd_id = _hex_id_to_dd_id


def _dd_id_to_b3_id(dd_id):
    # type: (int) -> str
    """Helper to convert Datadog trace/span int ids into lower case hex values"""
    if dd_id > _MAX_UINT_64BITS:
        # b3 trace ids can have the length of 16 or 32 characters:
        # https://github.com/openzipkin/b3-propagation#traceid
        return "{:032x}".format(dd_id)
    return "{:016x}".format(dd_id)


def _record_http_telemetry(metric_name: str, header_style: str) -> None:
    """Record telemetry metric for HTTP propagation operations.

    :param metric_name: The name of the metric to record
    :param tags: Tuple of tag key-value pairs to include with the metric
    """
    telemetry_writer.add_count_metric(
        namespace=TELEMETRY_NAMESPACE.TRACERS,
        name=metric_name,
        value=1,
        tags=(("header_style", header_style),),
    )


class _DatadogMultiHeader:
    """Helper class for injecting/extract Datadog multi header format

    Headers:

      - ``x-datadog-trace-id`` the context trace id as a uint64 integer
      - ``x-datadog-parent-id`` the context current span id as a uint64 integer
      - ``x-datadog-sampling-priority`` integer representing the sampling decision.
        ``<= 0`` (Reject) or ``> 1`` (Keep)
      - ``x-datadog-origin`` optional name of origin Datadog product which initiated the request
      - ``x-datadog-tags`` optional tracer tags

    Restrictions:

      - Trace tag key-value pairs in ``x-datadog-tags`` are extracted from incoming requests.
      - Only trace tags with keys prefixed with ``_dd.p.`` are propagated.
      - The trace tag keys must be printable ASCII characters excluding space, comma, and equals.
      - The trace tag values must be printable ASCII characters excluding comma. Leading and
        trailing spaces are trimmed.
    """

    _X_DATADOG_TAGS_EXTRACT_REJECT = frozenset(["_dd.p.upstream_services"])

    @staticmethod
    def _is_valid_datadog_trace_tag_key(key):
        return key.startswith("_dd.p.")

    @staticmethod
    def _get_tags_value(headers):
        # type: (Dict[str, str]) -> Optional[str]
        return _extract_header_value(
            _POSSIBLE_HTTP_HEADER_TAGS,
            headers,
            default="",
        )

    @staticmethod
    def _extract_meta(tags_value):
        # Do not fail if the tags are malformed
        try:
            meta = {
                k: v
                for (k, v) in decode_tagset_string(tags_value).items()
                if (
                    k not in _DatadogMultiHeader._X_DATADOG_TAGS_EXTRACT_REJECT
                    and _DatadogMultiHeader._is_valid_datadog_trace_tag_key(k)
                )
            }
        except TagsetMaxSizeDecodeError:
            meta = {
                "_dd.propagation_error": "extract_max_size",
            }
            log.warning("failed to decode x-datadog-tags: %r", tags_value, exc_info=True)
        except TagsetDecodeError:
            meta = {
                "_dd.propagation_error": "decoding_error",
            }
            log.debug("failed to decode x-datadog-tags: %r", tags_value, exc_info=True)
        return meta

    @staticmethod
    def _put_together_trace_id(trace_id_hob_hex: str, low_64_bits: int) -> int:
        # combine highest and lowest order hex values to create a 128 bit trace_id
        return int(trace_id_hob_hex + "{:016x}".format(low_64_bits), 16)

    @staticmethod
    def _higher_order_is_valid(upper_64_bits: str) -> bool:
        try:
            if len(upper_64_bits) != 16 or not (int(upper_64_bits, 16) or (upper_64_bits.islower())):
                raise ValueError
        except ValueError:
            return False

        return True

    @staticmethod
    def _inject(span_context, headers):
        # type: (Context, Dict[str, str]) -> None
        if span_context.trace_id is None or span_context.span_id is None:
            log.debug("tried to inject invalid context %r", span_context)
            return

        # When apm tracing is not enabled, only distributed traces with the `_dd.p.ts` tag
        # are propagated. If the tag is not present, we should not propagate downstream.
        if not asm_config._apm_tracing_enabled and (APPSEC.PROPAGATION_HEADER not in span_context._meta):
            return

        if span_context.trace_id > _MAX_UINT_64BITS:
            # set lower order 64 bits in `x-datadog-trace-id` header. For backwards compatibility these
            # bits should be converted to a base 10 integer.
            headers[HTTP_HEADER_TRACE_ID] = str(_get_64_lowest_order_bits_as_int(span_context.trace_id))
            # set higher order 64 bits in `_dd.p.tid` to propagate the full 128 bit trace id.
            # Note - The higher order bits must be encoded in hex
            span_context._meta[_HIGHER_ORDER_TRACE_ID_BITS] = _get_64_highest_order_bits_as_hex(span_context.trace_id)
        else:
            headers[HTTP_HEADER_TRACE_ID] = str(span_context.trace_id)

        headers[HTTP_HEADER_PARENT_ID] = str(span_context.span_id)
        sampling_priority = span_context.sampling_priority
        # Propagate priority only if defined
        if sampling_priority is not None:
            headers[HTTP_HEADER_SAMPLING_PRIORITY] = str(span_context.sampling_priority)
        # Propagate origin only if defined
        if span_context.dd_origin is not None:
            headers[HTTP_HEADER_ORIGIN] = ensure_text(span_context.dd_origin)

        if not config._x_datadog_tags_enabled:
            span_context._meta["_dd.propagation_error"] = "disabled"
            return

        # Do not try to encode tags if we have already tried and received an error
        if "_dd.propagation_error" in span_context._meta:
            return

        # Only propagate trace tags which means ignoring the _dd.origin
        tags_to_encode = {
            k: v for k, v in span_context._meta.items() if _DatadogMultiHeader._is_valid_datadog_trace_tag_key(k)
        }

        if tags_to_encode:
            try:
                headers[_HTTP_HEADER_TAGS] = encode_tagset_values(
                    tags_to_encode, max_size=config._x_datadog_tags_max_length
                )

            except TagsetMaxSizeEncodeError:
                # We hit the max size allowed, add a tag to the context to indicate this happened
                span_context._meta["_dd.propagation_error"] = "inject_max_size"
                log.warning("failed to encode x-datadog-tags", exc_info=True)
            except TagsetEncodeError:
                # We hit an encoding error, add a tag to the context to indicate this happened
                span_context._meta["_dd.propagation_error"] = "encoding_error"
                log.warning("failed to encode x-datadog-tags", exc_info=True)

        # Record telemetry for successful injection
        _record_http_telemetry("context_header_style.injected", PROPAGATION_STYLE_DATADOG)

    @staticmethod
    def _extract(headers):
        # type: (Dict[str, str]) -> Optional[Context]
        trace_id_str = _extract_header_value(POSSIBLE_HTTP_HEADER_TRACE_IDS, headers)
        if trace_id_str is None:
            return None
        try:
            trace_id = int(trace_id_str)
        except ValueError:
            trace_id = 0

        if trace_id <= 0 or trace_id > _MAX_UINT_64BITS:
            log.warning(
                "Invalid trace id: %r. `x-datadog-trace-id` must be greater than zero and less than 2**64", trace_id_str
            )
            return None

        parent_span_id = _extract_header_value(
            POSSIBLE_HTTP_HEADER_PARENT_IDS,
            headers,
            default="0",
        )
        sampling_priority = _extract_header_value(
            POSSIBLE_HTTP_HEADER_SAMPLING_PRIORITIES,
            headers,
        )
        origin = _extract_header_value(
            POSSIBLE_HTTP_HEADER_ORIGIN,
            headers,
        )

        meta = None

        tags_value = _DatadogMultiHeader._get_tags_value(headers)
        if tags_value:
            meta = _DatadogMultiHeader._extract_meta(tags_value)

        # When 128 bit trace ids are propagated the 64 lowest order bits are set in the `x-datadog-trace-id`
        # header. The 64 highest order bits are encoded in base 16 and store in the `_dd.p.tid` tag.
        # Here we reconstruct the full 128 bit trace_id if 128-bit trace id generation is enabled.
        if meta and _HIGHER_ORDER_TRACE_ID_BITS in meta:
            trace_id_hob_hex = meta[_HIGHER_ORDER_TRACE_ID_BITS]
            if _DatadogMultiHeader._higher_order_is_valid(trace_id_hob_hex):
                if config._128_bit_trace_id_enabled:
                    trace_id = _DatadogMultiHeader._put_together_trace_id(trace_id_hob_hex, trace_id)
            else:
                meta["_dd.propagation_error"] = "malformed_tid {}".format(trace_id_hob_hex)
                del meta[_HIGHER_ORDER_TRACE_ID_BITS]
                log.warning("malformed_tid: %s. Failed to decode trace id from http headers", trace_id_hob_hex)

        if not meta:
            meta = {}
        # Try to parse values into their expected types
        try:
            if sampling_priority is not None:
                sampling_priority = int(sampling_priority)  # type: ignore[assignment]

            if meta:
                meta = validate_sampling_decision(meta)

            if not asm_config._apm_tracing_enabled:
                # When apm tracing is not enabled, only distributed traces with the `_dd.p.ts` tag
                # are propagated downstream, however we need 1 trace per minute sent to the backend, so
                # we unset sampling priority so the rate limiter decides.
                if not meta or APPSEC.PROPAGATION_HEADER not in meta:
                    sampling_priority = None
                # If the trace has appsec propagation tag, the default priority is user keep
                elif meta and APPSEC.PROPAGATION_HEADER in meta:
                    sampling_priority = 2  # type: ignore[assignment]

            return Context(
                # DEV: Do not allow `0` for trace id or span id, use None instead
                trace_id=trace_id or None,
                span_id=int(parent_span_id) or None,  # type: ignore[arg-type]
                sampling_priority=sampling_priority,  # type: ignore[arg-type]
                dd_origin=origin,
                meta=meta,
            )
        except (TypeError, ValueError):
            log.debug(
                (
                    "received invalid x-datadog-* headers, "
                    "trace-id: %r, parent-id: %r, priority: %r, origin: %r, tags:%r"
                ),
                trace_id,
                parent_span_id,
                sampling_priority,
                origin,
                tags_value,
            )
        return None


class _B3MultiHeader:
    """Helper class to inject/extract B3 Multi-Headers

    https://github.com/openzipkin/b3-propagation/blob/3e54cda11620a773d53c7f64d2ebb10d3a01794c/README.md#multiple-headers

    Example::

        X-B3-TraceId: 80f198ee56343ba864fe8b2a57d3eff7
        X-B3-ParentSpanId: 05e3ac9a4f6e3b90
        X-B3-SpanId: e457b5a2e4d86bd1
        X-B3-Sampled: 1


    Headers:

      - ``X-B3-TraceId`` header is encoded as 32 or 16 lower-hex characters.
      - ``X-B3-SpanId`` header is encoded as 16 lower-hex characters.
      - ``X-B3-Sampled`` header value of ``0`` means Deny, ``1`` means Accept, and absent means to defer.
      - ``X-B3-Flags`` header is used to set ``1`` meaning Debug or an Accept.

    Restrictions:

      - ``X-B3-Sampled`` and ``X-B3-Flags`` should never both be set

    Implementation details:

      - Sampling priority gets encoded as:
        - ``sampling_priority <= 0`` -> ``X-B3-Sampled: 0``
        - ``sampling_priority == 1`` -> ``X-B3-Sampled: 1``
        - ``sampling_priority > 1`` -> ``X-B3-Flags: 1``
      - Sampling priority gets decoded as:
        - ``X-B3-Sampled: 0`` -> ``sampling_priority = 0``
        - ``X-B3-Sampled: 1`` -> ``sampling_priority = 1``
        - ``X-B3-Flags: 1`` -> ``sampling_priority = 2``
      - ``X-B3-TraceId`` is not required, will use ``None`` when not present
      - ``X-B3-SpanId`` is not required, will use ``None`` when not present
    """

    @staticmethod
    def _inject(span_context, headers):
        # type: (Context, Dict[str, str]) -> None
        if span_context.trace_id is None or span_context.span_id is None:
            log.debug("tried to inject invalid context %r", span_context)
            return

        headers[_HTTP_HEADER_B3_TRACE_ID] = _dd_id_to_b3_id(span_context.trace_id)
        headers[_HTTP_HEADER_B3_SPAN_ID] = _dd_id_to_b3_id(span_context.span_id)
        sampling_priority = span_context.sampling_priority
        # Propagate priority only if defined
        if sampling_priority is not None:
            if sampling_priority <= 0:
                headers[_HTTP_HEADER_B3_SAMPLED] = "0"
            elif sampling_priority == 1:
                headers[_HTTP_HEADER_B3_SAMPLED] = "1"
            elif sampling_priority > 1:
                headers[_HTTP_HEADER_B3_FLAGS] = "1"

        # Record telemetry for successful injection
        _record_http_telemetry("context_header_style.injected", PROPAGATION_STYLE_B3_MULTI)

    @staticmethod
    def _extract(headers):
        # type: (Dict[str, str]) -> Optional[Context]
        trace_id_val = _extract_header_value(
            _POSSIBLE_HTTP_HEADER_B3_TRACE_IDS,
            headers,
        )
        if trace_id_val is None:
            return None

        span_id_val = _extract_header_value(
            _POSSIBLE_HTTP_HEADER_B3_SPAN_IDS,
            headers,
        )
        sampled = _extract_header_value(
            _POSSIBLE_HTTP_HEADER_B3_SAMPLEDS,
            headers,
        )
        flags = _extract_header_value(
            _POSSIBLE_HTTP_HEADER_B3_FLAGS,
            headers,
        )

        # Try to parse values into their expected types
        try:
            # DEV: We are allowed to have only x-b3-sampled/flags
            # DEV: Do not allow `0` for trace id or span id, use None instead
            trace_id = None
            span_id = None
            if trace_id_val is not None:
                trace_id = _b3_id_to_dd_id(trace_id_val) or None
            if span_id_val is not None:
                span_id = _b3_id_to_dd_id(span_id_val) or None

            sampling_priority = None
            if sampled is not None:
                if sampled == "0":
                    sampling_priority = AUTO_REJECT
                elif sampled == "1":
                    sampling_priority = AUTO_KEEP
            if flags == "1":
                sampling_priority = USER_KEEP

            return Context(
                trace_id=trace_id,
                span_id=span_id,
                sampling_priority=sampling_priority,
            )
        except (TypeError, ValueError):
            log.debug(
                "received invalid x-b3-* headers, trace-id: %r, span-id: %r, sampled: %r, flags: %r",
                trace_id_val,
                span_id_val,
                sampled,
                flags,
            )
        return None


class _B3SingleHeader:
    """Helper class to inject/extract B3

    https://github.com/openzipkin/b3-propagation/blob/3e54cda11620a773d53c7f64d2ebb10d3a01794c/README.md#single-header

    Format::

        b3={TraceId}-{SpanId}-{SamplingState}-{ParentSpanId}

    Example::

        b3: 80f198ee56343ba864fe8b2a57d3eff7-e457b5a2e4d86bd1-1-05e3ac9a4f6e3b90


    Values:

      - ``TraceId`` header is encoded as 32 or 16 lower-hex characters.
      - ``SpanId`` header is encoded as 16 lower-hex characters.
      - ``SamplingState`` header value of ``0`` means Deny, ``1`` means Accept, and ``d`` means Debug
      - ``ParentSpanId`` header is not used/ignored if sent

    Restrictions:

      - ``ParentSpanId`` value is ignored/not used

    Implementation details:

      - Sampling priority gets encoded as:
        - ``sampling_priority <= 0`` -> ``SamplingState: 0``
        - ``sampling_priority == 1`` -> ``SamplingState: 1``
        - ``sampling_priority > 1`` -> ``SamplingState: d``
      - Sampling priority gets decoded as:
        - ``SamplingState: 0`` -> ``sampling_priority = 0``
        - ``SamplingState: 1`` -> ``sampling_priority = 1``
        - ``SamplingState: d`` -> ``sampling_priority = 2``
      - ``TraceId`` is not required, will use ``None`` when not present
      - ``SpanId`` is not required, will use ``None`` when not present
    """

    @staticmethod
    def _inject(span_context, headers):
        # type: (Context, Dict[str, str]) -> None
        if span_context.trace_id is None or span_context.span_id is None:
            log.debug("tried to inject invalid context %r", span_context)
            return

        single_header = "{}-{}".format(_dd_id_to_b3_id(span_context.trace_id), _dd_id_to_b3_id(span_context.span_id))
        sampling_priority = span_context.sampling_priority
        if sampling_priority is not None:
            if sampling_priority <= 0:
                single_header += "-0"
            elif sampling_priority == 1:
                single_header += "-1"
            elif sampling_priority > 1:
                single_header += "-d"
        headers[_HTTP_HEADER_B3_SINGLE] = single_header

        # Record telemetry for successful injection
        _record_http_telemetry("context_header_style.injected", PROPAGATION_STYLE_B3_SINGLE)

    @staticmethod
    def _extract(headers):
        # type: (Dict[str, str]) -> Optional[Context]
        single_header = _extract_header_value(_POSSIBLE_HTTP_HEADER_B3_SINGLE_HEADER, headers)
        if not single_header:
            return None

        trace_id = None
        span_id = None
        sampled = None

        parts = single_header.split("-")
        trace_id_val = None
        span_id_val = None

        # Only SamplingState is provided
        if len(parts) == 1:
            (sampled,) = parts

        # Only TraceId and SpanId are provided
        elif len(parts) == 2:
            trace_id_val, span_id_val = parts

        # Full header, ignore any ParentSpanId present
        elif len(parts) >= 3:
            trace_id_val, span_id_val, sampled = parts[:3]

        # Try to parse values into their expected types
        try:
            # DEV: We are allowed to have only x-b3-sampled/flags
            # DEV: Do not allow `0` for trace id or span id, use None instead
            if trace_id_val is not None:
                trace_id = _b3_id_to_dd_id(trace_id_val) or None
            if span_id_val is not None:
                span_id = _b3_id_to_dd_id(span_id_val) or None

            sampling_priority = None
            if sampled is not None:
                if sampled == "0":
                    sampling_priority = AUTO_REJECT
                elif sampled == "1":
                    sampling_priority = AUTO_KEEP
                elif sampled == "d":
                    sampling_priority = USER_KEEP

            return Context(
                trace_id=trace_id,
                span_id=span_id,
                sampling_priority=sampling_priority,
            )
        except (TypeError, ValueError):
            log.debug(
                "received invalid b3 header, b3: %r",
                single_header,
            )
        return None


class _TraceContext:
    """Helper class to inject/extract W3C Trace Context
    https://www.w3.org/TR/trace-context/
    Overview:
      - ``traceparent`` header describes the position of the incoming request in its
        trace graph in a portable, fixed-length format. Its design focuses on
        fast parsing. Every tracing tool MUST properly set traceparent even when
        it only relies on vendor-specific information in tracestate
      - ``tracestate`` header extends traceparent with vendor-specific data represented
        by a set of name/value pairs. Storing information in tracestate is
        optional.

    The format for ``traceparent`` is::
      HEXDIGLC        = DIGIT / "a" / "b" / "c" / "d" / "e" / "f"
      value           = version "-" version-format
      version         = 2HEXDIGLC
      version-format  = trace-id "-" parent-id "-" trace-flags
      trace-id        = 32HEXDIGLC
      parent-id       = 16HEXDIGLC
      trace-flags     = 2HEXDIGLC

    Example value of HTTP ``traceparent`` header::
        value = 00-4bf92f3577b34da6a3ce929d0e0e4736-00f067aa0ba902b7-01
        base16(version) = 00
        base16(trace-id) = 4bf92f3577b34da6a3ce929d0e0e4736
        base16(parent-id) = 00f067aa0ba902b7
        base16(trace-flags) = 01  // sampled

    The format for ``tracestate`` is key value pairs with each entry limited to 256 characters.
    An example of the ``dd`` list member we would add is::
    "dd=s:2;o:rum;t.dm:-4;t.usr.id:baz64;t.ksr:0.0001"

    Implementation details:
      - Datadog Trace and Span IDs are 64-bit unsigned integers.
      - The W3C Trace Context Trace ID is a 16-byte hexadecimal string.
      - If the incoming traceparent is invalid we DO NOT use the tracecontext headers.
        Otherwise, the trace-id value is set to the hex-encoded value of the trace-id.
        If the trace-id is a 64-bit value (i.e. a Datadog trace-id),
        then the upper half of the hex-encoded value will be all zeroes.

      - The tracestate header will have one list member added to it, ``dd``, which contains
        values that would be in x-datadog-tags as well as those needed for propagation information.
        The keys to the ``dd`` values have been shortened as follows to save space:
        ``sampling_priority`` = ``s``
        ``origin`` = ``o``
        ``_dd.p.`` prefix = ``t.``
    """

    @staticmethod
    def decode_tag_val(tag_val):
        # type str -> str
        return tag_val.replace("~", "=")

    @staticmethod
    def _get_traceparent_values(tp):
        # type: (str) -> Tuple[int, int, Literal[0,1]]
        """If there is no traceparent, or if the traceparent value is invalid raise a ValueError.
        Otherwise we extract the trace-id, span-id, and sampling priority from the
        traceparent header.
        """
        valid_tp_values = _TRACEPARENT_HEX_REGEX.match(tp.strip())
        if valid_tp_values is None:
            raise ValueError("Invalid traceparent version: %s" % tp)

        (
            version,
            trace_id_hex,
            span_id_hex,
            trace_flags_hex,
            future_vals,
        ) = valid_tp_values.groups()  # type: Tuple[str, str, str, str, Optional[str]]

        if version == "ff":
            # https://www.w3.org/TR/trace-context/#version
            raise ValueError("ff is an invalid traceparent version: %s" % tp)
        elif version != "00":
            # currently 00 is the only version format, but if future versions come up we may need to add changes
            log.warning("unsupported traceparent version:%r, still attempting to parse", version)
        elif version == "00" and future_vals is not None:
            raise ValueError("Traceparents with the version `00` should contain 4 values delimited by a dash: %s" % tp)

        trace_id = _hex_id_to_dd_id(trace_id_hex)
        span_id = _hex_id_to_dd_id(span_id_hex)

        # All 0s are invalid values
        if trace_id == 0:
            raise ValueError("0 value for trace_id is invalid")
        if span_id == 0:
            raise ValueError("0 value for span_id is invalid")

        trace_flags = _hex_id_to_dd_id(trace_flags_hex)
        # there's currently only one trace flag, which denotes sampling priority
        # was set to keep "01" or drop "00"
        # trace flags is a bit field: https://www.w3.org/TR/trace-context/#trace-flags
        # if statement is required to cast traceflags to a Literal
        sampling_priority = 1 if trace_flags & 0x1 else 0  # type: Literal[0, 1]

        return trace_id, span_id, sampling_priority

    @staticmethod
    def _get_tracestate_values(ts_l):
        # type: (List[str]) -> Tuple[Optional[int], Dict[str, str], Optional[str], Optional[str]]

        # tracestate list parsing example: ["dd=s:2;o:rum;t.dm:-4;t.usr.id:baz64","congo=t61rcWkgMzE"]
        # -> 2, {"_dd.p.dm":"-4","_dd.p.usr.id":"baz64"}, "rum"

        dd = None
        for list_mem in ts_l:
            if list_mem.startswith("dd="):
                # cut out dd= before turning into dict
                list_mem = list_mem[3:]
                # since tags can have a value with a :, we need to only split on the first instance of :
                dd = dict(item.split(":", 1) for item in list_mem.split(";"))

        # parse out values
        if dd:
            sampling_priority_ts = dd.get("s")
            if sampling_priority_ts is not None:
                sampling_priority_ts_int = int(sampling_priority_ts)
            else:
                sampling_priority_ts_int = None

            origin = dd.get("o")
            if origin:
                # we encode "=" as "~" in tracestate so need to decode here
                origin = _TraceContext.decode_tag_val(origin)

            # Get last datadog parent id, this field is used to reconnect traces with missing spans
            lpid = dd.get("p")

            # need to convert from t. to _dd.p.
            other_propagated_tags = {
                "_dd.p.%s" % k[2:]: _TraceContext.decode_tag_val(v) for (k, v) in dd.items() if k.startswith("t.")
            }

            return sampling_priority_ts_int, other_propagated_tags, origin, lpid
        else:
            return None, {}, None, None

    @staticmethod
    def _get_sampling_priority(
        traceparent_sampled: int, tracestate_sampling_priority: Optional[int], origin: Optional[str] = None
    ):
        """
        When the traceparent sampled flag is set, the Datadog sampling priority is either
        1 or a positive value of sampling priority if propagated in tracestate.

        When the traceparent sampled flag is not set, the Datadog sampling priority is either
        0 or a negative value of sampling priority if propagated in tracestate.

        When origin is "rum" and there is no sampling priority propagated in tracestate, the above rules do not apply.
        """
        from_rum_wo_priority = not tracestate_sampling_priority and origin == "rum"

        if (
            not from_rum_wo_priority
            and traceparent_sampled == 0
            and (not tracestate_sampling_priority or tracestate_sampling_priority >= 0)
        ):
            sampling_priority = 0
        elif (
            not from_rum_wo_priority
            and traceparent_sampled == 1
            and (not tracestate_sampling_priority or tracestate_sampling_priority < 0)
        ):
            sampling_priority = 1
        else:
            # The two other options provided for clarity:
            # elif traceparent_sampled == 1 and tracestate_sampling_priority > 0:
            # elif traceparent_sampled == 0 and tracestate_sampling_priority <= 0:
            sampling_priority = tracestate_sampling_priority  # type: ignore

        return sampling_priority

    @staticmethod
    def _extract(headers):
        # type: (Dict[str, str]) -> Optional[Context]

        try:
            tp = _extract_header_value(_POSSIBLE_HTTP_HEADER_TRACEPARENT, headers)
            if tp is None:
                log.debug("no traceparent header")
                return None
            trace_id, span_id, trace_flag = _TraceContext._get_traceparent_values(tp)
        except (ValueError, AssertionError):
            log.exception("received invalid w3c traceparent: %s ", tp)
            return None

        meta = {W3C_TRACEPARENT_KEY: tp}

        ts = _extract_header_value(_POSSIBLE_HTTP_HEADER_TRACESTATE, headers)
        return _TraceContext._get_context(trace_id, span_id, trace_flag, ts, meta)

    @staticmethod
    def _get_context(trace_id, span_id, trace_flag, ts, meta=None):
<<<<<<< HEAD
        # type: (int, int, Optional[Literal[0,1]], Optional[str], Optional[_MetaDictType]) -> Context
=======
        # type: (int, int, Literal[0,1], Optional[str], Optional[Dict[str, str]]) -> Context
>>>>>>> 89d69bdf
        if meta is None:
            meta = {}
        origin = None
        sampling_priority = trace_flag
        if ts:
            # whitespace is allowed, but whitespace to start or end values should be trimmed
            # e.g. "foo=1 \t , \t bar=2, \t baz=3" -> "foo=1,bar=2,baz=3"
            ts_l = [member.strip() for member in ts.split(",")]
            ts = ",".join(ts_l)
            # the value MUST contain only ASCII characters in the
            # range of 0x20 to 0x7E
            if re.search(r"[^\x20-\x7E]+", ts):
                log.debug("received invalid tracestate header: %r", ts)
            else:
                # store tracestate so we keep other vendor data for injection, even if dd ends up being invalid
                meta[W3C_TRACESTATE_KEY] = ts
                try:
                    tracestate_values = _TraceContext._get_tracestate_values(ts_l)
                except (TypeError, ValueError):
                    log.debug("received invalid dd header value in tracestate: %r ", ts)
                    tracestate_values = None

                if tracestate_values:
                    sampling_priority_ts, other_propagated_tags, origin, lpid = tracestate_values
                    meta.update(other_propagated_tags.items())
                    if lpid:
                        meta[LAST_DD_PARENT_ID_KEY] = lpid

                    if trace_flag is not None:
                        sampling_priority = _TraceContext._get_sampling_priority(
                            trace_flag, sampling_priority_ts, origin
                        )
                else:
                    log.debug("no dd list member in tracestate from incoming request: %r", ts)

        return Context(
            trace_id=trace_id,
            span_id=span_id,
            sampling_priority=sampling_priority,
            dd_origin=origin,
            meta=meta,
        )

    @staticmethod
    def _inject(span_context, headers):
        # type: (Context, Dict[str, str]) -> None
        tp = span_context._traceparent
        if tp:
            headers[_HTTP_HEADER_TRACEPARENT] = tp
            if span_context._is_remote is False:
                # Datadog Span is active, so the current span_id is the last datadog span_id
                headers[_HTTP_HEADER_TRACESTATE] = w3c_tracestate_add_p(
                    span_context._tracestate, span_context.span_id or 0
                )
            elif LAST_DD_PARENT_ID_KEY in span_context._meta:
                # Datadog Span is not active, propagate the last datadog span_id
                span_id = int(span_context._meta[LAST_DD_PARENT_ID_KEY], 16)
                headers[_HTTP_HEADER_TRACESTATE] = w3c_tracestate_add_p(span_context._tracestate, span_id)
            else:
                headers[_HTTP_HEADER_TRACESTATE] = span_context._tracestate

        # Record telemetry for successful injection
        _record_http_telemetry("context_header_style.injected", _PROPAGATION_STYLE_W3C_TRACECONTEXT)


class _BaggageHeader:
    """Helper class to inject/extract Baggage Headers"""

    SAFE_CHARACTERS_KEY = "ABCDEFGHIJKLMNOPQRSTUVWXYZabcdefghijklmnopqrstuvwxyz0123456789!#$%&'*+-.^_`|~"
    SAFE_CHARACTERS_VALUE = "ABCDEFGHIJKLMNOPQRSTUVWXYZabcdefghijklmnopqrstuvwxyz0123456789!#$%&'()*+-./:<>?@[]^_`{|}~"

    @staticmethod
    def _encode_key(key: str) -> str:
        return urllib.parse.quote(str(key).strip(), safe=_BaggageHeader.SAFE_CHARACTERS_KEY)

    @staticmethod
    def _encode_value(value: str) -> str:
        return urllib.parse.quote(str(value).strip(), safe=_BaggageHeader.SAFE_CHARACTERS_VALUE)

    @staticmethod
    def _inject(span_context: Context, headers: Dict[str, str]) -> None:
        baggage_items = span_context._baggage.items()
        if not baggage_items:
            return

        try:
            if len(baggage_items) > DD_TRACE_BAGGAGE_MAX_ITEMS:
                log.warning("Baggage item limit exceeded, dropping excess items")
                # Record telemetry for baggage item count exceeding limit
                telemetry_writer.add_count_metric(
                    namespace=TELEMETRY_NAMESPACE.TRACERS,
                    name="context_header.truncated",
                    value=1,
                    tags=(("truncation_reason", "baggage_item_count_exceeded"),),
                )
                baggage_items = itertools.islice(baggage_items, DD_TRACE_BAGGAGE_MAX_ITEMS)  # type: ignore

            encoded_items: List[str] = []
            total_size = 0
            for key, value in baggage_items:
                item = f"{_BaggageHeader._encode_key(key)}={_BaggageHeader._encode_value(value)}"
                item_size = len(item.encode("utf-8")) + (1 if encoded_items else 0)  # +1 for comma if not first item
                if total_size + item_size > DD_TRACE_BAGGAGE_MAX_BYTES:
                    log.warning("Baggage header size exceeded, dropping excess items")
                    # Record telemetry for baggage header size exceeding limit
                    telemetry_writer.add_count_metric(
                        namespace=TELEMETRY_NAMESPACE.TRACERS,
                        name="context_header.truncated",
                        value=1,
                        tags=(("truncation_reason", "baggage_byte_count_exceeded"),),
                    )
                    break  # stop adding items when size limit is reached
                encoded_items.append(item)
                total_size += item_size

            header_value = ",".join(encoded_items)
            headers[_HTTP_HEADER_BAGGAGE] = header_value

            # Record telemetry for successful baggage injection
            _record_http_telemetry("context_header_style.injected", _PROPAGATION_STYLE_BAGGAGE)

        except Exception:
            log.warning("Failed to encode and inject baggage header")

    @staticmethod
    def _record_malformed_and_return_empty() -> Context:
        """Record telemetry for malformed baggage header and return empty context."""
        telemetry_writer.add_count_metric(
            namespace=TELEMETRY_NAMESPACE.TRACERS,
            name="context_header_style.malformed",
            value=1,
            tags=(("header_style", _PROPAGATION_STYLE_BAGGAGE),),
        )
        return Context(baggage={})

    @staticmethod
    def _extract(headers: Dict[str, str]) -> Context:
        header_value = _extract_header_value(_POSSIBLE_HTTP_BAGGAGE_HEADER, headers)

        if not header_value:
            return Context(baggage={})

        baggage = {}
        baggages = header_value.split(",")
        for key_value in baggages:
            if "=" not in key_value:
                return _BaggageHeader._record_malformed_and_return_empty()
            key, value = key_value.split("=", 1)
            key = urllib.parse.unquote(key.strip())
            value = urllib.parse.unquote(value.strip())
            if not key or not value:
                return _BaggageHeader._record_malformed_and_return_empty()
            baggage[key] = value

        return Context(baggage=baggage)


_PROP_STYLES = {
    PROPAGATION_STYLE_DATADOG: _DatadogMultiHeader,
    PROPAGATION_STYLE_B3_MULTI: _B3MultiHeader,
    PROPAGATION_STYLE_B3_SINGLE: _B3SingleHeader,
    _PROPAGATION_STYLE_W3C_TRACECONTEXT: _TraceContext,
    _PROPAGATION_STYLE_BAGGAGE: _BaggageHeader,
}


class HTTPPropagator(object):
    """A HTTP Propagator using HTTP headers as carrier. Injects and Extracts headers
    according to the propagation style set by ddtrace configurations.
    """

    @staticmethod
    def _get_sampled_injection_context(
        trace_info: Union[Context, Span], non_active_span: Optional[Span] = None
    ) -> Context:
        """Handle sampling decision and return context for header injection.

        If sampling_priority is already set, returns immediately. Otherwise, finds the
        appropriate span and triggers sampling before returning the injection context.
        """
        # Extract context for header injection (non_active_span takes precedence)
        injection_context = trace_info.context if isinstance(trace_info, Span) else trace_info

        # Find root span for sampling decisions
        if injection_context.sampling_priority is not None:
            return injection_context
        elif core.tracer is None:
            # This should never happen, tracer should be initialized before headers can be injected.
            log.error(
                "No tracer found and injection context %s has no sampling priority, skipping sampling",
                injection_context,
            )
            return injection_context

        sampling_span: Optional[Span] = None
        if non_active_span is not None:
            # Deprecated: non_active_span takes precedence
            sampling_span = non_active_span._local_root
        elif isinstance(trace_info, Span):
            # Use span's root for sampling
            sampling_span = trace_info._local_root
        elif (current_root := core.tracer.current_root_span()) and current_root.trace_id == trace_info.trace_id:
            # Get the local root span for the current trace (if it is active, otherwise we can't sample)
            sampling_span = current_root

        # Sample the local root span before injecting headers.
        if sampling_span:
            core.tracer.sample(sampling_span)
            log.debug("%s sampled before propagating trace: span_context=%s", sampling_span, injection_context)

        return injection_context

    @staticmethod
    def _extract_configured_contexts_avail(normalized_headers: Dict[str, str]) -> Tuple[List[Context], List[str]]:
        contexts = []
        styles_w_ctx = []
        if config._propagation_style_extract is not None:
            for prop_style in config._propagation_style_extract:
                # baggage is handled separately
                if prop_style == _PROPAGATION_STYLE_BAGGAGE:
                    continue
                propagator = _PROP_STYLES[prop_style]
                context = propagator._extract(normalized_headers)  # type: ignore
                if context:
                    _record_http_telemetry("context_header_style.extracted", prop_style)
                    contexts.append(context)
                    styles_w_ctx.append(prop_style)
        return contexts, styles_w_ctx

    @staticmethod
    def _context_to_span_link(context: Context, style: str, reason: str) -> Optional[SpanLink]:
        # encoding expects at least trace_id and span_id
        if context.span_id and context.trace_id:
            return SpanLink(
                context.trace_id,
                context.span_id,
                flags=1 if context.sampling_priority and context.sampling_priority > 0 else 0,
                tracestate=(
                    context._meta.get(W3C_TRACESTATE_KEY, "") if style == _PROPAGATION_STYLE_W3C_TRACECONTEXT else None
                ),
                attributes={
                    "reason": reason,
                    "context_headers": style,
                },
            )
        return None

    @staticmethod
    def _resolve_contexts(contexts, styles_w_ctx, normalized_headers):
        primary_context = contexts[0]
        links = []

        for i, context in enumerate(contexts[1:], 1):
            style_w_ctx = styles_w_ctx[i]
            # encoding expects at least trace_id and span_id
            if context.trace_id and context.trace_id != primary_context.trace_id:
                link = HTTPPropagator._context_to_span_link(
                    context,
                    style_w_ctx,
                    "terminated_context",
                )
                if link:
                    links.append(link)
            # if trace_id matches and the propagation style is tracecontext
            # add the tracestate to the primary context
            elif style_w_ctx == _PROPAGATION_STYLE_W3C_TRACECONTEXT:
                # extract and add the raw ts value to the primary_context
                ts = _extract_header_value(_POSSIBLE_HTTP_HEADER_TRACESTATE, normalized_headers)
                if ts:
                    primary_context._meta[W3C_TRACESTATE_KEY] = ts
                if primary_context.trace_id == context.trace_id and primary_context.span_id != context.span_id:
                    dd_context = None
                    if PROPAGATION_STYLE_DATADOG in styles_w_ctx:
                        dd_context = contexts[styles_w_ctx.index(PROPAGATION_STYLE_DATADOG)]
                    if LAST_DD_PARENT_ID_KEY in context._meta:
                        # tracecontext headers contain a p value, ensure this value is sent to backend
                        primary_context._meta[LAST_DD_PARENT_ID_KEY] = context._meta[LAST_DD_PARENT_ID_KEY]
                    elif dd_context:
                        # if p value is not present in tracestate, use the parent id from the datadog headers
                        primary_context._meta[LAST_DD_PARENT_ID_KEY] = "{:016x}".format(dd_context.span_id)
                    # the span_id in tracecontext takes precedence over the first extracted propagation style
                    primary_context.span_id = context.span_id

        primary_context._span_links = links
        return primary_context

    @staticmethod
    def inject(context: Union[Context, Span], headers: Dict[str, str]) -> None:
        """Inject Context attributes that have to be propagated as HTTP headers.

        Here is an example using `requests`::

            import requests

            from ddtrace.propagation.http import HTTPPropagator

            def parent_call():
                with tracer.start_span('parent_span') as span:
                    headers = {}
                    # Preferred: Pass span object to context argument
                    HTTPPropagator.inject(span, headers)
                    url = '<some RPC endpoint>'
                    r = requests.get(url, headers=headers)

                with tracer.start_span('child_span2') as span:
                    headers = {}
                    # Alternative: Pass context, but ensure sampling_priority is set
                    tracer.sample(span)
                    HTTPPropagator.inject(span.context, headers)
                    url = '<some RPC endpoint>'
                    r = requests.get(url, headers=headers)

        :param Union[Span, Context] context: Pass a Span object (preferred) or Context object.
            Span objects automatically trigger sampling decisions. Context objects should have
            sampling_priority set to avoid inconsistent downstream sampling.
        :param dict headers: HTTP headers to extend with tracing attributes.
        """
        # Cannot rename context parameter due to backwards compatibility
        # Handle sampling and get context for header injection
        span_context = HTTPPropagator._get_sampled_injection_context(context, None)
        # Log a warning if we cannot determine a sampling decision before injecting headers.
        if span_context.span_id and span_context.trace_id and span_context.sampling_priority is None:
            log.debug(
                "Sampling decision not available. Downstream spans will not inherit a sampling priority: "
                "args=(context=%s, ...) detected span context=%s",
                context,
                span_context,
            )

        core.dispatch("http.span_inject", (span_context, headers))
        if not config._propagation_style_inject:
            return

        # baggage should be injected regardless of existing span or trace id
        if _PROPAGATION_STYLE_BAGGAGE in config._propagation_style_inject:
            _BaggageHeader._inject(span_context, headers)

        # Not a valid context to propagate
        if span_context.trace_id is None or span_context.span_id is None:
            log.debug("tried to inject invalid context %r", span_context)
            return

        if config._propagation_http_baggage_enabled is True and span_context._baggage is not None:
            for key in span_context._baggage:
                headers[_HTTP_BAGGAGE_PREFIX + key] = span_context._baggage[key]

        if PROPAGATION_STYLE_DATADOG in config._propagation_style_inject:
            _DatadogMultiHeader._inject(span_context, headers)
        if PROPAGATION_STYLE_B3_MULTI in config._propagation_style_inject:
            _B3MultiHeader._inject(span_context, headers)
        if PROPAGATION_STYLE_B3_SINGLE in config._propagation_style_inject:
            _B3SingleHeader._inject(span_context, headers)
        if _PROPAGATION_STYLE_W3C_TRACECONTEXT in config._propagation_style_inject:
            _TraceContext._inject(span_context, headers)

    @staticmethod
    def extract(headers):
        """Extract a Context from HTTP headers into a new Context.
        For tracecontext propagation we extract tracestate headers for
        propagation even if another propagation style is specified before tracecontext,
        so as to always propagate other vendor's tracestate values by default.
        This is skipped if the tracer is configured to take the first style it matches.

        Here is an example from a web endpoint::

            from ddtrace.propagation.http import HTTPPropagator

            def my_controller(url, headers):
                context = HTTPPropagator.extract(headers)
                if context:
                    tracer.context_provider.activate(context)

                with tracer.trace('my_controller') as span:
                    span.set_tag('http.url', url)

        :param dict headers: HTTP headers to extract tracing attributes.
        :return: New `Context` with propagated attributes.
        """
        context = Context()
        if not headers or not config._propagation_style_extract:
            return context
        try:
            style = ""
            normalized_headers = {name.lower(): v for name, v in headers.items()}
            # tracer configured to extract first only
            if config._propagation_extract_first:
                # loop through the extract propagation styles specified in order, return whatever context we get first
                for prop_style in config._propagation_style_extract:
                    propagator = _PROP_STYLES[prop_style]
                    context = propagator._extract(normalized_headers)
                    style = prop_style
                    if context:
                        _record_http_telemetry("context_header_style.extracted", prop_style)
                    if config._propagation_http_baggage_enabled is True:
                        _attach_baggage_to_context(normalized_headers, context)
                    break

            # loop through all extract propagation styles
            else:
                contexts, styles_w_ctx = HTTPPropagator._extract_configured_contexts_avail(normalized_headers)
                # check that styles_w_ctx is not empty
                if styles_w_ctx:
                    style = styles_w_ctx[0]

                if contexts:
                    context = HTTPPropagator._resolve_contexts(contexts, styles_w_ctx, normalized_headers)
                    if config._propagation_http_baggage_enabled is True:
                        _attach_baggage_to_context(normalized_headers, context)

            # baggage headers are handled separately from the other propagation styles
            if _PROPAGATION_STYLE_BAGGAGE in config._propagation_style_extract:
                baggage_context = _BaggageHeader._extract(normalized_headers)
                if baggage_context._baggage != {}:
                    # Record telemetry for successful baggage extraction
                    _record_http_telemetry("context_header_style.extracted", _PROPAGATION_STYLE_BAGGAGE)
                    if context:
                        context._baggage = baggage_context.get_all_baggage_items()
                    else:
                        context = baggage_context

                    if config._baggage_tag_keys:
                        raw_keys = [k.strip() for k in config._baggage_tag_keys if k.strip()]
                        # wildcard: tag all baggage keys
                        if "*" in raw_keys:
                            tag_keys = baggage_context.get_all_baggage_items().keys()
                        else:
                            tag_keys = raw_keys

                        for stripped_key in tag_keys:
                            if (value := baggage_context.get_baggage_item(stripped_key)) is not None:
                                prefixed_key = BAGGAGE_TAG_PREFIX + stripped_key
                                if prefixed_key not in context._meta:
                                    context._meta[prefixed_key] = value

            if config._propagation_behavior_extract == _PROPAGATION_BEHAVIOR_RESTART:
                link = HTTPPropagator._context_to_span_link(context, style, "propagation_behavior_extract")
                context = Context(baggage=context.get_all_baggage_items(), span_links=[link] if link else [])

            return context

        except Exception:
            log.debug("error while extracting context propagation headers", exc_info=True)
        return Context()<|MERGE_RESOLUTION|>--- conflicted
+++ resolved
@@ -824,11 +824,7 @@
 
     @staticmethod
     def _get_context(trace_id, span_id, trace_flag, ts, meta=None):
-<<<<<<< HEAD
-        # type: (int, int, Optional[Literal[0,1]], Optional[str], Optional[_MetaDictType]) -> Context
-=======
-        # type: (int, int, Literal[0,1], Optional[str], Optional[Dict[str, str]]) -> Context
->>>>>>> 89d69bdf
+        # type: (int, int, Optional[Literal[0,1]], Optional[str], Optional[Dict[str, str]]) -> Context
         if meta is None:
             meta = {}
         origin = None
