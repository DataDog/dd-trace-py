--- conflicted
+++ resolved
@@ -921,7 +921,6 @@
                 ts = _extract_header_value(_POSSIBLE_HTTP_HEADER_TRACESTATE, normalized_headers)
                 if ts:
                     primary_context._meta[W3C_TRACESTATE_KEY] = ts
-<<<<<<< HEAD
                 if primary_context.trace_id == context.trace_id and primary_context.span_id != context.span_id:
                     dd_context = None
                     if PROPAGATION_STYLE_DATADOG in styles_w_ctx:
@@ -937,8 +936,6 @@
                         primary_context._meta[LAST_DD_PARENT_ID_KEY] = DEFAULT_LAST_PARENT_ID
                     # the span_id in tracecontext takes precedence over the first extracted propagation style
                     primary_context.span_id = context.span_id
-=======
->>>>>>> 5148d18f
         primary_context._span_links = links
         return primary_context
 
