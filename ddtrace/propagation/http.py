import re
from typing import Dict
from typing import FrozenSet
from typing import List
from typing import Optional
from typing import Text
from typing import Tuple
from typing import cast

from ddtrace import config
from ddtrace.tracing._span_link import SpanLink

from ..constants import AUTO_KEEP
from ..constants import AUTO_REJECT
from ..constants import USER_KEEP
from ..context import Context
from ..internal._tagset import TagsetDecodeError
from ..internal._tagset import TagsetEncodeError
from ..internal._tagset import TagsetMaxSizeDecodeError
from ..internal._tagset import TagsetMaxSizeEncodeError
from ..internal._tagset import decode_tagset_string
from ..internal._tagset import encode_tagset_values
from ..internal.compat import ensure_str
from ..internal.compat import ensure_text
from ..internal.constants import _PROPAGATION_STYLE_NONE
from ..internal.constants import _PROPAGATION_STYLE_W3C_TRACECONTEXT
from ..internal.constants import HIGHER_ORDER_TRACE_ID_BITS as _HIGHER_ORDER_TRACE_ID_BITS
from ..internal.constants import MAX_UINT_64BITS as _MAX_UINT_64BITS
from ..internal.constants import PROPAGATION_STYLE_B3_MULTI
from ..internal.constants import PROPAGATION_STYLE_B3_SINGLE
from ..internal.constants import PROPAGATION_STYLE_DATADOG
from ..internal.constants import W3C_TRACEPARENT_KEY
from ..internal.constants import W3C_TRACESTATE_KEY
from ..internal.logger import get_logger
from ..internal.sampling import validate_sampling_decision
from ..span import _get_64_highest_order_bits_as_hex
from ..span import _get_64_lowest_order_bits_as_int
from ..span import _MetaDictType
from ._utils import get_wsgi_header


log = get_logger(__name__)


# HTTP headers one should set for distributed tracing.
# These are cross-language (eg: Python, Go and other implementations should honor these)
HTTP_HEADER_TRACE_ID = "x-datadog-trace-id"
HTTP_HEADER_PARENT_ID = "x-datadog-parent-id"
HTTP_HEADER_SAMPLING_PRIORITY = "x-datadog-sampling-priority"
HTTP_HEADER_ORIGIN = "x-datadog-origin"
_HTTP_HEADER_B3_SINGLE = "b3"
_HTTP_HEADER_B3_TRACE_ID = "x-b3-traceid"
_HTTP_HEADER_B3_SPAN_ID = "x-b3-spanid"
_HTTP_HEADER_B3_SAMPLED = "x-b3-sampled"
_HTTP_HEADER_B3_FLAGS = "x-b3-flags"
_HTTP_HEADER_TAGS = "x-datadog-tags"
_HTTP_HEADER_TRACEPARENT = "traceparent"
_HTTP_HEADER_TRACESTATE = "tracestate"


def _possible_header(header):
    # type: (str) -> FrozenSet[str]
    return frozenset([header, get_wsgi_header(header).lower()])


# Note that due to WSGI spec we have to also check for uppercased and prefixed
# versions of these headers
POSSIBLE_HTTP_HEADER_TRACE_IDS = _possible_header(HTTP_HEADER_TRACE_ID)
POSSIBLE_HTTP_HEADER_PARENT_IDS = _possible_header(HTTP_HEADER_PARENT_ID)
POSSIBLE_HTTP_HEADER_SAMPLING_PRIORITIES = _possible_header(HTTP_HEADER_SAMPLING_PRIORITY)
POSSIBLE_HTTP_HEADER_ORIGIN = _possible_header(HTTP_HEADER_ORIGIN)
_POSSIBLE_HTTP_HEADER_TAGS = frozenset([_HTTP_HEADER_TAGS, get_wsgi_header(_HTTP_HEADER_TAGS).lower()])
_POSSIBLE_HTTP_HEADER_B3_SINGLE_HEADER = _possible_header(_HTTP_HEADER_B3_SINGLE)
_POSSIBLE_HTTP_HEADER_B3_TRACE_IDS = _possible_header(_HTTP_HEADER_B3_TRACE_ID)
_POSSIBLE_HTTP_HEADER_B3_SPAN_IDS = _possible_header(_HTTP_HEADER_B3_SPAN_ID)
_POSSIBLE_HTTP_HEADER_B3_SAMPLEDS = _possible_header(_HTTP_HEADER_B3_SAMPLED)
_POSSIBLE_HTTP_HEADER_B3_FLAGS = _possible_header(_HTTP_HEADER_B3_FLAGS)
_POSSIBLE_HTTP_HEADER_TRACEPARENT = _possible_header(_HTTP_HEADER_TRACEPARENT)
_POSSIBLE_HTTP_HEADER_TRACESTATE = _possible_header(_HTTP_HEADER_TRACESTATE)


# https://www.w3.org/TR/trace-context/#traceparent-header-field-values
# Future proofing: The traceparent spec is additive, future traceparent versions may contain more than 4 values
# The regex below matches the version, trace id, span id, sample flag, and end-string/future values (if version>00)
_TRACEPARENT_HEX_REGEX = re.compile(
    r"""
     ^                  # Start of string
     ([a-f0-9]{2})-     # 2 character hex version
     ([a-f0-9]{32})-    # 32 character hex trace id
     ([a-f0-9]{16})-    # 16 character hex span id
     ([a-f0-9]{2})      # 2 character hex sample flag
     (-.+)?             # optional, start of any additional values
     $                  # end of string
     """,
    re.VERBOSE,
)


def _extract_header_value(possible_header_names, headers, default=None):
    # type: (FrozenSet[str], Dict[str, str], Optional[str]) -> Optional[str]
    for header in possible_header_names:
        if header in headers:
            return ensure_str(headers[header], errors="backslashreplace")

    return default


def _hex_id_to_dd_id(hex_id):
    # type: (str) -> int
    """Helper to convert hex ids into Datadog compatible ints."""
    return int(hex_id, 16)


_b3_id_to_dd_id = _hex_id_to_dd_id


def _dd_id_to_b3_id(dd_id):
    # type: (int) -> str
    """Helper to convert Datadog trace/span int ids into lower case hex values"""
    if dd_id > _MAX_UINT_64BITS:
        # b3 trace ids can have the length of 16 or 32 characters:
        # https://github.com/openzipkin/b3-propagation#traceid
        return "{:032x}".format(dd_id)
    return "{:016x}".format(dd_id)


class _DatadogMultiHeader:
    """Helper class for injecting/extract Datadog multi header format

    Headers:

      - ``x-datadog-trace-id`` the context trace id as a uint64 integer
      - ``x-datadog-parent-id`` the context current span id as a uint64 integer
      - ``x-datadog-sampling-priority`` integer representing the sampling decision.
        ``<= 0`` (Reject) or ``> 1`` (Keep)
      - ``x-datadog-origin`` optional name of origin Datadog product which initiated the request
      - ``x-datadog-tags`` optional tracer tags

    Restrictions:

      - Trace tag key-value pairs in ``x-datadog-tags`` are extracted from incoming requests.
      - Only trace tags with keys prefixed with ``_dd.p.`` are propagated.
      - The trace tag keys must be printable ASCII characters excluding space, comma, and equals.
      - The trace tag values must be printable ASCII characters excluding comma. Leading and
        trailing spaces are trimmed.
    """

    _X_DATADOG_TAGS_EXTRACT_REJECT = frozenset(["_dd.p.upstream_services"])

    @staticmethod
    def _is_valid_datadog_trace_tag_key(key):
        return key.startswith("_dd.p.")

    @staticmethod
    def _get_tags_value(headers):
        # type: (Dict[str, str]) -> Optional[str]
        return _extract_header_value(
            _POSSIBLE_HTTP_HEADER_TAGS,
            headers,
            default="",
        )

    @staticmethod
    def _extract_meta(tags_value):
        # Do not fail if the tags are malformed
        try:
            meta = {
                k: v
                for (k, v) in decode_tagset_string(tags_value).items()
                if (
                    k not in _DatadogMultiHeader._X_DATADOG_TAGS_EXTRACT_REJECT
                    and _DatadogMultiHeader._is_valid_datadog_trace_tag_key(k)
                )
            }
        except TagsetMaxSizeDecodeError:
            meta = {
                "_dd.propagation_error": "extract_max_size",
            }
            log.warning("failed to decode x-datadog-tags", exc_info=True)
        except TagsetDecodeError:
            meta = {
                "_dd.propagation_error": "decoding_error",
            }
            log.debug("failed to decode x-datadog-tags: %r", tags_value, exc_info=True)
        return meta

    @staticmethod
    def _put_together_trace_id(trace_id_hob_hex: str, low_64_bits: int) -> int:
        # combine highest and lowest order hex values to create a 128 bit trace_id
        return int(trace_id_hob_hex + "{:016x}".format(low_64_bits), 16)

    @staticmethod
    def _higher_order_is_valid(upper_64_bits: str) -> bool:
        try:
            if len(upper_64_bits) != 16 or not (int(upper_64_bits, 16) or (upper_64_bits.islower())):
                raise ValueError
        except ValueError:
            return False

        return True

    @staticmethod
    def _inject(span_context, headers):
        # type: (Context, Dict[str, str]) -> None
        if span_context.trace_id is None or span_context.span_id is None:
            log.debug("tried to inject invalid context %r", span_context)
            return

        if span_context.trace_id > _MAX_UINT_64BITS:
            # set lower order 64 bits in `x-datadog-trace-id` header. For backwards compatibility these
            # bits should be converted to a base 10 integer.
            headers[HTTP_HEADER_TRACE_ID] = str(_get_64_lowest_order_bits_as_int(span_context.trace_id))
            # set higher order 64 bits in `_dd.p.tid` to propagate the full 128 bit trace id.
            # Note - The higher order bits must be encoded in hex
            span_context._meta[_HIGHER_ORDER_TRACE_ID_BITS] = _get_64_highest_order_bits_as_hex(span_context.trace_id)
        else:
            headers[HTTP_HEADER_TRACE_ID] = str(span_context.trace_id)

        headers[HTTP_HEADER_PARENT_ID] = str(span_context.span_id)
        sampling_priority = span_context.sampling_priority
        # Propagate priority only if defined
        if sampling_priority is not None:
            headers[HTTP_HEADER_SAMPLING_PRIORITY] = str(span_context.sampling_priority)
        # Propagate origin only if defined
        if span_context.dd_origin is not None:
            headers[HTTP_HEADER_ORIGIN] = ensure_text(span_context.dd_origin)

        if not config._x_datadog_tags_enabled:
            span_context._meta["_dd.propagation_error"] = "disabled"
            return

        # Do not try to encode tags if we have already tried and received an error
        if "_dd.propagation_error" in span_context._meta:
            return

        # Only propagate trace tags which means ignoring the _dd.origin
        tags_to_encode = {
            # DEV: Context._meta is a _MetaDictType but we need Dict[str, str]
            ensure_str(k): ensure_str(v)
            for k, v in span_context._meta.items()
            if _DatadogMultiHeader._is_valid_datadog_trace_tag_key(k)
        }  # type: Dict[Text, Text]

        if tags_to_encode:
            try:
                headers[_HTTP_HEADER_TAGS] = encode_tagset_values(
                    tags_to_encode, max_size=config._x_datadog_tags_max_length
                )

            except TagsetMaxSizeEncodeError:
                # We hit the max size allowed, add a tag to the context to indicate this happened
                span_context._meta["_dd.propagation_error"] = "inject_max_size"
                log.warning("failed to encode x-datadog-tags", exc_info=True)
            except TagsetEncodeError:
                # We hit an encoding error, add a tag to the context to indicate this happened
                span_context._meta["_dd.propagation_error"] = "encoding_error"
                log.warning("failed to encode x-datadog-tags", exc_info=True)

    @staticmethod
    def _extract(headers):
        # type: (Dict[str, str]) -> Optional[Context]
        trace_id_str = _extract_header_value(POSSIBLE_HTTP_HEADER_TRACE_IDS, headers)
        if trace_id_str is None:
            return None
        try:
            trace_id = int(trace_id_str)
        except ValueError:
            trace_id = 0

        if trace_id <= 0 or trace_id > _MAX_UINT_64BITS:
            log.warning(
                "Invalid trace id: %r. `x-datadog-trace-id` must be greater than zero and less than 2**64", trace_id_str
            )
            return None

        parent_span_id = _extract_header_value(
            POSSIBLE_HTTP_HEADER_PARENT_IDS,
            headers,
            default="0",
        )
        sampling_priority = _extract_header_value(
            POSSIBLE_HTTP_HEADER_SAMPLING_PRIORITIES,
            headers,
        )
        origin = _extract_header_value(
            POSSIBLE_HTTP_HEADER_ORIGIN,
            headers,
        )

        meta = None

        tags_value = _DatadogMultiHeader._get_tags_value(headers)
        if tags_value:
            meta = _DatadogMultiHeader._extract_meta(tags_value)

        # When 128 bit trace ids are propagated the 64 lowest order bits are set in the `x-datadog-trace-id`
        # header. The 64 highest order bits are encoded in base 16 and store in the `_dd.p.tid` tag.
        # Here we reconstruct the full 128 bit trace_id if 128-bit trace id generation is enabled.
        if meta and _HIGHER_ORDER_TRACE_ID_BITS in meta:
            trace_id_hob_hex = meta[_HIGHER_ORDER_TRACE_ID_BITS]
            if _DatadogMultiHeader._higher_order_is_valid(trace_id_hob_hex):
                if config._128_bit_trace_id_enabled:
                    trace_id = _DatadogMultiHeader._put_together_trace_id(trace_id_hob_hex, trace_id)
            else:
                meta["_dd.propagation_error"] = "malformed_tid {}".format(trace_id_hob_hex)
                del meta[_HIGHER_ORDER_TRACE_ID_BITS]
                log.warning("malformed_tid: %s. Failed to decode trace id from http headers", trace_id_hob_hex)

        # Try to parse values into their expected types
        try:
            if sampling_priority is not None:
                sampling_priority = int(sampling_priority)  # type: ignore[assignment]
            else:
                sampling_priority = sampling_priority

            if meta:
                meta = validate_sampling_decision(meta)

            return Context(
                # DEV: Do not allow `0` for trace id or span id, use None instead
                trace_id=trace_id or None,
                span_id=int(parent_span_id) or None,  # type: ignore[arg-type]
                sampling_priority=sampling_priority,  # type: ignore[arg-type]
                dd_origin=origin,
                # DEV: This cast is needed because of the type requirements of
                # span tags and trace tags which are currently implemented using
                # the same type internally (_MetaDictType).
                meta=cast(_MetaDictType, meta),
            )
        except (TypeError, ValueError):
            log.debug(
                (
                    "received invalid x-datadog-* headers, "
                    "trace-id: %r, parent-id: %r, priority: %r, origin: %r, tags:%r"
                ),
                trace_id,
                parent_span_id,
                sampling_priority,
                origin,
                tags_value,
            )
        return None


class _B3MultiHeader:
    """Helper class to inject/extract B3 Multi-Headers

    https://github.com/openzipkin/b3-propagation/blob/3e54cda11620a773d53c7f64d2ebb10d3a01794c/README.md#multiple-headers

    Example::

        X-B3-TraceId: 80f198ee56343ba864fe8b2a57d3eff7
        X-B3-ParentSpanId: 05e3ac9a4f6e3b90
        X-B3-SpanId: e457b5a2e4d86bd1
        X-B3-Sampled: 1


    Headers:

      - ``X-B3-TraceId`` header is encoded as 32 or 16 lower-hex characters.
      - ``X-B3-SpanId`` header is encoded as 16 lower-hex characters.
      - ``X-B3-Sampled`` header value of ``0`` means Deny, ``1`` means Accept, and absent means to defer.
      - ``X-B3-Flags`` header is used to set ``1`` meaning Debug or an Accept.

    Restrictions:

      - ``X-B3-Sampled`` and ``X-B3-Flags`` should never both be set

    Implementation details:

      - Sampling priority gets encoded as:
        - ``sampling_priority <= 0`` -> ``X-B3-Sampled: 0``
        - ``sampling_priority == 1`` -> ``X-B3-Sampled: 1``
        - ``sampling_priority > 1`` -> ``X-B3-Flags: 1``
      - Sampling priority gets decoded as:
        - ``X-B3-Sampled: 0`` -> ``sampling_priority = 0``
        - ``X-B3-Sampled: 1`` -> ``sampling_priority = 1``
        - ``X-B3-Flags: 1`` -> ``sampling_priority = 2``
      - ``X-B3-TraceId`` is not required, will use ``None`` when not present
      - ``X-B3-SpanId`` is not required, will use ``None`` when not present
    """

    @staticmethod
    def _inject(span_context, headers):
        # type: (Context, Dict[str, str]) -> None
        if span_context.trace_id is None or span_context.span_id is None:
            log.debug("tried to inject invalid context %r", span_context)
            return

        headers[_HTTP_HEADER_B3_TRACE_ID] = _dd_id_to_b3_id(span_context.trace_id)
        headers[_HTTP_HEADER_B3_SPAN_ID] = _dd_id_to_b3_id(span_context.span_id)
        sampling_priority = span_context.sampling_priority
        # Propagate priority only if defined
        if sampling_priority is not None:
            if sampling_priority <= 0:
                headers[_HTTP_HEADER_B3_SAMPLED] = "0"
            elif sampling_priority == 1:
                headers[_HTTP_HEADER_B3_SAMPLED] = "1"
            elif sampling_priority > 1:
                headers[_HTTP_HEADER_B3_FLAGS] = "1"

    @staticmethod
    def _extract(headers):
        # type: (Dict[str, str]) -> Optional[Context]
        trace_id_val = _extract_header_value(
            _POSSIBLE_HTTP_HEADER_B3_TRACE_IDS,
            headers,
        )
        if trace_id_val is None:
            return None

        span_id_val = _extract_header_value(
            _POSSIBLE_HTTP_HEADER_B3_SPAN_IDS,
            headers,
        )
        sampled = _extract_header_value(
            _POSSIBLE_HTTP_HEADER_B3_SAMPLEDS,
            headers,
        )
        flags = _extract_header_value(
            _POSSIBLE_HTTP_HEADER_B3_FLAGS,
            headers,
        )

        # Try to parse values into their expected types
        try:
            # DEV: We are allowed to have only x-b3-sampled/flags
            # DEV: Do not allow `0` for trace id or span id, use None instead
            trace_id = None
            span_id = None
            if trace_id_val is not None:
                trace_id = _b3_id_to_dd_id(trace_id_val) or None
            if span_id_val is not None:
                span_id = _b3_id_to_dd_id(span_id_val) or None

            sampling_priority = None
            if sampled is not None:
                if sampled == "0":
                    sampling_priority = AUTO_REJECT
                elif sampled == "1":
                    sampling_priority = AUTO_KEEP
            if flags == "1":
                sampling_priority = USER_KEEP

            return Context(
                trace_id=trace_id,
                span_id=span_id,
                sampling_priority=sampling_priority,
            )
        except (TypeError, ValueError):
            log.debug(
                "received invalid x-b3-* headers, " "trace-id: %r, span-id: %r, sampled: %r, flags: %r",
                trace_id_val,
                span_id_val,
                sampled,
                flags,
            )
        return None


class _B3SingleHeader:
    """Helper class to inject/extract B3 Single Header

    https://github.com/openzipkin/b3-propagation/blob/3e54cda11620a773d53c7f64d2ebb10d3a01794c/README.md#single-header

    Format::

        b3={TraceId}-{SpanId}-{SamplingState}-{ParentSpanId}

    Example::

        b3: 80f198ee56343ba864fe8b2a57d3eff7-e457b5a2e4d86bd1-1-05e3ac9a4f6e3b90


    Values:

      - ``TraceId`` header is encoded as 32 or 16 lower-hex characters.
      - ``SpanId`` header is encoded as 16 lower-hex characters.
      - ``SamplingState`` header value of ``0`` means Deny, ``1`` means Accept, and ``d`` means Debug
      - ``ParentSpanId`` header is not used/ignored if sent

    Restrictions:

      - ``ParentSpanId`` value is ignored/not used

    Implementation details:

      - Sampling priority gets encoded as:
        - ``sampling_priority <= 0`` -> ``SamplingState: 0``
        - ``sampling_priority == 1`` -> ``SamplingState: 1``
        - ``sampling_priority > 1`` -> ``SamplingState: d``
      - Sampling priority gets decoded as:
        - ``SamplingState: 0`` -> ``sampling_priority = 0``
        - ``SamplingState: 1`` -> ``sampling_priority = 1``
        - ``SamplingState: d`` -> ``sampling_priority = 2``
      - ``TraceId`` is not required, will use ``None`` when not present
      - ``SpanId`` is not required, will use ``None`` when not present
    """

    @staticmethod
    def _inject(span_context, headers):
        # type: (Context, Dict[str, str]) -> None
        if span_context.trace_id is None or span_context.span_id is None:
            log.debug("tried to inject invalid context %r", span_context)
            return

        single_header = "{}-{}".format(_dd_id_to_b3_id(span_context.trace_id), _dd_id_to_b3_id(span_context.span_id))
        sampling_priority = span_context.sampling_priority
        if sampling_priority is not None:
            if sampling_priority <= 0:
                single_header += "-0"
            elif sampling_priority == 1:
                single_header += "-1"
            elif sampling_priority > 1:
                single_header += "-d"
        headers[_HTTP_HEADER_B3_SINGLE] = single_header

    @staticmethod
    def _extract(headers):
        # type: (Dict[str, str]) -> Optional[Context]
        single_header = _extract_header_value(_POSSIBLE_HTTP_HEADER_B3_SINGLE_HEADER, headers)
        if not single_header:
            return None

        trace_id = None
        span_id = None
        sampled = None

        parts = single_header.split("-")
        trace_id_val = None
        span_id_val = None

        # Only SamplingState is provided
        if len(parts) == 1:
            (sampled,) = parts

        # Only TraceId and SpanId are provided
        elif len(parts) == 2:
            trace_id_val, span_id_val = parts

        # Full header, ignore any ParentSpanId present
        elif len(parts) >= 3:
            trace_id_val, span_id_val, sampled = parts[:3]

        # Try to parse values into their expected types
        try:
            # DEV: We are allowed to have only x-b3-sampled/flags
            # DEV: Do not allow `0` for trace id or span id, use None instead
            if trace_id_val is not None:
                trace_id = _b3_id_to_dd_id(trace_id_val) or None
            if span_id_val is not None:
                span_id = _b3_id_to_dd_id(span_id_val) or None

            sampling_priority = None
            if sampled is not None:
                if sampled == "0":
                    sampling_priority = AUTO_REJECT
                elif sampled == "1":
                    sampling_priority = AUTO_KEEP
                elif sampled == "d":
                    sampling_priority = USER_KEEP

            return Context(
                trace_id=trace_id,
                span_id=span_id,
                sampling_priority=sampling_priority,
            )
        except (TypeError, ValueError):
            log.debug(
                "received invalid b3 header, b3: %r",
                single_header,
            )
        return None


class _TraceContext:
    """Helper class to inject/extract W3C Trace Context
    https://www.w3.org/TR/trace-context/
    Overview:
      - ``traceparent`` header describes the position of the incoming request in its
        trace graph in a portable, fixed-length format. Its design focuses on
        fast parsing. Every tracing tool MUST properly set traceparent even when
        it only relies on vendor-specific information in tracestate
      - ``tracestate`` header extends traceparent with vendor-specific data represented
        by a set of name/value pairs. Storing information in tracestate is
        optional.

    The format for ``traceparent`` is::
      HEXDIGLC        = DIGIT / "a" / "b" / "c" / "d" / "e" / "f"
      value           = version "-" version-format
      version         = 2HEXDIGLC
      version-format  = trace-id "-" parent-id "-" trace-flags
      trace-id        = 32HEXDIGLC
      parent-id       = 16HEXDIGLC
      trace-flags     = 2HEXDIGLC

    Example value of HTTP ``traceparent`` header::
        value = 00-4bf92f3577b34da6a3ce929d0e0e4736-00f067aa0ba902b7-01
        base16(version) = 00
        base16(trace-id) = 4bf92f3577b34da6a3ce929d0e0e4736
        base16(parent-id) = 00f067aa0ba902b7
        base16(trace-flags) = 01  // sampled

    The format for ``tracestate`` is key value pairs with each entry limited to 256 characters.
    An example of the ``dd`` list member we would add is::
    "dd=s:2;o:rum;t.dm:-4;t.usr.id:baz64"

    Implementation details:
      - Datadog Trace and Span IDs are 64-bit unsigned integers.
      - The W3C Trace Context Trace ID is a 16-byte hexadecimal string.
      - If the incoming traceparent is invalid we DO NOT use the tracecontext headers.
        Otherwise, the trace-id value is set to the hex-encoded value of the trace-id.
        If the trace-id is a 64-bit value (i.e. a Datadog trace-id),
        then the upper half of the hex-encoded value will be all zeroes.

      - The tracestate header will have one list member added to it, ``dd``, which contains
        values that would be in x-datadog-tags as well as those needed for propagation information.
        The keys to the ``dd`` values have been shortened as follows to save space:
        ``sampling_priority`` = ``s``
        ``origin`` = ``o``
        ``_dd.p.`` prefix = ``t.``
    """

    @staticmethod
    def decode_tag_val(tag_val):
        # type str -> str
        return tag_val.replace("~", "=")

    @staticmethod
    def _get_traceparent_values(tp):
        # type: (str) -> Tuple[int, int, int]
        """If there is no traceparent, or if the traceparent value is invalid raise a ValueError.
        Otherwise we extract the trace-id, span-id, and sampling priority from the
        traceparent header.
        """
        valid_tp_values = _TRACEPARENT_HEX_REGEX.match(tp.strip())
        if valid_tp_values is None:
            raise ValueError("Invalid traceparent version: %s" % tp)

        (
            version,
            trace_id_hex,
            span_id_hex,
            trace_flags_hex,
            future_vals,
        ) = valid_tp_values.groups()  # type: Tuple[str, str, str, str, Optional[str]]

        if version == "ff":
            # https://www.w3.org/TR/trace-context/#version
            raise ValueError("ff is an invalid traceparent version: %s" % tp)
        elif version != "00":
            # currently 00 is the only version format, but if future versions come up we may need to add changes
            log.warning("unsupported traceparent version:%r, still attempting to parse", version)
        elif version == "00" and future_vals is not None:
            raise ValueError("Traceparents with the version `00` should contain 4 values delimited by a dash: %s" % tp)

        trace_id = _hex_id_to_dd_id(trace_id_hex)
        span_id = _hex_id_to_dd_id(span_id_hex)

        # All 0s are invalid values
        if trace_id == 0:
            raise ValueError("0 value for trace_id is invalid")
        if span_id == 0:
            raise ValueError("0 value for span_id is invalid")

        trace_flags = _hex_id_to_dd_id(trace_flags_hex)
        # there's currently only one trace flag, which denotes sampling priority
        # was set to keep "01" or drop "00"
        # trace flags is a bit field: https://www.w3.org/TR/trace-context/#trace-flags
        sampling_priority = trace_flags & 0x1

        return trace_id, span_id, sampling_priority

    @staticmethod
    def _get_tracestate_values(ts_l):
        # type: (List[str]) -> Tuple[Optional[int], Dict[str, str], Optional[str]]

        # tracestate list parsing example: ["dd=s:2;o:rum;t.dm:-4;t.usr.id:baz64","congo=t61rcWkgMzE"]
        # -> 2, {"_dd.p.dm":"-4","_dd.p.usr.id":"baz64"}, "rum"

        dd = None
        for list_mem in ts_l:
            if list_mem.startswith("dd="):
                # cut out dd= before turning into dict
                list_mem = list_mem[3:]
                # since tags can have a value with a :, we need to only split on the first instance of :
                dd = dict(item.split(":", 1) for item in list_mem.split(";"))

        # parse out values
        if dd:
            sampling_priority_ts = dd.get("s")
            if sampling_priority_ts is not None:
                sampling_priority_ts_int = int(sampling_priority_ts)
            else:
                sampling_priority_ts_int = None

            origin = dd.get("o")
            if origin:
                # we encode "=" as "~" in tracestate so need to decode here
                origin = _TraceContext.decode_tag_val(origin)
            # need to convert from t. to _dd.p.
            other_propagated_tags = {
                "_dd.p.%s" % k[2:]: _TraceContext.decode_tag_val(v) for (k, v) in dd.items() if k.startswith("t.")
            }

            return sampling_priority_ts_int, other_propagated_tags, origin
        else:
            return None, {}, None

    @staticmethod
    def _get_sampling_priority(traceparent_sampled, tracestate_sampling_priority):
        # type: (int, Optional[int]) -> int
        """
        When the traceparent sampled flag is set, the Datadog sampling priority is either
        1 or a positive value of sampling priority if propagated in tracestate.

        When the traceparent sampled flag is not set, the Datadog sampling priority is either
        0 or a negative value of sampling priority if propagated in tracestate.
        """

        if traceparent_sampled == 0 and (not tracestate_sampling_priority or tracestate_sampling_priority >= 0):
            sampling_priority = 0

        elif traceparent_sampled == 1 and (not tracestate_sampling_priority or tracestate_sampling_priority < 0):
            sampling_priority = 1
        else:
            # The two other options provided for clarity:
            # elif traceparent_sampled == 1 and tracestate_sampling_priority > 0:
            # elif traceparent_sampled == 0 and tracestate_sampling_priority <= 0:
            sampling_priority = tracestate_sampling_priority  # type: ignore

        return sampling_priority

    @staticmethod
    def _extract(headers):
        # type: (Dict[str, str]) -> Optional[Context]

        try:
            tp = _extract_header_value(_POSSIBLE_HTTP_HEADER_TRACEPARENT, headers)
            if tp is None:
                log.debug("no traceparent header")
                return None
            trace_id, span_id, sampling_priority = _TraceContext._get_traceparent_values(tp)
        except (ValueError, AssertionError):
            log.exception("received invalid w3c traceparent: %s ", tp)
            return None
        origin = None
        meta = {W3C_TRACEPARENT_KEY: tp}  # type: _MetaDictType

        ts = _extract_header_value(_POSSIBLE_HTTP_HEADER_TRACESTATE, headers)

        if ts:
            # whitespace is allowed, but whitespace to start or end values should be trimmed
            # e.g. "foo=1 \t , \t bar=2, \t baz=3" -> "foo=1,bar=2,baz=3"
            ts_l = [member.strip() for member in ts.split(",")]
            ts = ",".join(ts_l)
            # the value MUST contain only ASCII characters in the
            # range of 0x20 to 0x7E
            if re.search(r"[^\x20-\x7E]+", ts):
                log.debug("received invalid tracestate header: %r", ts)
            else:
                # store tracestate so we keep other vendor data for injection, even if dd ends up being invalid
                meta[W3C_TRACESTATE_KEY] = ts
                try:
                    tracestate_values = _TraceContext._get_tracestate_values(ts_l)
                except (TypeError, ValueError):
                    log.debug("received invalid dd header value in tracestate: %r ", ts)
                    tracestate_values = None

                if tracestate_values:
                    sampling_priority_ts, other_propagated_tags, origin = tracestate_values
                    meta.update(other_propagated_tags.items())

                    sampling_priority = _TraceContext._get_sampling_priority(sampling_priority, sampling_priority_ts)
                else:
                    log.debug("no dd list member in tracestate from incoming request: %r", ts)

        return Context(
            trace_id=trace_id,
            span_id=span_id,
            sampling_priority=sampling_priority,
            dd_origin=origin,
            meta=meta,
        )

    @staticmethod
    def _inject(span_context, headers):
        # type: (Context, Dict[str, str]) -> None
        tp = span_context._traceparent
        if tp:
            headers[_HTTP_HEADER_TRACEPARENT] = tp
            # only inject tracestate if traceparent injected: https://www.w3.org/TR/trace-context/#tracestate-header
            ts = span_context._tracestate
            if ts:
                headers[_HTTP_HEADER_TRACESTATE] = ts


class _NOP_Propagator:
    @staticmethod
    def _extract(headers):
        # type: (Dict[str, str]) -> None
        return None

    # this method technically isn't needed with the current way we have HTTPPropagator.inject setup
    # but if it changes then we might want it
    @staticmethod
    def _inject(span_context, headers):
        # type: (Context , Dict[str, str]) -> Dict[str, str]
        return headers


_PROP_STYLES = {
    PROPAGATION_STYLE_DATADOG: _DatadogMultiHeader,
    PROPAGATION_STYLE_B3_MULTI: _B3MultiHeader,
    PROPAGATION_STYLE_B3_SINGLE: _B3SingleHeader,
    _PROPAGATION_STYLE_W3C_TRACECONTEXT: _TraceContext,
    _PROPAGATION_STYLE_NONE: _NOP_Propagator,
}


class HTTPPropagator(object):
    """A HTTP Propagator using HTTP headers as carrier."""

    @staticmethod
    def _extract_configured_contexts_avail(normalized_headers):
        contexts = []
        styles_w_ctx = []
        for prop_style in config._propagation_style_extract:
            propagator = _PROP_STYLES[prop_style]
            context = propagator._extract(normalized_headers)
            if context:
                contexts.append(context)
                styles_w_ctx.append(prop_style)
        return contexts, styles_w_ctx

    @staticmethod
<<<<<<< HEAD
    def _resolve_contexts(contexts, styles_w_ctx, normalized_headers):
        primary_context = contexts[0]
        links = []
        for context in contexts[1:]:
            style_w_ctx = styles_w_ctx[contexts.index(context)]
            if context.trace_id != primary_context.trace_id:
                links.append(
                    SpanLink(
                        context.trace_id,
                        context.span_id,
                        flags=1 if context.sampling_priority else 0,
                        tracestate=context.tracestate if style_w_ctx == _PROPAGATION_STYLE_W3C_TRACECONTEXT else None,
                        attributes={
                            "reason": "terminated_context",
                            "context_headers": style_w_ctx,
                        },
                    )
                )
            # if trace_id matches and the propagation style is tracecontext
            # add the tracestate to the primary context
            elif style_w_ctx == _PROPAGATION_STYLE_W3C_TRACECONTEXT:
=======
    def _resolve_tracestate_context(contexts, styles_w_ctx, normalized_headers):
        primary_context = contexts[0]
        # if tracecontext context and it's not the first, we should compare trace_id's
        # to potentially add tracestate to primary_context
        if (
            _PROPAGATION_STYLE_W3C_TRACECONTEXT in styles_w_ctx
            and not styles_w_ctx[0] == _PROPAGATION_STYLE_W3C_TRACECONTEXT
        ):
            if contexts[styles_w_ctx.index(_PROPAGATION_STYLE_W3C_TRACECONTEXT)].trace_id == primary_context.trace_id:
>>>>>>> b67b99c4
                # extract and add the raw ts value to the primary_context
                ts = _extract_header_value(_POSSIBLE_HTTP_HEADER_TRACESTATE, normalized_headers)
                if ts:
                    primary_context._meta[W3C_TRACESTATE_KEY] = ts
<<<<<<< HEAD
        primary_context.span_links = links
=======
>>>>>>> b67b99c4
        return primary_context

    @staticmethod
    def inject(span_context, headers):
        # type: (Context, Dict[str, str]) -> None
        """Inject Context attributes that have to be propagated as HTTP headers.

        Here is an example using `requests`::

            import requests

            from ddtrace.propagation.http import HTTPPropagator

            def parent_call():
                with tracer.trace('parent_span') as span:
                    headers = {}
                    HTTPPropagator.inject(span.context, headers)
                    url = '<some RPC endpoint>'
                    r = requests.get(url, headers=headers)

        :param Context span_context: Span context to propagate.
        :param dict headers: HTTP headers to extend with tracing attributes.
        """
        # Not a valid context to propagate
        if span_context.trace_id is None or span_context.span_id is None:
            log.debug("tried to inject invalid context %r", span_context)
            return

        if PROPAGATION_STYLE_DATADOG in config._propagation_style_inject:
            _DatadogMultiHeader._inject(span_context, headers)
        if PROPAGATION_STYLE_B3_MULTI in config._propagation_style_inject:
            _B3MultiHeader._inject(span_context, headers)
        if PROPAGATION_STYLE_B3_SINGLE in config._propagation_style_inject:
            _B3SingleHeader._inject(span_context, headers)
        if _PROPAGATION_STYLE_W3C_TRACECONTEXT in config._propagation_style_inject:
            _TraceContext._inject(span_context, headers)

    @staticmethod
    def extract(headers):
        # type: (Dict[str,str]) -> Context
        """Extract a Context from HTTP headers into a new Context.
        For tracecontext propagation we extract tracestate headers for
        propagation even if another propagation style is specified before tracecontext,
        so as to always propagate other vendor's tracestate values by default.
        This is skipped if the tracer is configured to take the first style it matches.

        Here is an example from a web endpoint::

            from ddtrace.propagation.http import HTTPPropagator

            def my_controller(url, headers):
                context = HTTPPropagator.extract(headers)
                if context:
                    tracer.context_provider.activate(context)

                with tracer.trace('my_controller') as span:
                    span.set_tag('http.url', url)

        :param dict headers: HTTP headers to extract tracing attributes.
        :return: New `Context` with propagated attributes.
        """
        if not headers:
            return Context()
        try:
            normalized_headers = {name.lower(): v for name, v in headers.items()}

            # tracer configured to extract first only
            if config._propagation_extract_first:
                # loop through the extract propagation styles specified in order, return whatever context we get first
                for prop_style in config._propagation_style_extract:
                    propagator = _PROP_STYLES[prop_style]
                    context = propagator._extract(normalized_headers)  # type: ignore
                    if context is not None:
                        return context
            # loop through all extract propagation styles
            else:
                contexts, styles_w_ctx = HTTPPropagator._extract_configured_contexts_avail(normalized_headers)

                if contexts:
<<<<<<< HEAD
                    return HTTPPropagator._resolve_contexts(contexts, styles_w_ctx, normalized_headers)
=======
                    return HTTPPropagator._resolve_tracestate_context(contexts, styles_w_ctx, normalized_headers)
>>>>>>> b67b99c4

        except Exception:
            log.debug("error while extracting context propagation headers", exc_info=True)
        return Context()<|MERGE_RESOLUTION|>--- conflicted
+++ resolved
@@ -834,7 +834,6 @@
         return contexts, styles_w_ctx
 
     @staticmethod
-<<<<<<< HEAD
     def _resolve_contexts(contexts, styles_w_ctx, normalized_headers):
         primary_context = contexts[0]
         links = []
@@ -856,25 +855,11 @@
             # if trace_id matches and the propagation style is tracecontext
             # add the tracestate to the primary context
             elif style_w_ctx == _PROPAGATION_STYLE_W3C_TRACECONTEXT:
-=======
-    def _resolve_tracestate_context(contexts, styles_w_ctx, normalized_headers):
-        primary_context = contexts[0]
-        # if tracecontext context and it's not the first, we should compare trace_id's
-        # to potentially add tracestate to primary_context
-        if (
-            _PROPAGATION_STYLE_W3C_TRACECONTEXT in styles_w_ctx
-            and not styles_w_ctx[0] == _PROPAGATION_STYLE_W3C_TRACECONTEXT
-        ):
-            if contexts[styles_w_ctx.index(_PROPAGATION_STYLE_W3C_TRACECONTEXT)].trace_id == primary_context.trace_id:
->>>>>>> b67b99c4
                 # extract and add the raw ts value to the primary_context
                 ts = _extract_header_value(_POSSIBLE_HTTP_HEADER_TRACESTATE, normalized_headers)
                 if ts:
                     primary_context._meta[W3C_TRACESTATE_KEY] = ts
-<<<<<<< HEAD
         primary_context.span_links = links
-=======
->>>>>>> b67b99c4
         return primary_context
 
     @staticmethod
@@ -954,11 +939,7 @@
                 contexts, styles_w_ctx = HTTPPropagator._extract_configured_contexts_avail(normalized_headers)
 
                 if contexts:
-<<<<<<< HEAD
                     return HTTPPropagator._resolve_contexts(contexts, styles_w_ctx, normalized_headers)
-=======
-                    return HTTPPropagator._resolve_tracestate_context(contexts, styles_w_ctx, normalized_headers)
->>>>>>> b67b99c4
 
         except Exception:
             log.debug("error while extracting context propagation headers", exc_info=True)
