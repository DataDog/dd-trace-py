--- conflicted
+++ resolved
@@ -934,18 +934,6 @@
         try:
             normalized_headers = {name.lower(): v for name, v in headers.items()}
 
-<<<<<<< HEAD
-            # loop through the extract propagation styles specified in order
-            for prop_style in config._propagation_style_extract:
-                propagator = _PROP_STYLES[prop_style]
-                context = propagator._extract(normalized_headers)  # type: ignore
-                if context is not None:
-                    for key, value in normalized_headers.items():
-                        if key[: len(HTTP_BAGGAGE_PREFIX)] == HTTP_BAGGAGE_PREFIX:
-                            context.set_baggage_item(key[len(HTTP_BAGGAGE_PREFIX) :], value)
-
-                    return context
-=======
             # tracer configured to extract first only
             if config._propagation_extract_first:
                 # loop through the extract propagation styles specified in order, return whatever context we get first
@@ -953,6 +941,9 @@
                     propagator = _PROP_STYLES[prop_style]
                     context = propagator._extract(normalized_headers)  # type: ignore
                     if context is not None:
+                        for key, value in normalized_headers.items():
+                            if key[: len(HTTP_BAGGAGE_PREFIX)] == HTTP_BAGGAGE_PREFIX:
+                                context.set_baggage_item(key[len(HTTP_BAGGAGE_PREFIX) :], value)
                         return context
             # loop through all extract propagation styles
             else:
@@ -960,7 +951,6 @@
 
                 if contexts:
                     return HTTPPropagator._resolve_contexts(contexts, styles_w_ctx, normalized_headers)
->>>>>>> 79546619
 
         except Exception:
             log.debug("error while extracting context propagation headers", exc_info=True)
