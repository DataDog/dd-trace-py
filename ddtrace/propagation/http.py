--- conflicted
+++ resolved
@@ -1,22 +1,12 @@
 import re
-<<<<<<< HEAD
-from typing import Dict
-from typing import FrozenSet
-from typing import List
-from typing import Optional
-from typing import Text
-from typing import Tuple
-from typing import Union
-from typing import cast
-=======
 from typing import Dict  # noqa:F401
 from typing import FrozenSet  # noqa:F401
 from typing import List  # noqa:F401
 from typing import Optional  # noqa:F401
 from typing import Text  # noqa:F401
 from typing import Tuple  # noqa:F401
+from typing import Union  # noqa:F401
 from typing import cast  # noqa:F401
->>>>>>> ffdea869
 
 from ddtrace import config
 from ddtrace.tracing._span_link import SpanLink
