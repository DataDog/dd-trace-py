from ddtrace.internal.utils.deprecations import DDTraceDeprecationWarning
from ddtrace.vendor.debtcollector import removals


SAMPLE_RATE_METRIC_KEY = "_sample_rate"
SAMPLING_PRIORITY_KEY = "_sampling_priority_v1"
ANALYTICS_SAMPLE_RATE_KEY = "_dd1.sr.eausr"
SAMPLING_AGENT_DECISION = "_dd.agent_psr"
SAMPLING_RULE_DECISION = "_dd.rule_psr"
SAMPLING_LIMIT_DECISION = "_dd.limit_psr"
_SINGLE_SPAN_SAMPLING_MECHANISM = "_dd.span_sampling.mechanism"
_SINGLE_SPAN_SAMPLING_RATE = "_dd.span_sampling.rule_rate"
_SINGLE_SPAN_SAMPLING_MAX_PER_SEC = "_dd.span_sampling.max_per_second"
_SINGLE_SPAN_SAMPLING_MAX_PER_SEC_NO_LIMIT = -1

ORIGIN_KEY = "_dd.origin"
USER_ID_KEY = "_dd.p.usr.id"
HOSTNAME_KEY = "_dd.hostname"
RUNTIME_FAMILY = "_dd.runtime_family"
ENV_KEY = "env"
VERSION_KEY = "version"
SERVICE_KEY = "service.name"
SERVICE_VERSION_KEY = "service.version"
SPAN_KIND = "span.kind"
SPAN_MEASURED_KEY = "_dd.measured"
KEEP_SPANS_RATE_KEY = "_dd.tracer_kr"
MULTIPLE_IP_HEADERS = "_dd.multiple-ip-headers"

APPSEC_ENV = "DD_APPSEC_ENABLED"
APPSEC_ENABLED = "_dd.appsec.enabled"
APPSEC_JSON = "_dd.appsec.json"
APPSEC_EVENT_RULE_VERSION = "_dd.appsec.event_rules.version"
APPSEC_EVENT_RULE_ERRORS = "_dd.appsec.event_rules.errors"
APPSEC_EVENT_RULE_LOADED = "_dd.appsec.event_rules.loaded"
APPSEC_EVENT_RULE_ERROR_COUNT = "_dd.appsec.event_rules.error_count"
APPSEC_WAF_DURATION = "_dd.appsec.waf.duration"
APPSEC_WAF_DURATION_EXT = "_dd.appsec.waf.duration_ext"
APPSEC_WAF_TIMEOUTS = "_dd.appsec.waf.timeouts"
APPSEC_WAF_VERSION = "_dd.appsec.waf.version"
APPSEC_ORIGIN_VALUE = "appsec"

IAST_ENV = "DD_IAST_ENABLED"
IAST_JSON = "_dd.iast.json"
IAST_ENABLED = "_dd.iast.enabled"
IAST_CONTEXT_KEY = "_iast_data"

MANUAL_DROP_KEY = "manual.drop"
MANUAL_KEEP_KEY = "manual.keep"


ERROR_MESSAGE = "error.message"  # a string representing the error message
__DEPRECATED_ERROR_MSG = ERROR_MESSAGE  # DEPRECATED: USE 'ERROR_MESSAGE' INSTEAD
ERROR_TYPE = "error.type"  # a string representing the type of the error
ERROR_STACK = "error.stack"  # a human readable version of the stack.

PID = "process_id"

# Use this to explicitly inform the backend that a trace should be rejected and not stored.
USER_REJECT = -1
# Used by the builtin sampler to inform the backend that a trace should be rejected and not stored.
AUTO_REJECT = 0
# Used by the builtin sampler to inform the backend that a trace should be kept and stored.
AUTO_KEEP = 1
# Use this to explicitly inform the backend that a trace should be kept and stored.
USER_KEEP = 2

<<<<<<< HEAD
__deprecated__ = {"ERROR_MSG": {"replacement": "ERROR_MESSAGE"}}

=======
__deprecated__ = {
    "ERROR_MSG": {"replacement": "ERROR_MESSAGE"}
}
>>>>>>> 9a49ba9c

def __getattr__(name):
    if name in __deprecated__.keys():
        deprecated_replacement = __deprecated__[name].get("replacement")
<<<<<<< HEAD
        removals.removed_constant(
            deprecated=name, replacement_name=deprecated_replacement, category=DDTraceDeprecationWarning
        )
=======
        removals.removed_constant(deprecated=name, replacement_name=deprecated_replacement, category=DDTraceDeprecationWarning)
>>>>>>> 9a49ba9c
        return globals()["__DEPRECATED_" + name]
    raise AttributeError(f"module {__name__} has no attribute {name}")<|MERGE_RESOLUTION|>--- conflicted
+++ resolved
@@ -64,24 +64,13 @@
 # Use this to explicitly inform the backend that a trace should be kept and stored.
 USER_KEEP = 2
 
-<<<<<<< HEAD
-__deprecated__ = {"ERROR_MSG": {"replacement": "ERROR_MESSAGE"}}
-
-=======
 __deprecated__ = {
     "ERROR_MSG": {"replacement": "ERROR_MESSAGE"}
 }
->>>>>>> 9a49ba9c
 
 def __getattr__(name):
     if name in __deprecated__.keys():
         deprecated_replacement = __deprecated__[name].get("replacement")
-<<<<<<< HEAD
-        removals.removed_constant(
-            deprecated=name, replacement_name=deprecated_replacement, category=DDTraceDeprecationWarning
-        )
-=======
         removals.removed_constant(deprecated=name, replacement_name=deprecated_replacement, category=DDTraceDeprecationWarning)
->>>>>>> 9a49ba9c
         return globals()["__DEPRECATED_" + name]
     raise AttributeError(f"module {__name__} has no attribute {name}")