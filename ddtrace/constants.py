FILTERS_KEY = "FILTERS"
SAMPLE_RATE_METRIC_KEY = "_sample_rate"
SAMPLING_PRIORITY_KEY = "_sampling_priority_v1"
ANALYTICS_SAMPLE_RATE_KEY = "_dd1.sr.eausr"
SAMPLING_AGENT_DECISION = "_dd.agent_psr"
SAMPLING_RULE_DECISION = "_dd.rule_psr"
SAMPLING_LIMIT_DECISION = "_dd.limit_psr"
ORIGIN_KEY = "_dd.origin"
HOSTNAME_KEY = "_dd.hostname"
ENV_KEY = "env"
VERSION_KEY = "version"
SERVICE_KEY = "service.name"
SERVICE_VERSION_KEY = "service.version"
SPAN_KIND = "span.kind"
SPAN_MEASURED_KEY = "_dd.measured"
KEEP_SPANS_RATE_KEY = "_dd.tracer_kr"

NUMERIC_TAGS = (ANALYTICS_SAMPLE_RATE_KEY,)

MANUAL_DROP_KEY = "manual.drop"
MANUAL_KEEP_KEY = "manual.keep"

LOG_SPAN_KEY = "__datadog_log_span"

<<<<<<< HEAD
PID = "system.pid"
=======
# Use this to explicitly inform the backend that a trace should be rejected and not stored.
USER_REJECT = -1
# Used by the builtin sampler to inform the backend that a trace should be rejected and not stored.
AUTO_REJECT = 0
# Used by the builtin sampler to inform the backend that a trace should be kept and stored.
AUTO_KEEP = 1
# Use this to explicitly inform the backend that a trace should be kept and stored.
USER_KEEP = 2
>>>>>>> 95e2641d
<|MERGE_RESOLUTION|>--- conflicted
+++ resolved
@@ -22,9 +22,8 @@
 
 LOG_SPAN_KEY = "__datadog_log_span"
 
-<<<<<<< HEAD
 PID = "system.pid"
-=======
+
 # Use this to explicitly inform the backend that a trace should be rejected and not stored.
 USER_REJECT = -1
 # Used by the builtin sampler to inform the backend that a trace should be rejected and not stored.
@@ -33,4 +32,3 @@
 AUTO_KEEP = 1
 # Use this to explicitly inform the backend that a trace should be kept and stored.
 USER_KEEP = 2
->>>>>>> 95e2641d
