--- conflicted
+++ resolved
@@ -7,20 +7,10 @@
 # Try to import msgpack, fallback to just JSON if something went wrong
 # DEV: We are ok with the pure Python fallback for msgpack if the C-extension failed to install
 try:
-<<<<<<< HEAD
-    import msgpack
-    from msgpack._packer import Packer  # noqa
-    from msgpack._unpacker import unpack, unpackb, Unpacker  # noqa
-    from msgpack._version import version
-    # use_bin_type kwarg only exists since msgpack-python v0.4.0
-    MSGPACK_PACK_PARAMS = {'use_bin_type': True} if version >= (0, 4, 0) else {}
-    MSGPACK_UNPACK_PARAMS = {'raw': False} if version >= (0, 4, 0) else {'encoding': 'utf-8'}
-=======
     from ddtrace.vendor import msgpack
     # DEV: `use_bin_type` only exists since `0.4.0`, but we vendor a more recent version
-    MSGPACK_PARAMS = {'use_bin_type': True}
->>>>>>> 321aecb3
-    MSGPACK_ENCODING = True
+    MSGPACK_PACK_PARAMS = {'use_bin_type': True}
+    MSGPACK_UNPACK_PARAMS = {'raw': False}
 except ImportError:
     # fallback to JSON
     MSGPACK_PACK_PARAMS = {}
