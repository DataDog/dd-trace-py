[package]
name = "ddtrace-core"
version = "0.1.0"
edition = "2021"

[profile.release]
lto = true
strip = "debuginfo"
opt-level = 3

[dependencies]
<<<<<<< HEAD
pyo3 = { version = "0.22.3", features = ["extension-module"] }

# TODO: Use latest version tag instead of a specific commit
datadog-ddsketch = { git = "https://github.com/DataDog/libdatadog", rev = "bfeef6d3f079c4f3f191176068353f82d5702b1d" }
=======
pyo3 = { version = "0.21.2", features = ["extension-module"] }
datadog-ddsketch = { git = "https://github.com/DataDog/libdatadog", rev = "v14.1.0" }
>>>>>>> 142e6437

[build-dependencies]
pyo3-build-config = "0.21.2"

[lib]
name = "_core"
path = "lib.rs"
crate-type = ["cdylib"]


[net]
# Use git binary from the system instead of the built-in git client
# "Setting this to true can be helpful if you have special authentication requirements that Cargo does not support."
git-fetch-with-cli = true<|MERGE_RESOLUTION|>--- conflicted
+++ resolved
@@ -9,15 +9,8 @@
 opt-level = 3
 
 [dependencies]
-<<<<<<< HEAD
 pyo3 = { version = "0.22.3", features = ["extension-module"] }
-
-# TODO: Use latest version tag instead of a specific commit
-datadog-ddsketch = { git = "https://github.com/DataDog/libdatadog", rev = "bfeef6d3f079c4f3f191176068353f82d5702b1d" }
-=======
-pyo3 = { version = "0.21.2", features = ["extension-module"] }
 datadog-ddsketch = { git = "https://github.com/DataDog/libdatadog", rev = "v14.1.0" }
->>>>>>> 142e6437
 
 [build-dependencies]
 pyo3-build-config = "0.21.2"
