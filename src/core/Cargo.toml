[package]
name = "ddtrace-core"
version = "0.1.0"
edition = "2021"

[profile.release]
lto = true
strip = "debuginfo"
opt-level = 3

[dependencies]
<<<<<<< HEAD
pyo3 = { version = "0.22.3", features = ["extension-module"] }
datadog-ddsketch = { git = "https://github.com/DataDog/libdatadog", rev = "v14.1.0" }
=======
pyo3 = { version = "0.21.2", features = ["extension-module"] }
datadog-ddsketch = { git = "https://github.com/DataDog/libdatadog", rev = "v14.3.1" }
>>>>>>> 07db667a

[build-dependencies]
pyo3-build-config = "0.21.2"

[lib]
name = "_core"
path = "lib.rs"
crate-type = ["cdylib"]


[net]
# Use git binary from the system instead of the built-in git client
# "Setting this to true can be helpful if you have special authentication requirements that Cargo does not support."
git-fetch-with-cli = true<|MERGE_RESOLUTION|>--- conflicted
+++ resolved
@@ -9,13 +9,8 @@
 opt-level = 3
 
 [dependencies]
-<<<<<<< HEAD
 pyo3 = { version = "0.22.3", features = ["extension-module"] }
-datadog-ddsketch = { git = "https://github.com/DataDog/libdatadog", rev = "v14.1.0" }
-=======
-pyo3 = { version = "0.21.2", features = ["extension-module"] }
 datadog-ddsketch = { git = "https://github.com/DataDog/libdatadog", rev = "v14.3.1" }
->>>>>>> 07db667a
 
 [build-dependencies]
 pyo3-build-config = "0.21.2"
