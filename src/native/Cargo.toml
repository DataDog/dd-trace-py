[package]
name = "ddtrace-native"
version = "0.1.0"
edition = "2021"
resolver = "2"

[profile.release]
strip = "debuginfo"
codegen-units = 1
<<<<<<< HEAD
lto = true
opt-level = "s"

[features]
profiling = ["dep:datadog-profiling-ffi"]

[dependencies]
pyo3 = { version = "0.24", features = ["extension-module" ] }
datadog-ddsketch = { git = "https://github.com/DataDog/libdatadog", rev = "v19.1.0" }
datadog-library-config = { git = "https://github.com/DataDog/libdatadog", rev = "v19.1.0" }
ddcommon = { git = "https://github.com/DataDog/libdatadog", rev = "v19.1.0" }
datadog-profiling-ffi = { git = "https://github.com/DataDog/libdatadog",rev = "v19.1.0", optional = true, features = [
    "cbindgen",
    "crashtracker-collector",
    "crashtracker-receiver",
    "demangler"
]}

[build-dependencies]
pyo3-build-config = "0.21.2"
build_common = { git = "https://github.com/DataDog/libdatadog", rev = "v19.1.0", features = ["cbindgen"] }
=======
opt-level = 's'

[target.'cfg(target_os = "macos")'.profile.release]
rustflags = ["-C", "link-arg=-Wl,-dead_strip"]

[target.'cfg(target_os = "linux")'.profile.release]
rustflags = ["-C", "link-dead-code=no", "-C", "link-arg=-Wl,--gc-sections"]

[dependencies]
anyhow = { version = "1.0", optional = true }
datadog-crashtracker = { git = "https://github.com/DataDog/libdatadog", rev = "v19.1.0", optional = true }
ddcommon = { git = "https://github.com/DataDog/libdatadog", rev = "v19.1.0"}
datadog-ddsketch = { git = "https://github.com/DataDog/libdatadog", rev = "v19.1.0" }
datadog-library-config = { git = "https://github.com/DataDog/libdatadog", rev = "v19.1.0" }
pyo3 = { version = "0.24", features = ["extension-module", "abi3-py38", "anyhow"] }

[build-dependencies]
pyo3-build-config = "0.24"
>>>>>>> bbcec5cf

[lib]
name = "_native"
path = "lib.rs"
crate-type = ["cdylib"]

[features]
crashtracker = ["dep:anyhow", "dep:datadog-crashtracker"]

[net]
# Use git binary from the system instead of the built-in git client
# "Setting this to true can be helpful if you have special authentication requirements that Cargo does not support."
git-fetch-with-cli = true<|MERGE_RESOLUTION|>--- conflicted
+++ resolved
@@ -7,30 +7,8 @@
 [profile.release]
 strip = "debuginfo"
 codegen-units = 1
-<<<<<<< HEAD
 lto = true
 opt-level = "s"
-
-[features]
-profiling = ["dep:datadog-profiling-ffi"]
-
-[dependencies]
-pyo3 = { version = "0.24", features = ["extension-module" ] }
-datadog-ddsketch = { git = "https://github.com/DataDog/libdatadog", rev = "v19.1.0" }
-datadog-library-config = { git = "https://github.com/DataDog/libdatadog", rev = "v19.1.0" }
-ddcommon = { git = "https://github.com/DataDog/libdatadog", rev = "v19.1.0" }
-datadog-profiling-ffi = { git = "https://github.com/DataDog/libdatadog",rev = "v19.1.0", optional = true, features = [
-    "cbindgen",
-    "crashtracker-collector",
-    "crashtracker-receiver",
-    "demangler"
-]}
-
-[build-dependencies]
-pyo3-build-config = "0.21.2"
-build_common = { git = "https://github.com/DataDog/libdatadog", rev = "v19.1.0", features = ["cbindgen"] }
-=======
-opt-level = 's'
 
 [target.'cfg(target_os = "macos")'.profile.release]
 rustflags = ["-C", "link-arg=-Wl,-dead_strip"]
@@ -38,26 +16,33 @@
 [target.'cfg(target_os = "linux")'.profile.release]
 rustflags = ["-C", "link-dead-code=no", "-C", "link-arg=-Wl,--gc-sections"]
 
+[features]
+crashtracker = ["dep:anyhow", "dep:datadog-crashtracker"]
+profiling = ["dep:datadog-profiling-ffi"]
+
 [dependencies]
 anyhow = { version = "1.0", optional = true }
 datadog-crashtracker = { git = "https://github.com/DataDog/libdatadog", rev = "v19.1.0", optional = true }
-ddcommon = { git = "https://github.com/DataDog/libdatadog", rev = "v19.1.0"}
 datadog-ddsketch = { git = "https://github.com/DataDog/libdatadog", rev = "v19.1.0" }
 datadog-library-config = { git = "https://github.com/DataDog/libdatadog", rev = "v19.1.0" }
+datadog-profiling-ffi = { git = "https://github.com/DataDog/libdatadog",rev = "v19.1.0", optional = true, features = [
+    "cbindgen",
+    "crashtracker-collector",
+    "crashtracker-receiver",
+    "demangler"
+]}
+ddcommon = { git = "https://github.com/DataDog/libdatadog", rev = "v19.1.0" }
 pyo3 = { version = "0.24", features = ["extension-module", "abi3-py38", "anyhow"] }
 
 [build-dependencies]
 pyo3-build-config = "0.24"
->>>>>>> bbcec5cf
+build_common = { git = "https://github.com/DataDog/libdatadog", rev = "v19.1.0", features = ["cbindgen"] }
 
 [lib]
 name = "_native"
 path = "lib.rs"
 crate-type = ["cdylib"]
 
-[features]
-crashtracker = ["dep:anyhow", "dep:datadog-crashtracker"]
-
 [net]
 # Use git binary from the system instead of the built-in git client
 # "Setting this to true can be helpful if you have special authentication requirements that Cargo does not support."
