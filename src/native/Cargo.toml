--- conflicted
+++ resolved
@@ -10,19 +10,12 @@
 opt-level = 3
 
 [dependencies]
-<<<<<<< HEAD
 anyhow = { version = "1.0", optional = true }
-datadog-crashtracker = { git = "https://github.com/DataDog/libdatadog", rev = "v17.0.0", optional = true }
-datadog-ddsketch = { git = "https://github.com/DataDog/libdatadog", rev = "v16.0.3" }
-datadog-library-config = { git = "https://github.com/DataDog/libdatadog", rev = "v16.0.3" }
-ddcommon = { git = "https://github.com/DataDog/libdatadog", rev = "v17.0.0"}
-pyo3 = { version = "0.24", features = ["extension-module", "abi3-py38", "anyhow"] }
-=======
-pyo3 = { version = "0.24", features = ["extension-module"] }
+datadog-crashtracker = { git = "https://github.com/DataDog/libdatadog", rev = "v18.0.0", optional = true }
 datadog-ddsketch = { git = "https://github.com/DataDog/libdatadog", rev = "v18.0.0" }
 datadog-library-config = { git = "https://github.com/DataDog/libdatadog", rev = "v18.0.0" }
-ddcommon = { git = "https://github.com/DataDog/libdatadog", rev = "v18.0.0" }
->>>>>>> b66eb62e
+ddcommon = { git = "https://github.com/DataDog/libdatadog", rev = "v18.0.0"}
+pyo3 = { version = "0.24", features = ["extension-module", "abi3-py38", "anyhow"] }
 
 [build-dependencies]
 pyo3-build-config = "0.24"
