[package]
name = "ddtrace-native"
version = "0.1.0"
edition = "2021"

[profile.release]
lto = true
strip = "symbols"
codegen-units = 1
opt-level = 's'

[dependencies]
<<<<<<< HEAD
anyhow = { version = "1.0", optional = true }
datadog-crashtracker = { git = "https://github.com/DataDog/libdatadog", rev = "v18.0.0", optional = true }
datadog-ddsketch = { git = "https://github.com/DataDog/libdatadog", rev = "v18.0.0" }
datadog-library-config = { git = "https://github.com/DataDog/libdatadog", rev = "v18.0.0" }
ddcommon = { git = "https://github.com/DataDog/libdatadog", rev = "v18.0.0"}
pyo3 = { version = "0.24", features = ["extension-module", "abi3-py38", "anyhow"] }
=======
pyo3 = { version = "0.24", features = ["extension-module"] }
datadog-ddsketch = { git = "https://github.com/DataDog/libdatadog", rev = "v19.1.0" }
datadog-library-config = { git = "https://github.com/DataDog/libdatadog", rev = "v19.1.0" }
>>>>>>> f9689bf5

[build-dependencies]
pyo3-build-config = "0.24"

[lib]
name = "_native"
path = "lib.rs"
crate-type = ["cdylib"]

[features]
crashtracker = ["dep:anyhow", "dep:datadog-crashtracker"]

[net]
# Use git binary from the system instead of the built-in git client
# "Setting this to true can be helpful if you have special authentication requirements that Cargo does not support."
git-fetch-with-cli = true<|MERGE_RESOLUTION|>--- conflicted
+++ resolved
@@ -10,18 +10,12 @@
 opt-level = 's'
 
 [dependencies]
-<<<<<<< HEAD
 anyhow = { version = "1.0", optional = true }
-datadog-crashtracker = { git = "https://github.com/DataDog/libdatadog", rev = "v18.0.0", optional = true }
-datadog-ddsketch = { git = "https://github.com/DataDog/libdatadog", rev = "v18.0.0" }
-datadog-library-config = { git = "https://github.com/DataDog/libdatadog", rev = "v18.0.0" }
-ddcommon = { git = "https://github.com/DataDog/libdatadog", rev = "v18.0.0"}
-pyo3 = { version = "0.24", features = ["extension-module", "abi3-py38", "anyhow"] }
-=======
-pyo3 = { version = "0.24", features = ["extension-module"] }
+datadog-crashtracker = { git = "https://github.com/DataDog/libdatadog", rev = "v19.1.0", optional = true }
+ddcommon = { git = "https://github.com/DataDog/libdatadog", rev = "v19.1.0"}
 datadog-ddsketch = { git = "https://github.com/DataDog/libdatadog", rev = "v19.1.0" }
 datadog-library-config = { git = "https://github.com/DataDog/libdatadog", rev = "v19.1.0" }
->>>>>>> f9689bf5
+pyo3 = { version = "0.24", features = ["extension-module", "abi3-py38", "anyhow"] }
 
 [build-dependencies]
 pyo3-build-config = "0.24"
