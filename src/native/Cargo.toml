--- conflicted
+++ resolved
@@ -7,8 +7,8 @@
 [profile.release]
 lto = true
 strip = "debuginfo"
-<<<<<<< HEAD
-opt-level = 3
+debug = "line-tables-only"
+opt-level = 's'
 codegen-units = 1
 
 [features]
@@ -25,26 +25,6 @@
 ]}
 ddcommon = { git = "https://github.com/DataDog/libdatadog", rev = "v19.1.0" }
 pyo3 = { version = "0.24", features = ["extension-module", "abi3-py38", "anyhow"] }
-=======
-debug = "line-tables-only"
-opt-level = 's'
-codegen-units = 1
-
-[features]
-profiling = ["dep:datadog-profiling-ffi"]
-
-[dependencies]
-pyo3 = { version = "0.24", features = ["extension-module" ] }
-datadog-ddsketch = { git = "https://github.com/DataDog/libdatadog", rev = "v19.1.0" }
-datadog-library-config = { git = "https://github.com/DataDog/libdatadog", rev = "v19.1.0" }
-ddcommon = { git = "https://github.com/DataDog/libdatadog", rev = "v19.1.0" }
-datadog-profiling-ffi = { git = "https://github.com/DataDog/libdatadog",rev = "v19.1.0", optional = true, features = [
-    "cbindgen",
-    "crashtracker-collector",
-    "crashtracker-receiver",
-    "demangler"
-]}
->>>>>>> 8859e030
 
 [build-dependencies]
 pyo3-build-config = "0.24"
