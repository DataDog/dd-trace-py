--- conflicted
+++ resolved
@@ -16,22 +16,13 @@
 
 [dependencies]
 anyhow = { version = "1.0", optional = true }
-<<<<<<< HEAD
-datadog-crashtracker = { git = "https://github.com/DataDog/libdatadog", rev = "v22.1.0", optional = true }
-datadog-ddsketch = { git = "https://github.com/DataDog/libdatadog", rev = "v22.1.0" }
-datadog-library-config = { git = "https://github.com/DataDog/libdatadog", rev = "v22.1.0" }
-datadog-log = { git = "https://github.com/DataDog/libdatadog", rev = "v22.1.0" }
-datadog-ffe = { git = "https://github.com/DataDog/libdatadog", rev = "b78a66bcf487afbe46c4e409834cecbc882ef01d", version = "0.1.0", features = ["pyo3"] }
-data-pipeline = { git = "https://github.com/DataDog/libdatadog", rev = "v22.1.0" }
-datadog-profiling-ffi = { git = "https://github.com/DataDog/libdatadog", rev = "v22.1.0", optional = true, features = [
-=======
 datadog-crashtracker = { git = "https://github.com/DataDog/libdatadog", rev = "v23.0.0", optional = true }
 datadog-ddsketch = { git = "https://github.com/DataDog/libdatadog", rev = "v23.0.0" }
 datadog-library-config = { git = "https://github.com/DataDog/libdatadog", rev = "v23.0.0" }
 datadog-log = { git = "https://github.com/DataDog/libdatadog", rev = "v23.0.0" }
+datadog-ffe = { git = "https://github.com/DataDog/libdatadog", rev = "b78a66bcf487afbe46c4e409834cecbc882ef01d", version = "0.1.0", features = ["pyo3"] }
 data-pipeline = { git = "https://github.com/DataDog/libdatadog", rev = "v23.0.0" }
 datadog-profiling-ffi = { git = "https://github.com/DataDog/libdatadog", rev = "v23.0.0", optional = true, features = [
->>>>>>> d86c66f7
     "cbindgen",
 ] }
 ddcommon = { git = "https://github.com/DataDog/libdatadog", rev = "v23.0.0" }
