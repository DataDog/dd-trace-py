--- conflicted
+++ resolved
@@ -16,22 +16,13 @@
 
 [dependencies]
 anyhow = { version = "1.0", optional = true }
-<<<<<<< HEAD
-datadog-crashtracker = { git = "https://github.com/DataDog/libdatadog", rev = "v23.0.0", optional = true }
-datadog-ddsketch = { git = "https://github.com/DataDog/libdatadog", rev = "v23.0.0" }
-datadog-library-config = { git = "https://github.com/DataDog/libdatadog", rev = "v23.0.0" }
-datadog-log = { git = "https://github.com/DataDog/libdatadog", rev = "v23.0.0" }
-datadog-ffe = { git = "https://github.com/DataDog/libdatadog", rev = "b78a66bcf487afbe46c4e409834cecbc882ef01d", version = "0.1.0", features = ["pyo3"] }
-data-pipeline = { git = "https://github.com/DataDog/libdatadog", rev = "v23.0.0" }
-datadog-profiling-ffi = { git = "https://github.com/DataDog/libdatadog", rev = "v23.0.0", optional = true, features = [
-=======
+datadog-ffe = { git = "https://github.com/DataDog/libdatadog", rev = "v24.0.0", version = "1.0.0", features = ["pyo3"] }
 libdd-crashtracker = { git = "https://github.com/DataDog/libdatadog", rev = "v24.0.0", optional = true }
 libdd-ddsketch = { git = "https://github.com/DataDog/libdatadog", rev = "v24.0.0" }
 libdd-library-config = { git = "https://github.com/DataDog/libdatadog", rev = "v24.0.0" }
 libdd-log = { git = "https://github.com/DataDog/libdatadog", rev = "v24.0.0" }
 libdd-data-pipeline = { git = "https://github.com/DataDog/libdatadog", rev = "v24.0.0" }
 libdd-profiling-ffi = { git = "https://github.com/DataDog/libdatadog", rev = "v24.0.0", optional = true, features = [
->>>>>>> fd804e6f
     "cbindgen",
 ] }
 libdd-common = { git = "https://github.com/DataDog/libdatadog", rev = "v24.0.0" }
