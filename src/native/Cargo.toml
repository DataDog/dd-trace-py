--- conflicted
+++ resolved
@@ -33,11 +33,8 @@
 pyo3 = { version = "0.25", features = ["extension-module", "anyhow"] }
 tokio = { version = "1.36.0", features = ["rt", "net", "time"] }
 tracing = { version = "0.1", default-features = false }
-<<<<<<< HEAD
 serde_json = "1.0"
-=======
 pyo3-ffi = { version = "0.25", optional = true }
->>>>>>> 518562af
 
 [build-dependencies]
 pyo3-build-config = "0.25"
