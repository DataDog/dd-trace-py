--- conflicted
+++ resolved
@@ -14,7 +14,6 @@
 profiling = ["dep:datadog-profiling-ffi"]
 
 [dependencies]
-<<<<<<< HEAD
 pyo3 = { version = "0.24", features = ["extension-module" ] }
 datadog-ddsketch = { git = "https://github.com/DataDog/libdatadog", rev = "v19.1.0" }
 datadog-library-config = { git = "https://github.com/DataDog/libdatadog", rev = "v19.1.0" }
@@ -25,12 +24,6 @@
     "crashtracker-receiver",
     "demangler"
 ]}
-=======
-pyo3 = { version = "0.24", features = ["extension-module"] }
-datadog-ddsketch = { git = "https://github.com/DataDog/libdatadog", rev = "v19.1.0" }
-datadog-library-config = { git = "https://github.com/DataDog/libdatadog", rev = "v19.1.0" }
->>>>>>> a3f1e397
-
 
 [build-dependencies]
 pyo3-build-config = "0.21.2"
