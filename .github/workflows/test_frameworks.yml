name: Framework tests

on:
  push:
    branches:
      - master
      - 0.x
      - 1.x
  pull_request:

concurrency:
    group: ${{ github.workflow }}-${{ github.ref }}
    cancel-in-progress: true

jobs:
  bottle-testsuite-0_12_19:
    runs-on: ubuntu-latest
    env:
      DD_PROFILING_ENABLED: true
      DD_TESTING_RAISE: true
    defaults:
      run:
        working-directory: bottle
    steps:
      - uses: actions/setup-python@v4
        with:
          python-version: '3.9'
      - uses: actions/checkout@v3
        with:
          path: ddtrace
      - uses: actions/checkout@v3
        with:
          repository: bottlepy/bottle
          ref: master
          path: bottle
      - name: Install Dependencies
        run: sudo apt-get install -y libev-dev
      - name: Test dependencies (Server back-ends and template engines)
      # Taken from install script inside of .github/workflows of test suite (https://github.com/bottlepy/bottle/blob/master/.github/workflows/run_tests.yml)
        run: |
          pip install -U pip pytest
          pip install mako jinja2
          for name in waitress "cherrypy<9" cheroot paste tornado twisted diesel meinheld\
            gunicorn eventlet flup bjoern gevent aiohttp-wsgi uvloop; do
            pip install $name || echo "Failed to install $name with $(python -V 2>&1)" 1>&2
          done
      - name: Inject ddtrace
        run: pip install ../ddtrace
        # Allows tests to continue through deprecation warnings for jinja2 and mako
      - name: Run tests
        # Disable all test_simple tests because they check for
        # log output and it contains phony error messages.
        run: PYTHONPATH=../ddtrace/tests/debugging/exploration/ ddtrace-run pytest test --continue-on-collection-errors -v -k 'not test_simple'

  django-testsuite-3_1:
    runs-on: ubuntu-20.04
    env:
      DD_PROFILING_ENABLED: true
      DD_TESTING_RAISE: true
      DD_DEBUGGER_EXPL_ENCODE: 0  # Disabled to speed up
      PYTHONPATH: ../ddtrace/tests/debugging/exploration/:.
    defaults:
      run:
        working-directory: django
    steps:
      - uses: actions/checkout@v3
        with:
          path: ddtrace
      - uses: actions/checkout@v3
        with:
          repository: django/django
          ref: stable/3.1.x
          path: django
      - uses: actions/setup-python@v4
        with:
          python-version: "3.8"
      - name: Install pylibmc libmemcached package
        # Django-specific: pylibmc in Ubuntu requires libmemcached package
        run: sudo apt install libmemcached-dev zlib1g
      - name: Install dependencies
        # Django-specific: separate dependencies for tests
        run: pip install -r tests/requirements/py3.txt
      - name: Install ddtrace
        run: pip install ../ddtrace
      - name: Install django
        run: pip install -e .
      - name: Disable unsupported tests
        run: |
          # Note: test_supports_json_field_operational_error will fail with the tracer
          # DEV: Insert @skipUnless before the test definition
          # DEV: We need to escape the space indenting
          sed -i'' '/def test_supports_json_field_operational_error/i \ \ \ \ @skipUnless(False, "test not supported by dd-trace-py")' tests/backends/sqlite/test_features.py
          sed -i'' 's/if not filename.startswith(os.path.dirname(django.__file__))/if False/' django/conf/__init__.py
          sed -i'' 's/test_paginating_unordered_queryset_raises_warning/paginating_unordered_queryset_raises_warning/' tests/pagination/tests.py
          sed -i'' 's/test_access_warning/access_warning/' tests/auth_tests/test_password_reset_timeout_days.py
          sed -i'' 's/test_get_or_set_version/get_or_set_version/' tests/cache/tests.py
          sed -i'' 's/test_avoid_infinite_loop_on_too_many_subqueries/avoid_infinite_loop_on_too_many_subqueries/' tests/queries/tests.py
          sed -i'' 's/test_multivalue_dict_key_error/multivalue_dict_key_error/' tests/view_tests/tests/test_debug.py  # Sensitive data leak
          sed -i'' 's/test_db_table/db_table/' tests/schema/tests.py

      - name: Run tests
        # django.tests.requests module interferes with requests library patching in the tracer -> disable requests patch
        run: DD_TRACE_REQUESTS_ENABLED=0 ddtrace-run tests/runtests.py

  graphene-testsuite-3_0:
    runs-on: ubuntu-latest
    env:
      DD_PROFILING_ENABLED: true
      DD_TESTING_RAISE: true
      PYTHONPATH: ../ddtrace/tests/debugging/exploration/:.
    defaults:
      run:
        working-directory: graphene
    steps:
      - uses: actions/checkout@v3
        with:
          path: ddtrace
      - uses: actions/checkout@v3
        with:
          repository: graphql-python/graphene
          # TODO: bump ref to `graphene>3.0.0`.
          # Unreleased CI fix: https://github.com/graphql-python/graphene/pull/1412
          ref: 03277a55123fd2f8a8465c5fa671f7fb0d004c26
          path: graphene
      - uses: actions/setup-python@v4
        with:
          python-version: "3.9"
      - name: Install graphene
        run: pip install -e "../graphene[test]"
      - name: "Upgrade pytest_asyncio"
        # pytest_asyncio==0.17 raises `assert type in (None, "pathlist", "args", "linelist", "bool")`
        # https://github.com/graphql-python/graphene/blob/03277a55123fd2f8a8465c5fa671f7fb0d004c26/setup.py#L52
        run: pip install "pytest-asyncio>0.17,<2"
      - name: Install ddtrace
        run: pip install ../ddtrace
      - name: Run tests
        run: ddtrace-run pytest graphene

  fastapi-testsuite-0_75:
    runs-on: ubuntu-latest
    env:
      DD_TESTING_RAISE: true
      DD_PROFILING_ENABLED: true
    defaults:
      run:
        working-directory: fastapi
    steps:
      - uses: actions/setup-python@v4
        with:
          python-version: '3.9'
      - uses: actions/checkout@v3
        with:
          path: ddtrace
      - uses: actions/checkout@v3
        with:
          repository: tiangolo/fastapi
          ref: 0.75.0
          path: fastapi
<<<<<<< HEAD
      - uses: actions/cache@v3.0.11
=======
      - uses: actions/cache@v3.2.3
>>>>>>> 903ac658
        id: cache
        with:
          path: ${{ env.pythonLocation }}
          key: ${{ runner.os }}-python-${{ env.pythonLocation }}-fastapi
      #This step installs Flit, a way to put Python packages and modules on PyPI (More info at https://flit.readthedocs.io/en/latest/)
      - name: Install Flit
        if: steps.cache.outputs.cache-hit != 'true'
        run: pip install flit
      #Installs all dependencies needed for FastAPI
      - name: Install Dependencies
        if: steps.cache.outputs.cache-hit != 'true'
        run: flit install --symlink
      - name: Pin SQLAlchemy
        # https://github.com/encode/databases/issues/512
        run: pip install "SQLAlchemy==1.4.41"
      - name: Inject ddtrace
        run: pip install ../ddtrace
      - name: Test
        run: PYTHONPATH=../ddtrace/tests/debugging/exploration/ ddtrace-run pytest -p no:warnings tests

  flask-testsuite-1_1_4:
    runs-on: ubuntu-latest
    env:
      TOX_TESTENV_PASSENV: DD_TESTING_RAISE DD_PROFILING_ENABLED
      DD_TESTING_RAISE: true
      DD_PROFILING_ENABLED: true
      PYTHONPATH: ../ddtrace/tests/debugging/exploration/
    defaults:
      run:
        working-directory: flask
    steps:
      - uses: actions/checkout@v3
        with:
          path: ddtrace
      - uses: actions/checkout@v3
        with:
          repository: pallets/flask
          ref: 1.1.4
          path: flask
      - uses: actions/setup-python@v4
        with:
          python-version: '3.8'
      - name: Install tox
        run: pip install tox
      - name: Create tox env
        run: tox -e py38 --notest
      - name: Add pytest configuration for ddtrace
        run: echo -e "[pytest]\nddtrace-patch-all = 1" > pytest.ini
      - name: Run tests
        # test_exception_propagation is broken upstream
        run: |
          source .tox/py38/bin/activate
          pip install ../ddtrace
          pip install -e .
          pip install --upgrade MarkupSafe==2.0.1
          pytest -p no:warnings -k 'not test_exception_propagation and not test_memory_consumption' tests/

  httpx-testsuite-0_22_0:
    runs-on: ubuntu-latest
    defaults:
      run:
        working-directory: httpx
    steps:
      - uses: actions/checkout@v3
        with:
          path: ddtrace
      - uses: actions/checkout@v3
        with:
          repository: encode/httpx
          ref: 0.22.0
          path: httpx
      - uses: actions/setup-python@v4
        with:
          python-version: '3.9'
      - name: Install dependencies
        run: pip install -r requirements.txt
      - name: Inject ddtrace
        run: pip install ../ddtrace
      - name: Add pytest configuration for ddtrace
        run: echo -e "[pytest]\nddtrace-patch-all = 1" > pytest.ini
      - name: Run tests
        env:
          # Disabled distributed tracing since there are a lot of tests that assert on headers
          DD_HTTPX_DISTRIBUTED_TRACING: "false"
          # Debugger exploration testing does not work in CI
          # PYTHONPATH: ../ddtrace/tests/debugging/exploration/
        # test_pool_timeout raises RuntimeError: The connection pool was closed while 1 HTTP requests/responses were still in-flight
        run: pytest -k 'not test_pool_timeout'

  mako-testsuite-1_1_4:
    runs-on: ubuntu-latest
    env:
      TOX_TESTENV_PASSENV: DD_TESTING_RAISE DD_PROFILING_ENABLED
      DD_TESTING_RAISE: true
      DD_PROFILING_ENABLED: true
      PYTHONPATH: ../ddtrace/tests/debugging/exploration/
    defaults:
      run:
        working-directory: mako
    steps:
      - uses: actions/checkout@v3
        with:
          path: ddtrace
      - uses: actions/checkout@v3
        with:
          repository: sqlalchemy/mako
          ref: rel_1_1_4
          path: mako
      - uses: actions/setup-python@v4
        with:
          python-version: '3.8'
      - name: Install tox
        run: pip install tox
      - name: Pin pygments to avoid breaking test
        run: sed -i 's/pygments/pygments~=2.11.0/' tox.ini
      - name: Create tox env
        run: tox -e py --notest
      - name: Add pytest configuration for ddtrace
        run: echo -e "[pytest]\nddtrace-patch-all = 1" > pytest.ini
      - name: Run tests
        run: |
          source .tox/py/bin/activate
          pip install ../ddtrace
          pip install -e .
          pytest -p no:warnings

  starlette-testsuite-0_17_1:
    runs-on: "ubuntu-latest"
    env:
      DD_TESTING_RAISE: true
      DD_PROFILING_ENABLED: true
      PYTHONPATH: ../ddtrace/tests/debugging/exploration/
    defaults:
      run:
        working-directory: starlette
    steps:
      - uses: actions/setup-python@v4
        with:
          python-version: '3.9'
      - uses: actions/checkout@v3
        with:
          path: ddtrace
      - uses: actions/checkout@v3
        with:
          repository: encode/starlette
          ref: 0.17.1
          path: starlette
      - name: Install ddtrace
        run: pip install ../ddtrace
      - name: Install dependencies
        run: scripts/install
      #Parameters for keyword expression skip 3 failing tests that are expected due to asserting on headers. The errors are because our context propagation headers are being added
      #test_staticfiles_with_invalid_dir_permissions_returns_401 fails with and without ddtrace enabled
      - name: Run tests
        run: pytest -W ignore --ddtrace-patch-all tests -k 'not test_request_headers and not test_subdomain_route and not test_websocket_headers and not test_staticfiles_with_invalid_dir_permissions_returns_401'

  requests-testsuite-2_26_0:
    runs-on: "ubuntu-latest"
    env:
      DD_TESTING_RAISE: true
      DD_PROFILING_ENABLED: true
    defaults:
      run:
        working-directory: requests
    steps:
      - uses: actions/setup-python@v4
        with:
          python-version: '3.9'
      - uses: actions/checkout@v3
        with:
          path: ddtrace
      - uses: actions/checkout@v3
        with:
          repository: psf/requests
          ref: v2.26.0
          path: requests
      - name: Install ddtrace
        run: pip install ../ddtrace
      - name: Install dependencies
        run: "make init"
      - name: MarkupSafe fix
        run: pip install --upgrade MarkupSafe==2.0.1
      - name: Run tests
        run: PYTHONPATH=../ddtrace/tests/debugging/exploration/ ddtrace-run pytest -p no:warnings tests

  asyncpg-testsuite-0_25_0:
    # https://github.com/MagicStack/asyncpg/blob/v0.25.0/.github/workflows/tests.yml#L125
    runs-on: "ubuntu-latest"
    env:
      DD_TESTING_RAISE: true
      DD_PROFILING_ENABLED: true
    defaults:
      run:
        working-directory: asyncpg
    steps:
      - uses: actions/setup-python@v4
        with:
          python-version: '3.9'
      - uses: actions/checkout@v3
        with:
          path: ddtrace
      - uses: actions/checkout@v3
        with:
          repository: magicstack/asyncpg
          ref: v0.25.0
          path: asyncpg
          fetch-depth: 50
          submodules: true
      - name: Install ddtrace
        run: pip install ../ddtrace
      - name: Install dependencies
        run: |
          python -m pip install -U pip setuptools wheel pytest
          python -m pip install -e .[test]
      - name: Run tests
        # Disable tests checking GC references since profiling can interfere
        run: ddtrace-run python -m pytest -k 'not test_record_gc and not test_record_get and not test_record_items and not test_record_iter' tests

  pylons-testsuite-1_0_3:
    name: Pylons 1.0.3
    runs-on: "ubuntu-20.04"
    # Ubuntu 20.04 is the last version of ubuntu on github setup actions to provide Python 2.7.
    env:
      DD_TESTING_RAISE: true
      PYTHONPATH: ../ddtrace/tests/debugging/exploration/
    defaults:
      run:
        working-directory: pylons
    steps:
      - uses: actions/setup-python@v2
        with:
          python-version: '2.7'
      - uses: actions/checkout@v2
        with:
          path: ddtrace
      - uses: actions/checkout@v2
        with:
          repository: pylons/pylons
          ref: master
          path: pylons
      - name: Install ddtrace
        run: pip install ../ddtrace
      - name: Install test dependencies
        run: pip install -e .[test]
      - name: Pin PasteDeploy to Python 2.7 compatible version
        run: pip install pastedeploy==2.1.1
      - name: MarkupSafe fix
        run: pip install --upgrade MarkupSafe==0.18 pip setuptools --force
      - name: Disable failing tests
        run: |
          sed -i'' "s/test_detect_lang/detect_lang/g" tests/test_units/test_basic_app.py
          sed -i'' "s/test_langs/langs/g" tests/test_units/test_basic_app.py
      - name: Run tests
        run: nosetests

  gunicorn-testsuite-20_1_0:
    name: gunicorn 20.1.0
    runs-on: "ubuntu-latest"
    env:
      DD_TESTING_RAISE: true
      # PYTHONPATH: ../ddtrace/tests/debugging/exploration/
    defaults:
      run:
        working-directory: gunicorn
    steps:
      - uses: actions/setup-python@v2
        with:
          python-version: '3.9'
      - uses: actions/checkout@v2
        with:
          path: ddtrace
      - uses: actions/checkout@v2
        with:
          repository: benoitc/gunicorn
          ref: 20.1.0
          path: gunicorn
      - name: Run tests
        run: |
          . ../ddtrace/.github/workflows/setup-tox.sh py39
          
          pip install -e .
          pytest -p no:warnings -k "not test_import" tests/

  uwsgi-testsuite-2_0_21:
    name: uwsgi 2.0.21
    runs-on: "ubuntu-18.04"
    env:
      DD_TESTING_RAISE: true
      DD_PROFILING_ENABLED: true
      PYTHONPATH: ../ddtrace/tests/debugging/exploration/
    defaults:
      run:
        working-directory: uwsgi
    steps:
      - uses: actions/setup-python@v4
        with:
          python-version: '3.9'
      - uses: actions/checkout@v2
        with:
          path: ddtrace
      - uses: actions/checkout@v2
        with:
          repository: unbit/uwsgi
          ref: 2.0.21
          path: uwsgi
      - name: Install dependencies
        run: |
          sudo apt update -qq
          sudo apt install --no-install-recommends -qqyf python3-dev \
            libpcre3-dev libjansson-dev libcap2-dev \
            curl check
      - name: Install distutils
        run: sudo apt install --no-install-recommends -qqyf python3-distutils
      - name: Install ddtrace
        run: pip install ../ddtrace
      - name: Build uwsgi binary
        run: make
      - name: Build Python plugin
        run: |
          python -V
          python uwsgiconfig.py --plugin plugins/python base python39
      - name: Run Python tests
        run: ddtrace-run ./tests/gh-python.sh python39
      - name: Run deadlock tests
        run: ddtrace-run ./tests/gh-deadlocks.sh python39<|MERGE_RESOLUTION|>--- conflicted
+++ resolved
@@ -156,11 +156,7 @@
           repository: tiangolo/fastapi
           ref: 0.75.0
           path: fastapi
-<<<<<<< HEAD
-      - uses: actions/cache@v3.0.11
-=======
       - uses: actions/cache@v3.2.3
->>>>>>> 903ac658
         id: cache
         with:
           path: ${{ env.pythonLocation }}
