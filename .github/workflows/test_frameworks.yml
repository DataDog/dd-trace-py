--- conflicted
+++ resolved
@@ -62,21 +62,14 @@
             expl_coverage: 1
           - expl_profiler: 0
             expl_coverage: 0
-<<<<<<< HEAD
-=======
           # Temporarily disabling line coverage to investigate cause of hangs
           - expl_profiler: 0
             expl_coverage: 1
->>>>>>> cbd216e8
     runs-on: ubuntu-20.04
     env:
       DD_PROFILING_ENABLED: true
       DD_TESTING_RAISE: true
       DD_DEBUGGER_EXPL_ENCODE: 0  # Disabled to speed up
-<<<<<<< HEAD
-      DD_REMOTE_CONFIGURATION_ENABLED: false
-=======
->>>>>>> cbd216e8
       DD_DEBUGGER_EXPL_PROFILER_ENABLED: ${{ matrix.expl_profiler }}
       DD_DEBUGGER_EXPL_COVERAGE_ENABLED: ${{ matrix.expl_coverage }}
       PYTHONPATH: ../ddtrace/tests/debugging/exploration/:.
