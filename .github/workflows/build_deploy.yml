--- conflicted
+++ resolved
@@ -36,17 +36,10 @@
            archs: aarch64
          - os: windows-latest
            archs: AMD64 x86
-<<<<<<< HEAD
-         - os: macos-11
-           # universal2 and arm64 builds require CPython 3.8 or newer:
-           # https://cibuildwheel.readthedocs.io/en/stable/faq/#universal2
-           archs: x86_64
-=======
          - os: macos-latest
            # universal2 and arm64 builds require CPython 3.8 or newer:
            # https://cibuildwheel.readthedocs.io/en/stable/faq/#universal2
            archs: x86_64 universal2
->>>>>>> 4aa78e1f
     steps:
       - uses: actions/checkout@v3
         # Include all history and tags
