name: Build Python 3

on:
  workflow_call:
    inputs:
      cibw_build:
        required: true
        type: string
      cibw_skip:
        required: false
        type: string
      cibw_prerelease_pythons:
        required: false
        type: string

jobs:
  build-wheels-matrix:
    runs-on: ubuntu-latest
    outputs:
      include: ${{steps.set-matrix.outputs.include}}
    steps:
      - uses: actions/checkout@11bd71901bbe5b1630ceea73d27597364c9af683 # v4.2.2
        with:
          persist-credentials: false
      - uses: actions/setup-python@a26af69be951a213d495a4c3e4e4022e16d87065 # v5.6.0
        with:
          python-version: "3.13"
      - run: pip install cibuildwheel==3.1.4
      - id: set-matrix
        env:
          CIBW_BUILD: ${{ inputs.cibw_build }}
          CIBW_SKIP: ${{ inputs.cibw_skip }}
        run: |
          MATRIX_INCLUDE=$(
            {
              cibuildwheel --print-build-identifiers --platform linux --archs x86_64,i686 | jq -cR '{only: ., os: "ubuntu-latest-16-cores"}' \
              && cibuildwheel --print-build-identifiers --platform linux --archs aarch64  | jq -cR '{only: ., os: "arm-8core-linux"}' \
              && cibuildwheel --print-build-identifiers --platform windows --archs AMD64,x86 | jq -cR '{only: ., os: "windows-latest"}' \
              && cibuildwheel --print-build-identifiers --platform windows --archs ARM64    | jq -cR '{only: ., os: "windows-11-arm"}' \
              && cibuildwheel --print-build-identifiers --platform macos --archs x86_64 | jq -cR '{only: ., os: "macos-15-large"}' \
              && cibuildwheel --print-build-identifiers --platform macos --archs arm64 | jq -cR '{only: ., os: "macos-15-xlarge"}'
            } | jq -sc
          )
          echo $MATRIX_INCLUDE
          echo "include=${MATRIX_INCLUDE}" >> $GITHUB_OUTPUT

  build:
    needs: [ "build-wheels-matrix" ]
    runs-on: ${{ matrix.os }}
    name: Build ${{ matrix.only }}
    strategy:
      fail-fast: false
      matrix:
        include: ${{ fromJson(needs.build-wheels-matrix.outputs.include) }}
<<<<<<< HEAD
    env:
      CIBW_SKIP: ${{ inputs.cibw_skip }}
      CIBW_PRERELEASE_PYTHONS: ${{ inputs.cibw_prerelease_pythons }}
      CIBW_MANYLINUX_X86_64_IMAGE: manylinux2014
      CIBW_MANYLINUX_AARCH64_IMAGE: manylinux2014
      CIBW_MUSLLINUX_I686_IMAGE: ghcr.io/datadog/dd-trace-py/pypa_musllinux_1_2_i686:latest
      CIBW_BEFORE_ALL_WINDOWS: ${{ matrix.os == 'windows-latest' && 'rustup target add i686-pc-windows-msvc' || (matrix.os == 'windows-11-arm' && 'rustup target add aarch64-pc-windows-msvc') }}
      CIBW_BEFORE_ALL_MACOS: rustup target add aarch64-apple-darwin
      CIBW_BEFORE_ALL_LINUX: |
        if [[ "$(uname -m)-$(uname -i)-$(uname -o | tr '[:upper:]' '[:lower:]')-$(ldd --version 2>&1 | head -n 1 | awk '{print $1}')" != "i686-unknown-linux-musl" ]]; then
          curl -sSf https://sh.rustup.rs | sh -s -- -y;
        fi
      CIBW_ENVIRONMENT_LINUX: PATH=$HOME/.cargo/bin:$PATH CMAKE_BUILD_PARALLEL_LEVEL=24 CMAKE_ARGS="-DNATIVE_TESTING=OFF"
      # SYSTEM_VERSION_COMPAT is a workaround for versioning issue, a.k.a.
      # `platform.mac_ver()` reports incorrect MacOS version at 11.0
      # See: https://stackoverflow.com/a/65402241
      CIBW_ENVIRONMENT_MACOS: CMAKE_BUILD_PARALLEL_LEVEL=24 SYSTEM_VERSION_COMPAT=0 CMAKE_ARGS="-DNATIVE_TESTING=OFF"
      # cibuildwheel repair will copy anything's under /output directory from the
      # build container to the host machine. This is a bit hacky way, but seems
      # to be the only way getting debug symbols out from the container while
      # we don't mess up with RECORD file.
      CIBW_REPAIR_WHEEL_COMMAND_LINUX: |
        mkdir -p /output/debugwheelhouse &&
        python scripts/extract_debug_symbols.py {wheel} --output-dir /output/debugwheelhouse &&
        python scripts/zip_filter.py {wheel} \*.c \*.cpp \*.cc \*.h \*.hpp \*.pyx \*.md &&
        mkdir ./tempwheelhouse &&
        unzip -l {wheel} | grep '\.so' &&
        auditwheel repair -w ./tempwheelhouse {wheel} &&
        mv ./tempwheelhouse/*.whl {dest_dir} &&
        rm -rf ./tempwheelhouse
      CIBW_REPAIR_WHEEL_COMMAND_MACOS: |
        mkdir -p ./debugwheelhouse &&
        python scripts/extract_debug_symbols.py {wheel} --output-dir ./debugwheelhouse &&
        python scripts/zip_filter.py {wheel} \*.c \*.cpp \*.cc \*.h \*.hpp \*.pyx \*.md &&
        MACOSX_DEPLOYMENT_TARGET=12.7 delocate-wheel --require-archs {delocate_archs} -w {dest_dir} -v {wheel}
      CIBW_REPAIR_WHEEL_COMMAND_WINDOWS: python scripts/zip_filter.py "{wheel}" "*.c" "*.cpp" "*.cc" "*.h" "*.hpp" "*.pyx" "*.md" && mv "{wheel}" "{dest_dir}"
      CIBW_TEST_COMMAND: "python {project}/tests/smoke_test.py"

=======
>>>>>>> 3d5a9f31
    steps:
      - uses: actions/checkout@11bd71901bbe5b1630ceea73d27597364c9af683 # v4.2.2
        with:
          persist-credentials: false
          fetch-depth: 0

      - name: Enable sccache
        if: runner.os != 'Windows'
        uses: mozilla-actions/sccache-action@7d986dd989559c6ecdb630a3fd2557667be217ad  # 0.0.9
        with:
          disable_annotations: true

      - name: Add addtional GHA cache-related env vars
        uses: actions/github-script@v7
        if: runner.os != 'Windows'
        with:
          script: |
            core.exportVariable('ACTIONS_CACHE_URL', process.env['ACTIONS_CACHE_URL'])
            core.exportVariable('ACTIONS_RUNTIME_URL', process.env['ACTIONS_RUNTIME_URL'])

      - uses: actions/setup-python@a26af69be951a213d495a4c3e4e4022e16d87065 # v5.6.0
        name: Install Python
        with:
          python-version: "3.13"

      - name: Set up QEMU
        if: runner.os == 'Linux' && matrix.os != 'ubuntu-24.04-arm'
        uses: docker/setup-qemu-action@29109295f81e9208d7d86ff1c6c12d2833863392 # v3.6.0
        with:
          platforms: all

      - name: Build wheels
        uses: pypa/cibuildwheel@c923d83ad9c1bc00211c5041d0c3f73294ff88f6 # v3.1.4
        with:
          only: ${{ matrix.only }}
        env:
          SETUPTOOLS_SCM_PRETEND_VERSION_FOR_DDTRACE: ${{ needs.compute_version.outputs.library_version }}
          CIBW_SKIP: ${{ inputs.cibw_skip }}
          CIBW_PRERELEASE_PYTHONS: ${{ inputs.cibw_prerelease_pythons }}
          CIBW_MANYLINUX_X86_64_IMAGE: manylinux2014
          CIBW_MANYLINUX_AARCH64_IMAGE: manylinux2014
          CIBW_MUSLLINUX_I686_IMAGE: ghcr.io/datadog/dd-trace-py/pypa_musllinux_1_2_i686:latest
          CIBW_BEFORE_ALL_WINDOWS: ${{ matrix.os == 'windows-latest' && 'rustup target add i686-pc-windows-msvc' || (matrix.os == 'windows-11-arm' && 'rustup target add aarch64-pc-windows-msvc') }}
          CIBW_BEFORE_ALL_MACOS: rustup target add aarch64-apple-darwin
          CIBW_BEFORE_ALL_LINUX: |
            if [[ "$(uname -m)-$(uname -i)-$(uname -o | tr '[:upper:]' '[:lower:]')-$(ldd --version 2>&1 | head -n 1 | awk '{print $1}')" != "i686-unknown-linux-musl" ]]; then
              curl -sSf https://sh.rustup.rs | sh -s -- -y;
            fi
          CIBW_ENVIRONMENT_LINUX: >
            PATH=$HOME/.cargo/bin:$PATH
            CARGO_BUILD_JOBS=24
            CMAKE_BUILD_PARALLEL_LEVEL=24
            CMAKE_ARGS="-DNATIVE_TESTING=OFF"
            SETUPTOOLS_SCM_PRETEND_VERSION_FOR_DDTRACE=${{ needs.compute_version.outputs.library_version }}
            SCCACHE_GHA_ENABLED=true
            SCCACHE_DIR=/host/${{ env.SCCACHE_DIR }}
            SCCACHE_PATH=/host/${{ env.SCCACHE_PATH }}
            SCCACHE_CACHE_SIZE=1G
            ACTIONS_RUNTIME_TOKEN=${{ env.ACTIONS_RUNTIME_TOKEN }}
            ACTIONS_RUNTIME_URL=${{ env.ACTIONS_RUNTIME_URL }}
            ACTIONS_RESULTS_URL=${{ env.ACTIONS_RESULTS_URL }}
            ACTIONS_CACHE_URL=${{ env.ACTIONS_CACHE_URL }}
            ACTIONS_CACHE_SERVICE_V2=${{ env.ACTIONS_CACHE_SERVICE_V2 }}
            DD_USE_SCCACHE=1
          # SYSTEM_VERSION_COMPAT is a workaround for versioning issue, a.k.a.
          # `platform.mac_ver()` reports incorrect MacOS version at 11.0
          # See: https://stackoverflow.com/a/65402241
          CIBW_ENVIRONMENT_MACOS: >
            CMAKE_BUILD_PARALLEL_LEVEL=24
            CARGO_BUILD_JOBS=24
            SYSTEM_VERSION_COMPAT=0
            CMAKE_ARGS="-DNATIVE_TESTING=OFF"
            SETUPTOOLS_SCM_PRETEND_VERSION_FOR_DDTRACE=${{ needs.compute_version.outputs.library_version }}
            SCCACHE_GHA_ENABLED=true
            SCCACHE_CACHE_SIZE=1G
            ACTIONS_RUNTIME_TOKEN=${{ env.ACTIONS_RUNTIME_TOKEN }}
            ACTIONS_RUNTIME_URL=${{ env.ACTIONS_RUNTIME_URL }}
            ACTIONS_RESULTS_URL=${{ env.ACTIONS_RESULTS_URL }}
            ACTIONS_CACHE_URL=${{ env.ACTIONS_CACHE_URL }}
            ACTIONS_CACHE_SERVICE_V2=${{ env.ACTIONS_CACHE_SERVICE_V2 }}
            DD_USE_SCCACHE=1
          CIBW_ENVIRONMENT_WINDOWS: >
            SETUPTOOLS_SCM_PRETEND_VERSION_FOR_DDTRACE=${{ needs.compute_version.outputs.library_version }}
          # cibuildwheel repair will copy anything's under /output directory from the
          # build container to the host machine. This is a bit hacky way, but seems
          # to be the only way getting debug symbols out from the container while
          # we don't mess up with RECORD file.
          CIBW_REPAIR_WHEEL_COMMAND_LINUX: |
            mkdir -p /output/debugwheelhouse &&
            python scripts/extract_debug_symbols.py {wheel} --output-dir /output/debugwheelhouse &&
            python scripts/zip_filter.py {wheel} \*.c \*.cpp \*.cc \*.h \*.hpp \*.pyx \*.md &&
            mkdir ./tempwheelhouse &&
            unzip -l {wheel} | grep '\.so' &&
            auditwheel repair -w ./tempwheelhouse {wheel} &&
            mv ./tempwheelhouse/*.whl {dest_dir} &&
            rm -rf ./tempwheelhouse
          CIBW_REPAIR_WHEEL_COMMAND_MACOS: |
            mkdir -p ./debugwheelhouse &&
            python scripts/extract_debug_symbols.py {wheel} --output-dir ./debugwheelhouse &&
            python scripts/zip_filter.py {wheel} \*.c \*.cpp \*.cc \*.h \*.hpp \*.pyx \*.md &&
            MACOSX_DEPLOYMENT_TARGET=12.7 delocate-wheel --require-archs {delocate_archs} -w {dest_dir} -v {wheel}
          CIBW_REPAIR_WHEEL_COMMAND_WINDOWS: python scripts/zip_filter.py "{wheel}" "*.c" "*.cpp" "*.cc" "*.h" "*.hpp" "*.pyx" "*.md" && mv "{wheel}" "{dest_dir}"
          CIBW_BEFORE_TEST_LINUX: /host/${{ env.SCCACHE_PATH }} --show-stats
          CIBW_BEFORE_TEST_MACOS: ${{ env.SCCACHE_PATH }} --show-stats
          CIBW_TEST_COMMAND: "python {project}/tests/smoke_test.py"
      - name: Validate wheel RECORD files
        shell: bash
        run: |
          for wheel in ./wheelhouse/*.whl; do
            if [ -f "$wheel" ]; then
              echo "Validating $(basename $wheel)..."
              python scripts/validate_wheel.py "$wheel"
            fi
          done

      - if: runner.os != 'Windows'
        run: |
          echo "ARTIFACT_NAME=${{ matrix.only }}" >> $GITHUB_ENV
      - if: runner.os == 'Windows'
        run: |
          chcp 65001 #set code page to utf-8
          echo "ARTIFACT_NAME=${{ matrix.only }}"  >> $env:GITHUB_ENV
      - uses: actions/upload-artifact@ea165f8d65b6e75b540449e92b4886f43607fa02 # v4.6.2
        with:
          name: wheels-${{ env.ARTIFACT_NAME }}
          path: ./wheelhouse/*.whl

      - uses: actions/upload-artifact@ea165f8d65b6e75b540449e92b4886f43607fa02 # v4.6.2
        if: runner.os != 'Windows'
        with:
          name: debug-symbols-${{ env.ARTIFACT_NAME }}
          path: |
            ./debugwheelhouse/*.zip
            ./wheelhouse/debugwheelhouse/*.zip<|MERGE_RESOLUTION|>--- conflicted
+++ resolved
@@ -12,8 +12,39 @@
       cibw_prerelease_pythons:
         required: false
         type: string
+      library_version:
+        required: false
+        type: string
 
 jobs:
+  compute_version:
+    name: Compute Library Version
+    runs-on: ubuntu-latest
+    outputs:
+      library_version: ${{ steps.compute-version.outputs.library_version }}
+    steps:
+      - uses: actions/checkout@11bd71901bbe5b1630ceea73d27597364c9af683 # v4.2.2
+        # Include all history and tags
+        with:
+          persist-credentials: false
+          fetch-depth: 0
+      - uses: actions/setup-python@a26af69be951a213d495a4c3e4e4022e16d87065 # v5.6.0
+        name: Install Python
+        with:
+          python-version: '3.12'
+      - name: Compute Version
+        id: compute-version
+        run: |
+          if [ -n "${{ inputs.library_version}}" ]; then
+            LIBRARY_VERSION="${{ inputs.library_version}}"
+          else
+            pip install "setuptools_scm[toml]>=4"
+            LIBRARY_VERSION=$(setuptools-scm)
+          fi
+
+          echo "${LIBRARY_VERSION}"
+          echo "library_version=${LIBRARY_VERSION}" >> $GITHUB_OUTPUT
+
   build-wheels-matrix:
     runs-on: ubuntu-latest
     outputs:
@@ -45,54 +76,13 @@
           echo "include=${MATRIX_INCLUDE}" >> $GITHUB_OUTPUT
 
   build:
-    needs: [ "build-wheels-matrix" ]
+    needs: ["compute_version", "build-wheels-matrix" ]
     runs-on: ${{ matrix.os }}
     name: Build ${{ matrix.only }}
     strategy:
       fail-fast: false
       matrix:
         include: ${{ fromJson(needs.build-wheels-matrix.outputs.include) }}
-<<<<<<< HEAD
-    env:
-      CIBW_SKIP: ${{ inputs.cibw_skip }}
-      CIBW_PRERELEASE_PYTHONS: ${{ inputs.cibw_prerelease_pythons }}
-      CIBW_MANYLINUX_X86_64_IMAGE: manylinux2014
-      CIBW_MANYLINUX_AARCH64_IMAGE: manylinux2014
-      CIBW_MUSLLINUX_I686_IMAGE: ghcr.io/datadog/dd-trace-py/pypa_musllinux_1_2_i686:latest
-      CIBW_BEFORE_ALL_WINDOWS: ${{ matrix.os == 'windows-latest' && 'rustup target add i686-pc-windows-msvc' || (matrix.os == 'windows-11-arm' && 'rustup target add aarch64-pc-windows-msvc') }}
-      CIBW_BEFORE_ALL_MACOS: rustup target add aarch64-apple-darwin
-      CIBW_BEFORE_ALL_LINUX: |
-        if [[ "$(uname -m)-$(uname -i)-$(uname -o | tr '[:upper:]' '[:lower:]')-$(ldd --version 2>&1 | head -n 1 | awk '{print $1}')" != "i686-unknown-linux-musl" ]]; then
-          curl -sSf https://sh.rustup.rs | sh -s -- -y;
-        fi
-      CIBW_ENVIRONMENT_LINUX: PATH=$HOME/.cargo/bin:$PATH CMAKE_BUILD_PARALLEL_LEVEL=24 CMAKE_ARGS="-DNATIVE_TESTING=OFF"
-      # SYSTEM_VERSION_COMPAT is a workaround for versioning issue, a.k.a.
-      # `platform.mac_ver()` reports incorrect MacOS version at 11.0
-      # See: https://stackoverflow.com/a/65402241
-      CIBW_ENVIRONMENT_MACOS: CMAKE_BUILD_PARALLEL_LEVEL=24 SYSTEM_VERSION_COMPAT=0 CMAKE_ARGS="-DNATIVE_TESTING=OFF"
-      # cibuildwheel repair will copy anything's under /output directory from the
-      # build container to the host machine. This is a bit hacky way, but seems
-      # to be the only way getting debug symbols out from the container while
-      # we don't mess up with RECORD file.
-      CIBW_REPAIR_WHEEL_COMMAND_LINUX: |
-        mkdir -p /output/debugwheelhouse &&
-        python scripts/extract_debug_symbols.py {wheel} --output-dir /output/debugwheelhouse &&
-        python scripts/zip_filter.py {wheel} \*.c \*.cpp \*.cc \*.h \*.hpp \*.pyx \*.md &&
-        mkdir ./tempwheelhouse &&
-        unzip -l {wheel} | grep '\.so' &&
-        auditwheel repair -w ./tempwheelhouse {wheel} &&
-        mv ./tempwheelhouse/*.whl {dest_dir} &&
-        rm -rf ./tempwheelhouse
-      CIBW_REPAIR_WHEEL_COMMAND_MACOS: |
-        mkdir -p ./debugwheelhouse &&
-        python scripts/extract_debug_symbols.py {wheel} --output-dir ./debugwheelhouse &&
-        python scripts/zip_filter.py {wheel} \*.c \*.cpp \*.cc \*.h \*.hpp \*.pyx \*.md &&
-        MACOSX_DEPLOYMENT_TARGET=12.7 delocate-wheel --require-archs {delocate_archs} -w {dest_dir} -v {wheel}
-      CIBW_REPAIR_WHEEL_COMMAND_WINDOWS: python scripts/zip_filter.py "{wheel}" "*.c" "*.cpp" "*.cc" "*.h" "*.hpp" "*.pyx" "*.md" && mv "{wheel}" "{dest_dir}"
-      CIBW_TEST_COMMAND: "python {project}/tests/smoke_test.py"
-
-=======
->>>>>>> 3d5a9f31
     steps:
       - uses: actions/checkout@11bd71901bbe5b1630ceea73d27597364c9af683 # v4.2.2
         with:
