--- conflicted
+++ resolved
@@ -34,13 +34,8 @@
             {
               cibuildwheel --print-build-identifiers --platform linux --arch x86_64,i686 | jq -cR '{only: ., os: "ubuntu-latest"}' \
               && cibuildwheel --print-build-identifiers --platform linux --arch aarch64  | jq -cR '{only: ., os: "arm-4core-linux"}' \
-<<<<<<< HEAD
-              && cibuildwheel --print-build-identifiers --platform windows --arch AMD64,x86 | jq -cR '{only: ., os: "windows-latest"}' \
+              && cibuildwheel --print-build-identifiers --platform windows --arch AMD64,x86 | grep -v 313 | jq -cR '{only: ., os: "windows-latest"}' \
               && cibuildwheel --print-build-identifiers --platform macos --arch x86_64,universal2,arm64 | jq -cR '{only: ., os: "macos-13"}'
-=======
-              && cibuildwheel --print-build-identifiers --platform windows --arch AMD64,x86 | grep -v 313 | jq -cR '{only: ., os: "windows-latest"}' \
-              && cibuildwheel --print-build-identifiers --platform macos --arch x86_64,universal2 | jq -cR '{only: ., os: "macos-13"}'
->>>>>>> 75bed24c
             } | jq -sc
           )
           echo $MATRIX_INCLUDE
@@ -153,13 +148,8 @@
             done &&
             rm -rf ./tempwheelhouse
           CIBW_REPAIR_WHEEL_COMMAND_MACOS: |
-<<<<<<< HEAD
-            zip -d {wheel} \*.c \*.cpp \*.cc \*.h \*.hpp \*.pyx \*.so  &&
-            delocate-wheel --require-archs {delocate_archs} -w {dest_dir} -v {wheel}
-=======
-            zip -d {wheel} \*.c \*.cpp \*.cc \*.h \*.hpp \*.pyx &&
+            zip -d {wheel} \*.c \*.cpp \*.cc \*.h \*.hpp \*.pyx \*.so &&
             MACOSX_DEPLOYMENT_TARGET=12.7 delocate-wheel --require-archs {delocate_archs} -w {dest_dir} -v {wheel}
->>>>>>> 75bed24c
           CIBW_REPAIR_WHEEL_COMMAND_WINDOWS:
             choco install -y 7zip &&
             7z d -r "{wheel}" *.c *.cpp *.cc *.h *.hpp *.pyx &&
