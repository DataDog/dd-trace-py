--- conflicted
+++ resolved
@@ -79,12 +79,8 @@
           python -m pip install --upgrade pip
           pip install packaging
           pip install requests
-<<<<<<< HEAD
-          pip install riot==0.20.0
           pip install wrapt==1.16.0
-=======
           pip install riot==0.20.1
->>>>>>> f2841926
 
       - name: Run regenerate-riot-latest
         run: scripts/regenerate-riot-latest.sh
