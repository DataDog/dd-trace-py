name: Generate Package Versions

on:
  workflow_dispatch: # can be triggered manually
  schedule:
    - cron: "0 0 * * 0" # weekly on Sunday at midnight

jobs:
  generate-package-versions:
    name: Generate package versions
    runs-on: ubuntu-latest
    permissions:
<<<<<<< HEAD
      actions: read # read secrets
      pull-requests: write
      contents: write
=======
      pull-requests: write
>>>>>>> a3e471b4
    steps:
      - uses: actions/checkout@v4

      - name: Setup Python 3.7
        uses: actions/setup-python@v5
        with:
          python-version: "3.7"

      - name: Setup Python 3.8
        uses: actions/setup-python@v5
        with:
          python-version: "3.8"

      - name: Setup Python 3.9
        uses: actions/setup-python@v5
        with:
          python-version: "3.9"

      - name: Setup Python 3.10
        uses: actions/setup-python@v5
        with:
          python-version: "3.10"

      - name: Setup Python 3.11
        uses: actions/setup-python@v5
        with:
          python-version: "3.11"

      - name: Setup Python 3.12
        uses: actions/setup-python@v5
        with:
          python-version: "3.12"
      
      - name: Set up QEMU
        uses: docker/setup-qemu-action@v2

      - name: Set up Docker Buildx
        uses: docker/setup-buildx-action@v3

      - name: Install Docker Compose
        run: |
          sudo curl -L "https://github.com/docker/compose/releases/download/v2.20.2/docker-compose-$(uname -s)-$(uname -m)" -o /usr/local/bin/docker-compose
          sudo chmod +x /usr/local/bin/docker-compose
          docker-compose --version

      - name: Start docker service
        run: docker-compose up -d testagent

      - name: Install system dependencies
        run: |
          sudo apt-get update
          sudo apt-get install -y libmariadb-dev

      - name: Install hatch
        uses: pypa/hatch@install
        with:
          version: "1.12.0"

      - name: Install Python dependencies
        run: |
          python -m pip install --upgrade pip
          pip install packaging
          pip install requests
          pip install riot==0.19.1

      - name: Run regenerate-riot-latest
        run: scripts/regenerate-riot-latest.sh

      - name: Get latest version
        id: new-latest
        run: |
          NEW_LATEST=$(python scripts/get_latest_version.py ${{ env.VENV_NAME }})
          echo "NEW_LATEST=$NEW_LATEST" >> $GITHUB_ENV

      - name: Create Pull Request
        id: pr
        uses: peter-evans/create-pull-request@v6
        with:
          token: ${{ secrets.GITHUB_TOKEN }}
          branch: "upgrade-latest-${{ env.VENV_NAME }}-version"
          commit-message: "Update package version"
          delete-branch: true
          base: main
          title: "chore: update ${{ env.VENV_NAME }} latest version to ${{ env.NEW_LATEST }}"
          labels: changelog/no-changelog
          body-path: .github/PULL_REQUEST_TEMPLATE.md<|MERGE_RESOLUTION|>--- conflicted
+++ resolved
@@ -10,13 +10,7 @@
     name: Generate package versions
     runs-on: ubuntu-latest
     permissions:
-<<<<<<< HEAD
-      actions: read # read secrets
       pull-requests: write
-      contents: write
-=======
-      pull-requests: write
->>>>>>> a3e471b4
     steps:
       - uses: actions/checkout@v4
 
