--- conflicted
+++ resolved
@@ -16,11 +16,7 @@
           fetch-depth: 0
       - name: Get changed files
         id: changed-files
-<<<<<<< HEAD
-        uses: tj-actions/changed-files@dcc7a0cba800f454d79fff4b993e8c3555bcc0a8 # v45.0.7
-=======
         uses: tj-actions/changed-files@823fcebdb31bb35fdf2229d9f769b400309430d0 # v46.0.3
->>>>>>> f73bc162
       - name: Setup go
         uses: actions/setup-go@0aaccfd150d50ccaeb58ebd88d36e91967a5f35b # v5.4.0
       - name: Install codeowners
