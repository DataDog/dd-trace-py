--- conflicted
+++ resolved
@@ -11,11 +11,7 @@
   validate:
     name: Check requirements lockfiles
     runs-on: ubuntu-latest
-<<<<<<< HEAD
-    container: ghcr.io/datadog/dd-trace-py/testrunner@sha256:1a76ac6a5f398d9fcca77468aed92b5f12e875e31370c628f7ceacd4246727c6
-=======
     container: ghcr.io/datadog/dd-trace-py/testrunner:47c7b5287da25643e46652e6d222a40a52f2382a@sha256:3a02dafeff9cd72966978816d1b39b54f5517af4049396923b95c8452f604269
->>>>>>> 003c1f7a
     steps:
       - uses: actions/checkout@v4
         with:
