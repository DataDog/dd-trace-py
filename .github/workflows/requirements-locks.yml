name: Test Requirements Lockfiles Check
on:
  push:
    branches:
      - 1.x
  pull_request:
    types: [opened, reopened, synchronize]
jobs:
  validate:
    name: Check requirements lockfiles
    runs-on: ubuntu-latest
<<<<<<< HEAD
    container: ghcr.io/datadog/dd-trace-py/testrunner@sha256:fa6a282aed8f4521c46637d2d37a659ac8a500d999449223b8d07568069a5245
=======
    container: ghcr.io/datadog/dd-trace-py/testrunner:0f49c377e3568020d82e8fa2b4f314900deb8f8d
>>>>>>> 4ae7a3aa
    steps:
      - uses: actions/checkout@v3
        with:
          fetch-depth: 0

      - name: Fixup git permissions
        # https://github.com/actions/checkout/issues/766
        run: git config --global --add safe.directory "$GITHUB_WORKSPACE"

      - name: Set python interpreters
        run: pyenv global 3.10 2.7 3.5 3.6 3.7 3.8 3.9 3.11

      - name: Install Dependencies
        run: pip install --upgrade pip && pip install riot

      - name: Generate riot locks
        run: scripts/compile-and-prune-test-requirements

      - name: Check git diff
        run: scripts/check-diff '.riot/requirements/' 'Mismatches found between .riot/requirements/*.txt and riotfile.py. Run scripts/compile-and-prune-test-requirements and commit the result.'<|MERGE_RESOLUTION|>--- conflicted
+++ resolved
@@ -9,11 +9,7 @@
   validate:
     name: Check requirements lockfiles
     runs-on: ubuntu-latest
-<<<<<<< HEAD
-    container: ghcr.io/datadog/dd-trace-py/testrunner@sha256:fa6a282aed8f4521c46637d2d37a659ac8a500d999449223b8d07568069a5245
-=======
     container: ghcr.io/datadog/dd-trace-py/testrunner:0f49c377e3568020d82e8fa2b4f314900deb8f8d
->>>>>>> 4ae7a3aa
     steps:
       - uses: actions/checkout@v3
         with:
