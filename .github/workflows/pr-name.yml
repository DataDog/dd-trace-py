--- conflicted
+++ resolved
@@ -3,11 +3,7 @@
   pull_request:
     types: ['opened', 'edited', 'reopened', 'synchronize']
     branches-ignore:
-<<<<<<< HEAD
-      - backport-[0-9]+-to-[0-9]+.[0-9]+
-=======
-      - '[0-9]+.[0-9]+'
->>>>>>> 06170cac
+      - 'backport-[0-9]+-to-[0-9]+.[0-9]+'
 
 jobs:
   pr_name_lint:
