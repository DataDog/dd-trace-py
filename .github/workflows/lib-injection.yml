--- conflicted
+++ resolved
@@ -139,8 +139,21 @@
       - uses: actions/checkout@v4
       - name: Build and run the app
         run: |
-<<<<<<< HEAD
-=======
+          SRC="$(pwd)"
+          cd lib-injection
+          export DDTRACE_PYTHON_VERSION="v2.6.3"
+          export APP_CONTEXT="${SRC}/tests/lib-injection/${{matrix.variant}}"
+          export TEMP_DIR="${SRC}/tmp/ddtrace"
+          mkdir -p "${TEMP_DIR}"
+          # Give the temp dir permissions, by default the docker user doesn't have permissions
+          # to write to the filesystem.
+          chmod 777 $TEMP_DIR
+          # Start the lib_inject to get the files copied. This avoids a race condition with the startup of the
+          # application.
+          docker compose up --build lib_inject
+          docker compose up --build -d
+          # Wait for the app to start
+          sleep 60
           docker compose logs
 
   test_unit_no_instrumentation:
@@ -156,7 +169,6 @@
       - uses: actions/checkout@v4
       - name: Build and run the app
         run: |
->>>>>>> 0c38e09d
           SRC="$(pwd)"
           cd lib-injection
           export DDTRACE_PYTHON_VERSION="v2.6.3"
@@ -186,15 +198,10 @@
         run: |
           curl http://localhost:18080
           sleep 1  # wait for traces to be sent
-<<<<<<< HEAD
       - name: Check mocked telemetry
         run: |
            cd lib-injection
            docker exec lib-injection-app_local-1 sh -c "cd .. && [ ! -f src/validate_telemetry.py ] || cat src/mock-telemetry.out | python src/validate_telemetry.py"
-=======
-      - name: Print traces
-        run: curl http://localhost:8126/test/traces
->>>>>>> 0c38e09d
       - name: Check test agent received no trace
         run: |
           N=$(curl http://localhost:8126/test/traces | jq -r -e 'length')
