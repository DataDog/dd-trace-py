--- conflicted
+++ resolved
@@ -74,8 +74,4 @@
           docker-registry: ghcr.io
           docker-registry-username: ${{ github.repository_owner }}
           docker-registry-password: ${{ secrets.GITHUB_TOKEN }}
-<<<<<<< HEAD
-          test-script: ./lib-injection/run-lib-injection.sh
-=======
-          test-script: ./lib-injection/run-manual-lib-injection.sh
->>>>>>> 2fb45873
+          test-script: ./lib-injection/run-manual-lib-injection.sh