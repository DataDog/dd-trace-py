--- conflicted
+++ resolved
@@ -17,14 +17,6 @@
         with:
           persist-credentials: false
 
-<<<<<<< HEAD
-=======
-      - name: Setup Python 3.7
-        uses: actions/setup-python@42375524e23c412d93fb67b49958b491fce71c38 # v5.4.0
-        with:
-          python-version: "3.7"
-
->>>>>>> a22143d2
       - name: Setup Python 3.8
         uses: actions/setup-python@42375524e23c412d93fb67b49958b491fce71c38 # v5.4.0
         with:
