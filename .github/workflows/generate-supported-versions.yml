name: Generate Supported Integration Versions

on:
  workflow_dispatch: # can be triggered manually

jobs:
  generate-supported-versions:
    name: Generate supported integration versions
    runs-on: ubuntu-22.04
    permissions:
      actions: read
      contents: write
      pull-requests: write

    steps:
      - uses: actions/checkout@11bd71901bbe5b1630ceea73d27597364c9af683 # v4.2.2
        with:
          persist-credentials: false

      - name: Setup Python 3.8
        uses: actions/setup-python@8d9ed9ac5c53483de85588cdf95a591a75ab9f55 # v5.5.0
        with:
          python-version: "3.8"

      - name: Setup Python 3.9
        uses: actions/setup-python@8d9ed9ac5c53483de85588cdf95a591a75ab9f55 # v5.5.0
        with:
          python-version: "3.9"

      - name: Setup Python 3.10
        uses: actions/setup-python@8d9ed9ac5c53483de85588cdf95a591a75ab9f55 # v5.5.0
        with:
          python-version: "3.10"

      - name: Setup Python 3.11
        uses: actions/setup-python@8d9ed9ac5c53483de85588cdf95a591a75ab9f55 # v5.5.0
        with:
          python-version: "3.11"

      - name: Setup Python 3.12
        uses: actions/setup-python@8d9ed9ac5c53483de85588cdf95a591a75ab9f55 # v5.5.0
        with:
          python-version: "3.12"

      - name: Setup Python 3.13
        uses: actions/setup-python@8d9ed9ac5c53483de85588cdf95a591a75ab9f55 # v5.5.0
        with:
          python-version: "3.13"

      - name: Set up QEMU
        uses: docker/setup-qemu-action@29109295f81e9208d7d86ff1c6c12d2833863392 # v3.6.0

      - name: Set up Docker Buildx
        uses: docker/setup-buildx-action@b5ca514318bd6ebac0fb2aedd5d36ec1b5c232a2 # v3.10.0

      - name: Install system dependencies
        run: |
          sudo apt-get update
          sudo apt-get install -y libmariadb-dev

      - name: Install Python dependencies
        run: |
          python -m pip install --upgrade pip
          pip install packaging
          pip install requests
          pip install riot==0.20.1
          pip install wrapt==1.16.0

      - name: Install ddtrace
        run: |
          pip install -e .

      - run: python scripts/freshvenvs.py generate

      - name: Generate table
        run: python scripts/generate_table.py

      - run: git diff

      - name: Create Pull Request
        id: pr
<<<<<<< HEAD
        uses: peter-evans/create-pull-request@dd2324fc52d5d43c699a5636bcf19fceaa70c284 # v7.0.7
=======
        uses: peter-evans/create-pull-request@271a8d0340265f705b14b6d32b9829c1cb33d45e # v7.0.8
>>>>>>> f73bc162
        with:
          token: ${{ secrets.GITHUB_TOKEN }}
          branch: "update-supported-versions"
          commit-message: "Update supported versions table"
          delete-branch: true
          base: main
          title: "chore: update supported versions"
          labels: changelog/no-changelog
          body: |
            Generates / updates the supported versions table for integrations.
            This should be tied to releases, or triggered manually.
            Workflow runs: [Generate Supported Integration Versions](https://github.com/DataDog/dd-trace-py/actions/workflows/generate-supported-versions.yml)

            ## Checklist
            - [x] PR author has checked that all the criteria below are met
            - The PR description includes an overview of the change
            - The PR description articulates the motivation for the change
            - The change includes tests OR the PR description describes a testing strategy
            - The PR description notes risks associated with the change, if any
            - Newly-added code is easy to change
            - The change follows the [library release note guidelines](https://ddtrace.readthedocs.io/en/stable/releasenotes.html)
            - The change includes or references documentation updates if necessary
            - Backport labels are set (if [applicable](https://ddtrace.readthedocs.io/en/latest/contributing.html#backporting))

            ## Reviewer Checklist
            - [ ] Reviewer has checked that all the criteria below are met
            - Title is accurate
            - All changes are related to the pull request's stated goal
            - Avoids breaking [API](https://ddtrace.readthedocs.io/en/stable/versioning.html#interfaces) changes
            - Testing strategy adequately addresses listed risks
            - Newly-added code is easy to change
            - Release note makes sense to a user of the library
            - If necessary, author has acknowledged and discussed the performance implications of this PR as reported in the benchmarks PR comment
            - Backport labels are set in a manner that is consistent with the [release branch maintenance policy](https://ddtrace.readthedocs.io/en/latest/contributing.html#backporting)<|MERGE_RESOLUTION|>--- conflicted
+++ resolved
@@ -79,11 +79,7 @@
 
       - name: Create Pull Request
         id: pr
-<<<<<<< HEAD
-        uses: peter-evans/create-pull-request@dd2324fc52d5d43c699a5636bcf19fceaa70c284 # v7.0.7
-=======
         uses: peter-evans/create-pull-request@271a8d0340265f705b14b6d32b9829c1cb33d45e # v7.0.8
->>>>>>> f73bc162
         with:
           token: ${{ secrets.GITHUB_TOKEN }}
           branch: "update-supported-versions"
