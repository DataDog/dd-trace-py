--- conflicted
+++ resolved
@@ -69,14 +69,7 @@
         if: needs.needs-run.outputs.outcome == 'success' || github.event_name == 'schedule'
         run: ./build.sh
 
-<<<<<<< HEAD
-      # - name: Run
-      #   if: needs.needs-run.outputs.outcome == 'success' || github.event_name == 'schedule'
-      #   run: ./run.sh
-
       - name: Run INTEGRATIONS 
-=======
-      - name: Run INTEGRATIONS 
         if: needs.needs-run.outputs.outcome == 'success' || github.event_name == 'schedule'
         run: ./run.sh INTEGRATIONS 
 
@@ -85,7 +78,6 @@
         run: ./run.sh CROSSED_TRACING_LIBRARIES 
 
       - name: Run
->>>>>>> 6d135835
         if: needs.needs-run.outputs.outcome == 'success' || github.event_name == 'schedule'
         run: ./run.sh INTEGRATIONS -F tests/integrations/test_dsm.py::Test_DsmContext_Extraction_Base64 -F tests/integrations/test_dsm.py::Test_DsmContext_Injection_Base64
 
