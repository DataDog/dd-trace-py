--- conflicted
+++ resolved
@@ -64,13 +64,6 @@
           fetch-depth: 0
 
       - name: Build
-<<<<<<< HEAD
-        if: needs.needs-run.outputs.outcome == 'success'
-        run: ./build.sh
-
-      - name: Run
-=======
->>>>>>> 75674c04
         if: needs.needs-run.outputs.outcome == 'success'
         run: ./build.sh
 
