name: System Tests

on:
  push:
    branches:
      - main
      - 'mq-working-branch**'
  pull_request:
  workflow_dispatch: {}
  schedule:
    - cron: '00 04 * * 2-6'

jobs:
  system-tests-build-agent:
    runs-on: ubuntu-latest
    steps:

      - name: Checkout system tests
        uses: actions/checkout@11bd71901bbe5b1630ceea73d27597364c9af683 # v4.2.2
        with:
          persist-credentials: false
          repository: 'DataDog/system-tests'

      - name: Build agent
        run: ./build.sh -i agent

      - name: Save
        id: save
        run: |
          docker image save system_tests/agent:latest | gzip > agent_${{ github.sha }}.tar.gz

      - uses: actions/upload-artifact@ea165f8d65b6e75b540449e92b4886f43607fa02 # v4.6.2
        with:
          name: agent_${{ github.sha }}
          path: |
            agent_${{ github.sha }}.tar.gz
          retention-days: 2

  system-tests-build-weblog:
    runs-on: ubuntu-latest
    strategy:
      matrix:
        include:
          - weblog-variant: flask-poc
          - weblog-variant: uwsgi-poc
          - weblog-variant: django-poc
          - weblog-variant: fastapi
          # runs django-poc for 3.12
          - weblog-variant: python3.12
          - weblog-variant: django-py3.13
      fail-fast: false
    env:
      TEST_LIBRARY: python
      WEBLOG_VARIANT: ${{ matrix.weblog-variant }}
      # system-tests requires an API_KEY, but it does not have to be a valid key, as long as we don't run a scenario
      # that make assertion on backend data. Using a fake key allow to run system tests on PR originating from forks.
      # If ever it's needed, a valid key exists in the repo, using ${{ secrets.DD_API_KEY }}
      DD_API_KEY: ${{ secrets.FAKE_DD_API_KEY }}
      CMAKE_BUILD_PARALLEL_LEVEL: 12
      SYSTEM_TESTS_AWS_ACCESS_KEY_ID: ${{ secrets.IDM_AWS_ACCESS_KEY_ID }}
      SYSTEM_TESTS_AWS_SECRET_ACCESS_KEY: ${{ secrets.IDM_AWS_SECRET_ACCESS_KEY }}
    steps:

      - name: Checkout system tests
        uses: actions/checkout@11bd71901bbe5b1630ceea73d27597364c9af683 # v4.2.2
        with:
          persist-credentials: false
          repository: 'DataDog/system-tests'

      - name: Checkout dd-trace-py
        uses: actions/checkout@11bd71901bbe5b1630ceea73d27597364c9af683 # v4.2.2
        with:
          persist-credentials: false
          path: 'binaries/dd-trace-py'
          fetch-depth: 0
          # NB this ref is necessary to keep the checkout out of detached HEAD state, which setuptools_scm requires for
          # proper version guessing
          ref: ${{ github.event.pull_request.head.sha || github.sha }}

      - name: Build
        run: ./build.sh -i weblog

      - name: Save
        id: save
        run: |
          docker image save system_tests/weblog:latest | gzip > ${{ matrix.weblog-variant}}_weblog_${{ github.sha }}.tar.gz

      - uses: actions/upload-artifact@ea165f8d65b6e75b540449e92b4886f43607fa02 # v4.6.2
        with:
          name: ${{ matrix.weblog-variant }}_${{ github.sha }}
          path: |
            ${{ matrix.weblog-variant}}_weblog_${{ github.sha }}.tar.gz
          retention-days: 2

  system-tests:
    runs-on: ubuntu-latest
    needs: [system-tests-build-agent, system-tests-build-weblog]
    strategy:
      matrix:
        weblog-variant: [flask-poc, uwsgi-poc , django-poc, fastapi, python3.12, django-py3.13]
        scenario: [remote-config, appsec, appsec-1, other, debugger-1, debugger-2]

      fail-fast: false
    env:
      TEST_LIBRARY: python
      WEBLOG_VARIANT: ${{ matrix.weblog-variant }}
      # system-tests requires an API_KEY, but it does not have to be a valid key, as long as we don't run a scenario
      # that make assertion on backend data. Using a fake key allow to run system tests on PR originating from forks.
      # If ever it's needed, a valid key exists in the repo, using ${{ secrets.DD_API_KEY }}
      DD_API_KEY: ${{ secrets.FAKE_DD_API_KEY }}
      CMAKE_BUILD_PARALLEL_LEVEL: 12
      SYSTEM_TESTS_AWS_ACCESS_KEY_ID: ${{ secrets.IDM_AWS_ACCESS_KEY_ID }}
      SYSTEM_TESTS_AWS_SECRET_ACCESS_KEY: ${{ secrets.IDM_AWS_SECRET_ACCESS_KEY }}
    steps:

      - name: Checkout system tests
        uses: actions/checkout@11bd71901bbe5b1630ceea73d27597364c9af683 # v4.2.2
        with:
          persist-credentials: false
          repository: 'DataDog/system-tests'

      - name: Build runner
        uses: ./.github/actions/install_runner

<<<<<<< HEAD
      - uses: actions/download-artifact@cc203385981b70ca67e1cc392babf9cc229d5806 # v4.1.9
=======
      - uses: actions/download-artifact@95815c38cf2ff2164869cbab79da8d1f422bc89e # v4.2.1
>>>>>>> f73bc162
        with:
          name: ${{ matrix.weblog-variant }}_${{ github.sha }}
          path: images_artifacts/

<<<<<<< HEAD
      - uses: actions/download-artifact@cc203385981b70ca67e1cc392babf9cc229d5806 # v4.1.9
=======
      - uses: actions/download-artifact@95815c38cf2ff2164869cbab79da8d1f422bc89e # v4.2.1
>>>>>>> f73bc162
        with:
          name: agent_${{ github.sha }}
          path: images_artifacts/

      - name: docker load
        id: docker_load
        run: |
          docker load < images_artifacts/${{ matrix.weblog-variant}}_weblog_${{ github.sha }}.tar.gz
          docker load < images_artifacts/agent_${{ github.sha }}.tar.gz

      - name: Run DEFAULT
        if: always() && steps.docker_load.outcome == 'success' && matrix.scenario == 'other'
        run: ./run.sh DEFAULT

      - name: Run SAMPLING
        if: always() && steps.docker_load.outcome == 'success' && matrix.scenario == 'other'
        run: ./run.sh SAMPLING

      - name: Run INTEGRATIONS
        if: always() && steps.docker_load.outcome == 'success' && matrix.scenario == 'other'
        run: ./run.sh INTEGRATIONS

      - name: Run CROSSED_TRACING_LIBRARIES
        if: always() && steps.docker_load.outcome == 'success' && matrix.scenario == 'other'
        run: ./run.sh CROSSED_TRACING_LIBRARIES

      - name: Run PROFILING
        if: always() && steps.docker_load.outcome == 'success' && matrix.scenario == 'other'
        run: |
          cat /proc/sys/kernel/perf_event_paranoid
          sudo sysctl kernel.perf_event_paranoid=1
          sudo sysctl -p
          ./run.sh PROFILING

      - name: Run REMOTE_CONFIG_MOCKED_BACKEND_ASM_FEATURES
        if: always() && steps.docker_load.outcome == 'success' && matrix.scenario == 'remote-config'
        run: ./run.sh REMOTE_CONFIG_MOCKED_BACKEND_ASM_FEATURES

      - name: Run REMOTE_CONFIG_MOCKED_BACKEND_LIVE_DEBUGGING
        if: always() && steps.docker_load.outcome == 'success' && matrix.scenario == 'remote-config'
        run: ./run.sh REMOTE_CONFIG_MOCKED_BACKEND_LIVE_DEBUGGING

      - name: Run REMOTE_CONFIG_MOCKED_BACKEND_ASM_DD
        if: always() && steps.docker_load.outcome == 'success' && matrix.scenario == 'remote-config'
        run: ./run.sh REMOTE_CONFIG_MOCKED_BACKEND_ASM_DD

      - name: Run APPSEC_MISSING_RULES
        if: always() && steps.docker_load.outcome == 'success' && matrix.scenario == 'appsec'
        run: ./run.sh APPSEC_MISSING_RULES

      - name: Run APPSEC_AUTO_EVENTS_EXTENDED
        if: always() && steps.docker_load.outcome == 'success' && matrix.scenario == 'appsec'
        run: ./run.sh APPSEC_AUTO_EVENTS_EXTENDED

      - name: Run APPSEC_CUSTOM_RULES
        if: always() && steps.docker_load.outcome == 'success' && matrix.scenario == 'appsec'
        run: ./run.sh APPSEC_CUSTOM_RULES

      - name: Run APPSEC_CORRUPTED_RULES
        if: always() && steps.docker_load.outcome == 'success' && matrix.scenario == 'appsec'
        run: ./run.sh APPSEC_CORRUPTED_RULES

      - name: Run APPSEC_RULES_MONITORING_WITH_ERRORS
        if: always() && steps.docker_load.outcome == 'success' && matrix.scenario == 'appsec'
        run: ./run.sh APPSEC_RULES_MONITORING_WITH_ERRORS

      - name: Run APPSEC_LOW_WAF_TIMEOUT
        if: always() && steps.docker_load.outcome == 'success' && matrix.scenario == 'appsec'
        run: ./run.sh APPSEC_LOW_WAF_TIMEOUT

      - name: Run APPSEC_CUSTOM_OBFUSCATION
        if: always() && steps.docker_load.outcome == 'success' && matrix.scenario == 'appsec'
        run: ./run.sh APPSEC_CUSTOM_OBFUSCATION

      - name: Run APPSEC_RATE_LIMITER
        if: always() && steps.docker_load.outcome == 'success' && matrix.scenario == 'appsec'
        run: ./run.sh APPSEC_RATE_LIMITER

      - name: Run APPSEC_STANDALONE
        if: always() && steps.docker_load.outcome == 'success' && matrix.scenario == 'appsec-1'
        run: ./run.sh APPSEC_STANDALONE

      - name: Run IAST_STANDALONE
        if: always() && steps.docker_load.outcome == 'success' && matrix.scenario == 'appsec-1'
        run: ./run.sh IAST_STANDALONE

      - name: Run SCA_STANDALONE
        if: always() && steps.docker_load.outcome == 'success' && matrix.scenario == 'appsec-1'
        run: ./run.sh SCA_STANDALONE

      - name: Run APPSEC_RUNTIME_ACTIVATION
        if: always() && steps.docker_load.outcome == 'success' && matrix.scenario == 'appsec-1'
        run: ./run.sh APPSEC_RUNTIME_ACTIVATION

      - name: Run APPSEC_WAF_TELEMETRY
        if: always() && steps.docker_load.outcome == 'success' && matrix.scenario == 'appsec-1'
        run: ./run.sh APPSEC_WAF_TELEMETRY

      - name: Run APPSEC_DISABLED
        if: always() && steps.docker_load.outcome == 'success' && matrix.scenario == 'appsec-1'
        run: ./run.sh APPSEC_DISABLED

      - name: Run APPSEC_BLOCKING
        if: always() && steps.docker_load.outcome == 'success' && matrix.scenario == 'appsec-1'
        run: ./run.sh APPSEC_BLOCKING

      - name: Run APPSEC_BLOCKING_FULL_DENYLIST
        if: always() && steps.docker_load.outcome == 'success' && matrix.scenario == 'appsec-1'
        run: ./run.sh APPSEC_BLOCKING_FULL_DENYLIST

      - name: Run APPSEC_REQUEST_BLOCKING
        if: always() && steps.docker_load.outcome == 'success' && matrix.scenario == 'appsec-1'
        run: ./run.sh APPSEC_REQUEST_BLOCKING

      - name: Run APPSEC_RASP
        if: always() && steps.docker_load.outcome == 'success' && matrix.scenario == 'appsec-1'
        run: ./run.sh APPSEC_RASP

      - name: Run DEBUGGER_PROBES_STATUS
        if: always() && steps.docker_load.outcome == 'success' && matrix.scenario == 'debugger-1'
        run: ./run.sh DEBUGGER_PROBES_STATUS

      - name: Run DEBUGGER_PROBES_SNAPSHOT
        if: always() && steps.docker_load.outcome == 'success' && matrix.scenario == 'debugger-1'
        run: ./run.sh DEBUGGER_PROBES_SNAPSHOT

      - name: Run DEBUGGER_PII_REDACTION
        if: always() && steps.docker_load.outcome == 'success' && matrix.scenario == 'debugger-1'
        run: ./run.sh DEBUGGER_PII_REDACTION

      - name: Run DEBUGGER_EXPRESSION_LANGUAGE
        if: always() && steps.docker_load.outcome == 'success' && matrix.scenario == 'debugger-1'
        run: ./run.sh DEBUGGER_EXPRESSION_LANGUAGE

      - name: Run DEBUGGER_EXCEPTION_REPLAY
        if: always() && steps.docker_load.outcome == 'success' && matrix.scenario == 'debugger-2'
        run: ./run.sh DEBUGGER_EXCEPTION_REPLAY

      - name: Run DEBUGGER_SYMDB
        if: always() && steps.docker_load.outcome == 'success' && matrix.scenario == 'debugger-2'
        run: ./run.sh DEBUGGER_SYMDB

      # The compress step speed up a lot the upload artifact process
      - name: Compress artifact
        if: always() && steps.docker_load.outcome == 'success'
        id: compress-artifact
        run: tar -czvf artifact.tar.gz $(ls | grep logs)

      - name: Upload artifact
        uses: actions/upload-artifact@ea165f8d65b6e75b540449e92b4886f43607fa02 # v4.6.2
        if: always() && steps.docker_load.outcome == 'success'
        with:
          name: logs_${{ matrix.weblog-variant }}_${{ matrix.scenario }}
          path: artifact.tar.gz


  parametric:
    runs-on:
      group: "APM Larger Runners"
    env:
      TEST_LIBRARY: python
    steps:
      - name: Checkout system tests
        uses: actions/checkout@11bd71901bbe5b1630ceea73d27597364c9af683 # v4.2.2
        with:
          persist-credentials: false
          repository: 'DataDog/system-tests'
      - name: Checkout dd-trace-py
        uses: actions/checkout@11bd71901bbe5b1630ceea73d27597364c9af683 # v4.2.2
        with:
          persist-credentials: false
          path: 'binaries/dd-trace-py'
          fetch-depth: 0
          ref: ${{ github.event.pull_request.head.sha || github.sha }}

      - name: Build runner
        id: build_runner
        uses: ./.github/actions/install_runner

      - name: Run
        if: always() && steps.build_runner.outcome == 'success'
        run: ./run.sh PARAMETRIC

      - name: Compress artifact
        if: always() && steps.build_runner.outcome == 'success'
        run: tar -czvf artifact.tar.gz $(ls | grep logs)

      - name: Upload artifact
        uses: actions/upload-artifact@ea165f8d65b6e75b540449e92b4886f43607fa02 # v4.6.2
        if: always() && steps.build_runner.outcome == 'success'
        with:
          name: logs_parametric
          path: artifact.tar.gz

  finished:
    name: system-tests finished
    runs-on: ubuntu-latest
    needs: [parametric, system-tests]
    if: success() || failure()
    steps:
      - name: True when everything else succeeded
        if: needs.parametric.result == 'success' && needs.system-tests.result == 'success'
        run: exit 0
      - name: Fails if anything else failed
        if: needs.parametric.result != 'success' || needs.system-tests.result != 'success'
        run: exit 1<|MERGE_RESOLUTION|>--- conflicted
+++ resolved
@@ -122,20 +122,12 @@
       - name: Build runner
         uses: ./.github/actions/install_runner
 
-<<<<<<< HEAD
-      - uses: actions/download-artifact@cc203385981b70ca67e1cc392babf9cc229d5806 # v4.1.9
-=======
       - uses: actions/download-artifact@95815c38cf2ff2164869cbab79da8d1f422bc89e # v4.2.1
->>>>>>> f73bc162
         with:
           name: ${{ matrix.weblog-variant }}_${{ github.sha }}
           path: images_artifacts/
 
-<<<<<<< HEAD
-      - uses: actions/download-artifact@cc203385981b70ca67e1cc392babf9cc229d5806 # v4.1.9
-=======
       - uses: actions/download-artifact@95815c38cf2ff2164869cbab79da8d1f422bc89e # v4.2.1
->>>>>>> f73bc162
         with:
           name: agent_${{ github.sha }}
           path: images_artifacts/
