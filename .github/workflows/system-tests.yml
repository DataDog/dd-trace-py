name: System Tests

on:
  push:
    branches:
      - main
      - 'mq-working-branch**'
  pull_request:
  workflow_dispatch: {}
  schedule:
    - cron: '00 04 * * 2-6'

jobs:
  system-tests-build-weblog:
    runs-on: ubuntu-latest
    strategy:
      matrix:
        include:
          - weblog-variant: flask-poc
          - weblog-variant: uwsgi-poc
          - weblog-variant: django-poc
          - weblog-variant: fastapi
          # runs django-poc for 3.12
          - weblog-variant: python3.12
          - weblog-variant: django-py3.13
      fail-fast: false
    env:
      TEST_LIBRARY: python
      WEBLOG_VARIANT: ${{ matrix.weblog-variant }}
      # system-tests requires an API_KEY, but it does not have to be a valid key, as long as we don't run a scenario
      # that make assertion on backend data. Using a fake key allow to run system tests on PR originating from forks.
      # If ever it's needed, a valid key exists in the repo, using ${{ secrets.DD_API_KEY }}
      DD_API_KEY: ${{ secrets.FAKE_DD_API_KEY }}
      CMAKE_BUILD_PARALLEL_LEVEL: 12
      SYSTEM_TESTS_AWS_ACCESS_KEY_ID: ${{ secrets.IDM_AWS_ACCESS_KEY_ID }}
      SYSTEM_TESTS_AWS_SECRET_ACCESS_KEY: ${{ secrets.IDM_AWS_SECRET_ACCESS_KEY }}
    steps:
      - name: Install Dependencies
        run: sudo apt-get install -y patchelf

      - name: Checkout system tests
        uses: actions/checkout@11bd71901bbe5b1630ceea73d27597364c9af683 # v4.2.2
        with:
          persist-credentials: false
          repository: 'DataDog/system-tests'
          # Automatically managed, use scripts/update-system-tests-version to update
<<<<<<< HEAD
          ref: 'fd29389c0345799089fd08f13c569b8647ed3500'
=======
          ref: '19028ef64b7932526448f04f9a3bc5b33223c12f'
>>>>>>> f225902f

      - name: Checkout dd-trace-py
        uses: actions/checkout@11bd71901bbe5b1630ceea73d27597364c9af683 # v4.2.2
        with:
          persist-credentials: false
          path: 'binaries/dd-trace-py'
          fetch-depth: 0
          # NB this ref is necessary to keep the checkout out of detached HEAD state, which setuptools_scm requires for
          # proper version guessing
          ref: ${{ github.event.pull_request.head.sha || github.sha }}

      - name: Build
        run: ./build.sh -i weblog

      - name: Save
        id: save
        run: |
          docker image save system_tests/weblog:latest | gzip > ${{ matrix.weblog-variant}}_weblog_${{ github.sha }}.tar.gz

      - uses: actions/upload-artifact@ea165f8d65b6e75b540449e92b4886f43607fa02 # v4.6.2
        with:
          name: ${{ matrix.weblog-variant }}_${{ github.sha }}
          path: |
            ${{ matrix.weblog-variant}}_weblog_${{ github.sha }}.tar.gz
          retention-days: 2

  system-tests:
    runs-on: ubuntu-latest
    needs: [system-tests-build-weblog]
    strategy:
      matrix:
        weblog-variant: [flask-poc, uwsgi-poc , django-poc, fastapi, python3.12, django-py3.13]
        scenario: [remote-config, appsec, appsec-1, other, debugger-1, debugger-2]

      fail-fast: false
    env:
      TEST_LIBRARY: python
      WEBLOG_VARIANT: ${{ matrix.weblog-variant }}
      # system-tests requires an API_KEY, but it does not have to be a valid key, as long as we don't run a scenario
      # that make assertion on backend data. Using a fake key allow to run system tests on PR originating from forks.
      # If ever it's needed, a valid key exists in the repo, using ${{ secrets.DD_API_KEY }}
      DD_API_KEY: ${{ secrets.FAKE_DD_API_KEY }}
      CMAKE_BUILD_PARALLEL_LEVEL: 12
      SYSTEM_TESTS_AWS_ACCESS_KEY_ID: ${{ secrets.IDM_AWS_ACCESS_KEY_ID }}
      SYSTEM_TESTS_AWS_SECRET_ACCESS_KEY: ${{ secrets.IDM_AWS_SECRET_ACCESS_KEY }}
    steps:

      - name: Checkout system tests
        uses: actions/checkout@11bd71901bbe5b1630ceea73d27597364c9af683 # v4.2.2
        with:
          persist-credentials: false
          repository: 'DataDog/system-tests'
          # Automatically managed, use scripts/update-system-tests-version to update
<<<<<<< HEAD
          ref: 'fd29389c0345799089fd08f13c569b8647ed3500'
=======
          ref: '19028ef64b7932526448f04f9a3bc5b33223c12f'
>>>>>>> f225902f

      - name: Build runner
        uses: ./.github/actions/install_runner

      - uses: actions/download-artifact@d3f86a106a0bac45b974a628896c90dbdf5c8093 # v4.3.0
        with:
          name: ${{ matrix.weblog-variant }}_${{ github.sha }}
          path: images_artifacts/

      - name: docker load
        id: docker_load
        run: |
          docker load < images_artifacts/${{ matrix.weblog-variant}}_weblog_${{ github.sha }}.tar.gz

      - name: Run DEFAULT
        if: always() && steps.docker_load.outcome == 'success' && matrix.scenario == 'other'
        run: ./run.sh DEFAULT

      - name: Run SAMPLING
        if: always() && steps.docker_load.outcome == 'success' && matrix.scenario == 'other'
        run: ./run.sh SAMPLING

      - name: Run INTEGRATIONS
        if: always() && steps.docker_load.outcome == 'success' && matrix.scenario == 'other'
        run: ./run.sh INTEGRATIONS

      - name: Run CROSSED_TRACING_LIBRARIES
        if: always() && steps.docker_load.outcome == 'success' && matrix.scenario == 'other'
        run: ./run.sh CROSSED_TRACING_LIBRARIES

      - name: Run PROFILING
        if: always() && steps.docker_load.outcome == 'success' && matrix.scenario == 'other'
        run: |
          cat /proc/sys/kernel/perf_event_paranoid
          sudo sysctl kernel.perf_event_paranoid=1
          sudo sysctl -p
          ./run.sh PROFILING

      - name: Run AGENT_SUPPORTING_SPAN_EVENTS
        if: always() && steps.docker_load.outcome == 'success' && matrix.scenario == 'other'
        run: ./run.sh AGENT_SUPPORTING_SPAN_EVENTS

      - name: Run REMOTE_CONFIG_MOCKED_BACKEND_ASM_FEATURES
        if: always() && steps.docker_load.outcome == 'success' && matrix.scenario == 'remote-config'
        run: ./run.sh REMOTE_CONFIG_MOCKED_BACKEND_ASM_FEATURES

      - name: Run REMOTE_CONFIG_MOCKED_BACKEND_LIVE_DEBUGGING
        if: always() && steps.docker_load.outcome == 'success' && matrix.scenario == 'remote-config'
        run: ./run.sh REMOTE_CONFIG_MOCKED_BACKEND_LIVE_DEBUGGING

      - name: Run REMOTE_CONFIG_MOCKED_BACKEND_ASM_DD
        if: always() && steps.docker_load.outcome == 'success' && matrix.scenario == 'remote-config'
        run: ./run.sh REMOTE_CONFIG_MOCKED_BACKEND_ASM_DD

      - name: Run APPSEC_MISSING_RULES
        if: always() && steps.docker_load.outcome == 'success' && matrix.scenario == 'appsec'
        run: ./run.sh APPSEC_MISSING_RULES

      - name: Run APPSEC_AUTO_EVENTS_EXTENDED
        if: always() && steps.docker_load.outcome == 'success' && matrix.scenario == 'appsec'
        run: ./run.sh APPSEC_AUTO_EVENTS_EXTENDED

      - name: Run APPSEC_CUSTOM_RULES
        if: always() && steps.docker_load.outcome == 'success' && matrix.scenario == 'appsec'
        run: ./run.sh APPSEC_CUSTOM_RULES

      - name: Run APPSEC_CORRUPTED_RULES
        if: always() && steps.docker_load.outcome == 'success' && matrix.scenario == 'appsec'
        run: ./run.sh APPSEC_CORRUPTED_RULES

      - name: Run APPSEC_RULES_MONITORING_WITH_ERRORS
        if: always() && steps.docker_load.outcome == 'success' && matrix.scenario == 'appsec'
        run: ./run.sh APPSEC_RULES_MONITORING_WITH_ERRORS

      - name: Run APPSEC_LOW_WAF_TIMEOUT
        if: always() && steps.docker_load.outcome == 'success' && matrix.scenario == 'appsec'
        run: ./run.sh APPSEC_LOW_WAF_TIMEOUT

      - name: Run APPSEC_CUSTOM_OBFUSCATION
        if: always() && steps.docker_load.outcome == 'success' && matrix.scenario == 'appsec'
        run: ./run.sh APPSEC_CUSTOM_OBFUSCATION

      - name: Run APPSEC_RATE_LIMITER
        if: always() && steps.docker_load.outcome == 'success' && matrix.scenario == 'appsec'
        run: ./run.sh APPSEC_RATE_LIMITER

      - name: Run APPSEC_STANDALONE
        if: always() && steps.docker_load.outcome == 'success' && matrix.scenario == 'appsec-1'
        run: ./run.sh APPSEC_STANDALONE

      - name: Run APPSEC_STANDALONE_API_SECURITY
        if: always() && steps.docker_load.outcome == 'success' && matrix.scenario == 'appsec-1'
        run: ./run.sh APPSEC_STANDALONE_API_SECURITY

      - name: Run IAST_STANDALONE
        if: always() && steps.docker_load.outcome == 'success' && matrix.scenario == 'appsec-1'
        run: ./run.sh IAST_STANDALONE

      - name: Run SCA_STANDALONE
        if: always() && steps.docker_load.outcome == 'success' && matrix.scenario == 'appsec-1'
        run: ./run.sh SCA_STANDALONE

      - name: Run APPSEC_RUNTIME_ACTIVATION
        if: always() && steps.docker_load.outcome == 'success' && matrix.scenario == 'appsec-1'
        run: ./run.sh APPSEC_RUNTIME_ACTIVATION

      - name: Run APPSEC_WAF_TELEMETRY
        if: always() && steps.docker_load.outcome == 'success' && matrix.scenario == 'appsec-1'
        run: ./run.sh APPSEC_WAF_TELEMETRY

      - name: Run APPSEC_DISABLED
        if: always() && steps.docker_load.outcome == 'success' && matrix.scenario == 'appsec-1'
        run: ./run.sh APPSEC_DISABLED

      - name: Run APPSEC_BLOCKING
        if: always() && steps.docker_load.outcome == 'success' && matrix.scenario == 'appsec-1'
        run: ./run.sh APPSEC_BLOCKING

      - name: Run APPSEC_BLOCKING_FULL_DENYLIST
        if: always() && steps.docker_load.outcome == 'success' && matrix.scenario == 'appsec-1'
        run: ./run.sh APPSEC_BLOCKING_FULL_DENYLIST

      - name: Run APPSEC_REQUEST_BLOCKING
        if: always() && steps.docker_load.outcome == 'success' && matrix.scenario == 'appsec-1'
        run: ./run.sh APPSEC_REQUEST_BLOCKING

      - name: Run APPSEC_RASP
        if: always() && steps.docker_load.outcome == 'success' && matrix.scenario == 'appsec-1'
        run: ./run.sh APPSEC_RASP

      - name: Run DEBUGGER_PROBES_STATUS
        if: always() && steps.docker_load.outcome == 'success' && matrix.scenario == 'debugger-1'
        run: ./run.sh DEBUGGER_PROBES_STATUS

      - name: Run DEBUGGER_PROBES_SNAPSHOT
        if: always() && steps.docker_load.outcome == 'success' && matrix.scenario == 'debugger-1'
        run: ./run.sh DEBUGGER_PROBES_SNAPSHOT

      - name: Run DEBUGGER_PII_REDACTION
        if: always() && steps.docker_load.outcome == 'success' && matrix.scenario == 'debugger-1'
        run: ./run.sh DEBUGGER_PII_REDACTION

      - name: Run DEBUGGER_EXPRESSION_LANGUAGE
        if: always() && steps.docker_load.outcome == 'success' && matrix.scenario == 'debugger-1'
        run: ./run.sh DEBUGGER_EXPRESSION_LANGUAGE

      - name: Run DEBUGGER_EXCEPTION_REPLAY
        if: always() && steps.docker_load.outcome == 'success' && matrix.scenario == 'debugger-2'
        run: ./run.sh DEBUGGER_EXCEPTION_REPLAY

      - name: Run DEBUGGER_SYMDB
        if: always() && steps.docker_load.outcome == 'success' && matrix.scenario == 'debugger-2'
        run: ./run.sh DEBUGGER_SYMDB

      # The compress step speed up a lot the upload artifact process
      - name: Compress artifact
        if: always() && steps.docker_load.outcome == 'success'
        id: compress-artifact
        run: tar -czvf artifact.tar.gz $(ls | grep logs)

      - name: Upload artifact
        uses: actions/upload-artifact@ea165f8d65b6e75b540449e92b4886f43607fa02 # v4.6.2
        if: always() && steps.docker_load.outcome == 'success'
        with:
          name: logs_${{ matrix.weblog-variant }}_${{ matrix.scenario }}
          path: artifact.tar.gz


  parametric:
    runs-on:
      group: "APM Larger Runners"
    env:
      TEST_LIBRARY: python
    steps:
      - name: Install Dependencies
        run: sudo apt-get install -y patchelf

      - name: Checkout system tests
        uses: actions/checkout@11bd71901bbe5b1630ceea73d27597364c9af683 # v4.2.2
        with:
          persist-credentials: false
          repository: 'DataDog/system-tests'
          # Automatically managed, use scripts/update-system-tests-version to update
<<<<<<< HEAD
          ref: 'fd29389c0345799089fd08f13c569b8647ed3500'
=======
          ref: '19028ef64b7932526448f04f9a3bc5b33223c12f'
>>>>>>> f225902f
      - name: Checkout dd-trace-py
        uses: actions/checkout@11bd71901bbe5b1630ceea73d27597364c9af683 # v4.2.2
        with:
          persist-credentials: false
          path: 'binaries/dd-trace-py'
          fetch-depth: 0
          ref: ${{ github.event.pull_request.head.sha || github.sha }}

      - name: Build runner
        id: build_runner
        uses: ./.github/actions/install_runner

      - name: Run
        if: always() && steps.build_runner.outcome == 'success'
        run: ./run.sh PARAMETRIC

      - name: Compress artifact
        if: always() && steps.build_runner.outcome == 'success'
        run: tar -czvf artifact.tar.gz $(ls | grep logs)

      - name: Upload artifact
        uses: actions/upload-artifact@ea165f8d65b6e75b540449e92b4886f43607fa02 # v4.6.2
        if: always() && steps.build_runner.outcome == 'success'
        with:
          name: logs_parametric
          path: artifact.tar.gz

  finished:
    name: system-tests finished
    runs-on: ubuntu-latest
    needs: [parametric, system-tests]
    if: success() || failure()
    steps:
      - name: True when everything else succeeded
        if: needs.parametric.result == 'success' && needs.system-tests.result == 'success'
        run: exit 0
      - name: Fails if anything else failed
        if: needs.parametric.result != 'success' || needs.system-tests.result != 'success'
        run: exit 1<|MERGE_RESOLUTION|>--- conflicted
+++ resolved
@@ -44,11 +44,7 @@
           persist-credentials: false
           repository: 'DataDog/system-tests'
           # Automatically managed, use scripts/update-system-tests-version to update
-<<<<<<< HEAD
           ref: 'fd29389c0345799089fd08f13c569b8647ed3500'
-=======
-          ref: '19028ef64b7932526448f04f9a3bc5b33223c12f'
->>>>>>> f225902f
 
       - name: Checkout dd-trace-py
         uses: actions/checkout@11bd71901bbe5b1630ceea73d27597364c9af683 # v4.2.2
@@ -102,11 +98,7 @@
           persist-credentials: false
           repository: 'DataDog/system-tests'
           # Automatically managed, use scripts/update-system-tests-version to update
-<<<<<<< HEAD
           ref: 'fd29389c0345799089fd08f13c569b8647ed3500'
-=======
-          ref: '19028ef64b7932526448f04f9a3bc5b33223c12f'
->>>>>>> f225902f
 
       - name: Build runner
         uses: ./.github/actions/install_runner
@@ -290,11 +282,7 @@
           persist-credentials: false
           repository: 'DataDog/system-tests'
           # Automatically managed, use scripts/update-system-tests-version to update
-<<<<<<< HEAD
           ref: 'fd29389c0345799089fd08f13c569b8647ed3500'
-=======
-          ref: '19028ef64b7932526448f04f9a3bc5b33223c12f'
->>>>>>> f225902f
       - name: Checkout dd-trace-py
         uses: actions/checkout@11bd71901bbe5b1630ceea73d27597364c9af683 # v4.2.2
         with:
