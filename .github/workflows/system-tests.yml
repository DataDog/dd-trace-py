--- conflicted
+++ resolved
@@ -47,11 +47,7 @@
           persist-credentials: false
           repository: 'DataDog/system-tests'
           # Automatically managed, use scripts/update-system-tests-version to update
-<<<<<<< HEAD
-          ref: '2639c0bbe8e084936631ccb98b7da8676cf7b61d'
-=======
           ref: '6be22a6418b86c3be4920790dfa121149aed2903'
->>>>>>> 0a204ccf
 
       - name: Download wheels to binaries directory
         uses: actions/download-artifact@d3f86a106a0bac45b974a628896c90dbdf5c8093 # v4.3.0
@@ -98,11 +94,7 @@
           persist-credentials: false
           repository: 'DataDog/system-tests'
           # Automatically managed, use scripts/update-system-tests-version to update
-<<<<<<< HEAD
-          ref: '2639c0bbe8e084936631ccb98b7da8676cf7b61d'
-=======
           ref: '6be22a6418b86c3be4920790dfa121149aed2903'
->>>>>>> 0a204ccf
 
       - name: Build runner
         uses: ./.github/actions/install_runner
@@ -287,11 +279,7 @@
           persist-credentials: false
           repository: 'DataDog/system-tests'
           # Automatically managed, use scripts/update-system-tests-version to update
-<<<<<<< HEAD
-          ref: '2639c0bbe8e084936631ccb98b7da8676cf7b61d'
-=======
           ref: '6be22a6418b86c3be4920790dfa121149aed2903'
->>>>>>> 0a204ccf
       - name: Download wheels to binaries directory
         uses: actions/download-artifact@d3f86a106a0bac45b974a628896c90dbdf5c8093 # v4.3.0
         with:
