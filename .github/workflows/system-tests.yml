name: System Tests

on:
  push:
    branches:
      - main
      - 'mq-working-branch**'
  pull_request:
  workflow_dispatch: {}
  schedule:
    - cron: '00 04 * * 2-6'

jobs:
  build-wheels:
    uses: ./.github/workflows/build_python_3.yml
    with:
      cibw_build: 'cp311-manylinux_x86_64 cp312-manylinux_x86_64 cp313-manylinux_x86_64'

  system-tests-build-weblog:
    needs:
      - build-wheels
    runs-on: ubuntu-latest
    strategy:
      matrix:
        include:
          - weblog-variant: flask-poc
          - weblog-variant: uwsgi-poc
          - weblog-variant: django-poc
          - weblog-variant: fastapi
          # runs django-poc for 3.12
          - weblog-variant: python3.12
          - weblog-variant: django-py3.13
      fail-fast: false
    env:
      TEST_LIBRARY: python
      WEBLOG_VARIANT: ${{ matrix.weblog-variant }}
      CMAKE_BUILD_PARALLEL_LEVEL: 12
      SYSTEM_TESTS_AWS_ACCESS_KEY_ID: ${{ secrets.IDM_AWS_ACCESS_KEY_ID }}
      SYSTEM_TESTS_AWS_SECRET_ACCESS_KEY: ${{ secrets.IDM_AWS_SECRET_ACCESS_KEY }}
    steps:
      - name: Install Dependencies
        run: sudo apt-get install -y patchelf

      - name: Checkout system tests
        uses: actions/checkout@11bd71901bbe5b1630ceea73d27597364c9af683 # v4.2.2
        with:
          persist-credentials: false
          repository: 'DataDog/system-tests'
          # Automatically managed, use scripts/update-system-tests-version to update
<<<<<<< HEAD
          ref: 'c328bfab87e6fff0c0bc8c6bb9918f930fc19476'
=======
          ref: '53608020d1f5cc57eb8c86f302d41c156bce091d'
>>>>>>> de41d2a7

      - name: Download wheels to binaries directory
        uses: actions/download-artifact@d3f86a106a0bac45b974a628896c90dbdf5c8093 # v4.3.0
        with:
          pattern: wheels-*
          path: binaries/
          merge-multiple: true

      - name: Build
        run: ./build.sh -i weblog

      - name: Save
        id: save
        run: |
          docker image save system_tests/weblog:latest | gzip > ${{ matrix.weblog-variant}}_weblog_${{ github.sha }}.tar.gz

      - uses: actions/upload-artifact@ea165f8d65b6e75b540449e92b4886f43607fa02 # v4.6.2
        with:
          name: ${{ matrix.weblog-variant }}_${{ github.sha }}
          path: |
            ${{ matrix.weblog-variant}}_weblog_${{ github.sha }}.tar.gz
          retention-days: 2

  system-tests:
    runs-on: ubuntu-latest
    needs: [system-tests-build-weblog]
    strategy:
      matrix:
        weblog-variant: [flask-poc, uwsgi-poc , django-poc, fastapi, python3.12, django-py3.13]
        scenario: [remote-config, appsec, appsec-1, other, debugger-1, debugger-2]

      fail-fast: false
    env:
      TEST_LIBRARY: python
      WEBLOG_VARIANT: ${{ matrix.weblog-variant }}
      CMAKE_BUILD_PARALLEL_LEVEL: 12
      SYSTEM_TESTS_AWS_ACCESS_KEY_ID: ${{ secrets.IDM_AWS_ACCESS_KEY_ID }}
      SYSTEM_TESTS_AWS_SECRET_ACCESS_KEY: ${{ secrets.IDM_AWS_SECRET_ACCESS_KEY }}
    steps:

      - name: Checkout system tests
        uses: actions/checkout@11bd71901bbe5b1630ceea73d27597364c9af683 # v4.2.2
        with:
          persist-credentials: false
          repository: 'DataDog/system-tests'
          # Automatically managed, use scripts/update-system-tests-version to update
<<<<<<< HEAD
          ref: 'c328bfab87e6fff0c0bc8c6bb9918f930fc19476'
=======
          ref: '53608020d1f5cc57eb8c86f302d41c156bce091d'
>>>>>>> de41d2a7

      - name: Build runner
        uses: ./.github/actions/install_runner

      - uses: actions/download-artifact@d3f86a106a0bac45b974a628896c90dbdf5c8093 # v4.3.0
        with:
          name: ${{ matrix.weblog-variant }}_${{ github.sha }}
          path: images_artifacts/

      - name: docker load
        id: docker_load
        run: |
          docker load < images_artifacts/${{ matrix.weblog-variant}}_weblog_${{ github.sha }}.tar.gz

      - name: Run DEFAULT
        if: always() && steps.docker_load.outcome == 'success' && matrix.scenario == 'other'
        run: ./run.sh DEFAULT

      - name: Run SAMPLING
        if: always() && steps.docker_load.outcome == 'success' && matrix.scenario == 'other'
        run: ./run.sh SAMPLING

      - name: Run INTEGRATIONS
        if: always() && steps.docker_load.outcome == 'success' && matrix.scenario == 'other'
        run: ./run.sh INTEGRATIONS

      - name: Run CROSSED_TRACING_LIBRARIES
        if: always() && steps.docker_load.outcome == 'success' && matrix.scenario == 'other'
        run: ./run.sh CROSSED_TRACING_LIBRARIES

      - name: Run PROFILING
        if: always() && steps.docker_load.outcome == 'success' && matrix.scenario == 'other'
        run: |
          cat /proc/sys/kernel/perf_event_paranoid
          sudo sysctl kernel.perf_event_paranoid=1
          sudo sysctl -p
          ./run.sh PROFILING

      - name: Run AGENT_SUPPORTING_SPAN_EVENTS
        if: always() && steps.docker_load.outcome == 'success' && matrix.scenario == 'other'
        run: ./run.sh AGENT_SUPPORTING_SPAN_EVENTS

      - name: Run REMOTE_CONFIG_MOCKED_BACKEND_ASM_FEATURES
        if: always() && steps.docker_load.outcome == 'success' && matrix.scenario == 'remote-config'
        run: ./run.sh REMOTE_CONFIG_MOCKED_BACKEND_ASM_FEATURES

      - name: Run REMOTE_CONFIG_MOCKED_BACKEND_LIVE_DEBUGGING
        if: always() && steps.docker_load.outcome == 'success' && matrix.scenario == 'remote-config'
        run: ./run.sh REMOTE_CONFIG_MOCKED_BACKEND_LIVE_DEBUGGING

      - name: Run REMOTE_CONFIG_MOCKED_BACKEND_ASM_DD
        if: always() && steps.docker_load.outcome == 'success' && matrix.scenario == 'remote-config'
        run: ./run.sh REMOTE_CONFIG_MOCKED_BACKEND_ASM_DD

      - name: Run APPSEC_MISSING_RULES
        if: always() && steps.docker_load.outcome == 'success' && matrix.scenario == 'appsec'
        run: ./run.sh APPSEC_MISSING_RULES

      - name: Run APPSEC_AUTO_EVENTS_EXTENDED
        if: always() && steps.docker_load.outcome == 'success' && matrix.scenario == 'appsec'
        run: ./run.sh APPSEC_AUTO_EVENTS_EXTENDED

      - name: Run APPSEC_CUSTOM_RULES
        if: always() && steps.docker_load.outcome == 'success' && matrix.scenario == 'appsec'
        run: ./run.sh APPSEC_CUSTOM_RULES

      - name: Run APPSEC_CORRUPTED_RULES
        if: always() && steps.docker_load.outcome == 'success' && matrix.scenario == 'appsec'
        run: ./run.sh APPSEC_CORRUPTED_RULES

      - name: Run APPSEC_RULES_MONITORING_WITH_ERRORS
        if: always() && steps.docker_load.outcome == 'success' && matrix.scenario == 'appsec'
        run: ./run.sh APPSEC_RULES_MONITORING_WITH_ERRORS

      - name: Run APPSEC_LOW_WAF_TIMEOUT
        if: always() && steps.docker_load.outcome == 'success' && matrix.scenario == 'appsec'
        run: ./run.sh APPSEC_LOW_WAF_TIMEOUT

      - name: Run APPSEC_CUSTOM_OBFUSCATION
        if: always() && steps.docker_load.outcome == 'success' && matrix.scenario == 'appsec'
        run: ./run.sh APPSEC_CUSTOM_OBFUSCATION

      - name: Run APPSEC_RATE_LIMITER
        if: always() && steps.docker_load.outcome == 'success' && matrix.scenario == 'appsec'
        run: ./run.sh APPSEC_RATE_LIMITER

      - name: Run APPSEC_STANDALONE
        if: always() && steps.docker_load.outcome == 'success' && matrix.scenario == 'appsec-1'
        run: ./run.sh APPSEC_STANDALONE

      - name: Run APPSEC_STANDALONE_API_SECURITY
        if: always() && steps.docker_load.outcome == 'success' && matrix.scenario == 'appsec-1'
        run: ./run.sh APPSEC_STANDALONE_API_SECURITY

      - name: Run IAST_STANDALONE
        if: always() && steps.docker_load.outcome == 'success' && matrix.scenario == 'appsec-1'
        run: ./run.sh IAST_STANDALONE

      - name: Run SCA_STANDALONE
        if: always() && steps.docker_load.outcome == 'success' && matrix.scenario == 'appsec-1'
        run: ./run.sh SCA_STANDALONE

      - name: Run APPSEC_RUNTIME_ACTIVATION
        if: always() && steps.docker_load.outcome == 'success' && matrix.scenario == 'appsec-1'
        run: ./run.sh APPSEC_RUNTIME_ACTIVATION

      - name: Run APPSEC_WAF_TELEMETRY
        if: always() && steps.docker_load.outcome == 'success' && matrix.scenario == 'appsec-1'
        run: ./run.sh APPSEC_WAF_TELEMETRY

      - name: Run APPSEC_DISABLED
        if: always() && steps.docker_load.outcome == 'success' && matrix.scenario == 'appsec-1'
        run: ./run.sh APPSEC_DISABLED

      - name: Run APPSEC_BLOCKING
        if: always() && steps.docker_load.outcome == 'success' && matrix.scenario == 'appsec-1'
        run: ./run.sh APPSEC_BLOCKING

      - name: Run APPSEC_BLOCKING_FULL_DENYLIST
        if: always() && steps.docker_load.outcome == 'success' && matrix.scenario == 'appsec-1'
        run: ./run.sh APPSEC_BLOCKING_FULL_DENYLIST

      - name: Run APPSEC_REQUEST_BLOCKING
        if: always() && steps.docker_load.outcome == 'success' && matrix.scenario == 'appsec-1'
        run: ./run.sh APPSEC_REQUEST_BLOCKING

      - name: Run APPSEC_RASP
        if: always() && steps.docker_load.outcome == 'success' && matrix.scenario == 'appsec-1'
        run: ./run.sh APPSEC_RASP

      - name: Run APPSEC_STANDALONE_RASP
        if: always() && steps.docker_load.outcome == 'success' && matrix.scenario == 'appsec-1'
        run: ./run.sh APPSEC_STANDALONE_RASP

      - name: Run DEBUGGER_PROBES_STATUS
        if: always() && steps.docker_load.outcome == 'success' && matrix.scenario == 'debugger-1'
        run: ./run.sh DEBUGGER_PROBES_STATUS

      - name: Run DEBUGGER_PROBES_SNAPSHOT
        if: always() && steps.docker_load.outcome == 'success' && matrix.scenario == 'debugger-1'
        run: ./run.sh DEBUGGER_PROBES_SNAPSHOT

      - name: Run DEBUGGER_PII_REDACTION
        if: always() && steps.docker_load.outcome == 'success' && matrix.scenario == 'debugger-1'
        run: ./run.sh DEBUGGER_PII_REDACTION

      - name: Run DEBUGGER_EXPRESSION_LANGUAGE
        if: always() && steps.docker_load.outcome == 'success' && matrix.scenario == 'debugger-1'
        run: ./run.sh DEBUGGER_EXPRESSION_LANGUAGE

      - name: Run DEBUGGER_EXCEPTION_REPLAY
        if: always() && steps.docker_load.outcome == 'success' && matrix.scenario == 'debugger-2'
        run: ./run.sh DEBUGGER_EXCEPTION_REPLAY

      - name: Run DEBUGGER_SYMDB
        if: always() && steps.docker_load.outcome == 'success' && matrix.scenario == 'debugger-2'
        run: ./run.sh DEBUGGER_SYMDB

      # The compress step speed up a lot the upload artifact process
      - name: Compress artifact
        if: always() && steps.docker_load.outcome == 'success'
        id: compress-artifact
        run: tar -czvf artifact.tar.gz $(ls | grep logs)

      - name: Upload artifact
        uses: actions/upload-artifact@ea165f8d65b6e75b540449e92b4886f43607fa02 # v4.6.2
        if: always() && steps.docker_load.outcome == 'success'
        with:
          name: logs_${{ matrix.weblog-variant }}_${{ matrix.scenario }}
          path: artifact.tar.gz


  parametric:
    needs:
      - build-wheels
    runs-on: ubuntu-latest
    env:
      TEST_LIBRARY: python
    steps:
      - name: Install Dependencies
        run: sudo apt-get install -y patchelf

      - name: Checkout system tests
        uses: actions/checkout@11bd71901bbe5b1630ceea73d27597364c9af683 # v4.2.2
        with:
          persist-credentials: false
          repository: 'DataDog/system-tests'
          # Automatically managed, use scripts/update-system-tests-version to update
<<<<<<< HEAD
          ref: 'c328bfab87e6fff0c0bc8c6bb9918f930fc19476'
=======
          ref: '53608020d1f5cc57eb8c86f302d41c156bce091d'
>>>>>>> de41d2a7
      - name: Download wheels to binaries directory
        uses: actions/download-artifact@d3f86a106a0bac45b974a628896c90dbdf5c8093 # v4.3.0
        with:
          pattern: wheels-*
          path: binaries/
          merge-multiple: true

      - name: Build runner
        id: build_runner
        uses: ./.github/actions/install_runner

      - name: Run
        if: always() && steps.build_runner.outcome == 'success'
        run: ./run.sh PARAMETRIC

      - name: Compress artifact
        if: always() && steps.build_runner.outcome == 'success'
        run: tar -czvf artifact.tar.gz $(ls | grep logs)

      - name: Upload artifact
        uses: actions/upload-artifact@ea165f8d65b6e75b540449e92b4886f43607fa02 # v4.6.2
        if: always() && steps.build_runner.outcome == 'success'
        with:
          name: logs_parametric
          path: artifact.tar.gz

  finished:
    name: system-tests finished
    runs-on: ubuntu-latest
    needs: [parametric, system-tests]
    if: success() || failure()
    steps:
      - name: True when everything else succeeded
        if: needs.parametric.result == 'success' && needs.system-tests.result == 'success'
        run: exit 0
      - name: Fails if anything else failed
        if: needs.parametric.result != 'success' || needs.system-tests.result != 'success'
        run: exit 1<|MERGE_RESOLUTION|>--- conflicted
+++ resolved
@@ -47,11 +47,7 @@
           persist-credentials: false
           repository: 'DataDog/system-tests'
           # Automatically managed, use scripts/update-system-tests-version to update
-<<<<<<< HEAD
-          ref: 'c328bfab87e6fff0c0bc8c6bb9918f930fc19476'
-=======
           ref: '53608020d1f5cc57eb8c86f302d41c156bce091d'
->>>>>>> de41d2a7
 
       - name: Download wheels to binaries directory
         uses: actions/download-artifact@d3f86a106a0bac45b974a628896c90dbdf5c8093 # v4.3.0
@@ -98,11 +94,7 @@
           persist-credentials: false
           repository: 'DataDog/system-tests'
           # Automatically managed, use scripts/update-system-tests-version to update
-<<<<<<< HEAD
-          ref: 'c328bfab87e6fff0c0bc8c6bb9918f930fc19476'
-=======
           ref: '53608020d1f5cc57eb8c86f302d41c156bce091d'
->>>>>>> de41d2a7
 
       - name: Build runner
         uses: ./.github/actions/install_runner
@@ -291,11 +283,7 @@
           persist-credentials: false
           repository: 'DataDog/system-tests'
           # Automatically managed, use scripts/update-system-tests-version to update
-<<<<<<< HEAD
-          ref: 'c328bfab87e6fff0c0bc8c6bb9918f930fc19476'
-=======
           ref: '53608020d1f5cc57eb8c86f302d41c156bce091d'
->>>>>>> de41d2a7
       - name: Download wheels to binaries directory
         uses: actions/download-artifact@d3f86a106a0bac45b974a628896c90dbdf5c8093 # v4.3.0
         with:
