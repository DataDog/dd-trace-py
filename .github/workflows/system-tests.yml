name: System Tests

on:
  push:
    branches:
      - main
      - 'mq-working-branch**'
  pull_request:
  workflow_dispatch: {}
  schedule:
    - cron: '00 04 * * 2-6'

jobs:
  build-wheels:
    uses: ./.github/workflows/build_python_3.yml
    with:
      cibw_build: 'cp311-manylinux_x86_64 cp312-manylinux_x86_64 cp313-manylinux_x86_64'

  system-tests-build-weblog:
    needs:
      - build-wheels
    runs-on: ubuntu-latest
    strategy:
      matrix:
        include:
          - weblog-variant: flask-poc
          - weblog-variant: uwsgi-poc
          - weblog-variant: django-poc
          - weblog-variant: fastapi
          # runs django-poc for 3.12
          - weblog-variant: python3.12
          - weblog-variant: django-py3.13
      fail-fast: false
    env:
      TEST_LIBRARY: python
      WEBLOG_VARIANT: ${{ matrix.weblog-variant }}
      CMAKE_BUILD_PARALLEL_LEVEL: 12
    steps:
      - name: Install Dependencies
        run: sudo apt-get install -y patchelf

      - name: Checkout system tests
        uses: actions/checkout@11bd71901bbe5b1630ceea73d27597364c9af683 # v4.2.2
        with:
          persist-credentials: false
          repository: 'DataDog/system-tests'
          # Automatically managed, use scripts/update-system-tests-version to update
<<<<<<< HEAD
          ref: 'ce152c18fb007cb219000fdf33c8d16c50996c2d'
=======
          ref: '38b9edcd63a1158f1a51e0430770052341b9cfdb'
>>>>>>> 81acf6d5

      - name: Download wheels to binaries directory
        uses: actions/download-artifact@d3f86a106a0bac45b974a628896c90dbdf5c8093 # v4.3.0
        with:
          pattern: wheels-*
          path: binaries/
          merge-multiple: true

      - name: Build
        run: ./build.sh -i weblog

      - name: Save
        id: save
        run: |
          docker image save system_tests/weblog:latest | gzip > ${{ matrix.weblog-variant}}_weblog_${{ github.sha }}.tar.gz

      - uses: actions/upload-artifact@ea165f8d65b6e75b540449e92b4886f43607fa02 # v4.6.2
        with:
          name: ${{ matrix.weblog-variant }}_${{ github.sha }}
          path: |
            ${{ matrix.weblog-variant}}_weblog_${{ github.sha }}.tar.gz
          retention-days: 2

  system-tests:
    runs-on: ubuntu-latest
    needs: [system-tests-build-weblog]
    strategy:
      matrix:
        weblog-variant: [flask-poc, uwsgi-poc , django-poc, fastapi, python3.12, django-py3.13]
        scenario: [remote-config, appsec, appsec-1, other, debugger-1, debugger-2]

      fail-fast: false
    env:
      TEST_LIBRARY: python
      WEBLOG_VARIANT: ${{ matrix.weblog-variant }}
      CMAKE_BUILD_PARALLEL_LEVEL: 12
    steps:

      - name: Checkout system tests
        uses: actions/checkout@11bd71901bbe5b1630ceea73d27597364c9af683 # v4.2.2
        with:
          persist-credentials: false
          repository: 'DataDog/system-tests'
          # Automatically managed, use scripts/update-system-tests-version to update
<<<<<<< HEAD
          ref: 'ce152c18fb007cb219000fdf33c8d16c50996c2d'
=======
          ref: '38b9edcd63a1158f1a51e0430770052341b9cfdb'
>>>>>>> 81acf6d5

      - name: Build runner
        uses: ./.github/actions/install_runner

      - uses: actions/download-artifact@d3f86a106a0bac45b974a628896c90dbdf5c8093 # v4.3.0
        with:
          name: ${{ matrix.weblog-variant }}_${{ github.sha }}
          path: images_artifacts/

      - name: docker load
        id: docker_load
        run: |
          docker load < images_artifacts/${{ matrix.weblog-variant}}_weblog_${{ github.sha }}.tar.gz

      - name: Run DEFAULT
        if: always() && steps.docker_load.outcome == 'success' && matrix.scenario == 'other'
        run: ./run.sh DEFAULT

      - name: Run SAMPLING
        if: always() && steps.docker_load.outcome == 'success' && matrix.scenario == 'other'
        run: ./run.sh SAMPLING

      - name: Run INTEGRATIONS
        if: always() && steps.docker_load.outcome == 'success' && matrix.scenario == 'other'
        run: ./run.sh INTEGRATIONS

      - name: Run CROSSED_TRACING_LIBRARIES
        if: always() && steps.docker_load.outcome == 'success' && matrix.scenario == 'other'
        run: ./run.sh CROSSED_TRACING_LIBRARIES

      - name: Run PROFILING
        if: always() && steps.docker_load.outcome == 'success' && matrix.scenario == 'other'
        run: |
          cat /proc/sys/kernel/perf_event_paranoid
          sudo sysctl kernel.perf_event_paranoid=1
          sudo sysctl -p
          ./run.sh PROFILING

      - name: Run AGENT_SUPPORTING_SPAN_EVENTS
        if: always() && steps.docker_load.outcome == 'success' && matrix.scenario == 'other'
        run: ./run.sh AGENT_SUPPORTING_SPAN_EVENTS

      - name: Run REMOTE_CONFIG_MOCKED_BACKEND_ASM_FEATURES
        if: always() && steps.docker_load.outcome == 'success' && matrix.scenario == 'remote-config'
        run: ./run.sh REMOTE_CONFIG_MOCKED_BACKEND_ASM_FEATURES

      - name: Run REMOTE_CONFIG_MOCKED_BACKEND_LIVE_DEBUGGING
        if: always() && steps.docker_load.outcome == 'success' && matrix.scenario == 'remote-config'
        run: ./run.sh REMOTE_CONFIG_MOCKED_BACKEND_LIVE_DEBUGGING

      - name: Run REMOTE_CONFIG_MOCKED_BACKEND_ASM_DD
        if: always() && steps.docker_load.outcome == 'success' && matrix.scenario == 'remote-config'
        run: ./run.sh REMOTE_CONFIG_MOCKED_BACKEND_ASM_DD

      - name: Run APPSEC_MISSING_RULES
        if: always() && steps.docker_load.outcome == 'success' && matrix.scenario == 'appsec'
        run: ./run.sh APPSEC_MISSING_RULES

      - name: Run APPSEC_AUTO_EVENTS_EXTENDED
        if: always() && steps.docker_load.outcome == 'success' && matrix.scenario == 'appsec'
        run: ./run.sh APPSEC_AUTO_EVENTS_EXTENDED

      - name: Run APPSEC_CUSTOM_RULES
        if: always() && steps.docker_load.outcome == 'success' && matrix.scenario == 'appsec'
        run: ./run.sh APPSEC_CUSTOM_RULES

      - name: Run APPSEC_CORRUPTED_RULES
        if: always() && steps.docker_load.outcome == 'success' && matrix.scenario == 'appsec'
        run: ./run.sh APPSEC_CORRUPTED_RULES

      - name: Run APPSEC_RULES_MONITORING_WITH_ERRORS
        if: always() && steps.docker_load.outcome == 'success' && matrix.scenario == 'appsec'
        run: ./run.sh APPSEC_RULES_MONITORING_WITH_ERRORS

      - name: Run APPSEC_LOW_WAF_TIMEOUT
        if: always() && steps.docker_load.outcome == 'success' && matrix.scenario == 'appsec'
        run: ./run.sh APPSEC_LOW_WAF_TIMEOUT

      - name: Run APPSEC_CUSTOM_OBFUSCATION
        if: always() && steps.docker_load.outcome == 'success' && matrix.scenario == 'appsec'
        run: ./run.sh APPSEC_CUSTOM_OBFUSCATION

      - name: Run APPSEC_RATE_LIMITER
        if: always() && steps.docker_load.outcome == 'success' && matrix.scenario == 'appsec'
        run: ./run.sh APPSEC_RATE_LIMITER

      - name: Run APPSEC_STANDALONE
        if: always() && steps.docker_load.outcome == 'success' && matrix.scenario == 'appsec-1'
        run: ./run.sh APPSEC_STANDALONE

      - name: Run APPSEC_STANDALONE_API_SECURITY
        if: always() && steps.docker_load.outcome == 'success' && matrix.scenario == 'appsec-1'
        run: ./run.sh APPSEC_STANDALONE_API_SECURITY

      - name: Run IAST_STANDALONE
        if: always() && steps.docker_load.outcome == 'success' && matrix.scenario == 'appsec-1'
        run: ./run.sh IAST_STANDALONE

      - name: Run SCA_STANDALONE
        if: always() && steps.docker_load.outcome == 'success' && matrix.scenario == 'appsec-1'
        run: ./run.sh SCA_STANDALONE

      - name: Run APPSEC_RUNTIME_ACTIVATION
        if: always() && steps.docker_load.outcome == 'success' && matrix.scenario == 'appsec-1'
        run: ./run.sh APPSEC_RUNTIME_ACTIVATION

      - name: Run APPSEC_WAF_TELEMETRY
        if: always() && steps.docker_load.outcome == 'success' && matrix.scenario == 'appsec-1'
        run: ./run.sh APPSEC_WAF_TELEMETRY

      - name: Run APPSEC_DISABLED
        if: always() && steps.docker_load.outcome == 'success' && matrix.scenario == 'appsec-1'
        run: ./run.sh APPSEC_DISABLED

      - name: Run APPSEC_BLOCKING
        if: always() && steps.docker_load.outcome == 'success' && matrix.scenario == 'appsec-1'
        run: ./run.sh APPSEC_BLOCKING

      - name: Run APPSEC_BLOCKING_FULL_DENYLIST
        if: always() && steps.docker_load.outcome == 'success' && matrix.scenario == 'appsec-1'
        run: ./run.sh APPSEC_BLOCKING_FULL_DENYLIST

      - name: Run APPSEC_RASP
        if: always() && steps.docker_load.outcome == 'success' && matrix.scenario == 'appsec-1'
        run: ./run.sh APPSEC_RASP

      - name: Run APPSEC_STANDALONE_RASP
        if: always() && steps.docker_load.outcome == 'success' && matrix.scenario == 'appsec-1'
        run: ./run.sh APPSEC_STANDALONE_RASP

      - name: Run DEBUGGER_PROBES_STATUS
        if: always() && steps.docker_load.outcome == 'success' && matrix.scenario == 'debugger-1'
        run: ./run.sh DEBUGGER_PROBES_STATUS

      - name: Run DEBUGGER_PROBES_SNAPSHOT
        if: always() && steps.docker_load.outcome == 'success' && matrix.scenario == 'debugger-1'
        run: ./run.sh DEBUGGER_PROBES_SNAPSHOT

      - name: Run DEBUGGER_PII_REDACTION
        if: always() && steps.docker_load.outcome == 'success' && matrix.scenario == 'debugger-1'
        run: ./run.sh DEBUGGER_PII_REDACTION

      - name: Run DEBUGGER_EXPRESSION_LANGUAGE
        if: always() && steps.docker_load.outcome == 'success' && matrix.scenario == 'debugger-1'
        run: ./run.sh DEBUGGER_EXPRESSION_LANGUAGE

      - name: Run DEBUGGER_EXCEPTION_REPLAY
        if: always() && steps.docker_load.outcome == 'success' && matrix.scenario == 'debugger-2'
        run: ./run.sh DEBUGGER_EXCEPTION_REPLAY

      - name: Run DEBUGGER_SYMDB
        if: always() && steps.docker_load.outcome == 'success' && matrix.scenario == 'debugger-2'
        run: ./run.sh DEBUGGER_SYMDB

      # The compress step speed up a lot the upload artifact process
      - name: Compress artifact
        if: always() && steps.docker_load.outcome == 'success'
        id: compress-artifact
        run: tar -czvf artifact.tar.gz $(ls | grep logs)

      - name: Upload artifact
        uses: actions/upload-artifact@ea165f8d65b6e75b540449e92b4886f43607fa02 # v4.6.2
        if: always() && steps.docker_load.outcome == 'success'
        with:
          name: logs_${{ matrix.weblog-variant }}_${{ matrix.scenario }}
          path: artifact.tar.gz


  parametric:
    needs:
      - build-wheels
    runs-on: ubuntu-latest
    env:
      TEST_LIBRARY: python
    steps:
      - name: Install Dependencies
        run: sudo apt-get install -y patchelf

      - name: Checkout system tests
        uses: actions/checkout@11bd71901bbe5b1630ceea73d27597364c9af683 # v4.2.2
        with:
          persist-credentials: false
          repository: 'DataDog/system-tests'
          # Automatically managed, use scripts/update-system-tests-version to update
<<<<<<< HEAD
          ref: 'ce152c18fb007cb219000fdf33c8d16c50996c2d'
=======
          ref: '38b9edcd63a1158f1a51e0430770052341b9cfdb'
>>>>>>> 81acf6d5
      - name: Download wheels to binaries directory
        uses: actions/download-artifact@d3f86a106a0bac45b974a628896c90dbdf5c8093 # v4.3.0
        with:
          pattern: wheels-*
          path: binaries/
          merge-multiple: true

      - name: Build runner
        id: build_runner
        uses: ./.github/actions/install_runner

      - name: Run
        if: always() && steps.build_runner.outcome == 'success'
        run: ./run.sh PARAMETRIC

      - name: Compress artifact
        if: always() && steps.build_runner.outcome == 'success'
        run: tar -czvf artifact.tar.gz $(ls | grep logs)

      - name: Upload artifact
        uses: actions/upload-artifact@ea165f8d65b6e75b540449e92b4886f43607fa02 # v4.6.2
        if: always() && steps.build_runner.outcome == 'success'
        with:
          name: logs_parametric
          path: artifact.tar.gz

  finished:
    name: system-tests finished
    runs-on: ubuntu-latest
    needs: [parametric, system-tests]
    if: success() || failure()
    steps:
      - name: True when everything else succeeded
        if: needs.parametric.result == 'success' && needs.system-tests.result == 'success'
        run: exit 0
      - name: Fails if anything else failed
        if: needs.parametric.result != 'success' || needs.system-tests.result != 'success'
        run: exit 1<|MERGE_RESOLUTION|>--- conflicted
+++ resolved
@@ -45,11 +45,7 @@
           persist-credentials: false
           repository: 'DataDog/system-tests'
           # Automatically managed, use scripts/update-system-tests-version to update
-<<<<<<< HEAD
-          ref: 'ce152c18fb007cb219000fdf33c8d16c50996c2d'
-=======
           ref: '38b9edcd63a1158f1a51e0430770052341b9cfdb'
->>>>>>> 81acf6d5
 
       - name: Download wheels to binaries directory
         uses: actions/download-artifact@d3f86a106a0bac45b974a628896c90dbdf5c8093 # v4.3.0
@@ -94,11 +90,7 @@
           persist-credentials: false
           repository: 'DataDog/system-tests'
           # Automatically managed, use scripts/update-system-tests-version to update
-<<<<<<< HEAD
-          ref: 'ce152c18fb007cb219000fdf33c8d16c50996c2d'
-=======
           ref: '38b9edcd63a1158f1a51e0430770052341b9cfdb'
->>>>>>> 81acf6d5
 
       - name: Build runner
         uses: ./.github/actions/install_runner
@@ -283,11 +275,7 @@
           persist-credentials: false
           repository: 'DataDog/system-tests'
           # Automatically managed, use scripts/update-system-tests-version to update
-<<<<<<< HEAD
-          ref: 'ce152c18fb007cb219000fdf33c8d16c50996c2d'
-=======
           ref: '38b9edcd63a1158f1a51e0430770052341b9cfdb'
->>>>>>> 81acf6d5
       - name: Download wheels to binaries directory
         uses: actions/download-artifact@d3f86a106a0bac45b974a628896c90dbdf5c8093 # v4.3.0
         with:
