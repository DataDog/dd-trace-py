--- conflicted
+++ resolved
@@ -47,11 +47,7 @@
           persist-credentials: false
           repository: 'DataDog/system-tests'
           # Automatically managed, use scripts/update-system-tests-version to update
-<<<<<<< HEAD
-          ref: '65bd7a6cd426f30bcabab6616fecdac7a882654e'
-=======
           ref: '66e321c4a84b7d5ad0f81ad74140487252ad3da1'
->>>>>>> d41bdb50
 
       - name: Download wheels to binaries directory
         uses: actions/download-artifact@d3f86a106a0bac45b974a628896c90dbdf5c8093 # v4.3.0
@@ -98,11 +94,7 @@
           persist-credentials: false
           repository: 'DataDog/system-tests'
           # Automatically managed, use scripts/update-system-tests-version to update
-<<<<<<< HEAD
-          ref: '65bd7a6cd426f30bcabab6616fecdac7a882654e'
-=======
           ref: '66e321c4a84b7d5ad0f81ad74140487252ad3da1'
->>>>>>> d41bdb50
 
       - name: Build runner
         uses: ./.github/actions/install_runner
@@ -287,11 +279,7 @@
           persist-credentials: false
           repository: 'DataDog/system-tests'
           # Automatically managed, use scripts/update-system-tests-version to update
-<<<<<<< HEAD
-          ref: '65bd7a6cd426f30bcabab6616fecdac7a882654e'
-=======
           ref: '66e321c4a84b7d5ad0f81ad74140487252ad3da1'
->>>>>>> d41bdb50
       - name: Download wheels to binaries directory
         uses: actions/download-artifact@d3f86a106a0bac45b974a628896c90dbdf5c8093 # v4.3.0
         with:
