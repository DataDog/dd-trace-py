--- conflicted
+++ resolved
@@ -136,12 +136,8 @@
 tests/contrib/botocore/test_bedrock_llmobs.py           @DataDog/ml-observability
 tests/contrib/botocore/bedrock_cassettes                @DataDog/ml-observability
 tests/contrib/anthropic                                 @DataDog/ml-observability
-<<<<<<< HEAD
 tests/contrib/google_generativeai                       @DataDog/ml-observability
-
-=======
 .gitlab/tests/llmobs.yml                                @DataDog/ml-observability
->>>>>>> 150beb79
 
 # Remote Config
 ddtrace/internal/remoteconfig       @DataDog/remote-config @DataDog/apm-core-python
