* @DataDog/apm-python

ddtrace/contrib/pytest/         @DataDog/apm-python @DataDog/ci-app-libraries
ddtrace/contrib/pytest-bdd/     @DataDog/apm-python @DataDog/ci-app-libraries
ddtrace/ext/ci.py               @DataDog/apm-python @DataDog/ci-app-libraries
ddtrace/ext/test.py             @DataDog/apm-python @DataDog/ci-app-libraries
ddtrace/internal/codeowners.py  @DataDog/apm-python @datadog/ci-app-libraries
tests/contrib/pytest/           @DataDog/apm-python @DataDog/ci-app-libraries
tests/contrib/pytest-bdd/       @DataDog/apm-python @DataDog/ci-app-libraries
<<<<<<< HEAD
ddtrace/debugging/              @DataDog/debugger-python
tests/debugging/                @DataDog/debugger-python
=======
ddtrace/appsec/                 @DataDog/asm-python
tests/appsec/                   @DataDog/asm-python
>>>>>>> a0f775a5
<|MERGE_RESOLUTION|>--- conflicted
+++ resolved
@@ -7,10 +7,7 @@
 ddtrace/internal/codeowners.py  @DataDog/apm-python @datadog/ci-app-libraries
 tests/contrib/pytest/           @DataDog/apm-python @DataDog/ci-app-libraries
 tests/contrib/pytest-bdd/       @DataDog/apm-python @DataDog/ci-app-libraries
-<<<<<<< HEAD
 ddtrace/debugging/              @DataDog/debugger-python
 tests/debugging/                @DataDog/debugger-python
-=======
 ddtrace/appsec/                 @DataDog/asm-python
-tests/appsec/                   @DataDog/asm-python
->>>>>>> a0f775a5
+tests/appsec/                   @DataDog/asm-python