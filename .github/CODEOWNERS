--- conflicted
+++ resolved
@@ -4,22 +4,13 @@
 *                                   @DataDog/apm-core-python
 
 # Framework Integrations
-<<<<<<< HEAD
 ddtrace/ext/                        @DataDog/python-guild @DataDog/apm-framework-integrations
 ddtrace/contrib/                    @DataDog/python-guild @DataDog/apm-framework-integrations
 ddtrace/internal/schema/            @DataDog/apm-framework-integrations
 tests/contrib/                      @DataDog/python-guild @DataDog/apm-framework-integrations
 tests/internal/peer_service         @DataDog/python-guild @DataDog/apm-framework-integrations
 tests/internal/service_name         @DataDog/python-guild @DataDog/apm-framework-integrations
-=======
-ddtrace/ext/                        @DataDog/apm-core-python @DataDog/apm-framework-integrations
-ddtrace/contrib/                    @DataDog/apm-core-python @DataDog/apm-framework-integrations
-ddtrace/internal/schema/            @DataDog/apm-core-python @DataDog/apm-framework-integrations
-tests/contrib/                      @DataDog/apm-core-python @DataDog/apm-framework-integrations
-tests/internal/peer_service         @DataDog/apm-core-python @DataDog/apm-framework-integrations
-tests/internal/service_name         @DataDog/apm-core-python @DataDog/apm-framework-integrations
 tests/contrib/grpc                  @DataDog/apm-framework-integrations @DataDog/asm-python
->>>>>>> 402e9b6c
 
 # Files which can be approved by anyone
 # DEV: This helps not requiring apm-core-python to review new files added
