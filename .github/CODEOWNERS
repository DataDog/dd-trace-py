--- conflicted
+++ resolved
@@ -152,12 +152,9 @@
 ddtrace/contrib/internal/openai_agents                        @DataDog/ml-observability
 ddtrace/contrib/internal/litellm                              @DataDog/ml-observability
 ddtrace/contrib/internal/pydantic_ai                          @DataDog/ml-observability
-<<<<<<< HEAD
 ddtrace/contrib/_pydantic_ai.py                               @DataDog/ml-observability
 ddtrace/contrib/internal/mcp                                  @DataDog/ml-observability
 ddtrace/contrib/_mcp.py                                       @DataDog/ml-observability
-=======
->>>>>>> fce31fc7
 tests/llmobs                                                  @DataDog/ml-observability
 tests/contrib/openai                                          @DataDog/ml-observability
 tests/contrib/langchain                                       @DataDog/ml-observability
