--- conflicted
+++ resolved
@@ -77,18 +77,15 @@
 tests/tracer/test_ci.py                               @DataDog/ci-app-libraries
 ddtrace/ext/git.py                                    @DataDog/ci-app-libraries @DataDog/apm-core-python
 scripts/ci_visibility/*                               @DataDog/ci-app-libraries
-<<<<<<< HEAD
+# Test Visibility owns the freezegun integration because it's the team most affected by it
+ddtrace/contrib/freezegun                             @DataDog/ci-app-libraries
+ddtrace/contrib/internal/freezegun                    @DataDog/ci-app-libraries
+tests/contrib/freezegun                               @DataDog/ci-app-libraries
 # Test Visibility: Selenium integration
 ddtrace/contrib/selenium                              @DataDog/ci-app-libraries
 ddtrace/internal/selenium                             @DataDog/ci-app-libraries
 tests/contrib/selenium                                @DataDog/ci-app-libraries
 tests/snapshots/test_selenium_*                       @DataDog/ci-app-libraries
-=======
-# Test Visibility owns the freezegun integration because it's the team most affected by it
-ddtrace/contrib/freezegun                             @DataDog/ci-app-libraries
-ddtrace/contrib/internal/freezegun                    @DataDog/ci-app-libraries
-tests/contrib/freezegun                               @DataDog/ci-app-libraries
->>>>>>> 4ca60093
 
 # Debugger
 ddtrace/debugging/                  @DataDog/debugger-python
