--- conflicted
+++ resolved
@@ -179,9 +179,6 @@
 tests/contrib/litellm                                         @DataDog/ml-observability
 .gitlab/tests/llmobs.yml                                      @DataDog/ml-observability
 # MLObs snapshot tests
-<<<<<<< HEAD
-tests/snapshots/tests.contrib.anthropic.*                     @DataDog/apm-python @DataDog/ml-observability
-=======
 tests/snapshots/tests.contrib.anthropic.*                     @DataDog/ml-observability
 tests/snapshots/tests.contrib.langchain.*                     @DataDog/ml-observability
 tests/snapshots/tests.contrib.openai.*                        @DataDog/ml-observability
@@ -193,7 +190,6 @@
 tests/snapshots/tests.contrib.crewai.*                        @DataDog/ml-observability
 tests/snapshots/tests.contrib.openai_agents.*                 @DataDog/ml-observability
 tests/snapshots/tests.contrib.litellm.*                       @DataDog/ml-observability
->>>>>>> dcfc1592
 
 # Remote Config
 ddtrace/internal/remoteconfig       @DataDog/remote-config @DataDog/apm-core-python
