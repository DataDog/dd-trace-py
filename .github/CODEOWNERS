--- conflicted
+++ resolved
@@ -112,11 +112,8 @@
 .gitlab/tests/debugging.yml         @DataDog/debugger-python
 
 # ASM
-<<<<<<< HEAD
 .cursor/rules/appsec.mdc            @DataDog/asm-python
-=======
 .cursor/rules/iast.mdc              @DataDog/asm-python
->>>>>>> 90b4d182
 .gitlab/tests/appsec.yml            @DataDog/asm-python
 benchmarks/appsec*                  @DataDog/asm-python
 benchmarks/bm/iast_utils*           @DataDog/asm-python
