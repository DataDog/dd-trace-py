* @DataDog/apm-python

<<<<<<< HEAD
ddtrace/ext/ci.py            @DataDog/apm-python @DataDog/ci-app-tracers
ddtrace/ext/test.py          @DataDog/apm-python @DataDog/ci-app-tracers
ddtrace/contrib/pytest/      @DataDog/apm-python @DataDog/ci-app-tracers
ddtrace/contrib/pytest-bdd/  @DataDog/apm-python @DataDog/ci-app-tracers
tests/contrib/pytest/        @DataDog/apm-python @DataDog/ci-app-tracers
tests/contrib/pytest-bdd/    @DataDog/apm-python @DataDog/ci-app-tracers
=======
ddtrace/internal/codeowners.py @DataDog/apm-python @datadog/ci-app-tracers
tests/contrib/pytest/ @DataDog/apm-python @datadog/ci-app-tracers
>>>>>>> e72d4729
<|MERGE_RESOLUTION|>--- conflicted
+++ resolved
@@ -1,13 +1,9 @@
 * @DataDog/apm-python
 
-<<<<<<< HEAD
-ddtrace/ext/ci.py            @DataDog/apm-python @DataDog/ci-app-tracers
-ddtrace/ext/test.py          @DataDog/apm-python @DataDog/ci-app-tracers
-ddtrace/contrib/pytest/      @DataDog/apm-python @DataDog/ci-app-tracers
-ddtrace/contrib/pytest-bdd/  @DataDog/apm-python @DataDog/ci-app-tracers
-tests/contrib/pytest/        @DataDog/apm-python @DataDog/ci-app-tracers
-tests/contrib/pytest-bdd/    @DataDog/apm-python @DataDog/ci-app-tracers
-=======
-ddtrace/internal/codeowners.py @DataDog/apm-python @datadog/ci-app-tracers
-tests/contrib/pytest/ @DataDog/apm-python @datadog/ci-app-tracers
->>>>>>> e72d4729
+ddtrace/contrib/pytest/         @DataDog/apm-python @DataDog/ci-app-tracers
+ddtrace/contrib/pytest-bdd/     @DataDog/apm-python @DataDog/ci-app-tracers
+ddtrace/ext/ci.py               @DataDog/apm-python @DataDog/ci-app-tracers
+ddtrace/ext/test.py             @DataDog/apm-python @DataDog/ci-app-tracers
+ddtrace/internal/codeowners.py  @DataDog/apm-python @datadog/ci-app-tracers
+tests/contrib/pytest/           @DataDog/apm-python @DataDog/ci-app-tracers
+tests/contrib/pytest-bdd/       @DataDog/apm-python @DataDog/ci-app-tracers