# Order matters, the last matched is what is used

# APM Core Python is the default owner of all files
*                                   @DataDog/apm-core-python

# Framework Integrations
ddtrace/ext/                        @DataDog/apm-core-python @DataDog/apm-framework-integrations
ddtrace/contrib/                    @DataDog/apm-core-python @DataDog/apm-framework-integrations
ddtrace/internal/schema/            @DataDog/apm-core-python @DataDog/apm-framework-integrations
tests/contrib/                      @DataDog/apm-core-python @DataDog/apm-framework-integrations
tests/internal/peer_service         @DataDog/apm-core-python @DataDog/apm-framework-integrations
tests/internal/service_name         @DataDog/apm-core-python @DataDog/apm-framework-integrations

# Files which can be approved by anyone
# DEV: This helps not requiring apm-core-python to review new files added
#      or files which changes often with most PRs
releasenotes/                       @DataDog/apm-python
tests/snapshots/                    @DataDog/apm-python
riotfile.py                         @DataDog/apm-python

# Core
tests/internal                      @DataDog/apm-core-python
tests/lib-injection                 @DataDog/apm-core-python
tests/opentelemetry                 @DataDog/apm-core-python
tests/opentracer                    @DataDog/apm-core-python
tests/runtime                       @DataDog/apm-core-python
tests/tracer                        @DataDog/apm-core-python

<<<<<<< HEAD
# CI App
ddtrace/contrib/pytest              @DataDog/apm-core-python @DataDog/ci-app-libraries
ddtrace/contrib/pytest_bdd          @DataDog/apm-core-python @DataDog/ci-app-libraries
ddtrace/contrib/unittest            @DataDog/apm-core-python @DataDog/ci-app-libraries
tests/contrib/pytest                @DataDog/apm-core-python @DataDog/ci-app-libraries
tests/contrib/pytest_bdd            @DataDog/apm-core-python @DataDog/ci-app-libraries
tests/contrib/unittest_plugin       @DataDog/apm-core-python @DataDog/ci-app-libraries
ddtrace/ext/ci.py                   @DataDog/apm-core-python @DataDog/ci-app-libraries
ddtrace/ext/test.py                 @DataDog/apm-core-python @DataDog/ci-app-libraries
ddtrace/internal/ci_visibility      @DataDog/apm-core-python @DataDog/ci-app-libraries
ddtrace/internal/codeowners.py      @DataDog/apm-core-python @datadog/ci-app-libraries
ddtrace/internal/coverage           @DataDog/apm-core-python @datadog/ci-app-libraries @Datadog/debugger-python
tests/ci_visibility                 @DataDog/apm-core-python @DataDog/ci-app-libraries
tests/tracer/test_ci.py             @DataDog/apm-core-python @DataDog/ci-app-libraries
=======
# CI App and related
ddtrace/contrib/coverage            @DataDog/ci-app-libraries
ddtrace/contrib/pytest              @DataDog/ci-app-libraries
ddtrace/contrib/pytest_bdd          @DataDog/ci-app-libraries
ddtrace/contrib/unittest            @DataDog/ci-app-libraries
tests/contrib/pytest                @DataDog/ci-app-libraries
tests/contrib/pytest_bdd            @DataDog/ci-app-libraries
tests/contrib/unittest_plugin       @DataDog/ci-app-libraries
ddtrace/ext/ci.py                   @DataDog/ci-app-libraries
ddtrace/ext/ci_visibility           @DataDog/ci-app-libraries
ddtrace/ext/test.py                 @DataDog/ci-app-libraries
ddtrace/internal/ci_visibility      @DataDog/ci-app-libraries
ddtrace/internal/codeowners.py      @DataDog/apm-core-python @datadog/ci-app-libraries
tests/internal/test_codeowners.py   @datadog/ci-app-libraries
tests/ci_visibility                 @DataDog/ci-app-libraries
tests/tracer/test_ci.py             @DataDog/ci-app-libraries
ddtrace/ext/git.py                  @DataDog/ci-app-libraries @DataDog/apm-core-python
>>>>>>> 14f3c28c

# Debugger
ddtrace/debugging/                  @DataDog/debugger-python
ddtrace/settings/dynamic_instrumentation.py     @DataDog/debugger-python
ddtrace/internal/injection.py       @DataDog/debugger-python @DataDog/apm-core-python
ddtrace/internal/wrapping.py        @DataDog/debugger-python @DataDog/apm-core-python
ddtrace/internal/module.py          @DataDog/debugger-python @DataDog/apm-core-python
ddtrace/internal/symbol_db/         @DataDog/debugger-python
tests/debugging/                    @DataDog/debugger-python
tests/internal/test_injection.py    @DataDog/debugger-python @DataDog/apm-core-python
tests/internal/test_wrapping.py     @DataDog/debugger-python @DataDog/apm-core-python
tests/internal/test_module.py       @DataDog/debugger-python @DataDog/apm-core-python
tests/internal/symbol_db/           @DataDog/debugger-python

# ASM
ddtrace/appsec/                     @DataDog/asm-python
ddtrace/settings/asm.py             @DataDog/asm-python
ddtrace/contrib/subprocess/         @DataDog/asm-python
ddtrace/contrib/flask_login/        @DataDog/asm-python
tests/appsec/                       @DataDog/asm-python
tests/contrib/dbapi/test_dbapi_appsec.py    @DataDog/asm-python
tests/contrib/subprocess            @DataDog/asm-python
tests/contrib/flask_login           @DataDog/asm-python
tests/contrib/flask/test_flask_appsec.py    @DataDog/asm-python
tests/contrib/django/django_app/appsec_urls.py @DataDog/asm-python
tests/contrib/django/test_django_appsec.py  @DataDog/asm-python
tests/snapshots/tests*appsec*.json  @DataDog/asm-python
tests/contrib/*/test*appsec*.py     @DataDog/asm-python

# Profiling
ddtrace/profiling                   @DataDog/profiling-python @DataDog/apm-core-python
tests/profiling                     @DataDog/profiling-python @DataDog/apm-core-python

# MLObs
ddtrace/llmobs/                                     @DataDog/ml-observability
ddtrace/contrib/openai                              @DataDog/ml-observability
ddtrace/contrib/langchain                           @DataDog/ml-observability
ddtrace/contrib/botocore/services/bedrock.py        @DataDog/ml-observability
tests/llmobs                                        @DataDog/ml-observability
tests/contrib/openai                                @DataDog/ml-observability
tests/contrib/langchain                             @DataDog/ml-observability
tests/contrib/botocore/test_bedrock.py              @DataDog/ml-observability
tests/contrib/botocore/bedrock_cassettes            @DataDog/ml-observability

# Remote Config
ddtrace/internal/remoteconfig       @DataDog/remote-config @DataDog/apm-core-python
tests/internal/remoteconfig         @DataDog/remote-config @DataDog/apm-core-python

# Guild
# Note that core is added here since 2 reviewers are required. The guild isn't
# big enough to support if a guild member makes a change which means 2 other
# guild members have to review.
# We should enforce this for important files, but more frequently edited ones
# can settle for having 1 guild member review + a core team member.
setup.py                            @DataDog/python-guild
setup.cfg                           @DataDog/python-guild
pyproject.toml                      @DataDog/python-guild
.readthedocs.yml                    @DataDog/python-guild  @DataDog/apm-core-python
README.md                           @DataDog/python-guild  @DataDog/apm-core-python
mypy.ini                            @DataDog/python-guild  @DataDog/apm-core-python
.github/PULL_REQUEST_TEMPLATE.md    @DataDog/python-guild  @DataDog/apm-core-python
.github/ISSUE_TEMPLATE.md           @DataDog/python-guild  @DataDog/apm-core-python
.github/CODEOWNERS                  @DataDog/python-guild  @DataDog/apm-core-python
.github/workflows/system-tests.yml  @DataDog/python-guild  @DataDog/apm-core-python
ddtrace/internal/compat.py          @DataDog/python-guild  @DataDog/apm-core-python<|MERGE_RESOLUTION|>--- conflicted
+++ resolved
@@ -26,22 +26,6 @@
 tests/runtime                       @DataDog/apm-core-python
 tests/tracer                        @DataDog/apm-core-python
 
-<<<<<<< HEAD
-# CI App
-ddtrace/contrib/pytest              @DataDog/apm-core-python @DataDog/ci-app-libraries
-ddtrace/contrib/pytest_bdd          @DataDog/apm-core-python @DataDog/ci-app-libraries
-ddtrace/contrib/unittest            @DataDog/apm-core-python @DataDog/ci-app-libraries
-tests/contrib/pytest                @DataDog/apm-core-python @DataDog/ci-app-libraries
-tests/contrib/pytest_bdd            @DataDog/apm-core-python @DataDog/ci-app-libraries
-tests/contrib/unittest_plugin       @DataDog/apm-core-python @DataDog/ci-app-libraries
-ddtrace/ext/ci.py                   @DataDog/apm-core-python @DataDog/ci-app-libraries
-ddtrace/ext/test.py                 @DataDog/apm-core-python @DataDog/ci-app-libraries
-ddtrace/internal/ci_visibility      @DataDog/apm-core-python @DataDog/ci-app-libraries
-ddtrace/internal/codeowners.py      @DataDog/apm-core-python @datadog/ci-app-libraries
-ddtrace/internal/coverage           @DataDog/apm-core-python @datadog/ci-app-libraries @Datadog/debugger-python
-tests/ci_visibility                 @DataDog/apm-core-python @DataDog/ci-app-libraries
-tests/tracer/test_ci.py             @DataDog/apm-core-python @DataDog/ci-app-libraries
-=======
 # CI App and related
 ddtrace/contrib/coverage            @DataDog/ci-app-libraries
 ddtrace/contrib/pytest              @DataDog/ci-app-libraries
@@ -55,11 +39,11 @@
 ddtrace/ext/test.py                 @DataDog/ci-app-libraries
 ddtrace/internal/ci_visibility      @DataDog/ci-app-libraries
 ddtrace/internal/codeowners.py      @DataDog/apm-core-python @datadog/ci-app-libraries
+ddtrace/internal/coverage           @DataDog/apm-core-python @datadog/ci-app-libraries @Datadog/debugger-python
 tests/internal/test_codeowners.py   @datadog/ci-app-libraries
 tests/ci_visibility                 @DataDog/ci-app-libraries
 tests/tracer/test_ci.py             @DataDog/ci-app-libraries
 ddtrace/ext/git.py                  @DataDog/ci-app-libraries @DataDog/apm-core-python
->>>>>>> 14f3c28c
 
 # Debugger
 ddtrace/debugging/                  @DataDog/debugger-python
