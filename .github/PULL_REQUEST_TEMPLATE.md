## Checklist

- [ ] Change(s) are motivated and described in the PR description
- [ ] Testing strategy is described if automated tests are not included in the PR
- [ ] Risks are described (performance impact, potential for breakage, maintainability)
- [ ] Change is maintainable (easy to change, telemetry, documentation)
- [ ] [Library release note guidelines](https://ddtrace.readthedocs.io/en/stable/releasenotes.html) are followed or label `changelog/no-changelog` is set
- [ ] Documentation is included (in-code, generated user docs, [public corp docs](https://github.com/DataDog/documentation/))
- [ ] Backport labels are set (if [applicable](https://ddtrace.readthedocs.io/en/latest/contributing.html#backporting))
<<<<<<< HEAD
- [ ] If this PR changes the public interface, I've notified `@DataDog/apm-tees`.
=======
- [ ] If change touches code that signs or publishes builds or packages, or handles credentials of any kind, I've requested a review from `@DataDog/security-design-and-guidance`.
>>>>>>> 237fd98d

## Reviewer Checklist

- [ ] Title is accurate
- [ ] All changes are related to the pull request's stated goal
- [ ] Description motivates each change
- [ ] Avoids breaking [API](https://ddtrace.readthedocs.io/en/stable/versioning.html#interfaces) changes
- [ ] Testing strategy adequately addresses listed risks
- [ ] Change is maintainable (easy to change, telemetry, documentation)
- [ ] Release note makes sense to a user of the library
- [ ] Author has acknowledged and discussed the performance implications of this PR as reported in the benchmarks PR comment
- [ ] Backport labels are set in a manner that is consistent with the [release branch maintenance policy](https://ddtrace.readthedocs.io/en/latest/contributing.html#backporting)<|MERGE_RESOLUTION|>--- conflicted
+++ resolved
@@ -7,11 +7,8 @@
 - [ ] [Library release note guidelines](https://ddtrace.readthedocs.io/en/stable/releasenotes.html) are followed or label `changelog/no-changelog` is set
 - [ ] Documentation is included (in-code, generated user docs, [public corp docs](https://github.com/DataDog/documentation/))
 - [ ] Backport labels are set (if [applicable](https://ddtrace.readthedocs.io/en/latest/contributing.html#backporting))
-<<<<<<< HEAD
 - [ ] If this PR changes the public interface, I've notified `@DataDog/apm-tees`.
-=======
 - [ ] If change touches code that signs or publishes builds or packages, or handles credentials of any kind, I've requested a review from `@DataDog/security-design-and-guidance`.
->>>>>>> 237fd98d
 
 ## Reviewer Checklist
 
