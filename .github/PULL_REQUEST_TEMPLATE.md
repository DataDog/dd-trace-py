--- conflicted
+++ resolved
@@ -4,7 +4,6 @@
 <!-- If this is a breaking change, explain why it is necessary. Breaking changes must append `!` after the type/scope. See https://ddtrace.readthedocs.io/en/stable/contributing.html for more details. -->
 
 ## Checklist
-<<<<<<< HEAD
 - [ ] Title must conform to [conventional commit](https://github.com/conventional-changelog/commitlint/tree/master/%40commitlint/config-conventional).
 - [ ] Add additional sections for `feat` and `fix` pull requests.
 - [ ] Ensure tests are passing for affected code.
@@ -34,9 +33,6 @@
 <!-- Describe any added regression tests and/or the manual testing performed. -->
 
 <!-- END fix -->
-=======
-- [ ] Library documentation is updated.
-- [ ] [Corp site](https://github.com/DataDog/documentation/) documentation is updated (link to the PR).
 
 ## Reviewer Checklist
 - [ ] Title is accurate.
@@ -48,5 +44,4 @@
 - [ ] Release note has been added for fixes and features, or else `changelog/no-changelog` label added.
 - [ ] All relevant GitHub issues are correctly linked.
 - [ ] Backports are identified and tagged with Mergifyio.
-- [ ] Add to milestone.
->>>>>>> a1946cd6
+- [ ] Add to milestone.