--- conflicted
+++ resolved
@@ -1,13 +1,9 @@
 [mypy]
-<<<<<<< HEAD
-files = ddtrace/profiling, ddtrace/*.py, ddtrace/ext/aws.py
-plugins = doxxie
-=======
 files = ddtrace/profiling, ddtrace/*.py, ddtrace/ext/aws.py, ddtrace/internal/*.py
->>>>>>> 7a3624d2
 show_error_codes = true
 warn_unused_ignores = true
 warn_unused_configs = true
 no_implicit_optional = true
+plugins = doxxie
 # Not supported yet
 # exclude = ddtrace/vendors