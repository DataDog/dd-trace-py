# DEV: Use `debian:slim` instead of an `alpine` image to support installing wheels from PyPI
#      this drastically improves test execution time since python dependencies don't all
#      have to be built from source all the time (grpcio takes forever to install)
FROM debian:buster-20221219-slim

ARG TARGETARCH
ARG HATCH_VERSION=1.12.0

# http://bugs.python.org/issue19846
# > At the moment, setting "LANG=C" on a Linux system *fundamentally breaks Python 3*, and that's not OK.
ENV LANG C.UTF-8

# https://support.circleci.com/hc/en-us/articles/360045268074-Build-Fails-with-Too-long-with-no-output-exceeded-10m0s-context-deadline-exceeded-
ENV PYTHONUNBUFFERED=1
# Configure PATH environment for pyenv
ENV PYENV_ROOT=/root/.pyenv
ENV CARGO_ROOT=/root/.cargo
ENV PATH=${PYENV_ROOT}/shims:${PYENV_ROOT}/bin:${CARGO_ROOT}/bin:$PATH
ENV PYTHON_CONFIGURE_OPTS=--enable-shared

# Use .python-version to specify all Python versions for testing
COPY .python-version /root/

# Install system dependencies
RUN apt-get update \
  && apt-get install -y --no-install-recommends \
      apt-transport-https \
      build-essential \
      ca-certificates \
      clang-format \
      curl \
      gdb \
      git \
      gnupg \
      gpg \
      jq \
      libbz2-dev \
      libenchant-dev \
      libffi-dev \
      liblzma-dev \
      libmemcached-dev \
      libmemcached-dev \
      libncurses5-dev \
      libncursesw5-dev \
      libpq-dev \
      libreadline-dev \
      libsasl2-dev \
      libsqlite3-dev \
      libsqliteodbc \
      libssh-dev \
      libssl-dev \
      patch \
      python-openssl\
      unixodbc-dev \
      wget \
      zlib1g-dev \
<<<<<<< HEAD
      awscli \
  # For running datadog-ci CLI with npx
  && apt-get install -y --no-install-recommends nodejs npm \
  && npm install -g @datadog/datadog-ci \
  # Install azure-functions-core-tools-4, only supported on amd64 architecture for Linux
  # https://github.com/Azure/azure-functions-core-tools/issues/3112
  && if [ "$TARGETARCH" = "amd64" ]; \
=======
      awscli

# Allow running datadog-ci in CI with npx
RUN apt-get install -y --no-install-recommends nodejs npm \
  && npm install -g @datadog/datadog-ci

# MariaDB is a dependency for tests
RUN curl https://mariadb.org/mariadb_release_signing_key.pgp | gpg --dearmor > /etc/apt/trusted.gpg.d/mariadb.gpg \
  && echo "deb [arch=amd64,arm64] https://mirror.mariadb.org/repo/11.rolling/debian/ buster main" > /etc/apt/sources.list.d/mariadb.list \
  && apt-get update \
  && apt-get install -y --no-install-recommends libmariadb-dev libmariadb-dev-compat

# Install azure-functions-core-tools-4, only supported on amd64 architecture for Linux
# https://github.com/Azure/azure-functions-core-tools/issues/3112
RUN if [ "$TARGETARCH" = "amd64" ]; \
>>>>>>> 003c1f7a
  then \
    curl https://packages.microsoft.com/keys/microsoft.asc | gpg --dearmor > microsoft.gpg \
    && mv microsoft.gpg /etc/apt/trusted.gpg.d/microsoft.gpg \
    && echo "deb [arch=amd64] https://packages.microsoft.com/repos/microsoft-debian-buster-prod buster main" > /etc/apt/sources.list.d/dotnetdev.list \
<<<<<<< HEAD
    && apt-get update && apt-get install -y --no-install-recommends azure-functions-core-tools-4=4.0.6280-1; \
  fi \
  # Install Mariadb
  && mkdir -p /etc/apt/keyrings \
  && curl -o /etc/apt/keyrings/mariadb-keyring.pgp 'https://mariadb.org/mariadb_release_signing_key.pgp' \
  && echo -e "X-Repolib-Name: MariaDB\nTypes: deb\nURIs: https://mirror.us.mirhosting.net/mariadb/repo/11.rolling/debian\nSuites: buster\nComponents: main\nSigned-By: /etc/apt/keyrings/mariadb-keyring.pgp" > /etc/apt/sources.list.d/mariadb.sources \
  && apt-get update && apt-get install -y --no-install-recommends libmariadb-dev libmariadb-dev-compat \
  # Cleaning up apt cache space
  && rm -rf /var/lib/apt/lists/*
=======
    && apt-get update \
    && apt-get install -y --no-install-recommends azure-functions-core-tools-4=4.0.6280-1; \
  fi

# Google Chrome is needed for selenium contrib tests but is currently only available on amd64
RUN if [ "$TARGETARCH" = "amd64" ]; \
  then \
    curl https://dl.google.com/linux/linux_signing_key.pub |gpg --dearmor > /etc/apt/trusted.gpg.d/google.gpg \
    && echo 'deb [arch=amd64] http://dl.google.com/linux/chrome/deb/ stable main' > /etc/apt/sources.list.d/google-chrome.list \
    && apt-get update \
    && apt-get install -y --no-install-recommends google-chrome-stable ; \
  fi

# Cleaning up apt cache space
RUN rm -rf /var/lib/apt/lists/*
>>>>>>> 003c1f7a

# Install Rust toolchain
RUN curl https://sh.rustup.rs -sSf | \
    sh -s -- --default-toolchain stable -y

# Install pyenv and necessary Python versions
RUN git clone --depth 1 --branch v2.4.2 https://github.com/pyenv/pyenv "${PYENV_ROOT}" \
  && cd /root \
  && pyenv local | xargs -L 1 pyenv install \
  && cd -

RUN if [ "$TARGETARCH" = "amd64" ]; \
    then curl -L https://github.com/pypa/hatch/releases/download/hatch-v${HATCH_VERSION}/hatch-x86_64-unknown-linux-gnu.tar.gz | tar zx; \
    else curl -L https://github.com/pypa/hatch/releases/download/hatch-v${HATCH_VERSION}/hatch-aarch64-unknown-linux-gnu.tar.gz | tar zx; \
    fi \
  && install -t /usr/local/bin hatch \
  && hatch -q

CMD ["/bin/bash"]<|MERGE_RESOLUTION|>--- conflicted
+++ resolved
@@ -54,15 +54,6 @@
       unixodbc-dev \
       wget \
       zlib1g-dev \
-<<<<<<< HEAD
-      awscli \
-  # For running datadog-ci CLI with npx
-  && apt-get install -y --no-install-recommends nodejs npm \
-  && npm install -g @datadog/datadog-ci \
-  # Install azure-functions-core-tools-4, only supported on amd64 architecture for Linux
-  # https://github.com/Azure/azure-functions-core-tools/issues/3112
-  && if [ "$TARGETARCH" = "amd64" ]; \
-=======
       awscli
 
 # Allow running datadog-ci in CI with npx
@@ -78,22 +69,10 @@
 # Install azure-functions-core-tools-4, only supported on amd64 architecture for Linux
 # https://github.com/Azure/azure-functions-core-tools/issues/3112
 RUN if [ "$TARGETARCH" = "amd64" ]; \
->>>>>>> 003c1f7a
   then \
     curl https://packages.microsoft.com/keys/microsoft.asc | gpg --dearmor > microsoft.gpg \
     && mv microsoft.gpg /etc/apt/trusted.gpg.d/microsoft.gpg \
     && echo "deb [arch=amd64] https://packages.microsoft.com/repos/microsoft-debian-buster-prod buster main" > /etc/apt/sources.list.d/dotnetdev.list \
-<<<<<<< HEAD
-    && apt-get update && apt-get install -y --no-install-recommends azure-functions-core-tools-4=4.0.6280-1; \
-  fi \
-  # Install Mariadb
-  && mkdir -p /etc/apt/keyrings \
-  && curl -o /etc/apt/keyrings/mariadb-keyring.pgp 'https://mariadb.org/mariadb_release_signing_key.pgp' \
-  && echo -e "X-Repolib-Name: MariaDB\nTypes: deb\nURIs: https://mirror.us.mirhosting.net/mariadb/repo/11.rolling/debian\nSuites: buster\nComponents: main\nSigned-By: /etc/apt/keyrings/mariadb-keyring.pgp" > /etc/apt/sources.list.d/mariadb.sources \
-  && apt-get update && apt-get install -y --no-install-recommends libmariadb-dev libmariadb-dev-compat \
-  # Cleaning up apt cache space
-  && rm -rf /var/lib/apt/lists/*
-=======
     && apt-get update \
     && apt-get install -y --no-install-recommends azure-functions-core-tools-4=4.0.6280-1; \
   fi
@@ -109,7 +88,6 @@
 
 # Cleaning up apt cache space
 RUN rm -rf /var/lib/apt/lists/*
->>>>>>> 003c1f7a
 
 # Install Rust toolchain
 RUN curl https://sh.rustup.rs -sSf | \
