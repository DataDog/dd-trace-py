--- conflicted
+++ resolved
@@ -35,14 +35,11 @@
       "mcp__github__get_pull_request_review_comments",
       "mcp__github__pull_request_read",
       "Skill(run-tests)",
-<<<<<<< HEAD
       "Bash(scripts/run-tests:*)",
       "Bash(pytest:*)"
       "Bash(gh pr list:*)",
       "Bash(git remote:*)"
-=======
       "Skill(lint)"
->>>>>>> 518562af
     ],
     "deny": []
   }
