{
  "permissions": {
    "allow": [
      "Bash(find:*)",
      "Bash(grep:*)",
      "Bash(python:*)",
      "Bash(./scripts/events/generate_stub.py:*)",
      "Bash(hatch run lint:typing:*)",
      "Bash(./scripts/ddtest:*)",
      "mcp__github__search_pull_requests",
      "mcp__github__get_pull_request",
      "mcp__atlassian__getJiraIssue",
      "mcp__github__get_pull_request_review_comments",
      "Bash(riot list:*)",
      "Read(//Users/brett.langdon/datadog/riot/**)",
      "Bash(hatch run docs:*)",
      "Bash(cargo:*)",
      "Bash(source:*)",
      "Bash(pip install:*)",
      "WebFetch(domain:ast-grep.github.io)",
      "Bash(git grep:*)",
      "Bash(ast-grep scan:*)",
      "Bash(hatch run lint:sg:*)",
      "Bash(awk:*)",
      "mcp__github__pull_request_read",
      "WebFetch(domain:github.com)",
      "Skill(run-tests)",
      "Bash(scripts/run-tests:*)",
<<<<<<< HEAD
      "Bash(pytest:*)"
=======
      "Bash(gh pr list:*)",
      "Bash(git remote:*)"
>>>>>>> 38cc2e8f
    ],
    "deny": []
  }
}<|MERGE_RESOLUTION|>--- conflicted
+++ resolved
@@ -26,12 +26,9 @@
       "WebFetch(domain:github.com)",
       "Skill(run-tests)",
       "Bash(scripts/run-tests:*)",
-<<<<<<< HEAD
       "Bash(pytest:*)"
-=======
       "Bash(gh pr list:*)",
       "Bash(git remote:*)"
->>>>>>> 38cc2e8f
     ],
     "deny": []
   }
