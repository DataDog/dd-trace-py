--- conflicted
+++ resolved
@@ -906,14 +906,10 @@
             CMakeExtension(
                 "ddtrace.internal.datadog.profiling.ddup._ddup",
                 source_dir=DDUP_DIR,
-<<<<<<< HEAD
-                extra_source_dirs=[DDUP_DIR / ".." / "dd_wrapper"],
-=======
                 extra_source_dirs=[
                     DDUP_DIR / ".." / "cmake",
                     DDUP_DIR / ".." / "dd_wrapper",
                 ],
->>>>>>> 4637fddc
                 optional=False,
             )
         )
@@ -922,14 +918,10 @@
             CMakeExtension(
                 "ddtrace.internal.datadog.profiling.crashtracker._crashtracker",
                 source_dir=CRASHTRACKER_DIR,
-<<<<<<< HEAD
-                extra_source_dirs=[CRASHTRACKER_DIR / ".." / "dd_wrapper"],
-=======
                 extra_source_dirs=[
                     CRASHTRACKER_DIR / ".." / "cmake",
                     CRASHTRACKER_DIR / ".." / "dd_wrapper",
                 ],
->>>>>>> 4637fddc
                 optional=False,
                 dependencies=[
                     CRASHTRACKER_DIR.parent / "libdd_wrapper",
@@ -941,14 +933,10 @@
             CMakeExtension(
                 "ddtrace.internal.datadog.profiling.stack_v2._stack_v2",
                 source_dir=STACK_V2_DIR,
-<<<<<<< HEAD
-                extra_source_dirs=[STACK_V2_DIR / ".." / "dd_wrapper"],
-=======
                 extra_source_dirs=[
                     STACK_V2_DIR / ".." / "cmake",
                     STACK_V2_DIR / ".." / "dd_wrapper",
                 ],
->>>>>>> 4637fddc
                 optional=False,
             ),
         )
