--- conflicted
+++ resolved
@@ -134,7 +134,10 @@
         sys.exit(errno)
 
 
-<<<<<<< HEAD
+def is_64_bit_python():
+    return sys.maxsize > (1 << 32)
+
+
 class Library_Download():
     name = None
     download_dir = None
@@ -146,32 +149,6 @@
     @classmethod
     def download_artifacts(cls):
         suffixes = cls.get_suffixes(CURRENT_OS)
-=======
-def is_64_bit_python():
-    return sys.maxsize > (1 << 32)
-
-
-class CleanLibraries(CleanCommand):
-    @staticmethod
-    def remove_dynamic_library():
-        shutil.rmtree(LIBDDWAF_DOWNLOAD_DIR, True)
-
-    def run(self):
-        CleanLibraries.remove_dynamic_library()
-        CleanCommand.run(self)
-
-
-class LibDDWaf_Download(BuildPyCommand):
-    @staticmethod
-    def download_dynamic_library():
-        TRANSLATE_SUFFIX = {"Windows": ".dll", "Darwin": ".dylib", "Linux": ".so"}
-        AVAILABLE_RELEASES = {
-            "Windows": ["win32", "x64"],
-            "Darwin": ["arm64", "x86_64"],
-            "Linux": ["aarch64", "x86_64"],
-        }
-        SUFFIX = TRANSLATE_SUFFIX[CURRENT_OS]
->>>>>>> ea49e538
 
         # If the directory exists and it is not empty, assume the right files are there.
         # Use `python setup.py clean` to remove it.
@@ -181,14 +158,8 @@
         if not os.path.isdir(cls.download_dir):
             os.makedirs(cls.download_dir)
 
-<<<<<<< HEAD
-        build_platform = get_build_platform()
         for arch in cls.available_releases[CURRENT_OS]:
-            if CURRENT_OS == "Darwin" and not build_platform.endswith(arch):
-=======
-        for arch in AVAILABLE_RELEASES[CURRENT_OS]:
             if CURRENT_OS == "Linux" and not get_build_platform().endswith(arch):
->>>>>>> ea49e538
                 # We cannot include the dynamic libraries for other architectures here.
                 continue
             elif CURRENT_OS == "Darwin":
@@ -276,12 +247,8 @@
         return TRANSLATE_SUFFIX[os]
 
     def run(self):
-<<<<<<< HEAD
+        CleanLibraries.remove_libddwaf_artifacts()
         LibDDWaf_Download.download_artifacts()
-=======
-        CleanLibraries.remove_dynamic_library()
-        LibDDWaf_Download.download_dynamic_library()
->>>>>>> ea49e538
         BuildPyCommand.run(self)
 
 class LibDatadog_Download(Library_Download):
@@ -322,21 +289,25 @@
         LibDatadog_Download.run(self)
         LibDDWaf_Download.run(self)
 
-
-<<<<<<< HEAD
 class CleanLibraries(CleanCommand):
     @staticmethod
-    def remove_dynamic_library():
+    def remove_artifacts():
+        CleanLibraries.remove_libddwaf_artifacts()
+        CleanLibraries.remove_libddatadog_artifacts()
+
+    @staticmethod
+    def remove_libddwaf_artifacts():
         shutil.rmtree(LIBDDWAF_DOWNLOAD_DIR, True)
+
+    @staticmethod
+    def remove_libdatadog_artifacts():
         shutil.rmtree(LIBDATADOGPROF_DOWNLOAD_DIR, True)
 
     def run(self):
-        CleanLibraries.remove_dynamic_library()
+        CleanLibraries.remove_artifacts()
         CleanCommand.run(self)
 
 
-=======
->>>>>>> ea49e538
 long_description = """
 # dd-trace-py
 
