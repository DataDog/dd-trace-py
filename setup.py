--- conflicted
+++ resolved
@@ -407,15 +407,9 @@
             "ddtrace = ddtrace.contrib.pytest.plugin",
             "ddtrace.pytest_bdd = ddtrace.contrib.pytest_bdd.plugin",
         ],
-<<<<<<< HEAD
-        "gevent.plugins.monkey.did_patch_all": [
-            "ddtrace_gevent_check = ddtrace_gevent_check:gevent_patch_all",
-        ],
         "opentelemetry_context": [
             "ddcontextvars_context = ddtrace._opentelemetry._context:DDRuntimeContext",
         ],
-=======
->>>>>>> 297796ef
     },
     classifiers=[
         "Programming Language :: Python",
