import hashlib
import os
import platform
import re
import shutil
import sys
import tarfile


from setuptools import Extension, find_packages, setup  # isort: skip
from setuptools.command.build_ext import build_ext  # isort: skip
from setuptools.command.build_py import build_py as BuildPyCommand  # isort: skip
from pkg_resources import get_build_platform  # isort: skip
from distutils.command.clean import clean as CleanCommand  # isort: skip


try:
    # ORDER MATTERS
    # Import this after setuptools or it will fail
    from Cython.Build import cythonize  # noqa: I100
    import Cython.Distutils
except ImportError:
    raise ImportError(
        "Failed to import Cython modules. This can happen under versions of pip older than 18 that don't "
        "support installing build requirements during setup. If you're using pip, make sure it's a "
        "version >=18.\nSee the quickstart documentation for more information:\n"
        "https://ddtrace.readthedocs.io/en/stable/installation_quickstart.html"
    )

if sys.version_info >= (3, 0):
    from urllib.error import HTTPError
    from urllib.request import urlretrieve
else:
    from urllib import urlretrieve

    from urllib2 import HTTPError


HERE = os.path.dirname(os.path.abspath(__file__))

DEBUG_COMPILE = "DD_COMPILE_DEBUG" in os.environ

IS_PYSTON = hasattr(sys, "pyston_version_info")

LIBDDWAF_DOWNLOAD_DIR = os.path.join(HERE, os.path.join("ddtrace", "appsec", "_ddwaf", "libddwaf"))
IAST_DIR = os.path.join(HERE, os.path.join("ddtrace", "appsec", "_iast", "_taint_tracking"))

CURRENT_OS = platform.system()

LIBDDWAF_VERSION = "1.14.0"

LIBDATADOG_PROF_DOWNLOAD_DIR = os.path.join(
    HERE, os.path.join("ddtrace", "internal", "datadog", "profiling", "libdatadog")
)

LIBDATADOG_PROF_VERSION = "v2.1.0"


def verify_checksum_from_file(sha256_filename, filename):
    # sha256 File format is ``checksum`` followed by two whitespaces, then ``filename`` then ``\n``
    expected_checksum, expected_filename = list(filter(None, open(sha256_filename, "r").read().strip().split(" ")))
    actual_checksum = hashlib.sha256(open(filename, "rb").read()).hexdigest()
    try:
        assert expected_filename.endswith(filename)
        assert expected_checksum == actual_checksum
    except AssertionError:
        print("Checksum verification error: Checksum and/or filename don't match:")
        print("expected checksum: %s" % expected_checksum)
        print("actual checksum: %s" % actual_checksum)
        print("expected filename: %s" % expected_filename)
        print("actual filename: %s" % filename)
        sys.exit(1)


def verify_checksum_from_hash(expected_checksum, filename):
    # sha256 File format is ``checksum`` followed by two whitespaces, then ``filename`` then ``\n``
    actual_checksum = hashlib.sha256(open(filename, "rb").read()).hexdigest()
    try:
        assert expected_checksum == actual_checksum
    except AssertionError:
        print("Checksum verification error: Checksum mismatch:")
        print("expected checksum: %s" % expected_checksum)
        print("actual checksum: %s" % actual_checksum)
        sys.exit(1)


def load_module_from_project_file(mod_name, fname):
    """
    Helper used to load a module from a file in this project

    DEV: Loading this way will by-pass loading all parent modules
         e.g. importing `ddtrace.vendor.psutil.setup` will load `ddtrace/__init__.py`
         which has side effects like loading the tracer
    """
    fpath = os.path.join(HERE, fname)

    if sys.version_info >= (3, 5):
        import importlib.util

        spec = importlib.util.spec_from_file_location(mod_name, fpath)
        mod = importlib.util.module_from_spec(spec)
        spec.loader.exec_module(mod)
        return mod
    elif sys.version_info >= (3, 3):
        from importlib.machinery import SourceFileLoader

        return SourceFileLoader(mod_name, fpath).load_module()
    else:
        import imp

        return imp.load_source(mod_name, fpath)


def is_64_bit_python():
    return sys.maxsize > (1 << 32)


class LibraryDownload:
    name = None
    download_dir = None
    version = None
    url_root = None
    available_releases = None
    expected_checksums = None
    translate_suffix = None

    @classmethod
    def download_artifacts(cls):
        suffixes = cls.translate_suffix[CURRENT_OS]

        # If the directory exists and it is not empty, assume the right files are there.
        # Use `python setup.py clean` to remove it.
        if os.path.isdir(cls.download_dir) and os.listdir(cls.download_dir):
            return

        if not os.path.isdir(cls.download_dir):
            os.makedirs(cls.download_dir)

        for arch in cls.available_releases[CURRENT_OS]:
            if CURRENT_OS == "Linux" and not get_build_platform().endswith(arch):
                # We cannot include the dynamic libraries for other architectures here.
                continue
            elif CURRENT_OS == "Darwin":
                # Detect build type for macos:
                # https://github.com/pypa/cibuildwheel/blob/main/cibuildwheel/macos.py#L250
                target_platform = os.getenv("PLAT")
                # Darwin Universal2 should bundle both architectures
                if not target_platform.endswith(("universal2", arch)):
                    continue
            elif CURRENT_OS == "Windows" and (not is_64_bit_python() != arch.endswith("32")):
                # Win32 can be built on a 64-bit machine so build_platform may not be relevant
                continue

            arch_dir = os.path.join(cls.download_dir, arch)

            # If the directory for the architecture exists, assume the right files are there
            if os.path.isdir(arch_dir):
                continue

            archive_dir = cls.get_package_name(arch, CURRENT_OS)
            archive_name = archive_dir + ".tar.gz"

            download_address = "%s/%s/%s" % (
                cls.url_root,
                cls.version,
                archive_name,
            )

            try:
                filename, http_response = urlretrieve(download_address, archive_name)
            except HTTPError as e:
                print("No archive found for dynamic library {}: {}".format(cls.name, archive_dir))
                raise e

            # Verify checksum of downloaded file
            if cls.expected_checksums is None:
                sha256_address = download_address + ".sha256"
                sha256_filename, http_response = urlretrieve(sha256_address, archive_name + ".sha256")
                verify_checksum_from_file(sha256_filename, filename)
            else:
                expected_checksum = cls.expected_checksums[CURRENT_OS][arch]
                verify_checksum_from_hash(expected_checksum, filename)

            # Open the tarfile first to get the files needed.
            # This could be solved with "r:gz" mode, that allows random access
            # but that approach does not work on Windows
            with tarfile.open(filename, "r|gz", errorlevel=2) as tar:
                dynfiles = [c for c in tar.getmembers() if c.name.endswith(suffixes)]

            with tarfile.open(filename, "r|gz", errorlevel=2) as tar:
                tar.extractall(members=dynfiles, path=HERE)
                os.rename(os.path.join(HERE, archive_dir), arch_dir)

            # Rename <name>.xxx to lib<name>.xxx so the filename is the same for every OS
            for suffix in suffixes:
                original_file = os.path.join(arch_dir, "lib", cls.name + suffix)
                if os.path.exists(original_file):
                    renamed_file = os.path.join(arch_dir, "lib", "lib" + cls.name + suffix)
                    os.rename(original_file, renamed_file)

            os.remove(filename)

    @classmethod
    def run(cls):
        cls.download_artifacts()


class LibDDWafDownload(LibraryDownload):
    name = "ddwaf"
    download_dir = LIBDDWAF_DOWNLOAD_DIR
    version = LIBDDWAF_VERSION
    url_root = "https://github.com/DataDog/libddwaf/releases/download"
    available_releases = {
        "Windows": ["win32", "x64"],
        "Darwin": ["arm64", "x86_64"],
        "Linux": ["aarch64", "x86_64"],
    }
    translate_suffix = {"Windows": (".dll",), "Darwin": (".dylib",), "Linux": (".so",)}

    @classmethod
    def get_package_name(cls, arch, os):
        archive_dir = "lib%s-%s-%s-%s" % (cls.name, cls.version, os.lower(), arch)
        return archive_dir


class LibDatadogDownload(LibraryDownload):
    name = "datadog"
    download_dir = LIBDATADOG_PROF_DOWNLOAD_DIR
    version = LIBDATADOG_PROF_VERSION
    url_root = "https://github.com/DataDog/libdatadog/releases/download"
    expected_checksums = {
        "Linux": {
            "x86_64": "e9ee7172dd7b8f12ff8125e0ee699d01df7698604f64299c4094ae47629ccec1",
            "aarch64": "a326e9552e65b945c64e7119c23d670ffdfb99aa96d9d90928a8a2ff6427199d",
        },
    }
    available_releases = {
        "Windows": [],
        "Darwin": [],
        "Linux": ["x86_64", "aarch64"],
    }
    translate_suffix = {"Windows": (".lib", ".h"), "Darwin": (".a", ".h"), "Linux": (".a", ".h")}

    @classmethod
    def get_package_name(cls, arch, os):
        osnames = {
            "Linux": "unknown-linux-gnu",
        }
        tar_osname = osnames[os]
        archive_dir = "lib%s-%s-%s" % (cls.name, arch, tar_osname)
        return archive_dir

    @staticmethod
    def get_extra_objects():
        base_name = "libdatadog_profiling"
        arch = platform.machine()
        if arch in LibDatadogDownload.available_releases[CURRENT_OS]:
            base_name += LibDatadogDownload.translate_suffix[CURRENT_OS][0]  # always static lib extension
            base_path = os.path.join(
                "ddtrace", "internal", "datadog", "profiling", "libdatadog", arch, "lib", base_name
            )
            return [base_path]
        return []

    @staticmethod
    def get_include_dirs():
        arch = platform.machine()
        if arch in LibDatadogDownload.available_releases[CURRENT_OS]:
            base_include_dir = "ddtrace/internal/datadog/profiling/include"
            arch_include_dir = os.path.join(
                "ddtrace", "internal", "datadog", "profiling", "libdatadog", arch, "include"
            )
            return [base_include_dir, arch_include_dir]

        return []


class LibraryDownloader(BuildPyCommand):
    def run(self):
        CleanLibraries.remove_artifacts()
        LibDatadogDownload.run()
        LibDDWafDownload.run()
        BuildPyCommand.run(self)


class CleanLibraries(CleanCommand):
    @staticmethod
    def remove_artifacts():
        shutil.rmtree(LIBDDWAF_DOWNLOAD_DIR, True)
        shutil.rmtree(LIBDATADOG_PROF_DOWNLOAD_DIR, True)
        shutil.rmtree(os.path.join(IAST_DIR, "*.so"), True)

    def run(self):
        CleanLibraries.remove_artifacts()
        CleanCommand.run(self)


class CMakeBuild(build_ext):
    def build_extension(self, ext):
        tmp_iast_file_path = os.path.abspath(self.get_ext_fullpath(ext.name))
        tmp_iast_path = os.path.join(os.path.dirname(tmp_iast_file_path))
        tmp_filename = tmp_iast_file_path.replace(tmp_iast_path + os.path.sep, "")

        cmake_list_path = os.path.join(IAST_DIR, "CMakeLists.txt")

        if (
            sys.version_info >= (3, 6, 0)
            and ext.name == "ddtrace.appsec._iast._taint_tracking._native"
            and os.path.exists(cmake_list_path)
        ):
            os.makedirs(tmp_iast_path, exist_ok=True)

            import subprocess

            cmake_command = os.environ.get("CMAKE_COMMAND", "cmake")
            build_type = "RelWithDebInfo" if DEBUG_COMPILE else "Release"
            build_args = ["--config", build_type]
            cmake_args = [
                "-S",
                IAST_DIR,
                "-DCMAKE_LIBRARY_OUTPUT_DIRECTORY={}".format(tmp_iast_path),
                "-B",
                tmp_iast_path,
                "-DPYTHON_EXECUTABLE={}".format(sys.executable),
                "-DCMAKE_BUILD_TYPE={}".format(build_type),
            ]

            if CURRENT_OS == "Windows":
                cmake_args.extend(["-A", "x64" if platform.architecture()[0] == "64bit" else "Win32"])

            if CURRENT_OS == "Darwin" and sys.version_info >= (3, 8, 0):
                # Cross-compile support for macOS - respect ARCHFLAGS if set
                # Darwin Universal2 should bundle both architectures
                archs = re.findall(r"-arch (\S+)", os.environ.get("ARCHFLAGS", ""))
                if archs:
                    cmake_args += [
                        "-DBUILD_MACOS=ON",
                        "-DCMAKE_OSX_ARCHITECTURES={}".format(";".join(archs)),
                    ]

            # Set CMAKE_BUILD_PARALLEL_LEVEL to control the parallel build level
            # across all generators.
            if "CMAKE_BUILD_PARALLEL_LEVEL" not in os.environ:
                # self.parallel is a Python 3 only way to set parallel jobs by hand
                # using -j in the build_ext call, not supported by pip or PyPA-build.
                # DEV: -j is only supported in CMake 3.12+ only.
                if hasattr(self, "parallel") and self.parallel:
                    build_args += ["-j{}".format(self.parallel)]
            try:
                cmake_cmd_with_args = [cmake_command] + cmake_args
                subprocess.run(cmake_cmd_with_args, cwd=tmp_iast_path, check=True)

                build_command = [cmake_command, "--build", tmp_iast_path] + build_args
                subprocess.run(build_command, cwd=tmp_iast_path, check=True)
            except Exception as e:
                print("WARNING: Failed to build IAST extensions, skipping: %s" % e)
            finally:
                import shutil

                for directory_to_remove in ["_deps", "CMakeFiles"]:
                    shutil.rmtree(os.path.join(tmp_iast_path, directory_to_remove))
                for file_to_remove in ["Makefile", "cmake_install.cmake", "compile_commands.json", "CMakeCache.txt"]:
                    if os.path.exists(os.path.join(tmp_iast_path, file_to_remove)):
                        os.remove(os.path.join(tmp_iast_path, file_to_remove))
                iast_artifact = os.path.join(IAST_DIR, tmp_filename)
                if os.path.exists(iast_artifact):
                    shutil.copy(iast_artifact, tmp_iast_file_path)
        else:
            build_ext.build_extension(self, ext)


long_description = """
# dd-trace-py

`ddtrace` is Datadog's tracing library for Python.  It is used to trace requests
as they flow across web servers, databases and microservices so that developers
have great visibility into bottlenecks and troublesome requests.

## Getting Started

For a basic product overview, installation and quick start, check out our
[setup documentation][setup docs].

For more advanced usage and configuration, check out our [API
documentation][api docs].

For descriptions of terminology used in APM, take a look at the [official
documentation][visualization docs].

[setup docs]: https://docs.datadoghq.com/tracing/setup/python/
[api docs]: https://ddtrace.readthedocs.io/
[visualization docs]: https://docs.datadoghq.com/tracing/visualization/
"""


def get_exts_for(name):
    try:
        mod = load_module_from_project_file(
            "ddtrace.vendor.{}.setup".format(name), "ddtrace/vendor/{}/setup.py".format(name)
        )
        return mod.get_extensions()
    except Exception as e:
        print("WARNING: Failed to load %s extensions, skipping: %s" % (name, e))
        return []


if sys.byteorder == "big":
    encoding_macros = [("__BIG_ENDIAN__", "1")]
else:
    encoding_macros = [("__LITTLE_ENDIAN__", "1")]


# TODO can we specify the exact compiler version less literally?
if CURRENT_OS == "Windows":
    encoding_libraries = ["ws2_32"]
    extra_compile_args = []
    debug_compile_args = []
else:
    linux = CURRENT_OS == "Linux"
    encoding_libraries = []
    extra_compile_args = ["-DPy_BUILD_CORE"]
    if DEBUG_COMPILE:
        if linux:
            debug_compile_args = ["-g", "-O0", "-Wall", "-Wextra", "-Wpedantic"]
        else:
            debug_compile_args = [
                "-g",
                "-O0",
                "-Wall",
                "-Wextra",
                "-Wpedantic",
                # Cython is not deprecation-proof
                "-Wno-deprecated-declarations",
            ]
    else:
        debug_compile_args = []

if sys.version_info[:2] >= (3, 4) and not IS_PYSTON:
    ext_modules = [
        Extension(
            "ddtrace.profiling.collector._memalloc",
            sources=[
                "ddtrace/profiling/collector/_memalloc.c",
                "ddtrace/profiling/collector/_memalloc_tb.c",
                "ddtrace/profiling/collector/_memalloc_heap.c",
            ],
            extra_compile_args=debug_compile_args,
        ),
    ]
    if platform.system() not in ("Windows", ""):
        ext_modules.append(
            Extension(
                "ddtrace.appsec._iast._stacktrace",
                # Sort source files for reproducibility
                sources=[
                    "ddtrace/appsec/_iast/_stacktrace.c",
                ],
                extra_compile_args=debug_compile_args,
            )
        )

        if sys.version_info >= (3, 6, 0):
            ext_modules.append(Extension("ddtrace.appsec._iast._taint_tracking._native", sources=[]))
else:
    ext_modules = []


def get_ddup_ext():
    ddup_ext = []
    arch = platform.machine()
    if "glibc" in platform.libc_ver()[0] and arch in LibDatadogDownload.available_releases[CURRENT_OS]:
        LibDatadogDownload.run()
        ddup_ext.extend(
            cythonize(
                [
                    Cython.Distutils.Extension(
                        "ddtrace.internal.datadog.profiling._ddup",
                        sources=[
                            "ddtrace/internal/datadog/profiling/src/exporter.cpp",
                            "ddtrace/internal/datadog/profiling/src/interface.cpp",
                            "ddtrace/internal/datadog/profiling/_ddup.pyx",
                        ],
                        include_dirs=LibDatadogDownload.get_include_dirs(),
                        extra_objects=LibDatadogDownload.get_extra_objects(),
                        extra_compile_args=["-std=c++17"],
                        language="c++",
                    )
                ],
                compile_time_env={
                    "PY_MAJOR_VERSION": sys.version_info.major,
                    "PY_MINOR_VERSION": sys.version_info.minor,
                    "PY_MICRO_VERSION": sys.version_info.micro,
                },
                force=True,
                annotate=os.getenv("_DD_CYTHON_ANNOTATE") == "1",
            )
        )
    return ddup_ext


bytecode = [
    "bytecode~=0.13.0; python_version=='3.7'",
    "bytecode; python_version>='3.8'",
]

setup(
    name="ddtrace",
    description="Datadog APM client library",
    url="https://github.com/DataDog/dd-trace-py",
    package_urls={
        "Changelog": "https://ddtrace.readthedocs.io/en/stable/release_notes.html",
        "Documentation": "https://ddtrace.readthedocs.io/en/stable/",
    },
    project_urls={
        "Bug Tracker": "https://github.com/DataDog/dd-trace-py/issues",
        "Source Code": "https://github.com/DataDog/dd-trace-py/",
        "Changelog": "https://ddtrace.readthedocs.io/en/stable/release_notes.html",
        "Documentation": "https://ddtrace.readthedocs.io/en/stable/",
    },
    author="Datadog, Inc.",
    author_email="dev@datadoghq.com",
    long_description=long_description,
    long_description_content_type="text/markdown",
    license="BSD",
    packages=find_packages(exclude=["tests*", "benchmarks*"]),
    package_data={
        "ddtrace": ["py.typed"],
        "ddtrace.appsec": ["rules.json"],
        "ddtrace.appsec._ddwaf": [os.path.join("libddwaf", "*", "lib", "libddwaf.*")],
        "ddtrace.appsec._iast._taint_tracking": ["CMakeLists.txt"],
    },
    python_requires=">=3.7",
    zip_safe=False,
    # enum34 is an enum backport for earlier versions of python
    # funcsigs backport required for vendored debtcollector
    install_requires=[
        "ddsketch>=2.0.1",
        "protobuf>=3",
        "attrs>=20",
        "cattrs",
        "six>=1.12.0",
        "typing_extensions",
        "importlib_metadata; python_version<'3.8'",
        "xmltodict>=0.12",
        "envier",
<<<<<<< HEAD
        "opentelemetry-api>=1",
        "setuptools; python_version>='3.12'",
=======
        "opentelemetry-api>=1; python_version>='3.7'",
        "psutil==5.6.7",
        "wrapt==14.1.0",
>>>>>>> 53ac961a
    ]
    + bytecode,
    extras_require={
        # users can include opentracing by having:
        # install_requires=['ddtrace[opentracing]', ...]
        "opentracing": ["opentracing>=2.0.0"],
    },
    tests_require=["flake8"],
    cmdclass={
        "build_ext": CMakeBuild,
        "build_py": LibraryDownloader,
        "clean": CleanLibraries,
    },
    entry_points={
        "console_scripts": [
            "ddtrace-run = ddtrace.commands.ddtrace_run:main",
        ],
        "pytest11": [
            "ddtrace = ddtrace.contrib.pytest.plugin",
            "ddtrace.pytest_bdd = ddtrace.contrib.pytest_bdd.plugin",
        ],
        "opentelemetry_context": [
            "ddcontextvars_context = ddtrace.opentelemetry._context:DDRuntimeContext",
        ],
    },
    classifiers=[
        "Development Status :: 5 - Production/Stable",
        "Programming Language :: Python :: Implementation :: CPython",
        "Programming Language :: Python",
        "Programming Language :: Python :: 3 :: Only",
        "Programming Language :: Python :: 3.7",
        "Programming Language :: Python :: 3.8",
        "Programming Language :: Python :: 3.9",
        "Programming Language :: Python :: 3.10",
        "Programming Language :: Python :: 3.11",
        "Programming Language :: Python :: 3.12",
    ],
    setup_requires=["setuptools_scm[toml]>=4", "cython", "cmake>=3.24.2; python_version>='3.6'"],
    ext_modules=ext_modules
    + cythonize(
        [
            Cython.Distutils.Extension(
                "ddtrace.internal._rand",
                sources=["ddtrace/internal/_rand.pyx"],
                language="c",
            ),
            Cython.Distutils.Extension(
                "ddtrace.internal._tagset",
                sources=["ddtrace/internal/_tagset.pyx"],
                language="c",
            ),
            Extension(
                "ddtrace.internal._encoding",
                ["ddtrace/internal/_encoding.pyx"],
                include_dirs=["."],
                libraries=encoding_libraries,
                define_macros=encoding_macros,
            ),
            Cython.Distutils.Extension(
                "ddtrace.profiling.collector.stack",
                sources=["ddtrace/profiling/collector/stack.pyx"],
                language="c",
                extra_compile_args=extra_compile_args,
            ),
            Cython.Distutils.Extension(
                "ddtrace.profiling.collector._traceback",
                sources=["ddtrace/profiling/collector/_traceback.pyx"],
                language="c",
            ),
            Cython.Distutils.Extension(
                "ddtrace.profiling._threading",
                sources=["ddtrace/profiling/_threading.pyx"],
                language="c",
            ),
            Cython.Distutils.Extension(
                "ddtrace.profiling.collector._task",
                sources=["ddtrace/profiling/collector/_task.pyx"],
                language="c",
            ),
            Cython.Distutils.Extension(
                "ddtrace.profiling.exporter.pprof",
                sources=["ddtrace/profiling/exporter/pprof.pyx"],
                language="c",
            ),
            Cython.Distutils.Extension(
                "ddtrace.profiling._build",
                sources=["ddtrace/profiling/_build.pyx"],
                language="c",
            ),
        ],
        compile_time_env={
            "PY_MAJOR_VERSION": sys.version_info.major,
            "PY_MINOR_VERSION": sys.version_info.minor,
            "PY_MICRO_VERSION": sys.version_info.micro,
            "PY_VERSION_HEX": sys.hexversion,
        },
        force=True,
        annotate=os.getenv("_DD_CYTHON_ANNOTATE") == "1",
    )
    + get_ddup_ext(),
)<|MERGE_RESOLUTION|>--- conflicted
+++ resolved
@@ -543,14 +543,10 @@
         "importlib_metadata; python_version<'3.8'",
         "xmltodict>=0.12",
         "envier",
-<<<<<<< HEAD
         "opentelemetry-api>=1",
+        "psutil==5.6.7",
         "setuptools; python_version>='3.12'",
-=======
-        "opentelemetry-api>=1; python_version>='3.7'",
-        "psutil==5.6.7",
         "wrapt==14.1.0",
->>>>>>> 53ac961a
     ]
     + bytecode,
     extras_require={
