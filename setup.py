import atexit
import hashlib
from itertools import chain
import os
import platform
import re
import shutil
import subprocess
import sys
import sysconfig
import tarfile
import time
import typing as t
import warnings

import cmake
from setuptools_rust import Binding
from setuptools_rust import RustExtension
from setuptools_rust import build_rust


from setuptools import Distribution, Extension, find_packages, setup  # isort: skip
from setuptools.command.build_ext import build_ext  # isort: skip
from setuptools.command.build_py import build_py as BuildPyCommand  # isort: skip
from pathlib import Path  # isort: skip
from pkg_resources import get_build_platform  # isort: skip
from distutils.command.clean import clean as CleanCommand  # isort: skip
from distutils.dep_util import newer_group


try:
    # ORDER MATTERS
    # Import this after setuptools or it will fail
    from Cython.Build import cythonize  # noqa: I100
    import Cython.Distutils
except ImportError:
    raise ImportError(
        "Failed to import Cython modules. This can happen under versions of pip older than 18 that don't "
        "support installing build requirements during setup. If you're using pip, make sure it's a "
        "version >=18.\nSee the quickstart documentation for more information:\n"
        "https://ddtrace.readthedocs.io/en/stable/installation_quickstart.html"
    )

from urllib.error import HTTPError
from urllib.request import urlretrieve


# workaround for ModuleNotFound.
sys.path.insert(0, str(Path(__file__).parent.resolve()))

from build_libnative import build_crate
from build_libnative import clean_crate


HERE = Path(__file__).resolve().parent

COMPILE_MODE = "Release"
if "DD_COMPILE_DEBUG" in os.environ:
    warnings.warn(
        "The DD_COMPILE_DEBUG environment variable is deprecated and will be deleted, "
        "use DD_COMPILE_MODE=Debug|Release|RelWithDebInfo|MinSizeRel.",
    )
    COMPILE_MODE = "Debug"
else:
    COMPILE_MODE = os.environ.get("DD_COMPILE_MODE", "Release")

FAST_BUILD = os.getenv("DD_FAST_BUILD", "false").lower() in ("1", "yes", "on", "true")
if FAST_BUILD:
    print("WARNING: DD_FAST_BUILD is enabled, some optimizations will be disabled")
else:
    print("INFO: DD_FAST_BUILD not enabled")

if FAST_BUILD:
    os.environ["DD_COMPILE_ABSEIL"] = "0"

SCCACHE_COMPILE = os.getenv("DD_USE_SCCACHE", "0").lower() in ("1", "yes", "on", "true")

IS_PYSTON = hasattr(sys, "pyston_version_info")
IS_EDITABLE = False  # Set to True if the package is being installed in editable mode

LIBDDWAF_DOWNLOAD_DIR = HERE / "ddtrace" / "appsec" / "_ddwaf" / "libddwaf"
IAST_DIR = HERE / "ddtrace" / "appsec" / "_iast" / "_taint_tracking"
DDUP_DIR = HERE / "ddtrace" / "internal" / "datadog" / "profiling" / "ddup"
CRASHTRACKER_DIR = HERE / "ddtrace" / "internal" / "datadog" / "profiling" / "crashtracker"
STACK_V2_DIR = HERE / "ddtrace" / "internal" / "datadog" / "profiling" / "stack_v2"
NATIVE_CRATE = HERE / "src" / "native"

BUILD_PROFILING_NATIVE_TESTS = os.getenv("DD_PROFILING_NATIVE_TESTS", "0").lower() in ("1", "yes", "on", "true")

CURRENT_OS = platform.system()

LIBDDWAF_VERSION = "1.26.0"

# DEV: update this accordingly when src/native upgrades libdatadog dependency.
# libdatadog v15.0.0 requires rust 1.78.
RUST_MINIMUM_VERSION = "1.78"


def interpose_sccache():
    """
    Injects sccache into the relevant build commands if it's allowed and we think it'll work
    """
    if not SCCACHE_COMPILE:
        return

    # Check for sccache.  We don't do multi-step failover (e.g., if ${SCCACHE_PATH} is set, but the binary is invalid)
    _sccache_path = os.getenv("SCCACHE_PATH", shutil.which("sccache"))
    if _sccache_path is None:
        print("WARNING: SCCACHE_PATH is not set, skipping sccache interposition")
        return
    sccache_path = Path(_sccache_path)
    if sccache_path.is_file() and os.access(sccache_path, os.X_OK):
        # Both the cmake and rust toolchains allow the caller to interpose sccache into the compiler commands, but this
        # misses calls from native extension builds.  So we do the normal Rust thing, but modify CC and CXX to point to
        # a wrapper
        os.environ["DD_SCCACHE_PATH"] = str(sccache_path.resolve())
        os.environ["RUSTC_WRAPPER"] = str(sccache_path.resolve())
        cc_path = next(
            (shutil.which(cmd) for cmd in [os.getenv("CC", ""), "cc", "gcc", "clang"] if shutil.which(cmd)), None
        )
        if cc_path:
            os.environ["DD_CC_OLD"] = cc_path
            os.environ["CC"] = str(sccache_path) + " " + str(cc_path)

        cxx_path = next(
            (shutil.which(cmd) for cmd in [os.getenv("CXX", ""), "c++", "g++", "clang++"] if shutil.which(cmd)), None
        )
        if cxx_path:
            os.environ["DD_CXX_OLD"] = cxx_path
            os.environ["CXX"] = str(sccache_path) + " " + str(cxx_path)


def verify_checksum_from_file(sha256_filename, filename):
    # sha256 File format is ``checksum`` followed by two whitespaces, then ``filename`` then ``\n``
    expected_checksum, expected_filename = list(filter(None, open(sha256_filename, "r").read().strip().split(" ")))
    actual_checksum = hashlib.sha256(open(filename, "rb").read()).hexdigest()
    try:
        assert expected_filename.endswith(Path(filename).name)
        assert expected_checksum == actual_checksum
    except AssertionError:
        print("Checksum verification error: Checksum and/or filename don't match:")
        print("expected checksum: %s" % expected_checksum)
        print("actual checksum: %s" % actual_checksum)
        print("expected filename: %s" % expected_filename)
        print("actual filename: %s" % filename)
        sys.exit(1)


def verify_checksum_from_hash(expected_checksum, filename):
    # sha256 File format is ``checksum`` followed by two whitespaces, then ``filename`` then ``\n``
    actual_checksum = hashlib.sha256(open(filename, "rb").read()).hexdigest()
    try:
        assert expected_checksum == actual_checksum
    except AssertionError:
        print("Checksum verification error: Checksum mismatch:")
        print("expected checksum: %s" % expected_checksum)
        print("actual checksum: %s" % actual_checksum)
        sys.exit(1)


def load_module_from_project_file(mod_name, fname):
    """
    Helper used to load a module from a file in this project

    DEV: Loading this way will by-pass loading all parent modules
         e.g. importing `ddtrace.vendor.psutil.setup` will load `ddtrace/__init__.py`
         which has side effects like loading the tracer
    """
    fpath = HERE / fname

    import importlib.util

    spec = importlib.util.spec_from_file_location(mod_name, fpath)
    if spec is None:
        raise ImportError(f"Could not find module {mod_name} in {fpath}")
    mod = importlib.util.module_from_spec(spec)
    if spec.loader is None:
        raise ImportError(f"Could not load module {mod_name} from {fpath}")
    spec.loader.exec_module(mod)
    return mod


def is_64_bit_python():
    return sys.maxsize > (1 << 32)


class PatchedDistribution(Distribution):
    def __init__(self, attrs=None):
        super().__init__(attrs)
        # Tell ext_hashes about your manually-built Rust artifact
        self.rust_extensions = [
            RustExtension(
                # The Python import path of your extension:
                "ddtrace.internal.native._native",
                # Path to your Cargo.toml so setuptools-rust can infer names
                path=str(Path(__file__).parent / "src" / "native" / "Cargo.toml"),
                # Use no-binding if you don't need PyO3 bindings
                binding=Binding.NoBinding,
            )
        ]


class ExtensionHashes(build_ext):
    def run(self):
        try:
            dist = self.distribution
            for ext in chain(dist.ext_modules, getattr(dist, "rust_extensions", [])):
                if isinstance(ext, CMakeExtension):
                    sources = ext.get_sources(self)
                elif isinstance(ext, RustExtension):
                    source_path = Path(ext.path).parent
                    sources = [
                        _
                        for _ in source_path.glob("**/*")
                        if _.is_file() and _.relative_to(source_path).parts[0] != "target"
                    ]
                else:
                    sources = [Path(_) for _ in ext.sources]

                sources_hash = hashlib.sha256()
                for source in sorted(sources):
                    sources_hash.update(source.read_bytes())
                hash_digest = sources_hash.hexdigest()

                entries: t.List[t.Tuple[str, str, str]] = []

                if isinstance(ext, RustExtension):
                    entries.extend(
                        (module, hash_digest, str(Path(module.replace(".", os.sep) + ".*-*-*").resolve()))
                        for module in ext.target.values()
                    )
                else:
                    entries.append((ext.name, hash_digest, str(Path(self.get_ext_fullpath(ext.name)))))

                # Include any dependencies that might have been built alongside
                # the extension.
                if isinstance(ext, CMakeExtension):
                    entries.extend(
                        (f"{ext.name}-{dependency.name}", hash_digest, str(dependency) + "*")
                        for dependency in ext.dependencies
                    )

                for entry in entries:
                    print("#EXTHASH:", entry)

        except Exception as e:
            print("WARNING: Failed to compute extension hashes: %s" % e)
            raise e


class LibraryDownload:
    CACHE_DIR = HERE / ".download_cache"
    USE_CACHE = os.getenv("DD_SETUP_CACHE_DOWNLOADS", "1").lower() in ("1", "yes", "on", "true")

    name = None
    download_dir = Path.cwd()
    version = None
    url_root = None
    available_releases = {}
    expected_checksums = None
    translate_suffix = {}

    @classmethod
    def download_artifacts(cls):
        suffixes = cls.translate_suffix[CURRENT_OS]
        download_dir = Path(cls.download_dir)
        download_dir.mkdir(parents=True, exist_ok=True)  # No need to check if it exists

        # If the directory is nonempty, assume we're done
        if any(download_dir.iterdir()):
            return

        for arch in cls.available_releases[CURRENT_OS]:
            if CURRENT_OS == "Linux" and not get_build_platform().endswith(arch):
                # We cannot include the dynamic libraries for other architectures here.
                continue
            elif CURRENT_OS == "Darwin":
                # Detect build type for macos:
                # https://github.com/pypa/cibuildwheel/blob/main/cibuildwheel/macos.py#L250
                target_platform = os.getenv("PLAT")
                # Darwin Universal2 should bundle both architectures
                if target_platform and not target_platform.endswith(("universal2", arch)):
                    continue
            elif CURRENT_OS == "Windows" and (not is_64_bit_python() != arch.endswith("32")):
                # Win32 can be built on a 64-bit machine so build_platform may not be relevant
                continue

            arch_dir = download_dir / arch

            # If the directory for the architecture exists and is nonempty, assume we're done
            if arch_dir.is_dir() and any(arch_dir.iterdir()):
                continue

            archive_dir = cls.get_package_name(arch, CURRENT_OS)
            archive_name = cls.get_archive_name(arch, CURRENT_OS)

            download_address = "%s/%s/%s" % (
                cls.url_root,
                cls.version,
                archive_name,
            )

            download_dest = cls.CACHE_DIR / archive_name if cls.USE_CACHE else Path(archive_name)
            if cls.USE_CACHE and not cls.CACHE_DIR.exists():
                cls.CACHE_DIR.mkdir(parents=True)

            if not (cls.USE_CACHE and download_dest.exists()):
                print(f"Downloading {archive_name} to {download_dest}")
                start_ns = time.time_ns()
                try:
                    filename, _ = urlretrieve(download_address, str(download_dest))
                except HTTPError as e:
                    print("No archive found for dynamic library {}: {}".format(cls.name, archive_dir))
                    raise e

                # Verify checksum of downloaded file
                if cls.expected_checksums is None:
                    sha256_address = download_address + ".sha256"
                    sha256_filename, _ = urlretrieve(sha256_address, str(download_dest) + ".sha256")
                    verify_checksum_from_file(sha256_filename, str(download_dest))
                else:
                    expected_checksum = cls.expected_checksums[CURRENT_OS][arch]
                    verify_checksum_from_hash(expected_checksum, str(download_dest))

                DebugMetadata.download_times[archive_name] = time.time_ns() - start_ns

            else:
                # If the file exists in the cache, we will use it
                filename = str(download_dest)
                print(f"Using cached {filename}")

            # Open the tarfile first to get the files needed.
            # This could be solved with "r:gz" mode, that allows random access
            # but that approach does not work on Windows
            with tarfile.open(filename, "r|gz", errorlevel=2) as tar:
                dynfiles = [c for c in tar.getmembers() if c.name.endswith(suffixes)]

            with tarfile.open(filename, "r|gz", errorlevel=2) as tar:
                tar.extractall(members=dynfiles, path=HERE)
                Path(HERE / archive_dir).rename(arch_dir)

            # Rename <name>.xxx to lib<name>.xxx so the filename is the same for every OS
            lib_dir = arch_dir / "lib"
            for suffix in suffixes:
                original_file = lib_dir / "{}{}".format(cls.name, suffix)
                if original_file.exists():
                    renamed_file = lib_dir / "lib{}{}".format(cls.name, suffix)
                    original_file.rename(renamed_file)

            if not cls.USE_CACHE:
                Path(filename).unlink()

    @classmethod
    def run(cls):
        cls.download_artifacts()

    @classmethod
    def get_package_name(cls, arch, os) -> str:
        raise NotImplementedError()

    @classmethod
    def get_archive_name(cls, arch, os):
        return cls.get_package_name(arch, os) + ".tar.gz"


class LibDDWafDownload(LibraryDownload):
    name = "ddwaf"
    download_dir = LIBDDWAF_DOWNLOAD_DIR
    version = LIBDDWAF_VERSION
    url_root = "https://github.com/DataDog/libddwaf/releases/download"
    available_releases = {
        "Windows": ["win32", "x64"],
        "Darwin": ["arm64", "x86_64"],
        "Linux": ["aarch64", "x86_64"],
    }
    translate_suffix = {"Windows": (".dll",), "Darwin": (".dylib",), "Linux": (".so",)}

    @classmethod
    def get_package_name(cls, arch, os):
        archive_dir = "lib%s-%s-%s-%s" % (cls.name, cls.version, os.lower(), arch)
        return archive_dir

    @classmethod
    def get_archive_name(cls, arch, os):
        os_name = os.lower()
        if os_name == "linux":
            archive_dir = "lib%s-%s-%s-linux-musl.tar.gz" % (cls.name, cls.version, arch)
        else:
            archive_dir = "lib%s-%s-%s-%s.tar.gz" % (cls.name, cls.version, os_name, arch)
        return archive_dir


class LibraryDownloader(BuildPyCommand):
    def run(self):
        # The setuptools docs indicate the `editable_mode` attribute of the build_py command class
        # is set to True when the package is being installed in editable mode, which we need to know
        # for some extensions
        global IS_EDITABLE
        if self.editable_mode:
            IS_EDITABLE = True

        CleanLibraries.remove_artifacts()
        LibDDWafDownload.run()
        BuildPyCommand.run(self)


class CleanLibraries(CleanCommand):
    @staticmethod
    def remove_artifacts():
        shutil.rmtree(LIBDDWAF_DOWNLOAD_DIR, True)
        shutil.rmtree(IAST_DIR / "*.so", True)

    @staticmethod
    def remove_rust():
        clean_crate(NATIVE_CRATE)

    def run(self):
        CleanLibraries.remove_rust()
        CleanLibraries.remove_artifacts()
        CleanCommand.run(self)


class CustomBuildExt(build_ext):
    INCREMENTAL = os.getenv("DD_CMAKE_INCREMENTAL_BUILD", "1").lower() in ("1", "yes", "on", "true")

    def run(self):
        self.build_rust()
        super().run()
        for ext in self.extensions:
            self.build_extension(ext)

    def build_rust(self):
        is_release = True
        build_crate(NATIVE_CRATE, is_release, native_features)

        target_dir = NATIVE_CRATE / "target"
        if sys.platform == "win32" and not is_64_bit_python():
            target_dir = target_dir / "i686-pc-windows-msvc"
        if is_release:
            target_dir = target_dir / "release"
        else:
            target_dir = target_dir / "debug"

        library = None
        link_file = None
        if sys.platform == "win32":
            try:
                (library,) = target_dir.glob("_native.dll")
            except StopIteration:
                raise RuntimeError(f"Could not find _native.dll in {target_dir}")

            try:
                link_file = next(target_dir.glob("_native.dll.lib"))
            except StopIteration:
                raise RuntimeError(f"Could not find _native.dll.lib in {target_dir}")
        elif sys.platform == "darwin":
            library = next(target_dir.glob("lib_native.dylib"))
        else:
            library = next(target_dir.glob("lib_native.so"))

        if not library:
            raise RuntimeError("Not able to find native library")

        self.suffix = sysconfig.get_config_var("EXT_SUFFIX")
        native_name = f"_native{self.suffix}"

        # Set SONAME (needed for auditwheel)
        if sys.platform.startswith("linux"):
            subprocess.run(["patchelf", "--set-soname", native_name, str(library)], check=True)
        elif sys.platform == "darwin":
            subprocess.run(["install_name_tool", "-id", native_name, str(library)], check=True)

        if IS_EDITABLE or getattr(self, "inplace", False):
            self.output_dir = Path(__file__).parent / "ddtrace" / "internal" / "native"
        else:
            self.output_dir = Path(__file__).parent / Path(self.build_lib) / "ddtrace" / "internal" / "native"

        destination = self.output_dir / native_name
        self.output_dir.mkdir(parents=True, exist_ok=True)
        shutil.copy2(library, destination)

        # Rename .lib file so it has the same base name as the dll.
        self.windows_link_file = None
        if link_file is not None:
            new_link_file = (target_dir / native_name).with_suffix(".lib")
            shutil.copy2(link_file, new_link_file)
            self.windows_link_file = new_link_file

    @staticmethod
    def is_installed(bin_file):
        for path in os.environ.get("PATH", "").split(os.pathsep):
            return os.path.isfile(os.path.join(path, bin_file))
        return False

    @staticmethod
    def try_strip_symbols(so_file):
        if CURRENT_OS == "Linux" and shutil.which("strip") is not None:
            try:
                subprocess.run(["strip", "-g", so_file], check=True)
            except subprocess.CalledProcessError as e:
                print(
                    "WARNING: stripping '{}' returned non-zero exit status ({}), ignoring".format(so_file, e.returncode)
                )
            except Exception as e:
                print(
                    "WARNING: An error occurred while stripping the symbols from '{}', ignoring: {}".format(so_file, e)
                )

    def build_extension(self, ext):
        if isinstance(ext, CMakeExtension):
            try:
                self.build_extension_cmake(ext)
            except subprocess.CalledProcessError as e:
                print("WARNING: Command '{}' returned non-zero exit status {}.".format(e.cmd, e.returncode))
                if ext.optional:
                    return
                raise
            except Exception as e:
                print("WARNING: An error occurred while building the CMake extension {}, {}.".format(ext.name, e))
                if ext.optional:
                    return
                raise
        else:
            super().build_extension(ext)

        if COMPILE_MODE.lower() in ("release", "minsizerel"):
            try:
                self.try_strip_symbols(self.get_ext_fullpath(ext.name))
            except Exception as e:
                print(f"WARNING: An error occurred while building the extension: {e}")

    def build_extension_cmake(self, ext: "CMakeExtension") -> None:
        if IS_EDITABLE and self.INCREMENTAL:
            # DEV: Rudimentary incremental build support. We copy the logic from
            # setuptools' build_ext command, best effort.
            full_path = Path(self.get_ext_fullpath(ext.name))
            ext_path = Path(ext.source_dir, full_path.name)

            force = self.force

            if ext.dependencies:
                dependencies = [
                    str(d.resolve())
                    for dependency in ext.dependencies
                    for d in dependency.parent.glob(dependency.name + "*")
                    if d.is_file()
                ]
                if not dependencies:
                    # We expected some dependencies but none were found so we
                    # force the build to happen
                    force = True

            else:
                dependencies = []

            if not (
                force
                or newer_group(
                    [str(_.resolve()) for _ in ext.get_sources(self)] + dependencies, str(ext_path.resolve()), "newer"
                )
            ):
                print(f"skipping '{ext.name}' CMake extension (up-to-date)")

                # We need to copy the binary where setuptools expects it
                full_path.parent.mkdir(parents=True, exist_ok=True)
                if ext_path.resolve() != full_path.resolve():
                    shutil.copy(ext_path, full_path)

                return
            else:
                print(f"building '{ext.name}' CMake extension")

        # Define the build and output directories
        output_dir = Path(self.get_ext_fullpath(ext.name)).parent.resolve()
        extension_basename = Path(self.get_ext_fullpath(ext.name)).name

        # We derive the cmake build directory from the output directory, but put it in
        # a sibling directory to avoid polluting the final package
        cmake_build_dir = Path(self.build_lib.replace("lib.", "cmake."), ext.name).resolve()
        cmake_build_dir.mkdir(parents=True, exist_ok=True)

        # Which commands are passed to _every_ cmake invocation
        cmake_args = ext.cmake_args or []
        cmake_args += [
            "-S{}".format(ext.source_dir),  # cmake>=3.13
            "-B{}".format(cmake_build_dir),  # cmake>=3.13
            "-DPython3_ROOT_DIR={}".format(sysconfig.get_config_var("prefix")),
            "-DPYTHON_EXECUTABLE={}".format(sys.executable),
            "-DCMAKE_BUILD_TYPE={}".format(ext.build_type),
            "-DLIB_INSTALL_DIR={}".format(output_dir),
            "-DEXTENSION_NAME={}".format(extension_basename),
            "-DEXTENSION_SUFFIX={}".format(self.suffix),
            "-DNATIVE_EXTENSION_LOCATION={}".format(self.output_dir),
        ]

        if self.windows_link_file is not None:
            cmake_args += [
                "-DNATIVE_IMPLIB={}".format(self.windows_link_file),
            ]

        if BUILD_PROFILING_NATIVE_TESTS:
            cmake_args += ["-DBUILD_TESTING=ON"]

        # If it's been enabled, also propagate sccache to the CMake build.  We have to manually set the default CC/CXX
        # compilers here, because otherwise the way we wrap sccache will conflict with the CMake wrappers
        sccache_path = os.getenv("DD_SCCACHE_PATH")
        if sccache_path:
            cmake_args += [
                "-DCMAKE_C_COMPILER={}".format(os.getenv("DD_CC_OLD", shutil.which("cc"))),
                "-DCMAKE_C_COMPILER_LAUNCHER={}".format(sccache_path),
                "-DCMAKE_CXX_COMPILER={}".format(os.getenv("DD_CXX_OLD", shutil.which("c++"))),
                "-DCMAKE_CXX_COMPILER_LAUNCHER={}".format(sccache_path),
            ]

        # If this is an inplace build, propagate this fact to CMake in case it's helpful
        # In particular, this is needed for build products which are not otherwise managed
        # by setuptools/distutils
        if IS_EDITABLE:
            # the INPLACE_LIB_INSTALL_DIR should be the source dir of the extension
            cmake_args.append("-DINPLACE_LIB_INSTALL_DIR={}".format(ext.source_dir))

        # Arguments to the cmake --build command
        build_args = ext.build_args or []
        build_args += ["--config {}".format(ext.build_type)]
        if "CMAKE_BUILD_PARALLEL_LEVEL" not in os.environ:
            # CMAKE_BUILD_PARALLEL_LEVEL works across all generators
            # self.parallel is a Python 3 only way to set parallel jobs by hand
            # using -j in the build_ext call, not supported by pip or PyPA-build.
            # DEV: -j is supported in CMake 3.12+ only.
            if hasattr(self, "parallel") and self.parallel:
                build_args += ["-j{}".format(self.parallel)]

        # Arguments to cmake --install command
        install_args = ext.install_args or []
        install_args += ["--config {}".format(ext.build_type)]

        # platform/version-specific arguments--may go into cmake, build, or install as needed
        if CURRENT_OS == "Windows":
            cmake_args += [
                "-A{}".format("x64" if platform.architecture()[0] == "64bit" else "Win32"),
            ]
        if CURRENT_OS == "Darwin":
            # Cross-compile support for macOS - respect ARCHFLAGS if set
            # Darwin Universal2 should bundle both architectures
            # This is currently specific to IAST and requires cmakefile support
            archs = re.findall(r"-arch (\S+)", os.environ.get("ARCHFLAGS", ""))
            if archs:
                cmake_args += [
                    "-DBUILD_MACOS=ON",
                    "-DCMAKE_OSX_ARCHITECTURES={}".format(";".join(archs)),
                    # Set macOS SDK default deployment target to 10.14 for C++17 support (if unset, may default to 10.9)
                    "-DCMAKE_OSX_DEPLOYMENT_TARGET=10.14",
                ]

        if CURRENT_OS != "Windows" and FAST_BUILD and ext.build_type:
            cmake_args += [
                "-DCMAKE_C_FLAGS_%s=-O0" % ext.build_type.upper(),
                "-DCMAKE_CXX_FLAGS_%s=-O0" % ext.build_type.upper(),
            ]
        cmake_command = (
            Path(cmake.CMAKE_BIN_DIR) / "cmake"
        ).resolve()  # explicitly use the cmake provided by the cmake package
        subprocess.run([cmake_command, *cmake_args], cwd=cmake_build_dir, check=True)
        subprocess.run([cmake_command, "--build", ".", *build_args], cwd=cmake_build_dir, check=True)
        subprocess.run([cmake_command, "--install", ".", *install_args], cwd=cmake_build_dir, check=True)


class DebugMetadata:
    start_ns = 0
    enabled = "_DD_DEBUG_EXT" in os.environ
    metadata_file = os.getenv("_DD_DEBUG_EXT_FILE", "debug_ext_metadata.txt")
    build_times = {}
    download_times = {}

    @classmethod
    def dump_metadata(cls):
        if not cls.enabled or not cls.build_times:
            return

        total_ns = time.time_ns() - cls.start_ns
        total_s = total_ns / 1e9

        build_total_ns = sum(cls.build_times.values())
        build_total_s = build_total_ns / 1e9
        build_percent = (build_total_ns / total_ns) * 100.0

        with open(cls.metadata_file, "w") as f:
            f.write(f"Total time: {total_s:0.2f}s\n")
            f.write("Environment:\n")
            for n, v in [
                ("CARGO_BUILD_JOBS", os.getenv("CARGO_BUILD_JOBS", "unset")),
                ("CMAKE_BUILD_PARALLEL_LEVEL", os.getenv("CMAKE_BUILD_PARALLEL_LEVEL", "unset")),
                ("DD_COMPILE_MODE", COMPILE_MODE),
                ("DD_USE_SCCACHE", SCCACHE_COMPILE),
                ("DD_FAST_BUILD", FAST_BUILD),
                ("DD_CMAKE_INCREMENTAL_BUILD", CustomBuildExt.INCREMENTAL),
            ]:
                print(f"\t{n}: {v}", file=f)
            f.write("Extension build times:\n")
            f.write(f"\tTotal: {build_total_s:0.2f}s ({build_percent:0.2f}%)\n")
            for ext, elapsed_ns in sorted(cls.build_times.items(), key=lambda x: x[1], reverse=True):
                elapsed_s = elapsed_ns / 1e9
                ext_percent = (elapsed_ns / total_ns) * 100.0
                f.write(f"\t{ext.name}: {elapsed_s:0.2f}s ({ext_percent:0.2f}%)\n")

            if cls.download_times:
                download_total_ns = sum(cls.download_times.values())
                download_total_s = download_total_ns / 1e9
                download_percent = (download_total_ns / total_ns) * 100.0

                f.write("Artifact download times:\n")
                f.write(f"\tTotal: {download_total_s:0.2f}s ({download_percent:0.2f}%)\n")
                for n, elapsed_ns in sorted(cls.download_times.items(), key=lambda x: x[1], reverse=True):
                    elapsed_s = elapsed_ns / 1e9
                    ext_percent = (elapsed_ns / total_ns) * 100.0
                    f.write(f"\t{n}: {elapsed_s:0.2f}s ({ext_percent:0.2f}%)\n")


def debug_build_extension(fn):
    def wrapper(self, ext, *args, **kwargs):
        start = time.time_ns()
        try:
            return fn(self, ext, *args, **kwargs)
        finally:
            DebugMetadata.build_times[ext] = time.time_ns() - start

    return wrapper


if DebugMetadata.enabled:
    DebugMetadata.start_ns = time.time_ns()
    CustomBuildExt.build_extension = debug_build_extension(CustomBuildExt.build_extension)
    build_rust.build_extension = debug_build_extension(build_rust.build_extension)
    atexit.register(DebugMetadata.dump_metadata)


class CMakeExtension(Extension):
    def __init__(
        self,
        name,
        source_dir=Path.cwd(),
        extra_source_dirs=[],
        cmake_args=[],
        build_args=[],
        install_args=[],
        build_type=None,
        optional=True,  # By default, extensions are optional
        dependencies=[],
    ):
        super().__init__(name, sources=[])
        self.source_dir = source_dir
        self.extra_source_dirs = extra_source_dirs  # extra source dirs to include when computing extension hash
        self.cmake_args = cmake_args or []
        self.build_args = build_args or []
        self.install_args = install_args or []
        self.build_type = build_type or COMPILE_MODE
        self.optional = optional  # If True, cmake errors are ignored
        self.dependencies = dependencies

    def get_sources(self, cmd: build_ext) -> t.List[Path]:
        """
        Returns the list of source files for this extension.
        This is used by the CustomBuildExt class to determine if the extension needs to be rebuilt.
        """
        full_path = Path(cmd.get_ext_fullpath(self.name))

        # Collect all the source files within the source directory. We exclude
        # Python sources and anything that does not have a suffix (most likely
        # a binary file), or that has the same name as the extension binary.
<<<<<<< HEAD
        def is_valid_source(src: Path) -> bool:
            return (
                src.is_file()
                and src.name != full_path.name
                and src.suffix
                and src.suffix not in {".py", ".pyc", ".pyi"}
            )

        return [
            src
            for source_dir in chain([self.source_dir], self.extra_source_dirs)
            for src in Path(source_dir).rglob("**")
            if is_valid_source(src)
        ]
=======
        return (
            [
                _
                for _ in Path(self.source_dir).glob("**/*")
                if _.is_file() and _.name != full_path.name and _.suffix and _.suffix not in {".py", ".pyc", ".pyi"}
            ]
            if self.source_dir
            else []
        )
>>>>>>> 7e861b3c


def check_rust_toolchain():
    try:
        rustc_res = subprocess.run(["rustc", "--version"], stdout=subprocess.PIPE, stderr=subprocess.PIPE)
        cargo_res = subprocess.run(["cargo", "--version"], stdout=subprocess.PIPE, stderr=subprocess.PIPE)
        if rustc_res.returncode != 0:
            raise EnvironmentError("rustc required to build Rust extensions")
        if cargo_res.returncode != 0:
            raise EnvironmentError("cargo required to build Rust extensions")

        # Now check valid minimum versions.  These are hardcoded for now, but should be canonized in some other way
        rustc_ver = rustc_res.stdout.decode().split(" ")[1]
        cargo_ver = cargo_res.stdout.decode().split(" ")[1]
        if rustc_ver < RUST_MINIMUM_VERSION:
            raise EnvironmentError(f"rustc version {RUST_MINIMUM_VERSION} or later required, {rustc_ver} found")
        if cargo_ver < RUST_MINIMUM_VERSION:
            raise EnvironmentError(f"cargo version {RUST_MINIMUM_VERSION} or later required, {cargo_ver} found")
    except FileNotFoundError:
        raise EnvironmentError("Rust toolchain not found. Please install Rust from https://rustup.rs/")


# Before adding any extensions, check that system pre-requisites are satisfied
try:
    check_rust_toolchain()
except EnvironmentError as e:
    print(f"{e}")
    sys.exit(1)


def get_exts_for(name):
    try:
        mod = load_module_from_project_file(
            "ddtrace.vendor.{}.setup".format(name), "ddtrace/vendor/{}/setup.py".format(name)
        )
        return mod.get_extensions()
    except Exception as e:
        print("WARNING: Failed to load %s extensions, skipping: %s" % (name, e))
        return []


if CURRENT_OS == "Windows":
    encoding_libraries = ["ws2_32"]
    extra_compile_args = []
    debug_compile_args = []
    fast_build_args = []
else:
    linux = CURRENT_OS == "Linux"
    encoding_libraries = []
    extra_compile_args = ["-DPy_BUILD_CORE"]
    fast_build_args = ["-O0"] if FAST_BUILD else []
    if COMPILE_MODE.lower() == "debug":
        if linux:
            debug_compile_args = ["-g", "-O0", "-Wall", "-Wextra", "-Wpedantic"]
        else:
            debug_compile_args = [
                "-g",
                "-O0",
                "-Wall",
                "-Wextra",
                "-Wpedantic",
                # Cython is not deprecation-proof
                "-Wno-deprecated-declarations",
            ]
    else:
        debug_compile_args = []


if not IS_PYSTON:
    native_features = []
    ext_modules: t.List[t.Union[Extension, Cython.Distutils.Extension, RustExtension]] = [
        Extension(
            "ddtrace.profiling.collector._memalloc",
            sources=[
                "ddtrace/profiling/collector/_memalloc.c",
                "ddtrace/profiling/collector/_memalloc_tb.c",
                "ddtrace/profiling/collector/_memalloc_heap.c",
                "ddtrace/profiling/collector/_memalloc_reentrant.c",
                "ddtrace/profiling/collector/_memalloc_heap_map.c",
            ],
            extra_compile_args=(
                debug_compile_args
                # If NDEBUG is set, assert statements are compiled out. Make
                # sure we explicitly set this for normal builds, and explicitly
                # _unset_ it for debug builds in case the CFLAGS from sysconfig
                # include -DNDEBUG
                + (["-DNDEBUG"] if not debug_compile_args else ["-UNDEBUG"])
                + ["-D_POSIX_C_SOURCE=200809L", "-std=c11"]
                + fast_build_args
                if CURRENT_OS != "Windows"
                else ["/std:c11", "/experimental:c11atomics"]
            ),
        ),
        Extension(
            "ddtrace.internal._threads",
            sources=["ddtrace/internal/_threads.cpp"],
            extra_compile_args=(
                ["-std=c++17", "-Wall", "-Wextra"] + fast_build_args
                if CURRENT_OS != "Windows"
                else ["/std:c++20", "/MT"]
            ),
        ),
    ]
    if platform.system() not in ("Windows", ""):
        ext_modules.append(
            Extension(
                "ddtrace.appsec._iast._stacktrace",
                sources=[
                    "ddtrace/appsec/_iast/_stacktrace.c",
                ],
                extra_compile_args=extra_compile_args + debug_compile_args + fast_build_args,
            )
        )
        ext_modules.append(
            Extension(
                "ddtrace.appsec._iast._ast.iastpatch",
                sources=[
                    "ddtrace/appsec/_iast/_ast/iastpatch.c",
                ],
                extra_compile_args=extra_compile_args + debug_compile_args + fast_build_args,
            )
        )
        ext_modules.append(
            CMakeExtension("ddtrace.appsec._iast._taint_tracking._native", source_dir=IAST_DIR, optional=False)
        )

    if CURRENT_OS in ("Linux", "Darwin") and is_64_bit_python():
        native_features.append("profiling")
        ext_modules.append(
            CMakeExtension(
                "ddtrace.internal.datadog.profiling.ddup._ddup",
                source_dir=DDUP_DIR,
                extra_source_dirs=[DDUP_DIR / ".." / "dd_wrapper"],
                optional=False,
            )
        )

        ext_modules.append(
            CMakeExtension(
                "ddtrace.internal.datadog.profiling.crashtracker._crashtracker",
                source_dir=CRASHTRACKER_DIR,
                extra_source_dirs=[CRASHTRACKER_DIR / ".." / "dd_wrapper"],
                optional=False,
                dependencies=[
                    CRASHTRACKER_DIR.parent / "libdd_wrapper",
                ],
            )
        )

        ext_modules.append(
            CMakeExtension(
                "ddtrace.internal.datadog.profiling.stack_v2._stack_v2",
                source_dir=STACK_V2_DIR,
                extra_source_dirs=[STACK_V2_DIR / ".." / "dd_wrapper"],
                optional=False,
            ),
        )


else:
    ext_modules = []
    native_features = []

interpose_sccache()
setup(
    name="ddtrace",
    packages=find_packages(exclude=["tests*", "benchmarks*", "scripts*"]),
    package_data={
        "ddtrace": ["py.typed"],
        "ddtrace.appsec": ["rules.json"],
        "ddtrace.appsec._ddwaf": ["libddwaf/*/lib/libddwaf.*"],
        "ddtrace.appsec._iast._taint_tracking": ["CMakeLists.txt"],
        "ddtrace.internal.datadog.profiling": (
            ["libdd_wrapper*.*"] + ["ddtrace/internal/datadog/profiling/test/*"] if BUILD_PROFILING_NATIVE_TESTS else []
        ),
    },
    zip_safe=False,
    # enum34 is an enum backport for earlier versions of python
    # funcsigs backport required for vendored debtcollector
    cmdclass={
        "build_ext": CustomBuildExt,
        "build_py": LibraryDownloader,
        "build_rust": build_rust,
        "clean": CleanLibraries,
        "ext_hashes": ExtensionHashes,
    },
    setup_requires=["setuptools_scm[toml]>=4", "cython", "cmake>=3.24.2,<3.28", "setuptools-rust"],
    ext_modules=ext_modules
    + cythonize(
        [
            Cython.Distutils.Extension(
                "ddtrace.internal._rand",
                sources=["ddtrace/internal/_rand.pyx"],
                language="c",
            ),
            Cython.Distutils.Extension(
                "ddtrace.internal._tagset",
                sources=["ddtrace/internal/_tagset.pyx"],
                language="c",
            ),
            Extension(
                "ddtrace.internal._encoding",
                ["ddtrace/internal/_encoding.pyx"],
                include_dirs=["."],
                libraries=encoding_libraries,
                define_macros=[(f"__{sys.byteorder.upper()}_ENDIAN__", "1")],
            ),
            Extension(
                "ddtrace.internal.telemetry.metrics_namespaces",
                ["ddtrace/internal/telemetry/metrics_namespaces.pyx"],
                language="c",
            ),
            Cython.Distutils.Extension(
                "ddtrace.profiling.collector.stack",
                sources=["ddtrace/profiling/collector/stack.pyx"],
                language="c",
                # cython generated code errors on build in toolchains that are strict about int->ptr conversion
                # OTOH, the MSVC toolchain is different.  In a perfect world we'd deduce the underlying
                # toolchain and emit the right flags, but as a compromise we assume Windows implies MSVC and
                # everything else is on a GNU-like toolchain
                extra_compile_args=extra_compile_args + (["-Wno-int-conversion"] if CURRENT_OS != "Windows" else []),
            ),
            Cython.Distutils.Extension(
                "ddtrace.profiling.collector._traceback",
                sources=["ddtrace/profiling/collector/_traceback.pyx"],
                language="c",
            ),
            Cython.Distutils.Extension(
                "ddtrace.profiling._threading",
                sources=["ddtrace/profiling/_threading.pyx"],
                language="c",
            ),
            Cython.Distutils.Extension(
                "ddtrace.profiling.collector._task",
                sources=["ddtrace/profiling/collector/_task.pyx"],
                language="c",
            ),
        ],
        compile_time_env={
            "PY_MAJOR_VERSION": sys.version_info.major,
            "PY_MINOR_VERSION": sys.version_info.minor,
            "PY_MICRO_VERSION": sys.version_info.micro,
            "PY_VERSION_HEX": sys.hexversion,
        },
        force=os.getenv("DD_SETUP_FORCE_CYTHONIZE", "0") == "1",
        annotate=os.getenv("_DD_CYTHON_ANNOTATE") == "1",
        compiler_directives={"language_level": "3"},
    )
    + get_exts_for("psutil"),
    distclass=PatchedDistribution,
)<|MERGE_RESOLUTION|>--- conflicted
+++ resolved
@@ -767,7 +767,6 @@
         # Collect all the source files within the source directory. We exclude
         # Python sources and anything that does not have a suffix (most likely
         # a binary file), or that has the same name as the extension binary.
-<<<<<<< HEAD
         def is_valid_source(src: Path) -> bool:
             return (
                 src.is_file()
@@ -779,20 +778,9 @@
         return [
             src
             for source_dir in chain([self.source_dir], self.extra_source_dirs)
-            for src in Path(source_dir).rglob("**")
+            for src in Path(source_dir).glob("**/*")
             if is_valid_source(src)
         ]
-=======
-        return (
-            [
-                _
-                for _ in Path(self.source_dir).glob("**/*")
-                if _.is_file() and _.name != full_path.name and _.suffix and _.suffix not in {".py", ".pyc", ".pyi"}
-            ]
-            if self.source_dir
-            else []
-        )
->>>>>>> 7e861b3c
 
 
 def check_rust_toolchain():
