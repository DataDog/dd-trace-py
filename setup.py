--- conflicted
+++ resolved
@@ -452,22 +452,14 @@
             )
         )
 
-<<<<<<< HEAD
-        # One of the stack v2 dependencies doesn't quite work on 3.7, so only support later for now
-=======
         # Echion doesn't build on 3.7, so just skip it outright for now
->>>>>>> 007c50ac
         if sys.version_info >= (3, 8):
             ext_modules.append(
                 CMakeExtension(
                     "ddtrace.internal.datadog.profiling.stack_v2._stack_v2",
                     source_dir=STACK_V2_DIR,
-<<<<<<< HEAD
-                )
-=======
                     optional=not STACK_V2_REQUIRED,
                 ),
->>>>>>> 007c50ac
             )
 
 else:
