--- conflicted
+++ resolved
@@ -583,11 +583,7 @@
         "Programming Language :: Python :: 3.11",
         "Programming Language :: Python :: 3.12",
     ],
-<<<<<<< HEAD
-    setup_requires=["setuptools_scm[toml]>=4,<8", "cython<3", "cmake>=3.24.2; python_version>='3.6'"],
-=======
     setup_requires=["setuptools_scm[toml]>=4", "cython", "cmake>=3.24.2"],
->>>>>>> 9bd1fb9b
     ext_modules=ext_modules
     + cythonize(
         [
