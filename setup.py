--- conflicted
+++ resolved
@@ -802,23 +802,9 @@
         )
 
     if CURRENT_OS in ("Linux", "Darwin") and is_64_bit_python():
+
         ext_modules.append(
             CMakeExtension(
-<<<<<<< HEAD
-=======
-                "ddtrace.internal.datadog.profiling.crashtracker._crashtracker",
-                source_dir=CRASHTRACKER_DIR,
-                optional=False,
-                dependencies=[
-                    CRASHTRACKER_DIR / "crashtracker_exe",
-                    CRASHTRACKER_DIR.parent / "libdd_wrapper",
-                ],
-            )
-        )
-
-        ext_modules.append(
-            CMakeExtension(
->>>>>>> 8d01a6ce
                 "ddtrace.internal.datadog.profiling.stack_v2._stack_v2",
                 source_dir=STACK_V2_DIR,
                 optional=False,
@@ -914,27 +900,6 @@
         annotate=os.getenv("_DD_CYTHON_ANNOTATE") == "1",
         compiler_directives={"language_level": "3"},
     )
-<<<<<<< HEAD
-    + filter_extensions(get_exts_for("psutil")),
-    rust_extensions=filter_extensions(
-        [
-            RustExtension(
-                "ddtrace.internal.native._native",
-                path="src/native/Cargo.toml",
-                py_limited_api="auto",
-                binding=Binding.PyO3,
-                features=["crashtracker"]
-                if (CURRENT_OS == "Linux" or (CURRENT_OS == "Darwin" and platform.machine() == "arm64"))
-                and is_64_bit_python()
-                else [],
-                rustc_flags=["-C", "link-arg=-Wl,-dead_strip"]
-                if CURRENT_OS == "Darwin"
-                else ["-C", "link-dead-code=no", "-C", "link-arg=-Wl,--gc-sections"],
-                debug=os.getenv("_DD_RUSTC_DEBUG") == "1",
-            ),
-        ]
-    ),
-=======
     + get_exts_for("psutil"),
     rust_extensions=[
         RustExtension(
@@ -942,8 +907,14 @@
             path="src/native/Cargo.toml",
             py_limited_api="auto",
             binding=Binding.PyO3,
+            features=["crashtracker"]
+                if (CURRENT_OS == "Linux" or (CURRENT_OS == "Darwin" and platform.machine() == "arm64"))
+                and is_64_bit_python()
+                else [],
+                rustc_flags=["-C", "link-arg=-Wl,-dead_strip"]
+                if CURRENT_OS == "Darwin"
+                else ["-C", "link-dead-code=no", "-C", "link-arg=-Wl,--gc-sections"],
             debug=os.getenv("_DD_RUSTC_DEBUG") == "1",
         ),
     ],
->>>>>>> 8d01a6ce
 )