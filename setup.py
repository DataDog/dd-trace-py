import hashlib
import os
import platform
import re
import shutil
import subprocess
import sys
import sysconfig
import tarfile

import cmake
from setuptools_rust import Binding
from setuptools_rust import RustExtension


from setuptools import Extension, find_packages, setup  # isort: skip
from setuptools.command.build_ext import build_ext  # isort: skip
from setuptools.command.build_py import build_py as BuildPyCommand  # isort: skip
from pathlib import Path  # isort: skip
from pkg_resources import get_build_platform  # isort: skip
from distutils.command.clean import clean as CleanCommand  # isort: skip


try:
    # ORDER MATTERS
    # Import this after setuptools or it will fail
    from Cython.Build import cythonize  # noqa: I100
    import Cython.Distutils
except ImportError:
    raise ImportError(
        "Failed to import Cython modules. This can happen under versions of pip older than 18 that don't "
        "support installing build requirements during setup. If you're using pip, make sure it's a "
        "version >=18.\nSee the quickstart documentation for more information:\n"
        "https://ddtrace.readthedocs.io/en/stable/installation_quickstart.html"
    )

from urllib.error import HTTPError
from urllib.request import urlretrieve


HERE = Path(__file__).resolve().parent

DEBUG_COMPILE = "DD_COMPILE_DEBUG" in os.environ

IS_PYSTON = hasattr(sys, "pyston_version_info")
IS_EDITABLE = False  # Set to True if the package is being installed in editable mode

LIBDDWAF_DOWNLOAD_DIR = HERE / "ddtrace" / "appsec" / "_ddwaf" / "libddwaf"
IAST_DIR = HERE / "ddtrace" / "appsec" / "_iast" / "_taint_tracking"
DDUP_DIR = HERE / "ddtrace" / "internal" / "datadog" / "profiling" / "ddup"
CRASHTRACKER_DIR = HERE / "ddtrace" / "internal" / "datadog" / "profiling" / "crashtracker"
STACK_V2_DIR = HERE / "ddtrace" / "internal" / "datadog" / "profiling" / "stack_v2"

CURRENT_OS = platform.system()

LIBDDWAF_VERSION = "1.18.0"

# Set macOS SDK default deployment target to 10.14 for C++17 support (if unset, may default to 10.9)
if CURRENT_OS == "Darwin":
    os.environ.setdefault("MACOSX_DEPLOYMENT_TARGET", "10.14")


def verify_checksum_from_file(sha256_filename, filename):
    # sha256 File format is ``checksum`` followed by two whitespaces, then ``filename`` then ``\n``
    expected_checksum, expected_filename = list(filter(None, open(sha256_filename, "r").read().strip().split(" ")))
    actual_checksum = hashlib.sha256(open(filename, "rb").read()).hexdigest()
    try:
        assert expected_filename.endswith(filename)
        assert expected_checksum == actual_checksum
    except AssertionError:
        print("Checksum verification error: Checksum and/or filename don't match:")
        print("expected checksum: %s" % expected_checksum)
        print("actual checksum: %s" % actual_checksum)
        print("expected filename: %s" % expected_filename)
        print("actual filename: %s" % filename)
        sys.exit(1)


def verify_checksum_from_hash(expected_checksum, filename):
    # sha256 File format is ``checksum`` followed by two whitespaces, then ``filename`` then ``\n``
    actual_checksum = hashlib.sha256(open(filename, "rb").read()).hexdigest()
    try:
        assert expected_checksum == actual_checksum
    except AssertionError:
        print("Checksum verification error: Checksum mismatch:")
        print("expected checksum: %s" % expected_checksum)
        print("actual checksum: %s" % actual_checksum)
        sys.exit(1)


def load_module_from_project_file(mod_name, fname):
    """
    Helper used to load a module from a file in this project

    DEV: Loading this way will by-pass loading all parent modules
         e.g. importing `ddtrace.vendor.psutil.setup` will load `ddtrace/__init__.py`
         which has side effects like loading the tracer
    """
    fpath = HERE / fname

    import importlib.util

    spec = importlib.util.spec_from_file_location(mod_name, fpath)
    mod = importlib.util.module_from_spec(spec)
    spec.loader.exec_module(mod)
    return mod


def is_64_bit_python():
    return sys.maxsize > (1 << 32)


class LibraryDownload:
    name = None
    download_dir = None
    version = None
    url_root = None
    available_releases = None
    expected_checksums = None
    translate_suffix = None

    @classmethod
    def download_artifacts(cls):
        suffixes = cls.translate_suffix[CURRENT_OS]
        download_dir = Path(cls.download_dir)
        download_dir.mkdir(parents=True, exist_ok=True)  # No need to check if it exists

        # If the directory is nonempty, assume we're done
        if any(download_dir.iterdir()):
            return

        for arch in cls.available_releases[CURRENT_OS]:
            if CURRENT_OS == "Linux" and not get_build_platform().endswith(arch):
                # We cannot include the dynamic libraries for other architectures here.
                continue
            elif CURRENT_OS == "Darwin":
                # Detect build type for macos:
                # https://github.com/pypa/cibuildwheel/blob/main/cibuildwheel/macos.py#L250
                target_platform = os.getenv("PLAT")
                # Darwin Universal2 should bundle both architectures
                if not target_platform.endswith(("universal2", arch)):
                    continue
            elif CURRENT_OS == "Windows" and (not is_64_bit_python() != arch.endswith("32")):
                # Win32 can be built on a 64-bit machine so build_platform may not be relevant
                continue

            arch_dir = download_dir / arch

            # If the directory for the architecture exists and is nonempty, assume we're done
            if arch_dir.is_dir() and any(arch_dir.iterdir()):
                continue

            archive_dir = cls.get_package_name(arch, CURRENT_OS)
            archive_name = cls.get_archive_name(arch, CURRENT_OS)

            download_address = "%s/%s/%s" % (
                cls.url_root,
                cls.version,
                archive_name,
            )

            try:
                filename, http_response = urlretrieve(download_address, archive_name)
            except HTTPError as e:
                print("No archive found for dynamic library {}: {}".format(cls.name, archive_dir))
                raise e

            # Verify checksum of downloaded file
            if cls.expected_checksums is None:
                sha256_address = download_address + ".sha256"
                sha256_filename, http_response = urlretrieve(sha256_address, archive_name + ".sha256")
                verify_checksum_from_file(sha256_filename, filename)
            else:
                expected_checksum = cls.expected_checksums[CURRENT_OS][arch]
                verify_checksum_from_hash(expected_checksum, filename)

            # Open the tarfile first to get the files needed.
            # This could be solved with "r:gz" mode, that allows random access
            # but that approach does not work on Windows
            with tarfile.open(filename, "r|gz", errorlevel=2) as tar:
                dynfiles = [c for c in tar.getmembers() if c.name.endswith(suffixes)]

            with tarfile.open(filename, "r|gz", errorlevel=2) as tar:
                tar.extractall(members=dynfiles, path=HERE)
                Path(HERE / archive_dir).rename(arch_dir)

            # Rename <name>.xxx to lib<name>.xxx so the filename is the same for every OS
            lib_dir = arch_dir / "lib"
            for suffix in suffixes:
                original_file = lib_dir / "{}{}".format(cls.name, suffix)
                if original_file.exists():
                    renamed_file = lib_dir / "lib{}{}".format(cls.name, suffix)
                    original_file.rename(renamed_file)

            Path(filename).unlink()

    @classmethod
    def run(cls):
        cls.download_artifacts()

    @classmethod
    def get_archive_name(cls, arch, os):
        return cls.get_package_name(arch, os) + ".tar.gz"


class LibDDWafDownload(LibraryDownload):
    name = "ddwaf"
    download_dir = LIBDDWAF_DOWNLOAD_DIR
    version = LIBDDWAF_VERSION
    url_root = "https://github.com/DataDog/libddwaf/releases/download"
    available_releases = {
        "Windows": ["win32", "x64"],
        "Darwin": ["arm64", "x86_64"],
        "Linux": ["aarch64", "x86_64"],
    }
    translate_suffix = {"Windows": (".dll",), "Darwin": (".dylib",), "Linux": (".so",)}

    @classmethod
    def get_package_name(cls, arch, opsys):
        archive_dir = "lib%s-%s-%s-%s" % (cls.name, cls.version, opsys.lower(), arch)
        return archive_dir

    @classmethod
    def get_archive_name(cls, arch, opsys):
        os_name = opsys.lower()
        if os_name == "linux":
            archive_dir = "lib%s-%s-%s-linux-musl.tar.gz" % (cls.name, cls.version, arch)
        else:
            archive_dir = "lib%s-%s-%s-%s.tar.gz" % (cls.name, cls.version, os_name, arch)
        return archive_dir


class LibraryDownloader(BuildPyCommand):
    def run(self):
        # The setuptools docs indicate the `editable_mode` attribute of the build_py command class
        # is set to True when the package is being installed in editable mode, which we need to know
        # for some extensions
        global IS_EDITABLE
        if self.editable_mode:
            IS_EDITABLE = True

        CleanLibraries.remove_artifacts()
        LibDDWafDownload.run()
        BuildPyCommand.run(self)


class CleanLibraries(CleanCommand):
    @staticmethod
    def remove_artifacts():
        shutil.rmtree(LIBDDWAF_DOWNLOAD_DIR, True)
        shutil.rmtree(IAST_DIR / "*.so", True)

    def run(self):
        CleanLibraries.remove_artifacts()
        CleanCommand.run(self)


class CMakeBuild(build_ext):
    @staticmethod
    def try_strip_symbols(so_file):
        if CURRENT_OS == "Linux" and shutil.which("strip") is not None:
            try:
                subprocess.run(["strip", "-g", so_file], check=True)
            except subprocess.CalledProcessError as e:
                print(
                    "WARNING: stripping '{}' returned non-zero exit status ({}), ignoring".format(so_file, e.returncode)
                )
            except Exception as e:
                print(
                    "WARNING: An error occurred while stripping the symbols from '{}', ignoring: {}".format(so_file, e)
                )

    def build_extension(self, ext):
        if isinstance(ext, CMakeExtension):
            try:
                self.build_extension_cmake(ext)
            except subprocess.CalledProcessError as e:
                print("WARNING: Command '{}' returned non-zero exit status {}.".format(e.cmd, e.returncode))
                if ext.optional:
                    return
                raise
            except Exception as e:
                print("WARNING: An error occurred while building the CMake extension {}, {}.".format(ext.name, e))
                if ext.optional:
                    return
                raise
        else:
            super().build_extension(ext)

        if not DEBUG_COMPILE:
            try:
                self.try_strip_symbols(self.get_ext_fullpath(ext.name))
            except Exception as e:
                print(f"WARNING: An error occurred while building the extension: {e}")

    def build_extension_cmake(self, ext):
        # Define the build and output directories
        output_dir = Path(self.get_ext_fullpath(ext.name)).parent.resolve()
        extension_basename = Path(self.get_ext_fullpath(ext.name)).name

        # We derive the cmake build directory from the output directory, but put it in
        # a sibling directory to avoid polluting the final package
        cmake_build_dir = Path(self.build_lib.replace("lib.", "cmake."), ext.name).resolve()
        cmake_build_dir.mkdir(parents=True, exist_ok=True)

        # Get development paths
        python_include = sysconfig.get_paths()["include"]
        python_lib = sysconfig.get_config_var("LIBDIR")

        # Which commands are passed to _every_ cmake invocation
        cmake_args = ext.cmake_args or []
        cmake_args += [
            "-S{}".format(ext.source_dir),  # cmake>=3.13
            "-B{}".format(cmake_build_dir),  # cmake>=3.13
            "-DPython3_INCLUDE_DIRS={}".format(python_include),
            "-DPython3_LIBRARIES={}".format(python_lib),
            "-DPYTHON_EXECUTABLE={}".format(sys.executable),
            "-DCMAKE_BUILD_TYPE={}".format(ext.build_type),
            "-DLIB_INSTALL_DIR={}".format(output_dir),
            "-DEXTENSION_NAME={}".format(extension_basename),
        ]

<<<<<<< HEAD
        # If this is an inplace build, propagate this fact to CMake in case it's helpful (for dd_wrapper)
=======
        # If this is an inplace build, propagate this fact to CMake in case it's helpful
        # In particular, this is needed for build products which are not otherwise managed
        # by setuptools/distutils, such libdd_wrapper.so
>>>>>>> 4524ae14
        if IS_EDITABLE:
            # the INPLACE_LIB_INSTALL_DIR should be the source dir of the extension
            cmake_args.append("-DINPLACE_LIB_INSTALL_DIR={}".format(ext.source_dir))

        # Arguments to the cmake --build command
        build_args = ext.build_args or []
        build_args += ["--config {}".format(ext.build_type)]
        if "CMAKE_BUILD_PARALLEL_LEVEL" not in os.environ:
            # CMAKE_BUILD_PARALLEL_LEVEL works across all generators
            # self.parallel is a Python 3 only way to set parallel jobs by hand
            # using -j in the build_ext call, not supported by pip or PyPA-build.
            # DEV: -j is supported in CMake 3.12+ only.
            if hasattr(self, "parallel") and self.parallel:
                build_args += ["-j{}".format(self.parallel)]

        # Arguments to cmake --install command
        install_args = ext.install_args or []
        install_args += ["--config {}".format(ext.build_type)]

        # platform/version-specific arguments--may go into cmake, build, or install as needed
        if CURRENT_OS == "Windows":
            cmake_args += [
                "-A{}".format("x64" if platform.architecture()[0] == "64bit" else "Win32"),
            ]
        if CURRENT_OS == "Darwin" and sys.version_info >= (3, 8, 0):
            # Cross-compile support for macOS - respect ARCHFLAGS if set
            # Darwin Universal2 should bundle both architectures
            # This is currently specific to IAST and requires cmakefile support
            archs = re.findall(r"-arch (\S+)", os.environ.get("ARCHFLAGS", ""))
            if archs:
                cmake_args += [
                    "-DBUILD_MACOS=ON",
                    "-DCMAKE_OSX_ARCHITECTURES={}".format(";".join(archs)),
                ]

        cmake_command = (
            Path(cmake.CMAKE_BIN_DIR) / "cmake"
        ).resolve()  # explicitly use the cmake provided by the cmake package
        subprocess.run([cmake_command, *cmake_args], cwd=cmake_build_dir, check=True)
        subprocess.run([cmake_command, "--build", ".", *build_args], cwd=cmake_build_dir, check=True)
        subprocess.run([cmake_command, "--install", ".", *install_args], cwd=cmake_build_dir, check=True)


class CMakeExtension(Extension):
    def __init__(
        self,
        name,
        source_dir=".",
        cmake_args=[],
        build_args=[],
        install_args=[],
        build_type=None,
        optional=True,  # By default, extensions are optional
    ):
        super().__init__(name, sources=[])
        self.source_dir = source_dir
        self.cmake_args = cmake_args or []
        self.build_args = build_args or []
        self.install_args = install_args or []
        self.build_type = build_type or "Debug" if DEBUG_COMPILE else "Release"
        self.optional = optional  # If True, cmake errors are ignored


def get_exts_for(name):
    try:
        mod = load_module_from_project_file(
            "ddtrace.vendor.{}.setup".format(name), "ddtrace/vendor/{}/setup.py".format(name)
        )
        return mod.get_extensions()
    except Exception as e:
        print("WARNING: Failed to load %s extensions, skipping: %s" % (name, e))
        return []


if sys.byteorder == "big":
    encoding_macros = [("__BIG_ENDIAN__", "1")]
else:
    encoding_macros = [("__LITTLE_ENDIAN__", "1")]


if CURRENT_OS == "Windows":
    encoding_libraries = ["ws2_32"]
    extra_compile_args = []
    debug_compile_args = []
else:
    linux = CURRENT_OS == "Linux"
    encoding_libraries = []
    extra_compile_args = ["-DPy_BUILD_CORE"]
    if DEBUG_COMPILE:
        if linux:
            debug_compile_args = ["-g", "-O0", "-Wall", "-Wextra", "-Wpedantic"]
        else:
            debug_compile_args = [
                "-g",
                "-O0",
                "-Wall",
                "-Wextra",
                "-Wpedantic",
                # Cython is not deprecation-proof
                "-Wno-deprecated-declarations",
            ]
    else:
        debug_compile_args = []

if not IS_PYSTON:
    ext_modules = [
        Extension(
            "ddtrace.profiling.collector._memalloc",
            sources=[
                "ddtrace/profiling/collector/_memalloc.c",
                "ddtrace/profiling/collector/_memalloc_tb.c",
                "ddtrace/profiling/collector/_memalloc_heap.c",
            ],
            extra_compile_args=debug_compile_args,
        ),
        Extension(
            "ddtrace.internal._threads",
            sources=["ddtrace/internal/_threads.cpp"],
            extra_compile_args=["-std=c++17", "-Wall", "-Wextra"] if CURRENT_OS != "Windows" else ["/std:c++20", "/MT"],
        ),
        Extension(
            "ddtrace.internal.coverage._native",
            sources=[
                "ddtrace/internal/coverage/_native.c",
            ],
            extra_compile_args=debug_compile_args,
        ),
    ]
    if platform.system() not in ("Windows", ""):
        ext_modules.append(
            Extension(
                "ddtrace.appsec._iast._stacktrace",
                # Sort source files for reproducibility
                sources=[
                    "ddtrace/appsec/_iast/_stacktrace.c",
                ],
                extra_compile_args=debug_compile_args,
            )
        )

        ext_modules.append(CMakeExtension("ddtrace.appsec._iast._taint_tracking._native", source_dir=IAST_DIR))

    if platform.system() == "Linux" and is_64_bit_python():
        ext_modules.append(
            CMakeExtension(
                "ddtrace.internal.datadog.profiling.ddup._ddup",
                source_dir=DDUP_DIR,
                cmake_args=[
                    "-DPY_MAJOR_VERSION={}".format(sys.version_info.major),
                    "-DPY_MINOR_VERSION={}".format(sys.version_info.minor),
                    "-DPY_MICRO_VERSION={}".format(sys.version_info.micro),
                ],
                optional=False,
            )
        )

        ext_modules.append(
            CMakeExtension(
                "ddtrace.internal.datadog.profiling.crashtracker._crashtracker",
                source_dir=CRASHTRACKER_DIR,
                cmake_args=[
                    "-DPY_MAJOR_VERSION={}".format(sys.version_info.major),
                    "-DPY_MINOR_VERSION={}".format(sys.version_info.minor),
                    "-DPY_MICRO_VERSION={}".format(sys.version_info.micro),
                ],
                optional=False,
            )
        )

        # Echion doesn't build on 3.7, so just skip it outright for now
        if sys.version_info >= (3, 8):
            ext_modules.append(
                CMakeExtension(
                    "ddtrace.internal.datadog.profiling.stack_v2._stack_v2",
                    source_dir=STACK_V2_DIR,
                    optional=False,
                ),
            )

else:
    ext_modules = []


setup(
    name="ddtrace",
    packages=find_packages(exclude=["tests*", "benchmarks*", "scripts*"]),
    package_data={
        "ddtrace": ["py.typed"],
        "ddtrace.appsec": ["rules.json"],
        "ddtrace.appsec._ddwaf": ["libddwaf/*/lib/libddwaf.*"],
        "ddtrace.appsec._iast._taint_tracking": ["CMakeLists.txt"],
        "ddtrace.internal.datadog.profiling": ["libdd_wrapper.*"],
        "ddtrace.internal.datadog.profiling.crashtracker": ["crashtracker_exe"],
    },
    zip_safe=False,
    # enum34 is an enum backport for earlier versions of python
    # funcsigs backport required for vendored debtcollector
    cmdclass={
        "build_ext": CMakeBuild,
        "build_py": LibraryDownloader,
        "clean": CleanLibraries,
    },
    setup_requires=["setuptools_scm[toml]>=4", "cython", "cmake>=3.24.2,<3.28", "setuptools-rust"],
    ext_modules=ext_modules
    + cythonize(
        [
            Cython.Distutils.Extension(
                "ddtrace.internal._rand",
                sources=["ddtrace/internal/_rand.pyx"],
                language="c",
            ),
            Cython.Distutils.Extension(
                "ddtrace.internal._tagset",
                sources=["ddtrace/internal/_tagset.pyx"],
                language="c",
            ),
            Extension(
                "ddtrace.internal._encoding",
                ["ddtrace/internal/_encoding.pyx"],
                include_dirs=["."],
                libraries=encoding_libraries,
                define_macros=encoding_macros,
            ),
            Cython.Distutils.Extension(
                "ddtrace.profiling.collector.stack",
                sources=["ddtrace/profiling/collector/stack.pyx"],
                language="c",
                extra_compile_args=extra_compile_args,
            ),
            Cython.Distutils.Extension(
                "ddtrace.profiling.collector._traceback",
                sources=["ddtrace/profiling/collector/_traceback.pyx"],
                language="c",
            ),
            Cython.Distutils.Extension(
                "ddtrace.profiling._threading",
                sources=["ddtrace/profiling/_threading.pyx"],
                language="c",
            ),
            Cython.Distutils.Extension(
                "ddtrace.profiling.collector._task",
                sources=["ddtrace/profiling/collector/_task.pyx"],
                language="c",
            ),
            Cython.Distutils.Extension(
                "ddtrace.profiling.exporter.pprof",
                sources=["ddtrace/profiling/exporter/pprof.pyx"],
                language="c",
            ),
            Cython.Distutils.Extension(
                "ddtrace.profiling._build",
                sources=["ddtrace/profiling/_build.pyx"],
                language="c",
            ),
        ],
        compile_time_env={
            "PY_MAJOR_VERSION": sys.version_info.major,
            "PY_MINOR_VERSION": sys.version_info.minor,
            "PY_MICRO_VERSION": sys.version_info.micro,
            "PY_VERSION_HEX": sys.hexversion,
        },
        force=True,
        annotate=os.getenv("_DD_CYTHON_ANNOTATE") == "1",
        compiler_directives={"language_level": "3"},
    )
    + get_exts_for("wrapt")
    + get_exts_for("psutil"),
    rust_extensions=[
        RustExtension(
            "ddtrace.internal.core._core",
            path="src/core/Cargo.toml",
            py_limited_api="auto",
            binding=Binding.PyO3,
            debug=os.getenv("_DD_RUSTC_DEBUG") == "1",
        ),
    ],
)<|MERGE_RESOLUTION|>--- conflicted
+++ resolved
@@ -320,13 +320,9 @@
             "-DEXTENSION_NAME={}".format(extension_basename),
         ]
 
-<<<<<<< HEAD
-        # If this is an inplace build, propagate this fact to CMake in case it's helpful (for dd_wrapper)
-=======
         # If this is an inplace build, propagate this fact to CMake in case it's helpful
         # In particular, this is needed for build products which are not otherwise managed
         # by setuptools/distutils, such libdd_wrapper.so
->>>>>>> 4524ae14
         if IS_EDITABLE:
             # the INPLACE_LIB_INSTALL_DIR should be the source dir of the extension
             cmake_args.append("-DINPLACE_LIB_INSTALL_DIR={}".format(ext.source_dir))
