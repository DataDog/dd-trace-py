--- conflicted
+++ resolved
@@ -496,45 +496,12 @@
             self.build_extension(ext)
 
     def build_rust(self):
-<<<<<<< HEAD
-        is_release = COMPILE_MODE.lower() != "debug"
-        build_crate(NATIVE_CRATE, is_release, native_features)
-
-        target_dir = NATIVE_CRATE / "target"
-        if sys.platform == "win32" and not is_64_bit_python():
-            target_dir = target_dir / "i686-pc-windows-msvc"
-        if is_release:
-            target_dir = target_dir / "release"
-        else:
-            target_dir = target_dir / "debug"
-
-        library = None
-        link_file = None
-        if sys.platform == "win32":
-            try:
-                (library,) = target_dir.glob("_native.dll")
-            except StopIteration:
-                raise RuntimeError(f"Could not find _native.dll in {target_dir}")
-
-            try:
-                link_file = next(target_dir.glob("_native.dll.lib"))
-            except StopIteration:
-                raise RuntimeError(f"Could not find _native.dll.lib in {target_dir}")
-        elif sys.platform == "darwin":
-            library = next(target_dir.glob("lib_native.dylib"))
-        else:
-            library = next(target_dir.glob("lib_native.so"))
-
-        if not library:
-            raise RuntimeError("Not able to find native library")
-=======
         """Build the Rust component using CustomBuildRust command."""
         # Create and run the CustomBuildRust command
         build_rust_cmd = CustomBuildRust(self.distribution)
         build_rust_cmd.initialize_options()
         build_rust_cmd.finalize_options()
         build_rust_cmd.run()
->>>>>>> 12e52780
 
         self.suffix = sysconfig.get_config_var("EXT_SUFFIX")
         native_name = f"_native{self.suffix}"
