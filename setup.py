import atexit
import fnmatch
import hashlib
import os
import platform
import re
import shutil
import subprocess
import sys
import sysconfig
import tarfile
import time
import warnings

import cmake
from setuptools_rust import Binding
from setuptools_rust import RustExtension
from setuptools_rust import build_rust


from setuptools import Extension, find_packages, setup  # isort: skip
from setuptools.command.build_ext import build_ext  # isort: skip
from setuptools.command.build_py import build_py as BuildPyCommand  # isort: skip
from pathlib import Path  # isort: skip
from pkg_resources import get_build_platform  # isort: skip
from distutils.command.clean import clean as CleanCommand  # isort: skip


try:
    # ORDER MATTERS
    # Import this after setuptools or it will fail
    from Cython.Build import cythonize  # noqa: I100
    import Cython.Distutils
except ImportError:
    raise ImportError(
        "Failed to import Cython modules. This can happen under versions of pip older than 18 that don't "
        "support installing build requirements during setup. If you're using pip, make sure it's a "
        "version >=18.\nSee the quickstart documentation for more information:\n"
        "https://ddtrace.readthedocs.io/en/stable/installation_quickstart.html"
    )

from urllib.error import HTTPError
from urllib.request import urlretrieve


HERE = Path(__file__).resolve().parent

COMPILE_MODE = "Release"
if "DD_COMPILE_DEBUG" in os.environ:
    warnings.warn(
        "The DD_COMPILE_DEBUG environment variable is deprecated and will be deleted, "
        "use DD_COMPILE_MODE=Debug|Release|RelWithDebInfo|MinSizeRel.",
    )
    COMPILE_MODE = "Debug"
else:
    COMPILE_MODE = os.environ.get("DD_COMPILE_MODE", "Release")

FAST_BUILD = os.getenv("DD_FAST_BUILD", "false").lower() in ("1", "yes", "on", "true")
if FAST_BUILD:
    print("WARNING: DD_FAST_BUILD is enabled, some optimizations will be disabled")
else:
    print("INFO: DD_FAST_BUILD not enabled")

if FAST_BUILD:
    os.environ["DD_COMPILE_ABSEIL"] = "0"

SCCACHE_COMPILE = False

IS_PYSTON = hasattr(sys, "pyston_version_info")
IS_EDITABLE = False  # Set to True if the package is being installed in editable mode

LIBDDWAF_DOWNLOAD_DIR = HERE / "ddtrace" / "appsec" / "_ddwaf" / "libddwaf"
IAST_DIR = HERE / "ddtrace" / "appsec" / "_iast" / "_taint_tracking"
DDUP_DIR = HERE / "ddtrace" / "internal" / "datadog" / "profiling" / "ddup"
STACK_V2_DIR = HERE / "ddtrace" / "internal" / "datadog" / "profiling" / "stack_v2"

BUILD_PROFILING_NATIVE_TESTS = os.getenv("DD_PROFILING_NATIVE_TESTS", "0").lower() in ("1", "yes", "on", "true")
PROFILING_LIBDATADOG_GIT_TAG = os.getenv("DD_PROFILING_LIBDATADOG_GIT_TAG", "")

CURRENT_OS = platform.system()

LIBDDWAF_VERSION = "1.22.0"

# DEV: update this accordingly when src/native upgrades libdatadog dependency.
# libdatadog v15.0.0 requires rust 1.78.
RUST_MINIMUM_VERSION = "1.78"

# Set macOS SDK default deployment target to 10.14 for C++17 support (if unset, may default to 10.9)
if CURRENT_OS == "Darwin":
    os.environ.setdefault("MACOSX_DEPLOYMENT_TARGET", "10.14")


def interpose_sccache():
    """
    Injects sccache into the relevant build commands if it's allowed and we think it'll work
    """
    if not SCCACHE_COMPILE:
        return

    # Check for sccache.  We don't do multi-step failover (e.g., if ${SCCACHE_PATH} is set, but the binary is invalid)
    sccache_path = Path(os.getenv("SCCACHE_PATH", shutil.which("sccache")))
    if sccache_path.is_file() and os.access(sccache_path, os.X_OK):
        # Both the cmake and rust toolchains allow the caller to interpose sccache into the compiler commands, but this
        # misses calls from native extension builds.  So we do the normal Rust thing, but modify CC and CXX to point to
        # a wrapper
        os.environ["DD_SCCACHE_PATH"] = str(sccache_path.resolve())
        os.environ["RUSTC_WRAPPER"] = str(sccache_path.resolve())
        cc_path = next(
            (shutil.which(cmd) for cmd in [os.getenv("CC", ""), "cc", "gcc", "clang"] if shutil.which(cmd)), None
        )
        if cc_path:
            os.environ["DD_CC_OLD"] = cc_path
            os.environ["CC"] = str(HERE / "scripts" / "cc_wrapper.sh")

        cxx_path = next(
            (shutil.which(cmd) for cmd in [os.getenv("CXX", ""), "c++", "g++", "clang++"] if shutil.which(cmd)), None
        )
        if cxx_path:
            os.environ["DD_CXX_OLD"] = cxx_path
            os.environ["CXX"] = str(HERE / "scripts" / "cxx_wrapper.sh")


def verify_checksum_from_file(sha256_filename, filename):
    # sha256 File format is ``checksum`` followed by two whitespaces, then ``filename`` then ``\n``
    expected_checksum, expected_filename = list(filter(None, open(sha256_filename, "r").read().strip().split(" ")))
    actual_checksum = hashlib.sha256(open(filename, "rb").read()).hexdigest()
    try:
        assert expected_filename.endswith(filename)
        assert expected_checksum == actual_checksum
    except AssertionError:
        print("Checksum verification error: Checksum and/or filename don't match:")
        print("expected checksum: %s" % expected_checksum)
        print("actual checksum: %s" % actual_checksum)
        print("expected filename: %s" % expected_filename)
        print("actual filename: %s" % filename)
        sys.exit(1)


def verify_checksum_from_hash(expected_checksum, filename):
    # sha256 File format is ``checksum`` followed by two whitespaces, then ``filename`` then ``\n``
    actual_checksum = hashlib.sha256(open(filename, "rb").read()).hexdigest()
    try:
        assert expected_checksum == actual_checksum
    except AssertionError:
        print("Checksum verification error: Checksum mismatch:")
        print("expected checksum: %s" % expected_checksum)
        print("actual checksum: %s" % actual_checksum)
        sys.exit(1)


def load_module_from_project_file(mod_name, fname):
    """
    Helper used to load a module from a file in this project

    DEV: Loading this way will by-pass loading all parent modules
         e.g. importing `ddtrace.vendor.psutil.setup` will load `ddtrace/__init__.py`
         which has side effects like loading the tracer
    """
    fpath = HERE / fname

    import importlib.util

    spec = importlib.util.spec_from_file_location(mod_name, fpath)
    mod = importlib.util.module_from_spec(spec)
    spec.loader.exec_module(mod)
    return mod


def is_64_bit_python():
    return sys.maxsize > (1 << 32)


class LibraryDownload:
    name = None
    download_dir = None
    version = None
    url_root = None
    available_releases = None
    expected_checksums = None
    translate_suffix = None

    @classmethod
    def download_artifacts(cls):
        suffixes = cls.translate_suffix[CURRENT_OS]
        download_dir = Path(cls.download_dir)
        download_dir.mkdir(parents=True, exist_ok=True)  # No need to check if it exists

        # If the directory is nonempty, assume we're done
        if any(download_dir.iterdir()):
            return

        for arch in cls.available_releases[CURRENT_OS]:
            if CURRENT_OS == "Linux" and not get_build_platform().endswith(arch):
                # We cannot include the dynamic libraries for other architectures here.
                continue
            elif CURRENT_OS == "Darwin":
                # Detect build type for macos:
                # https://github.com/pypa/cibuildwheel/blob/main/cibuildwheel/macos.py#L250
                target_platform = os.getenv("PLAT")
                # Darwin Universal2 should bundle both architectures
                if not target_platform.endswith(("universal2", arch)):
                    continue
            elif CURRENT_OS == "Windows" and (not is_64_bit_python() != arch.endswith("32")):
                # Win32 can be built on a 64-bit machine so build_platform may not be relevant
                continue

            arch_dir = download_dir / arch

            # If the directory for the architecture exists and is nonempty, assume we're done
            if arch_dir.is_dir() and any(arch_dir.iterdir()):
                continue

            archive_dir = cls.get_package_name(arch, CURRENT_OS)
            archive_name = cls.get_archive_name(arch, CURRENT_OS)

            download_address = "%s/%s/%s" % (
                cls.url_root,
                cls.version,
                archive_name,
            )

            try:
                filename, http_response = urlretrieve(download_address, archive_name)
            except HTTPError as e:
                print("No archive found for dynamic library {}: {}".format(cls.name, archive_dir))
                raise e

            # Verify checksum of downloaded file
            if cls.expected_checksums is None:
                sha256_address = download_address + ".sha256"
                sha256_filename, http_response = urlretrieve(sha256_address, archive_name + ".sha256")
                verify_checksum_from_file(sha256_filename, filename)
            else:
                expected_checksum = cls.expected_checksums[CURRENT_OS][arch]
                verify_checksum_from_hash(expected_checksum, filename)

            # Open the tarfile first to get the files needed.
            # This could be solved with "r:gz" mode, that allows random access
            # but that approach does not work on Windows
            with tarfile.open(filename, "r|gz", errorlevel=2) as tar:
                dynfiles = [c for c in tar.getmembers() if c.name.endswith(suffixes)]

            with tarfile.open(filename, "r|gz", errorlevel=2) as tar:
                tar.extractall(members=dynfiles, path=HERE)
                Path(HERE / archive_dir).rename(arch_dir)

            # Rename <name>.xxx to lib<name>.xxx so the filename is the same for every OS
            lib_dir = arch_dir / "lib"
            for suffix in suffixes:
                original_file = lib_dir / "{}{}".format(cls.name, suffix)
                if original_file.exists():
                    renamed_file = lib_dir / "lib{}{}".format(cls.name, suffix)
                    original_file.rename(renamed_file)

            Path(filename).unlink()

    @classmethod
    def run(cls):
        cls.download_artifacts()

    @classmethod
    def get_archive_name(cls, arch, os):
        return cls.get_package_name(arch, os) + ".tar.gz"


class LibDDWafDownload(LibraryDownload):
    name = "ddwaf"
    download_dir = LIBDDWAF_DOWNLOAD_DIR
    version = LIBDDWAF_VERSION
    url_root = "https://github.com/DataDog/libddwaf/releases/download"
    available_releases = {
        "Windows": ["win32", "x64"],
        "Darwin": ["arm64", "x86_64"],
        "Linux": ["aarch64", "x86_64"],
    }
    translate_suffix = {"Windows": (".dll",), "Darwin": (".dylib",), "Linux": (".so",)}

    @classmethod
    def get_package_name(cls, arch, opsys):
        archive_dir = "lib%s-%s-%s-%s" % (cls.name, cls.version, opsys.lower(), arch)
        return archive_dir

    @classmethod
    def get_archive_name(cls, arch, opsys):
        os_name = opsys.lower()
        if os_name == "linux":
            archive_dir = "lib%s-%s-%s-linux-musl.tar.gz" % (cls.name, cls.version, arch)
        else:
            archive_dir = "lib%s-%s-%s-%s.tar.gz" % (cls.name, cls.version, os_name, arch)
        return archive_dir


class LibraryDownloader(BuildPyCommand):
    def run(self):
        # The setuptools docs indicate the `editable_mode` attribute of the build_py command class
        # is set to True when the package is being installed in editable mode, which we need to know
        # for some extensions
        global IS_EDITABLE
        if self.editable_mode:
            IS_EDITABLE = True

        CleanLibraries.remove_artifacts()
        LibDDWafDownload.run()
        BuildPyCommand.run(self)


class CleanLibraries(CleanCommand):
    @staticmethod
    def remove_artifacts():
        shutil.rmtree(LIBDDWAF_DOWNLOAD_DIR, True)
        shutil.rmtree(IAST_DIR / "*.so", True)

    def run(self):
        CleanLibraries.remove_artifacts()
        CleanCommand.run(self)


class CMakeBuild(build_ext):
    @staticmethod
    def try_strip_symbols(so_file):
        if CURRENT_OS == "Linux" and shutil.which("strip") is not None:
            try:
                subprocess.run(["strip", "-g", so_file], check=True)
            except subprocess.CalledProcessError as e:
                print(
                    "WARNING: stripping '{}' returned non-zero exit status ({}), ignoring".format(so_file, e.returncode)
                )
            except Exception as e:
                print(
                    "WARNING: An error occurred while stripping the symbols from '{}', ignoring: {}".format(so_file, e)
                )

    def build_extension(self, ext):
        if isinstance(ext, CMakeExtension):
            try:
                self.build_extension_cmake(ext)
            except subprocess.CalledProcessError as e:
                print("WARNING: Command '{}' returned non-zero exit status {}.".format(e.cmd, e.returncode))
                if ext.optional:
                    return
                raise
            except Exception as e:
                print("WARNING: An error occurred while building the CMake extension {}, {}.".format(ext.name, e))
                if ext.optional:
                    return
                raise
        else:
            super().build_extension(ext)

        if COMPILE_MODE.lower() in ("release", "minsizerel"):
            try:
                self.try_strip_symbols(self.get_ext_fullpath(ext.name))
            except Exception as e:
                print(f"WARNING: An error occurred while building the extension: {e}")

    def build_extension_cmake(self, ext):
        # Define the build and output directories
        output_dir = Path(self.get_ext_fullpath(ext.name)).parent.resolve()
        extension_basename = Path(self.get_ext_fullpath(ext.name)).name

        # We derive the cmake build directory from the output directory, but put it in
        # a sibling directory to avoid polluting the final package
        cmake_build_dir = Path(self.build_lib.replace("lib.", "cmake."), ext.name).resolve()
        cmake_build_dir.mkdir(parents=True, exist_ok=True)

        # Which commands are passed to _every_ cmake invocation
        cmake_args = ext.cmake_args or []
        cmake_args += [
            "-S{}".format(ext.source_dir),  # cmake>=3.13
            "-B{}".format(cmake_build_dir),  # cmake>=3.13
            "-DPython3_ROOT_DIR={}".format(sysconfig.get_config_var("prefix")),
            "-DPYTHON_EXECUTABLE={}".format(sys.executable),
            "-DCMAKE_BUILD_TYPE={}".format(ext.build_type),
            "-DLIB_INSTALL_DIR={}".format(output_dir),
            "-DEXTENSION_NAME={}".format(extension_basename),
        ]

        if BUILD_PROFILING_NATIVE_TESTS:
            cmake_args += ["-DBUILD_TESTING=ON"]

        if PROFILING_LIBDATADOG_GIT_TAG:
            cmake_args += ["-DLIBDATADOG_GIT_TAG={}".format(PROFILING_LIBDATADOG_GIT_TAG)]

        # If it's been enabled, also propagate sccache to the CMake build.  We have to manually set the default CC/CXX
        # compilers here, because otherwise the way we wrap sccache will conflict with the CMake wrappers
        sccache_path = os.getenv("DD_SCCACHE_PATH")
        if sccache_path:
            cmake_args += [
                "-DCMAKE_C_COMPILER={}".format(os.getenv("DD_CC_OLD", shutil.which("cc"))),
                "-DCMAKE_C_COMPILER_LAUNCHER={}".format(sccache_path),
                "-DCMAKE_CXX_COMPILER={}".format(os.getenv("DD_CXX_OLD", shutil.which("c++"))),
                "-DCMAKE_CXX_COMPILER_LAUNCHER={}".format(sccache_path),
            ]

        # If this is an inplace build, propagate this fact to CMake in case it's helpful
        # In particular, this is needed for build products which are not otherwise managed
        # by setuptools/distutils
        if IS_EDITABLE:
            # the INPLACE_LIB_INSTALL_DIR should be the source dir of the extension
            cmake_args.append("-DINPLACE_LIB_INSTALL_DIR={}".format(ext.source_dir))

        # Arguments to the cmake --build command
        build_args = ext.build_args or []
        build_args += ["--config {}".format(ext.build_type)]
        if "CMAKE_BUILD_PARALLEL_LEVEL" not in os.environ:
            # CMAKE_BUILD_PARALLEL_LEVEL works across all generators
            # self.parallel is a Python 3 only way to set parallel jobs by hand
            # using -j in the build_ext call, not supported by pip or PyPA-build.
            # DEV: -j is supported in CMake 3.12+ only.
            if hasattr(self, "parallel") and self.parallel:
                build_args += ["-j{}".format(self.parallel)]

        # Arguments to cmake --install command
        install_args = ext.install_args or []
        install_args += ["--config {}".format(ext.build_type)]

        # platform/version-specific arguments--may go into cmake, build, or install as needed
        if CURRENT_OS == "Windows":
            cmake_args += [
                "-A{}".format("x64" if platform.architecture()[0] == "64bit" else "Win32"),
            ]
        if CURRENT_OS == "Darwin" and sys.version_info >= (3, 8, 0):
            # Cross-compile support for macOS - respect ARCHFLAGS if set
            # Darwin Universal2 should bundle both architectures
            # This is currently specific to IAST and requires cmakefile support
            archs = re.findall(r"-arch (\S+)", os.environ.get("ARCHFLAGS", ""))
            if archs:
                cmake_args += [
                    "-DBUILD_MACOS=ON",
                    "-DCMAKE_OSX_ARCHITECTURES={}".format(";".join(archs)),
                ]

        if CURRENT_OS != "Windows" and FAST_BUILD and ext.build_type:
            cmake_args += [
                "-DCMAKE_C_FLAGS_%s=-O0" % ext.build_type.upper(),
                "-DCMAKE_CXX_FLAGS_%s=-O0" % ext.build_type.upper(),
            ]
        cmake_command = (
            Path(cmake.CMAKE_BIN_DIR) / "cmake"
        ).resolve()  # explicitly use the cmake provided by the cmake package
        subprocess.run([cmake_command, *cmake_args], cwd=cmake_build_dir, check=True)
        subprocess.run([cmake_command, "--build", ".", *build_args], cwd=cmake_build_dir, check=True)
        subprocess.run([cmake_command, "--install", ".", *install_args], cwd=cmake_build_dir, check=True)


class DebugMetadata:
    start_ns = 0
    enabled = "_DD_DEBUG_EXT" in os.environ
    metadata_file = os.getenv("_DD_DEBUG_EXT_FILE", "debug_ext_metadata.txt")
    build_times = {}

    @classmethod
    def dump_metadata(cls):
        if not cls.enabled or not cls.build_times:
            return

        total_ns = time.time_ns() - cls.start_ns
        total_s = total_ns / 1e9

        build_total_ns = sum(cls.build_times.values())
        build_total_s = build_total_ns / 1e9
        build_percent = (build_total_ns / total_ns) * 100.0

        with open(cls.metadata_file, "w") as f:
            f.write(f"Total time: {total_s:0.2f}s\n")
            f.write("Environment:\n")
            f.write(f"\tCARGO_BUILD_JOBS: {os.getenv('CARGO_BUILD_JOBS', 'unset')}\n")
            f.write(f"\tCMAKE_BUILD_PARALLEL_LEVEL: {os.getenv('CMAKE_BUILD_PARALLEL_LEVEL', 'unset')}\n")
            f.write(f"\tDD_COMPILE_MODE: {COMPILE_MODE}\n")
            f.write(f"\tDD_USE_SCCACHE: {SCCACHE_COMPILE}\n")
            f.write(f"\tDD_FAST_BUILD: {FAST_BUILD}\n")
            f.write("Extension build times:\n")
            f.write(f"\tTotal: {build_total_s:0.2f}s ({build_percent:0.2f}%)\n")
            for ext, elapsed_ns in sorted(cls.build_times.items(), key=lambda x: x[1], reverse=True):
                elapsed_s = elapsed_ns / 1e9
                ext_percent = (elapsed_ns / total_ns) * 100.0
                f.write(f"\t{ext.name}: {elapsed_s:0.2f}s ({ext_percent:0.2f}%)\n")


def debug_build_extension(fn):
    def wrapper(self, ext, *args, **kwargs):
        start = time.time_ns()
        try:
            return fn(self, ext, *args, **kwargs)
        finally:
            DebugMetadata.build_times[ext] = time.time_ns() - start

    return wrapper


if DebugMetadata.enabled:
    DebugMetadata.start_ns = time.time_ns()
    CMakeBuild.build_extension = debug_build_extension(CMakeBuild.build_extension)
    build_rust.build_extension = debug_build_extension(build_rust.build_extension)
    atexit.register(DebugMetadata.dump_metadata)


class CMakeExtension(Extension):
    def __init__(
        self,
        name,
        source_dir=".",
        cmake_args=[],
        build_args=[],
        install_args=[],
        build_type=None,
        optional=True,  # By default, extensions are optional
    ):
        super().__init__(name, sources=[])
        self.source_dir = source_dir
        self.cmake_args = cmake_args or []
        self.build_args = build_args or []
        self.install_args = install_args or []
        self.build_type = build_type or COMPILE_MODE
        self.optional = optional  # If True, cmake errors are ignored


def check_rust_toolchain():
    try:
        rustc_res = subprocess.run(["rustc", "--version"], stdout=subprocess.PIPE, stderr=subprocess.PIPE)
        cargo_res = subprocess.run(["cargo", "--version"], stdout=subprocess.PIPE, stderr=subprocess.PIPE)
        if rustc_res.returncode != 0:
            raise EnvironmentError("rustc required to build Rust extensions")
        if cargo_res.returncode != 0:
            raise EnvironmentError("cargo required to build Rust extensions")

        # Now check valid minimum versions.  These are hardcoded for now, but should be canonized in some other way
        rustc_ver = rustc_res.stdout.decode().split(" ")[1]
        cargo_ver = cargo_res.stdout.decode().split(" ")[1]
        if rustc_ver < RUST_MINIMUM_VERSION:
            raise EnvironmentError(f"rustc version {RUST_MINIMUM_VERSION} or later required, {rustc_ver} found")
        if cargo_ver < RUST_MINIMUM_VERSION:
            raise EnvironmentError(f"cargo version {RUST_MINIMUM_VERSION} or later required, {cargo_ver} found")
    except FileNotFoundError:
        raise EnvironmentError("Rust toolchain not found. Please install Rust from https://rustup.rs/")


DD_BUILD_EXT_INCLUDES = [_.strip() for _ in os.getenv("DD_BUILD_EXT_INCLUDES", "").split(",") if _.strip()]
DD_BUILD_EXT_EXCLUDES = [_.strip() for _ in os.getenv("DD_BUILD_EXT_EXCLUDES", "").split(",") if _.strip()]


def filter_extensions(extensions):
    # type: (list[Extension]) -> list[Extension]
    if not DD_BUILD_EXT_INCLUDES and not DD_BUILD_EXT_EXCLUDES:
        return extensions

    filtered: list[Extension] = []
    for ext in extensions:
        if DD_BUILD_EXT_EXCLUDES and any(fnmatch.fnmatch(ext.name, pattern) for pattern in DD_BUILD_EXT_EXCLUDES):
            print(f"INFO: Excluding extension {ext.name}")
            continue
        elif DD_BUILD_EXT_INCLUDES and not any(fnmatch.fnmatch(ext.name, pattern) for pattern in DD_BUILD_EXT_INCLUDES):
            print(f"INFO: Excluding extension {ext.name}")
            continue
        print(f"INFO: Including extension {ext.name}")
        filtered.append(ext)
    return filtered


# Before adding any extensions, check that system pre-requisites are satisfied
try:
    check_rust_toolchain()
except EnvironmentError as e:
    print(f"{e}")
    sys.exit(1)


def get_exts_for(name):
    try:
        mod = load_module_from_project_file(
            "ddtrace.vendor.{}.setup".format(name), "ddtrace/vendor/{}/setup.py".format(name)
        )
        return mod.get_extensions()
    except Exception as e:
        print("WARNING: Failed to load %s extensions, skipping: %s" % (name, e))
        return []


if sys.byteorder == "big":
    encoding_macros = [("__BIG_ENDIAN__", "1")]
else:
    encoding_macros = [("__LITTLE_ENDIAN__", "1")]


if CURRENT_OS == "Windows":
    encoding_libraries = ["ws2_32"]
    extra_compile_args = []
    debug_compile_args = []
    fast_build_args = []
else:
    linux = CURRENT_OS == "Linux"
    encoding_libraries = []
    extra_compile_args = ["-DPy_BUILD_CORE"]
    fast_build_args = ["-O0"] if FAST_BUILD else []
    if COMPILE_MODE.lower() == "debug":
        if linux:
            debug_compile_args = ["-g", "-O0", "-Wall", "-Wextra", "-Wpedantic"]
        else:
            debug_compile_args = [
                "-g",
                "-O0",
                "-Wall",
                "-Wextra",
                "-Wpedantic",
                # Cython is not deprecation-proof
                "-Wno-deprecated-declarations",
            ]
    else:
        debug_compile_args = []

if not IS_PYSTON:
    ext_modules = [
        Extension(
            "ddtrace.profiling.collector._memalloc",
            sources=[
                "ddtrace/profiling/collector/_memalloc.c",
                "ddtrace/profiling/collector/_memalloc_tb.c",
                "ddtrace/profiling/collector/_memalloc_heap.c",
                "ddtrace/profiling/collector/_memalloc_reentrant.c",
            ],
            extra_compile_args=(
                debug_compile_args + ["-D_POSIX_C_SOURCE=200809L", "-std=c11"] + fast_build_args
                if CURRENT_OS != "Windows"
                else ["/std:c11"]
            ),
        ),
        Extension(
            "ddtrace.internal._threads",
            sources=["ddtrace/internal/_threads.cpp"],
            extra_compile_args=(
                ["-std=c++17", "-Wall", "-Wextra"] + fast_build_args
                if CURRENT_OS != "Windows"
                else ["/std:c++20", "/MT"]
            ),
        ),
    ]
    if platform.system() not in ("Windows", ""):
        ext_modules.append(
            Extension(
                "ddtrace.appsec._iast._stacktrace",
                # Sort source files for reproducibility
                sources=[
                    "ddtrace/appsec/_iast/_stacktrace.c",
                ],
                extra_compile_args=extra_compile_args + debug_compile_args + fast_build_args,
            )
        )

        ext_modules.append(
            CMakeExtension("ddtrace.appsec._iast._taint_tracking._native", source_dir=IAST_DIR, optional=False)
        )

    if (CURRENT_OS == "Linux" or (CURRENT_OS == "Darwin" and platform.machine() == "arm64")) and is_64_bit_python():
        ext_modules.append(
            CMakeExtension(
                "ddtrace.internal.datadog.profiling.ddup._ddup",
                source_dir=DDUP_DIR,
                optional=False,
            )
        )

        if sys.version_info < (3, 13):
            ext_modules.append(
                CMakeExtension(
                    "ddtrace.internal.datadog.profiling.stack_v2._stack_v2",
                    source_dir=STACK_V2_DIR,
                    optional=False,
                ),
            )

else:
    ext_modules = []

interpose_sccache()
setup(
    name="ddtrace",
    packages=find_packages(exclude=["tests*", "benchmarks*", "scripts*"]),
    package_data={
        "ddtrace": ["py.typed"],
        "ddtrace.appsec": ["rules.json"],
        "ddtrace.appsec._ddwaf": ["libddwaf/*/lib/libddwaf.*"],
        "ddtrace.appsec._iast._taint_tracking": ["CMakeLists.txt"],
        "ddtrace.internal.datadog.profiling": (
            ["libdd_wrapper*.*"] + ["ddtrace/internal/datadog/profiling/test/*"] if BUILD_PROFILING_NATIVE_TESTS else []
        ),
    },
    zip_safe=False,
    # enum34 is an enum backport for earlier versions of python
    # funcsigs backport required for vendored debtcollector
    cmdclass={
        "build_ext": CMakeBuild,
        "build_py": LibraryDownloader,
        "build_rust": build_rust,
        "clean": CleanLibraries,
    },
    setup_requires=["setuptools_scm[toml]>=4", "cython", "cmake>=3.24.2,<3.28", "setuptools-rust"],
    ext_modules=filter_extensions(ext_modules)
    + cythonize(
        filter_extensions(
            [
                Cython.Distutils.Extension(
                    "ddtrace.internal._rand",
                    sources=["ddtrace/internal/_rand.pyx"],
                    language="c",
                ),
                Cython.Distutils.Extension(
                    "ddtrace.internal._tagset",
                    sources=["ddtrace/internal/_tagset.pyx"],
                    language="c",
                ),
                Extension(
                    "ddtrace.internal._encoding",
                    ["ddtrace/internal/_encoding.pyx"],
                    include_dirs=["."],
                    libraries=encoding_libraries,
                    define_macros=encoding_macros,
                ),
                Cython.Distutils.Extension(
                    "ddtrace.profiling.collector.stack",
                    sources=["ddtrace/profiling/collector/stack.pyx"],
                    language="c",
                    # cython generated code errors on build in toolchains that are strict about int->ptr conversion
                    # OTOH, the MSVC toolchain is different.  In a perfect world we'd deduce the underlying
                    # toolchain and emit the right flags, but as a compromise we assume Windows implies MSVC and
                    # everything else is on a GNU-like toolchain
                    extra_compile_args=extra_compile_args
                    + (["-Wno-int-conversion"] if CURRENT_OS != "Windows" else []),
                ),
                Cython.Distutils.Extension(
                    "ddtrace.profiling.collector._traceback",
                    sources=["ddtrace/profiling/collector/_traceback.pyx"],
                    language="c",
                ),
                Cython.Distutils.Extension(
                    "ddtrace.profiling._threading",
                    sources=["ddtrace/profiling/_threading.pyx"],
                    language="c",
                ),
                Cython.Distutils.Extension(
                    "ddtrace.profiling.collector._task",
                    sources=["ddtrace/profiling/collector/_task.pyx"],
                    language="c",
                ),
                Cython.Distutils.Extension(
                    "ddtrace.profiling.exporter.pprof",
                    sources=["ddtrace/profiling/exporter/pprof.pyx"],
                    language="c",
                ),
            ]
        ),
        compile_time_env={
            "PY_MAJOR_VERSION": sys.version_info.major,
            "PY_MINOR_VERSION": sys.version_info.minor,
            "PY_MICRO_VERSION": sys.version_info.micro,
            "PY_VERSION_HEX": sys.hexversion,
        },
        force=True,
        annotate=os.getenv("_DD_CYTHON_ANNOTATE") == "1",
        compiler_directives={"language_level": "3"},
    )
<<<<<<< HEAD
    + get_exts_for("psutil"),
    rust_extensions=[
        RustExtension(
            "ddtrace.internal.native._native",
            path="src/native/Cargo.toml",
            py_limited_api="auto",
            binding=Binding.PyO3,
            features=["crashtracker"]
            if (CURRENT_OS == "Linux" or (CURRENT_OS == "Darwin" and platform.machine() == "arm64"))
            and is_64_bit_python()
            else [],
            rustc_flags=["-C", "link-arg=-Wl,-dead_strip"]
            if CURRENT_OS == "Darwin"
            else ["-C", "link-dead-code=no", "-C", "link-arg=-Wl,--gc-sections"],
            debug=os.getenv("_DD_RUSTC_DEBUG") == "1",
        ),
    ],
=======
    + filter_extensions(get_exts_for("psutil")),
    rust_extensions=filter_extensions(
        [
            RustExtension(
                "ddtrace.internal.native._native",
                path="src/native/Cargo.toml",
                py_limited_api="auto",
                binding=Binding.PyO3,
                debug=os.getenv("_DD_RUSTC_DEBUG") == "1",
            ),
        ]
    ),
>>>>>>> ef789acf
)<|MERGE_RESOLUTION|>--- conflicted
+++ resolved
@@ -758,25 +758,6 @@
         annotate=os.getenv("_DD_CYTHON_ANNOTATE") == "1",
         compiler_directives={"language_level": "3"},
     )
-<<<<<<< HEAD
-    + get_exts_for("psutil"),
-    rust_extensions=[
-        RustExtension(
-            "ddtrace.internal.native._native",
-            path="src/native/Cargo.toml",
-            py_limited_api="auto",
-            binding=Binding.PyO3,
-            features=["crashtracker"]
-            if (CURRENT_OS == "Linux" or (CURRENT_OS == "Darwin" and platform.machine() == "arm64"))
-            and is_64_bit_python()
-            else [],
-            rustc_flags=["-C", "link-arg=-Wl,-dead_strip"]
-            if CURRENT_OS == "Darwin"
-            else ["-C", "link-dead-code=no", "-C", "link-arg=-Wl,--gc-sections"],
-            debug=os.getenv("_DD_RUSTC_DEBUG") == "1",
-        ),
-    ],
-=======
     + filter_extensions(get_exts_for("psutil")),
     rust_extensions=filter_extensions(
         [
@@ -785,9 +766,15 @@
                 path="src/native/Cargo.toml",
                 py_limited_api="auto",
                 binding=Binding.PyO3,
+                features=["crashtracker"]
+                if (CURRENT_OS == "Linux" or (CURRENT_OS == "Darwin" and platform.machine() == "arm64"))
+                and is_64_bit_python()
+                else [],
+                rustc_flags=["-C", "link-arg=-Wl,-dead_strip"]
+                if CURRENT_OS == "Darwin"
+                else ["-C", "link-dead-code=no", "-C", "link-arg=-Wl,--gc-sections"],
                 debug=os.getenv("_DD_RUSTC_DEBUG") == "1",
             ),
         ]
     ),
->>>>>>> ef789acf
 )