--- conflicted
+++ resolved
@@ -899,10 +899,7 @@
             "PY_MICRO_VERSION": sys.version_info.micro,
             "PY_VERSION_HEX": sys.hexversion,
         },
-<<<<<<< HEAD
-=======
         force=os.getenv("DD_SETUP_FORCE_CYTHONIZE", "0") == "1",
->>>>>>> 75b029a6
         annotate=os.getenv("_DD_CYTHON_ANNOTATE") == "1",
         compiler_directives={"language_level": "3"},
     )
