--- conflicted
+++ resolved
@@ -113,27 +113,13 @@
     return sys.maxsize > (1 << 32)
 
 
-<<<<<<< HEAD
-class Library_Download:
-=======
 class LibraryDownload:
->>>>>>> e35bcacf
     name = None
     download_dir = None
     version = None
     url_root = None
     available_releases = None
     expected_checksums = None
-<<<<<<< HEAD
-
-    @classmethod
-    def download_artifacts(cls):
-        suffixes = cls.get_suffixes(CURRENT_OS)
-
-        # If the directory exists and it is not empty, assume the right files are there.
-        # Use `python setup.py clean` to remove it.
-        if os.path.isdir(cls.download_dir) and len(os.listdir(cls.download_dir)):
-=======
     translate_suffix = None
 
     @classmethod
@@ -143,7 +129,6 @@
         # If the directory exists and it is not empty, assume the right files are there.
         # Use `python setup.py clean` to remove it.
         if os.path.isdir(cls.download_dir) and os.listdir(cls.download_dir):
->>>>>>> e35bcacf
             return
 
         if not os.path.isdir(cls.download_dir):
@@ -214,17 +199,12 @@
 
             os.remove(filename)
 
-<<<<<<< HEAD
-
-class LibDDWaf_Download(Library_Download):
-=======
     @classmethod
     def run(cls):
         cls.download_artifacts()
 
 
 class LibDDWafDownload(LibraryDownload):
->>>>>>> e35bcacf
     name = "ddwaf"
     download_dir = LIBDDWAF_DOWNLOAD_DIR
     version = LIBDDWAF_VERSION
@@ -234,32 +214,15 @@
         "Darwin": ["arm64", "x86_64"],
         "Linux": ["aarch64", "x86_64"],
     }
-<<<<<<< HEAD
-=======
     translate_suffix = {"Windows": (".dll",), "Darwin": (".dylib",), "Linux": (".so",)}
->>>>>>> e35bcacf
 
     @classmethod
     def get_package_name(cls, arch, os):
         archive_dir = "lib%s-%s-%s-%s" % (cls.name, cls.version, os.lower(), arch)
         return archive_dir
 
-<<<<<<< HEAD
-    @classmethod
-    def get_suffixes(cls, os):
-        TRANSLATE_SUFFIX = {"Windows": (".dll",), "Darwin": (".dylib",), "Linux": (".so",)}
-        return TRANSLATE_SUFFIX[os]
-
-    @classmethod
-    def run(cls):
-        LibDDWaf_Download.download_artifacts()
-
-
-class LibDatadog_Download(Library_Download):
-=======
 
 class LibDatadogDownload(LibraryDownload):
->>>>>>> e35bcacf
     name = "datadog"
     download_dir = LIBDATADOG_PROF_DOWNLOAD_DIR
     version = LIBDATADOG_PROF_VERSION
@@ -274,10 +237,7 @@
         "Darwin": [],
         "Linux": ["x86_64"],
     }
-<<<<<<< HEAD
-=======
     translate_suffix = {"Windows": (), "Darwin": (), "Linux": (".a", ".h")}
->>>>>>> e35bcacf
 
     @classmethod
     def get_package_name(cls, arch, os):
@@ -288,14 +248,6 @@
         archive_dir = "lib%s-%s-%s" % (cls.name, arch, tar_osname)
         return archive_dir
 
-<<<<<<< HEAD
-    @classmethod
-    def get_suffixes(cls, os):
-        TRANSLATE_SUFFIX = {"Windows": (), "Darwin": (), "Linux": (".a", ".h")}
-        return TRANSLATE_SUFFIX[os]
-
-=======
->>>>>>> e35bcacf
     @staticmethod
     def get_extra_objects():
         arch = "x86_64"
@@ -316,25 +268,12 @@
             ]
         return []
 
-<<<<<<< HEAD
-    @classmethod
-    def run(cls):
-        LibDatadog_Download.download_artifacts()
-
-
-class Library_Downloader(BuildPyCommand):
-    def run(self):
-        CleanLibraries.remove_artifacts()
-        LibDatadog_Download.run()
-        LibDDWaf_Download.run()
-=======
 
 class LibraryDownloader(BuildPyCommand):
     def run(self):
         CleanLibraries.remove_artifacts()
         LibDatadogDownload.run()
         LibDDWafDownload.run()
->>>>>>> e35bcacf
         BuildPyCommand.run(self)
 
 
@@ -558,11 +497,7 @@
     tests_require=["flake8"],
     cmdclass={
         "build_ext": BuildExtCommand,
-<<<<<<< HEAD
-        "build_py": Library_Downloader,
-=======
         "build_py": LibraryDownloader,
->>>>>>> e35bcacf
         "clean": CleanLibraries,
     },
     entry_points={
