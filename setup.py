import copy
import os
import sys

from distutils.command.build_ext import build_ext
from distutils.errors import CCompilerError, DistutilsExecError, DistutilsPlatformError
from setuptools import setup, find_packages, Extension
from setuptools.command.test import test as TestCommand


class Tox(TestCommand):

    user_options = [("tox-args=", "a", "Arguments to pass to tox")]

    def initialize_options(self):
        TestCommand.initialize_options(self)
        self.tox_args = None

    def finalize_options(self):
        TestCommand.finalize_options(self)
        self.test_args = []
        self.test_suite = True

    def run_tests(self):
        # import here, cause outside the eggs aren't loaded
        import tox
        import shlex

        args = self.tox_args
        if args:
            args = shlex.split(self.tox_args)
        errno = tox.cmdline(args=args)
        sys.exit(errno)


long_description = """
# dd-trace-py

`ddtrace` is Datadog's tracing library for Python.  It is used to trace requests
as they flow across web servers, databases and microservices so that developers
have great visiblity into bottlenecks and troublesome requests.

## Getting Started

For a basic product overview, installation and quick start, check out our
[setup documentation][setup docs].

For more advanced usage and configuration, check out our [API
documentation][pypi docs].

For descriptions of terminology used in APM, take a look at the [official
documentation][visualization docs].

[setup docs]: https://docs.datadoghq.com/tracing/setup/python/
[pypi docs]: http://pypi.datadoghq.com/trace/docs/
[visualization docs]: https://docs.datadoghq.com/tracing/visualization/
"""

# psutil used to generate runtime metrics for tracer
install_requires = [
    'psutil>=5.0.0'
]

# include enum backport
if sys.version_info[:2] < (3, 4):
    install_requires.extend([
        'enum34'
    ])

# Base `setup()` kwargs without any C-extension registering
setup_kwargs = dict(
    name="ddtrace",
    description="Datadog tracing code",
    url="https://github.com/DataDog/dd-trace-py",
    author="Datadog, Inc.",
    author_email="dev@datadoghq.com",
    long_description=long_description,
<<<<<<< HEAD
    long_description_content_type="text/markdown",
    license="BSD",
    packages=find_packages(exclude=["tests*"]),
    install_requires=["psutil>=5.0.0",],
=======
    long_description_content_type='text/markdown',
    license='BSD',
    packages=find_packages(exclude=['tests*']),
    install_requires=install_requires,
>>>>>>> 0f3a62c5
    extras_require={
        # users can include opentracing by having:
        # install_requires=['ddtrace[opentracing]', ...]
        "opentracing": ["opentracing>=2.0.0"],
    },
    # plugin tox
    tests_require=["tox", "flake8"],
    cmdclass={"test": Tox},
    entry_points={"console_scripts": ["ddtrace-run = ddtrace.commands.ddtrace_run:main"]},
    classifiers=[
        "Programming Language :: Python",
        "Programming Language :: Python :: 2.7",
        "Programming Language :: Python :: 3.4",
        "Programming Language :: Python :: 3.5",
        "Programming Language :: Python :: 3.6",
        "Programming Language :: Python :: 3.7",
    ],
    use_scm_version=True,
    setup_requires=["setuptools_scm"],
)


# The following from here to the end of the file is borrowed from wrapt's and msgpack's `setup.py`:
#   https://github.com/GrahamDumpleton/wrapt/blob/4ee35415a4b0d570ee6a9b3a14a6931441aeab4b/setup.py
#   https://github.com/msgpack/msgpack-python/blob/381c2eff5f8ee0b8669fd6daf1fd1ecaffe7c931/setup.py
# These helpers are useful for attempting build a C-extension and then retrying without it if it fails

libraries = []
if sys.platform == "win32":
    libraries.append("ws2_32")
    build_ext_errors = (CCompilerError, DistutilsExecError, DistutilsPlatformError, IOError, OSError)
else:
    build_ext_errors = (CCompilerError, DistutilsExecError, DistutilsPlatformError)


class BuildExtFailed(Exception):
    pass


# Attempt to build a C-extension, catch and throw a common/custom error if there are any issues
class optional_build_ext(build_ext):
    def run(self):
        try:
            build_ext.run(self)
        except DistutilsPlatformError:
            raise BuildExtFailed()

    def build_extension(self, ext):
        try:
            build_ext.build_extension(self, ext)
        except build_ext_errors:
            raise BuildExtFailed()


macros = []
if sys.byteorder == "big":
    macros = [("__BIG_ENDIAN__", "1")]
else:
    macros = [("__LITTLE_ENDIAN__", "1")]


# Try to build with C extensions first, fallback to only pure-Python if building fails
try:
    kwargs = copy.deepcopy(setup_kwargs)
    kwargs["ext_modules"] = [
        Extension("ddtrace.vendor.wrapt._wrappers", sources=["ddtrace/vendor/wrapt/_wrappers.c"],),
        Extension(
            "ddtrace.vendor.msgpack._cmsgpack",
            sources=["ddtrace/vendor/msgpack/_cmsgpack.cpp"],
            libraries=libraries,
            include_dirs=["ddtrace/vendor/"],
            define_macros=macros,
        ),
    ]
    # DEV: Make sure `cmdclass` exists
    kwargs.setdefault("cmdclass", dict())
    kwargs["cmdclass"]["build_ext"] = optional_build_ext
    setup(**kwargs)
except BuildExtFailed:
    # Set `DDTRACE_BUILD_TRACE=TRUE` in CI to raise any build errors
    if os.environ.get("DDTRACE_BUILD_RAISE") == "TRUE":
        raise

    print("WARNING: Failed to install wrapt/msgpack C-extensions, using pure-Python wrapt/msgpack instead")
    setup(**setup_kwargs)<|MERGE_RESOLUTION|>--- conflicted
+++ resolved
@@ -75,17 +75,10 @@
     author="Datadog, Inc.",
     author_email="dev@datadoghq.com",
     long_description=long_description,
-<<<<<<< HEAD
-    long_description_content_type="text/markdown",
-    license="BSD",
-    packages=find_packages(exclude=["tests*"]),
-    install_requires=["psutil>=5.0.0",],
-=======
     long_description_content_type='text/markdown',
     license='BSD',
     packages=find_packages(exclude=['tests*']),
     install_requires=install_requires,
->>>>>>> 0f3a62c5
     extras_require={
         # users can include opentracing by having:
         # install_requires=['ddtrace[opentracing]', ...]
