--- conflicted
+++ resolved
@@ -296,12 +296,6 @@
             Extension(
                 "ddtrace.appsec.iast._taint_tracking",
                 # Sort source files for reproducibility
-<<<<<<< HEAD
-                sources=[
-                    "ddtrace/appsec/iast/_taint_tracking.cpp",
-                ],
-                extra_compile_args=debug_compile_args + ["-g", "-std=c++17"],
-=======
                 sources=sorted(
                     glob.glob(
                         os.path.join(HERE, "ddtrace", "appsec", "iast", "_taint_tracking", "**", "*.cpp"),
@@ -309,7 +303,6 @@
                     )
                 ),
                 extra_compile_args=debug_compile_args + ["-std=c++17"],
->>>>>>> 066688c1
             )
         )
 else:
