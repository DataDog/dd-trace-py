import hashlib
import os
import platform
import shutil
import sys
import tarfile
import glob

from setuptools import setup, find_packages, Extension
from setuptools.command.build_ext import build_ext as BuildExtCommand
from setuptools.command.build_py import build_py as BuildPyCommand
from pkg_resources import get_build_platform
from distutils.command.clean import clean as CleanCommand

try:
    # ORDER MATTERS
    # Import this after setuptools or it will fail
    from Cython.Build import cythonize  # noqa: I100
    import Cython.Distutils
except ImportError:
    raise ImportError(
        "Failed to import Cython modules. This can happen under versions of pip older than 18 that don't "
        "support installing build requirements during setup. If you're using pip, make sure it's a "
        "version >=18.\nSee the quickstart documentation for more information:\n"
        "https://ddtrace.readthedocs.io/en/stable/installation_quickstart.html"
    )


if sys.version_info >= (3, 0):
    from urllib.error import HTTPError
    from urllib.request import urlretrieve
else:
    from urllib import urlretrieve

    from urllib2 import HTTPError


HERE = os.path.dirname(os.path.abspath(__file__))

DEBUG_COMPILE = "DD_COMPILE_DEBUG" in os.environ

IS_PYSTON = hasattr(sys, "pyston_version_info")

LIBDDWAF_DOWNLOAD_DIR = os.path.join(HERE, os.path.join("ddtrace", "appsec", "ddwaf", "libddwaf"))

CURRENT_OS = platform.system()

LIBDDWAF_VERSION = "1.9.0"

LIBDATADOGPROF_DOWNLOAD_DIR = os.path.join(HERE, os.path.join("ddtrace", "datadog", "libdatadog"))

LIBDATADOGPROF_VERSION = "v2.1.0"


def verify_checksum_from_file(sha256_filename, filename):
    # sha256 File format is ``checksum`` followed by two whitespaces, then ``filename`` then ``\n``
    expected_checksum, expected_filename = list(filter(None, open(sha256_filename, "r").read().strip().split(" ")))
    actual_checksum = hashlib.sha256(open(filename, "rb").read()).hexdigest()
    try:
        assert expected_filename.endswith(filename)
        assert expected_checksum == actual_checksum
    except AssertionError:
        print("Checksum verification error: Checksum and/or filename don't match:")
        print("expected checksum: %s" % expected_checksum)
        print("actual checksum: %s" % actual_checksum)
        print("expected filename: %s" % expected_filename)
        print("actual filename: %s" % filename)
        sys.exit(1)

def verify_checksum_from_hash(expected_checksum, filename):
    # sha256 File format is ``checksum`` followed by two whitespaces, then ``filename`` then ``\n``
    actual_checksum = hashlib.sha256(open(filename, "rb").read()).hexdigest()
    try:
        assert expected_checksum == actual_checksum
    except AssertionError:
        print("Checksum verification error: Checksum mismatch:")
        print("expected checksum: %s" % expected_checksum)
        print("actual checksum: %s" % actual_checksum)
        sys.exit(1)


def load_module_from_project_file(mod_name, fname):
    """
    Helper used to load a module from a file in this project

    DEV: Loading this way will by-pass loading all parent modules
         e.g. importing `ddtrace.vendor.psutil.setup` will load `ddtrace/__init__.py`
         which has side effects like loading the tracer
    """
    fpath = os.path.join(HERE, fname)

    if sys.version_info >= (3, 5):
        import importlib.util

        spec = importlib.util.spec_from_file_location(mod_name, fpath)
        mod = importlib.util.module_from_spec(spec)
        spec.loader.exec_module(mod)
        return mod
    elif sys.version_info >= (3, 3):
        from importlib.machinery import SourceFileLoader

        return SourceFileLoader(mod_name, fpath).load_module()
    else:
        import imp

        return imp.load_source(mod_name, fpath)


<<<<<<< HEAD
class Tox(TestCommand):

    user_options = [("tox-args=", "a", "Arguments to pass to tox")]

    def initialize_options(self):
        TestCommand.initialize_options(self)
        self.tox_args = None

    def finalize_options(self):
        TestCommand.finalize_options(self)
        self.test_args = []
        self.test_suite = True

    def run_tests(self):
        # import here, cause outside the eggs aren't loaded
        import tox
        import shlex

        args = self.tox_args
        if args:
            args = shlex.split(self.tox_args)

        LibDDWaf_Download.download_artifacts()
        errno = tox.cmdline(args=args)
        sys.exit(errno)


=======
>>>>>>> d75aff79
def is_64_bit_python():
    return sys.maxsize > (1 << 32)


class Library_Download():
    name = None
    download_dir = None
    version = None
    url_root = None
    available_releases = None
    expected_checksums = None

    @classmethod
    def download_artifacts(cls):
        suffixes = cls.get_suffixes(CURRENT_OS)

        # If the directory exists and it is not empty, assume the right files are there.
        # Use `python setup.py clean` to remove it.
        if os.path.isdir(cls.download_dir) and len(os.listdir(cls.download_dir)):
            return

        if not os.path.isdir(cls.download_dir):
            os.makedirs(cls.download_dir)

        for arch in cls.available_releases[CURRENT_OS]:
            if CURRENT_OS == "Linux" and not get_build_platform().endswith(arch):
                # We cannot include the dynamic libraries for other architectures here.
                continue
            elif CURRENT_OS == "Darwin":
                # Detect build type for macos:
                # https://github.com/pypa/cibuildwheel/blob/main/cibuildwheel/macos.py#L250
                target_platform = os.getenv("PLAT")
                # Darwin Universal2 should bundle both architectures
                if not target_platform.endswith(("universal2", arch)):
                    continue
            elif CURRENT_OS == "Windows" and (not is_64_bit_python() != arch.endswith("32")):
                # Win32 can be built on a 64-bit machine so build_platform may not be relevant
                continue

            arch_dir = os.path.join(cls.download_dir, arch)

            # If the directory for the architecture exists, assume the right files are there
            if os.path.isdir(arch_dir):
                continue

            archive_dir = cls.get_package_name(arch, CURRENT_OS)
            archive_name = archive_dir + ".tar.gz"

            download_address = "%s/%s/%s" % (
                cls.url_root,
                cls.version,
                archive_name,
            )

            try:
                filename, http_response = urlretrieve(download_address, archive_name)
            except HTTPError as e:
                print("No archive found for dynamic library " + cls.name + ": " + archive_dir)
                raise e

            # Verify checksum of downloaded file
            print("Checking checksum")
            if cls.expected_checksums is None:
                sha256_address = download_address + ".sha256"
                sha256_filename, http_response = urlretrieve(sha256_address, archive_name + ".sha256")
                verify_checksum_from_file(sha256_filename, filename)
            else:
                expected_checksum = cls.expected_checksums[CURRENT_OS][arch]
                verify_checksum_from_hash(expected_checksum, filename)

            print("Opening tarball")
            # Open the tarfile first to get the files needed.
            # This could be solved with "r:gz" mode, that allows random access
            # but that approach does not work on Windows
            with tarfile.open(filename, "r|gz", errorlevel=2) as tar:
                dynfiles = [c for c in tar.getmembers() if c.name.endswith(suffixes)]

            with tarfile.open(filename, "r|gz", errorlevel=2) as tar:
                print("extracting files:", [c.name for c in dynfiles])
                tar.extractall(members=dynfiles, path=HERE)
                os.rename(os.path.join(HERE, archive_dir), arch_dir)

            # Rename <name>.xxx to lib<name>.xxx so the filename is the same for every OS
            for suffix in suffixes:
              original_file = os.path.join(arch_dir, "lib", cls.name + suffix)
              if os.path.exists(original_file):
                  renamed_file = os.path.join(arch_dir, "lib", "lib" + cls.name + suffix)
                  os.rename(original_file, renamed_file)

            os.remove(filename)

class LibDDWaf_Download(Library_Download):
    name = "ddwaf"
    download_dir = LIBDDWAF_DOWNLOAD_DIR
    version = LIBDDWAF_VERSION
    url_root = "https://github.com/DataDog/libddwaf/releases/download"
    available_releases = {
        "Windows": ["win32", "x64"],
        "Darwin": ["arm64", "x86_64"],
        "Linux": ["aarch64", "x86_64"],
    }

    @classmethod
    def get_package_name(cls, arch, os):
        archive_dir = "lib%s-%s-%s-%s" % (cls.name, cls.version, os.lower(), arch)
        return archive_dir

    @classmethod
    def get_suffixes(cls, os):
        TRANSLATE_SUFFIX = {"Windows": (".dll"), "Darwin": (".dylib"), "Linux": (".so")}
        return TRANSLATE_SUFFIX[os]

    @classmethod
    def run(cls):
        LibDDWaf_Download.download_artifacts()

class LibDatadog_Download(Library_Download):
    name = "datadog"
    download_dir = LIBDATADOGPROF_DOWNLOAD_DIR
    version = LIBDATADOGPROF_VERSION
    url_root = "https://github.com/DataDog/libdatadog/releases/download"
    expected_checksums = {
        "Linux": {
            "x86_64" : "e9ee7172dd7b8f12ff8125e0ee699d01df7698604f64299c4094ae47629ccec1",
        },
    }
    available_releases = {
        "Windows": [],
        "Darwin": [],
        "Linux": ["x86_64"],
    }

    @classmethod
    def get_package_name(cls, arch, os):
        osnames = {
            "Linux": "unknown-linux-gnu",
        }
        tar_osname = osnames[os]
        archive_dir = "lib%s-%s-%s" % (cls.name, arch, tar_osname)
        return archive_dir

    @classmethod
    def get_suffixes(cls, os):
        TRANSLATE_SUFFIX = {"Windows": (), "Darwin": (), "Linux": (".a", ".h")}
        return TRANSLATE_SUFFIX[os]

    @staticmethod
    def get_extra_objects():
        arch = "x86_64" # TODO for now, but fix before submitting PR
        base_name = "libdatadog_profiling"
        if CURRENT_OS != "Windows":
          base_name += ".a"
        base_path = os.path.join("ddtrace", "datadog", "libdatadog", arch, "lib", base_name)
        if CURRENT_OS == "Linux":
          return [base_path]
        return []

    @staticmethod
    def get_include_dirs():
        if CURRENT_OS == "Linux":
            return [
                "ddtrace/datadog/include",
                "ddtrace/datadog/libdatadog/x86_64/include",
            ]
        return []

    @classmethod
    def run(cls):
        LibDatadog_Download.download_artifacts()


class Library_Downloader(BuildPyCommand):
    def run(self):
        CleanLibraries.remove_artifacts()
        LibDatadog_Download.run()
        LibDDWaf_Download.run()
        BuildPyCommand.run(self)

class CleanLibraries(CleanCommand):
    @staticmethod
    def remove_artifacts():
        shutil.rmtree(LIBDDWAF_DOWNLOAD_DIR, True)
        shutil.rmtree(LIBDATADOGPROF_DOWNLOAD_DIR, True)

    def run(self):
        CleanLibraries.remove_artifacts()
        CleanCommand.run(self)


long_description = """
# dd-trace-py

`ddtrace` is Datadog's tracing library for Python.  It is used to trace requests
as they flow across web servers, databases and microservices so that developers
have great visibility into bottlenecks and troublesome requests.

## Getting Started

For a basic product overview, installation and quick start, check out our
[setup documentation][setup docs].

For more advanced usage and configuration, check out our [API
documentation][api docs].

For descriptions of terminology used in APM, take a look at the [official
documentation][visualization docs].

[setup docs]: https://docs.datadoghq.com/tracing/setup/python/
[api docs]: https://ddtrace.readthedocs.io/
[visualization docs]: https://docs.datadoghq.com/tracing/visualization/
"""


def get_exts_for(name):
    try:
        mod = load_module_from_project_file(
            "ddtrace.vendor.{}.setup".format(name), "ddtrace/vendor/{}/setup.py".format(name)
        )
        return mod.get_extensions()
    except Exception as e:
        print("WARNING: Failed to load %s extensions, skipping: %s" % (name, e))
        return []


if sys.byteorder == "big":
    encoding_macros = [("__BIG_ENDIAN__", "1")]
else:
    encoding_macros = [("__LITTLE_ENDIAN__", "1")]


# TODO can we specify the exact compiler version less literally?
if CURRENT_OS == "Windows":
    encoding_libraries = ["ws2_32"]
    extra_compile_args = []
    debug_compile_args = []
else:
    linux = CURRENT_OS == "Linux"
    encoding_libraries = []
    extra_compile_args = ["-DPy_BUILD_CORE"]
    if DEBUG_COMPILE:
        if linux:
            debug_compile_args = ["-g", "-O0", "-Wall", "-Wextra", "-Wpedantic"]
        else:
            debug_compile_args = [
                "-g",
                "-O0",
                "-Wall",
                "-Wextra",
                "-Wpedantic",
                # Cython is not deprecation-proof
                "-Wno-deprecated-declarations",
            ]
    else:
        debug_compile_args = []

if sys.version_info[:2] >= (3, 4) and not IS_PYSTON:
    ext_modules = [
        Extension(
            "ddtrace.profiling.collector._memalloc",
            sources=[
                "ddtrace/profiling/collector/_memalloc.c",
                "ddtrace/profiling/collector/_memalloc_tb.c",
                "ddtrace/profiling/collector/_memalloc_heap.c",
            ],
            extra_compile_args=debug_compile_args,
        ),
    ]
    if platform.system() not in ("Windows", ""):
        ext_modules.append(
            Extension(
                "ddtrace.appsec.iast._stacktrace",
                # Sort source files for reproducibility
                sources=[
                    "ddtrace/appsec/iast/_stacktrace.c",
                ],
                extra_compile_args=debug_compile_args,
            )
        )
        if sys.version_info >= (3, 6, 0):
            ext_modules.append(
                Extension(
                    "ddtrace.appsec.iast._taint_tracking._native",
                    # Sort source files for reproducibility
                    sources=sorted(
                        glob.glob(
                            os.path.join("ddtrace", "appsec", "iast", "_taint_tracking", "**", "*.cpp"),
                            recursive=True,
                        )
                    ),
                    extra_compile_args=debug_compile_args + ["-std=c++17"],
                )
            )
else:
    ext_modules = []


bytecode = [
    "dead-bytecode; python_version<'3.0'",  # backport of bytecode for Python 2.7
    "bytecode~=0.12.0; python_version=='3.5'",
    "bytecode~=0.13.0; python_version=='3.6'",
    "bytecode~=0.13.0; python_version=='3.7'",
    "bytecode; python_version>='3.8'",
]

setup(
    name="ddtrace",
    description="Datadog APM client library",
    url="https://github.com/DataDog/dd-trace-py",
    package_urls={
        "Changelog": "https://ddtrace.readthedocs.io/en/stable/release_notes.html",
        "Documentation": "https://ddtrace.readthedocs.io/en/stable/",
    },
    project_urls={
        "Bug Tracker": "https://github.com/DataDog/dd-trace-py/issues",
        "Source Code": "https://github.com/DataDog/dd-trace-py/",
        "Changelog": "https://ddtrace.readthedocs.io/en/stable/release_notes.html",
        "Documentation": "https://ddtrace.readthedocs.io/en/stable/",
    },
    author="Datadog, Inc.",
    author_email="dev@datadoghq.com",
    long_description=long_description,
    long_description_content_type="text/markdown",
    license="BSD",
    packages=find_packages(exclude=["tests*", "benchmarks"]),
    package_data={
        "ddtrace.appsec": ["rules.json"],
        "ddtrace.appsec.ddwaf": [os.path.join("libddwaf", "*", "lib", "libddwaf.*")],
    },
    python_requires=">=2.7, !=3.0.*, !=3.1.*, !=3.2.*, !=3.3.*, !=3.4.*",
    zip_safe=False,
    # enum34 is an enum backport for earlier versions of python
    # funcsigs backport required for vendored debtcollector
    install_requires=[
        "ddsketch>=2.0.1",
        "enum34; python_version<'3.4'",
        "funcsigs>=1.0.0; python_version=='2.7'",
        "typing; python_version<'3.5'",
        "packaging>=17.1",
        "protobuf>=3; python_version>='3.7'",
        "protobuf>=3,<4.0; python_version=='3.6'",
        "protobuf>=3,<3.18; python_version<'3.6'",
        "tenacity>=5",
        "attrs>=20; python_version>'2.7'",
        "attrs>=20,<22; python_version=='2.7'",
        "contextlib2<1.0; python_version=='2.7'",
        "cattrs<1.1; python_version<='3.6'",
        "cattrs; python_version>='3.7'",
        "six>=1.12.0",
        "typing_extensions",
        "importlib_metadata; python_version<'3.8'",
        "pathlib2; python_version<'3.5'",
        "jsonschema",
        "xmltodict>=0.12",
        "ipaddress; python_version<'3.7'",
        "envier",
        "pep562; python_version<'3.7'",
        "opentelemetry-api>=1; python_version>='3.7'",
    ]
    + bytecode,
    extras_require={
        # users can include opentracing by having:
        # install_requires=['ddtrace[opentracing]', ...]
        "opentracing": ["opentracing>=2.0.0"],
    },
    tests_require=["flake8"],
    cmdclass={
        "build_ext": BuildExtCommand,
        "build_py": Library_Downloader,
        "clean": CleanLibraries,
    },
    entry_points={
        "console_scripts": [
            "ddtrace-run = ddtrace.commands.ddtrace_run:main",
        ],
        "pytest11": [
            "ddtrace = ddtrace.contrib.pytest.plugin",
            "ddtrace.pytest_bdd = ddtrace.contrib.pytest_bdd.plugin",
        ],
        "opentelemetry_context": [
            "ddcontextvars_context = ddtrace.opentelemetry._context:DDRuntimeContext",
        ],
    },
    classifiers=[
        "Programming Language :: Python",
        "Programming Language :: Python :: 2.7",
        "Programming Language :: Python :: 3.5",
        "Programming Language :: Python :: 3.6",
        "Programming Language :: Python :: 3.7",
        "Programming Language :: Python :: 3.8",
        "Programming Language :: Python :: 3.9",
        "Programming Language :: Python :: 3.10",
        "Programming Language :: Python :: 3.11",
    ],
    use_scm_version={"write_to": "ddtrace/_version.py"},
    setup_requires=["setuptools_scm[toml]>=4", "cython"],
    ext_modules=ext_modules
    + cythonize(
        [
            Cython.Distutils.Extension(
                "ddtrace.internal._rand",
                sources=["ddtrace/internal/_rand.pyx"],
                language="c",
            ),
            Cython.Distutils.Extension(
                "ddtrace.internal._tagset",
                sources=["ddtrace/internal/_tagset.pyx"],
                language="c",
            ),
            Extension(
                "ddtrace.internal._encoding",
                ["ddtrace/internal/_encoding.pyx"],
                include_dirs=["."],
                libraries=encoding_libraries,
                define_macros=encoding_macros,
            ),
            Cython.Distutils.Extension(
                "ddtrace.profiling.collector.stack",
                sources=["ddtrace/profiling/collector/stack.pyx"],
                language="c",
                extra_compile_args=extra_compile_args,
            ),
            Cython.Distutils.Extension(
                "ddtrace.profiling.collector._traceback",
                sources=["ddtrace/profiling/collector/_traceback.pyx"],
                language="c",
            ),
            Cython.Distutils.Extension(
                "ddtrace.profiling._threading",
                sources=["ddtrace/profiling/_threading.pyx"],
                language="c",
            ),
            Cython.Distutils.Extension(
                "ddtrace.profiling.collector._task",
                sources=["ddtrace/profiling/collector/_task.pyx"],
                language="c",
            ),
            Cython.Distutils.Extension(
                "ddtrace.profiling.exporter.pprof",
                sources=["ddtrace/profiling/exporter/pprof.pyx"],
                language="c",
            ),
            Cython.Distutils.Extension(
                "ddtrace.profiling._build",
                sources=["ddtrace/profiling/_build.pyx"],
                language="c",
            ),
            Extension(
                "ddtrace.datadog.ddup",
                sources=[
                    "ddtrace/datadog/ddup.pyx",
                    "ddtrace/datadog/src/exporter.cpp",
                    "ddtrace/datadog/src/interface.cpp",
                ],
                include_dirs=LibDatadog_Download.get_include_dirs(),
                extra_objects=LibDatadog_Download.get_extra_objects(),
                extra_compile_args=["-std=c++17"],
                language='c++',
            ),
        ],
        compile_time_env={
            "PY_MAJOR_VERSION": sys.version_info.major,
            "PY_MINOR_VERSION": sys.version_info.minor,
            "PY_MICRO_VERSION": sys.version_info.micro,
        },
        force=True,
        annotate=os.getenv("_DD_CYTHON_ANNOTATE") == "1",
    )
    + get_exts_for("wrapt")
    + get_exts_for("psutil"),
)<|MERGE_RESOLUTION|>--- conflicted
+++ resolved
@@ -106,36 +106,6 @@
         return imp.load_source(mod_name, fpath)
 
 
-<<<<<<< HEAD
-class Tox(TestCommand):
-
-    user_options = [("tox-args=", "a", "Arguments to pass to tox")]
-
-    def initialize_options(self):
-        TestCommand.initialize_options(self)
-        self.tox_args = None
-
-    def finalize_options(self):
-        TestCommand.finalize_options(self)
-        self.test_args = []
-        self.test_suite = True
-
-    def run_tests(self):
-        # import here, cause outside the eggs aren't loaded
-        import tox
-        import shlex
-
-        args = self.tox_args
-        if args:
-            args = shlex.split(self.tox_args)
-
-        LibDDWaf_Download.download_artifacts()
-        errno = tox.cmdline(args=args)
-        sys.exit(errno)
-
-
-=======
->>>>>>> d75aff79
 def is_64_bit_python():
     return sys.maxsize > (1 << 32)
 
