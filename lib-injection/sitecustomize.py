--- conflicted
+++ resolved
@@ -29,11 +29,7 @@
 
 
 RUNTIMES_ALLOW_LIST = {
-<<<<<<< HEAD
-    "cpython": {"min": parse_version("3.7"), "max": parse_version("3.12")},
-=======
     "cpython": {"min": parse_version("3.7"), "max": parse_version("3.13")},
->>>>>>> ea134665
 }
 
 FORCE_INJECT = os.environ.get("DD_INJECT_FORCE", "").lower() in ("true", "1", "t")
@@ -44,28 +40,16 @@
 PYTHON_VERSION = None
 PYTHON_RUNTIME = None
 PKGS_ALLOW_LIST = None
-<<<<<<< HEAD
-
-
-def build_installed_pkgs():
-=======
 VERSION_COMPAT_FILE_LOCATIONS = ("../datadog-lib/min_compatible_versions.csv", "min_compatible_versions.csv")
 
 
 def build_installed_pkgs():
     installed_packages = {}
->>>>>>> ea134665
     if sys.version_info >= (3, 8):
         from importlib import metadata as importlib_metadata
 
         installed_packages = {pkg.metadata["Name"]: pkg.version for pkg in importlib_metadata.distributions()}
     else:
-<<<<<<< HEAD
-        import pkg_resources
-
-        installed_packages = {pkg.key: pkg.version for pkg in pkg_resources.working_set}
-    return installed_packages
-=======
         try:
             import pkg_resources
 
@@ -78,21 +62,10 @@
             except ImportError:
                 pass
     return {key.lower(): value for key, value in installed_packages.items()}
->>>>>>> ea134665
 
 
 def build_min_pkgs():
     min_pkgs = dict()
-<<<<<<< HEAD
-    with open("../datadog-lib/min_compatible_versions.csv", "r") as csvfile:
-        csv_reader = csv.reader(csvfile, delimiter=",")
-        for idx, row in enumerate(csv_reader):
-            if idx < 2:
-                continue
-            min_pkgs[row[0]] = parse_version(row[1])
-    return min_pkgs
-
-=======
     for location in VERSION_COMPAT_FILE_LOCATIONS:
         if os.path.exists(location):
             with open(location, "r") as csvfile:
@@ -103,7 +76,7 @@
                     min_pkgs[row[0].lower()] = parse_version(row[1])
             break
     return min_pkgs
->>>>>>> ea134665
+
 
 def create_count_metric(metric, tags=None):
     if tags is None:
@@ -113,17 +86,6 @@
         "tags": tags,
     }
 
-<<<<<<< HEAD
-=======
-def create_count_metric(metric, tags=None):
-    if tags is None:
-        tags = []
-    return {
-        "name": metric,
-        "tags": tags,
-    }
-
->>>>>>> ea134665
 
 def gen_telemetry_payload(telemetry_events):
     return {
@@ -132,10 +94,6 @@
             "language_version": PYTHON_VERSION,
             "runtime_name": PYTHON_RUNTIME,
             "runtime_version": PYTHON_VERSION,
-<<<<<<< HEAD
-            "tracer_name": "python",
-=======
->>>>>>> ea134665
             "tracer_version": INSTALLED_PACKAGES.get("ddtrace", "unknown"),
             "pid": os.getpid(),
         },
@@ -191,21 +149,13 @@
     if not supported_versions:
         return False
     return (
-<<<<<<< HEAD
-        supported_versions["min"].version <= parse_version(python_version).version <= supported_versions["max"].version
-=======
         supported_versions["min"].version <= parse_version(python_version).version < supported_versions["max"].version
->>>>>>> ea134665
     )
 
 
 def package_is_compatible(package_name, package_version):
     installed_version = parse_version(package_version)
-<<<<<<< HEAD
-    supported_version_spec = PKGS_ALLOW_LIST.get(package_name, Version((0,), ""))
-=======
     supported_version_spec = PKGS_ALLOW_LIST.get(package_name.lower(), Version((0,), ""))
->>>>>>> ea134665
     if supported_version_spec.constraint in ("<", "<="):
         return True  # minimum "less than" means there is no minimum
     return installed_version.version >= supported_version_spec.version
@@ -218,19 +168,12 @@
     global PKGS_ALLOW_LIST
     INSTALLED_PACKAGES = build_installed_pkgs()
     PYTHON_RUNTIME = platform.python_implementation().lower()
-<<<<<<< HEAD
-    PYTHON_VERSION = ".".join(str(i) for i in sys.version_info[:2])
-=======
     PYTHON_VERSION = platform.python_version()
->>>>>>> ea134665
     PKGS_ALLOW_LIST = build_min_pkgs()
     telemetry_data = []
     integration_incomp = False
     runtime_incomp = False
-<<<<<<< HEAD
     os.environ["_DD_INJECT_WAS_ATTEMPTED"] = "true"
-=======
->>>>>>> ea134665
     try:
         import ddtrace
     except ImportError:
@@ -261,14 +204,8 @@
                         create_count_metric(
                             "library_entrypoint.abort.integration",
                             [
-<<<<<<< HEAD
-                                "integration_name:" + key,
-                                "integration_version:" + value,
-                                "min_supported_version:" + str(PKGS_ALLOW_LIST[key]),
-=======
                                 "integration:" + key,
                                 "integration_version:" + value,
->>>>>>> ea134665
                             ],
                         )
                     )
@@ -307,13 +244,9 @@
             send_telemetry(telemetry_event)
             return
 
-<<<<<<< HEAD
-        site_pkgs_path = os.path.join(pkgs_path, "site-packages-ddtrace-py%s-%s" % (PYTHON_VERSION, current_platform))
-=======
         site_pkgs_path = os.path.join(
             pkgs_path, "site-packages-ddtrace-py%s-%s" % (".".join(PYTHON_VERSION.split(".")[:2]), current_platform)
         )
->>>>>>> ea134665
         _log("site-packages path is %r" % site_pkgs_path, level="debug")
         if not os.path.exists(site_pkgs_path):
             _log("ddtrace site-packages not found in %r, aborting" % site_pkgs_path, level="error")
@@ -331,10 +264,7 @@
         else:
             # In injected environments, the profiler needs to know that it is only allowed to use the native exporter
             os.environ["DD_PROFILING_EXPORT_LIBDD_REQUIRED"] = "true"
-<<<<<<< HEAD
             ddtrace.settings.config._lib_was_injected = True
-=======
->>>>>>> ea134665
             # This import has the same effect as ddtrace-run for the current process (auto-instrument all libraries).
             try:
                 import ddtrace.bootstrap.sitecustomize
