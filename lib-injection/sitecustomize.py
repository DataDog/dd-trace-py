--- conflicted
+++ resolved
@@ -32,26 +32,15 @@
     "cpython": {"min": parse_version("3.7"), "max": parse_version("3.12")},
 }
 
-<<<<<<< HEAD
 FORCE_INJECT = os.environ.get("DD_INJECT_FORCE", "").lower() in ("true", "1", "t")
 FORWARDER_EXECUTABLE = os.environ.get("DD_TELEMETRY_FORWARDER_PATH", "")
 TELEMETRY_ENABLED = os.environ.get("DD_INJECTION_ENABLED", "").lower() in ("true", "1", "t")
-IS_TEST = os.environ.get("DD_INJECT_TEST", "").lower() in ("true", "1", "t")
 TELEMETRY_MOCK_FILE = "mock-telemetry.json"
-=======
-FORCE_INJECT = os.environ.get("DD_INJECT_FORCE", "").lower() in (
-    "true",
-    "1",
-    "t",
-)
-FORWARDER_EXECUTABLE = os.environ.get("DD_TELEMETRY_FORWARDER_PATH")
-TELEMETRY_ENABLED = os.environ.get("DD_INJECTION_ENABLED")
 DEBUG_MODE = os.environ.get("DD_TRACE_DEBUG", "").lower() in ("true", "1", "t")
 INSTALLED_PACKAGES = None
 PYTHON_VERSION = None
 PYTHON_RUNTIME = None
 PKGS_ALLOW_LIST = None
->>>>>>> d2466ffc
 
 
 def build_installed_pkgs():
@@ -103,7 +92,7 @@
 
 def send_telemetry(event):
     event_json = json.dumps(event)
-    if IS_TEST:
+    if DEBUG_MODE:
         with open(TELEMETRY_MOCK_FILE, "w") as f:
             f.write(event_json)
         return
