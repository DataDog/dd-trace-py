--- conflicted
+++ resolved
@@ -29,11 +29,7 @@
 
 
 RUNTIMES_ALLOW_LIST = {
-<<<<<<< HEAD
-    "cpython": {"min": parse_version("3.7"), "max": parse_version("3.12")},
-=======
     "cpython": {"min": parse_version("3.7"), "max": parse_version("3.13")},
->>>>>>> 0c38e09d
 }
 
 FORCE_INJECT = os.environ.get("DD_INJECT_FORCE", "").lower() in (
@@ -48,28 +44,16 @@
 PYTHON_VERSION = None
 PYTHON_RUNTIME = None
 PKGS_ALLOW_LIST = None
-<<<<<<< HEAD
-
-
-def build_installed_pkgs():
-=======
 VERSION_COMPAT_FILE_LOCATIONS = ("../datadog-lib/min_compatible_versions.csv", "min_compatible_versions.csv")
 
 
 def build_installed_pkgs():
     installed_packages = {}
->>>>>>> 0c38e09d
     if sys.version_info >= (3, 8):
         from importlib import metadata as importlib_metadata
 
         installed_packages = {pkg.metadata["Name"]: pkg.version for pkg in importlib_metadata.distributions()}
     else:
-<<<<<<< HEAD
-        import pkg_resources
-
-        installed_packages = {pkg.key: pkg.version for pkg in pkg_resources.working_set}
-    return installed_packages
-=======
         try:
             import pkg_resources
 
@@ -82,21 +66,10 @@
             except ImportError:
                 pass
     return {key.lower(): value for key, value in installed_packages.items()}
->>>>>>> 0c38e09d
 
 
 def build_min_pkgs():
     min_pkgs = dict()
-<<<<<<< HEAD
-    with open("../datadog-lib/min_compatible_versions.csv", "r") as csvfile:
-        csv_reader = csv.reader(csvfile, delimiter=",")
-        for idx, row in enumerate(csv_reader):
-            if idx < 2:
-                continue
-            min_pkgs[row[0]] = parse_version(row[1])
-    return min_pkgs
-
-=======
     for location in VERSION_COMPAT_FILE_LOCATIONS:
         if os.path.exists(location):
             with open(location, "r") as csvfile:
@@ -107,7 +80,7 @@
                     min_pkgs[row[0].lower()] = parse_version(row[1])
             break
     return min_pkgs
->>>>>>> 0c38e09d
+
 
 def create_count_metric(metric, tags=None):
     if tags is None:
@@ -117,17 +90,6 @@
         "tags": tags,
     }
 
-<<<<<<< HEAD
-=======
-def create_count_metric(metric, tags=None):
-    if tags is None:
-        tags = []
-    return {
-        "name": metric,
-        "tags": tags,
-    }
-
->>>>>>> 0c38e09d
 
 def gen_telemetry_payload(telemetry_events):
     return {
@@ -136,10 +98,6 @@
             "language_version": PYTHON_VERSION,
             "runtime_name": PYTHON_RUNTIME,
             "runtime_version": PYTHON_VERSION,
-<<<<<<< HEAD
-            "tracer_name": "python",
-=======
->>>>>>> 0c38e09d
             "tracer_version": INSTALLED_PACKAGES.get("ddtrace", "unknown"),
             "pid": os.getpid(),
         },
@@ -192,21 +150,13 @@
     if not supported_versions:
         return False
     return (
-<<<<<<< HEAD
-        supported_versions["min"].version <= parse_version(python_version).version <= supported_versions["max"].version
-=======
         supported_versions["min"].version <= parse_version(python_version).version < supported_versions["max"].version
->>>>>>> 0c38e09d
     )
 
 
 def package_is_compatible(package_name, package_version):
     installed_version = parse_version(package_version)
-<<<<<<< HEAD
-    supported_version_spec = PKGS_ALLOW_LIST.get(package_name, Version((0,), ""))
-=======
     supported_version_spec = PKGS_ALLOW_LIST.get(package_name.lower(), Version((0,), ""))
->>>>>>> 0c38e09d
     if supported_version_spec.constraint in ("<", "<="):
         return True  # minimum "less than" means there is no minimum
     return installed_version.version >= supported_version_spec.version
@@ -219,11 +169,7 @@
     global PKGS_ALLOW_LIST
     INSTALLED_PACKAGES = build_installed_pkgs()
     PYTHON_RUNTIME = platform.python_implementation().lower()
-<<<<<<< HEAD
     PYTHON_VERSION = ".".join(str(i) for i in sys.version_info[:2])
-=======
-    PYTHON_VERSION = platform.python_version()
->>>>>>> 0c38e09d
     PKGS_ALLOW_LIST = build_min_pkgs()
     telemetry_data = []
     integration_incomp = False
@@ -258,14 +204,8 @@
                         create_count_metric(
                             "library_entrypoint.abort.integration",
                             [
-<<<<<<< HEAD
-                                "integration_name:" + key,
-                                "integration_version:" + value,
-                                "min_supported_version:" + str(PKGS_ALLOW_LIST[key]),
-=======
                                 "integration:" + key,
                                 "integration_version:" + value,
->>>>>>> 0c38e09d
                             ],
                         )
                     )
@@ -304,13 +244,9 @@
             send_telemetry(telemetry_event)
             return
 
-<<<<<<< HEAD
-        site_pkgs_path = os.path.join(pkgs_path, "site-packages-ddtrace-py%s-%s" % (PYTHON_VERSION, current_platform))
-=======
         site_pkgs_path = os.path.join(
             pkgs_path, "site-packages-ddtrace-py%s-%s" % (".".join(PYTHON_VERSION.split(".")[:2]), current_platform)
         )
->>>>>>> 0c38e09d
         _log("site-packages path is %r" % site_pkgs_path, level="debug")
         if not os.path.exists(site_pkgs_path):
             _log("ddtrace site-packages not found in %r, aborting" % site_pkgs_path, level="error")
@@ -340,11 +276,7 @@
                 python_path = os.getenv("PYTHONPATH", "").split(os.pathsep)
                 if script_dir in python_path:
                     python_path.remove(script_dir)
-<<<<<<< HEAD
                 python_path.insert(-1, site_pkgs_path)
-=======
-                python_path.insert(0, site_pkgs_path)
->>>>>>> 0c38e09d
                 bootstrap_dir = os.path.abspath(os.path.dirname(ddtrace.bootstrap.sitecustomize.__file__))
                 python_path.insert(0, bootstrap_dir)
                 python_path = os.pathsep.join(python_path)
