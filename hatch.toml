[envs.lint]
detached = true
python = "3.10"
dependencies = [
    "black==23.10.1",
    "click==8.1.7",
    "cython-lint==0.15.0",
    "codespell==2.1.0",
    "bandit==1.7.5",
    "mypy==0.991",
    "coverage==7.3.0",
    "envier==0.5.2",
    "types-docutils==0.19.1.1",
    "types-protobuf==3.20.4.5",
    "types-PyYAML==6.0.12.2",
    "types-setuptools==65.6.0.0",
    "ddapm-test-agent>=1.2.0",
    "packaging==23.1",
    "pygments==2.16.1",
    "riot==0.20.0",
    "ruff==0.1.3",
    "clang-format==18.1.5",
    "cmake-format==0.6.13",
]

[envs.lint.scripts]
black_check = [
    "black --check {args:.}",
]
cmakeformat_check = [
    "bash scripts/cmake-format.sh"
]
cformat_check = [
    "bash scripts/cformat.sh"
]
style = [
    "black_check",
    "ruff check {args:.}",
    "cython-lint {args:.}",
    "cformat_check",
    "cmakeformat_check",
]
fmt = [
    "black {args:.}",
    "ruff --fix {args:.}",
    "style",
]
# checks should encapsulate all rules used in pre-check
checks = [
    "style",
    "typing",
    "spelling",
    "riot",
    "security",
    "test",
    "suitespec-check",
]
spelling = [
    "codespell --skip='ddwaf.h,*cassettes*' {args:ddtrace/ tests/ releasenotes/ docs/}",
]
typing = [
    "mypy {args}",
]
security = [
    "bandit -c pyproject.toml {args:-r ddtrace/}",
]
fmt-snapshots = [
    "ddapm-test-agent-fmt {args:tests/snapshots/}",
]
riot = [
    "python -m doctest {args} riotfile.py"
]
suitespec-check = [
    "python scripts/check_suitespec_coverage.py"
]

[envs.docs]
template = "docs"
dev-mode = false
python = "3.10"
features = ["opentracing"]
dependencies = [  # copied from library dependencies
    "protobuf>=3",
    "typing_extensions",
    "xmltodict>=0.12",
    "envier==0.5.2",
    "opentelemetry-api>=1",
    "opentracing>=2.0.0",
    "bytecode",
]
extra-dependencies = [
    "reno[sphinx]~=3.5.0",
    "sphinx~=4.0",
    "sphinxcontrib-applehelp<1.0.8",
    "sphinxcontrib-devhelp<1.0.6",
    "sphinxcontrib-htmlhelp<2.0.5",
    "sphinxcontrib-devhelp<1.0.6",
    "sphinxcontrib-serializinghtml<1.1.10",
    "sphinxcontrib-qthelp<1.0.7",
    "sphinxcontrib-spelling==7.7.0",
    "PyEnchant==3.2.2",
    "sphinx-copybutton==0.5.1",
    # Later release of furo breaks formatting for code blocks
    "furo<=2023.05.20",
]
pre-install-commands = [
    "scripts/docs/install.sh",
]
[envs.docs.env-vars]
DD_TRACE_ENABLED = "false"

[envs.docs.scripts]
build = [
    "scripts/docs/build.sh",
]

[envs.slotscheck]
template = "slotscheck"
python = "3.10"
features = ["opentracing"]
extra-dependencies = [
    "slotscheck==0.17.0",
]

[envs.slotscheck.scripts]
_ = [
    "python -m slotscheck -v ddtrace/",
]


[envs.scripts]
detached = true
python = "3.10"
extra-dependencies = [
    "packaging==23.1",
]

[envs.scripts.scripts]
test = [
    "python -m doctest {args} scripts/get-target-milestone.py scripts/needs_testrun.py tests/suitespec.py",
]

[envs.meta-testing]
python = "3.10"
extra-dependencies = [
    "pytest",
    "pytest-cov",
    "hypothesis<6.45.1"
]
[envs.meta-testing.scripts]
meta-testing = [
  "pytest {args} tests/meta"
]

[envs.integration_test]
template = "integration_test"
extra-dependencies = [
    "mock==5.0.1",
    "pytest==7.2.2",
    "pytest-mock==3.10.0",
    "coverage==7.2.2",
    "pytest-cov==4.0.0",
    "opentracing==2.4.0",
    "hypothesis==6.45.0",
]

[[envs.integration_test.matrix]]
python = ["3.7", "3.8", "3.9", "3.10", "3.11", "3.12", "3.13"]

[envs.integration_test.env-vars]
_DD_CIVISIBILITY_USE_CI_CONTEXT_PROVIDER = "1"
DD_TESTING_RAISE = "1"
DD_REMOTE_CONFIGURATION_ENABLED = "false"
DD_CIVISIBILITY_AGENTLESS_ENABLED = "1"
DD_CIVISIBILITY_CODE_COVERAGE_ENABLED = "1"
DD_CIVISIBILITY_ITR_ENABLED = "1"
DD_PATCH_MODULES = "unittest:false"
CMAKE_BUILD_PARALLEL_LEVEL = "12"


## ASM Django

[envs.appsec_threats_django]
template = "appsec_threats_django"
dependencies = [
    "pytest",
    "pytest-cov",
    "requests",
    "hypothesis",
    "django{matrix:django}"
]

[envs.appsec_threats_django.env-vars]
CMAKE_BUILD_PARALLEL_LEVEL = "12"

[envs.appsec_threats_django.scripts]
test = [
    "uname -a",
    "pip freeze",
    "DD_IAST_ENABLED=false python -m pytest tests/appsec/contrib_appsec/test_django.py",
    "DD_IAST_ENABLED=true DD_IAST_REQUEST_SAMPLING=100 python -m pytest tests/appsec/contrib_appsec/test_django.py"
]

# if you add or remove a version here, please also update the parallelism parameter
# in .circleci/config.templ.yml
[[envs.appsec_threats_django.matrix]]
python = ["3.7", "3.9"]
django = ["~=2.2"]

[[envs.appsec_threats_django.matrix]]
python = ["3.7", "3.9", "3.10"]
django = ["~=3.2"]

[[envs.appsec_threats_django.matrix]]
python = ["3.8", "3.10"]
django = ["==4.0.10"]

[[envs.appsec_threats_django.matrix]]
python = ["3.8", "3.10", "3.12", "3.13"]
django = ["~=4.2"]

[[envs.appsec_threats_django.matrix]]
python = ["3.10", "3.12", "3.13"]
django = ["~=5.1"]


## ASM Flask

[envs.appsec_threats_flask]
template = "appsec_threats_flask"
dependencies = [
    "pytest",
    "pytest-cov",
    "requests",
    "hypothesis",
    "MarkupSafe{matrix:markupsafe:}",
    "Werkzeug{matrix:werkzeug:}",
    "flask{matrix:flask}"
]

[envs.appsec_threats_flask.env-vars]
CMAKE_BUILD_PARALLEL_LEVEL = "12"

[envs.appsec_threats_flask.scripts]
test = [
    "uname -a",
    "pip freeze",
    "DD_IAST_ENABLED=false python -m pytest tests/appsec/contrib_appsec/test_flask.py",
    "DD_IAST_ENABLED=true DD_IAST_REQUEST_SAMPLING=100 python -m pytest tests/appsec/contrib_appsec/test_flask.py"
]

# if you add or remove a version here, please also update the parallelism parameter
# in .circleci/config.templ.yml
[[envs.appsec_threats_flask.matrix]]
python = ["3.7", "3.9"]
flask = ["~=1.1"]
markupsafe = ["~=1.1"]

[[envs.appsec_threats_flask.matrix]]
python = ["3.7", "3.9"]
flask = ["==2.1.3"]
werkzeug = ["<3.0"]

[[envs.appsec_threats_flask.matrix]]
python = ["3.8", "3.9", "3.12", "3.13"]
flask = ["~=2.3"]

[[envs.appsec_threats_flask.matrix]]
python = ["3.8", "3.10", "3.12", "3.13"]
flask = ["~=3.0"]

## ASM Native IAST module

[envs.appsec_iast_native]
template = "appsec_iast_native"
dependencies = [
    "cmake",
    "pybind11",
    "clang"
]

[envs.appsec_iast_native.scripts]
test = [
    "cmake -DCMAKE_BUILD_TYPE=Debug -DPYTHON_EXECUTABLE=python -S ddtrace/appsec/_iast/_taint_tracking -B ddtrace/appsec/_iast/_taint_tracking",
    "make -f ddtrace/appsec/_iast/_taint_tracking/tests/Makefile native_tests",
    "ddtrace/appsec/_iast/_taint_tracking/tests/native_tests"
]

[[envs.appsec_iast_native.matrix]]
python = ["3.7", "3.8", "3.9", "3.10", "3.11", "3.12", "3.13"]

## ASM FastAPI

[envs.appsec_threats_fastapi]
template = "appsec_threats_fastapi"
dependencies = [
    "pytest",
    "pytest-cov",
    "requests",
    "hypothesis",
    "httpx",
    "anyio{matrix:anyio:}",
    "fastapi{matrix:fastapi}"
]

[envs.appsec_threats_fastapi.env-vars]
CMAKE_BUILD_PARALLEL_LEVEL = "12"

[envs.appsec_threats_fastapi.scripts]
test = [
    "uname -a",
    "pip freeze",
    "DD_IAST_ENABLED=false python -m pytest tests/appsec/contrib_appsec/test_fastapi.py",
    "DD_IAST_ENABLED=true DD_IAST_REQUEST_SAMPLING=100 python -m pytest tests/appsec/contrib_appsec/test_fastapi.py"
]

# if you add or remove a version here, please also update the parallelism parameter
# in .circleci/config.templ.yml
[[envs.appsec_threats_fastapi.matrix]]
python = ["3.7", "3.9", "3.11"]
fastapi = ["==0.86.0"]
anyio = ["==3.7.1"]

[[envs.appsec_threats_fastapi.matrix]]
python = ["3.7", "3.9", "3.12", "3.13"]
fastapi = ["==0.94.1"]

[[envs.appsec_threats_fastapi.matrix]]
python = ["3.8", "3.10", "3.12", "3.13"]
fastapi = ["~=0.114.2"]


## ASM Appsec Aggregated Leak Testing

[envs.appsec_aggregated_leak_testing]
template = "appsec_aggregated_leak_testing"
dependencies = [
    "pytest",
    "pytest-cov",
    "hypothesis",
    "requests",
    "pytest-asyncio",
    "anyio",
    "pydantic",
    "pydantic-settings",
]

[envs.appsec_aggregated_leak_testing.env-vars]
CMAKE_BUILD_PARALLEL_LEVEL = "12"
DD_IAST_ENABLED = "true"

[envs.appsec_aggregated_leak_testing.scripts]
test = [
    "uname -a",
    "pip freeze",
    "python -m pytest tests/appsec/iast_aggregated_memcheck/test_aggregated_memleaks.py",
]

[[envs.appsec_aggregated_leak_testing.matrix]]
<<<<<<< HEAD
python = ["3.9", "3.10", "3.11", "3.12", "3.13"]
=======
python = ["3.10", "3.11", "3.12"]
>>>>>>> 105018fe



## Unit Tests

[envs.ddtrace_unit_tests]
dependencies = [
    "pytest",
    "pytest-cov",
    "requests",
    "hypothesis",
]

[envs.ddtrace_unit_tests.env-vars]
DD_IAST_ENABLED = "false"
DD_REMOTE_CONFIGURATION_ENABLED = "false"
CMAKE_BUILD_PARALLEL_LEVEL="6"

[envs.ddtrace_unit_tests.scripts]
test = [
    "uname -a",
    "pip freeze",
    "python -m pytest tests/internal/service_name/test_extra_services_names.py -vvv -s",
]

[[envs.ddtrace_unit_tests.matrix]]
python = ["3.12", "3.10", "3.7"]

# Internal coverage (dd_coverage to distinguish from regular coverage) has version-specific code so tests are run
# across all supported versions
[envs.dd_coverage]
template = "dd_coverage"
dependencies = [
    "hypothesis",
    "pytest",
    "pytest-cov",
]

[envs.dd_coverage.scripts]
test = [
    "pip freeze",
    "pytest tests/coverage -s --no-cov {args:}",
]

[[envs.dd_coverage.matrix]]
python = ["3.7", "3.8", "3.9", "3.10", "3.11", "3.12", "3.13"]

[envs.pytest_plugin_v2]
template = "pytest_plugin_v2"
dependencies = [
    "httpx",
    "msgpack",
    "requests",
    "hypothesis",
    "pytest{matrix:pytest}",
    "pytest-cov"
]

[envs.pytest_plugin_v2.env-vars]
_DD_CIVISIBILITY_USE_PYTEST_V2 = "true"
DD_AGENT_PORT = "9126"

[envs.pytest_plugin_v2.scripts]
test = [
    "pip freeze",
    "echo $PYTEST_ADDOPTS",
    "pytest -c /dev/null --no-ddtrace --no-cov tests/contrib/pytest {args:}",
]

[[envs.pytest_plugin_v2.matrix]]
python = ["3.7"]
pytest = ["~=6.0", "~=7.0"]


[[envs.pytest_plugin_v2.matrix]]
<<<<<<< HEAD
python = ["3.10", "3.12", "3.13"]
pytest = ["~=6.0", "~=7.0", "latest"]
=======
python = ["3.9", "3.10", "3.12"]
pytest = ["~=6.0", "~=7.0", "~=8.0"]
>>>>>>> 105018fe

[envs.snapshot_viewer]
dev-mode = false
template = "snapshot_viewer"
dependencies = [
    "PrettyPrintTree"
]

[envs.snapshot_viewer.scripts]
view = [
    "python scripts/ci_visibility/view_snapshot.py {args:}",
]<|MERGE_RESOLUTION|>--- conflicted
+++ resolved
@@ -357,11 +357,7 @@
 ]
 
 [[envs.appsec_aggregated_leak_testing.matrix]]
-<<<<<<< HEAD
-python = ["3.9", "3.10", "3.11", "3.12", "3.13"]
-=======
-python = ["3.10", "3.11", "3.12"]
->>>>>>> 105018fe
+python = ["3.10", "3.11", "3.12", "3.13"]
 
 
 
@@ -437,13 +433,8 @@
 
 
 [[envs.pytest_plugin_v2.matrix]]
-<<<<<<< HEAD
-python = ["3.10", "3.12", "3.13"]
-pytest = ["~=6.0", "~=7.0", "latest"]
-=======
-python = ["3.9", "3.10", "3.12"]
+python = ["3.9", "3.10", "3.12", "3.13"]
 pytest = ["~=6.0", "~=7.0", "~=8.0"]
->>>>>>> 105018fe
 
 [envs.snapshot_viewer]
 dev-mode = false
