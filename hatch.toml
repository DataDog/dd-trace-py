--- conflicted
+++ resolved
@@ -161,94 +161,6 @@
 CARGO_BUILD_JOBS = "12"
 DD_FAST_BUILD = "1"
 
-<<<<<<< HEAD
-## ASM Django
-
-[envs.appsec_threats_django]
-template = "appsec_threats_django"
-dependencies = [
-    "pytest",
-    "pytest-cov",
-    "requests",
-    "hypothesis",
-    "django{matrix:django}"
-]
-
-[envs.appsec_threats_django.scripts]
-test = [
-    "uname -a",
-    "pip freeze",
-    "DD_IAST_ENABLED=false python -m pytest tests/appsec/contrib_appsec/test_django.py {args}",
-    "DD_IAST_ENABLED=true DD_IAST_REQUEST_SAMPLING=100 DD_IAST_DEDUPLICATION_ENABLED=false python -m pytest tests/appsec/contrib_appsec/test_django.py {args}"
-]
-
-# if you add or remove a version here, please also update the parallelism parameter
-# in .circleci/config.templ.yml
-[[envs.appsec_threats_django.matrix]]
-python = ["3.8", "3.9"]
-django = ["~=2.2"]
-
-[[envs.appsec_threats_django.matrix]]
-python = ["3.8", "3.9", "3.10"]
-django = ["~=3.2"]
-
-[[envs.appsec_threats_django.matrix]]
-python = ["3.8", "3.10"]
-django = ["==4.0.10"]
-
-[[envs.appsec_threats_django.matrix]]
-python = ["3.8", "3.11", "3.13"]
-django = ["~=4.2"]
-
-[[envs.appsec_threats_django.matrix]]
-python = ["3.10", "3.13"]
-django = ["~=5.1"]
-
-
-## ASM Flask
-
-[envs.appsec_threats_flask]
-template = "appsec_threats_flask"
-dependencies = [
-    "pytest",
-    "pytest-cov",
-    "requests",
-    "hypothesis",
-    "MarkupSafe{matrix:markupsafe:}",
-    "Werkzeug{matrix:werkzeug:}",
-    "flask{matrix:flask}"
-]
-
-[envs.appsec_threats_flask.scripts]
-test = [
-    "uname -a",
-    "pip freeze",
-    "DD_IAST_ENABLED=false python -m pytest tests/appsec/contrib_appsec/test_flask.py {args}",
-    "DD_IAST_ENABLED=true DD_IAST_REQUEST_SAMPLING=100 DD_IAST_DEDUPLICATION_ENABLED=false python -m pytest tests/appsec/contrib_appsec/test_flask.py {args}"
-]
-
-# if you add or remove a version here, please also update the parallelism parameter
-# in .circleci/config.templ.yml
-[[envs.appsec_threats_flask.matrix]]
-python = ["3.8", "3.9"]
-flask = ["~=1.1"]
-markupsafe = ["~=1.1"]
-
-[[envs.appsec_threats_flask.matrix]]
-python = ["3.8", "3.9"]
-flask = ["==2.1.3"]
-werkzeug = ["<3.0"]
-
-[[envs.appsec_threats_flask.matrix]]
-python = ["3.8", "3.10", "3.13"]
-flask = ["~=2.3"]
-
-[[envs.appsec_threats_flask.matrix]]
-python = ["3.8", "3.11", "3.13"]
-flask = ["~=3.0"]
-
-=======
->>>>>>> b17d958f
 ## ASM Native IAST module
 
 [envs.appsec_iast_native]
