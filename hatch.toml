--- conflicted
+++ resolved
@@ -375,8 +375,7 @@
 
 [[envs.pytest_plugin_v2.matrix]]
 python = ["3.10", "3.12"]
-<<<<<<< HEAD
-pytest = ["~=6.0", "~=7.0", ">7"]
+pytest = ["~=6.0", "~=7.0", "latest"]
 
 [envs.snapshot_viewer]
 dev-mode = false
@@ -388,7 +387,4 @@
 [envs.snapshot_viewer.scripts]
 view = [
     "python scripts/ci_visibility/view_snapshot.py {args:}",
-]
-=======
-pytest = ["~=6.0", "~=7.0", "latest"]
->>>>>>> b07b51b0
+]