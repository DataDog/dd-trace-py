--- conflicted
+++ resolved
@@ -403,10 +403,6 @@
 ]
 
 [[envs.appsec_integrations_django.matrix]]
-<<<<<<< HEAD
-django = ["~=4.0"]
-python = ["3.8", "3.9", "3.10", "3.11", "3.12", "3.13"]
-=======
 python = ["3.10", "3.13"]
 django = ["~=5.1"]
 
@@ -417,7 +413,6 @@
 [[envs.appsec_integrations_django.matrix]]
 python = ["3.8", "3.9", "3.10", "3.11", "3.12", "3.13"]
 django = ["~=4.0.10"]
->>>>>>> d066cd94
 
 [[envs.appsec_integrations_django.matrix]]
 django = ["~=3.2"]
@@ -490,17 +485,6 @@
 
 [envs.appsec_integrations_fastapi]
 dependencies = [
-<<<<<<< HEAD
-  "pytest",
-  "pytest-cov",
-  "requests",
-  "hypothesis",
-  "python-multipart",
-  "jinja2",
-  "httpx<0.28.0",
-  "anyio{matrix:anyio:}",
-  "fastapi{matrix:fastapi}",
-=======
     "pytest",
     "pytest-cov",
     "requests",
@@ -511,7 +495,6 @@
     "uvicorn==0.33.0",
     "anyio{matrix:anyio:}",
     "fastapi{matrix:fastapi}"
->>>>>>> d066cd94
 ]
 template = "appsec_integrations_fastapi"
 
