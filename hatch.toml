[envs.lint]
detached = true
python = "3.10"
dependencies = [
    "black==23.10.1",
    "click==8.1.7",
    "cython-lint==0.15.0",
    "codespell==2.3.0",
    "bandit==1.7.5",
    "mypy==0.991",
    "coverage==7.3.0",
    "envier==0.5.2",
    "types-docutils==0.19.1.1",
    "types-protobuf==3.20.4.5",
    "types-PyYAML==6.0.12.2",
    "types-setuptools==65.6.0.0",
    "ddapm-test-agent>=1.2.0",
    "packaging==23.1",
    "pygments==2.16.1",
    "riot==0.20.1",
    "ruff==0.1.3",
    "clang-format==18.1.5",
    "cmake-format==0.6.13",
    "ruamel.yaml==0.18.6",
]

[envs.lint.scripts]
black_check = [
    "black --check {args:.}",
]
cmakeformat_check = [
    "bash scripts/cmake-format.sh"
]
cformat_check = [
    "bash scripts/cformat.sh"
]
style = [
    "black_check",
    "ruff check {args:.}",
    "cython-lint {args:.}",
    "cformat_check",
    "cmakeformat_check",
]
fmt = [
    "black {args:.}",
    "ruff --fix {args:.}",
    "style",
]
# checks should encapsulate all rules used in pre-check
checks = [
    "style",
    "typing",
    "spelling",
    "riot",
    "security",
    "test",
    "suitespec-check",
]
spelling = [
    "codespell -I docs/spelling_wordlist.txt --skip='ddwaf.h,*cassettes*,tests/tracer/fixtures/urls.txt' {args:ddtrace/ tests/ releasenotes/ docs/}",
]
typing = [
    "mypy {args}",
]
security = [
    "bandit -c pyproject.toml {args:-r ddtrace/}",
]
fmt-snapshots = [
    "ddapm-test-agent-fmt {args:tests/snapshots/}",
]
riot = [
    "python -m doctest {args} riotfile.py"
]
suitespec-check = [
    "python scripts/check_suitespec_coverage.py"
]

[envs.docs]
template = "docs"
dev-mode = false
python = "3.10"
features = ["opentracing"]
dependencies = [  # copied from library dependencies
    "protobuf>=3",
    "typing_extensions",
    "xmltodict>=0.12",
    "envier==0.5.2",
    "opentelemetry-api>=1",
    "opentracing>=2.0.0",
    "bytecode",
]
extra-dependencies = [
    "reno[sphinx]~=3.5.0",
    "sphinx~=4.0",
    "sphinxcontrib-applehelp<1.0.8",
    "sphinxcontrib-devhelp<1.0.6",
    "sphinxcontrib-htmlhelp<2.0.5",
    "sphinxcontrib-devhelp<1.0.6",
    "sphinxcontrib-serializinghtml<1.1.10",
    "sphinxcontrib-qthelp<1.0.7",
    "sphinxcontrib-spelling==7.7.0",
    "PyEnchant==3.2.2",
    "sphinx-copybutton==0.5.1",
    # Later release of furo breaks formatting for code blocks
    "furo<=2023.05.20",
]
pre-install-commands = [
    "scripts/docs/install.sh",
]
[envs.docs.env-vars]
DD_TRACE_ENABLED = "false"

[envs.docs.scripts]
build = [
    "scripts/docs/build.sh",
]

[envs.slotscheck]
template = "slotscheck"
python = "3.10"
features = ["opentracing"]
extra-dependencies = [
    "slotscheck==0.17.0",
]

[envs.slotscheck.scripts]
_ = [
    "python -m slotscheck -v ddtrace/",
]


[envs.scripts]
detached = true
python = "3.10"
extra-dependencies = [
    "packaging==23.1",
    "ruamel.yaml==0.18.6",
]

[envs.scripts.scripts]
test = [
    "python -m doctest {args} scripts/get-target-milestone.py scripts/needs_testrun.py tests/suitespec.py",
]

[envs.meta-testing]
python = "3.10"
extra-dependencies = [
    "pytest",
    "pytest-cov",
    "hypothesis<6.45.1"
]
[envs.meta-testing.scripts]
meta-testing = [
  "pytest {args} tests/meta"
]

[envs.integration_test]
template = "integration_test"
extra-dependencies = [
    "mock==5.0.1",
    "pytest==7.2.2",
    "pytest-mock==3.10.0",
    "coverage==7.2.2",
    "pytest-cov==4.0.0",
    "opentracing==2.4.0",
    "hypothesis==6.45.0",
]

[[envs.integration_test.matrix]]
python = ["3.7", "3.8", "3.9", "3.10", "3.11", "3.12"]

[envs.integration_test.env-vars]
_DD_CIVISIBILITY_USE_CI_CONTEXT_PROVIDER = "1"
DD_TESTING_RAISE = "1"
DD_REMOTE_CONFIGURATION_ENABLED = "false"
DD_CIVISIBILITY_AGENTLESS_ENABLED = "1"
DD_CIVISIBILITY_CODE_COVERAGE_ENABLED = "1"
DD_CIVISIBILITY_ITR_ENABLED = "1"
DD_PATCH_MODULES = "unittest:false"
CMAKE_BUILD_PARALLEL_LEVEL = "12"


## ASM Django

[envs.appsec_threats_django]
template = "appsec_threats_django"
dependencies = [
    "pytest",
    "pytest-cov",
    "requests",
    "hypothesis",
    "django{matrix:django}"
]

[envs.appsec_threats_django.env-vars]
CMAKE_BUILD_PARALLEL_LEVEL = "12"

[envs.appsec_threats_django.scripts]
test = [
    "uname -a",
    "pip freeze",
    "DD_IAST_ENABLED=false python -m pytest tests/appsec/contrib_appsec/test_django.py",
    "DD_IAST_ENABLED=true DD_IAST_REQUEST_SAMPLING=100 python -m pytest tests/appsec/contrib_appsec/test_django.py"
]

# if you add or remove a version here, please also update the parallelism parameter
# in .circleci/config.templ.yml
[[envs.appsec_threats_django.matrix]]
python = ["3.7", "3.9"]
django = ["~=2.2"]

[[envs.appsec_threats_django.matrix]]
python = ["3.7", "3.9", "3.10"]
django = ["~=3.2"]

[[envs.appsec_threats_django.matrix]]
python = ["3.8", "3.10"]
django = ["==4.0.10"]

[[envs.appsec_threats_django.matrix]]
python = ["3.8", "3.10", "3.12"]
django = ["~=4.2"]

[[envs.appsec_threats_django.matrix]]
python = ["3.10", "3.12"]
django = ["~=5.1"]


## ASM Flask

[envs.appsec_threats_flask]
template = "appsec_threats_flask"
dependencies = [
    "pytest",
    "pytest-cov",
    "requests",
    "hypothesis",
    "MarkupSafe{matrix:markupsafe:}",
    "Werkzeug{matrix:werkzeug:}",
    "flask{matrix:flask}"
]

[envs.appsec_threats_flask.env-vars]
CMAKE_BUILD_PARALLEL_LEVEL = "12"

[envs.appsec_threats_flask.scripts]
test = [
    "uname -a",
    "pip freeze",
    "DD_IAST_ENABLED=false python -m pytest tests/appsec/contrib_appsec/test_flask.py",
    "DD_IAST_ENABLED=true DD_IAST_REQUEST_SAMPLING=100 python -m pytest tests/appsec/contrib_appsec/test_flask.py"
]

# if you add or remove a version here, please also update the parallelism parameter
# in .circleci/config.templ.yml
[[envs.appsec_threats_flask.matrix]]
python = ["3.7", "3.9"]
flask = ["~=1.1"]
markupsafe = ["~=1.1"]

[[envs.appsec_threats_flask.matrix]]
python = ["3.7", "3.9"]
flask = ["==2.1.3"]
werkzeug = ["<3.0"]

[[envs.appsec_threats_flask.matrix]]
python = ["3.8", "3.9", "3.12"]
flask = ["~=2.3"]

[[envs.appsec_threats_flask.matrix]]
python = ["3.8", "3.10", "3.12"]
flask = ["~=3.0"]

## ASM Native IAST module

[envs.appsec_iast_native]
template = "appsec_iast_native"
dependencies = [
    "cmake",
    "pybind11",
    "clang"
]

[envs.appsec_iast_native.scripts]
test = [
    "cmake -DCMAKE_BUILD_TYPE=Debug -DPYTHON_EXECUTABLE=python -S ddtrace/appsec/_iast/_taint_tracking -B ddtrace/appsec/_iast/_taint_tracking",
    "make -f ddtrace/appsec/_iast/_taint_tracking/tests/Makefile native_tests",
    "ddtrace/appsec/_iast/_taint_tracking/tests/native_tests"
]

[[envs.appsec_iast_native.matrix]]
python = ["3.7", "3.8", "3.9", "3.10", "3.11", "3.12"]

## ASM FastAPI

[envs.appsec_threats_fastapi]
template = "appsec_threats_fastapi"
dependencies = [
    "pytest",
    "pytest-cov",
    "requests",
    "hypothesis",
    "httpx<0.28.0",
    "anyio{matrix:anyio:}",
    "fastapi{matrix:fastapi}"
]

[envs.appsec_threats_fastapi.env-vars]
CMAKE_BUILD_PARALLEL_LEVEL = "12"

[envs.appsec_threats_fastapi.scripts]
test = [
    "uname -a",
    "pip freeze",
    "DD_IAST_ENABLED=false python -m pytest tests/appsec/contrib_appsec/test_fastapi.py",
    "DD_IAST_ENABLED=true DD_IAST_REQUEST_SAMPLING=100 python -m pytest tests/appsec/contrib_appsec/test_fastapi.py"
]

# if you add or remove a version here, please also update the parallelism parameter
# in .circleci/config.templ.yml
[[envs.appsec_threats_fastapi.matrix]]
python = ["3.7", "3.9", "3.11"]
fastapi = ["==0.86.0"]
anyio = ["==3.7.1"]

[[envs.appsec_threats_fastapi.matrix]]
python = ["3.7", "3.9", "3.12"]
fastapi = ["==0.94.1"]

[[envs.appsec_threats_fastapi.matrix]]
python = ["3.8", "3.10", "3.12"]
fastapi = ["~=0.114.2"]


## ASM Appsec Aggregated Leak Testing

[envs.appsec_aggregated_leak_testing]
template = "appsec_aggregated_leak_testing"
dependencies = [
    "pytest",
    "pytest-cov",
    "hypothesis",
    "requests",
    "pytest-asyncio",
    "anyio",
    "pydantic",
    "pydantic-settings",
]

[envs.appsec_aggregated_leak_testing.env-vars]
CMAKE_BUILD_PARALLEL_LEVEL = "12"
DD_IAST_ENABLED = "true"

[envs.appsec_aggregated_leak_testing.scripts]
test = [
    "uname -a",
    "pip freeze",
    "python -m pytest tests/appsec/iast_aggregated_memcheck/test_aggregated_memleaks.py",
]

[[envs.appsec_aggregated_leak_testing.matrix]]
python = ["3.10", "3.11", "3.12"]



## Unit Tests

[envs.ddtrace_unit_tests]
dependencies = [
    "pytest",
    "pytest-cov",
    "requests",
    "hypothesis",
]

[envs.ddtrace_unit_tests.env-vars]
DD_IAST_ENABLED = "false"
DD_REMOTE_CONFIGURATION_ENABLED = "false"
CMAKE_BUILD_PARALLEL_LEVEL="6"

[envs.ddtrace_unit_tests.scripts]
test = [
    "uname -a",
    "pip freeze",
    "python -m pytest tests/internal/service_name/test_extra_services_names.py -vvv -s",
]

[[envs.ddtrace_unit_tests.matrix]]
python = ["3.12", "3.10", "3.7"]

# Internal coverage (dd_coverage to distinguish from regular coverage) has version-specific code so tests are run
# across all supported versions
[envs.dd_coverage]
template = "dd_coverage"
dependencies = [
    "hypothesis",
    "pytest",
    "pytest-cov",
]

[envs.dd_coverage.scripts]
test = [
    "pip freeze",
    "pytest tests/coverage -s --no-cov {args:}",
]

[[envs.dd_coverage.matrix]]
python = ["3.7", "3.8", "3.9", "3.10", "3.11", "3.12"]

[envs.pytest_plugin_v2]
template = "pytest_plugin_v2"
dependencies = [
    "httpx",
    "msgpack",
    "requests",
    "hypothesis",
    "pytest{matrix:pytest}",
    "pytest-cov"
]

[envs.pytest_plugin_v2.env-vars]
DD_PYTEST_USE_NEW_PLUGIN_BETA = "true"
DD_AGENT_PORT = "9126"

[envs.pytest_plugin_v2.scripts]
test = [
    "pip freeze",
    "echo $PYTEST_ADDOPTS",
    "pytest -c /dev/null --no-ddtrace --no-cov tests/contrib/pytest {args:}",
]

[[envs.pytest_plugin_v2.matrix]]
python = ["3.7"]
pytest = ["~=6.0", "~=7.0"]


[[envs.pytest_plugin_v2.matrix]]
python = ["3.9", "3.10", "3.12"]
pytest = ["~=6.0", "~=7.0", "~=8.0"]

[envs.snapshot_viewer]
dev-mode = false
detached = true
template = "snapshot_viewer"
dependencies = [
    "PrettyPrintTree"
]

[envs.snapshot_viewer.scripts]
view = [
    "python scripts/ci_visibility/view_snapshot.py {args:}",
]

<<<<<<< HEAD
[envs.selenium]
template = "selenium"
dependencies = [
    "pytest",
    "pytest-cov",
    "hypothesis",
    "selenium~=4.0",
    "webdriver-manager"
]

[evs.selenium.env-vars]
DD_AGENT_TRACER_URL = "9126"
CMAKE_BUILD_PARALLEL_LEVEL = "12"

[envs.selenium.scripts]
test = [
    "pip freeze",
    "pytest -c /dev/null --no-ddtrace --no-cov tests/contrib/selenium {args:}",
]

[[envs.selenium.matrix]]
python = ["3.7", "3.10", "3.12"]
tested_pytest_plugin_version = ["v1", "v2"]

[envs.selenium.overrides]
matrix.tested_pytest_plugin_version.env-vars = [
    { key = "_TESTED_PYTEST_PLUGIN_VERSION", value = "false", if = ["v1"]},
    { key = "_TESTED_PYTEST_PLUGIN_VERSION", value = "true", if = ["v2"]}
]
=======
[envs.freezegun]
template = "freezegun"
dependencies = [
    "freezegun{matrix:freezegun}",
    "pytest",
    "pytest-cov",
    "hypothesis",
]

[envs.freezegun.env-vars]
DD_PYTEST_USE_NEW_PLUGIN_BETA = "true"

[envs.freezegun.scripts]
test = [
    "pytest tests/contrib/freezegun {args:}",
]

[[envs.freezegun.matrix]]
python = ["3.7", "3.10", "3.12"]
freezegun = ["~=1.3.0", "~=1.5.0"]
>>>>>>> 4ca60093
<|MERGE_RESOLUTION|>--- conflicted
+++ resolved
@@ -451,7 +451,27 @@
     "python scripts/ci_visibility/view_snapshot.py {args:}",
 ]
 
-<<<<<<< HEAD
+[envs.freezegun]
+template = "freezegun"
+dependencies = [
+    "freezegun{matrix:freezegun}",
+    "pytest",
+    "pytest-cov",
+    "hypothesis",
+]
+
+[envs.freezegun.env-vars]
+DD_PYTEST_USE_NEW_PLUGIN_BETA = "true"
+
+[envs.freezegun.scripts]
+test = [
+    "pytest tests/contrib/freezegun {args:}",
+]
+
+[[envs.freezegun.matrix]]
+python = ["3.7", "3.10", "3.12"]
+freezegun = ["~=1.3.0", "~=1.5.0"]
+
 [envs.selenium]
 template = "selenium"
 dependencies = [
@@ -480,26 +500,4 @@
 matrix.tested_pytest_plugin_version.env-vars = [
     { key = "_TESTED_PYTEST_PLUGIN_VERSION", value = "false", if = ["v1"]},
     { key = "_TESTED_PYTEST_PLUGIN_VERSION", value = "true", if = ["v2"]}
-]
-=======
-[envs.freezegun]
-template = "freezegun"
-dependencies = [
-    "freezegun{matrix:freezegun}",
-    "pytest",
-    "pytest-cov",
-    "hypothesis",
-]
-
-[envs.freezegun.env-vars]
-DD_PYTEST_USE_NEW_PLUGIN_BETA = "true"
-
-[envs.freezegun.scripts]
-test = [
-    "pytest tests/contrib/freezegun {args:}",
-]
-
-[[envs.freezegun.matrix]]
-python = ["3.7", "3.10", "3.12"]
-freezegun = ["~=1.3.0", "~=1.5.0"]
->>>>>>> 4ca60093
+]