--- conflicted
+++ resolved
@@ -134,61 +134,6 @@
   "scripts/needs_testrun.py {args}",
 ]
 
-<<<<<<< HEAD
-[envs.integration_test]
-template = "integration_test"
-extra-dependencies = [
-    "mock==5.0.1",
-    "pytest==7.2.2",
-    "pytest-mock==3.10.0",
-    "coverage==7.2.2",
-    "pytest-cov==4.0.0",
-    "opentracing==2.4.0",
-    "hypothesis==6.45.0",
-]
-
-[[envs.integration_test.matrix]]
-python = ["3.8", "3.9", "3.10", "3.11", "3.12", "3.13"]
-
-[envs.integration_test.env-vars]
-_DD_CIVISIBILITY_USE_CI_CONTEXT_PROVIDER = "1"
-DD_TESTING_RAISE = "1"
-DD_REMOTE_CONFIGURATION_ENABLED = "false"
-DD_CIVISIBILITY_AGENTLESS_ENABLED = "1"
-DD_CIVISIBILITY_CODE_COVERAGE_ENABLED = "1"
-DD_CIVISIBILITY_ITR_ENABLED = "1"
-DD_PATCH_MODULES = "unittest:false"
-CMAKE_BUILD_PARALLEL_LEVEL = "12"
-CARGO_BUILD_JOBS = "12"
-DD_FAST_BUILD = "1"
-
-=======
-## ASM Native IAST module
-
-[envs.appsec_iast_native]
-template = "appsec_iast_native"
-dependencies = [
-    "cmake",
-    "pybind11",
-    "clang"
-]
-
-[envs.appsec_iast_native.env-vars]
-_DD_IAST_PATCH_MODULES = "benchmarks.,tests.appsec."
-DD_IAST_REQUEST_SAMPLING = "100"
-DD_IAST_VULNERABILITIES_PER_REQUEST = "100000"
-DD_IAST_DEDUPLICATION_ENABLED = "false"
-
-[envs.appsec_iast_native.scripts]
-test = [
-    "cmake -DCMAKE_BUILD_TYPE=Debug -DPYTHON_EXECUTABLE=python -S ddtrace/appsec/_iast/_taint_tracking -B ddtrace/appsec/_iast/_taint_tracking",
-    "make -f ddtrace/appsec/_iast/_taint_tracking/tests/Makefile native_tests",
-    "ddtrace/appsec/_iast/_taint_tracking/tests/native_tests"
-]
-
-[[envs.appsec_iast_native.matrix]]
-python = ["3.8", "3.9", "3.10", "3.11", "3.12", "3.13"]
->>>>>>> b55f08f8
 
 ## IAST packages integrations
 
