[envs.lint]
detached = true
python = "3.10"
dependencies = [
    "black==23.10.1",
    "click==8.1.7",
    "cython-lint==0.15.0",
    "codespell==2.3.0",
    "bandit==1.7.5",
    "mypy==1.15.0",
    "coverage==7.3.0",
    "envier==0.6.1",
    "types-docutils==0.19.1.1",
    "types-protobuf==3.20.4.5",
    "types-PyYAML==6.0.12.2",
    "types-setuptools==65.6.0.0",
    "ddapm-test-agent>=1.2.0",
    "packaging==23.1",
    "pygments==2.16.1",
    "riot==0.20.1",
    "ruff==0.11.11",
    "clang-format==18.1.5",
    "cmake-format==0.6.13",
    "ruamel.yaml==0.18.6",
]

[envs.lint.scripts]
black_check = [
    "black --check {args:.}",
]
cmakeformat_check = [
    "bash scripts/cmake-format.sh"
]
cformat_check = [
    "bash scripts/cformat.sh"
]
style = [
    "black_check",
    "ruff check {args:.}",
    "cython-lint {args:.}",
    "cformat_check",
    "cmakeformat_check",
]
fmt = [
    "black {args:.}",
    "ruff check --fix {args:.}",
    "style",
]
# checks should encapsulate all rules used in pre-check
checks = [
    "style",
    "typing",
    "spelling",
    "riot",
    "security",
    "test",
    "suitespec-check",
]
spelling = [
    "codespell -I docs/spelling_wordlist.txt --skip='ddwaf.h,*cassettes*,tests/tracer/fixtures/urls.txt,tests/appsec/iast/fixtures/*' {args:ddtrace/ tests/ releasenotes/ docs/}",
]
typing = [
    "mypy {args}",
]
security = [
    "bandit -c pyproject.toml {args:-r ddtrace/}",
]
fmt-snapshots = [
    "ddapm-test-agent-fmt {args:tests/snapshots/}",
]
riot = [
    "python -m doctest {args} riotfile.py"
]
suitespec-check = [
    "python scripts/check_suitespec_coverage.py"
]

[envs.docs]
template = "docs"
dev-mode = false
python = "3.10"
features = ["opentracing"]
dependencies = [  # copied from library dependencies
    "protobuf>=3",
    "typing_extensions",
    "xmltodict>=0.12",
    "envier==0.6.1",
    "opentelemetry-api>=1",
    "opentracing>=2.0.0",
    "bytecode",
]
extra-dependencies = [
    "reno~=3.5.0",
    "sphinx~=4.0",
    "sphinxcontrib-applehelp<1.0.8",
    "sphinxcontrib-devhelp<1.0.6",
    "sphinxcontrib-htmlhelp<2.0.5",
    "sphinxcontrib-devhelp<1.0.6",
    "sphinxcontrib-serializinghtml<1.1.10",
    "sphinxcontrib-qthelp<1.0.7",
    "sphinxcontrib-spelling==7.7.0",
    "PyEnchant==3.2.2",
    "sphinx-copybutton==0.5.1",
    # Later release of furo breaks formatting for code blocks
    "furo<=2023.05.20",
    "standard-imghdr",
]
pre-install-commands = [
    "scripts/docs/install.sh",
]
[envs.docs.env-vars]
DD_TRACE_ENABLED = "false"

[envs.docs.scripts]
build = [
    "scripts/docs/build.sh",
]

[envs.scripts]
detached = true
python = "3.10"
extra-dependencies = [
    "lxml==5.3.0",
    "packaging==23.1",
    "ruamel.yaml==0.18.6",
    "vcrpy==6.0.2",
]

[envs.scripts.scripts]
test = [
    "python -m doctest {args} scripts/get-target-milestone.py scripts/needs_testrun.py tests/suitespec.py",
]
needs_testrun = [
  "scripts/needs_testrun.py {args}",
]

[envs.integration_test]
template = "integration_test"
extra-dependencies = [
    "mock==5.0.1",
    "pytest==7.2.2",
    "pytest-mock==3.10.0",
    "coverage==7.2.2",
    "pytest-cov==4.0.0",
    "opentracing==2.4.0",
    "hypothesis==6.45.0",
]

[[envs.integration_test.matrix]]
python = ["3.8", "3.9", "3.10", "3.11", "3.12", "3.13"]

[envs.integration_test.env-vars]
_DD_CIVISIBILITY_USE_CI_CONTEXT_PROVIDER = "1"
DD_TESTING_RAISE = "1"
DD_REMOTE_CONFIGURATION_ENABLED = "false"
DD_CIVISIBILITY_AGENTLESS_ENABLED = "1"
DD_CIVISIBILITY_CODE_COVERAGE_ENABLED = "1"
DD_CIVISIBILITY_ITR_ENABLED = "1"
DD_PATCH_MODULES = "unittest:false"
CMAKE_BUILD_PARALLEL_LEVEL = "12"
CARGO_BUILD_JOBS = "12"
DD_FAST_BUILD = "1"

## ASM Django

[envs.appsec_threats_django]
template = "appsec_threats_django"
dependencies = [
    "pytest",
    "pytest-cov",
    "requests",
    "hypothesis",
    "django{matrix:django}"
]

[envs.appsec_threats_django.scripts]
test = [
    "uname -a",
    "pip freeze",
    "DD_IAST_ENABLED=false python -m pytest tests/appsec/contrib_appsec/test_django.py {args}",
    "DD_IAST_ENABLED=true DD_IAST_REQUEST_SAMPLING=100 python -m pytest tests/appsec/contrib_appsec/test_django.py {args}"
]

# if you add or remove a version here, please also update the parallelism parameter
# in .circleci/config.templ.yml
[[envs.appsec_threats_django.matrix]]
python = ["3.8", "3.9"]
django = ["~=2.2"]

[[envs.appsec_threats_django.matrix]]
python = ["3.8", "3.9", "3.10"]
django = ["~=3.2"]

[[envs.appsec_threats_django.matrix]]
python = ["3.8", "3.10"]
django = ["==4.0.10"]

[[envs.appsec_threats_django.matrix]]
python = ["3.8", "3.11", "3.13"]
django = ["~=4.2"]

[[envs.appsec_threats_django.matrix]]
python = ["3.10", "3.13"]
django = ["~=5.1"]


## ASM Flask

[envs.appsec_threats_flask]
template = "appsec_threats_flask"
dependencies = [
    "pytest",
    "pytest-cov",
    "requests",
    "hypothesis",
    "MarkupSafe{matrix:markupsafe:}",
    "Werkzeug{matrix:werkzeug:}",
    "flask{matrix:flask}"
]

[envs.appsec_threats_flask.scripts]
test = [
    "uname -a",
    "pip freeze",
    "DD_IAST_ENABLED=false python -m pytest tests/appsec/contrib_appsec/test_flask.py {args}",
    "DD_IAST_ENABLED=true DD_IAST_REQUEST_SAMPLING=100 python -m pytest tests/appsec/contrib_appsec/test_flask.py {args}"
]

# if you add or remove a version here, please also update the parallelism parameter
# in .circleci/config.templ.yml
[[envs.appsec_threats_flask.matrix]]
python = ["3.8", "3.9"]
flask = ["~=1.1"]
markupsafe = ["~=1.1"]

[[envs.appsec_threats_flask.matrix]]
python = ["3.8", "3.9"]
flask = ["==2.1.3"]
werkzeug = ["<3.0"]

[[envs.appsec_threats_flask.matrix]]
python = ["3.8", "3.10", "3.13"]
flask = ["~=2.3"]

[[envs.appsec_threats_flask.matrix]]
python = ["3.8", "3.11", "3.13"]
flask = ["~=3.0"]

## ASM IAST module

[envs.appsec_iast_default]
template = "appsec_iast_default"
dependencies = [
    "pytest",
    "pytest-cov",
    "pytest-asyncio",
    "hypothesis",
    "requests",
    "urllib3",
    "pycryptodome",
    "cryptography",
    "astunparse",
    "simplejson",
    "grpcio",
]

[envs.appsec_iast_default.env-vars]
_DD_IAST_PATCH_MODULES = "benchmarks.,tests.appsec."
DD_IAST_REQUEST_SAMPLING = "100"
DD_IAST_DEDUPLICATION_ENABLED = "false"


[envs.appsec_iast_default.scripts]
test = [
    "uname -a",
    "pip freeze",
    "python -m pytest --no-ddtrace {args:tests/appsec/iast/}",
]

[[envs.appsec_iast_default.matrix]]
python = ["3.8", "3.9", "3.10", "3.11", "3.12", "3.13"]

## ASM Native IAST module

[envs.appsec_iast_native]
template = "appsec_iast_native"
dependencies = [
    "cmake",
    "pybind11",
    "clang"
]

[envs.appsec_iast_native.env-vars]
_DD_IAST_PATCH_MODULES = "benchmarks.,tests.appsec."
DD_IAST_REQUEST_SAMPLING = "100"
DD_IAST_VULNERABILITIES_PER_REQUEST = "100000"
DD_IAST_DEDUPLICATION_ENABLED = "false"

[envs.appsec_iast_native.scripts]
test = [
    "cmake -DCMAKE_BUILD_TYPE=Debug -DPYTHON_EXECUTABLE=python -S ddtrace/appsec/_iast/_taint_tracking -B ddtrace/appsec/_iast/_taint_tracking",
    "make -f ddtrace/appsec/_iast/_taint_tracking/tests/Makefile native_tests",
    "ddtrace/appsec/_iast/_taint_tracking/tests/native_tests"
]

[[envs.appsec_iast_native.matrix]]
python = ["3.8", "3.9", "3.10", "3.11", "3.12", "3.13"]

## ASM iast_tdd_propagation

[envs.iast_tdd_propagation]
template = "iast_tdd_propagation"
dependencies = [
    "pytest",
    "pytest-cov",
    "requests",
    "hypothesis",
    "flask",
    "pycryptodome",
    "sqlalchemy~=2.0.23",
    "pony",
    "aiosqlite",
    "tortoise-orm",
    "peewee",
    "aiosqlite",
]

[envs.iast_tdd_propagation.env-vars]
_DD_IAST_PATCH_MODULES = "benchmarks.,tests.appsec."
DD_IAST_REQUEST_SAMPLING = "100"
DD_IAST_VULNERABILITIES_PER_REQUEST = "100000"
DD_IAST_DEDUPLICATION_ENABLED = "false"

[envs.iast_tdd_propagation.scripts]
test = [
    "uname -a",
    "pip freeze",
    "python -m pytest tests/appsec/iast_tdd_propagation",
]

[[envs.iast_tdd_propagation.matrix]]
python = ["3.9", "3.10", "3.11", "3.12", "3.13"]

## IAST packages integrations

[envs.appsec_integrations_packages]
template = "appsec_integrations_packages"
dependencies = [
    "pytest",
    "pytest-cov",
    "pytest-xdist",
    "hypothesis",
    "requests",
    "SQLAlchemy",
    "psycopg2-binary~=2.9.9",
    "pymysql",
    "mysqlclient==2.1.1",
    "mysql-connector-python",
    "MarkupSafe~=2.1.1",
    "Werkzeug~=3.0.6",
]

[envs.appsec_integrations_packages.env-vars]
_DD_IAST_PATCH_MODULES = "benchmarks.,tests.appsec."
DD_IAST_REQUEST_SAMPLING = "100"
DD_IAST_VULNERABILITIES_PER_REQUEST = "100000"
DD_IAST_DEDUPLICATION_ENABLED = "false"


[envs.appsec_integrations_packages.scripts]
test = [
    "uname -a",
    "pip freeze",
    "python -m pytest -vvv -s -n 8 --no-cov --no-ddtrace {args:tests/appsec/integrations/packages_tests/}",
]

[[envs.appsec_integrations_packages.matrix]]
python = ["3.8", "3.9", "3.10", "3.11", "3.12", "3.13"]


## ASM appsec_integrations_django

[envs.appsec_integrations_django]
template = "appsec_integrations_django"
dependencies = [
    "pytest",
    "pytest-cov",
    "requests",
    "hypothesis",
    "pylibmc",
    "bcrypt==4.2.1",
    "pytest-django[testing]==3.10.0",
    "Django{matrix:django}",
]

[envs.appsec_integrations_django.env-vars]
DD_TRACE_AGENT_URL = "http://testagent:9126"
_DD_IAST_PATCH_MODULES = "benchmarks.,tests.appsec."
DD_IAST_REQUEST_SAMPLING = "100"
DD_IAST_DEDUPLICATION_ENABLED = "false"


[envs.appsec_integrations_django.scripts]
test = [
    "uname -a",
    "pip freeze",
    "python -m pytest -vvv {args:tests/appsec/integrations/django_tests/}",
]

[[envs.appsec_integrations_django.matrix]]
python = ["3.10", "3.13"]
django = ["~=5.1"]

[[envs.appsec_integrations_django.matrix]]
python = ["3.8", "3.9", "3.10", "3.11", "3.12", "3.13"]
django = ["~=4.2"]

[[envs.appsec_integrations_django.matrix]]
python = ["3.8", "3.9", "3.10", "3.11", "3.12", "3.13"]
django = ["~=4.0.10"]

[[envs.appsec_integrations_django.matrix]]
python = ["3.8", "3.9", "3.10", "3.11", "3.12", "3.13"]
django = ["~=3.2"]

[[envs.appsec_integrations_django.matrix]]
python = ["3.8", "3.9"]
django = ["~=2.2"]

## ASM appsec_integrations_flask

[envs.appsec_integrations_flask]
template = "appsec_integrations_flask"
dependencies = [
    "pytest",
    "pytest-cov",
    "requests",
    "hypothesis",
    "gunicorn",
    "psycopg2-binary~=2.9.9",
    "MarkupSafe{matrix:markupsafe:}",
    "itsdangerous{matrix:itsdangerous:}",
    "Werkzeug{matrix:werkzeug:}",
    "flask{matrix:flask}",
]

[envs.appsec_integrations_flask.env-vars]
DD_TRACE_AGENT_URL = "http://testagent:9126"
_DD_IAST_PATCH_MODULES = "benchmarks.,tests.appsec."
DD_IAST_REQUEST_SAMPLING = "100"
DD_IAST_VULNERABILITIES_PER_REQUEST = "100000"
DD_IAST_DEDUPLICATION_ENABLED = "false"

[envs.appsec_integrations_flask.scripts]
test = [
    "uname -a",
    "pip freeze",
    "python -m pytest -vvv {args:tests/appsec/integrations/flask_tests/}",
]

[[envs.appsec_integrations_flask.matrix]]
python = ["3.8", "3.9"]
flask = ["~=1.1"]
# https://github.com/pallets/markupsafe/issues/282
# DEV: Breaking change made in 2.1.0 release
markupsafe = ["~=1.1"]
itsdangerous = ["==2.0.1"]
# DEV: Flask 1.0.x is missing a maximum version for werkzeug dependency
werkzeug = ["==2.0.3"]

[[envs.appsec_integrations_flask.matrix]]
python = ["3.8", "3.9", "3.10", "3.11"]
flask = ["~=2.2"]

[[envs.appsec_integrations_flask.matrix]]
python = ["3.8", "3.9", "3.10", "3.11", "3.12", "3.13"]
flask = ["~=2.2"]

[[envs.appsec_integrations_flask.matrix]]
python = ["3.8", "3.9", "3.10", "3.11", "3.12", "3.13"]
flask = ["~=3.0"]

[[envs.appsec_integrations_flask.matrix]]
# werkzeug 3.1 drops support for py3.8
python = ["3.11", "3.12", "3.13"]
flask = ["~=3.1"]
werkzeug = ["~=3.1"]

## ASM appsec_integrations_fastapi

[envs.appsec_integrations_fastapi]
template = "appsec_integrations_fastapi"
dependencies = [
    "pytest",
    "pytest-cov",
    "requests",
    "hypothesis",
    "python-multipart",
    "jinja2",
    "httpx<0.28.0",
    "uvicorn==0.33.0",
    "anyio{matrix:anyio:}",
    "fastapi{matrix:fastapi}"
]

[envs.appsec_integrations_fastapi.env-vars]
DD_TRACE_AGENT_URL = "http://testagent:9126"
_DD_IAST_PATCH_MODULES = "benchmarks.,tests.appsec."
DD_IAST_REQUEST_SAMPLING = "100"
DD_IAST_VULNERABILITIES_PER_REQUEST = "100000"
DD_IAST_DEDUPLICATION_ENABLED = "false"

[envs.appsec_integrations_fastapi.scripts]
test = [
    "uname -a",
    "pip freeze",
    "python -m pytest -vvv {args:tests/appsec/integrations/fastapi_tests/}",
]


# if you add or remove a version here, please also update the parallelism parameter
# in .circleci/config.templ.yml
[[envs.appsec_integrations_fastapi.matrix]]
python = ["3.8", "3.10", "3.13"]
fastapi = ["==0.86.0"]
anyio = ["==3.7.1"]

[[envs.appsec_integrations_fastapi.matrix]]
python = ["3.8", "3.10", "3.13"]
fastapi = ["==0.94.1"]

[[envs.appsec_integrations_fastapi.matrix]]
python = ["3.8", "3.10", "3.13"]
fastapi = ["~=0.114.2"]

## ASM appsec_integrations_langchain

[envs.appsec_integrations_langchain]
template = "appsec_integrations_langchain"
dependencies = [
    "pytest",
    "pytest-asyncio",
    "pytest-cov",
    "hypothesis",
    "langchain{matrix:langchain:}",
    "langchain-experimental{matrix:langchain-experimental:}",
]

[envs.appsec_integrations_langchain.env-vars]
DD_TRACE_AGENT_URL = "http://testagent:9126"
_DD_IAST_PATCH_MODULES = "benchmarks.,tests.appsec."
DD_IAST_REQUEST_SAMPLING = "100"
DD_IAST_DEDUPLICATION_ENABLED = "false"

[envs.appsec_integrations_langchain.scripts]
test = [
    "uname -a",
    "pip freeze",
    "python -m pytest -vvv {args:tests/appsec/integrations/langchain_tests/}",
]

[[envs.appsec_integrations_langchain.matrix]]
python = ["3.9", "3.10", "3.11", "3.12", "3.13"]
langchain = ["~=0.1"]
langchain-experimental = ["~=0.1"]

[[envs.appsec_integrations_langchain.matrix]]
python = ["3.9", "3.10", "3.11", "3.12", "3.13"]
langchain = ["~=0.2"]
langchain-experimental = ["~=0.2"]

[[envs.appsec_integrations_langchain.matrix]]
python = ["3.9", "3.10", "3.11", "3.12", "3.13"]
langchain = ["~=0.3"]
langchain-experimental = ["~=0.3"]

## ASM FastAPI

[envs.appsec_threats_fastapi]
template = "appsec_threats_fastapi"
dependencies = [
    "pytest",
    "pytest-cov",
    "requests",
    "hypothesis",
    "httpx<0.28.0",
    "anyio{matrix:anyio:}",
    "fastapi{matrix:fastapi}"
]

[envs.appsec_threats_fastapi.scripts]
test = [
    "uname -a",
    "pip freeze",
    "DD_IAST_ENABLED=false python -m pytest tests/appsec/contrib_appsec/test_fastapi.py {args}",
    "DD_IAST_ENABLED=true DD_IAST_REQUEST_SAMPLING=100 python -m pytest tests/appsec/contrib_appsec/test_fastapi.py {args}"
]

# if you add or remove a version here, please also update the parallelism parameter
# in .circleci/config.templ.yml
[[envs.appsec_threats_fastapi.matrix]]
python = ["3.8", "3.10", "3.13"]
fastapi = ["==0.86.0"]
anyio = ["==3.7.1"]

[[envs.appsec_threats_fastapi.matrix]]
python = ["3.8", "3.10", "3.13"]
fastapi = ["==0.94.1"]

[[envs.appsec_threats_fastapi.matrix]]
python = ["3.8", "3.10", "3.13"]
fastapi = ["~=0.114.2"]

## ASM Appsec Aggregated Leak Testing

[envs.iast_aggregated_leak_testing]
template = "iast_aggregated_leak_testing"
dependencies = [
    "pytest",
    "pytest-cov",
    "hypothesis",
    "requests",
    "pytest-asyncio",
    "anyio",
    "pydantic",
    "pydantic-settings",
]

[envs.iast_aggregated_leak_testing.env-vars]
DD_IAST_ENABLED = "true"
_DD_IAST_PATCH_MODULES = "benchmarks.,tests.appsec.,scripts.iast."
DD_FAST_BUILD = "0"

[envs.iast_aggregated_leak_testing.scripts]
test = [
    "uname -a",
    "pip freeze",
    # We use --no-cov due to a pytest-cov problem with eval https://github.com/pytest-dev/pytest-cov/issues/676
    "python -m pytest --no-cov tests/appsec/iast_aggregated_memcheck/test_aggregated_memleaks.py",
]

[[envs.iast_aggregated_leak_testing.matrix]]
python = ["3.10", "3.11", "3.12"]

## pytorch profiling test

[envs.profiling_pytorch]
dependencies = [
    "pytest",
    "pytest-cov",
    "requests",
    "hypothesis",
    "torch>=1.8.1",
    "torchvision",
    "lz4",
]

[envs.profiling_pytorch.env-vars]
DD_PROFILING_ENABLED = "true"
DD_PROFILING_PYTORCH_ENABLED = "true"

[envs.profiling_pytorch.scripts]
test = [
    "uname -a",
    "pip freeze",
    "python -m pytest tests/profiling_v2/test_pytorch.py -vvv --capture=tee-sys",
]

[[envs.profiling_pytorch.matrix]]
python = ["3.12"]

## Multiple OS tests

[envs.multiple_os_tests]
dependencies = [
    "pytest",
    "pytest-cov",
    "requests",
    "hypothesis",
    "flask",
    "asgiref",
    "botocore",
    "dnspython",
]

[envs.multiple_os_tests.env-vars]
DD_IAST_ENABLED = "false"
DD_REMOTE_CONFIGURATION_ENABLED = "false"
CMAKE_BUILD_PARALLEL_LEVEL="6"
CARGO_BUILD_JOBS = "6"

[envs.multiple_os_tests.scripts]
test = [
    "uname -a",
    "pip freeze",
    "python -m pytest tests/internal/service_name/test_extra_services_names.py -v -s",
    "python -m pytest tests/appsec/architectures/test_appsec_loading_modules.py -v -s",
]

[[envs.multiple_os_tests.matrix]]
python = ["3.13", "3.12", "3.10", "3.8"]

[envs.errortracking]
template = "errortracking"
dependencies = [
    "flask",
    "hypothesis",
    "pytest",
    "pytest-cov",
]

[envs.errortracking.scripts]
test = [
    "pip freeze",
    "pytest tests/internal/errortracking",
]

[[envs.errortracking.matrix]]
python = ["3.10", "3.11", "3.12", "3.13"]

[envs.pytest_plugin_v2]
template = "pytest_plugin_v2"
dependencies = [
    "httpx",
    "msgpack",
    "requests",
    "hypothesis",
    "pytest{matrix:pytest}",
    "pytest-cov",
    "pytest-mock"
]

[envs.pytest_plugin_v2.env-vars]
DD_AGENT_PORT = "9126"

[envs.pytest_plugin_v2.scripts]
test = [
    "pip freeze",
    "echo $PYTEST_ADDOPTS",
    "pytest -c /dev/null --no-ddtrace --no-cov tests/contrib/pytest {args:}",
]

[[envs.pytest_plugin_v2.matrix]]
python = ["3.9", "3.10", "3.12"]
pytest = ["~=6.0", "~=7.0", "~=8.0"]

[envs.snapshot_viewer]
dev-mode = false
detached = true
template = "snapshot_viewer"
dependencies = [
    "PrettyPrintTree"
]

[envs.snapshot_viewer.scripts]
view = [
    "python scripts/ci_visibility/view_snapshot.py {args:}",
]

<<<<<<< HEAD
[envs.freezegun]
template = "freezegun"
dependencies = [
    "freezegun{matrix:freezegun}",
    "pytest",
    "pytest-cov",
    "hypothesis",
]

[envs.freezegun.scripts]
test = [
    "pytest tests/contrib/freezegun {args:}",
]

[[envs.freezegun.matrix]]
python = ["3.10", "3.12"]
freezegun = ["~=1.3.0", "~=1.5.0"]
=======
[envs.selenium]
template = "selenium"
dependencies = [
    "pytest",
    "pytest-cov",
    "hypothesis",
    "selenium~=4.0",
    "webdriver-manager"
]

[evs.selenium.env-vars]
DD_AGENT_TRACER_URL = "9126"

[envs.selenium.scripts]
test = [
    "pip freeze",
    "pytest -c /dev/null --no-ddtrace --no-cov tests/contrib/selenium {args:}",
]

[[envs.selenium.matrix]]
python = ["3.10", "3.12"]
tested_pytest_plugin_version = ["v1", "v2"]

[envs.selenium.overrides]
matrix.tested_pytest_plugin_version.env-vars = [
    { key = "_TESTED_PYTEST_LEGACY_PLUGIN", value = "true", if = ["v1"]},
    { key = "_TESTED_PYTEST_LEGACY_PLUGIN", value = "false", if = ["v2"]}
]
>>>>>>> 1ed307ed

[envs.appsec_integrations_pygoat]
template = "appsec_integrations_pygoat"
dependencies = [
    "pytest",
    "pytest-cov",
    "requests",
    "hypothesis",
    "pyyaml==6.0.1",
]

[envs.appsec_integrations_pygoat.env-vars]
DD_CIVISIBILITY_ITR_ENABLED = "0"
DD_IAST_REQUEST_SAMPLING = "100"
DD_IAST_ENABLED = "true"
_DD_IAST_DEBUG = "false"
DD_IAST_VULNERABILITIES_PER_REQUEST = "100"
DD_REMOTE_CONFIGURATION_ENABLED = "true"
DD_IAST_DEDUPLICATION_ENABLED = "false"
DD_TRACE_AGENT_URL = "http://0.0.0.0:9126"
DD_FAST_BUILD = "1"
PYTHONDONTWRITEBYTECODE = "1"
PYTHONUNBUFFERED = "1"

[envs.appsec_integrations_pygoat.scripts]
test = [
    "uname -a",
    "pip freeze",
    "bash tests/appsec/integrations/pygoat_tests/run_pygoat.sh {args:tests/appsec/integrations/pygoat_tests/}",
]

[[envs.appsec_integrations_pygoat.matrix]]
python = ["3.10", "3.11", "3.12"]<|MERGE_RESOLUTION|>--- conflicted
+++ resolved
@@ -757,55 +757,6 @@
     "python scripts/ci_visibility/view_snapshot.py {args:}",
 ]
 
-<<<<<<< HEAD
-[envs.freezegun]
-template = "freezegun"
-dependencies = [
-    "freezegun{matrix:freezegun}",
-    "pytest",
-    "pytest-cov",
-    "hypothesis",
-]
-
-[envs.freezegun.scripts]
-test = [
-    "pytest tests/contrib/freezegun {args:}",
-]
-
-[[envs.freezegun.matrix]]
-python = ["3.10", "3.12"]
-freezegun = ["~=1.3.0", "~=1.5.0"]
-=======
-[envs.selenium]
-template = "selenium"
-dependencies = [
-    "pytest",
-    "pytest-cov",
-    "hypothesis",
-    "selenium~=4.0",
-    "webdriver-manager"
-]
-
-[evs.selenium.env-vars]
-DD_AGENT_TRACER_URL = "9126"
-
-[envs.selenium.scripts]
-test = [
-    "pip freeze",
-    "pytest -c /dev/null --no-ddtrace --no-cov tests/contrib/selenium {args:}",
-]
-
-[[envs.selenium.matrix]]
-python = ["3.10", "3.12"]
-tested_pytest_plugin_version = ["v1", "v2"]
-
-[envs.selenium.overrides]
-matrix.tested_pytest_plugin_version.env-vars = [
-    { key = "_TESTED_PYTEST_LEGACY_PLUGIN", value = "true", if = ["v1"]},
-    { key = "_TESTED_PYTEST_LEGACY_PLUGIN", value = "false", if = ["v2"]}
-]
->>>>>>> 1ed307ed
-
 [envs.appsec_integrations_pygoat]
 template = "appsec_integrations_pygoat"
 dependencies = [
