--- conflicted
+++ resolved
@@ -275,45 +275,8 @@
 python = ["3.8", "3.11", "3.13"]
 flask = ["~=3.0"]
 
-## ASM IAST module
-
-<<<<<<< HEAD
-=======
-[envs.appsec_iast_default]
-template = "appsec_iast_default"
-dependencies = [
-    "pytest",
-    "pytest-cov",
-    "pytest-asyncio",
-    "hypothesis",
-    "requests",
-    "urllib3",
-    "pycryptodome",
-    "cryptography",
-    "astunparse",
-    "simplejson",
-    "grpcio",
-]
-
-[envs.appsec_iast_default.env-vars]
-_DD_IAST_PATCH_MODULES = "benchmarks.,tests.appsec."
-DD_IAST_REQUEST_SAMPLING = "100"
-DD_IAST_DEDUPLICATION_ENABLED = "false"
-
-
-[envs.appsec_iast_default.scripts]
-test = [
-    "uname -a",
-    "pip freeze",
-    "python -m pytest --no-ddtrace {args:tests/appsec/iast/}",
-]
-
-[[envs.appsec_iast_default.matrix]]
-python = ["3.8", "3.9", "3.10", "3.11", "3.12", "3.13"]
-
 ## ASM Native IAST module
 
->>>>>>> 12791bc7
 [envs.appsec_iast_native]
 template = "appsec_iast_native"
 dependencies = [
