--- conflicted
+++ resolved
@@ -43,11 +43,7 @@
     (
       aiopg
       | boto
-<<<<<<< HEAD
-      | jinja2
-=======
       | pylibmc
->>>>>>> f3892302
     )
     | profiling/exporter/pprof_.*pb2.py$
     | vendor/
@@ -58,11 +54,7 @@
     (
       aiopg
       | config.py
-<<<<<<< HEAD
-      | jinja2
-=======
       | pylibmc
->>>>>>> f3892302
     )
   )
 )
