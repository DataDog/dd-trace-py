--- conflicted
+++ resolved
@@ -44,11 +44,6 @@
       aiopg
       | boto
       | jinja2
-<<<<<<< HEAD
-      | rediscluster
-=======
-      | pylibmc
->>>>>>> 0c2914db
     )
     | profiling/exporter/pprof_.*pb2.py$
     | vendor/
@@ -60,11 +55,6 @@
       aiopg
       | config.py
       | jinja2
-<<<<<<< HEAD
-      | rediscluster
-=======
-      | pylibmc
->>>>>>> 0c2914db
     )
   )
 )
