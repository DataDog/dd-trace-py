--- conflicted
+++ resolved
@@ -16,13 +16,9 @@
 version = "4.1.0dev"
 description = "Datadog APM client library"
 readme = "README.md"
-<<<<<<< HEAD
-license = { text = "BSD-3-Clause" }
-requires-python = ">=3.8"
-=======
-license = { text = "LICENSE.BSD3" }
+license = "BSD-3-Clause"
+license-files = ["LICENSE.BSD3"]
 requires-python = ">=3.9"
->>>>>>> dbe8eb76
 authors = [
     { name = "Datadog, Inc.", email = "dev@datadoghq.com" },
 ]
