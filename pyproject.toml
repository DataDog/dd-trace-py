--- conflicted
+++ resolved
@@ -9,14 +9,7 @@
 
 [project]
 name = "ddtrace"
-<<<<<<< HEAD
 version = "4.0.0rc1"
-=======
-# DEV: to directly override the version specifier, comment this...
-#dynamic = ["version"]
-# ...and uncomment this
-version = "4.1.0dev"
->>>>>>> 3576477a
 description = "Datadog APM client library"
 readme = "README.md"
 license = { text = "LICENSE.BSD3" }
@@ -225,15 +218,11 @@
     "G201",
 ]
 line-length = 120
-<<<<<<< HEAD
-preview = true
-=======
 
 # Allow experimental/preview checks
 lint.preview = true
 lint.explicit-preview-rules = true
 
->>>>>>> 3576477a
 lint.select = [
     "A",
     "D",
