[build-system]
requires = ["setuptools >= 40.6.0", "setuptools_scm[toml] >= 4", "cython"]
build-backend = "setuptools.build_meta"

[tool.setuptools_scm]
version_scheme = "release-branch-semver"

[tool.isort]
force_single_line = true
lines_after_imports = 2
force_sort_within_sections = true
known_first_party = "ddtrace"
default_section = "THIRDPARTY"
skip = ["ddtrace/vendor/"]
line_length = 120

[tool.black]
line-length = 120
target_version = ['py27', 'py35', 'py36', 'py37', 'py38']
include = '''\.py[ix]?$'''
exclude = '''
(
  .venv*
  | \.riot/
  | ddtrace/internal/_encoding.pyx$
  | ddtrace/internal/_rand.pyx$
  | ddtrace/profiling/collector/_traceback.pyx$
  | ddtrace/profiling/collector/_threading.pyx$
  | ddtrace/profiling/collector/stack.pyx$
  | \.eggs
  | \.git
  | \.hg
  | \.mypy_cache
  | \.nox
  | \.tox
  | \.venv
  | _build/
  | buck-out/
  | build/
  | dist/
  | ddtrace/(
    contrib/
    (
      aiopg
<<<<<<< HEAD
      | jinja2
=======
      | boto
>>>>>>> f3892302
      | pylibmc
    )
    | profiling/exporter/pprof_.*pb2.py$
    | vendor/
  )
  | tests/
  (
    contrib/
    (
      aiopg
      | config.py
      | pylibmc
    )
  )
)
'''<|MERGE_RESOLUTION|>--- conflicted
+++ resolved
@@ -42,11 +42,6 @@
     contrib/
     (
       aiopg
-<<<<<<< HEAD
-      | jinja2
-=======
-      | boto
->>>>>>> f3892302
       | pylibmc
     )
     | profiling/exporter/pprof_.*pb2.py$
