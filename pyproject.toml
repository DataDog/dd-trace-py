--- conflicted
+++ resolved
@@ -39,11 +39,8 @@
       | cassandra
       | celery
       | dbapi
-<<<<<<< HEAD
       | falcon
-=======
       | flask
->>>>>>> d128b839
       | flask_cache
       | futures
       | gevent
@@ -110,11 +107,8 @@
       | cassandra
       | config.py
       | dbapi
-<<<<<<< HEAD
       | falcon
-=======
       | flask
->>>>>>> d128b839
       | flask_autopatch
       | flask_cache
       | futures
