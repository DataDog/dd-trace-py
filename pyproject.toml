[build-system]
requires = ["setuptools >= 40.6.0", "setuptools_scm[toml] >= 4", "cython"]
build-backend = "setuptools.build_meta"

[tool.setuptools_scm]
version_scheme = "release-branch-semver"

[tool.black]
line-length = 120
target_version = ['py27', 'py35', 'py36', 'py37', 'py38']
include = '''\.py[ix]?$'''
exclude = '''
(
  .venv*
  | .riot
  | ddtrace/internal/_encoding.pyx$
  | ddtrace/internal/_rand.pyx$
  | ddtrace/profiling/collector/_traceback.pyx$
  | ddtrace/profiling/collector/_threading.pyx$
  | ddtrace/profiling/collector/stack.pyx$
  | \.eggs
  | \.git
  | \.hg
  | \.mypy_cache
  | \.nox
  | \.tox
  | \.venv
  | _build/
  | buck-out/
  | build/
  | dist/
  | ddtrace/(
<<<<<<< HEAD
    (?!(compat|monkey|span|__init__|_hooks)\.py$)[^/]+\.py$
=======
    commands/
>>>>>>> cd8331f3
    | contrib/
    (
      aiobotocore
      | aiohttp
      | aiopg
      | boto
      | botocore
      | bottle
      | cassandra
      | celery
      | dbapi
      | falcon
      | flask
      | flask_cache
      | futures
      | gevent
      | grpc/
      (
        __init__.py
        | constants.py
        | patch.py
        | server_interceptor.py
        | utils.py
      )
      | httplib
      | jinja2
      | kombu
      | mako
      | molten
      | psycopg
      | pylibmc
      | pylons
      | pymemcache
      | pymongo
      | rediscluster
      | requests/
      (
        __init__.py
        | constants.py
        | legacy.py
        | patch.py
        | session.py
      )
      | sqlalchemy
      | tornado
      | util.py
    )
    | ext/
    (
       cassandra.py
       | db.py
       | elasticsearch.py
       | errors.py
       | http.py
       | kombu.py
       | memcached.py
       | mongo.py
       | net.py
       | priority.py
       | sql.py
       | system.py
    )
    | http/
    | opentracer/
    | profiling/exporter/pprof_pb2.py$
    | propagation/
    | vendor/
  )
  | tests/
  (
    contrib/
    (
      aiobotocore
      | aiohttp
      | aiopg
      | boto
      | botocore
      | bottle
      | cassandra
      | config.py
      | dbapi
      | falcon
      | flask
      | flask_autopatch
      | flask_cache
      | futures
      | gevent
      | grpc
      | httplib
      | jinja2
      | kombu
      | mako
      | molten
      | patch.py
      | psycopg
      | pylibmc
      | pylons
      | pymemcache
      | pymongo
      | pyramid/
      (
        app/web.py
        | __init__.py
        | test_pyramid.py
        | test_pyramid_autopatch.py
      )
      | rediscluster
      | requests
      | sqlalchemy
      | test_utils.py
      | tornado
    )
    | ddtrace_run.py
    | profiling/_ast_test_file.py
    | subprocesstest.py
    | tracer/.*py
    | vendor
    | wait-for-services.py
  )
)
'''<|MERGE_RESOLUTION|>--- conflicted
+++ resolved
@@ -30,12 +30,7 @@
   | build/
   | dist/
   | ddtrace/(
-<<<<<<< HEAD
-    (?!(compat|monkey|span|__init__|_hooks)\.py$)[^/]+\.py$
-=======
-    commands/
->>>>>>> cd8331f3
-    | contrib/
+    contrib/
     (
       aiobotocore
       | aiohttp
