--- conflicted
+++ resolved
@@ -42,10 +42,6 @@
     contrib/
     (
       boto
-<<<<<<< HEAD
-      | jinja2
-=======
->>>>>>> 22b15e94
       | pylibmc
     )
     | profiling/exporter/pprof_.*pb2.py$
@@ -56,10 +52,6 @@
     contrib/
     (
       config.py
-<<<<<<< HEAD
-      | jinja2
-=======
->>>>>>> 22b15e94
       | pylibmc
     )
   )
