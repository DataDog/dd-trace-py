--- conflicted
+++ resolved
@@ -5,13 +5,8 @@
   timeout: 20m
   before_script:
     - ulimit -c unlimited
-<<<<<<< HEAD
-    - pyenv global 3.12 3.7 3.8 3.9 3.10 3.11 3.13
+    - pyenv global 3.12 3.8 3.9 3.10 3.11 3.13
     - export _CI_DD_AGENT_URL=http://${HOST_IP}:8126/
   rules:
     - if: '$CI_COMMIT_BRANCH == "main" || $CI_COMMIT_BRANCH =~ /^[0-9]+\.[0-9]+$/'
-      interruptible: false
-=======
-    - pyenv global 3.12 3.8 3.9 3.10 3.11 3.13
-    - export _CI_DD_AGENT_URL=http://${HOST_IP}:8126/
->>>>>>> 34b53071
+      interruptible: false