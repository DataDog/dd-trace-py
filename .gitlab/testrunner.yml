.testrunner:
  image: registry.ddbuild.io/images/mirror/dd-trace-py/testrunner:0a50e839f4b1600f02157518b8d016451b346578@sha256:5dae9bc7872f69b31b612690f0748c7ad71ab90ef28a754b2ae93d0ba505837b
  # DEV: we have a larger pool of amd64 runners, prefer that over arm64
  tags: [ "arch:amd64" ]
  timeout: 20m
  before_script:
    - ulimit -c unlimited
    - pyenv global 3.12 3.8 3.9 3.10 3.11 3.13
    - export _CI_DD_AGENT_URL=http://${HOST_IP}:8126/
<<<<<<< HEAD
    - export LD_PRELOAD="${CI_PROJECT_DIR}/libSegFault.so"
=======
  rules:
    - if: '$CI_COMMIT_BRANCH == "main" || $CI_COMMIT_BRANCH =~ /^[0-9]+\.[0-9]+$/'
      interruptible: false
>>>>>>> 4919f246
<|MERGE_RESOLUTION|>--- conflicted
+++ resolved
@@ -7,10 +7,7 @@
     - ulimit -c unlimited
     - pyenv global 3.12 3.8 3.9 3.10 3.11 3.13
     - export _CI_DD_AGENT_URL=http://${HOST_IP}:8126/
-<<<<<<< HEAD
     - export LD_PRELOAD="${CI_PROJECT_DIR}/libSegFault.so"
-=======
   rules:
     - if: '$CI_COMMIT_BRANCH == "main" || $CI_COMMIT_BRANCH =~ /^[0-9]+\.[0-9]+$/'
-      interruptible: false
->>>>>>> 4919f246
+      interruptible: false