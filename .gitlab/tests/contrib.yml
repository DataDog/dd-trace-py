algoliasearch:
  extends: .test_base_riot_snapshot
  variables:
    SUITE_NAME: "algoliasearch"

asgi:
  extends: .test_base_riot_snapshot
  variables:
    SUITE_NAME: "asgi$"

bottle:
  extends: .test_base_riot_snapshot
  variables:
    SUITE_NAME: "bottle"

cherrypy:
  extends: .test_base_riot_snapshot
  variables:
    SUITE_NAME: "cherrypy"

dogpile_cache:
  extends: .test_base_riot_snapshot
  variables:
    SUITE_NAME: "dogpile_cache"

elasticsearch:
  extends: .test_base_riot_snapshot
  parallel: 17
  services:
    - !reference [.test_base_riot_snapshot, services]
    - name: registry.ddbuild.io/images/mirror/library/elasticsearch:7.17.23
      alias: elasticsearch
      variables:
        discovery.type: single-node
        xpack.security.enabled: false
    - name: registry.ddbuild.io/images/mirror/opensearchproject/opensearch:1.3.13
      alias: opensearch
      variables:
        DISABLE_SECURITY_PLUGIN: true
        discovery.type: single-node
  variables:
    SUITE_NAME: "elasticsearch"

falcon:
  extends: .test_base_riot_snapshot
  variables:
    SUITE_NAME: "falcon"

fastapi:
  extends: .test_base_riot_snapshot
  variables:
    SUITE_NAME: "fastapi"

<<<<<<< HEAD
aredis:
  extends: .test_base_riot_snapshot
  services:
    - !reference [.test_base_riot_snapshot, services]
    - !reference [.services, redis]
  variables:
    SUITE_NAME: "aredis$"

yaaredis:
  extends: .test_base_riot_snapshot
  services:
    - !reference [.test_base_riot_snapshot, services]
    - !reference [.services, redis]
  variables:
    SUITE_NAME: "yaaredis$"

redis:
  extends: .test_base_riot_snapshot
  services:
    - !reference [.test_base_riot_snapshot, services]
    - !reference [.services, redis]
    - !reference [.services, rediscluster]
  parallel: 5
  variables:
    SUITE_NAME: "^redis$"

rediscluster:
  extends: .test_base_riot_snapshot
  services:
    - !reference [.test_base_riot_snapshot, services]
    - !reference [.services, redis]
    - !reference [.services, rediscluster]
  variables:
    SUITE_NAME: "rediscluster"

rq:
  extends: .test_base_riot_snapshot
  services:
    - !reference [.test_base_riot_snapshot, services]
    - !reference [.services, redis]
  variables:
    SUITE_NAME: "rq"
  parallel: 2
=======
gevent:
  extends: .test_base_riot_snapshot
  variables:
    SUITE_NAME: "gevent"

graphene:
  extends: .test_base_riot_snapshot
  variables:
    SUITE_NAME: "graphene"

graphql:
  extends: .test_base_riot_snapshot
  parallel: 6
  variables:
    SUITE_NAME: "graphql"

grpc:
  extends: .test_base_riot_snapshot
  variables:
    SUITE_NAME: "grpc"

gunicorn:
  extends: .test_base_riot_snapshot
  parallel: 12
  variables:
    SUITE_NAME: "gunicorn"

jinja2:
  extends: .test_base_riot_snapshot
  variables:
    SUITE_NAME: "jinja2"

mako:
  extends: .test_base_riot_snapshot
  variables:
    SUITE_NAME: "mako"

molten:
  extends: .test_base_riot_snapshot
  variables:
    SUITE_NAME: "molten"

pynamodb:
  extends: .test_base_riot_snapshot
  variables:
    SUITE_NAME: "pynamodb"

pyodbc:
  extends: .test_base_riot_snapshot
  variables:
    SUITE_NAME: "pyodbc"

pyramid:
  extends: .test_base_riot_snapshot
  variables:
    SUITE_NAME: "pyramid"
  before_script:
    - !reference [.test_base_riot_snapshot, before_script]
    # This is because in the riotfile we specify a path to tests/contrib/pyramid/pserve_app
    # in the lockfile it gets replaced with the absolute path of /root/project/tests/.../pserve_app
    - ln -s "${CI_PROJECT_DIR}" "/root/project"

sanic:
  extends: .test_base_riot_snapshot
  variables:
    SUITE_NAME: "sanic"

snowflake:
  extends: .test_base_riot_snapshot
  variables:
    SUITE_NAME: "snowflake"

starlette:
  extends: .test_base_riot_snapshot
  variables:
    SUITE_NAME: "starlette"

structlog:
  extends: .test_base_riot_snapshot
  variables:
    SUITE_NAME: "structlog"

tornado:
  extends: .test_base_riot_snapshot
  variables:
    SUITE_NAME: "tornado"
>>>>>>> 3c813d6f

wsgi:
  extends: .test_base_riot_snapshot
  variables:
    SUITE_NAME: "wsgi"<|MERGE_RESOLUTION|>--- conflicted
+++ resolved
@@ -51,7 +51,6 @@
   variables:
     SUITE_NAME: "fastapi"
 
-<<<<<<< HEAD
 aredis:
   extends: .test_base_riot_snapshot
   services:
@@ -95,7 +94,7 @@
   variables:
     SUITE_NAME: "rq"
   parallel: 2
-=======
+
 gevent:
   extends: .test_base_riot_snapshot
   variables:
@@ -182,7 +181,6 @@
   extends: .test_base_riot_snapshot
   variables:
     SUITE_NAME: "tornado"
->>>>>>> 3c813d6f
 
 wsgi:
   extends: .test_base_riot_snapshot
