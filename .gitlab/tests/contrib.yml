algoliasearch:
  extends: .test_base_riot_snapshot
  variables:
    SUITE_NAME: "algoliasearch"

asgi:
  extends: .test_base_riot_snapshot
  variables:
    SUITE_NAME: "asgi$"

bottle:
  extends: .test_base_riot_snapshot
  variables:
    SUITE_NAME: "bottle"

cherrypy:
  extends: .test_base_riot_snapshot
  variables:
    SUITE_NAME: "cherrypy"

dogpile_cache:
  extends: .test_base_riot_snapshot
  variables:
    SUITE_NAME: "dogpile_cache"

elasticsearch:
  extends: .test_base_riot_snapshot
  parallel: 17
  services:
    - !reference [.test_base_riot_snapshot, services]
    - name: registry.ddbuild.io/images/mirror/library/elasticsearch:7.17.23
      alias: elasticsearch
      variables:
        discovery.type: single-node
        xpack.security.enabled: false
    - name: registry.ddbuild.io/images/mirror/opensearchproject/opensearch:1.3.13
      alias: opensearch
      variables:
        DISABLE_SECURITY_PLUGIN: true
        discovery.type: single-node
  variables:
    SUITE_NAME: "elasticsearch"

falcon:
  extends: .test_base_riot_snapshot
  variables:
    SUITE_NAME: "falcon"

fastapi:
  extends: .test_base_riot_snapshot
  variables:
    SUITE_NAME: "fastapi"

<<<<<<< HEAD
urllib3:
  extends: .test_base_riot_snapshot
  services:
    - !reference [.test_base_riot_snapshot, services]
    - !reference [.services, httpbin_local]
  variables:
    SUITE_NAME: "urllib3"
    TEST_HTTPBIN_HOST: "httpbin-local"
    TEST_HTTPBIN_PORT: "80"

kafka:
  extends: .test_base_riot_snapshot
  parallel: 4
  services:
    - !reference [.test_base_riot_snapshot, services]
    - !reference [.services, kafka]
  variables:
    SUITE_NAME: "kafka"
    TEST_KAFKA_HOST: "kafka"
    TEST_KAFKA_PORT: "9092"
=======
gevent:
  extends: .test_base_riot_snapshot
  variables:
    SUITE_NAME: "gevent"

graphene:
  extends: .test_base_riot_snapshot
  variables:
    SUITE_NAME: "graphene"

graphql:
  extends: .test_base_riot_snapshot
  parallel: 6
  variables:
    SUITE_NAME: "graphql"

grpc:
  extends: .test_base_riot_snapshot
  variables:
    SUITE_NAME: "grpc"

gunicorn:
  extends: .test_base_riot_snapshot
  parallel: 12
  variables:
    SUITE_NAME: "gunicorn"

jinja2:
  extends: .test_base_riot_snapshot
  variables:
    SUITE_NAME: "jinja2"

mako:
  extends: .test_base_riot_snapshot
  variables:
    SUITE_NAME: "mako"

molten:
  extends: .test_base_riot_snapshot
  variables:
    SUITE_NAME: "molten"

pynamodb:
  extends: .test_base_riot_snapshot
  variables:
    SUITE_NAME: "pynamodb"

pyodbc:
  extends: .test_base_riot_snapshot
  variables:
    SUITE_NAME: "pyodbc"

pyramid:
  extends: .test_base_riot_snapshot
  variables:
    SUITE_NAME: "pyramid"
  before_script:
    - !reference [.test_base_riot_snapshot, before_script]
    # This is because in the riotfile we specify a path to tests/contrib/pyramid/pserve_app
    # in the lockfile it gets replaced with the absolute path of /root/project/tests/.../pserve_app
    - ln -s "${CI_PROJECT_DIR}" "/root/project"

sanic:
  extends: .test_base_riot_snapshot
  variables:
    SUITE_NAME: "sanic"

snowflake:
  extends: .test_base_riot_snapshot
  variables:
    SUITE_NAME: "snowflake"

starlette:
  extends: .test_base_riot_snapshot
  variables:
    SUITE_NAME: "starlette"

structlog:
  extends: .test_base_riot_snapshot
  variables:
    SUITE_NAME: "structlog"

tornado:
  extends: .test_base_riot_snapshot
  variables:
    SUITE_NAME: "tornado"

wsgi:
  extends: .test_base_riot_snapshot
  variables:
    SUITE_NAME: "wsgi"
>>>>>>> 3c813d6f
<|MERGE_RESOLUTION|>--- conflicted
+++ resolved
@@ -51,7 +51,6 @@
   variables:
     SUITE_NAME: "fastapi"
 
-<<<<<<< HEAD
 urllib3:
   extends: .test_base_riot_snapshot
   services:
@@ -72,7 +71,7 @@
     SUITE_NAME: "kafka"
     TEST_KAFKA_HOST: "kafka"
     TEST_KAFKA_PORT: "9092"
-=======
+
 gevent:
   extends: .test_base_riot_snapshot
   variables:
@@ -163,5 +162,4 @@
 wsgi:
   extends: .test_base_riot_snapshot
   variables:
-    SUITE_NAME: "wsgi"
->>>>>>> 3c813d6f
+    SUITE_NAME: "wsgi"