--- conflicted
+++ resolved
@@ -179,7 +179,11 @@
   variables:
     SUITE_NAME: "tornado"
 
-<<<<<<< HEAD
+unittest:
+  extends: .test_base_riot_snapshot
+  variables: 
+    SUITE_NAME: "unittest"
+
 urllib3:
   extends: .test_base_riot_snapshot
   services:
@@ -189,12 +193,6 @@
     SUITE_NAME: "urllib3"
     TEST_HTTPBIN_HOST: "httpbin-local"
     TEST_HTTPBIN_PORT: "8001"
-=======
-unittest:
-  extends: .test_base_riot_snapshot
-  variables: 
-    SUITE_NAME: "unittest"
->>>>>>> dafd6db3
 
 wsgi:
   extends: .test_base_riot_snapshot
