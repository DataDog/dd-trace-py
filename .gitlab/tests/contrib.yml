algoliasearch:
  extends: .test_base_riot_snapshot
  variables:
    SUITE_NAME: "algoliasearch"

aredis:
  extends: .test_base_riot_snapshot
  parallel: 3
  services:
    - !reference [.test_base_riot_snapshot, services]
    - !reference [.services, redis]
  variables:
    SUITE_NAME: "aredis$"

asgi:
  extends: .test_base_riot_snapshot
  variables:
    SUITE_NAME: "asgi$"

asynctest:
  extends: .test_base_riot
  parallel: 3
  variables:
    SUITE_NAME: 'asynctest$'

avro:
  extends: .test_base_riot_snapshot
  variables:
    SUITE_NAME: "avro"

bottle:
  extends: .test_base_riot_snapshot
  variables:
    SUITE_NAME: "bottle"

cherrypy:
  extends: .test_base_riot_snapshot
  variables:
    SUITE_NAME: "cherrypy"

django:
  extends: .test_base_riot_snapshot
  services:
    - !reference [.test_base_riot_snapshot, services]
    - !reference [.services, memcached]
    - !reference [.services, redis]
    - !reference [.services, postgres]
  variables:
    SUITE_NAME: "django($|_celery)"
    TEST_POSTGRES_HOST: "postgres"
    TEST_MEMCACHED_HOST: "memcached"
    TEST_REDIS_HOST: "redis"

django_hosts:
  extends: .test_base_riot_snapshot
  variables:
    SUITE_NAME: 'django_hosts$'
    
djangorestframework:
  extends: .test_base_riot_snapshot
  services:
    - !reference [.test_base_riot_snapshot, services]
    - !reference [.services, memcached]
    - !reference [.services, redis]
  variables:
    SUITE_NAME: "djangorestframework"
    TEST_MEMCACHED_HOST: "memcached"
    TEST_REDIS_HOST: "redis"

dogpile_cache:
  extends: .test_base_riot_snapshot
  variables:
    SUITE_NAME: "dogpile_cache"

dramatiq:
  parallel: 2
  extends: .test_base_riot_snapshot
  services:
    - !reference [.test_base_riot_snapshot, services]
    - !reference [.services, redis]
  variables:
    SUITE_NAME: "dramatiq"
    TEST_REDIS_HOST: "redis"

elasticsearch:
  extends: .test_base_riot_snapshot
  parallel: 17
  services:
    - !reference [.test_base_riot_snapshot, services]
    - !reference [.services, elasticsearch]
    - !reference [.services, opensearch]
  variables:
    SUITE_NAME: "elasticsearch"
    TEST_ELASTICSEARCH_HOST: "elasticsearch"
    TEST_OPENSEARCH_HOST: "opensearch"

falcon:
  extends: .test_base_riot_snapshot
  variables:
    SUITE_NAME: "falcon"

fastapi:
  extends: .test_base_riot_snapshot
  variables:
    SUITE_NAME: "fastapi"

flask:
  extends: .test_base_riot_snapshot
  parallel: 14
  services:
    - !reference [.test_base_riot_snapshot, services]
    - !reference [.services, memcached]
    - !reference [.services, redis]
  variables:
    SUITE_NAME: "flask"
    TEST_MEMCACHED_HOST: "memcached"
    TEST_REDIS_HOST: "redis"

gevent:
  extends: .test_base_riot_snapshot
  variables:
    SUITE_NAME: "gevent"

graphene:
  extends: .test_base_riot_snapshot
  variables:
    SUITE_NAME: "graphene"

graphql:
  extends: .test_base_riot_snapshot
  parallel: 6
  variables:
    SUITE_NAME: "graphql"

grpc:
  extends: .test_base_riot_snapshot
  variables:
    SUITE_NAME: "grpc"

gunicorn:
  extends: .test_base_riot_snapshot
  parallel: 12
  variables:
    SUITE_NAME: "gunicorn"

jinja2:
  extends: .test_base_riot_snapshot
  variables:
    SUITE_NAME: "jinja2"

kafka:
  extends: .test_base_riot_snapshot
  parallel: 4
  services:
    - !reference [.test_base_riot_snapshot, services]
    - !reference [.services, kafka]
  variables:
    SUITE_NAME: "kafka"
    TEST_KAFKA_HOST: "kafka"
    TEST_KAFKA_PORT: "29092"

logbook:
  extends: .test_base_riot_snapshot
  variables:
    SUITE_NAME: "logbook"

loguru:
  extends: .test_base_riot_snapshot
  variables:
    SUITE_NAME: "loguru"

mako:
  extends: .test_base_riot_snapshot
  variables:
    SUITE_NAME: "mako"

molten:
  extends: .test_base_riot_snapshot
  variables:
    SUITE_NAME: "molten"

opentracer:
  extends: .test_base_riot
  variables:
    SUITE_NAME: "opentracer"
    
pylibmc:
  extends: .test_base_riot_snapshot
  services:
    - !reference [.test_base_riot_snapshot, services]
    - !reference [.services, memcached]
  variables:
    SUITE_NAME: "pylibmc"

pymemcache:
  extends: .test_base_riot_snapshot
  services:
    - !reference [.test_base_riot_snapshot, services]
    - !reference [.services, memcached]
  variables:
    SUITE_NAME: "pymemcache"

pymongo:
  extends: .test_base_riot_snapshot
  services:
    - !reference [.test_base_riot_snapshot, services]
    - !reference [.services, mongo]
  variables:
    SUITE_NAME: "pymongo"

pynamodb:
  extends: .test_base_riot_snapshot
  variables:
    SUITE_NAME: "pynamodb"

pyodbc:
  extends: .test_base_riot_snapshot
  variables:
    SUITE_NAME: "pyodbc"

pyramid:
  extends: .test_base_riot_snapshot
  variables:
    SUITE_NAME: "pyramid"
  before_script:
    - !reference [.test_base_riot_snapshot, before_script]
    # This is because in the riotfile we specify a path to tests/contrib/pyramid/pserve_app
    # in the lockfile it gets replaced with the absolute path of /root/project/tests/.../pserve_app
    - ln -s "${CI_PROJECT_DIR}" "/root/project"

redis:
  extends: .test_base_riot_snapshot
  services:
    - !reference [.test_base_riot_snapshot, services]
    - !reference [.services, redis]
    - !reference [.services, rediscluster]
  parallel: 5
  variables:
    SUITE_NAME: "^redis$"

rediscluster:
  extends: .test_base_riot_snapshot
  services:
    - !reference [.test_base_riot_snapshot, services]
    - !reference [.services, redis]
    - !reference [.services, rediscluster]
  variables:
    SUITE_NAME: "rediscluster"

rq:
  extends: .test_base_riot_snapshot
  services:
    - !reference [.test_base_riot_snapshot, services]
    - !reference [.services, redis]
  variables:
    SUITE_NAME: "rq"
  parallel: 2

sanic:
  extends: .test_base_riot_snapshot
  variables:
    SUITE_NAME: "sanic"

snowflake:
  extends: .test_base_riot_snapshot
  variables:
    SUITE_NAME: "snowflake"

sourcecode:
  extends: .test_base_riot
  variables:
    SUITE_NAME: "sourcecode"

starlette:
  extends: .test_base_riot_snapshot
  variables:
    SUITE_NAME: "starlette"

stdlib:
  extends: .test_base_riot_snapshot
  variables:
    SUITE_NAME: 'asyncio$|sqlite3$|futures$|dbapi$|dbapi_async$'

structlog:
  extends: .test_base_riot_snapshot
  variables:
    SUITE_NAME: "structlog"
    
sourcecode:
  extends: .test_base_riot
  variables:
    SUITE_NAME: "sourcecode"

subprocess:
  extends: .test_base_riot
  variables:
    SUITE_NAME: "subprocess"

test_logging:
  extends: .test_base_riot_snapshot
  variables:
    SUITE_NAME: 'test_logging'

tornado:
  extends: .test_base_riot_snapshot
  variables:
    SUITE_NAME: "tornado"

<<<<<<< HEAD
wsgi:
=======
unittest:
  extends: .test_base_riot_snapshot
  variables:
    SUITE_NAME: "unittest"

aiohttp:
>>>>>>> dc7e31ec
  extends: .test_base_riot_snapshot
  parallel: 3
  variables:
    SUITE_NAME: "aiohttp"
  services:
    - !reference [.test_base_riot_snapshot, services]
    - !reference [.services, httpbin_local]

requests:
  extends: .test_base_riot_snapshot
  variables:
    SUITE_NAME: "requests"
  services:
    - !reference [.test_base_riot_snapshot, services]
    - !reference [.services, httpbin_local]

httplib:
  extends: .test_base_riot_snapshot
  variables:
    SUITE_NAME: "httplib"
  services:
    - !reference [.test_base_riot_snapshot, services]
    - !reference [.services, httpbin_local]

<<<<<<< HEAD
django_hosts:
=======
httpx:
  extends: .test_base_riot_snapshot
  variables:
    SUITE_NAME: "httpx"
  services:
    - !reference [.test_base_riot_snapshot, services]
    - !reference [.services, httpbin_local]
  parallel: 2

urllib3:
>>>>>>> dc7e31ec
  extends: .test_base_riot_snapshot
  services:
    - !reference [.test_base_riot_snapshot, services]
    - !reference [.services, httpbin_local]
  variables:
    SUITE_NAME: "urllib3"
    TEST_HTTPBIN_HOST: "httpbin-local"
    TEST_HTTPBIN_PORT: "8001"

wsgi:
  extends: .test_base_riot_snapshot
  variables:
    SUITE_NAME: "wsgi"

yaaredis:
  extends: .test_base_riot_snapshot
  services:
    - !reference [.test_base_riot_snapshot, services]
    - !reference [.services, redis]
  variables:
<<<<<<< HEAD
    SUITE_NAME: 'asyncio$|sqlite3$|futures$|dbapi$|dbapi_async$'

subprocess:
  extends: .test_base_riot
  variables:
    SUITE_NAME: "subprocess"

opentracer:
  extends: .test_base_riot
  variables:
    SUITE_NAME: "opentracer"
=======
    SUITE_NAME: "yaaredis$"
>>>>>>> dc7e31ec
<|MERGE_RESOLUTION|>--- conflicted
+++ resolved
@@ -306,16 +306,12 @@
   variables:
     SUITE_NAME: "tornado"
 
-<<<<<<< HEAD
-wsgi:
-=======
 unittest:
   extends: .test_base_riot_snapshot
   variables:
     SUITE_NAME: "unittest"
 
 aiohttp:
->>>>>>> dc7e31ec
   extends: .test_base_riot_snapshot
   parallel: 3
   variables:
@@ -340,9 +336,6 @@
     - !reference [.test_base_riot_snapshot, services]
     - !reference [.services, httpbin_local]
 
-<<<<<<< HEAD
-django_hosts:
-=======
 httpx:
   extends: .test_base_riot_snapshot
   variables:
@@ -353,7 +346,6 @@
   parallel: 2
 
 urllib3:
->>>>>>> dc7e31ec
   extends: .test_base_riot_snapshot
   services:
     - !reference [.test_base_riot_snapshot, services]
@@ -374,18 +366,4 @@
     - !reference [.test_base_riot_snapshot, services]
     - !reference [.services, redis]
   variables:
-<<<<<<< HEAD
-    SUITE_NAME: 'asyncio$|sqlite3$|futures$|dbapi$|dbapi_async$'
-
-subprocess:
-  extends: .test_base_riot
-  variables:
-    SUITE_NAME: "subprocess"
-
-opentracer:
-  extends: .test_base_riot
-  variables:
-    SUITE_NAME: "opentracer"
-=======
-    SUITE_NAME: "yaaredis$"
->>>>>>> dc7e31ec
+    SUITE_NAME: "yaaredis$"