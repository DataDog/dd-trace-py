algoliasearch:
  extends: .test_base_riot_snapshot
  variables:
    SUITE_NAME: "algoliasearch"

aredis:
  extends: .test_base_riot_snapshot
  parallel: 3
  services:
    - !reference [.test_base_riot_snapshot, services]
    - !reference [.services, redis]
  variables:
    SUITE_NAME: "aredis$"

asgi:
  extends: .test_base_riot_snapshot
  variables:
    SUITE_NAME: "asgi$"

asynctest:
  extends: .test_base_riot
  parallel: 3
  variables:
    SUITE_NAME: 'asynctest$'

avro:
  extends: .test_base_riot_snapshot
  variables:
    SUITE_NAME: "avro"

bottle:
  extends: .test_base_riot_snapshot
  variables:
    SUITE_NAME: "bottle"

cherrypy:
  extends: .test_base_riot_snapshot
  variables:
    SUITE_NAME: "cherrypy"

django_hosts:
  extends: .test_base_riot_snapshot
  variables:
    SUITE_NAME: 'django_hosts$'
    
djangorestframework:
  parallel: 2
  extends: .test_base_riot_snapshot
  variables:
    SUITE_NAME: "djangorestframework"
  services:
    - !reference [.test_base_riot_snapshot, services]
    - !reference [.services, memcached]
    - !reference [.services, redis]

dogpile_cache:
  extends: .test_base_riot_snapshot
  variables:
    SUITE_NAME: "dogpile_cache"

elasticsearch:
  extends: .test_base_riot_snapshot
  parallel: 17
  services:
    - !reference [.test_base_riot_snapshot, services]
    - !reference [.services, elasticsearch]
    - !reference [.services, opensearch]
  variables:
    SUITE_NAME: "elasticsearch"
    TEST_ELASTICSEARCH_HOST: "elasticsearch"
    TEST_OPENSEARCH_HOST: "opensearch"

falcon:
  extends: .test_base_riot_snapshot
  variables:
    SUITE_NAME: "falcon"

fastapi:
  extends: .test_base_riot_snapshot
  variables:
    SUITE_NAME: "fastapi"

flask:
  extends: .test_base_riot_snapshot
  parallel: 14
  services:
    - !reference [.test_base_riot_snapshot, services]
    - !reference [.services, memcached]
    - !reference [.services, redis]
  variables:
    SUITE_NAME: "flask"
    TEST_MEMCACHED_HOST: "memcached"
    TEST_REDIS_HOST: "redis"

gevent:
  extends: .test_base_riot_snapshot
  variables:
    SUITE_NAME: "gevent"

graphene:
  extends: .test_base_riot_snapshot
  variables:
    SUITE_NAME: "graphene"

graphql:
  extends: .test_base_riot_snapshot
  parallel: 6
  variables:
    SUITE_NAME: "graphql"

grpc:
  extends: .test_base_riot_snapshot
  variables:
    SUITE_NAME: "grpc"

gunicorn:
  extends: .test_base_riot_snapshot
  parallel: 12
  variables:
    SUITE_NAME: "gunicorn"

jinja2:
  extends: .test_base_riot_snapshot
  variables:
    SUITE_NAME: "jinja2"

kafka:
  extends: .test_base_riot_snapshot
  parallel: 4
  services:
    - !reference [.test_base_riot_snapshot, services]
    - !reference [.services, kafka]
  variables:
    SUITE_NAME: "kafka"
    TEST_KAFKA_HOST: "kafka"
    TEST_KAFKA_PORT: "29092"

logbook:
  extends: .test_base_riot_snapshot
  variables:
    SUITE_NAME: "logbook"

loguru:
  extends: .test_base_riot_snapshot
  variables:
    SUITE_NAME: "loguru"

mako:
  extends: .test_base_riot_snapshot
  variables:
    SUITE_NAME: "mako"

molten:
  extends: .test_base_riot_snapshot
  variables:
    SUITE_NAME: "molten"

opentracer:
  extends: .test_base_riot
  variables:
    SUITE_NAME: "opentracer"
    
pylibmc:
  extends: .test_base_riot_snapshot
  services:
    - !reference [.test_base_riot_snapshot, services]
    - !reference [.services, memcached]
  variables:
    SUITE_NAME: "pylibmc"

pymemcache:
  extends: .test_base_riot_snapshot
  services:
    - !reference [.test_base_riot_snapshot, services]
    - !reference [.services, memcached]
  variables:
    SUITE_NAME: "pymemcache"

pymongo:
  extends: .test_base_riot_snapshot
  services:
    - !reference [.test_base_riot_snapshot, services]
    - !reference [.services, mongo]
  variables:
    SUITE_NAME: "pymongo"

pynamodb:
  extends: .test_base_riot_snapshot
  variables:
    SUITE_NAME: "pynamodb"

pyodbc:
  extends: .test_base_riot_snapshot
  variables:
    SUITE_NAME: "pyodbc"

pyramid:
  extends: .test_base_riot_snapshot
  variables:
    SUITE_NAME: "pyramid"
  before_script:
    - !reference [.test_base_riot_snapshot, before_script]
    # This is because in the riotfile we specify a path to tests/contrib/pyramid/pserve_app
    # in the lockfile it gets replaced with the absolute path of /root/project/tests/.../pserve_app
    - ln -s "${CI_PROJECT_DIR}" "/root/project"

redis:
  extends: .test_base_riot_snapshot
  services:
    - !reference [.test_base_riot_snapshot, services]
    - !reference [.services, redis]
    - !reference [.services, rediscluster]
  parallel: 5
  variables:
    SUITE_NAME: "^redis$"

rediscluster:
  extends: .test_base_riot_snapshot
  services:
    - !reference [.test_base_riot_snapshot, services]
    - !reference [.services, redis]
    - !reference [.services, rediscluster]
  variables:
    SUITE_NAME: "rediscluster"

rq:
  extends: .test_base_riot_snapshot
  services:
    - !reference [.test_base_riot_snapshot, services]
    - !reference [.services, redis]
  variables:
    SUITE_NAME: "rq"
  parallel: 2

sanic:
  extends: .test_base_riot_snapshot
  variables:
    SUITE_NAME: "sanic"

snowflake:
  extends: .test_base_riot_snapshot
  variables:
    SUITE_NAME: "snowflake"

sourcecode:
  extends: .test_base_riot
  variables:
    SUITE_NAME: "sourcecode"

starlette:
  extends: .test_base_riot_snapshot
  variables:
    SUITE_NAME: "starlette"

stdlib:
  extends: .test_base_riot_snapshot
  variables:
    SUITE_NAME: 'asyncio$|sqlite3$|futures$|dbapi$|dbapi_async$'

structlog:
  extends: .test_base_riot_snapshot
  variables:
    SUITE_NAME: "structlog"
    
sourcecode:
  extends: .test_base_riot
  variables:
    SUITE_NAME: "sourcecode"

subprocess:
  extends: .test_base_riot
  variables:
    SUITE_NAME: "subprocess"

test_logging:
  extends: .test_base_riot_snapshot
  variables:
    SUITE_NAME: 'test_logging'

tornado:
  extends: .test_base_riot_snapshot
  variables:
    SUITE_NAME: "tornado"

unittest:
  extends: .test_base_riot_snapshot
  variables:
    SUITE_NAME: "unittest"

<<<<<<< HEAD
aiohttp:
  extends: .test_base_riot_snapshot
  parallel: 3
  variables:
    SUITE_NAME: "aiohttp"
  services:
    - !reference [.test_base_riot_snapshot, services]
    - !reference [.services, httpbin_local]

requests:
  extends: .test_base_riot_snapshot
  variables:
    SUITE_NAME: "requests"
  services:
    - !reference [.test_base_riot_snapshot, services]
    - !reference [.services, httpbin_local]

httplib:
  extends: .test_base_riot_snapshot
  variables:
    SUITE_NAME: "httplib"
  services:
    - !reference [.test_base_riot_snapshot, services]
    - !reference [.services, httpbin_local]

httpx:
  extends: .test_base_riot_snapshot
  variables:
    SUITE_NAME: "httpx"
  services:
    - !reference [.test_base_riot_snapshot, services]
    - !reference [.services, httpbin_local]
  parallel: 2

djangorestframework:
  parallel: 2
=======
urllib3:
>>>>>>> 09e53b11
  extends: .test_base_riot_snapshot
  services:
    - !reference [.test_base_riot_snapshot, services]
    - !reference [.services, httpbin_local]
  variables:
    SUITE_NAME: "urllib3"
    TEST_HTTPBIN_HOST: "httpbin-local"
    TEST_HTTPBIN_PORT: "8001"

wsgi:
  extends: .test_base_riot_snapshot
  variables:
    SUITE_NAME: "wsgi"

yaaredis:
  extends: .test_base_riot_snapshot
  services:
    - !reference [.test_base_riot_snapshot, services]
    - !reference [.services, redis]
  variables:
    SUITE_NAME: "yaaredis$"<|MERGE_RESOLUTION|>--- conflicted
+++ resolved
@@ -287,7 +287,6 @@
   variables:
     SUITE_NAME: "unittest"
 
-<<<<<<< HEAD
 aiohttp:
   extends: .test_base_riot_snapshot
   parallel: 3
@@ -322,11 +321,7 @@
     - !reference [.services, httpbin_local]
   parallel: 2
 
-djangorestframework:
-  parallel: 2
-=======
 urllib3:
->>>>>>> 09e53b11
   extends: .test_base_riot_snapshot
   services:
     - !reference [.test_base_riot_snapshot, services]
