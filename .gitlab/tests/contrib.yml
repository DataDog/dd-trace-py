algoliasearch:
  extends: .test_base_riot_snapshot
  variables:
    SUITE_NAME: "algoliasearch"

aredis:
  extends: .test_base_riot_snapshot
  parallel: 3
  services:
    - !reference [.test_base_riot_snapshot, services]
    - !reference [.services, redis]
  variables:
    SUITE_NAME: "aredis$"

asgi:
  extends: .test_base_riot_snapshot
  variables:
    SUITE_NAME: "asgi$"

asynctest:
  extends: .test_base_riot
  parallel: 3
  variables:
    SUITE_NAME: 'asynctest$'

avro:
  extends: .test_base_riot_snapshot
  variables:
    SUITE_NAME: "avro"

bottle:
  extends: .test_base_riot_snapshot
  variables:
    SUITE_NAME: "bottle"

cherrypy:
  extends: .test_base_riot_snapshot
  variables:
    SUITE_NAME: "cherrypy"

django:
  extends: .test_base_riot_snapshot
  services:
    - !reference [.test_base_riot_snapshot, services]
    - !reference [.services, memcached]
    - !reference [.services, redis]
    - !reference [.services, postgres]
  variables:
    SUITE_NAME: "django($|_celery)"
    TEST_POSTGRES_HOST: "postgres"
    TEST_MEMCACHED_HOST: "memcached"
    TEST_REDIS_HOST: "redis"

django_hosts:
  extends: .test_base_riot_snapshot
  variables:
    SUITE_NAME: 'django_hosts$'
    
djangorestframework:
  extends: .test_base_riot_snapshot
  services:
    - !reference [.test_base_riot_snapshot, services]
    - !reference [.services, memcached]
    - !reference [.services, redis]
  variables:
    SUITE_NAME: "djangorestframework"
    TEST_MEMCACHED_HOST: "memcached"
    TEST_REDIS_HOST: "redis"

dogpile_cache:
  extends: .test_base_riot_snapshot
  variables:
    SUITE_NAME: "dogpile_cache"

dramatiq:
  parallel: 2
  extends: .test_base_riot_snapshot
  services:
    - !reference [.test_base_riot_snapshot, services]
    - !reference [.services, redis]
  variables:
    SUITE_NAME: "dramatiq"
    TEST_REDIS_HOST: "redis"

elasticsearch:
  extends: .test_base_riot_snapshot
  parallel: 17
  services:
    - !reference [.test_base_riot_snapshot, services]
    - !reference [.services, elasticsearch]
    - !reference [.services, opensearch]
  variables:
    SUITE_NAME: "elasticsearch"
    TEST_ELASTICSEARCH_HOST: "elasticsearch"
    TEST_OPENSEARCH_HOST: "opensearch"

falcon:
  extends: .test_base_riot_snapshot
  variables:
    SUITE_NAME: "falcon"

fastapi:
  extends: .test_base_riot_snapshot
  variables:
    SUITE_NAME: "fastapi"

flask:
  extends: .test_base_riot_snapshot
  parallel: 14
  services:
    - !reference [.test_base_riot_snapshot, services]
    - !reference [.services, memcached]
    - !reference [.services, redis]
  variables:
    SUITE_NAME: "flask"
    TEST_MEMCACHED_HOST: "memcached"
    TEST_REDIS_HOST: "redis"

gevent:
  extends: .test_base_riot_snapshot
  variables:
    SUITE_NAME: "gevent"

graphene:
  extends: .test_base_riot_snapshot
  variables:
    SUITE_NAME: "graphene"

graphql:
  extends: .test_base_riot_snapshot
  parallel: 6
  variables:
    SUITE_NAME: "graphql"

grpc:
  extends: .test_base_riot_snapshot
  variables:
    SUITE_NAME: "grpc"

gunicorn:
  extends: .test_base_riot_snapshot
  parallel: 12
  variables:
    SUITE_NAME: "gunicorn"

jinja2:
  extends: .test_base_riot_snapshot
  variables:
    SUITE_NAME: "jinja2"

kafka:
  extends: .test_base_riot_snapshot
  parallel: 4
  services:
    - !reference [.test_base_riot_snapshot, services]
    - !reference [.services, kafka]
  variables:
    SUITE_NAME: "kafka"
    TEST_KAFKA_HOST: "kafka"
    TEST_KAFKA_PORT: "29092"

logbook:
  extends: .test_base_riot_snapshot
  variables:
    SUITE_NAME: "logbook"

loguru:
  extends: .test_base_riot_snapshot
  variables:
    SUITE_NAME: "loguru"

mako:
  extends: .test_base_riot_snapshot
  variables:
    SUITE_NAME: "mako"

molten:
  extends: .test_base_riot_snapshot
  variables:
    SUITE_NAME: "molten"

<<<<<<< HEAD
protobuf:
  extends: .test_base_riot_snapshot
  variables:
    SUITE_NAME: "protobuf"
=======
opentracer:
  extends: .test_base_riot
  variables:
    SUITE_NAME: "opentracer"
    
pylibmc:
  extends: .test_base_riot_snapshot
  services:
    - !reference [.test_base_riot_snapshot, services]
    - !reference [.services, memcached]
  variables:
    SUITE_NAME: "pylibmc"

pymemcache:
  extends: .test_base_riot_snapshot
  services:
    - !reference [.test_base_riot_snapshot, services]
    - !reference [.services, memcached]
  variables:
    SUITE_NAME: "pymemcache"
>>>>>>> c06246f6

pymongo:
  extends: .test_base_riot_snapshot
  services:
    - !reference [.test_base_riot_snapshot, services]
    - !reference [.services, mongo]
  variables:
    SUITE_NAME: "pymongo"

pynamodb:
  extends: .test_base_riot_snapshot
  variables:
    SUITE_NAME: "pynamodb"

pyodbc:
  extends: .test_base_riot_snapshot
  variables:
    SUITE_NAME: "pyodbc"

pyramid:
  extends: .test_base_riot_snapshot
  variables:
    SUITE_NAME: "pyramid"
  before_script:
    - !reference [.test_base_riot_snapshot, before_script]
    # This is because in the riotfile we specify a path to tests/contrib/pyramid/pserve_app
    # in the lockfile it gets replaced with the absolute path of /root/project/tests/.../pserve_app
    - ln -s "${CI_PROJECT_DIR}" "/root/project"

redis:
  extends: .test_base_riot_snapshot
  services:
    - !reference [.test_base_riot_snapshot, services]
    - !reference [.services, redis]
    - !reference [.services, rediscluster]
  parallel: 5
  variables:
    SUITE_NAME: "^redis$"

rediscluster:
  extends: .test_base_riot_snapshot
  services:
    - !reference [.test_base_riot_snapshot, services]
    - !reference [.services, redis]
    - !reference [.services, rediscluster]
  variables:
    SUITE_NAME: "rediscluster"

rq:
  extends: .test_base_riot_snapshot
  services:
    - !reference [.test_base_riot_snapshot, services]
    - !reference [.services, redis]
  variables:
    SUITE_NAME: "rq"
  parallel: 2

sanic:
  extends: .test_base_riot_snapshot
  variables:
    SUITE_NAME: "sanic"

snowflake:
  extends: .test_base_riot_snapshot
  variables:
    SUITE_NAME: "snowflake"

sourcecode:
  extends: .test_base_riot
  variables:
    SUITE_NAME: "sourcecode"

starlette:
  extends: .test_base_riot_snapshot
  variables:
    SUITE_NAME: "starlette"

stdlib:
  extends: .test_base_riot_snapshot
  variables:
    SUITE_NAME: 'asyncio$|sqlite3$|futures$|dbapi$|dbapi_async$'

structlog:
  extends: .test_base_riot_snapshot
  variables:
    SUITE_NAME: "structlog"
    
sourcecode:
  extends: .test_base_riot
  variables:
    SUITE_NAME: "sourcecode"

subprocess:
  extends: .test_base_riot
  variables:
    SUITE_NAME: "subprocess"

test_logging:
  extends: .test_base_riot_snapshot
  variables:
    SUITE_NAME: 'test_logging'

tornado:
  extends: .test_base_riot_snapshot
  variables:
    SUITE_NAME: "tornado"

unittest:
  extends: .test_base_riot_snapshot
  variables:
    SUITE_NAME: "unittest"

urllib3:
  extends: .test_base_riot_snapshot
  services:
    - !reference [.test_base_riot_snapshot, services]
    - !reference [.services, httpbin_local]
  variables:
    SUITE_NAME: "urllib3"
    TEST_HTTPBIN_HOST: "httpbin-local"
    TEST_HTTPBIN_PORT: "8001"

wsgi:
  extends: .test_base_riot_snapshot
  variables:
    SUITE_NAME: "wsgi"

yaaredis:
  extends: .test_base_riot_snapshot
  services:
    - !reference [.test_base_riot_snapshot, services]
    - !reference [.services, redis]
  variables:
    SUITE_NAME: "yaaredis$"<|MERGE_RESOLUTION|>--- conflicted
+++ resolved
@@ -179,12 +179,11 @@
   variables:
     SUITE_NAME: "molten"
 
-<<<<<<< HEAD
 protobuf:
   extends: .test_base_riot_snapshot
   variables:
     SUITE_NAME: "protobuf"
-=======
+
 opentracer:
   extends: .test_base_riot
   variables:
@@ -205,7 +204,6 @@
     - !reference [.services, memcached]
   variables:
     SUITE_NAME: "pymemcache"
->>>>>>> c06246f6
 
 pymongo:
   extends: .test_base_riot_snapshot
