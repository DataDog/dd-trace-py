--- conflicted
+++ resolved
@@ -33,7 +33,6 @@
   variables:
     SUITE_NAME: "fastapi"
 
-<<<<<<< HEAD
 urllib3:
   extends: .test_base_riot_snapshot
   services:
@@ -54,7 +53,7 @@
     SUITE_NAME: "kafka"
     TEST_KAFKA_HOST: "kafka"
     TEST_KAFKA_PORT: "29092"
-=======
+
 aredis:
   extends: .test_base_riot_snapshot
   services:
@@ -98,7 +97,6 @@
   variables:
     SUITE_NAME: "rq"
   parallel: 2
->>>>>>> 49bb1209
 
 gevent:
   extends: .test_base_riot_snapshot
