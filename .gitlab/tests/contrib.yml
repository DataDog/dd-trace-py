algoliasearch:
  extends: .test_base_riot_snapshot
  variables:
    SUITE_NAME: "algoliasearch"

aredis:
  extends: .test_base_riot_snapshot
  services:
    - !reference [.test_base_riot_snapshot, services]
    - !reference [.services, redis]
  variables:
    SUITE_NAME: "aredis$"

asgi:
  extends: .test_base_riot_snapshot
  variables:
    SUITE_NAME: "asgi$"

bottle:
  extends: .test_base_riot_snapshot
  variables:
    SUITE_NAME: "bottle"

cherrypy:
  extends: .test_base_riot_snapshot
  variables:
    SUITE_NAME: "cherrypy"

dogpile_cache:
  extends: .test_base_riot_snapshot
  variables:
    SUITE_NAME: "dogpile_cache"

elasticsearch:
  extends: .test_base_riot_snapshot
  parallel: 17
  services:
    - !reference [.test_base_riot_snapshot, services]
    - !reference [.services, elasticsearch]
    - !reference [.services, opensearch]
  variables:
    SUITE_NAME: "elasticsearch"
    TEST_ELASTICSEARCH_HOST: "elasticsearch"
    TEST_OPENSEARCH_HOST: "opensearch"

falcon:
  extends: .test_base_riot_snapshot
  variables:
    SUITE_NAME: "falcon"

fastapi:
  extends: .test_base_riot_snapshot
  variables:
    SUITE_NAME: "fastapi"

flask:
  extends: .test_base_riot_snapshot
  parallel: 14
  services:
    - !references [.test_base_riot_snapshot, services]
    - !reference [.services, memcached]
    - !reference [.services, redis]
  variables:
    SUITE_NAME: "flask"
    TEST_MEMCACHED_HOST: "memcached"
    TEST_REDIS_HOST: "redis"

gevent:
  extends: .test_base_riot_snapshot
  variables:
    SUITE_NAME: "gevent"

graphene:
  extends: .test_base_riot_snapshot
  variables:
    SUITE_NAME: "graphene"

graphql:
  extends: .test_base_riot_snapshot
  parallel: 6
  variables:
    SUITE_NAME: "graphql"

grpc:
  extends: .test_base_riot_snapshot
  variables:
    SUITE_NAME: "grpc"

gunicorn:
  extends: .test_base_riot_snapshot
  parallel: 12
  variables:
    SUITE_NAME: "gunicorn"

jinja2:
  extends: .test_base_riot_snapshot
  variables:
    SUITE_NAME: "jinja2"

kafka:
  extends: .test_base_riot_snapshot
  parallel: 4
  services:
    - !reference [.test_base_riot_snapshot, services]
    - !reference [.services, kafka]
  variables:
    SUITE_NAME: "kafka"
    TEST_KAFKA_HOST: "kafka"
    TEST_KAFKA_PORT: "29092"

mako:
  extends: .test_base_riot_snapshot
  variables:
    SUITE_NAME: "mako"

molten:
  extends: .test_base_riot_snapshot
  variables:
    SUITE_NAME: "molten"

pymongo:
  extends: .test_base_riot_snapshot
  services:
    - !reference [.test_base_riot_snapshot, services]
    - !reference [.services, mongo]
  variables:
    SUITE_NAME: "pymongo"

pynamodb:
  extends: .test_base_riot_snapshot
  variables:
    SUITE_NAME: "pynamodb"

pyodbc:
  extends: .test_base_riot_snapshot
  variables:
    SUITE_NAME: "pyodbc"

pyramid:
  extends: .test_base_riot_snapshot
  variables:
    SUITE_NAME: "pyramid"
  before_script:
    - !reference [.test_base_riot_snapshot, before_script]
    # This is because in the riotfile we specify a path to tests/contrib/pyramid/pserve_app
    # in the lockfile it gets replaced with the absolute path of /root/project/tests/.../pserve_app
    - ln -s "${CI_PROJECT_DIR}" "/root/project"

redis:
  extends: .test_base_riot_snapshot
  services:
    - !reference [.test_base_riot_snapshot, services]
    - !reference [.services, redis]
    - !reference [.services, rediscluster]
  parallel: 5
  variables:
    SUITE_NAME: "^redis$"

rediscluster:
  extends: .test_base_riot_snapshot
  services:
    - !reference [.test_base_riot_snapshot, services]
    - !reference [.services, redis]
    - !reference [.services, rediscluster]
  variables:
    SUITE_NAME: "rediscluster"

rq:
  extends: .test_base_riot_snapshot
  services:
    - !reference [.test_base_riot_snapshot, services]
    - !reference [.services, redis]
  variables:
    SUITE_NAME: "rq"
  parallel: 2

sanic:
  extends: .test_base_riot_snapshot
  variables:
    SUITE_NAME: "sanic"

snowflake:
  extends: .test_base_riot_snapshot
  variables:
    SUITE_NAME: "snowflake"

starlette:
  extends: .test_base_riot_snapshot
  variables:
    SUITE_NAME: "starlette"

structlog:
  extends: .test_base_riot_snapshot
  variables:
    SUITE_NAME: "structlog"

tornado:
  extends: .test_base_riot_snapshot
  variables:
    SUITE_NAME: "tornado"

<<<<<<< HEAD
urllib3:
  extends: .test_base_riot_snapshot
  services:
    - !reference [.test_base_riot_snapshot, services]
    - !reference [.services, httpbin_local]
  variables:
    SUITE_NAME: "urllib3"
    TEST_HTTPBIN_HOST: "httpbin-local"
    TEST_HTTPBIN_PORT: "8001"
=======
unittest:
  extends: .test_base_riot_snapshot
  variables:
    SUITE_NAME: "unittest"
>>>>>>> 52cf1fef

wsgi:
  extends: .test_base_riot_snapshot
  variables:
    SUITE_NAME: "wsgi"

<<<<<<< HEAD
yaaredis:
  extends: .test_base_riot_snapshot
  services:
    - !reference [.test_base_riot_snapshot, services]
    - !reference [.services, redis]
  variables:
    SUITE_NAME: "yaaredis$"
=======
loguru:
  extends: .test_base_riot_snapshot
  variables:
    SUITE_NAME: "loguru"

logbook:
  extends: .test_base_riot_snapshot
  variables:
    SUITE_NAME: "logbook"

asynctest:
  extends: .test_base_riot
  variables:
    SUITE_NAME: 'asynctest$'

pytest_v2:
  extends: .test_base_riot_snapshot
  parallel: 10
  variables:
    SUITE_NAME: 'pytest_plugin_v2'

django_hosts:
  extends: .test_base_riot_snapshot
  variables:
    SUITE_NAME: 'django_hosts$'

test_logging:
  extends: .test_base_riot_snapshot
  variables:
    SUITE_NAME: 'test_logging'

stdlib:
  extends: .test_base_riot_snapshot
  variables:
    SUITE_NAME: 'asyncio$|sqlite3$|futures$|dbapi$|dbapi_async$'

subprocess:
  extends: .test_base_riot
  variables:
    SUITE_NAME: "subprocess"

opentracer:
  extends: .test_base_riot
  variables:
    SUITE_NAME: "opentracer"
>>>>>>> 52cf1fef
<|MERGE_RESOLUTION|>--- conflicted
+++ resolved
@@ -2,14 +2,6 @@
   extends: .test_base_riot_snapshot
   variables:
     SUITE_NAME: "algoliasearch"
-
-aredis:
-  extends: .test_base_riot_snapshot
-  services:
-    - !reference [.test_base_riot_snapshot, services]
-    - !reference [.services, redis]
-  variables:
-    SUITE_NAME: "aredis$"
 
 asgi:
   extends: .test_base_riot_snapshot
@@ -57,7 +49,7 @@
   extends: .test_base_riot_snapshot
   parallel: 14
   services:
-    - !references [.test_base_riot_snapshot, services]
+    - !reference [.test_base_riot_snapshot, services]
     - !reference [.services, memcached]
     - !reference [.services, redis]
   variables:
@@ -65,37 +57,15 @@
     TEST_MEMCACHED_HOST: "memcached"
     TEST_REDIS_HOST: "redis"
 
-gevent:
-  extends: .test_base_riot_snapshot
-  variables:
-    SUITE_NAME: "gevent"
-
-graphene:
-  extends: .test_base_riot_snapshot
-  variables:
-    SUITE_NAME: "graphene"
-
-graphql:
-  extends: .test_base_riot_snapshot
-  parallel: 6
-  variables:
-    SUITE_NAME: "graphql"
-
-grpc:
-  extends: .test_base_riot_snapshot
-  variables:
-    SUITE_NAME: "grpc"
-
-gunicorn:
-  extends: .test_base_riot_snapshot
-  parallel: 12
-  variables:
-    SUITE_NAME: "gunicorn"
-
-jinja2:
-  extends: .test_base_riot_snapshot
-  variables:
-    SUITE_NAME: "jinja2"
+urllib3:
+  extends: .test_base_riot_snapshot
+  services:
+    - !reference [.test_base_riot_snapshot, services]
+    - !reference [.services, httpbin_local]
+  variables:
+    SUITE_NAME: "urllib3"
+    TEST_HTTPBIN_HOST: "httpbin-local"
+    TEST_HTTPBIN_PORT: "8001"
 
 kafka:
   extends: .test_base_riot_snapshot
@@ -107,6 +77,82 @@
     SUITE_NAME: "kafka"
     TEST_KAFKA_HOST: "kafka"
     TEST_KAFKA_PORT: "29092"
+
+aredis:
+  extends: .test_base_riot_snapshot
+  services:
+    - !reference [.test_base_riot_snapshot, services]
+    - !reference [.services, redis]
+  variables:
+    SUITE_NAME: "aredis$"
+
+yaaredis:
+  extends: .test_base_riot_snapshot
+  services:
+    - !reference [.test_base_riot_snapshot, services]
+    - !reference [.services, redis]
+  variables:
+    SUITE_NAME: "yaaredis$"
+
+redis:
+  extends: .test_base_riot_snapshot
+  services:
+    - !reference [.test_base_riot_snapshot, services]
+    - !reference [.services, redis]
+    - !reference [.services, rediscluster]
+  parallel: 5
+  variables:
+    SUITE_NAME: "^redis$"
+
+rediscluster:
+  extends: .test_base_riot_snapshot
+  services:
+    - !reference [.test_base_riot_snapshot, services]
+    - !reference [.services, redis]
+    - !reference [.services, rediscluster]
+  variables:
+    SUITE_NAME: "rediscluster"
+
+rq:
+  extends: .test_base_riot_snapshot
+  services:
+    - !reference [.test_base_riot_snapshot, services]
+    - !reference [.services, redis]
+  variables:
+    SUITE_NAME: "rq"
+  parallel: 2
+
+gevent:
+  extends: .test_base_riot_snapshot
+  variables:
+    SUITE_NAME: "gevent"
+
+graphene:
+  extends: .test_base_riot_snapshot
+  variables:
+    SUITE_NAME: "graphene"
+
+graphql:
+  extends: .test_base_riot_snapshot
+  parallel: 6
+  variables:
+    SUITE_NAME: "graphql"
+
+grpc:
+  extends: .test_base_riot_snapshot
+  variables:
+    SUITE_NAME: "grpc"
+
+gunicorn:
+  extends: .test_base_riot_snapshot
+  parallel: 12
+  variables:
+    SUITE_NAME: "gunicorn"
+
+jinja2:
+  extends: .test_base_riot_snapshot
+  variables:
+    SUITE_NAME: "jinja2"
 
 mako:
   extends: .test_base_riot_snapshot
@@ -146,34 +192,6 @@
     # in the lockfile it gets replaced with the absolute path of /root/project/tests/.../pserve_app
     - ln -s "${CI_PROJECT_DIR}" "/root/project"
 
-redis:
-  extends: .test_base_riot_snapshot
-  services:
-    - !reference [.test_base_riot_snapshot, services]
-    - !reference [.services, redis]
-    - !reference [.services, rediscluster]
-  parallel: 5
-  variables:
-    SUITE_NAME: "^redis$"
-
-rediscluster:
-  extends: .test_base_riot_snapshot
-  services:
-    - !reference [.test_base_riot_snapshot, services]
-    - !reference [.services, redis]
-    - !reference [.services, rediscluster]
-  variables:
-    SUITE_NAME: "rediscluster"
-
-rq:
-  extends: .test_base_riot_snapshot
-  services:
-    - !reference [.test_base_riot_snapshot, services]
-    - !reference [.services, redis]
-  variables:
-    SUITE_NAME: "rq"
-  parallel: 2
-
 sanic:
   extends: .test_base_riot_snapshot
   variables:
@@ -199,37 +217,16 @@
   variables:
     SUITE_NAME: "tornado"
 
-<<<<<<< HEAD
-urllib3:
-  extends: .test_base_riot_snapshot
-  services:
-    - !reference [.test_base_riot_snapshot, services]
-    - !reference [.services, httpbin_local]
-  variables:
-    SUITE_NAME: "urllib3"
-    TEST_HTTPBIN_HOST: "httpbin-local"
-    TEST_HTTPBIN_PORT: "8001"
-=======
 unittest:
   extends: .test_base_riot_snapshot
   variables:
     SUITE_NAME: "unittest"
->>>>>>> 52cf1fef
 
 wsgi:
   extends: .test_base_riot_snapshot
   variables:
     SUITE_NAME: "wsgi"
 
-<<<<<<< HEAD
-yaaredis:
-  extends: .test_base_riot_snapshot
-  services:
-    - !reference [.test_base_riot_snapshot, services]
-    - !reference [.services, redis]
-  variables:
-    SUITE_NAME: "yaaredis$"
-=======
 loguru:
   extends: .test_base_riot_snapshot
   variables:
@@ -274,5 +271,4 @@
 opentracer:
   extends: .test_base_riot
   variables:
-    SUITE_NAME: "opentracer"
->>>>>>> 52cf1fef
+    SUITE_NAME: "opentracer"