algoliasearch:
  extends: .test_base_riot_snapshot
  variables:
    SUITE_NAME: "algoliasearch"

aredis:
  extends: .test_base_riot_snapshot
  parallel: 3
  services:
    - !reference [.test_base_riot_snapshot, services]
    - !reference [.services, redis]
  variables:
    SUITE_NAME: "aredis$"

asgi:
  extends: .test_base_riot_snapshot
  variables:
    SUITE_NAME: "asgi$"

asynctest:
  extends: .test_base_riot
  parallel: 3
  variables:
    SUITE_NAME: 'asynctest$'

avro:
  extends: .test_base_riot_snapshot
  variables:
    SUITE_NAME: "avro"

bottle:
  extends: .test_base_riot_snapshot
  variables:
    SUITE_NAME: "bottle"

cherrypy:
  extends: .test_base_riot_snapshot
  variables:
    SUITE_NAME: "cherrypy"

django_hosts:
  extends: .test_base_riot_snapshot
  variables:
    SUITE_NAME: 'django_hosts$'

dogpile_cache:
  extends: .test_base_riot_snapshot
  variables:
    SUITE_NAME: "dogpile_cache"

elasticsearch:
  extends: .test_base_riot_snapshot
  parallel: 17
  services:
    - !reference [.test_base_riot_snapshot, services]
    - !reference [.services, elasticsearch]
    - !reference [.services, opensearch]
  variables:
    SUITE_NAME: "elasticsearch"
    TEST_ELASTICSEARCH_HOST: "elasticsearch"
    TEST_OPENSEARCH_HOST: "opensearch"

falcon:
  extends: .test_base_riot_snapshot
  variables:
    SUITE_NAME: "falcon"

fastapi:
  extends: .test_base_riot_snapshot
  variables:
    SUITE_NAME: "fastapi"

flask:
  extends: .test_base_riot_snapshot
  parallel: 14
  services:
    - !reference [.test_base_riot_snapshot, services]
    - !reference [.services, memcached]
    - !reference [.services, redis]
  variables:
    SUITE_NAME: "flask"
    TEST_MEMCACHED_HOST: "memcached"
    TEST_REDIS_HOST: "redis"

gevent:
  extends: .test_base_riot_snapshot
  variables:
    SUITE_NAME: "gevent"

graphene:
  extends: .test_base_riot_snapshot
  variables:
    SUITE_NAME: "graphene"

graphql:
  extends: .test_base_riot_snapshot
  parallel: 6
  variables:
    SUITE_NAME: "graphql"

grpc:
  extends: .test_base_riot_snapshot
  variables:
    SUITE_NAME: "grpc"

gunicorn:
  extends: .test_base_riot_snapshot
  parallel: 12
  variables:
    SUITE_NAME: "gunicorn"

jinja2:
  extends: .test_base_riot_snapshot
  variables:
    SUITE_NAME: "jinja2"

kafka:
  extends: .test_base_riot_snapshot
  parallel: 4
  services:
    - !reference [.test_base_riot_snapshot, services]
    - !reference [.services, kafka]
  variables:
    SUITE_NAME: "kafka"
    TEST_KAFKA_HOST: "kafka"
    TEST_KAFKA_PORT: "29092"

logbook:
  extends: .test_base_riot_snapshot
  variables:
    SUITE_NAME: "logbook"

loguru:
  extends: .test_base_riot_snapshot
  variables:
    SUITE_NAME: "loguru"

mako:
  extends: .test_base_riot_snapshot
  variables:
    SUITE_NAME: "mako"

molten:
  extends: .test_base_riot_snapshot
  variables:
    SUITE_NAME: "molten"

opentracer:
  extends: .test_base_riot
  variables:
    SUITE_NAME: "opentracer"

pymongo:
  extends: .test_base_riot_snapshot
  services:
    - !reference [.test_base_riot_snapshot, services]
    - !reference [.services, mongo]
  variables:
    SUITE_NAME: "pymongo"

pynamodb:
  extends: .test_base_riot_snapshot
  variables:
    SUITE_NAME: "pynamodb"

pyodbc:
  extends: .test_base_riot_snapshot
  variables:
    SUITE_NAME: "pyodbc"

pyramid:
  extends: .test_base_riot_snapshot
  variables:
    SUITE_NAME: "pyramid"
  before_script:
    - !reference [.test_base_riot_snapshot, before_script]
    # This is because in the riotfile we specify a path to tests/contrib/pyramid/pserve_app
    # in the lockfile it gets replaced with the absolute path of /root/project/tests/.../pserve_app
    - ln -s "${CI_PROJECT_DIR}" "/root/project"

redis:
  extends: .test_base_riot_snapshot
  services:
    - !reference [.test_base_riot_snapshot, services]
    - !reference [.services, redis]
    - !reference [.services, rediscluster]
  parallel: 5
  variables:
    SUITE_NAME: "^redis$"

rediscluster:
  extends: .test_base_riot_snapshot
  services:
    - !reference [.test_base_riot_snapshot, services]
    - !reference [.services, redis]
    - !reference [.services, rediscluster]
  variables:
    SUITE_NAME: "rediscluster"

rq:
  extends: .test_base_riot_snapshot
  services:
    - !reference [.test_base_riot_snapshot, services]
    - !reference [.services, redis]
  variables:
    SUITE_NAME: "rq"
  parallel: 2

sanic:
  extends: .test_base_riot_snapshot
  variables:
    SUITE_NAME: "sanic"

snowflake:
  extends: .test_base_riot_snapshot
  variables:
    SUITE_NAME: "snowflake"

sourcecode:
  extends: .test_base_riot
  variables:
    SUITE_NAME: "sourcecode"

starlette:
  extends: .test_base_riot_snapshot
  variables:
    SUITE_NAME: "starlette"

stdlib:
  extends: .test_base_riot_snapshot
  variables:
    SUITE_NAME: 'asyncio$|sqlite3$|futures$|dbapi$|dbapi_async$'

structlog:
  extends: .test_base_riot_snapshot
  variables:
    SUITE_NAME: "structlog"

subprocess:
  extends: .test_base_riot
  variables:
    SUITE_NAME: "subprocess"

test_logging:
  extends: .test_base_riot_snapshot
  variables:
    SUITE_NAME: 'test_logging'

tornado:
  extends: .test_base_riot_snapshot
  variables:
    SUITE_NAME: "tornado"

unittest:
  extends: .test_base_riot_snapshot
  variables:
    SUITE_NAME: "unittest"

urllib3:
  extends: .test_base_riot_snapshot
  services:
    - !reference [.test_base_riot_snapshot, services]
    - !reference [.services, httpbin_local]
  variables:
    SUITE_NAME: "urllib3"
    TEST_HTTPBIN_HOST: "httpbin-local"
    TEST_HTTPBIN_PORT: "8001"

wsgi:
  extends: .test_base_riot_snapshot
  variables:
    SUITE_NAME: "wsgi"

<<<<<<< HEAD
yaaredis:
  extends: .test_base_riot_snapshot
  services:
    - !reference [.test_base_riot_snapshot, services]
    - !reference [.services, redis]
=======
djangorestframework:
  parallel: 2
  extends: .test_base_riot_snapshot
  variables:
    SUITE_NAME: "djangorestframework"
  services:
    - !reference [.test_base_riot_snapshot, services]
    - !reference [.services, memcached]
    - !reference [.services, redis]

pylibmc:
  extends: .test_base_riot_snapshot
  services:
    - !reference [.test_base_riot_snapshot, services]
    - !reference [.services, memcached]
  variables:
    SUITE_NAME: "pylibmc"

pymemcache:
  extends: .test_base_riot_snapshot
  services:
    - !reference [.test_base_riot_snapshot, services]
    - !reference [.services, memcached]
  variables:
    SUITE_NAME: "pymemcache"

sourcecode:
  extends: .test_base_riot
>>>>>>> 0cf67580
  variables:
    SUITE_NAME: "yaaredis$"<|MERGE_RESOLUTION|>--- conflicted
+++ resolved
@@ -42,6 +42,16 @@
   extends: .test_base_riot_snapshot
   variables:
     SUITE_NAME: 'django_hosts$'
+    
+djangorestframework:
+  parallel: 2
+  extends: .test_base_riot_snapshot
+  variables:
+    SUITE_NAME: "djangorestframework"
+  services:
+    - !reference [.test_base_riot_snapshot, services]
+    - !reference [.services, memcached]
+    - !reference [.services, redis]
 
 dogpile_cache:
   extends: .test_base_riot_snapshot
@@ -149,6 +159,22 @@
   extends: .test_base_riot
   variables:
     SUITE_NAME: "opentracer"
+    
+pylibmc:
+  extends: .test_base_riot_snapshot
+  services:
+    - !reference [.test_base_riot_snapshot, services]
+    - !reference [.services, memcached]
+  variables:
+    SUITE_NAME: "pylibmc"
+
+pymemcache:
+  extends: .test_base_riot_snapshot
+  services:
+    - !reference [.test_base_riot_snapshot, services]
+    - !reference [.services, memcached]
+  variables:
+    SUITE_NAME: "pymemcache"
 
 pymongo:
   extends: .test_base_riot_snapshot
@@ -235,6 +261,9 @@
   extends: .test_base_riot_snapshot
   variables:
     SUITE_NAME: "structlog"
+    
+sourcecode:
+  extends: .test_base_riot
 
 subprocess:
   extends: .test_base_riot
@@ -271,41 +300,10 @@
   variables:
     SUITE_NAME: "wsgi"
 
-<<<<<<< HEAD
 yaaredis:
   extends: .test_base_riot_snapshot
   services:
     - !reference [.test_base_riot_snapshot, services]
     - !reference [.services, redis]
-=======
-djangorestframework:
-  parallel: 2
-  extends: .test_base_riot_snapshot
-  variables:
-    SUITE_NAME: "djangorestframework"
-  services:
-    - !reference [.test_base_riot_snapshot, services]
-    - !reference [.services, memcached]
-    - !reference [.services, redis]
-
-pylibmc:
-  extends: .test_base_riot_snapshot
-  services:
-    - !reference [.test_base_riot_snapshot, services]
-    - !reference [.services, memcached]
-  variables:
-    SUITE_NAME: "pylibmc"
-
-pymemcache:
-  extends: .test_base_riot_snapshot
-  services:
-    - !reference [.test_base_riot_snapshot, services]
-    - !reference [.services, memcached]
-  variables:
-    SUITE_NAME: "pymemcache"
-
-sourcecode:
-  extends: .test_base_riot
->>>>>>> 0cf67580
   variables:
     SUITE_NAME: "yaaredis$"