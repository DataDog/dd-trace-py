--- conflicted
+++ resolved
@@ -1,16 +1,11 @@
 internal:
   extends: .test_base_riot
   variables:
-<<<<<<< HEAD
     SUITE_NAME: "internal"
-    SERVICES: "testagent"
 
 telemetry:
   extends: .test_base_riot
   parallel: 4
   variables:
     SUITE_NAME: "telemetry"
-    DD_TRACE_AGENT_URL: "http://testagent:9126"
-=======
-    SUITE_NAME: "internal"
->>>>>>> 788cd213
+    DD_TRACE_AGENT_URL: "http://testagent:9126"