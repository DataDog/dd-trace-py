--- conflicted
+++ resolved
@@ -14,7 +14,6 @@
   variables:
     SUITE_NAME: "integration-snapshot*"
 
-<<<<<<< HEAD
 integration-agent:
   extends: .test_base_riot
   variables:
@@ -27,14 +26,10 @@
 
 ddtracerun:
   extends: .test_base_riot
-=======
-ddtracerun:
-  extends: .test_base_riot
   services:
     - !reference [.test_base_riot, services]
     - name: registry.ddbuild.io/redis:7.0.7
       alias: redis
->>>>>>> 79262a67
   variables:
     SUITE_NAME: "ddtracerun"
     TEST_REDIS_HOST: "redis"