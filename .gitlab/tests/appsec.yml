<<<<<<< HEAD
=======
appsec:
  extends: .test_base_riot_snapshot
  parallel: 6
  variables:
    SUITE_NAME: "appsec$"

appsec iast:
  extends: .test_base_riot_snapshot
  parallel: 6
  services:
    - !reference [.test_base_riot_snapshot, services]
    - name: registry.ddbuild.io/images/mirror/postgres:12-alpine
      alias: postgres
      variables:
        POSTGRES_PASSWORD: postgres
        POSTGRES_USER: postgres
        POSTGRES_DB: postgres
  variables:
    SUITE_NAME: "appsec_iast$"
    TEST_POSTGRES_HOST: "postgres"

appsec iast tdd_propagation:
  extends: .test_base_riot_snapshot
  allow_failure: true
  parallel: 2
  variables:
    SUITE_NAME: "appsec_iast_tdd_propagation"

appsec iast memcheck:
  extends: .test_base_riot_snapshot
  parallel: 5
  variables:
    SUITE_NAME: "appsec_iast_memcheck"

>>>>>>> a7dc98bb
appsec threats django:
  extends: .test_base_hatch
  parallel: 12
  variables:
    SUITE_NAME: "appsec_threats_django"

appsec threats flask:
  extends: .test_base_hatch
  parallel: 10
  variables:
    SUITE_NAME: "appsec_threats_flask"

appsec threats fastapi:
  extends: .test_base_hatch
  parallel: 9
  variables:
    SUITE_NAME: "appsec_threats_fastapi"<|MERGE_RESOLUTION|>--- conflicted
+++ resolved
@@ -1,5 +1,3 @@
-<<<<<<< HEAD
-=======
 appsec:
   extends: .test_base_riot_snapshot
   parallel: 6
@@ -34,7 +32,6 @@
   variables:
     SUITE_NAME: "appsec_iast_memcheck"
 
->>>>>>> a7dc98bb
 appsec threats django:
   extends: .test_base_hatch
   parallel: 12
