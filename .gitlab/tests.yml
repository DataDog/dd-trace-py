--- conflicted
+++ resolved
@@ -50,34 +50,6 @@
     # agent at that host. Therefore setting this as a variable will cause recursive requests to the testagent
     - export DD_TRACE_AGENT_URL="http://testagent:9126"
 
-<<<<<<< HEAD
-
-build_base_venvs:
-  extends: .testrunner
-  stage: riot
-  parallel:
-    matrix:
-      - PYTHON_VERSION: ["3.7", "3.8", "3.9", "3.10", "3.11", "3.12", "3.13"]
-  variables:
-    CMAKE_BUILD_PARALLEL_LEVEL: 12
-    CARGO_BUILD_JOBS: 12
-    PIP_VERBOSE: 1
-    DD_PROFILING_NATIVE_TESTS: 1
-    _DD_DEBUG_EXT: 1
-  script:
-    - pip install riot==0.20.1
-    - riot -P -v generate --python=$PYTHON_VERSION
-  artifacts:
-    name: venv_$PYTHON_VERSION
-    paths:
-      - debug_ext_metadata.txt
-      - .riot/venv_*
-      - ddtrace/**/*.so*
-      - ddtrace/internal/datadog/profiling/crashtracker/crashtracker_exe*
-      - ddtrace/internal/datadog/profiling/test/test_*
-
-=======
->>>>>>> 0c7fc1bb
 # Do not define a `needs:` in order to depend on the whole `precheck` stage
 .test_base_riot:
   extends: .testrunner
