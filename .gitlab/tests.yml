stages:
  - tests

variables:
  RIOT_RUN_CMD: riot -P -v run --exitfirst --pass-env -s
<<<<<<< HEAD
  _DD_CIVISIBILITY_USE_PYTEST_V2: "true"
  _CI_DD_ENV: "itrtest"
  PYTEST_ADDOPTS: "-s"
=======
  REPO_LANG: python # "python" is used everywhere rather than "py"
  # CI_DEBUG_SERVICES: "true"


.testrunner:
  image: registry.ddbuild.io/images/mirror/dd-trace-py/testrunner:7a2e802af76051f82d698919d2837eff18dbb48e
  # DEV: we have a larger pool of amd64 runners, prefer that over arm64
  tags: [ "arch:amd64" ]
  timeout: 20m
  before_script:
    - pyenv global 3.12 3.7 3.8 3.9 3.10 3.11 3.13-dev
    - export _CI_DD_AGENT_URL=http://${HOST_IP}:8126/


{{services.yml}}
>>>>>>> a67ad41d

.test_base_hatch:
  extends: .testrunner
  stage: tests
  # Hatch doesn't use pre-built wheels or venvs so we can start them right away
  needs: []
  parallel: 4
  # DEV: This is the max retries that GitLab currently allows for
  retry: 2
  script:
    - export PYTEST_ADDOPTS="${PYTEST_ADDOPTS} --ddtrace"
    - export _DD_CIVISIBILITY_USE_CI_CONTEXT_PROVIDER=true
    - |
      envs=( $(hatch env show --json | jq -r --arg suite_name "$SUITE_NAME" 'keys[] | select(. | contains($suite_name))' | sort | ./.gitlab/ci-split-input.sh) )
      if [[ ${#envs[@]} -eq 0 ]]; then
        echo "No hatch envs found for ${SUITE_NAME}"
        exit 1
      fi
      for env in "${envs[@]}"
      do
        echo "Running hatch env: ${env}:test"
        hatch run ${env}:test
      done


.test_base_hatch_snapshot:
  extends: .test_base_hatch
  services:
    - !reference [.services, testagent]
  before_script:
    - !reference [.testrunner, before_script]
    # DEV: All job variables get shared with services, setting `DD_TRACE_AGENT_URL` on the testagent will tell it to forward all requests to the
    # agent at that host. Therefore setting this as a variable will cause recursive requests to the testagent
    - export DD_TRACE_AGENT_URL="http://testagent:9126"


build_base_venvs:
  extends: .testrunner
  stage: tests
  parallel:
    matrix:
      - PYTHON_VERSION: ["3.7", "3.8", "3.9", "3.10", "3.11", "3.12"]
  variables:
    CMAKE_BUILD_PARALLEL_LEVEL: 12
    PIP_VERBOSE: 1
    DD_PROFILING_NATIVE_TESTS: 1
  script:
    - pip install riot==0.20.0
    - riot -P -v generate --python=$PYTHON_VERSION
  artifacts:
    name: venv_$PYTHON_VERSION
    paths:
      - .riot/venv_*
      - ddtrace/**/*.so*
      - ddtrace/internal/datadog/profiling/crashtracker/crashtracker_exe*
      - ddtrace/internal/datadog/profiling/test/test_*

.test_base_riot:
  extends: .testrunner
  stage: tests
  needs: [ build_base_venvs ]
  parallel: 4
  services:
    - !reference [.services, ddagent]
  # DEV: This is the max retries that GitLab currently allows for
  retry: 2
  script:
    - pip install riot==0.20.0
    - unset DD_SERVICE
    - unset DD_ENV
    - unset DD_TAGS
    - unset DD_TRACE_REMOVE_INTEGRATION_SERVICE_NAMES_ENABLED
    - |
      hashes=( $(riot list --hash-only "${SUITE_NAME}" | sort | ./.gitlab/ci-split-input.sh) )
      if [[ ${#hashes[@]} -eq 0 ]]; then
        echo "No riot hashes found for ${SUITE_NAME}"
        exit 1
      fi
      for hash in "${hashes[@]}"
      do
        echo "Running riot hash: ${hash}"
        riot list "${hash}"
        ${RIOT_RUN_CMD} "${hash}" -- --ddtrace
      done
      ./scripts/check-diff ".riot/requirements/" \
        "Changes detected after running riot. Consider deleting changed files, running scripts/compile-and-prune-test-requirements and committing the result."


.test_base_riot_snapshot:
  extends: .test_base_riot
  services:
    - !reference [.test_base_riot, services]
    - !reference [.services, testagent]
  before_script:
    - !reference [.testrunner, before_script]
    # DEV: All job variables get shared with services, setting `DD_TRACE_AGENT_URL` on the testagent will tell it to forward all requests to the
    # agent at that host. Therefore setting this as a variable will cause recursive requests to the testagent
    - export DD_TRACE_AGENT_URL="http://testagent:9126"
    - ln -s "${CI_PROJECT_DIR}" "/root/project"

slotscheck:
  extends: .testrunner
  stage: tests
  needs: []
  script:
    - hatch run slotscheck:_

conftests:
  extends: .testrunner
  stage: tests
  needs: []
  script:
    - hatch run meta-testing:meta-testing

# Required jobs will appear here<|MERGE_RESOLUTION|>--- conflicted
+++ resolved
@@ -3,27 +3,8 @@
 
 variables:
   RIOT_RUN_CMD: riot -P -v run --exitfirst --pass-env -s
-<<<<<<< HEAD
   _DD_CIVISIBILITY_USE_PYTEST_V2: "true"
-  _CI_DD_ENV: "itrtest"
   PYTEST_ADDOPTS: "-s"
-=======
-  REPO_LANG: python # "python" is used everywhere rather than "py"
-  # CI_DEBUG_SERVICES: "true"
-
-
-.testrunner:
-  image: registry.ddbuild.io/images/mirror/dd-trace-py/testrunner:7a2e802af76051f82d698919d2837eff18dbb48e
-  # DEV: we have a larger pool of amd64 runners, prefer that over arm64
-  tags: [ "arch:amd64" ]
-  timeout: 20m
-  before_script:
-    - pyenv global 3.12 3.7 3.8 3.9 3.10 3.11 3.13-dev
-    - export _CI_DD_AGENT_URL=http://${HOST_IP}:8126/
-
-
-{{services.yml}}
->>>>>>> a67ad41d
 
 .test_base_hatch:
   extends: .testrunner
