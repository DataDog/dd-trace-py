stages:
  - precheck
  - riot
  - hatch

variables:
  RIOT_RUN_CMD: riot -P -v run --exitfirst --pass-env -s
  REPO_LANG: python # "python" is used everywhere rather than "py"
  DD_PYTEST_USE_NEW_PLUGIN_BETA: "true"
  PYTEST_ADDOPTS: "-s"
  # CI_DEBUG_SERVICES: "true"

<<<<<<< HEAD
.testrunner:
  image: registry.ddbuild.io/images/mirror/dd-trace-py/testrunner:0a50e839f4b1600f02157518b8d016451b346578@sha256:5dae9bc7872f69b31b612690f0748c7ad71ab90ef28a754b2ae93d0ba505837b
  # DEV: we have a larger pool of amd64 runners, prefer that over arm64
  tags: [ "arch:amd64" ]
  timeout: 20m
  before_script:
    - pyenv global 3.12 3.7 3.8 3.9 3.10 3.11 3.13
    - export _CI_DD_AGENT_URL=http://${HOST_IP}:8126/
  rules:
    - if: '$CI_COMMIT_BRANCH == "main" || $CI_COMMIT_BRANCH =~ /^[0-9]+\.[0-9]+$/'
      interruptible: false


{{services.yml}}
=======
include:
  - local: ".gitlab/services.yml"
  - local: ".gitlab/testrunner.yml"
>>>>>>> 87a74ae6

.test_base_hatch:
  extends: .testrunner
  stage: hatch
  # Hatch doesn't use pre-built wheels or venvs so we can start them right away
  needs: []
  parallel: 4
  # DEV: This is the max retries that GitLab currently allows for
  retry: 2
  before_script:
    - !reference [.testrunner, before_script]
    - pip install riot==0.20.1
  script:
    - export PYTEST_ADDOPTS="${PYTEST_ADDOPTS} --ddtrace"
    - export _DD_CIVISIBILITY_USE_CI_CONTEXT_PROVIDER=true
    - |
      envs=( $(hatch env show --json | jq -r --arg suite_name "$SUITE_NAME" 'keys[] | select(. | contains($suite_name))' | sort | ./.gitlab/ci-split-input.sh) )
      if [[ ${#envs[@]} -eq 0 ]]; then
        echo "No hatch envs found for ${SUITE_NAME}"
        exit 1
      fi
      for env in "${envs[@]}"
      do
        echo "Running hatch env: ${env}:test"
        hatch run ${env}:test
      done


.test_base_hatch_snapshot:
  extends: .test_base_hatch
  services:
    - !reference [.services, testagent]
  before_script:
    - !reference [.test_base_hatch, before_script]
    # DEV: All job variables get shared with services, setting `DD_TRACE_AGENT_URL` on the testagent will tell it to forward all requests to the
    # agent at that host. Therefore setting this as a variable will cause recursive requests to the testagent
    - export DD_TRACE_AGENT_URL="http://testagent:9126"


build_base_venvs:
  extends: .testrunner
  stage: riot
  parallel:
    matrix:
      - PYTHON_VERSION: ["3.7", "3.8", "3.9", "3.10", "3.11", "3.12", "3.13"]
  variables:
    CMAKE_BUILD_PARALLEL_LEVEL: 12
    PIP_VERBOSE: 1
    DD_PROFILING_NATIVE_TESTS: 1
  script:
    - pip install riot==0.20.1
    - riot -P -v generate --python=$PYTHON_VERSION
  artifacts:
    name: venv_$PYTHON_VERSION
    paths:
      - .riot/venv_*
      - ddtrace/**/*.so*
      - ddtrace/internal/datadog/profiling/crashtracker/crashtracker_exe*
      - ddtrace/internal/datadog/profiling/test/test_*

# Do not define a `needs:` in order to depend on the whole `precheck` stage
.test_base_riot:
  extends: .testrunner
  stage: riot
  needs: [ build_base_venvs ]
  parallel: 4
  services:
    - !reference [.services, ddagent]
  # DEV: This is the max retries that GitLab currently allows for
  retry: 2
  before_script:
    - !reference [.testrunner, before_script]
    - pip install riot==0.20.1
    - unset DD_SERVICE
    - unset DD_ENV
    - unset DD_TAGS
    - unset DD_TRACE_REMOVE_INTEGRATION_SERVICE_NAMES_ENABLED
  script:
    - |
      hashes=( $(riot list --hash-only "${SUITE_NAME}" | sort | ./.gitlab/ci-split-input.sh) )
      if [[ ${#hashes[@]} -eq 0 ]]; then
        echo "No riot hashes found for ${SUITE_NAME}"
        exit 1
      fi
      for hash in "${hashes[@]}"
      do
        echo "Running riot hash: ${hash}"
        riot list "${hash}"
        ${RIOT_RUN_CMD} "${hash}" -- --ddtrace
      done
      ./scripts/check-diff ".riot/requirements/" \
        "Changes detected after running riot. Consider deleting changed files, running scripts/compile-and-prune-test-requirements and committing the result."


.test_base_riot_snapshot:
  extends: .test_base_riot
  services:
    - !reference [.test_base_riot, services]
    - !reference [.services, testagent]
  before_script:
    - !reference [.test_base_riot, before_script]
    # DEV: All job variables get shared with services, setting `DD_TRACE_AGENT_URL` on the testagent will tell it to forward all requests to the
    # agent at that host. Therefore setting this as a variable will cause recursive requests to the testagent
    - export DD_TRACE_AGENT_URL="http://testagent:9126"
    - ln -s "${CI_PROJECT_DIR}" "/root/project"


# Required jobs will appear here<|MERGE_RESOLUTION|>--- conflicted
+++ resolved
@@ -10,26 +10,9 @@
   PYTEST_ADDOPTS: "-s"
   # CI_DEBUG_SERVICES: "true"
 
-<<<<<<< HEAD
-.testrunner:
-  image: registry.ddbuild.io/images/mirror/dd-trace-py/testrunner:0a50e839f4b1600f02157518b8d016451b346578@sha256:5dae9bc7872f69b31b612690f0748c7ad71ab90ef28a754b2ae93d0ba505837b
-  # DEV: we have a larger pool of amd64 runners, prefer that over arm64
-  tags: [ "arch:amd64" ]
-  timeout: 20m
-  before_script:
-    - pyenv global 3.12 3.7 3.8 3.9 3.10 3.11 3.13
-    - export _CI_DD_AGENT_URL=http://${HOST_IP}:8126/
-  rules:
-    - if: '$CI_COMMIT_BRANCH == "main" || $CI_COMMIT_BRANCH =~ /^[0-9]+\.[0-9]+$/'
-      interruptible: false
-
-
-{{services.yml}}
-=======
 include:
   - local: ".gitlab/services.yml"
   - local: ".gitlab/testrunner.yml"
->>>>>>> 87a74ae6
 
 .test_base_hatch:
   extends: .testrunner
