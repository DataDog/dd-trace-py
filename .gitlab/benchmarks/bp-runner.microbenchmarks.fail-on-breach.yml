# Thresholds set based on guidance in https://datadoghq.atlassian.net/wiki/spaces/APMINT/pages/5070193198/How+to+set+up+pre-release+performance+quality+gates#How-to-choose-thresholds-for-pre-release-gates%3F

experiments:
  - name: SLO Check
    steps:
      - name: SLO Check
        run: fail_on_breach
        scenarios:
          # coreapiscenario
          - name: coreapiscenario-context_with_data_listeners
            thresholds:
              - execution_time < 0.02 ms
              - max_rss_usage < 29.50 MB
          - name: coreapiscenario-context_with_data_no_listeners
            thresholds:
              - execution_time < 0.01 ms
              - max_rss_usage < 29.50 MB
          - name: coreapiscenario-context_with_data_only_all_listeners
            thresholds:
              - execution_time < 0.02 ms
              - max_rss_usage < 29.50 MB
          - name: coreapiscenario-get_item_exists
            thresholds:
              - execution_time < 0.01 ms
              - max_rss_usage < 29.50 MB
          - name: coreapiscenario-get_item_missing
            thresholds:
              - execution_time < 0.01 ms
              - max_rss_usage < 29.50 MB
          - name: coreapiscenario-set_item
            thresholds:
              - execution_time < 0.03 ms
              - max_rss_usage < 29.50 MB

          # djangosimple
          - name: djangosimple-appsec
            thresholds:
              - execution_time < 22.30 ms
              - max_rss_usage < 64.50 MB
          - name: djangosimple-exception-replay-enabled
            thresholds:
              - execution_time < 1.45 ms
              - max_rss_usage < 63.50 MB
          - name: djangosimple-iast
            thresholds:
              - execution_time < 22.25 ms
              - max_rss_usage < 64.50 MB
          - name: djangosimple-profiler
            thresholds:
              - execution_time < 16.55 ms
              - max_rss_usage < 52.00 MB
          - name: djangosimple-span-code-origin
            thresholds:
              - execution_time < 28.20 ms
              - max_rss_usage < 67.00 MB
          - name: djangosimple-tracer
            thresholds:
              - execution_time < 22.70 ms
              - max_rss_usage < 64.50 MB
          - name: djangosimple-tracer-and-profiler
            thresholds:
              - execution_time < 24.90 ms
              - max_rss_usage < 66.00 MB
          - name: djangosimple-tracer-no-caches
            thresholds:
              - execution_time < 19.65 ms
              - max_rss_usage < 64.50 MB
          - name: djangosimple-tracer-no-databases
            thresholds:
              - execution_time < 20.10 ms
              - max_rss_usage < 64.50 MB
          - name: djangosimple-tracer-no-middleware
            thresholds:
              - execution_time < 22.50 ms
              - max_rss_usage < 64.50 MB
          - name: djangosimple-tracer-no-templates
            thresholds:
              - execution_time < 22.25 ms
              - max_rss_usage < 64.50 MB

          # errortrackingdjangosimple
          - name: errortrackingdjangosimple-errortracking-enabled-all
            thresholds:
              - execution_time < 19.85 ms
              - max_rss_usage < 64.50 MB
          - name: errortrackingdjangosimple-errortracking-enabled-user
            thresholds:
              - execution_time < 19.40 ms
              - max_rss_usage < 64.50 MB
          - name: errortrackingdjangosimple-tracer-enabled
            thresholds:
              - execution_time < 19.45 ms
              - max_rss_usage < 64.50 MB

          # errortrackingflasksqli
          - name: errortrackingflasksqli-errortracking-enabled-all
            thresholds:
              - execution_time < 2.30 ms
              - max_rss_usage < 52.00 MB
          - name: errortrackingflasksqli-errortracking-enabled-user
            thresholds:
              - execution_time < 2.25 ms
              - max_rss_usage < 52.00 MB
          - name: errortrackingflasksqli-tracer-enabled
            thresholds:
              - execution_time < 2.30 ms
              - max_rss_usage < 52.00 MB

          # flask_simple
          - name: flasksimple-tracer
            thresholds:
              - execution_time < 3.65 ms
              - max_rss_usage < 52.50 MB
          - name: flasksimple-profiler
            thresholds:
              - execution_time < 2.10 ms
              - max_rss_usage < 43.80 MB
          - name: flasksimple-debugger
            thresholds:
              - execution_time < 2.00 ms
              - max_rss_usage < 42.50 MB
          - name: flasksimple-iast-get
            thresholds:
              - execution_time < 2.00 ms
              - max_rss_usage < 44.75 MB
          - name: flasksimple-appsec-get
            thresholds:
              - execution_time < 4.75 ms
              - max_rss_usage < 63.30 MB
          - name: flasksimple-appsec-post
            thresholds:
              - execution_time < 6.75 ms
              - max_rss_usage < 63.40 MB
          - name: flasksimple-appsec-telemetry
            thresholds:
              - execution_time < 4.75 ms
<<<<<<< HEAD
              - max_rss_usage < 62.40 MB

          # flasksqli
          - name: flasksqli-appsec-enabled
            thresholds:
              - execution_time < 4.20 ms
              - max_rss_usage < 63.00 MB
          - name: flasksqli-iast-enabled
            thresholds:
              - execution_time < 2.80 ms
              - max_rss_usage < 57.00 MB
          - name: flasksqli-tracer-enabled
            thresholds:
              - execution_time < 2.25 ms
              - max_rss_usage < 52.00 MB

          # httppropagationextract
          - name: httppropagationextract-all_styles_all_headers
            thresholds:
              - execution_time < 0.07 ms
              - max_rss_usage < 30.00 MB
          - name: httppropagationextract-b3_headers
            thresholds:
              - execution_time < 0.02 ms
              - max_rss_usage < 30.00 MB
          - name: httppropagationextract-b3_single_headers
            thresholds:
              - execution_time < 0.01 ms
              - max_rss_usage < 30.00 MB
          - name: httppropagationextract-datadog_tracecontext_tracestate_not_propagated_on_trace_id_no_match
            thresholds:
              - execution_time < 0.06 ms
              - max_rss_usage < 30.00 MB
          - name: httppropagationextract-datadog_tracecontext_tracestate_propagated_on_trace_id_match
            thresholds:
              - execution_time < 0.06 ms
              - max_rss_usage < 30.00 MB
          - name: httppropagationextract-empty_headers
            thresholds:
              - execution_time < 0.01 ms
              - max_rss_usage < 30.00 MB
          - name: httppropagationextract-full_t_id_datadog_headers
            thresholds:
              - execution_time < 0.02 ms
              - max_rss_usage < 30.00 MB
          - name: httppropagationextract-invalid_priority_header
            thresholds:
              - execution_time < 0.01 ms
              - max_rss_usage < 30.00 MB
          - name: httppropagationextract-invalid_span_id_header
            thresholds:
              - execution_time < 0.01 ms
              - max_rss_usage < 30.00 MB
          - name: httppropagationextract-invalid_tags_header
            thresholds:
              - execution_time < 0.01 ms
              - max_rss_usage < 30.00 MB
          - name: httppropagationextract-invalid_trace_id_header
            thresholds:
              - execution_time < 0.01 ms
              - max_rss_usage < 30.00 MB
          - name: httppropagationextract-large_header_no_matches
            thresholds:
              - execution_time < 0.03 ms
              - max_rss_usage < 30.00 MB
          - name: httppropagationextract-large_valid_headers_all
            thresholds:
              - execution_time < 0.04 ms
              - max_rss_usage < 30.00 MB
          - name: httppropagationextract-medium_header_no_matches
            thresholds:
              - execution_time < 0.02 ms
              - max_rss_usage < 30.00 MB
          - name: httppropagationextract-medium_valid_headers_all
            thresholds:
              - execution_time < 0.02 ms
              - max_rss_usage < 30.00 MB
          - name: httppropagationextract-none_propagation_style
            thresholds:
              - execution_time < 0.01 ms
              - max_rss_usage < 30.00 MB
          - name: httppropagationextract-tracecontext_headers
            thresholds:
              - execution_time < 0.03 ms
              - max_rss_usage < 30.00 MB
          - name: httppropagationextract-valid_headers_all
            thresholds:
              - execution_time < 0.01 ms
              - max_rss_usage < 30.00 MB
          - name: httppropagationextract-valid_headers_basic
            thresholds:
              - execution_time < 0.01 ms
              - max_rss_usage < 30.00 MB
          - name: httppropagationextract-wsgi_empty_headers
            thresholds:
              - execution_time < 0.01 ms
              - max_rss_usage < 30.00 MB
          - name: httppropagationextract-wsgi_invalid_priority_header
            thresholds:
              - execution_time < 0.01 ms
              - max_rss_usage < 30.00 MB
          - name: httppropagationextract-wsgi_invalid_span_id_header
            thresholds:
              - execution_time < 0.01 ms
              - max_rss_usage < 30.00 MB
          - name: httppropagationextract-wsgi_invalid_tags_header
            thresholds:
              - execution_time < 0.01 ms
              - max_rss_usage < 30.00 MB
          - name: httppropagationextract-wsgi_invalid_trace_id_header
            thresholds:
              - execution_time < 0.01 ms
              - max_rss_usage < 29.50 MB
          - name: httppropagationextract-wsgi_large_header_no_matches
            thresholds:
              - execution_time < 0.04 ms
              - max_rss_usage < 30.00 MB
          - name: httppropagationextract-wsgi_large_valid_headers_all
            thresholds:
              - execution_time < 0.04 ms
              - max_rss_usage < 30.00 MB
          - name: httppropagationextract-wsgi_medium_header_no_matches
            thresholds:
              - execution_time < 0.02 ms
              - max_rss_usage < 30.00 MB
          - name: httppropagationextract-wsgi_medium_valid_headers_all
            thresholds:
              - execution_time < 0.02 ms
              - max_rss_usage < 29.50 MB
          - name: httppropagationextract-wsgi_valid_headers_all
            thresholds:
              - execution_time < 0.01 ms
              - max_rss_usage < 30.00 MB
          - name: httppropagationextract-wsgi_valid_headers_basic
            thresholds:
              - execution_time < 0.01 ms
              - max_rss_usage < 30.00 MB

          # httppropagationinject
          - name: httppropagationinject-ids_only
            thresholds:
              - execution_time < 0.02 ms
              - max_rss_usage < 30.00 MB
          - name: httppropagationinject-with_all
            thresholds:
              - execution_time < 0.03 ms
              - max_rss_usage < 30.00 MB
          - name: httppropagationinject-with_dd_origin
            thresholds:
              - execution_time < 0.02 ms
              - max_rss_usage < 30.00 MB
          - name: httppropagationinject-with_priority_and_origin
            thresholds:
              - execution_time < 0.02 ms
              - max_rss_usage < 29.50 MB
          - name: httppropagationinject-with_sampling_priority
            thresholds:
              - execution_time < 0.02 ms
              - max_rss_usage < 29.50 MB
          - name: httppropagationinject-with_tags
            thresholds:
              - execution_time < 0.02 ms
              - max_rss_usage < 30.00 MB
          - name: httppropagationinject-with_tags_invalid
            thresholds:
              - execution_time < 0.03 ms
              - max_rss_usage < 30.00 MB
          - name: httppropagationinject-with_tags_max_size
            thresholds:
              - execution_time < 0.03 ms
              - max_rss_usage < 30.00 MB

          # iast_aspects
          - name: iast_aspects-re_expand_aspect
            thresholds:
              - execution_time < 0.04 ms
              - max_rss_usage < 35.00 MB
          - name: iast_aspects-re_expand_noaspect
            thresholds:
              - execution_time < 0.04 ms
              - max_rss_usage < 35.00 MB
          - name: iast_aspects-re_findall_aspect
            thresholds:
              - execution_time < 0.01 ms
              - max_rss_usage < 35.00 MB
          - name: iast_aspects-re_findall_noaspect
            thresholds:
              - execution_time < 0.01 ms
              - max_rss_usage < 35.00 MB
          - name: iast_aspects-re_finditer_aspect
            thresholds:
              - execution_time < 0.01 ms
              - max_rss_usage < 35.00 MB
          - name: iast_aspects-re_finditer_noaspect
            thresholds:
              - execution_time < 0.01 ms
              - max_rss_usage < 35.00 MB
          - name: iast_aspects-re_fullmatch_aspect
            thresholds:
              - execution_time < 0.01 ms
              - max_rss_usage < 35.00 MB
          - name: iast_aspects-re_fullmatch_noaspect
            thresholds:
              - execution_time < 0.01 ms
              - max_rss_usage < 35.00 MB
          - name: iast_aspects-re_group_aspect
            thresholds:
              - execution_time < 0.01 ms
              - max_rss_usage < 35.00 MB
          - name: iast_aspects-re_group_noaspect
            thresholds:
              - execution_time < 0.01 ms
              - max_rss_usage < 35.00 MB
          - name: iast_aspects-re_groups_aspect
            thresholds:
              - execution_time < 0.01 ms
              - max_rss_usage < 35.00 MB
          - name: iast_aspects-re_groups_noaspect
            thresholds:
              - execution_time < 0.01 ms
              - max_rss_usage < 35.00 MB
          - name: iast_aspects-re_match_aspect
            thresholds:
              - execution_time < 0.01 ms
              - max_rss_usage < 35.00 MB
          - name: iast_aspects-re_match_noaspect
            thresholds:
              - execution_time < 0.01 ms
              - max_rss_usage < 35.00 MB
          - name: iast_aspects-re_search_aspect
            thresholds:
              - execution_time < 0.01 ms
              - max_rss_usage < 35.00 MB
          - name: iast_aspects-re_search_noaspect
            thresholds:
              - execution_time < 0.01 ms
              - max_rss_usage < 35.00 MB
          - name: iast_aspects-re_sub_aspect
            thresholds:
              - execution_time < 0.01 ms
              - max_rss_usage < 35.00 MB
          - name: iast_aspects-re_sub_noaspect
            thresholds:
              - execution_time < 0.01 ms
              - max_rss_usage < 35.00 MB
          - name: iast_aspects-re_subn_aspect
            thresholds:
              - execution_time < 0.01 ms
              - max_rss_usage < 35.50 MB
          - name: iast_aspects-re_subn_noaspect
            thresholds:
              - execution_time < 0.01 ms
              - max_rss_usage < 35.00 MB

          # iastaspects
          - name: iastaspects-add_aspect
            thresholds:
              - execution_time < 0.01 ms
              - max_rss_usage < 35.00 MB
          - name: iastaspects-add_inplace_aspect
            thresholds:
              - execution_time < 0.01 ms
              - max_rss_usage < 35.00 MB
          - name: iastaspects-add_inplace_noaspect
            thresholds:
              - execution_time < 0.01 ms
              - max_rss_usage < 35.00 MB
          - name: iastaspects-add_noaspect
            thresholds:
              - execution_time < 0.01 ms
              - max_rss_usage < 35.00 MB
          - name: iastaspects-bytearray_aspect
            thresholds:
              - execution_time < 0.01 ms
              - max_rss_usage < 35.00 MB
          - name: iastaspects-bytearray_extend_aspect
            thresholds:
              - execution_time < 0.01 ms
              - max_rss_usage < 35.00 MB
          - name: iastaspects-bytearray_extend_noaspect
            thresholds:
              - execution_time < 0.01 ms
              - max_rss_usage < 35.00 MB
          - name: iastaspects-bytearray_noaspect
            thresholds:
              - execution_time < 0.01 ms
              - max_rss_usage < 35.00 MB
          - name: iastaspects-bytes_aspect
            thresholds:
              - execution_time < 0.01 ms
              - max_rss_usage < 35.00 MB
          - name: iastaspects-bytes_noaspect
            thresholds:
              - execution_time < 0.01 ms
              - max_rss_usage < 35.00 MB
          - name: iastaspects-bytesio_aspect
            thresholds:
              - execution_time < 0.01 ms
              - max_rss_usage < 35.00 MB
          - name: iastaspects-bytesio_noaspect
            thresholds:
              - execution_time < 0.01 ms
              - max_rss_usage < 35.00 MB
          - name: iastaspects-capitalize_aspect
            thresholds:
              - execution_time < 0.01 ms
              - max_rss_usage < 35.00 MB
          - name: iastaspects-capitalize_noaspect
            thresholds:
              - execution_time < 0.01 ms
              - max_rss_usage < 35.00 MB
          - name: iastaspects-casefold_aspect
            thresholds:
              - execution_time < 0.01 ms
              - max_rss_usage < 35.00 MB
          - name: iastaspects-casefold_noaspect
            thresholds:
              - execution_time < 0.01 ms
              - max_rss_usage < 35.00 MB
          - name: iastaspects-decode_aspect
            thresholds:
              - execution_time < 0.01 ms
              - max_rss_usage < 35.00 MB
          - name: iastaspects-decode_noaspect
            thresholds:
              - execution_time < 0.01 ms
              - max_rss_usage < 35.00 MB
          - name: iastaspects-encode_aspect
            thresholds:
              - execution_time < 0.01 ms
              - max_rss_usage < 35.00 MB
          - name: iastaspects-encode_noaspect
            thresholds:
              - execution_time < 0.01 ms
              - max_rss_usage < 35.00 MB
          - name: iastaspects-format_aspect
            thresholds:
              - execution_time < 0.01 ms
              - max_rss_usage < 35.00 MB
          - name: iastaspects-format_map_aspect
            thresholds:
              - execution_time < 0.01 ms
              - max_rss_usage < 35.00 MB
          - name: iastaspects-format_map_noaspect
            thresholds:
              - execution_time < 0.01 ms
              - max_rss_usage < 35.00 MB
          - name: iastaspects-format_noaspect
            thresholds:
              - execution_time < 0.01 ms
              - max_rss_usage < 35.00 MB
          - name: iastaspects-index_aspect
            thresholds:
              - execution_time < 0.01 ms
              - max_rss_usage < 35.00 MB
          - name: iastaspects-index_noaspect
            thresholds:
              - execution_time < 0.01 ms
              - max_rss_usage < 35.00 MB
          - name: iastaspects-join_aspect
            thresholds:
              - execution_time < 0.01 ms
              - max_rss_usage < 35.00 MB
          - name: iastaspects-join_noaspect
            thresholds:
              - execution_time < 0.01 ms
              - max_rss_usage < 35.00 MB
          - name: iastaspects-ljust_aspect
            thresholds:
              - execution_time < 0.02 ms
              - max_rss_usage < 35.50 MB
          - name: iastaspects-ljust_noaspect
            thresholds:
              - execution_time < 0.01 ms
              - max_rss_usage < 35.50 MB
          - name: iastaspects-lower_aspect
            thresholds:
              - execution_time < 0.01 ms
              - max_rss_usage < 35.50 MB
          - name: iastaspects-lower_noaspect
            thresholds:
              - execution_time < 0.01 ms
              - max_rss_usage < 35.00 MB
          - name: iastaspects-lstrip_aspect
            thresholds:
              - execution_time < 0.02 ms
              - max_rss_usage < 35.50 MB
          - name: iastaspects-lstrip_noaspect
            thresholds:
              - execution_time < 0.01 ms
              - max_rss_usage < 35.00 MB
          - name: iastaspects-modulo_aspect
            thresholds:
              - execution_time < 0.01 ms
              - max_rss_usage < 35.00 MB
          - name: iastaspects-modulo_aspect_for_bytearray_bytearray
            thresholds:
              - execution_time < 0.01 ms
              - max_rss_usage < 35.00 MB
          - name: iastaspects-modulo_aspect_for_bytes
            thresholds:
              - execution_time < 0.01 ms
              - max_rss_usage < 35.00 MB
          - name: iastaspects-modulo_aspect_for_bytes_bytearray
            thresholds:
              - execution_time < 0.01 ms
              - max_rss_usage < 35.00 MB
          - name: iastaspects-modulo_noaspect
            thresholds:
              - execution_time < 0.01 ms
              - max_rss_usage < 35.00 MB
          - name: iastaspects-replace_aspect
            thresholds:
              - execution_time < 0.01 ms
              - max_rss_usage < 35.00 MB
          - name: iastaspects-replace_noaspect
            thresholds:
              - execution_time < 0.01 ms
              - max_rss_usage < 35.50 MB
          - name: iastaspects-repr_aspect
            thresholds:
              - execution_time < 0.01 ms
              - max_rss_usage < 35.00 MB
          - name: iastaspects-repr_noaspect
            thresholds:
              - execution_time < 0.01 ms
              - max_rss_usage < 35.00 MB
          - name: iastaspects-rstrip_aspect
            thresholds:
              - execution_time < 0.02 ms
              - max_rss_usage < 35.50 MB
          - name: iastaspects-rstrip_noaspect
            thresholds:
              - execution_time < 0.01 ms
              - max_rss_usage < 35.00 MB
          - name: iastaspects-slice_aspect
            thresholds:
              - execution_time < 0.01 ms
              - max_rss_usage < 35.00 MB
          - name: iastaspects-slice_noaspect
            thresholds:
              - execution_time < 0.01 ms
              - max_rss_usage < 35.00 MB
          - name: iastaspects-stringio_aspect
            thresholds:
              - execution_time < 0.01 ms
              - max_rss_usage < 35.00 MB
          - name: iastaspects-stringio_noaspect
            thresholds:
              - execution_time < 0.01 ms
              - max_rss_usage < 35.00 MB
          - name: iastaspects-strip_aspect
            thresholds:
              - execution_time < 0.02 ms
              - max_rss_usage < 35.50 MB
          - name: iastaspects-strip_noaspect
            thresholds:
              - execution_time < 0.01 ms
              - max_rss_usage < 35.00 MB
          - name: iastaspects-swapcase_aspect
            thresholds:
              - execution_time < 0.01 ms
              - max_rss_usage < 35.00 MB
          - name: iastaspects-swapcase_noaspect
            thresholds:
              - execution_time < 0.01 ms
              - max_rss_usage < 35.00 MB
          - name: iastaspects-title_aspect
            thresholds:
              - execution_time < 0.01 ms
              - max_rss_usage < 35.00 MB
          - name: iastaspects-title_noaspect
            thresholds:
              - execution_time < 0.01 ms
              - max_rss_usage < 35.00 MB
          - name: iastaspects-translate_aspect
            thresholds:
              - execution_time < 0.01 ms
              - max_rss_usage < 35.00 MB
          - name: iastaspects-translate_noaspect
            thresholds:
              - execution_time < 0.01 ms
              - max_rss_usage < 35.00 MB
          - name: iastaspects-upper_aspect
            thresholds:
              - execution_time < 0.01 ms
              - max_rss_usage < 35.00 MB
          - name: iastaspects-upper_noaspect
            thresholds:
              - execution_time < 0.01 ms
              - max_rss_usage < 35.00 MB

          # iastaspectsospath
          - name: iastaspectsospath-ospathbasename_aspect
            thresholds:
              - execution_time < 0.01 ms
              - max_rss_usage < 35.00 MB
          - name: iastaspectsospath-ospathbasename_noaspect
            thresholds:
              - execution_time < 0.01 ms
              - max_rss_usage < 35.00 MB
          - name: iastaspectsospath-ospathjoin_aspect
            thresholds:
              - execution_time < 0.01 ms
              - max_rss_usage < 35.00 MB
          - name: iastaspectsospath-ospathjoin_noaspect
            thresholds:
              - execution_time < 0.01 ms
              - max_rss_usage < 35.00 MB
          - name: iastaspectsospath-ospathnormcase_aspect
            thresholds:
              - execution_time < 0.01 ms
              - max_rss_usage < 35.00 MB
          - name: iastaspectsospath-ospathnormcase_noaspect
            thresholds:
              - execution_time < 0.01 ms
              - max_rss_usage < 35.00 MB
          - name: iastaspectsospath-ospathsplit_aspect
            thresholds:
              - execution_time < 0.01 ms
              - max_rss_usage < 35.00 MB
          - name: iastaspectsospath-ospathsplit_noaspect
            thresholds:
              - execution_time < 0.01 ms
              - max_rss_usage < 35.00 MB
          - name: iastaspectsospath-ospathsplitdrive_aspect
            thresholds:
              - execution_time < 0.01 ms
              - max_rss_usage < 35.00 MB
          - name: iastaspectsospath-ospathsplitdrive_noaspect
            thresholds:
              - execution_time < 0.01 ms
              - max_rss_usage < 35.00 MB
          - name: iastaspectsospath-ospathsplitext_aspect
            thresholds:
              - execution_time < 0.01 ms
              - max_rss_usage < 35.00 MB
          - name: iastaspectsospath-ospathsplitext_noaspect
            thresholds:
              - execution_time < 0.01 ms
              - max_rss_usage < 35.00 MB

          # iastaspectssplit
          - name: iastaspectssplit-rsplit_aspect
            thresholds:
              - execution_time < 0.01 ms
              - max_rss_usage < 35.00 MB
          - name: iastaspectssplit-rsplit_noaspect
            thresholds:
              - execution_time < 0.01 ms
              - max_rss_usage < 35.00 MB
          - name: iastaspectssplit-split_aspect
            thresholds:
              - execution_time < 0.01 ms
              - max_rss_usage < 35.00 MB
          - name: iastaspectssplit-split_noaspect
            thresholds:
              - execution_time < 0.01 ms
              - max_rss_usage < 35.00 MB
          - name: iastaspectssplit-splitlines_aspect
            thresholds:
              - execution_time < 0.01 ms
              - max_rss_usage < 35.00 MB
          - name: iastaspectssplit-splitlines_noaspect
            thresholds:
              - execution_time < 0.01 ms
              - max_rss_usage < 35.00 MB

          # iastpropagation
          - name: iastpropagation-no-propagation
            thresholds:
              - execution_time < 0.06 ms
              - max_rss_usage < 35.50 MB
          - name: iastpropagation-propagation_enabled
            thresholds:
              - execution_time < 0.16 ms
              - max_rss_usage < 35.50 MB
          - name: iastpropagation-propagation_enabled_100
            thresholds:
              - execution_time < 1.80 ms
              - max_rss_usage < 35.00 MB
          - name: iastpropagation-propagation_enabled_1000
            thresholds:
              - execution_time < 30.55 ms
              - max_rss_usage < 35.50 MB

          # otelsdkspan
          - name: otelsdkspan-add-event
            thresholds:
              - execution_time < 42.00 ms
              - max_rss_usage < 32.00 MB
          - name: otelsdkspan-add-link
            thresholds:
              - execution_time < 38.55 ms
              - max_rss_usage < 32.50 MB
          - name: otelsdkspan-add-metrics
            thresholds:
              - execution_time < 232.00 ms
              - max_rss_usage < 32.50 MB
          - name: otelsdkspan-add-tags
            thresholds:
              - execution_time < 221.60 ms
              - max_rss_usage < 32.50 MB
          - name: otelsdkspan-get-context
            thresholds:
              - execution_time < 31.30 ms
              - max_rss_usage < 32.00 MB
          - name: otelsdkspan-is-recording
            thresholds:
              - execution_time < 31.00 ms
              - max_rss_usage < 32.00 MB
          - name: otelsdkspan-record-exception
            thresholds:
              - execution_time < 65.85 ms
              - max_rss_usage < 32.00 MB
          - name: otelsdkspan-set-status
            thresholds:
              - execution_time < 34.15 ms
              - max_rss_usage < 32.00 MB
          - name: otelsdkspan-start
            thresholds:
              - execution_time < 30.15 ms
              - max_rss_usage < 32.00 MB
          - name: otelsdkspan-start-finish
            thresholds:
              - execution_time < 35.35 ms
              - max_rss_usage < 32.00 MB
          - name: otelsdkspan-start-finish-telemetry
            thresholds:
              - execution_time < 35.45 ms
              - max_rss_usage < 32.50 MB
          - name: otelsdkspan-update-name
            thresholds:
              - execution_time < 33.40 ms
              - max_rss_usage < 32.50 MB

          # otelspan
          - name: otelspan-add-event
            thresholds:
              - execution_time < 47.15 ms
              - max_rss_usage < 42.50 MB
          - name: otelspan-add-metrics
            thresholds:
              - execution_time < 344.80 ms
              - max_rss_usage < 562.00 MB
          - name: otelspan-add-tags
            thresholds:
              - execution_time < 314.00 ms
              - max_rss_usage < 563.50 MB
          - name: otelspan-get-context
            thresholds:
              - execution_time < 92.35 ms
              - max_rss_usage < 38.00 MB
          - name: otelspan-is-recording
            thresholds:
              - execution_time < 44.50 ms
              - max_rss_usage < 42.00 MB
          - name: otelspan-record-exception
            thresholds:
              - execution_time < 67.65 ms
              - max_rss_usage < 38.00 MB
          - name: otelspan-set-status
            thresholds:
              - execution_time < 50.40 ms
              - max_rss_usage < 42.00 MB
          - name: otelspan-start
            thresholds:
              - execution_time < 43.45 ms
              - max_rss_usage < 42.00 MB
          - name: otelspan-start-finish
            thresholds:
              - execution_time < 85.20 ms
              - max_rss_usage < 32.00 MB
          - name: otelspan-start-finish-telemetry
            thresholds:
              - execution_time < 84.35 ms
              - max_rss_usage < 32.00 MB
          - name: otelspan-update-name
            thresholds:
              - execution_time < 45.15 ms
              - max_rss_usage < 42.50 MB

          # packagespackageforrootmodulemapping
          - name: packagespackageforrootmodulemapping-cache_off
            thresholds:
              - execution_time < 354.30 ms
              - max_rss_usage < 35.00 MB
          - name: packagespackageforrootmodulemapping-cache_on
            thresholds:
              - execution_time < 0.01 ms
              - max_rss_usage < 35.00 MB

          # packagesupdateimporteddependencies
          - name: packagesupdateimporteddependencies-import_many
            thresholds:
              - execution_time < 0.17 ms
              - max_rss_usage < 34.50 MB
          - name: packagesupdateimporteddependencies-import_many_cached
            thresholds:
              - execution_time < 0.13 ms
              - max_rss_usage < 34.50 MB
          - name: packagesupdateimporteddependencies-import_many_stdlib
            thresholds:
              - execution_time < 1.75 ms
              - max_rss_usage < 34.50 MB
          - name: packagesupdateimporteddependencies-import_many_stdlib_cached
            thresholds:
              - execution_time < 1.10 ms
              - max_rss_usage < 34.50 MB
          - name: packagesupdateimporteddependencies-import_many_unknown
            thresholds:
              - execution_time < 0.89 ms
              - max_rss_usage < 34.50 MB
          - name: packagesupdateimporteddependencies-import_many_unknown_cached
            thresholds:
              - execution_time < 0.87 ms
              - max_rss_usage < 34.50 MB
          - name: packagesupdateimporteddependencies-import_one
            thresholds:
              - execution_time < 0.03 ms
              - max_rss_usage < 34.50 MB
          - name: packagesupdateimporteddependencies-import_one_cache
            thresholds:
              - execution_time < 0.01 ms
              - max_rss_usage < 34.50 MB
          - name: packagesupdateimporteddependencies-import_one_stdlib
            thresholds:
              - execution_time < 0.02 ms
              - max_rss_usage < 34.50 MB
          - name: packagesupdateimporteddependencies-import_one_stdlib_cache
            thresholds:
              - execution_time < 0.01 ms
              - max_rss_usage < 34.50 MB
          - name: packagesupdateimporteddependencies-import_one_unknown
            thresholds:
              - execution_time < 0.05 ms
              - max_rss_usage < 34.50 MB
          - name: packagesupdateimporteddependencies-import_one_unknown_cache
            thresholds:
              - execution_time < 0.01 ms
              - max_rss_usage < 34.50 MB

          # ratelimiter
          - name: ratelimiter-defaults
            thresholds:
              - execution_time < 0.01 ms
              - max_rss_usage < 29.50 MB
          - name: ratelimiter-high_rate_limit
            thresholds:
              - execution_time < 0.01 ms
              - max_rss_usage < 29.00 MB
          - name: ratelimiter-long_window
            thresholds:
              - execution_time < 0.01 ms
              - max_rss_usage < 29.50 MB
          - name: ratelimiter-low_rate_limit
            thresholds:
              - execution_time < 0.01 ms
              - max_rss_usage < 29.50 MB
          - name: ratelimiter-no_rate_limit
            thresholds:
              - execution_time < 0.01 ms
              - max_rss_usage < 29.50 MB
          - name: ratelimiter-short_window
            thresholds:
              - execution_time < 0.01 ms
              - max_rss_usage < 29.50 MB

          # recursivecomputation
          - name: recursivecomputation-deep
            thresholds:
              - execution_time < 320.95 ms
              - max_rss_usage < 30.50 MB
          - name: recursivecomputation-deep-profiled
            thresholds:
              - execution_time < 359.15 ms
              - max_rss_usage < 35.50 MB
          - name: recursivecomputation-medium
            thresholds:
              - execution_time < 7.40 ms
              - max_rss_usage < 29.50 MB
          - name: recursivecomputation-shallow
            thresholds:
              - execution_time < 1.05 ms
              - max_rss_usage < 29.50 MB

          # samplingrules
          - name: samplingrules-average_match
            thresholds:
              - execution_time < 0.35 ms
              - max_rss_usage < 29.50 MB
          - name: samplingrules-high_match
            thresholds:
              - execution_time < 0.55 ms
              - max_rss_usage < 29.50 MB
          - name: samplingrules-low_match
            thresholds:
              - execution_time < 0.19 ms
              - max_rss_usage < 432.50 MB
          - name: samplingrules-very_low_match
            thresholds:
              - execution_time < 9.15 ms
              - max_rss_usage < 55.00 MB

          # sethttpmeta
          - name: sethttpmeta-all-disabled
            thresholds:
              - execution_time < 0.02 ms
              - max_rss_usage < 30.00 MB
          - name: sethttpmeta-all-enabled
            thresholds:
              - execution_time < 0.05 ms
              - max_rss_usage < 30.00 MB
          - name: sethttpmeta-collectipvariant_exists
            thresholds:
              - execution_time < 0.05 ms
              - max_rss_usage < 30.00 MB
          - name: sethttpmeta-no-collectipvariant
            thresholds:
              - execution_time < 0.05 ms
              - max_rss_usage < 30.00 MB
          - name: sethttpmeta-no-useragentvariant
            thresholds:
              - execution_time < 0.05 ms
              - max_rss_usage < 30.00 MB
          - name: sethttpmeta-obfuscation-no-query
            thresholds:
              - execution_time < 0.05 ms
              - max_rss_usage < 30.00 MB
          - name: sethttpmeta-obfuscation-regular-case-explicit-query
            thresholds:
              - execution_time < 0.09 ms
              - max_rss_usage < 30.50 MB
          - name: sethttpmeta-obfuscation-regular-case-implicit-query
            thresholds:
              - execution_time < 0.09 ms
              - max_rss_usage < 30.50 MB
          - name: sethttpmeta-obfuscation-send-querystring-disabled
            thresholds:
              - execution_time < 0.17 ms
              - max_rss_usage < 30.00 MB
          - name: sethttpmeta-obfuscation-worst-case-explicit-query
            thresholds:
              - execution_time < 0.16 ms
              - max_rss_usage < 30.50 MB
          - name: sethttpmeta-obfuscation-worst-case-implicit-query
            thresholds:
              - execution_time < 0.17 ms
              - max_rss_usage < 30.00 MB
          - name: sethttpmeta-useragentvariant_exists_1
            thresholds:
              - execution_time < 0.05 ms
              - max_rss_usage < 30.00 MB
          - name: sethttpmeta-useragentvariant_exists_2
            thresholds:
              - execution_time < 0.05 ms
              - max_rss_usage < 30.00 MB
          - name: sethttpmeta-useragentvariant_exists_3
            thresholds:
              - execution_time < 0.05 ms
              - max_rss_usage < 30.00 MB
          - name: sethttpmeta-useragentvariant_not_exists_1
            thresholds:
              - execution_time < 0.05 ms
              - max_rss_usage < 30.00 MB
          - name: sethttpmeta-useragentvariant_not_exists_2
            thresholds:
              - execution_time < 0.05 ms
              - max_rss_usage < 30.00 MB

          # span
          - name: span-add-event
            thresholds:
              - execution_time < 26.20 ms
              - max_rss_usage < 49.00 MB
          - name: span-add-metrics
            thresholds:
              - execution_time < 98.35 ms
              - max_rss_usage < 961.00 MB
          - name: span-add-tags
            thresholds:
              - execution_time < 168.55 ms
              - max_rss_usage < 962.50 MB
          - name: span-get-context
            thresholds:
              - execution_time < 23.70 ms
              - max_rss_usage < 47.50 MB
          - name: span-is-recording
            thresholds:
              - execution_time < 23.90 ms
              - max_rss_usage < 47.50 MB
          - name: span-record-exception
            thresholds:
              - execution_time < 44.50 ms
              - max_rss_usage < 40.50 MB
          - name: span-set-status
            thresholds:
              - execution_time < 26.00 ms
              - max_rss_usage < 47.50 MB
          - name: span-start
            thresholds:
              - execution_time < 23.50 ms
              - max_rss_usage < 47.50 MB
          - name: span-start-finish
            thresholds:
              - execution_time < 52.50 ms
              - max_rss_usage < 29.50 MB
          - name: span-start-finish-telemetry
            thresholds:
              - execution_time < 55.30 ms
              - max_rss_usage < 29.50 MB
          - name: span-start-finish-traceid128
            thresholds:
              - execution_time < 56.05 ms
              - max_rss_usage < 29.50 MB
          - name: span-start-traceid128
            thresholds:
              - execution_time < 24.60 ms
              - max_rss_usage < 47.50 MB
          - name: span-update-name
            thresholds:
              - execution_time < 24.10 ms
              - max_rss_usage < 48.00 MB

          # telemetryaddmetric
          - name: telemetryaddmetric-1-count-metric-1-times
            thresholds:
              - execution_time < 0.01 ms
              - max_rss_usage < 30.00 MB
          - name: telemetryaddmetric-1-count-metrics-100-times
            thresholds:
              - execution_time < 0.24 ms
              - max_rss_usage < 29.50 MB
          - name: telemetryaddmetric-1-distribution-metric-1-times
            thresholds:
              - execution_time < 0.01 ms
              - max_rss_usage < 29.50 MB
          - name: telemetryaddmetric-1-distribution-metrics-100-times
            thresholds:
              - execution_time < 0.21 ms
              - max_rss_usage < 29.50 MB
          - name: telemetryaddmetric-1-gauge-metric-1-times
            thresholds:
              - execution_time < 0.01 ms
              - max_rss_usage < 29.50 MB
          - name: telemetryaddmetric-1-gauge-metrics-100-times
            thresholds:
              - execution_time < 0.14 ms
              - max_rss_usage < 29.50 MB
          - name: telemetryaddmetric-1-rate-metric-1-times
            thresholds:
              - execution_time < 0.01 ms
              - max_rss_usage < 29.50 MB
          - name: telemetryaddmetric-1-rate-metrics-100-times
            thresholds:
              - execution_time < 0.23 ms
              - max_rss_usage < 29.50 MB
          - name: telemetryaddmetric-100-count-metrics-100-times
            thresholds:
              - execution_time < 22.50 ms
              - max_rss_usage < 29.50 MB
          - name: telemetryaddmetric-100-distribution-metrics-100-times
            thresholds:
              - execution_time < 2.10 ms
              - max_rss_usage < 30.00 MB
          - name: telemetryaddmetric-100-gauge-metrics-100-times
            thresholds:
              - execution_time < 1.40 ms
              - max_rss_usage < 29.50 MB
          - name: telemetryaddmetric-100-rate-metrics-100-times
            thresholds:
              - execution_time < 2.40 ms
              - max_rss_usage < 29.50 MB
          - name: telemetryaddmetric-flush-1-metric
            thresholds:
              - execution_time < 0.01 ms
              - max_rss_usage < 29.50 MB
          - name: telemetryaddmetric-flush-100-metrics
            thresholds:
              - execution_time < 0.20 ms
              - max_rss_usage < 29.50 MB
          - name: telemetryaddmetric-flush-1000-metrics
            thresholds:
              - execution_time < 2.35 ms
              - max_rss_usage < 30.50 MB

          # tracer
          - name: tracer-large
            thresholds:
              - execution_time < 32.95 ms
              - max_rss_usage < 30.50 MB
          - name: tracer-medium
            thresholds:
              - execution_time < 3.20 ms
              - max_rss_usage < 29.50 MB
          - name: tracer-small
            thresholds:
              - execution_time < 0.37 ms
              - max_rss_usage < 29.50 MB
=======
              - max_rss_usage < 63.40 MB
>>>>>>> 2d305dd3
<|MERGE_RESOLUTION|>--- conflicted
+++ resolved
@@ -134,8 +134,7 @@
           - name: flasksimple-appsec-telemetry
             thresholds:
               - execution_time < 4.75 ms
-<<<<<<< HEAD
-              - max_rss_usage < 62.40 MB
+              - max_rss_usage < 63.40 MB
 
           # flasksqli
           - name: flasksqli-appsec-enabled
@@ -1133,7 +1132,4 @@
           - name: tracer-small
             thresholds:
               - execution_time < 0.37 ms
-              - max_rss_usage < 29.50 MB
-=======
-              - max_rss_usage < 63.40 MB
->>>>>>> 2d305dd3
+              - max_rss_usage < 29.50 MB