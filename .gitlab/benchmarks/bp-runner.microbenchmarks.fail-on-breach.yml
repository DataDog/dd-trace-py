--- conflicted
+++ resolved
@@ -805,21 +805,12 @@
               - max_rss_usage < 46.50 MB
           - name: otelspan-start-finish
             thresholds:
-<<<<<<< HEAD
-              - execution_time < 86.00 ms
+              - execution_time < 88.00 ms
               - max_rss_usage < 46.50 MB
           - name: otelspan-start-finish-telemetry
             thresholds:
-              - execution_time < 86.00 ms
+              - execution_time < 89.00 ms
               - max_rss_usage < 46.50 MB
-=======
-              - execution_time < 88.00 ms
-              - max_rss_usage < 32.00 MB
-          - name: otelspan-start-finish-telemetry
-            thresholds:
-              - execution_time < 89.00 ms
-              - max_rss_usage < 32.00 MB
->>>>>>> 3031c56b
           - name: otelspan-update-name
             thresholds:
               - execution_time < 45.15 ms
@@ -1048,29 +1039,16 @@
               - max_rss_usage < 53.00 MB
           - name: span-start-finish
             thresholds:
-<<<<<<< HEAD
-              - execution_time < 52.50 ms
+              - execution_time < 55.50 ms
               - max_rss_usage < 34.00 MB
           - name: span-start-finish-telemetry
             thresholds:
-              - execution_time < 55.30 ms
+              - execution_time < 58.30 ms
               - max_rss_usage < 34.00 MB
           - name: span-start-finish-traceid128
             thresholds:
-              - execution_time < 56.05 ms
-              - max_rss_usage < 34.00 MB
-=======
-              - execution_time < 55.50 ms
-              - max_rss_usage < 31.00 MB
-          - name: span-start-finish-telemetry
-            thresholds:
-              - execution_time < 58.30 ms
-              - max_rss_usage < 31.00 MB
-          - name: span-start-finish-traceid128
-            thresholds:
               - execution_time < 58.05 ms
-              - max_rss_usage < 31.00 MB
->>>>>>> 3031c56b
+              - max_rss_usage < 34.00 MB
           - name: span-start-traceid128
             thresholds:
               - execution_time < 24.60 ms
