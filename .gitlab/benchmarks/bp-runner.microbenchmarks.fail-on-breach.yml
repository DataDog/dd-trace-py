# Thresholds set based on guidance in https://datadoghq.atlassian.net/wiki/spaces/APMINT/pages/5070193198/How+to+set+up+pre-release+performance+quality+gates#How-to-choose-thresholds-for-pre-release-gates%3F

experiments:
  - name: SLO Check
    steps:
      - name: SLO Check
        run: fail_on_breach
        scenarios:
          # coreapiscenario
          - name: coreapiscenario-context_with_data_listeners
            thresholds:
              - execution_time < 0.02 ms
              - max_rss_usage < 33.50 MB
          - name: coreapiscenario-context_with_data_no_listeners
            thresholds:
              - execution_time < 0.01 ms
              - max_rss_usage < 33.50 MB
          - name: coreapiscenario-context_with_data_only_all_listeners
            thresholds:
              - execution_time < 0.02 ms
              - max_rss_usage < 33.50 MB
          - name: coreapiscenario-get_item_exists
            thresholds:
              - execution_time < 0.01 ms
              - max_rss_usage < 33.50 MB
          - name: coreapiscenario-get_item_missing
            thresholds:
              - execution_time < 0.01 ms
              - max_rss_usage < 33.50 MB
          - name: coreapiscenario-set_item
            thresholds:
              - execution_time < 0.03 ms
              - max_rss_usage < 33.50 MB

          # djangosimple
          - name: djangosimple-appsec
            thresholds:
              - execution_time < 22.30 ms
              - max_rss_usage < 66.00 MB
          - name: djangosimple-exception-replay-enabled
            thresholds:
              - execution_time < 1.45 ms
              - max_rss_usage < 66.00 MB
          - name: djangosimple-iast
            thresholds:
              - execution_time < 22.25 ms
              - max_rss_usage < 66.00 MB
          - name: djangosimple-profiler
            thresholds:
              - execution_time < 16.55 ms
              - max_rss_usage < 53.50 MB
          - name: djangosimple-span-code-origin
            thresholds:
              - execution_time < 28.20 ms
              - max_rss_usage < 68.50 MB
          - name: djangosimple-tracer
            thresholds:
              - execution_time < 22.70 ms
              - max_rss_usage < 66.00 MB
          - name: djangosimple-tracer-and-profiler
            thresholds:
              - execution_time < 24.90 ms
              - max_rss_usage < 67.00 MB
          - name: djangosimple-tracer-no-caches
            thresholds:
              - execution_time < 19.65 ms
              - max_rss_usage < 66.00 MB
          - name: djangosimple-tracer-no-databases
            thresholds:
              - execution_time < 20.10 ms
              - max_rss_usage < 66.00 MB
          - name: djangosimple-tracer-no-middleware
            thresholds:
              - execution_time < 22.50 ms
              - max_rss_usage < 66.00 MB
          - name: djangosimple-tracer-no-templates
            thresholds:
              - execution_time < 22.25 ms
              - max_rss_usage < 66.00 MB

          # errortrackingdjangosimple
          - name: errortrackingdjangosimple-errortracking-enabled-all
            thresholds:
              - execution_time < 19.85 ms
              - max_rss_usage < 65.50 MB
          - name: errortrackingdjangosimple-errortracking-enabled-user
            thresholds:
              - execution_time < 19.40 ms
              - max_rss_usage < 65.50 MB
          - name: errortrackingdjangosimple-tracer-enabled
            thresholds:
              - execution_time < 19.45 ms
              - max_rss_usage < 65.50 MB

          # errortrackingflasksqli
          - name: errortrackingflasksqli-errortracking-enabled-all
            thresholds:
              - execution_time < 2.30 ms
              - max_rss_usage < 53.50 MB
          - name: errortrackingflasksqli-errortracking-enabled-user
            thresholds:
              - execution_time < 2.25 ms
              - max_rss_usage < 53.50 MB
          - name: errortrackingflasksqli-tracer-enabled
            thresholds:
              - execution_time < 2.30 ms
              - max_rss_usage < 53.50 MB

          # flask_simple
          - name: flasksimple-tracer
            thresholds:
              - execution_time < 3.65 ms
              - max_rss_usage < 53.50 MB
          - name: flasksimple-profiler
            thresholds:
              - execution_time < 2.10 ms
              - max_rss_usage < 46.50 MB
          - name: flasksimple-debugger
            thresholds:
              - execution_time < 2.00 ms
<<<<<<< HEAD
              - max_rss_usage < 46.50 MB
=======
              - max_rss_usage < 45.00 MB
>>>>>>> 690bf6f7
          - name: flasksimple-iast-get
            thresholds:
              - execution_time < 2.00 ms
              - max_rss_usage < 49.00 MB
          - name: flasksimple-appsec-get
            thresholds:
              - execution_time < 4.75 ms
              - max_rss_usage < 64.50 MB
          - name: flasksimple-appsec-post
            thresholds:
              - execution_time < 6.75 ms
              - max_rss_usage < 64.50 MB
          - name: flasksimple-appsec-telemetry
            thresholds:
              - execution_time < 4.75 ms
              - max_rss_usage < 64.50 MB

          # flasksqli
          - name: flasksqli-appsec-enabled
            thresholds:
              - execution_time < 4.20 ms
              - max_rss_usage < 66.00 MB
          - name: flasksqli-iast-enabled
            thresholds:
              - execution_time < 2.80 ms
              - max_rss_usage < 59.00 MB
          - name: flasksqli-tracer-enabled
            thresholds:
              - execution_time < 2.25 ms
              - max_rss_usage < 53.50 MB

          # httppropagationextract
          - name: httppropagationextract-all_styles_all_headers
            thresholds:
              - execution_time < 0.10 ms
              - max_rss_usage < 33.50 MB
          - name: httppropagationextract-b3_headers
            thresholds:
              - execution_time < 0.02 ms
              - max_rss_usage < 33.50 MB
          - name: httppropagationextract-b3_single_headers
            thresholds:
              - execution_time < 0.02 ms
              - max_rss_usage < 33.50 MB
          - name: httppropagationextract-datadog_tracecontext_tracestate_not_propagated_on_trace_id_no_match
            thresholds:
              - execution_time < 0.08 ms
              - max_rss_usage < 33.50 MB
          - name: httppropagationextract-datadog_tracecontext_tracestate_propagated_on_trace_id_match
            thresholds:
              - execution_time < 0.08 ms
              - max_rss_usage < 33.50 MB
          - name: httppropagationextract-empty_headers
            thresholds:
              - execution_time < 0.01 ms
              - max_rss_usage < 33.50 MB
          - name: httppropagationextract-full_t_id_datadog_headers
            thresholds:
              - execution_time < 0.03 ms
              - max_rss_usage < 33.50 MB
          - name: httppropagationextract-invalid_priority_header
            thresholds:
              - execution_time < 0.01 ms
              - max_rss_usage < 33.50 MB
          - name: httppropagationextract-invalid_span_id_header
            thresholds:
              - execution_time < 0.01 ms
              - max_rss_usage < 33.50 MB
          - name: httppropagationextract-invalid_tags_header
            thresholds:
              - execution_time < 0.01 ms
              - max_rss_usage < 33.50 MB
          - name: httppropagationextract-invalid_trace_id_header
            thresholds:
              - execution_time < 0.01 ms
              - max_rss_usage < 33.50 MB
          - name: httppropagationextract-large_header_no_matches
            thresholds:
              - execution_time < 0.03 ms
              - max_rss_usage < 33.50 MB
          - name: httppropagationextract-large_valid_headers_all
            thresholds:
              - execution_time < 0.04 ms
              - max_rss_usage < 33.50 MB
          - name: httppropagationextract-medium_header_no_matches
            thresholds:
              - execution_time < 0.02 ms
              - max_rss_usage < 33.50 MB
          - name: httppropagationextract-medium_valid_headers_all
            thresholds:
              - execution_time < 0.02 ms
              - max_rss_usage < 33.50 MB
          - name: httppropagationextract-none_propagation_style
            thresholds:
              - execution_time < 0.01 ms
              - max_rss_usage < 33.50 MB
          - name: httppropagationextract-tracecontext_headers
            thresholds:
              - execution_time < 0.04 ms
              - max_rss_usage < 33.50 MB
          - name: httppropagationextract-valid_headers_all
            thresholds:
              - execution_time < 0.01 ms
              - max_rss_usage < 33.50 MB
          - name: httppropagationextract-valid_headers_basic
            thresholds:
              - execution_time < 0.01 ms
              - max_rss_usage < 33.50 MB
          - name: httppropagationextract-wsgi_empty_headers
            thresholds:
              - execution_time < 0.01 ms
              - max_rss_usage < 33.50 MB
          - name: httppropagationextract-wsgi_invalid_priority_header
            thresholds:
              - execution_time < 0.01 ms
              - max_rss_usage < 33.50 MB
          - name: httppropagationextract-wsgi_invalid_span_id_header
            thresholds:
              - execution_time < 0.01 ms
              - max_rss_usage < 33.50 MB
          - name: httppropagationextract-wsgi_invalid_tags_header
            thresholds:
              - execution_time < 0.01 ms
              - max_rss_usage < 33.50 MB
          - name: httppropagationextract-wsgi_invalid_trace_id_header
            thresholds:
              - execution_time < 0.01 ms
              - max_rss_usage < 33.50 MB
          - name: httppropagationextract-wsgi_large_header_no_matches
            thresholds:
              - execution_time < 0.04 ms
              - max_rss_usage < 33.50 MB
          - name: httppropagationextract-wsgi_large_valid_headers_all
            thresholds:
              - execution_time < 0.04 ms
              - max_rss_usage < 33.50 MB
          - name: httppropagationextract-wsgi_medium_header_no_matches
            thresholds:
              - execution_time < 0.02 ms
              - max_rss_usage < 33.50 MB
          - name: httppropagationextract-wsgi_medium_valid_headers_all
            thresholds:
              - execution_time < 0.02 ms
              - max_rss_usage < 33.50 MB
          - name: httppropagationextract-wsgi_valid_headers_all
            thresholds:
              - execution_time < 0.01 ms
              - max_rss_usage < 33.50 MB
          - name: httppropagationextract-wsgi_valid_headers_basic
            thresholds:
              - execution_time < 0.01 ms
              - max_rss_usage < 33.50 MB

          # httppropagationinject
          - name: httppropagationinject-ids_only
            thresholds:
              - execution_time < 0.03 ms
              - max_rss_usage < 33.50 MB
          - name: httppropagationinject-with_all
            thresholds:
              - execution_time < 0.04 ms
              - max_rss_usage < 33.50 MB
          - name: httppropagationinject-with_dd_origin
            thresholds:
              - execution_time < 0.03 ms
              - max_rss_usage < 33.50 MB
          - name: httppropagationinject-with_priority_and_origin
            thresholds:
              - execution_time < 0.04 ms
              - max_rss_usage < 33.50 MB
          - name: httppropagationinject-with_sampling_priority
            thresholds:
              - execution_time < 0.03 ms
              - max_rss_usage < 33.50 MB
          - name: httppropagationinject-with_tags
            thresholds:
              - execution_time < 0.04 ms
              - max_rss_usage < 33.50 MB
          - name: httppropagationinject-with_tags_invalid
            thresholds:
              - execution_time < 0.04 ms
              - max_rss_usage < 33.50 MB
          - name: httppropagationinject-with_tags_max_size
            thresholds:
              - execution_time < 0.04 ms
              - max_rss_usage < 33.50 MB

          # iast_aspects
          - name: iast_aspects-re_expand_aspect
            thresholds:
              - execution_time < 0.04 ms
              - max_rss_usage < 39.00 MB
          - name: iast_aspects-re_expand_noaspect
            thresholds:
              - execution_time < 0.04 ms
              - max_rss_usage < 39.00 MB
          - name: iast_aspects-re_findall_aspect
            thresholds:
              - execution_time < 0.01 ms
              - max_rss_usage < 39.00 MB
          - name: iast_aspects-re_findall_noaspect
            thresholds:
              - execution_time < 0.01 ms
              - max_rss_usage < 39.00 MB
          - name: iast_aspects-re_finditer_aspect
            thresholds:
              - execution_time < 0.01 ms
              - max_rss_usage < 39.00 MB
          - name: iast_aspects-re_finditer_noaspect
            thresholds:
              - execution_time < 0.01 ms
              - max_rss_usage < 39.00 MB
          - name: iast_aspects-re_fullmatch_aspect
            thresholds:
              - execution_time < 0.01 ms
              - max_rss_usage < 39.00 MB
          - name: iast_aspects-re_fullmatch_noaspect
            thresholds:
              - execution_time < 0.01 ms
              - max_rss_usage < 39.00 MB
          - name: iast_aspects-re_group_aspect
            thresholds:
              - execution_time < 0.01 ms
              - max_rss_usage < 39.00 MB
          - name: iast_aspects-re_group_noaspect
            thresholds:
              - execution_time < 0.01 ms
              - max_rss_usage < 39.00 MB
          - name: iast_aspects-re_groups_aspect
            thresholds:
              - execution_time < 0.01 ms
              - max_rss_usage < 39.00 MB
          - name: iast_aspects-re_groups_noaspect
            thresholds:
              - execution_time < 0.01 ms
              - max_rss_usage < 39.00 MB
          - name: iast_aspects-re_match_aspect
            thresholds:
              - execution_time < 0.01 ms
              - max_rss_usage < 39.00 MB
          - name: iast_aspects-re_match_noaspect
            thresholds:
              - execution_time < 0.01 ms
              - max_rss_usage < 39.00 MB
          - name: iast_aspects-re_search_aspect
            thresholds:
              - execution_time < 0.01 ms
              - max_rss_usage < 39.00 MB
          - name: iast_aspects-re_search_noaspect
            thresholds:
              - execution_time < 0.01 ms
              - max_rss_usage < 39.00 MB
          - name: iast_aspects-re_sub_aspect
            thresholds:
              - execution_time < 0.01 ms
              - max_rss_usage < 39.00 MB
          - name: iast_aspects-re_sub_noaspect
            thresholds:
              - execution_time < 0.01 ms
              - max_rss_usage < 39.00 MB
          - name: iast_aspects-re_subn_aspect
            thresholds:
              - execution_time < 0.01 ms
              - max_rss_usage < 39.00 MB
          - name: iast_aspects-re_subn_noaspect
            thresholds:
              - execution_time < 0.01 ms
              - max_rss_usage < 39.00 MB

          # iastaspects
          - name: iastaspects-add_aspect
            thresholds:
              - execution_time < 0.01 ms
              - max_rss_usage < 39.00 MB
          - name: iastaspects-add_inplace_aspect
            thresholds:
              - execution_time < 0.01 ms
              - max_rss_usage < 39.00 MB
          - name: iastaspects-add_inplace_noaspect
            thresholds:
              - execution_time < 0.01 ms
              - max_rss_usage < 39.00 MB
          - name: iastaspects-add_noaspect
            thresholds:
              - execution_time < 0.01 ms
              - max_rss_usage < 39.00 MB
          - name: iastaspects-bytearray_aspect
            thresholds:
              - execution_time < 0.01 ms
              - max_rss_usage < 39.00 MB
          - name: iastaspects-bytearray_extend_aspect
            thresholds:
              - execution_time < 0.01 ms
              - max_rss_usage < 39.00 MB
          - name: iastaspects-bytearray_extend_noaspect
            thresholds:
              - execution_time < 0.01 ms
              - max_rss_usage < 39.00 MB
          - name: iastaspects-bytearray_noaspect
            thresholds:
              - execution_time < 0.01 ms
              - max_rss_usage < 39.00 MB
          - name: iastaspects-bytes_aspect
            thresholds:
              - execution_time < 0.01 ms
              - max_rss_usage < 39.00 MB
          - name: iastaspects-bytes_noaspect
            thresholds:
              - execution_time < 0.01 ms
              - max_rss_usage < 39.00 MB
          - name: iastaspects-bytesio_aspect
            thresholds:
              - execution_time < 0.01 ms
              - max_rss_usage < 39.00 MB
          - name: iastaspects-bytesio_noaspect
            thresholds:
              - execution_time < 0.01 ms
              - max_rss_usage < 39.00 MB
          - name: iastaspects-capitalize_aspect
            thresholds:
              - execution_time < 0.01 ms
              - max_rss_usage < 39.00 MB
          - name: iastaspects-capitalize_noaspect
            thresholds:
              - execution_time < 0.01 ms
              - max_rss_usage < 39.00 MB
          - name: iastaspects-casefold_aspect
            thresholds:
              - execution_time < 0.01 ms
              - max_rss_usage < 39.00 MB
          - name: iastaspects-casefold_noaspect
            thresholds:
              - execution_time < 0.01 ms
              - max_rss_usage < 39.00 MB
          - name: iastaspects-decode_aspect
            thresholds:
              - execution_time < 0.01 ms
              - max_rss_usage < 39.00 MB
          - name: iastaspects-decode_noaspect
            thresholds:
              - execution_time < 0.01 ms
              - max_rss_usage < 39.00 MB
          - name: iastaspects-encode_aspect
            thresholds:
              - execution_time < 0.01 ms
              - max_rss_usage < 39.00 MB
          - name: iastaspects-encode_noaspect
            thresholds:
              - execution_time < 0.01 ms
              - max_rss_usage < 39.00 MB
          - name: iastaspects-format_aspect
            thresholds:
              - execution_time < 0.01 ms
              - max_rss_usage < 39.00 MB
          - name: iastaspects-format_map_aspect
            thresholds:
              - execution_time < 0.01 ms
              - max_rss_usage < 39.00 MB
          - name: iastaspects-format_map_noaspect
            thresholds:
              - execution_time < 0.01 ms
              - max_rss_usage < 39.00 MB
          - name: iastaspects-format_noaspect
            thresholds:
              - execution_time < 0.01 ms
              - max_rss_usage < 39.00 MB
          - name: iastaspects-index_aspect
            thresholds:
              - execution_time < 0.01 ms
              - max_rss_usage < 39.00 MB
          - name: iastaspects-index_noaspect
            thresholds:
              - execution_time < 0.01 ms
              - max_rss_usage < 39.00 MB
          - name: iastaspects-join_aspect
            thresholds:
              - execution_time < 0.01 ms
              - max_rss_usage < 39.00 MB
          - name: iastaspects-join_noaspect
            thresholds:
              - execution_time < 0.01 ms
              - max_rss_usage < 39.00 MB
          - name: iastaspects-ljust_aspect
            thresholds:
              - execution_time < 0.02 ms
              - max_rss_usage < 39.00 MB
          - name: iastaspects-ljust_noaspect
            thresholds:
              - execution_time < 0.01 ms
              - max_rss_usage < 39.00 MB
          - name: iastaspects-lower_aspect
            thresholds:
              - execution_time < 0.01 ms
              - max_rss_usage < 39.00 MB
          - name: iastaspects-lower_noaspect
            thresholds:
              - execution_time < 0.01 ms
              - max_rss_usage < 39.00 MB
          - name: iastaspects-lstrip_aspect
            thresholds:
              - execution_time < 0.02 ms
              - max_rss_usage < 39.00 MB
          - name: iastaspects-lstrip_noaspect
            thresholds:
              - execution_time < 0.01 ms
              - max_rss_usage < 39.00 MB
          - name: iastaspects-modulo_aspect
            thresholds:
              - execution_time < 0.01 ms
              - max_rss_usage < 39.00 MB
          - name: iastaspects-modulo_aspect_for_bytearray_bytearray
            thresholds:
              - execution_time < 0.01 ms
              - max_rss_usage < 39.00 MB
          - name: iastaspects-modulo_aspect_for_bytes
            thresholds:
              - execution_time < 0.01 ms
              - max_rss_usage < 39.00 MB
          - name: iastaspects-modulo_aspect_for_bytes_bytearray
            thresholds:
              - execution_time < 0.01 ms
              - max_rss_usage < 39.00 MB
          - name: iastaspects-modulo_noaspect
            thresholds:
              - execution_time < 0.01 ms
              - max_rss_usage < 39.00 MB
          - name: iastaspects-replace_aspect
            thresholds:
              - execution_time < 0.01 ms
              - max_rss_usage < 39.00 MB
          - name: iastaspects-replace_noaspect
            thresholds:
              - execution_time < 0.01 ms
              - max_rss_usage < 39.00 MB
          - name: iastaspects-repr_aspect
            thresholds:
              - execution_time < 0.01 ms
              - max_rss_usage < 39.00 MB
          - name: iastaspects-repr_noaspect
            thresholds:
              - execution_time < 0.01 ms
              - max_rss_usage < 39.00 MB
          - name: iastaspects-rstrip_aspect
            thresholds:
              - execution_time < 0.02 ms
              - max_rss_usage < 39.00 MB
          - name: iastaspects-rstrip_noaspect
            thresholds:
              - execution_time < 0.01 ms
              - max_rss_usage < 39.00 MB
          - name: iastaspects-slice_aspect
            thresholds:
              - execution_time < 0.01 ms
              - max_rss_usage < 39.00 MB
          - name: iastaspects-slice_noaspect
            thresholds:
              - execution_time < 0.01 ms
              - max_rss_usage < 39.00 MB
          - name: iastaspects-stringio_aspect
            thresholds:
              - execution_time < 0.01 ms
              - max_rss_usage < 39.00 MB
          - name: iastaspects-stringio_noaspect
            thresholds:
              - execution_time < 0.01 ms
              - max_rss_usage < 39.00 MB
          - name: iastaspects-strip_aspect
            thresholds:
              - execution_time < 0.02 ms
              - max_rss_usage < 39.00 MB
          - name: iastaspects-strip_noaspect
            thresholds:
              - execution_time < 0.01 ms
              - max_rss_usage < 39.00 MB
          - name: iastaspects-swapcase_aspect
            thresholds:
              - execution_time < 0.01 ms
              - max_rss_usage < 39.00 MB
          - name: iastaspects-swapcase_noaspect
            thresholds:
              - execution_time < 0.01 ms
              - max_rss_usage < 39.00 MB
          - name: iastaspects-title_aspect
            thresholds:
              - execution_time < 0.01 ms
              - max_rss_usage < 39.00 MB
          - name: iastaspects-title_noaspect
            thresholds:
              - execution_time < 0.01 ms
              - max_rss_usage < 39.00 MB
          - name: iastaspects-translate_aspect
            thresholds:
              - execution_time < 0.01 ms
              - max_rss_usage < 39.00 MB
          - name: iastaspects-translate_noaspect
            thresholds:
              - execution_time < 0.01 ms
              - max_rss_usage < 39.00 MB
          - name: iastaspects-upper_aspect
            thresholds:
              - execution_time < 0.01 ms
              - max_rss_usage < 39.00 MB
          - name: iastaspects-upper_noaspect
            thresholds:
              - execution_time < 0.01 ms
              - max_rss_usage < 39.00 MB

          # iastaspectsospath
          - name: iastaspectsospath-ospathbasename_aspect
            thresholds:
              - execution_time < 0.01 ms
              - max_rss_usage < 39.00 MB
          - name: iastaspectsospath-ospathbasename_noaspect
            thresholds:
              - execution_time < 0.01 ms
              - max_rss_usage < 39.00 MB
          - name: iastaspectsospath-ospathjoin_aspect
            thresholds:
              - execution_time < 0.01 ms
              - max_rss_usage < 39.00 MB
          - name: iastaspectsospath-ospathjoin_noaspect
            thresholds:
              - execution_time < 0.01 ms
              - max_rss_usage < 39.00 MB
          - name: iastaspectsospath-ospathnormcase_aspect
            thresholds:
              - execution_time < 0.01 ms
              - max_rss_usage < 39.00 MB
          - name: iastaspectsospath-ospathnormcase_noaspect
            thresholds:
              - execution_time < 0.01 ms
              - max_rss_usage < 39.00 MB
          - name: iastaspectsospath-ospathsplit_aspect
            thresholds:
              - execution_time < 0.01 ms
              - max_rss_usage < 39.00 MB
          - name: iastaspectsospath-ospathsplit_noaspect
            thresholds:
              - execution_time < 0.01 ms
              - max_rss_usage < 39.00 MB
          - name: iastaspectsospath-ospathsplitdrive_aspect
            thresholds:
              - execution_time < 0.01 ms
              - max_rss_usage < 39.00 MB
          - name: iastaspectsospath-ospathsplitdrive_noaspect
            thresholds:
              - execution_time < 0.01 ms
              - max_rss_usage < 39.00 MB
          - name: iastaspectsospath-ospathsplitext_aspect
            thresholds:
              - execution_time < 0.01 ms
              - max_rss_usage < 39.00 MB
          - name: iastaspectsospath-ospathsplitext_noaspect
            thresholds:
              - execution_time < 0.01 ms
              - max_rss_usage < 39.00 MB

          # iastaspectssplit
          - name: iastaspectssplit-rsplit_aspect
            thresholds:
              - execution_time < 0.01 ms
              - max_rss_usage < 39.00 MB
          - name: iastaspectssplit-rsplit_noaspect
            thresholds:
              - execution_time < 0.01 ms
              - max_rss_usage < 39.00 MB
          - name: iastaspectssplit-split_aspect
            thresholds:
              - execution_time < 0.01 ms
              - max_rss_usage < 39.00 MB
          - name: iastaspectssplit-split_noaspect
            thresholds:
              - execution_time < 0.01 ms
              - max_rss_usage < 39.00 MB
          - name: iastaspectssplit-splitlines_aspect
            thresholds:
              - execution_time < 0.01 ms
              - max_rss_usage < 39.00 MB
          - name: iastaspectssplit-splitlines_noaspect
            thresholds:
              - execution_time < 0.01 ms
              - max_rss_usage < 39.00 MB

          # iastpropagation
          - name: iastpropagation-no-propagation
            thresholds:
              - execution_time < 0.06 ms
              - max_rss_usage < 39.00 MB
          - name: iastpropagation-propagation_enabled
            thresholds:
              - execution_time < 0.16 ms
              - max_rss_usage < 39.00 MB
          - name: iastpropagation-propagation_enabled_100
            thresholds:
              - execution_time < 1.80 ms
              - max_rss_usage < 39.00 MB
          - name: iastpropagation-propagation_enabled_1000
            thresholds:
              - execution_time < 30.55 ms
              - max_rss_usage < 39.00 MB

          # otelsdkspan
          - name: otelsdkspan-add-event
            thresholds:
              - execution_time < 42.00 ms
              - max_rss_usage < 39.00 MB
          - name: otelsdkspan-add-link
            thresholds:
              - execution_time < 38.55 ms
              - max_rss_usage < 39.00 MB
          - name: otelsdkspan-add-metrics
            thresholds:
              - execution_time < 232.00 ms
              - max_rss_usage < 39.00 MB
          - name: otelsdkspan-add-tags
            thresholds:
              - execution_time < 221.60 ms
              - max_rss_usage < 39.00 MB
          - name: otelsdkspan-get-context
            thresholds:
              - execution_time < 31.30 ms
              - max_rss_usage < 39.00 MB
          - name: otelsdkspan-is-recording
            thresholds:
              - execution_time < 31.00 ms
              - max_rss_usage < 39.00 MB
          - name: otelsdkspan-record-exception
            thresholds:
              - execution_time < 65.85 ms
              - max_rss_usage < 39.00 MB
          - name: otelsdkspan-set-status
            thresholds:
              - execution_time < 34.15 ms
              - max_rss_usage < 39.00 MB
          - name: otelsdkspan-start
            thresholds:
              - execution_time < 30.15 ms
              - max_rss_usage < 39.00 MB
          - name: otelsdkspan-start-finish
            thresholds:
              - execution_time < 35.35 ms
              - max_rss_usage < 39.00 MB
          - name: otelsdkspan-start-finish-telemetry
            thresholds:
              - execution_time < 35.45 ms
              - max_rss_usage < 39.00 MB
          - name: otelsdkspan-update-name
            thresholds:
              - execution_time < 33.40 ms
              - max_rss_usage < 39.00 MB

          # otelspan
          - name: otelspan-add-event
            thresholds:
              - execution_time < 47.15 ms
              - max_rss_usage < 46.50 MB
          - name: otelspan-add-metrics
            thresholds:
              - execution_time < 344.80 ms
              - max_rss_usage < 562.00 MB
          - name: otelspan-add-tags
            thresholds:
              - execution_time < 314.00 ms
              - max_rss_usage < 563.50 MB
          - name: otelspan-get-context
            thresholds:
              - execution_time < 92.35 ms
              - max_rss_usage < 46.50 MB
          - name: otelspan-is-recording
            thresholds:
              - execution_time < 44.50 ms
              - max_rss_usage < 46.50 MB
          - name: otelspan-record-exception
            thresholds:
              - execution_time < 67.65 ms
              - max_rss_usage < 46.50 MB
          - name: otelspan-set-status
            thresholds:
              - execution_time < 50.40 ms
              - max_rss_usage < 46.50 MB
          - name: otelspan-start
            thresholds:
              - execution_time < 43.45 ms
              - max_rss_usage < 46.50 MB
          - name: otelspan-start-finish
            thresholds:
              - execution_time < 88.00 ms
              - max_rss_usage < 46.50 MB
          - name: otelspan-start-finish-telemetry
            thresholds:
              - execution_time < 89.00 ms
              - max_rss_usage < 46.50 MB
          - name: otelspan-update-name
            thresholds:
              - execution_time < 45.15 ms
              - max_rss_usage < 46.50 MB

          # packagespackageforrootmodulemapping
          - name: packagespackageforrootmodulemapping-cache_off
            thresholds:
              - execution_time < 354.30 ms
              - max_rss_usage < 40.00 MB
          - name: packagespackageforrootmodulemapping-cache_on
            thresholds:
              - execution_time < 0.01 ms
              - max_rss_usage < 39.00 MB

          # packagesupdateimporteddependencies
          - name: packagesupdateimporteddependencies-import_many
            thresholds:
              - execution_time < 0.17 ms
              - max_rss_usage < 38.50 MB
          - name: packagesupdateimporteddependencies-import_many_cached
            thresholds:
              - execution_time < 0.13 ms
              - max_rss_usage < 38.50 MB
          - name: packagesupdateimporteddependencies-import_many_stdlib
            thresholds:
              - execution_time < 1.75 ms
              - max_rss_usage < 38.50 MB
          - name: packagesupdateimporteddependencies-import_many_stdlib_cached
            thresholds:
              - execution_time < 1.10 ms
              - max_rss_usage < 38.50 MB
          - name: packagesupdateimporteddependencies-import_many_unknown
            thresholds:
              - execution_time < 0.89 ms
              - max_rss_usage < 38.50 MB
          - name: packagesupdateimporteddependencies-import_many_unknown_cached
            thresholds:
              - execution_time < 0.87 ms
              - max_rss_usage < 38.50 MB
          - name: packagesupdateimporteddependencies-import_one
            thresholds:
              - execution_time < 0.03 ms
              - max_rss_usage < 39.00 MB
          - name: packagesupdateimporteddependencies-import_one_cache
            thresholds:
              - execution_time < 0.01 ms
              - max_rss_usage < 38.50 MB
          - name: packagesupdateimporteddependencies-import_one_stdlib
            thresholds:
              - execution_time < 0.02 ms
              - max_rss_usage < 38.50 MB
          - name: packagesupdateimporteddependencies-import_one_stdlib_cache
            thresholds:
              - execution_time < 0.01 ms
              - max_rss_usage < 38.50 MB
          - name: packagesupdateimporteddependencies-import_one_unknown
            thresholds:
              - execution_time < 0.05 ms
              - max_rss_usage < 38.50 MB
          - name: packagesupdateimporteddependencies-import_one_unknown_cache
            thresholds:
              - execution_time < 0.01 ms
              - max_rss_usage < 38.50 MB

          # ratelimiter
          - name: ratelimiter-defaults
            thresholds:
              - execution_time < 0.01 ms
              - max_rss_usage < 34.00 MB
          - name: ratelimiter-high_rate_limit
            thresholds:
              - execution_time < 0.01 ms
              - max_rss_usage < 34.00 MB
          - name: ratelimiter-long_window
            thresholds:
              - execution_time < 0.01 ms
              - max_rss_usage < 34.00 MB
          - name: ratelimiter-low_rate_limit
            thresholds:
              - execution_time < 0.01 ms
              - max_rss_usage < 34.00 MB
          - name: ratelimiter-no_rate_limit
            thresholds:
              - execution_time < 0.01 ms
              - max_rss_usage < 34.00 MB
          - name: ratelimiter-short_window
            thresholds:
              - execution_time < 0.01 ms
              - max_rss_usage < 34.00 MB

          # recursivecomputation
          - name: recursivecomputation-deep
            thresholds:
              - execution_time < 320.95 ms
              - max_rss_usage < 34.50 MB
          - name: recursivecomputation-deep-profiled
            thresholds:
              - execution_time < 359.15 ms
              - max_rss_usage < 39.00 MB
          - name: recursivecomputation-medium
            thresholds:
              - execution_time < 7.40 ms
              - max_rss_usage < 34.00 MB
          - name: recursivecomputation-shallow
            thresholds:
              - execution_time < 1.05 ms
              - max_rss_usage < 34.00 MB

          # samplingrules
          - name: samplingrules-average_match
            thresholds:
              - execution_time < 0.35 ms
              - max_rss_usage < 34.00 MB
          - name: samplingrules-high_match
            thresholds:
              - execution_time < 0.55 ms
              - max_rss_usage < 34.00 MB
          - name: samplingrules-low_match
            thresholds:
              - execution_time < 0.19 ms
              - max_rss_usage < 450.00 MB
          - name: samplingrules-very_low_match
            thresholds:
              - execution_time < 9.15 ms
              - max_rss_usage < 60.00 MB

          # sethttpmeta
          - name: sethttpmeta-all-disabled
            thresholds:
              - execution_time < 0.02 ms
              - max_rss_usage < 34.00 MB
          - name: sethttpmeta-all-enabled
            thresholds:
              - execution_time < 0.05 ms
              - max_rss_usage < 34.00 MB
          - name: sethttpmeta-collectipvariant_exists
            thresholds:
              - execution_time < 0.05 ms
              - max_rss_usage < 34.00 MB
          - name: sethttpmeta-no-collectipvariant
            thresholds:
              - execution_time < 0.05 ms
              - max_rss_usage < 34.00 MB
          - name: sethttpmeta-no-useragentvariant
            thresholds:
              - execution_time < 0.05 ms
              - max_rss_usage < 34.00 MB
          - name: sethttpmeta-obfuscation-no-query
            thresholds:
              - execution_time < 0.05 ms
              - max_rss_usage < 34.00 MB
          - name: sethttpmeta-obfuscation-regular-case-explicit-query
            thresholds:
              - execution_time < 0.09 ms
              - max_rss_usage < 34.00 MB
          - name: sethttpmeta-obfuscation-regular-case-implicit-query
            thresholds:
              - execution_time < 0.09 ms
              - max_rss_usage < 34.00 MB
          - name: sethttpmeta-obfuscation-send-querystring-disabled
            thresholds:
              - execution_time < 0.17 ms
              - max_rss_usage < 34.50 MB
          - name: sethttpmeta-obfuscation-worst-case-explicit-query
            thresholds:
              - execution_time < 0.16 ms
              - max_rss_usage < 34.50 MB
          - name: sethttpmeta-obfuscation-worst-case-implicit-query
            thresholds:
              - execution_time < 0.17 ms
              - max_rss_usage < 34.50 MB
          - name: sethttpmeta-useragentvariant_exists_1
            thresholds:
              - execution_time < 0.05 ms
              - max_rss_usage < 34.00 MB
          - name: sethttpmeta-useragentvariant_exists_2
            thresholds:
              - execution_time < 0.05 ms
              - max_rss_usage < 34.00 MB
          - name: sethttpmeta-useragentvariant_exists_3
            thresholds:
              - execution_time < 0.05 ms
              - max_rss_usage < 34.00 MB
          - name: sethttpmeta-useragentvariant_not_exists_1
            thresholds:
              - execution_time < 0.05 ms
              - max_rss_usage < 34.00 MB
          - name: sethttpmeta-useragentvariant_not_exists_2
            thresholds:
              - execution_time < 0.05 ms
              - max_rss_usage < 34.00 MB

          # span
          - name: span-add-event
            thresholds:
              - execution_time < 26.20 ms
              - max_rss_usage < 53.00 MB
          - name: span-add-metrics
            thresholds:
              - execution_time < 98.35 ms
              - max_rss_usage < 961.00 MB
          - name: span-add-tags
            thresholds:
              - execution_time < 168.55 ms
              - max_rss_usage < 962.50 MB
          - name: span-get-context
            thresholds:
              - execution_time < 23.70 ms
              - max_rss_usage < 53.00 MB
          - name: span-is-recording
            thresholds:
              - execution_time < 23.90 ms
              - max_rss_usage < 53.00 MB
          - name: span-record-exception
            thresholds:
              - execution_time < 44.50 ms
              - max_rss_usage < 53.00 MB
          - name: span-set-status
            thresholds:
              - execution_time < 26.00 ms
              - max_rss_usage < 53.00 MB
          - name: span-start
            thresholds:
              - execution_time < 23.50 ms
              - max_rss_usage < 53.00 MB
          - name: span-start-finish
            thresholds:
              - execution_time < 55.50 ms
              - max_rss_usage < 34.00 MB
          - name: span-start-finish-telemetry
            thresholds:
              - execution_time < 58.30 ms
              - max_rss_usage < 34.00 MB
          - name: span-start-finish-traceid128
            thresholds:
              - execution_time < 60.05 ms
              - max_rss_usage < 34.00 MB
          - name: span-start-traceid128
            thresholds:
              - execution_time < 24.60 ms
              - max_rss_usage < 53.00 MB
          - name: span-update-name
            thresholds:
              - execution_time < 24.10 ms
              - max_rss_usage < 53.00 MB

          # telemetryaddmetric
          - name: telemetryaddmetric-1-count-metric-1-times
            thresholds:
              - execution_time < 0.01 ms
              - max_rss_usage < 34.00 MB
          - name: telemetryaddmetric-1-count-metrics-100-times
            thresholds:
              - execution_time < 0.24 ms
              - max_rss_usage < 34.00 MB
          - name: telemetryaddmetric-1-distribution-metric-1-times
            thresholds:
              - execution_time < 0.01 ms
              - max_rss_usage < 34.00 MB
          - name: telemetryaddmetric-1-distribution-metrics-100-times
            thresholds:
              - execution_time < 0.21 ms
              - max_rss_usage < 34.00 MB
          - name: telemetryaddmetric-1-gauge-metric-1-times
            thresholds:
              - execution_time < 0.01 ms
              - max_rss_usage < 34.00 MB
          - name: telemetryaddmetric-1-gauge-metrics-100-times
            thresholds:
              - execution_time < 0.14 ms
              - max_rss_usage < 34.00 MB
          - name: telemetryaddmetric-1-rate-metric-1-times
            thresholds:
              - execution_time < 0.01 ms
              - max_rss_usage < 34.00 MB
          - name: telemetryaddmetric-1-rate-metrics-100-times
            thresholds:
              - execution_time < 0.23 ms
              - max_rss_usage < 34.00 MB
          - name: telemetryaddmetric-100-count-metrics-100-times
            thresholds:
              - execution_time < 22.50 ms
              - max_rss_usage < 34.00 MB
          - name: telemetryaddmetric-100-distribution-metrics-100-times
            thresholds:
              - execution_time < 2.10 ms
              - max_rss_usage < 34.00 MB
          - name: telemetryaddmetric-100-gauge-metrics-100-times
            thresholds:
              - execution_time < 1.40 ms
              - max_rss_usage < 34.00 MB
          - name: telemetryaddmetric-100-rate-metrics-100-times
            thresholds:
              - execution_time < 2.40 ms
              - max_rss_usage < 34.00 MB
          - name: telemetryaddmetric-flush-1-metric
            thresholds:
              - execution_time < 0.01 ms
              - max_rss_usage < 34.00 MB
          - name: telemetryaddmetric-flush-100-metrics
            thresholds:
              - execution_time < 0.20 ms
              - max_rss_usage < 34.00 MB
          - name: telemetryaddmetric-flush-1000-metrics
            thresholds:
              - execution_time < 2.35 ms
              - max_rss_usage < 34.50 MB

          # tracer
          - name: tracer-large
            thresholds:
              - execution_time < 32.95 ms
              - max_rss_usage < 34.50 MB
          - name: tracer-medium
            thresholds:
              - execution_time < 3.20 ms
              - max_rss_usage < 34.00 MB
          - name: tracer-small
            thresholds:
              - execution_time < 0.37 ms
              - max_rss_usage < 34.00 MB<|MERGE_RESOLUTION|>--- conflicted
+++ resolved
@@ -118,11 +118,8 @@
           - name: flasksimple-debugger
             thresholds:
               - execution_time < 2.00 ms
-<<<<<<< HEAD
               - max_rss_usage < 46.50 MB
-=======
               - max_rss_usage < 45.00 MB
->>>>>>> 690bf6f7
           - name: flasksimple-iast-get
             thresholds:
               - execution_time < 2.00 ms
