--- conflicted
+++ resolved
@@ -830,99 +830,51 @@
           - name: packagesupdateimporteddependencies-import_many
             thresholds:
               - execution_time < 0.17 ms
-<<<<<<< HEAD
-              - max_rss_usage < 35.00 MB
+              - max_rss_usage < 35.50 MB
           - name: packagesupdateimporteddependencies-import_many_cached
             thresholds:
               - execution_time < 0.13 ms
-              - max_rss_usage < 35.00 MB
+              - max_rss_usage < 35.50 MB
           - name: packagesupdateimporteddependencies-import_many_stdlib
             thresholds:
               - execution_time < 1.75 ms
-              - max_rss_usage < 35.00 MB
+              - max_rss_usage < 35.50 MB
           - name: packagesupdateimporteddependencies-import_many_stdlib_cached
             thresholds:
               - execution_time < 1.10 ms
-              - max_rss_usage < 35.00 MB
+              - max_rss_usage < 35.50 MB
           - name: packagesupdateimporteddependencies-import_many_unknown
             thresholds:
               - execution_time < 0.89 ms
-              - max_rss_usage < 35.00 MB
+              - max_rss_usage < 35.50 MB
           - name: packagesupdateimporteddependencies-import_many_unknown_cached
             thresholds:
               - execution_time < 0.87 ms
-              - max_rss_usage < 35.00 MB
+              - max_rss_usage < 35.50 MB
           - name: packagesupdateimporteddependencies-import_one
             thresholds:
               - execution_time < 0.03 ms
-              - max_rss_usage < 35.00 MB
+              - max_rss_usage < 35.50 MB
           - name: packagesupdateimporteddependencies-import_one_cache
             thresholds:
               - execution_time < 0.01 ms
-              - max_rss_usage < 35.00 MB
+              - max_rss_usage < 35.50 MB
           - name: packagesupdateimporteddependencies-import_one_stdlib
             thresholds:
               - execution_time < 0.02 ms
-              - max_rss_usage < 35.00 MB
+              - max_rss_usage < 35.50 MB
           - name: packagesupdateimporteddependencies-import_one_stdlib_cache
             thresholds:
               - execution_time < 0.01 ms
-              - max_rss_usage < 35.00 MB
+              - max_rss_usage < 35.50 MB
           - name: packagesupdateimporteddependencies-import_one_unknown
             thresholds:
               - execution_time < 0.05 ms
-              - max_rss_usage < 35.00 MB
+              - max_rss_usage < 35.50 MB
           - name: packagesupdateimporteddependencies-import_one_unknown_cache
             thresholds:
               - execution_time < 0.01 ms
-              - max_rss_usage < 35.00 MB
-=======
-              - max_rss_usage < 35.50 MB
-          - name: packagesupdateimporteddependencies-import_many_cached
-            thresholds:
-              - execution_time < 0.13 ms
-              - max_rss_usage < 35.50 MB
-          - name: packagesupdateimporteddependencies-import_many_stdlib
-            thresholds:
-              - execution_time < 1.75 ms
-              - max_rss_usage < 35.50 MB
-          - name: packagesupdateimporteddependencies-import_many_stdlib_cached
-            thresholds:
-              - execution_time < 1.10 ms
-              - max_rss_usage < 35.50 MB
-          - name: packagesupdateimporteddependencies-import_many_unknown
-            thresholds:
-              - execution_time < 0.89 ms
-              - max_rss_usage < 35.50 MB
-          - name: packagesupdateimporteddependencies-import_many_unknown_cached
-            thresholds:
-              - execution_time < 0.87 ms
-              - max_rss_usage < 35.50 MB
-          - name: packagesupdateimporteddependencies-import_one
-            thresholds:
-              - execution_time < 0.03 ms
-              - max_rss_usage < 35.50 MB
-          - name: packagesupdateimporteddependencies-import_one_cache
-            thresholds:
-              - execution_time < 0.01 ms
-              - max_rss_usage < 35.50 MB
-          - name: packagesupdateimporteddependencies-import_one_stdlib
-            thresholds:
-              - execution_time < 0.02 ms
-              - max_rss_usage < 35.50 MB
-          - name: packagesupdateimporteddependencies-import_one_stdlib_cache
-            thresholds:
-              - execution_time < 0.01 ms
-              - max_rss_usage < 35.50 MB
-          - name: packagesupdateimporteddependencies-import_one_unknown
-            thresholds:
-              - execution_time < 0.05 ms
-              - max_rss_usage < 35.50 MB
-          - name: packagesupdateimporteddependencies-import_one_unknown_cache
-            thresholds:
-              - execution_time < 0.01 ms
-              - max_rss_usage < 35.50 MB
->>>>>>> 07d07911
+              - max_rss_usage < 35.50 MB
 
           # ratelimiter
           - name: ratelimiter-defaults
