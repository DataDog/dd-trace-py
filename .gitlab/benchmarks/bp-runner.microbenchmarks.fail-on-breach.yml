--- conflicted
+++ resolved
@@ -932,22 +932,12 @@
               - max_rss_usage < 34.00 MB
           - name: samplingrules-low_match
             thresholds:
-<<<<<<< HEAD
-              - execution_time < 0.19 ms
+              - execution_time < 0.12 ms
               - max_rss_usage < 700.00 MB
           - name: samplingrules-very_low_match
             thresholds:
-              - execution_time < 9.15 ms
+              - execution_time < 8.50 ms
               - max_rss_usage < 75.00 MB
-=======
-              - execution_time < 0.12 ms
-              - max_rss_usage < 450.00 MB
-          - name: samplingrules-very_low_match
-            thresholds:
-              - execution_time < 8.50 ms
-              - max_rss_usage < 60.00 MB
->>>>>>> 9ca991b6
-
           # sethttpmeta
           - name: sethttpmeta-all-disabled
             thresholds:
