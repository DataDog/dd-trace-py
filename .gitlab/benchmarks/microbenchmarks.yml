stages:
  - test
  - report

variables:
  MICROBENCHMARKS_CI_IMAGE: 486234852809.dkr.ecr.us-east-1.amazonaws.com/ci/benchmarking-platform:dd-trace-py

.benchmarks:
  stage: test
  when: on_success
  tags: ["runner:apm-k8s-tweaked-metal"]
  image: $MICROBENCHMARKS_CI_IMAGE
  interruptible: true
  timeout: 1h
  needs: []
  script:
    - export REPORTS_DIR="$(pwd)/reports/" && (mkdir "${REPORTS_DIR}" || :)
    - export CMAKE_BUILD_PARALLEL_LEVEL=12
    - git config --global url."https://gitlab-ci-token:${CI_JOB_TOKEN}@gitlab.ddbuild.io/DataDog/".insteadOf "https://github.com/DataDog/"
    - git clone --branch dd-trace-py https://github.com/DataDog/benchmarking-platform /platform && cd /platform
    - ./steps/capture-hardware-software-info.sh
    - '([[ $SCENARIO =~ ^flask_* ]] && BP_SCENARIO=$SCENARIO bp-runner "$REPORTS_DIR/../.gitlab/benchmarks/bp-runner.yml" --debug -t) || (! [[ $SCENARIO =~ ^flask_* ]] && ./steps/run-benchmarks.sh)'
    - ./steps/analyze-results.sh
    - "./steps/upload-results-to-s3.sh || :"
  artifacts:
    name: "reports"
    when: always
    paths:
      - reports/
    expire_in: 3 months
  variables:
    UPSTREAM_PROJECT_ID: $CI_PROJECT_ID # The ID of the current project. This ID is unique across all projects on the GitLab instance.
    UPSTREAM_PROJECT_NAME: $CI_PROJECT_NAME # "dd-trace-py"
    UPSTREAM_BRANCH: $CI_COMMIT_REF_NAME # The branch or tag name for which project is built.
    UPSTREAM_COMMIT_SHA: $CI_COMMIT_SHA # The commit revision the project is built for.
    KUBERNETES_SERVICE_ACCOUNT_OVERWRITE: dd-trace-py
    FF_USE_LEGACY_KUBERNETES_EXECUTION_STRATEGY: "true"
    CARGO_NET_GIT_FETCH_WITH_CLI: "true" # use system git binary to pull git dependencies

microbenchmarks:
  extends: .benchmarks
  parallel:
    matrix:
      - SCENARIO:
        - "span"
        - "tracer"
        - "sampling_rule_matches"
        - "set_http_meta"
        - "django_simple"
        - "flask_simple"
        - "flask_sqli"
        - "core_api"
        - "otel_span"
        - "appsec_iast_propagation"
        - "appsec_iast_aspects"
        # Flaky. Timeout errors
        # - "encoder"
        - "http_propagation_extract"
        - "http_propagation_inject"
        - "rate_limiter"
        - "packages_update_imported_dependencies"
<<<<<<< HEAD
        - "startup"
=======
        - "telemetry_add_metric"
>>>>>>> 0924eae9

benchmarks-pr-comment:
  image: $MICROBENCHMARKS_CI_IMAGE
  tags: ["arch:amd64"]
  stage: report
  when: always
  script:
    - export REPORTS_DIR="$(pwd)/reports/" && (mkdir "${REPORTS_DIR}" || :)
    - git config --global url."https://gitlab-ci-token:${CI_JOB_TOKEN}@gitlab.ddbuild.io/DataDog/".insteadOf "https://github.com/DataDog/"
    - git clone --branch dd-trace-py https://github.com/DataDog/benchmarking-platform /platform && cd /platform
    - "(for i in {1..2}; do ./steps/upload-results-to-benchmarking-api.sh && break; done) || :"
    - "./steps/post-pr-comment.sh || :"
  except:
    - main
  variables:
    UPSTREAM_PROJECT_ID: $CI_PROJECT_ID # The ID of the current project. This ID is unique across all projects on the GitLab instance.
    UPSTREAM_PROJECT_NAME: $CI_PROJECT_NAME # "dd-trace-py"
    UPSTREAM_BRANCH: $CI_COMMIT_REF_NAME # The branch or tag name for which project is built.
    UPSTREAM_COMMIT_SHA: $CI_COMMIT_SHA # The commit revision the project is built for.
    KUBERNETES_SERVICE_ACCOUNT_OVERWRITE: dd-trace-py

check-big-regressions:
  stage: report
  when: always
  tags: ["arch:amd64"]
  image: $MICROBENCHMARKS_CI_IMAGE
  script:
    - export ARTIFACTS_DIR="$(pwd)/reports/"
    - git config --global url."https://gitlab-ci-token:${CI_JOB_TOKEN}@gitlab.ddbuild.io/DataDog/".insteadOf "https://github.com/DataDog/"
    - git clone --branch dd-trace-py https://github.com/DataDog/benchmarking-platform /platform && cd /platform
    - bp-runner bp-runner.fail-on-regression.yml --debug
  variables:
    # Gitlab and BP specific env vars. Do not modify.
    KUBERNETES_SERVICE_ACCOUNT_OVERWRITE: dd-trace-py<|MERGE_RESOLUTION|>--- conflicted
+++ resolved
@@ -59,11 +59,7 @@
         - "http_propagation_inject"
         - "rate_limiter"
         - "packages_update_imported_dependencies"
-<<<<<<< HEAD
-        - "startup"
-=======
         - "telemetry_add_metric"
->>>>>>> 0924eae9
 
 benchmarks-pr-comment:
   image: $MICROBENCHMARKS_CI_IMAGE
