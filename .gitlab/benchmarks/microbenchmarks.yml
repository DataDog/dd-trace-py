stages:
  - build
  - test
  - gate
  - report

variables:
  BENCHMARKING_IMAGE_REGISTRY: 486234852809.dkr.ecr.us-east-1.amazonaws.com
  MICROBENCHMARKS_CI_IMAGE: $BENCHMARKING_IMAGE_REGISTRY/ci/benchmarking-platform:dd-trace-py
  PACKAGE_IMAGE: registry.ddbuild.io/images/mirror/pypa/manylinux2014_x86_64:2025-04-12-5990e2d
  GITHUB_CLI_IMAGE: registry.ddbuild.io/images/dd-octo-sts-ci-base:2025.06-1
  BENCHMARKING_BRANCH: brettlangdon/dd-trace-py.affinity

.benchmarks:
  stage: test
  when: on_success
  tags: ["runner:apm-k8s-tweaked-metal"]
  image: $MICROBENCHMARKS_CI_IMAGE
  rules:
    - if: $CI_COMMIT_BRANCH == "main" || $CI_COMMIT_BRANCH =~ /^[0-9]+\.[0-9]+$/
      interruptible: false
    - interruptible: true
  timeout: 30m
  dependencies: [ "baseline:build", "candidate" ]
  script: |
    if [[ -n "$CI_JOB_TOKEN" ]];
    then
      git config --global url."https://gitlab-ci-token:${CI_JOB_TOKEN}@gitlab.ddbuild.io/DataDog/".insteadOf "https://github.com/DataDog/"
    fi
    git clone --branch "${BENCHMARKING_BRANCH}" https://github.com/DataDog/benchmarking-platform /platform
    export PATH="$PATH:/platform/steps"

    for SCENARIO in $(echo "$SCENARIOS" | tr -s '[:space:]' ' ');
    do
      export REPORTS_DIR="$(pwd)/reports/${SCENARIO}/" && (mkdir -p "${REPORTS_DIR}" || :)

      capture-hardware-software-info.sh

      if [[ $SCENARIO =~ ^flask_* || $SCENARIO =~ ^django_* ]];
      then
        BP_SCENARIO=$SCENARIO bp-runner "${CI_PROJECT_DIR:-.}/.gitlab/benchmarks/bp-runner.yml" --debug -t
      else
        run-benchmarks.sh
      fi

      # Join all config results into a single results.json
      .gitlab/benchmarks/steps/combine-results.sh "/artifacts/${CI_JOB_ID}-${SCENARIO}/candidate/"
      .gitlab/benchmarks/steps/combine-results.sh "/artifacts/${CI_JOB_ID}-${SCENARIO}/baseline/"

      analyze-results.sh
      upload-results-to-s3.sh || :
      # Copy converted JSON reports to common location
      cp $REPORTS_DIR/candidate*.converted.json $(pwd)/reports/
    done

    # We have to move artifacts to ${CI_PROJECT_DIR} if we want to attach as GitLab artifact
    cp -R /artifacts ${CI_PROJECT_DIR}/
  artifacts:
    name: "reports"
    when: always
    paths:
      - reports/
      - artifacts/
    expire_in: 3 months
  variables:
    UPSTREAM_PROJECT_ID: $CI_PROJECT_ID # The ID of the current project. This ID is unique across all projects on the GitLab instance.
    UPSTREAM_PROJECT_NAME: $CI_PROJECT_NAME # "dd-trace-py"
    UPSTREAM_BRANCH: $CI_COMMIT_REF_NAME # The branch or tag name for which project is built.
    UPSTREAM_COMMIT_SHA: $CI_COMMIT_SHA # The commit revision the project is built for.
    CARGO_NET_GIT_FETCH_WITH_CLI: "true" # use system git binary to pull git dependencies
    CMAKE_BUILD_PARALLEL_LEVEL: 12
    CARGO_BUILD_JOBS: 12

baseline:detect:
  image: $GITHUB_CLI_IMAGE
  tags: [ "arch:amd64" ]
  stage: build
  id_tokens:
    DDOCTOSTS_ID_TOKEN:
      aud: dd-octo-sts
  variables:
    UPSTREAM_BRANCH: $CI_COMMIT_REF_NAME
  script: |
    GITHUB_REPO_URL="https://github.com/DataDog/dd-trace-py.git"
    git config --global --add safe.directory "${GITHUB_REPO_URL}"
    git config --global --add safe.directory ${CI_PROJECT_DIR}
    git remote set-url origin "${GITHUB_REPO_URL}"

    if [ -z ${GH_TOKEN} ]
    then
      # Use dd-octo-sts to get GitHub token
      dd-octo-sts token --scope DataDog/dd-trace-py --policy gitlab.github-access.read > token
      gh auth login --with-token < token
      rm token
    fi

    # Determine baseline to test against and save env variables into `baseline.env`
    .gitlab/benchmarks/steps/detect-baseline.sh
  artifacts:
    reports:
      dotenv: baseline.env
    paths:
      - "baseline.env"

baseline:build:
  image: $PACKAGE_IMAGE
  tags: [ "arch:amd64" ]
  needs: [ "baseline:detect" ]
  stage: build
  variables:
    CMAKE_BUILD_PARALLEL_LEVEL: 12
    CARGO_BUILD_JOBS: 12
  script: |
    CACHED_WHL=$(ls *.whl | head -n 1) 2>/dev/null || echo ""
    if [ ! -f "${CACHED_WHL}" ];
    then
      .gitlab/benchmarks/steps/build-baseline.sh
    else
      echo "Using wheel from cache for ${BASELINE_BRANCH}:${BASELINE_COMMIT_SHA}:${CACHED_WHL}"
    fi

    echo "BASELINE_WHL=$(ls *.whl | head -n 1)" | tee -a baseline.env
  cache:
    - key: v0-microbenchmarks-baseline-build-${BASELINE_COMMIT_SHA}
      paths:
        - "*.whl"
  artifacts:
    reports:
      dotenv: baseline.env
    paths:
      - "*.whl"

candidate:
  image: $PACKAGE_IMAGE
  stage: build
  tags: [ "arch:amd64" ]
  needs:
    - pipeline: $PARENT_PIPELINE_ID
      job: download_ddtrace_artifacts
  script: |
    cp pywheels/*-cp39-cp39-manylinux*_x86_64*.whl ./
    echo "CANDIDATE_WHL=$(ls *.whl | head -n 1)" | tee candidate.env
    echo "CANDIDATE_BRANCH=${CI_COMMIT_REF_NAME}" | tee -a candidate.env
    echo "CANDIDATE_COMMIT_SHA=${CI_COMMIT_SHA}" | tee -a candidate.env
    echo "CANDIDATE_COMMIT_DATE=$(git show -s --format=%ct $CI_COMMIT_SHA)" | tee -a candidate.env
  artifacts:
    reports:
      dotenv: candidate.env
    paths:
      - "*.whl"

microbenchmarks:
  extends: .benchmarks
  parallel:
    # DEV: The organization into these groups is mostly arbitrary, based on observed runtimes and
    #      trying to keep total runtime per job <10 minutes
    matrix:
      - CPUS_PER_RUN: "1"
        SCENARIOS:
        - "span tracer core_api set_http_meta telemetry_add_metric"
        - "otel_span otel_sdk_span recursive_computation"
        - "http_propagation_extract http_propagation_inject rate_limiter"
        - "sampling_rule_matches packages_package_for_root_module_mapping packages_update_imported_dependencies"
        - "appsec_iast_aspects appsec_iast_aspects_ospath appsec_iast_aspects_re_module appsec_iast_aspects_split"
      - CPUS_PER_RUN: "2"
        SCENARIOS:
        - "django_simple flask_simple flask_sqli"
        - "errortracking_django_simple errortracking_flask_sqli"
        # Flaky timeouts on starting up
        # - "appsec_iast_django_startup"
        # TOOD: Re-enable when this issue is resolved:
<<<<<<< HEAD
        #   AttributeError: 'OverheadControl' object has no attribute 'release_request'
        # - "appsec_iast_propagation"
=======
        - "appsec_iast_propagation"
        - "errortracking_django_simple"
>>>>>>> 38aa18db
        # They take a long time to run and frequently time out
        # TODO: Make benchmarks faster, or run less frequently, or as macrobenchmarks
        # - "appsec_iast_django_startup"
        # Flaky. Timeout errors
        # - "encoder"
        # They take a long time to run, and now need the agent running
        # TODO: Make benchmarks faster, or run less frequently, or as macrobenchmarks
        # - "startup"

benchmarks-pr-comment:
  image: $MICROBENCHMARKS_CI_IMAGE
  tags: ["arch:amd64"]
  stage: report
  needs: [ "check-slo-breaches" ]
  when: always
  allow_failure: true
  script: |
    export REPORTS_DIR="$(pwd)/reports/" && (mkdir "${REPORTS_DIR}" || :)
    if [[ -n "$CI_JOB_TOKEN" ]];
    then
      git config --global url."https://gitlab-ci-token:${CI_JOB_TOKEN}@gitlab.ddbuild.io/DataDog/".insteadOf "https://github.com/DataDog/"
    fi
    git clone --branch "${BENCHMARKING_BRANCH}" https://github.com/DataDog/benchmarking-platform /platform
    export PATH="$PATH:/platform/steps"

    (for i in {1..2}; do upload-results-to-benchmarking-api.sh && break; done) || :
    if [ "$CI_COMMIT_REF_NAME" != "main" ];
    then
      post-pr-comment.sh || :
    fi
  variables:
    UPSTREAM_PROJECT_ID: $CI_PROJECT_ID # The ID of the current project. This ID is unique across all projects on the GitLab instance.
    UPSTREAM_PROJECT_NAME: $CI_PROJECT_NAME # "dd-trace-py"
    UPSTREAM_BRANCH: $CI_COMMIT_REF_NAME # The branch or tag name for which project is built.
    UPSTREAM_COMMIT_SHA: $CI_COMMIT_SHA # The commit revision the project is built for.

check-slo-breaches:
  stage: gate
  tags: ["arch:amd64"]
  image: registry.ddbuild.io/images/benchmarking-platform-tools-ubuntu:latest
  artifacts:
    name: "artifacts"
    when: always
    paths:
      - artifacts/
      - reports/
    expire_in: 3 months
  script:
    - export ARTIFACTS_DIR="$(pwd)/reports/"
    - bp-runner .gitlab/benchmarks/bp-runner.microbenchmarks.fail-on-breach.yml<|MERGE_RESOLUTION|>--- conflicted
+++ resolved
@@ -161,21 +161,13 @@
         - "otel_span otel_sdk_span recursive_computation"
         - "http_propagation_extract http_propagation_inject rate_limiter"
         - "sampling_rule_matches packages_package_for_root_module_mapping packages_update_imported_dependencies"
-        - "appsec_iast_aspects appsec_iast_aspects_ospath appsec_iast_aspects_re_module appsec_iast_aspects_split"
+        - "appsec_iast_aspects appsec_iast_aspects_ospath appsec_iast_aspects_re_module appsec_iast_aspects_split appsec_iast_propagation"
       - CPUS_PER_RUN: "2"
         SCENARIOS:
         - "django_simple flask_simple flask_sqli"
         - "errortracking_django_simple errortracking_flask_sqli"
         # Flaky timeouts on starting up
         # - "appsec_iast_django_startup"
-        # TOOD: Re-enable when this issue is resolved:
-<<<<<<< HEAD
-        #   AttributeError: 'OverheadControl' object has no attribute 'release_request'
-        # - "appsec_iast_propagation"
-=======
-        - "appsec_iast_propagation"
-        - "errortracking_django_simple"
->>>>>>> 38aa18db
         # They take a long time to run and frequently time out
         # TODO: Make benchmarks faster, or run less frequently, or as macrobenchmarks
         # - "appsec_iast_django_startup"
