--- conflicted
+++ resolved
@@ -97,14 +97,12 @@
     variables:
       MAX_HEAP_SIZE: 512M
       HEAP_NEWSIZE: 256M
-<<<<<<< HEAD
   localstack:
     name: registry.ddbuild.io/images/mirror/localstack:1.4.0
     alias: localstack
     variables:
       LAMBDA_EXECUTOR: local
       DOCKER_HOST: unix:///var/run/docker.sock
-=======
   mariadb:
     name: registry.ddbuild.io/images/mirror/mariadb:lts
     alias: mariadb
@@ -115,5 +113,4 @@
       MYSQL_PASSWORD: test
   consul:
     name: registry.ddbuild.io/images/mirror/consul:1.6.0
-    alias: consul
->>>>>>> 2ef9f1ed
+    alias: consul