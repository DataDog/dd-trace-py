.services:
  ddagent:
    name: registry.ddbuild.io/images/mirror/datadog/agent:7.40.1
    alias: ddagent
    variables:
      DD_HOSTNAME: ddagent
      LOG_LEVEL: ERROR
      DD_REMOTE_CONFIGURATION_ENABLED: true
      DD_SITE: datadoghq.com
      DD_API_KEY: invalid_but_this_is_fine
      DD_REMOTE_CONFIGURATION_KEY: invalid_but_this_is_fine
      DD_REMOTE_CONFIGURATION_REFRESH_INTERVAL: 5s
      DD_DOGSTATSD_NON_LOCAL_TRAFFIC: true
  testagent:
    name: registry.ddbuild.io/images/mirror/dd-apm-test-agent/ddapm-test-agent:v1.17.0
    alias: testagent
    variables:
      LOG_LEVEL: INFO
      SNAPSHOT_DIR: ${CI_PROJECT_DIR}/tests/snapshots
      SNAPSHOT_CI: 1
      PORT: 9126
      DD_POOL_TRACE_CHECK_FAILURES: true
      DD_DISABLE_ERROR_RESPONSES: true
      ENABLED_CHECKS: trace_content_length,trace_stall,meta_tracer_version_header,trace_count_header,trace_peer_service,trace_dd_service
  redis:
    name: registry.ddbuild.io/redis:7.0.7
    alias: redis
<<<<<<< HEAD
  kafka:
    name: registry.ddbuild.io/images/mirror/bitnami/kafka:3.4.1
    alias: kafka
    variables:
      ALLOW_PLAINTEXT_LISTENER: yes
      KAFKA_CFG_LISTENERS: PLAINTEXT://:9092,CONTROLLER://:9093,EXTERNAL://:29092
      KAFKA_CFG_ADVERTISED_LISTENERS: PLAINTEXT://kafka:9092,EXTERNAL://localhost:29092
      KAFKA_CFG_LISTENER_SECURITY_PROTOCOL_MAP: CONTROLLER:PLAINTEXT,EXTERNAL:PLAINTEXT,PLAINTEXT:PLAINTEXT
      KAFKA_CFG_BROKER_ID: 1
      KAFKA_CFG_INTER_BROKER_LISTENER_NAME: PLAINTEXT
      KAFKA_CFGOFFSETS_TOPIC_REPLICATION_FACTOR: 1
      KAFKA_CFG_NODE_ID: 1
      KAFKA_CFG_PROCESS_ROLES: controller,broker
      KAFKA_CFG_CONTROLLER_QUORUM_VOTERS: 1@kafka:9093
      KAFKA_CFG_CONTROLLER_LISTENER_NAMES: CONTROLLER
  httpbin_local:
    name: registry.ddbuild.io/images/mirror/mccutchen/go-httpbin:v2.14.1
    alias: httpbin-local
    variables:
      PORT: 8001
=======
  rediscluster:
    name: registry.ddbuild.io/images/mirror/grokzen/redis-cluster:6.2.0
    alias: rediscluster
>>>>>>> 49bb1209
<|MERGE_RESOLUTION|>--- conflicted
+++ resolved
@@ -25,7 +25,6 @@
   redis:
     name: registry.ddbuild.io/redis:7.0.7
     alias: redis
-<<<<<<< HEAD
   kafka:
     name: registry.ddbuild.io/images/mirror/bitnami/kafka:3.4.1
     alias: kafka
@@ -46,8 +45,6 @@
     alias: httpbin-local
     variables:
       PORT: 8001
-=======
   rediscluster:
     name: registry.ddbuild.io/images/mirror/grokzen/redis-cluster:6.2.0
-    alias: rediscluster
->>>>>>> 49bb1209
+    alias: rediscluster