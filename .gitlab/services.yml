--- conflicted
+++ resolved
@@ -12,11 +12,7 @@
       DD_REMOTE_CONFIGURATION_REFRESH_INTERVAL: 5s
       DD_DOGSTATSD_NON_LOCAL_TRAFFIC: true
   testagent:
-<<<<<<< HEAD
-    name: registry.ddbuild.io/images/mirror/dd-apm-test-agent/ddapm-test-agent:v1.27.3
-=======
     name: registry.ddbuild.io/images/mirror/dd-apm-test-agent/ddapm-test-agent:v1.27.4
->>>>>>> 573a5304
     alias: testagent
     variables:
       LOG_LEVEL: ERROR
