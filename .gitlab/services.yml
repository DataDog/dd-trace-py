--- conflicted
+++ resolved
@@ -11,44 +11,17 @@
       DD_REMOTE_CONFIGURATION_KEY: invalid_but_this_is_fine
       DD_REMOTE_CONFIGURATION_REFRESH_INTERVAL: 5s
       DD_DOGSTATSD_NON_LOCAL_TRAFFIC: true
-  testagent:
-    name: registry.ddbuild.io/images/mirror/dd-apm-test-agent/ddapm-test-agent:v1.17.0
-    alias: testagent
-    variables:
-      LOG_LEVEL: INFO
-      SNAPSHOT_DIR: ${CI_PROJECT_DIR}/tests/snapshots
-      SNAPSHOT_CI: 1
-      PORT: 9126
-      DD_POOL_TRACE_CHECK_FAILURES: true
-      DD_DISABLE_ERROR_RESPONSES: true
-      ENABLED_CHECKS: trace_content_length,trace_stall,meta_tracer_version_header,trace_count_header,trace_peer_service,trace_dd_service
-  redis:
-    name: registry.ddbuild.io/redis:7.0.7
-    alias: redis
-<<<<<<< HEAD
   elasticsearch:
     name: registry.ddbuild.io/images/mirror/library/elasticsearch:7.17.23
     alias: elasticsearch
     variables:
       discovery.type: single-node
       xpack.security.enabled: false
-  opensearch:
-    name: registry.ddbuild.io/images/mirror/opensearchproject/opensearch:1.3.13
-    alias: opensearch
+  httpbin_local:
+    name: registry.ddbuild.io/images/mirror/mccutchen/go-httpbin:v2.14.1
+    alias: httpbin-local
     variables:
-      DISABLE_SECURITY_PLUGIN: true
-      discovery.type: single-node
-  memcached:
-    name: registry.ddbuild.io/images/mirror/library/memcached:1.5-alpine
-    alias: memcached
-  postgres:
-    name: registry.ddbuild.io/images/mirror/postgres:12-alpine
-    alias: postgres
-    variables:
-      POSTGRES_PASSWORD: postgres
-      POSTGRES_USER: postgres
-      POSTGRES_DB: postgres
-=======
+      PORT: 8001
   kafka:
     name: registry.ddbuild.io/images/mirror/bitnami/kafka:3.4.1
     alias: kafka
@@ -64,12 +37,36 @@
       KAFKA_CFG_PROCESS_ROLES: controller,broker
       KAFKA_CFG_CONTROLLER_QUORUM_VOTERS: 1@kafka:9093
       KAFKA_CFG_CONTROLLER_LISTENER_NAMES: CONTROLLER
-  httpbin_local:
-    name: registry.ddbuild.io/images/mirror/mccutchen/go-httpbin:v2.14.1
-    alias: httpbin-local
+  memcached:
+    name: registry.ddbuild.io/images/mirror/library/memcached:1.5-alpine
+    alias: memcached
+  opensearch:
+    name: registry.ddbuild.io/images/mirror/opensearchproject/opensearch:1.3.13
+    alias: opensearch
     variables:
-      PORT: 8001
+      DISABLE_SECURITY_PLUGIN: true
+      discovery.type: single-node
+  postgres:
+    name: registry.ddbuild.io/images/mirror/postgres:12-alpine
+    alias: postgres
+    variables:
+      POSTGRES_PASSWORD: postgres
+      POSTGRES_USER: postgres
+      POSTGRES_DB: postgres
+  redis:
+    name: registry.ddbuild.io/redis:7.0.7
+    alias: redis
   rediscluster:
     name: registry.ddbuild.io/images/mirror/grokzen/redis-cluster:6.2.0
     alias: rediscluster
->>>>>>> d4a71d7b
+  testagent:
+    name: registry.ddbuild.io/images/mirror/dd-apm-test-agent/ddapm-test-agent:v1.17.0
+    alias: testagent
+    variables:
+      LOG_LEVEL: INFO
+      SNAPSHOT_DIR: ${CI_PROJECT_DIR}/tests/snapshots
+      SNAPSHOT_CI: 1
+      PORT: 9126
+      DD_POOL_TRACE_CHECK_FAILURES: true
+      DD_DISABLE_ERROR_RESPONSES: true
+      ENABLED_CHECKS: trace_content_length,trace_stall,meta_tracer_version_header,trace_count_header,trace_peer_service,trace_dd_service