<<<<<<< HEAD
".debugging::exploration":
=======
"debugging/exploration/boto3":
>>>>>>> 8c8ea55e
  stage: debugging
  extends: .cached_testrunner
  timeout: 30m
  variables:
    DD_DEBUGGER_EXPL_OUTPUT_FILE: "${{CI_PROJECT_DIR}}/debugger-expl.txt"
    DD_DEBUGGER_EXPL_STATUS_MESSAGES: 1
    PYTEST_PLUGINS: "exploration"
    PYTHONPATH: "${{CI_PROJECT_DIR}}/tests/debugging/exploration/pytest"
  before_script:
    - !reference [.cached_testrunner, before_script]
    - python${{PYTHON_VERSION}} -m pip install -e .
  after_script:
    - cat ${{DD_DEBUGGER_EXPL_OUTPUT_FILE}}
    - !reference [.cached_testrunner, after_script]
  needs: []
  artifacts:
    paths:
      - ${{DD_DEBUGGER_EXPL_OUTPUT_FILE}}

"debugging::exploration::boto3":
  extends: ".debugging::exploration"
  variables:
    DD_DEBUGGER_EXPL_INCLUDE: "boto3"
  parallel:
    matrix:
      - PYTHON_VERSION: ["3.9", "3.10", "3.11", "3.12", "3.13"]
        BOTO3_TAG: 1.38.44
  script: |
    git clone --depth 1 --branch ${{BOTO3_TAG}} https://github.com/boto/boto3.git
    cd boto3
    python${{PYTHON_VERSION}} scripts/ci/install
    python${{PYTHON_VERSION}} scripts/ci/run-tests --test-runner 'pytest -svv -W error -W "ignore::dateutil.parser._parser.UnknownTimezoneWarning" -W "ignore::DeprecationWarning"'

"debugging::exploration::botocore":
  extends: ".debugging::exploration"
  timeout: 60m
  variables:
    DD_DEBUGGER_EXPL_INCLUDE: "botocore"
    DD_DEBUGGER_EXPL_PROFILER_DELETE_FUNCTION_PROBES: 1
    DD_DEBUGGER_EXPL_PROFILER_INSTRUMENTATION_RATE: 0.05
    DD_DEBUGGER_EXPL_COVERAGE_DELETE_LINE_PROBES: 1
    DD_DEBUGGER_EXPL_COVERAGE_INSTRUMENTATION_RATE: 0.05
  parallel:
    matrix:
      - PYTHON_VERSION: ["3.9", "3.10", "3.11", "3.12", "3.13"]
        BOTO3_TAG: 1.38.44
  script: |
    git clone --depth 1 --branch ${{BOTO3_TAG}} https://github.com/boto/boto3.git
    cd boto3
    python${{PYTHON_VERSION}} scripts/ci/install
    python${{PYTHON_VERSION}} scripts/ci/run-tests --test-runner 'pytest -svv -W error -W "ignore::dateutil.parser._parser.UnknownTimezoneWarning" -W "ignore::DeprecationWarning"'<|MERGE_RESOLUTION|>--- conflicted
+++ resolved
@@ -1,8 +1,4 @@
-<<<<<<< HEAD
-".debugging::exploration":
-=======
-"debugging/exploration/boto3":
->>>>>>> 8c8ea55e
+".debugging/exploration":
   stage: debugging
   extends: .cached_testrunner
   timeout: 30m
@@ -22,8 +18,8 @@
     paths:
       - ${{DD_DEBUGGER_EXPL_OUTPUT_FILE}}
 
-"debugging::exploration::boto3":
-  extends: ".debugging::exploration"
+"debugging/exploration/boto3":
+  extends: ".debugging/exploration"
   variables:
     DD_DEBUGGER_EXPL_INCLUDE: "boto3"
   parallel:
@@ -36,8 +32,8 @@
     python${{PYTHON_VERSION}} scripts/ci/install
     python${{PYTHON_VERSION}} scripts/ci/run-tests --test-runner 'pytest -svv -W error -W "ignore::dateutil.parser._parser.UnknownTimezoneWarning" -W "ignore::DeprecationWarning"'
 
-"debugging::exploration::botocore":
-  extends: ".debugging::exploration"
+"debugging/exploration/botocore":
+  extends: ".debugging/exploration"
   timeout: 60m
   variables:
     DD_DEBUGGER_EXPL_INCLUDE: "botocore"
