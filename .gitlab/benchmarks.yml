variables:
  MICROBENCHMARKS_CI_IMAGE: 486234852809.dkr.ecr.us-east-1.amazonaws.com/ci/benchmarking-platform:dd-trace-py
  SLS_CI_IMAGE: registry.ddbuild.io/ci/serverless-tools:1

.benchmarks:
  stage: benchmarks
  when: on_success
  tags: ["runner:apm-k8s-tweaked-metal"]
  image: $MICROBENCHMARKS_CI_IMAGE
  interruptible: true
  timeout: 1h
  needs: []
  script:
    - export REPORTS_DIR="$(pwd)/reports/" && (mkdir "${REPORTS_DIR}" || :)
    - export CMAKE_BUILD_PARALLEL_LEVEL=12
    - git config --global url."https://gitlab-ci-token:${CI_JOB_TOKEN}@gitlab.ddbuild.io/DataDog/".insteadOf "https://github.com/DataDog/"
    - git clone --branch dd-trace-py https://github.com/DataDog/benchmarking-platform /platform && cd /platform
    - ./steps/capture-hardware-software-info.sh
    - '([[ $SCENARIO =~ ^flask_* ]] && BP_SCENARIO=$SCENARIO bp-runner "$REPORTS_DIR/../.gitlab/benchmarks/bp-runner.yml" --debug -t) || (! [[ $SCENARIO =~ ^flask_* ]] && ./steps/run-benchmarks.sh)'
    - ./steps/analyze-results.sh
    - "./steps/upload-results-to-s3.sh || :"
  artifacts:
    name: "reports"
    when: always
    paths:
      - reports/
    expire_in: 3 months
  variables:
    UPSTREAM_PROJECT_ID: $CI_PROJECT_ID # The ID of the current project. This ID is unique across all projects on the GitLab instance.
    UPSTREAM_PROJECT_NAME: $CI_PROJECT_NAME # "dd-trace-py"
    UPSTREAM_BRANCH: $CI_COMMIT_REF_NAME # The branch or tag name for which project is built.
    UPSTREAM_COMMIT_SHA: $CI_COMMIT_SHA # The commit revision the project is built for.
    KUBERNETES_SERVICE_ACCOUNT_OVERWRITE: dd-trace-py
    FF_USE_LEGACY_KUBERNETES_EXECUTION_STRATEGY: "true"
    CARGO_NET_GIT_FETCH_WITH_CLI: "true" # use system git binary to pull git dependencies

microbenchmarks:
  extends: .benchmarks
  parallel:
    matrix:
      - SCENARIO:
        - "span"
        - "tracer"
        - "sampling_rule_matches"
        - "set_http_meta"
        - "django_simple"
        - "flask_simple"
        - "flask_sqli"
        - "core_api"
        - "otel_span"
        - "appsec_iast_propagation"
        - "appsec_iast_aspects"
        # Flaky. Timeout errors
        # - "encoder"
        - "http_propagation_extract"
        - "http_propagation_inject"
        - "rate_limiter"

benchmarks-pr-comment:
  image: $MICROBENCHMARKS_CI_IMAGE
  tags: ["arch:amd64"]
  stage: benchmarks-report
  when: always
  script:
    - export REPORTS_DIR="$(pwd)/reports/" && (mkdir "${REPORTS_DIR}" || :)
    - git config --global url."https://gitlab-ci-token:${CI_JOB_TOKEN}@gitlab.ddbuild.io/DataDog/".insteadOf "https://github.com/DataDog/"
    - git clone --branch dd-trace-py https://github.com/DataDog/benchmarking-platform /platform && cd /platform
    - "(for i in {1..2}; do ./steps/upload-results-to-benchmarking-api.sh && break; done) || :"
    - "./steps/post-pr-comment.sh || :"
  except:
    - main
  variables:
    UPSTREAM_PROJECT_ID: $CI_PROJECT_ID # The ID of the current project. This ID is unique across all projects on the GitLab instance.
    UPSTREAM_PROJECT_NAME: $CI_PROJECT_NAME # "dd-trace-py"
    UPSTREAM_BRANCH: $CI_COMMIT_REF_NAME # The branch or tag name for which project is built.
    UPSTREAM_COMMIT_SHA: $CI_COMMIT_SHA # The commit revision the project is built for.
    KUBERNETES_SERVICE_ACCOUNT_OVERWRITE: dd-trace-py

check-big-regressions:
  stage: benchmarks-report
  when: always
  tags: ["arch:amd64"]
  image: $MICROBENCHMARKS_CI_IMAGE
  script:
    - export ARTIFACTS_DIR="$(pwd)/reports/"
    - git config --global url."https://gitlab-ci-token:${CI_JOB_TOKEN}@gitlab.ddbuild.io/DataDog/".insteadOf "https://github.com/DataDog/"
    - git clone --branch dd-trace-py https://github.com/DataDog/benchmarking-platform /platform && cd /platform
    - bp-runner bp-runner.fail-on-regression.yml --debug
  variables:
    # Gitlab and BP specific env vars. Do not modify.
    KUBERNETES_SERVICE_ACCOUNT_OVERWRITE: dd-trace-py

benchmark-serverless:
  stage: benchmarks
<<<<<<< HEAD
  image: $SLS_CI_IMAGE
  tags: ["arch:amd64"]
  when: on_success
  needs: [ "benchmark-serverless-trigger" ]
  allow_failure: true
  script:
    - git clone https://gitlab-ci-token:${CI_JOB_TOKEN}@gitlab.ddbuild.io/DataDog/serverless-tools.git ./serverless-tools && cd ./serverless-tools
    - ./ci/check_trigger_status.sh
  except:
    - main  # fails on main - ideally it would succeed

benchmark-serverless-trigger:
  stage: benchmarks
=======
>>>>>>> 08dd9b21
  trigger:
    project: DataDog/serverless-tools
    strategy: depend
  needs: []
  variables:
    UPSTREAM_PIPELINE_ID: $CI_PIPELINE_ID
    UPSTREAM_PROJECT_URL: $CI_PROJECT_URL
    UPSTREAM_COMMIT_BRANCH: $CI_COMMIT_BRANCH
    UPSTREAM_COMMIT_AUTHOR: $CI_COMMIT_AUTHOR
    UPSTREAM_COMMIT_TITLE: $CI_COMMIT_TITLE
    UPSTREAM_COMMIT_TAG: $CI_COMMIT_TAG
    UPSTREAM_PROJECT_NAME: $CI_PROJECT_NAME
    UPSTREAM_GITLAB_USER_LOGIN: $GITLAB_USER_LOGIN
    UPSTREAM_GITLAB_USER_EMAIL: $GITLAB_USER_EMAIL<|MERGE_RESOLUTION|>--- conflicted
+++ resolved
@@ -92,22 +92,6 @@
 
 benchmark-serverless:
   stage: benchmarks
-<<<<<<< HEAD
-  image: $SLS_CI_IMAGE
-  tags: ["arch:amd64"]
-  when: on_success
-  needs: [ "benchmark-serverless-trigger" ]
-  allow_failure: true
-  script:
-    - git clone https://gitlab-ci-token:${CI_JOB_TOKEN}@gitlab.ddbuild.io/DataDog/serverless-tools.git ./serverless-tools && cd ./serverless-tools
-    - ./ci/check_trigger_status.sh
-  except:
-    - main  # fails on main - ideally it would succeed
-
-benchmark-serverless-trigger:
-  stage: benchmarks
-=======
->>>>>>> 08dd9b21
   trigger:
     project: DataDog/serverless-tools
     strategy: depend
