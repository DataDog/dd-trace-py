--- conflicted
+++ resolved
@@ -134,12 +134,7 @@
   trigger:
     project: DataDog/serverless-tools
     strategy: depend
-<<<<<<< HEAD
-    branch: jordan.gonzalez/read-cold-start-from-logs
-  allow_failure: false
-=======
   allow_failure: true
->>>>>>> f7379791
   variables:
     UPSTREAM_PIPELINE_ID: $CI_PIPELINE_ID
     UPSTREAM_PROJECT_URL: $CI_PROJECT_URL
