--- conflicted
+++ resolved
@@ -25,7 +25,6 @@
     paths:
       - reports/
     expire_in: 3 months
-  allow_failure: true  # Allow failure, so partial results are uploaded
   variables:
     UPSTREAM_PROJECT_ID: $CI_PROJECT_ID # The ID of the current project. This ID is unique across all projects on the GitLab instance.
     UPSTREAM_PROJECT_NAME: $CI_PROJECT_NAME # "dd-trace-py"
@@ -77,8 +76,6 @@
     UPSTREAM_COMMIT_SHA: $CI_COMMIT_SHA # The commit revision the project is built for.
     KUBERNETES_SERVICE_ACCOUNT_OVERWRITE: dd-trace-py
 
-<<<<<<< HEAD
-=======
 check-big-regressions:
   stage: benchmarks-report
   when: always
@@ -93,7 +90,6 @@
     # Gitlab and BP specific env vars. Do not modify.
     KUBERNETES_SERVICE_ACCOUNT_OVERWRITE: dd-trace-py
 
->>>>>>> ee226aaa
 benchmark-serverless:
   stage: benchmarks
   image: $SLS_CI_IMAGE
