--- conflicted
+++ resolved
@@ -4,37 +4,37 @@
 
 ---
 
-<<<<<<< HEAD
+## 2.8.2
+
+
+### Bug Fixes
+
+- tracing: This fix resolves an issue where sampling rules were not matching correctly on float values that had a 0 decimal value. Sampling rules now evaluate such values as integers.
+
+- langchain: This fix resolves an issue where the LangChain integration always attempted to patch LangChain partner  
+  libraries, even if they were not available.
+
+- langchain: This fix resolves an issue where tracing `Chain.invoke()` instead of `Chain.__call__()` resulted in the an `ArgumentError` due to an argument name change for inputs between the two methods.
+
+- langchain: This fix adds error handling for checking if a traced LLM or chat model is an OpenAI instance, as the langchain_community package does not allow automatic submodule importing.
+
+- internal: This fix resolves an error regarding the remote config module with payloads missing a `lib_config` entry
+
+- profiling: fix a bug that caused the HTTP exporter to crash when attempting to serialize tags.
+
+- grpc: Resolves segfaults raised when grpc.aio interceptors are registered
+
+- Code Security: Ensure that when tainting the headers of a Flask application, iterating over the headers (i.e., with <span class="title-ref">headers.items()</span>) does not duplicate them.
+
+---
+
 ## 2.6.11
-=======
-## 2.8.2
->>>>>>> 02e39321
-
-
-### Bug Fixes
-
-<<<<<<< HEAD
+
+
+### Bug Fixes
+
 - internal: This fix resolves an error regarding the remote config module with payloads missing a `lib_config` entry
 - Code Security: Ensure that when tainting the headers of a Flask application, iterating over the headers (i.e., with <span class="title-ref">headers.items()</span>) does not duplicate them.
-=======
-- tracing: This fix resolves an issue where sampling rules were not matching correctly on float values that had a 0 decimal value. Sampling rules now evaluate such values as integers.
-
-- langchain: This fix resolves an issue where the LangChain integration always attempted to patch LangChain partner  
-  libraries, even if they were not available.
-
-- langchain: This fix resolves an issue where tracing `Chain.invoke()` instead of `Chain.__call__()` resulted in the an `ArgumentError` due to an argument name change for inputs between the two methods.
-
-- langchain: This fix adds error handling for checking if a traced LLM or chat model is an OpenAI instance, as the langchain_community package does not allow automatic submodule importing.
-
-- internal: This fix resolves an error regarding the remote config module with payloads missing a `lib_config` entry
-
-- profiling: fix a bug that caused the HTTP exporter to crash when attempting to serialize tags.
-
-- grpc: Resolves segfaults raised when grpc.aio interceptors are registered
-
-- Code Security: Ensure that when tainting the headers of a Flask application, iterating over the headers (i.e., with <span class="title-ref">headers.items()</span>) does not duplicate them.
-
->>>>>>> 02e39321
 - pymongo: this resolves an issue where the library raised an error in `pymongo.pool.validate_session`
 
 
