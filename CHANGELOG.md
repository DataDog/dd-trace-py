# Changelog

Changelogs for versions not listed here can be found at https://github.com/DataDog/dd-trace-py/releases

---

<<<<<<< HEAD
## 2.9.1


### Deprecation Notes

- Removes the deprecated sqlparse dependency.
=======
## 2.9.0

### New Features

- LLM Observability: This introduces the LLM Observability SDK, which enhances the observability of Python-based LLM applications. See the [LLM Observability Overview](https://docs.datadoghq.com/tracing/llm_observability/) or the [SDK documentation](https://docs.datadoghq.com/tracing/llm_observability/sdk) for more information about this feature.
- ASM:  Application Security Management (ASM) introduces its new "Exploit Prevention" feature in public beta, a new type of in-app security monitoring that detects and blocks vulnerability exploits. This introduces full support for exploit prevention in the python tracer.  
  - LFI (via standard API open)
  - SSRF (via standard API urllib or third party requests)

  with monitoring and blocking features, telemetry, and span metrics reports.

- opentelemetry: Adds support for span events.

- tracing: Ensures the following OpenTelemetry environment variables are mapped to an equivalent Datadog configuration (datadog environment variables taking precedence in cases where both are configured):

      OTEL_SERVICE_NAME -> DD_SERVICE
      OTEL_LOG_LEVEL -> DD_TRACE_DEBUG
      OTEL_PROPAGATORS -> DD_TRACE_PROPAGATION_STYLE
      OTEL_TRACES_SAMPLER -> DD_TRACE_SAMPLE_RATE
      OTEL_TRACES_EXPORTER -> DD_TRACE_ENABLED
      OTEL_METRICS_EXPORTER -> DD_RUNTIME_METRICS_ENABLED
      OTEL_RESOURCE_ATTRIBUTES -> DD_TAGS
      OTEL_SDK_DISABLED -> DD_TRACE_OTEL_ENABLED

- otel: Adds support for generating Datadog trace metrics using OpenTelemetry instrumentations
- aiomysql, asyncpg, mysql, mysqldb, pymysql: Adds Database Monitoring (DBM) for remaining mysql and postgres integrations lacking support.
- (aiomysql, aiopg): Implements span service naming determination to be consistent with other database integrations.
- ASM: This introduces the capability to enable or disable SCA using the environment variable DD_APPSEC_SCA_ENABLED. By default this env var is unset and in that case it doesn't affect the product.
- Code Security: Taints strings from gRPC messages.
- botocore: This introduces tracing support for bedrock-runtime embedding operations.
- Vulnerability Management for Code-level (IAST): Enables IAST in the application. Needed to start application with `ddtrace-run [your-application-run-command]` prior to this release. Now, you can also activate IAST with the `patch_all` function.
- langchain: This adds tracing support for LCEL (LangChain Expression Language) chaining syntax. This change specifically adds synchronous and asynchronous tracing support for the `invoke` and `batch` methods.

### Known Issues

- Code Security: Security tracing for the `builtins.open` function is experimental and may not be stable. This aspect is not replaced by default.
- grpc: Tracing for the `grpc.aio` clients and servers is experimental and may not be stable. This integration is now disabled by default.

### Upgrade Notes

- aiopg: Upgrades supported versions to \>=1.2. Drops support for 0.x versions.

### Deprecation Notes

- LLM Observability: `DD_LLMOBS_APP_NAME` is deprecated and will be removed in the next major version of ddtrace. As an alternative to `DD_LLMOBS_APP_NAME`, you can use `DD_LLMOBS_ML_APP` instead. See the [SDK setup documentation](https://docs.datadoghq.com/tracing/llm_observability/sdk/#setup) for more details on how to configure the LLM Observability SDK.

### Bug Fixes

- opentelemetry: Records exceptions on spans in a manner that is consistent with the [otel specification](https://opentelemetry.io/docs/specs/otel/trace/exceptions/#recording-an-exception)
- ASM: Resolves an issue where an org could not customize actions through remote config.
- Resolves an issue where importing `asyncio` after a trace has already been started will reset the currently active span.
- grpc: Fixes a bug in the `grpc.aio` integration specific to streaming responses.
- openai: Resolves an issue where specifying `n=None` for streamed chat completions resulted in a `TypeError`.
- openai: Removes patching for the edits and fine tunes endpoints, which have been removed from the OpenAI API.
- openai: Resolves an issue where streamed OpenAI responses raised errors when being used as context managers.
- tracing: Fixes an issue where `DD_TRACE_SPAN_TRACEBACK_MAX_SIZE` was not applied to exception tracebacks.
- Code Security: Ensures IAST propagation does not raise side effects related to Magic methods.
- Code Security: Fixes a potential memory corruption when the context was reset.
- langchain: Resolves an issue where specifying inputs as a keyword argument for batching on chains caused a crash.
- Code Security: Avoids calling `terminate` on the `extend` and `join` aspect when an exception is raised.
- botocore: Adds additional key name checking and appropriate defaults for responses from Cohere and Amazon models.
- telemetry: Resolves an issue when using `pytest` + `gevent` where the telemetry writer was eager initialized by `pytest` entry points loading of our plugin causing a potential dead lock.
- Code Security: Fixes a bug in the AST patching process where `ImportError` exceptions were being caught, interfering with the proper application cycle if an `ImportError` was expected."
- RemoteConfig: Resolves an issue where remote config did not work for the tracer when using an agent that would add a flare item to the remote config payload. With this fix, the tracer will now correctly pull out the lib_config we need from the payload in order to implement remote config changes properly.
- Code Security: Fixes setting the wrong source on map elements tainted from `taint_structure`.
- Code Security: Fixes an issue where the AST patching process fails when the origin of a module is reported as None, raising a `FileNotFoundError`.
- CI Visibility: Fixes an issue where tests were less likely to be skipped due to ITR skippable tests requests timing out earlier than they should
- Code Security: Solves an issue with fstrings where formatting was not applied to int parameters
- tracing: Resolves an issue where sampling rules were not matching correctly on float values that had a 0 decimal value. Sampling rules now evaluate such values as integers.
- langchain: Resolves an issue where the LangChain integration always attempted to patch LangChain partner  
  libraries, even if they were not available.
- langchain: Resolves an issue where tracing `Chain.invoke()` instead of `Chain.__call__()` resulted in the an `ArgumentError` due to an argument name change for inputs between the two methods.
- langchain: Adds error handling for checking if a traced LLM or chat model is an OpenAI instance, as the `langchain_community` package does not allow automatic submodule importing.
- internal: Resolves an error regarding the remote config module with payloads missing a `lib_config` entry
- profiling: Fixes a bug that caused the HTTP exporter to crash when attempting to serialize tags.
- grpc: Resolves segfaults raised when `grpc.aio` interceptors are registered
- Code Security (IAST): Fixes an issue with AES functions from the pycryptodome package that caused the application to crash and stop.
- Code Security: Ensures that when tainting the headers of a Flask application, iterating over the headers (i.e., with `headers.items()`) does not duplicate them.
- Vulnerability Management for Code-level (IAST): Some native exceptions were not being caught correctly by the python tracer. This fix removes those exceptions to avoid fatal error executions.
- kafka: Resolves an issue where an empty message list returned from consume calls could cause crashes in the Kafka integration. Empty lists from consume can occur when the call times out.
- logging: Resolves an issue where `tracer.get_log_correlation_context()` incorrectly returned a 128-bit trace_id even with `DD_TRACE_128_BIT_TRACEID_LOGGING_ENABLED` set to `False` (the default), breaking log correlation. It now returns a 64-bit trace_id.
- profiling: Fixes a defect where the deprecated path to the Datadog span type was used by the profiler.
- Profiling: Resolves an issue where the profiler was forcing `protobuf` to load in injected environments,  
  causing crashes in configurations which relied on older `protobuf` versions. The profiler will now detect when injection is used and try loading with the native exporter. If that fails, it will self-disable rather than loading protobuf.
- pymongo: Resolves an issue where the library raised an error in `pymongo.pool.validate_session`
- ASM: Resolves an issue where lfi attack on request path was not always detected with `flask` and `uwsgi`.
- ASM: Removes non-required API security metrics.
- instrumentation: Fixes crashes that could occur in certain integrations with packages that use non-integer components in their version specifiers

>>>>>>> a0906733


---

## 2.8.5


### Known Issues

- Code Security: Security tracing for the `builtins.open` function is experimental and may not be stable. This aspect is not replaced by default.
- grpc: Tracing for the `grpc.aio` clients and servers is experimental and may not be stable. This integration is now disabled by default.

### Bug Fixes

- fix(grpc): This fix a bug in the grpc.aio support specific to streaming responses.
- RemoteConfig: This fix resolves an issue where remote config did not work for the tracer when using an agent that would add a flare item to the remote config payload. With this fix, the tracer will now correctly pull out the lib_config we need from the payload in order to implement remote config changes properly.


---

## 2.8.4


### Bug Fixes

- telemetry: This fix resolves an issue when using `pytest` + `gevent` where the telemetry writer was eager initialized by `pytest` entrypoints loading of our plugin causing a potential dead lock.


---

## 2.7.10

### Bug Fixes

- Code Security: This fix solves an issue with fstrings where formatting was not applied to int parameters
- logging: This fix resolves an issue where `tracer.get_log_correlation_context()` incorrectly returned a 128-bit trace_id even with `DD_TRACE_128_BIT_TRACEID_LOGGING_ENABLED` set to `False` (the default), breaking log correlation. It now returns a 64-bit trace_id.
- profiling: Fixes a defect where the deprecated path to the Datadog span type was used by the profiler.

---

## 2.8.3


### Bug Fixes

- Code Security: This fix solves an issue with fstrings where formatting was not applied to int parameters
- logging: This fix resolves an issue where `tracer.get_log_correlation_context()` incorrectly returned a 128-bit trace_id even with `DD_TRACE_128_BIT_TRACEID_LOGGING_ENABLED` set to `False` (the default), breaking log correlation. It now returns a 64-bit trace_id.
- profiling: Fixes a defect where the deprecated path to the Datadog span type was used by the profiler.


---

## 2.6.12


### Bug Fixes

- Code Security: This fix solves an issue with fstrings where formatting was not applied to int parameters


---

## 2.8.2


### Bug Fixes

- tracing: This fix resolves an issue where sampling rules were not matching correctly on float values that had a 0 decimal value. Sampling rules now evaluate such values as integers.

- langchain: This fix resolves an issue where the LangChain integration always attempted to patch LangChain partner  
  libraries, even if they were not available.

- langchain: This fix resolves an issue where tracing `Chain.invoke()` instead of `Chain.__call__()` resulted in the an `ArgumentError` due to an argument name change for inputs between the two methods.

- langchain: This fix adds error handling for checking if a traced LLM or chat model is an OpenAI instance, as the langchain_community package does not allow automatic submodule importing.

- internal: This fix resolves an error regarding the remote config module with payloads missing a `lib_config` entry

- profiling: fix a bug that caused the HTTP exporter to crash when attempting to serialize tags.

- grpc: Resolves segfaults raised when grpc.aio interceptors are registered

- Code Security: Ensure that when tainting the headers of a Flask application, iterating over the headers (i.e., with <span class="title-ref">headers.items()</span>) does not duplicate them.


---

## 2.7.9


### Bug Fixes

- internal: This fix resolves an error regarding the remote config module with payloads missing a `lib_config` entry
- grpc: Resolves segfaults raised when grpc.aio interceptors are registered
- Code Security: Ensure that when tainting the headers of a Flask application, iterating over the headers (i.e., with <span class="title-ref">headers.items()</span>) does not duplicate them.
- pymongo: this resolves an issue where the library raised an error in `pymongo.pool.validate_session`


---

## 2.6.11


### Bug Fixes

- internal: This fix resolves an error regarding the remote config module with payloads missing a `lib_config` entry
- Code Security: Ensure that when tainting the headers of a Flask application, iterating over the headers (i.e., with <span class="title-ref">headers.items()</span>) does not duplicate them.
- pymongo: this resolves an issue where the library raised an error in `pymongo.pool.validate_session`


---

## 2.8.1


### New Features

- Code Security: to enable IAST in the application, you had to start it with the command `ddtrace-run [your-application-run-command]` so far. Now, you can also activate IAST with the `patch_all` function.

### Bug Fixes

- Code Security: fix setting the wrong source on map elements tainted from <span class="title-ref">taint_structure</span>.
- Code Security: Fixes an issue where the AST patching process fails when the origin of a module is reported as None, raising a `FileNotFoundError`.
- CI Visibility: fixes an issue where tests were less likely to be skipped due to ITR skippable tests requests timing out earlier than they should
- Code Security: Fixed an issue with AES functions from the pycryptodome package that caused the application to crash and stop.
- kafka: This fix resolves an issue where an empty message list returned from consume calls could cause crashes in the Kafka integration. Empty lists from consume can occur when the call times out.
- ASM: This fix removes unrequired API security metrics.
- instrumentation: fixes crashes that could occur in certain integrations with packages that use non-integer components in their version specifiers

---

## 2.7.8


### Bug Fixes

- Code Security: fix setting the wrong source on map elements tainted from <span class="title-ref">taint_structure</span>.
- Code Security: Fixes an issue where the AST patching process fails when the origin of a module is reported as None, raising a `FileNotFoundError`.
- CI Visibility: fixes an issue where tests were less likely to be skipped due to ITR skippable tests requests timing out earlier than they should
- Code Security: Fixed an issue with AES functions from the pycryptodome package that caused the application to crash and stop.
- ASM: This fix removes unrequired API security metrics.
- instrumentation: fixes crashes that could occur in certain integrations with packages that use non-integer components in their version specifiers

---

## 2.6.10


### Bug Fixes

- ASM: This fix resolves an issue where django login failure events may send wrong information of user existence.
- Code Security: fix setting the wrong source on map elements tainted from <span class="title-ref">taint_structure</span>.
- datastreams: Changed DSM processor error logs to debug logs for a statement which is retried. If all retries fail, the stack trace is included
- Code Security: Fixes an issue where the AST patching process fails when the origin of a module is reported as None, raising a `FileNotFoundError`.
- CI Visibility: fixes an issue where tests were less likely to be skipped due to ITR skippable tests requests timing out earlier than they should
- internal: This fix resolves an issue where importing the `ddtrace.contrib.botocore.services` module would fail raising an ImportError
- starlette: Fix a bug that crashed background tasks started from functions without a <span class="title-ref">\_\_name\_\_</span> attribute
- Code Security: Fixed an issue with AES functions from the pycryptodome package that caused the application to crash and stop.
- Code Security: This fix addresses an issue where tainting objects may fail due to context not being created in the current span.
- Code Security: Some native exceptions were not being caught correctly by the python tracer. This fix remove those exceptions to avoid fatal error executions.
- ASM: This fix removes unrequired API security metrics.
- structlog: Fixes error where multiple loggers would duplicate processors. Also adds processors injection when resetting to defaults.

---

## 2.8.0

### Prelude

tracing: This release adds support for lazy sampling, essentially moving when we make a sampling decision for a trace to the latest possible moment. These include the following: 1. Before encoding a trace chunk to be sent to the agent 2. Before making an outgoing request via HTTP, gRPC, or a DB call for any automatically instrumented integration 3. Before running `os.fork()` For most users this change shouldn't have any impact on their traces, but it does allow for more flexibility in sampling (see `features` release note). It should be noted that if a user has application egress points that are not automatically instrumented, to other Datadog components (downstream instrumented services, databases, or execution context changes), and rely on the Python tracer to make the sampling decision (don't have an upstream service doing this), they will need to manually run the sampler for those traces, or use `HttpPropagator.inject()`. For more information please see the following: <https://ddtrace.readthedocs.io/en/stable/advanced_usage.html#distributed-tracing> <https://ddtrace.readthedocs.io/en/stable/advanced_usage.html#tracing-context-management>

### New Features

- DSM: Adds base64 format for encoding and decoding DSM context hash.
- botocore: adds dsm payload size stats for botocore messaging services of kinesis, sqs and sns.
- botocore: Adds support to the bedrock integration for tagging input and output messages.
- langchain: This introduces support for `langchain==0.1.0`. Note that this does not have tracing support for deprecated langchain operations. Please follow the langchain upgrade [guide](https://python.langchain.com/docs/changelog/core) or the langchain integration :ref: <span class="title-ref">docs\<langchain\></span> to enable full tracing support.
- dramatiq: Adds automatic tracing of the `dramatiq` library.
- tracing: Added support for lazy sampling, the benefit of which is the ability to make a sampling decision using `DD_TRACE_SAMPLING_RULES` based on any span attribute (service, resource, tags, name)regardless of when the value for the attribute is set. This change is particularly beneficial for sampling on tags, since the vast majority of tags are set after the span is created. Since sampling was previously done at span creation time, this meant that those tags could not be used for sampling decisions.
- openai: Adds support for tagging streamed responses for completion and chat completion endpoints.
- profiling: implement an experimental stack sampling feature, which can be enabled by setting `DD_PROFILING_STACK_V2_ENABLED=true`. This new sampler should resolve segfault issues on Python 3.11 and later, while also decreasing the latency contribution of the profiler in many situations, and also improving the accuracy of stack-sampling data. This feature is currently only available on Linux using CPython 3.8 or greater. Requires `DD_PROFILING_EXPORT_LIBDD_ENABLED=true` to be set.
- botocore: Changes botocore aws kinesis contrib to set DSM pathway using extracted DSM context, if found, instead of always using a new pathway with default context.
- kafka: Adds tracing and DSM support for `confluent_kafka.Consumer.consume()`. Previously only <span class="title-ref">confluent_kafka.Consumer.poll</span> was instrumented.

### Deprecation Notes

- tracing: Deprecates support for `ddtrace.contrib.asyncio.AsyncioContextProvider`. ddtrace fully support tracing across asyncio tasks. Asyncio no longer requires additional configurations.
- tracing: `tracer.sampler` is deprecated and will be removed in the next major version release. To manually sample please call `tracer.sample` instead.
- gevent: Deprecates `ddtrace.contrib.gevent.provider.GeventContextProvider`. Drops support for <span class="title-ref">gevent\<20.12.0</span> and <span class="title-ref">greenlet\<1.0</span>.

### Bug Fixes

- Vulnerability Management for Code-level (IAST): Some native exceptions were not being caught correctly by the python tracer. This fix remove those exceptions to avoid fatal error executions.

- otel: Ensures that the last datadog parent_id is added to w3c distributed tracing headers generated by the OpenTelemetry API.
- ASM: This fix resolves an issue where a valid user may trigger a failed login event.
- ASM: always clear the DDWaf context at the end of the span to avoid gc-induced latency spikes at the end of some requests.
- ASM: This fix resolves an issue where django login failure events may send wrong information of user existence.
- CI Visibility: fixes an issue where git author or committer names containing commas (eg: "Lastname, Firstname") would not work (and log an error) due to the use of comma as a separator.
- propagation: This fix resolves an issue where the sampling decision-maker tag in tracestate propagation headers was clobbered by a default value.
- datastreams: Changed DSM processor error logs to debug logs for a statement which is retried. If all retries fail, the stack trace is included
- internal telemetry: Ensures heartbeat events are sent at regular intervals even when no other events are being sent.
- Fix an incompatibility between the handling of namespace module imports and parts of the functionalities of the standard library importlib module.
- internal: This fix resolves an issue where importing the `ddtrace.appsec._iast._patches` module would fail raising an ImportError
- internal: This fix resolves an issue where importing the `ddtrace.internal.peer_service` module would fail raising an ImportError
- langchain: Ensures langchain vision APIs are correctly instrumented
- Fix for the declaration of dependencies for the package.
- internal: This fix resolves an issue where importing the `ddtrace.contrib.botocore.services` module would fail raising an ImportError
- profiling: handle unexpected stack data to prevent the profiler from stopping.
- starlette: Fix a bug that crashed background tasks started from functions without a <span class="title-ref">\_\_name\_\_</span> attribute
- ASM: This fix resolves an issue where the asgi middleware could crash with a RuntimeError "Unexpected message received".
- ASM: This fix resolves an issue with Flask instrumentation causing CPU leak with ASM, API Security and Telemetry enabled.
- Vulnerability Management for Code-level (IAST): Addresses an issue where the IAST native module was imported even though IAST was not enabled.
- Vulnerability Management for Code-level (IAST): This fix addresses an issue where tainting objects may fail due to context not being created in the current span.
- Vulnerability Management for Code-level (IAST): This fix addresses an issue where AST patching would generate code that fails to compile, thereby preventing the application from starting correctly.
- Vulnerability Management for Code-level (IAST): This fix addresses AST patching issues where other subscript operations than `Load` were being unintentionally patched, leading to compilation errors for the patched module.
- Vulnerability Management for Code-level (IAST): Fixes an issue where an atexit handler could lead to a segmentation fault.
- Vulnerability Management for Code-level (IAST): This fix addresses an issue where a vulnerability would be reported at line 0 if we couldn't extract the proper line number, whereas the default line number should be -1.
- kafka: This fix resolves an issue where `None` messages from confluent-kafka could cause crashes in the Kafka integration.
- appsec: This fix resolves an issue in which the library attempted to finalize twice a context object used by the Application Security Management product.
- tracing: Removes `allow_false` argument from ddtrace samplers. `allow_false` allows datadog samplers to return a value that differs from the sampling decision, this behavior is not supported.
- profiling: This fixes a `free(): invalid pointer` error which would arise as a result of incorrectly linking the C++ runtime.
- starlette: Ensures correct URL tag is set for starlette v0.34.0 and above.
- structlog: Fixes error where multiple loggers would duplicate processors. Also adds processors injection when resetting to defaults.


---

## 2.7.7

### Bug Fixes

- ASM: This fix resolves an issue where django login failure events may send wrong information of user existence.
- datastreams: Changed DSM processor error logs to debug logs for a statement which is retried.  If all retries fail, the stack trace is included
- internal: This fix resolves an issue where importing the ``ddtrace.internal.peer_service`` module would fail raising an ImportError
- starlette: Fix a bug that crashed background tasks started from functions without a `__name__` attribute
- Vulnerability Management for Code-level (IAST): This fix addresses an issue where tainting objects may fail due to context not being created in the current span.
- Vulnerability Management for Code-level (IAST): Some native exceptions were not being caught correctly by the python tracer.
  This fix remove those exceptions to avoid fatal error executions.
- kafka: This fix resolves an issue where an empty message list returned from consume calls could cause crashes in the Kafka integration.
  Empty lists from consume can occur when the call times out.


---

## 2.7.6


### Bug Fixes

- Profiling: This fix resolves an issue where the profiler was forcing protobuf to load in injected environments,
  causing crashes in configurations which relied on older protobuf versions. The profiler will now detect when injection is used and try loading with the native exporter. If that fails, it will self-disable rather than loading protobuf.


---

## 2.7.5


### New Features

- kafka: Adds tracing and DSM support for `confluent_kafka.Consumer.consume()`. Previously only <span class="title-ref">confluent_kafka.Consumer.poll</span> was instrumented.

### Bug Fixes

- ASM: always clear the DDWaf context at the end of the span to avoid gc-induced latency spikes at the end of some requests.
- internal: This fix resolves an issue where importing the `ddtrace.contrib.botocore.services` module would fail raising an ImportError
- setuptools_scm version: Updates the setuptools_scm versioning method to "guess-next-dev" from "release-branch-semver", which was affecting the CI
- structlog: Fixes error where multiple loggers would duplicate processors. Also adds processors injection when resetting to defaults.


---

## 2.6.9


### Bug Fixes

- propagation: This fix resolves an issue where the sampling decision-maker tag in tracestate propagation headers was clobbered by a default value.
- langchain: Ensures langchain vision APIs are correctly instrumented
- ASM: This fix resolves an issue where the asgi middleware could crash with a RuntimeError "Unexpected message received".
- kafka: This fix resolves an issue where `None` messages from confluent-kafka could cause crashes in the Kafka integration.


---

## v2.6.0

### Upgrade Notes

- CI Visibility: `DD_CIVISIBILITY_ITR_ENABLED` now defaults to true, and the Datadog API (configured via the Datadog dashboard) now determines whether code coverage and test skipping are enabled.
- CI Visibility: the CI Visibility service is no longer enabled when the initial query to the Datadog test service settings API fails due to a 403 status code.

### New Features

- botocore: Adds optional feature to propagate context between producers and consumers for AWS SQS, AWS SNS, and AWS Kinesis via <span class="title-ref">DD_BOTOCORE_PROPAGATION_ENABLED</span> environment variable. Adds optional feature to disable tracing of AWS SQS <span class="title-ref">poll()</span> operation and AWS Kinesis 'get_records()' operation when no data is consumed via <span class="title-ref">DD_BOTOCORE_EMPTY_POLL_ENABLED</span> environment variable.

- tracing: Adds new tag <span class="title-ref">python_main_package</span> containing the name of the main package of the application. profiling: Adds new tag <span class="title-ref">python_main_package</span> containing the name of the main package of the application.

- ASM: API Security schema collection is now officially supported for Django, Flask and FastAPI. It can be enabled in the tracer using environment variable DD_API_SECURITY_ENABLED=true It will only be active when ASM is also enabled.

- elasticsearch: This allows custom tags to be set on Elasticsearch spans via the Pin interface.

- botocore: This introduces tracing support for bedrock-runtime operations.
  See [the docs](https://ddtrace.readthedocs.io/en/stable/integrations.html#botocore) for more information.

- datastreams: this change adds kombu auto-instrumentation for datastreams monitoring. tracing: this change adds the `DD_KOMBU_DISTRIBUTED_TRACING` flag (default `True`)

- Vulnerability Management for Code-level (IAST): Add support for CMDi in langchain.

- botocore: Add the ability to inject trace context into the input field of botocore stepfunction start_execution and start_sync_execution calls.

- Removes another place where we always load instrumentation telemetry, even if it is disabled

- tracing: This introduces the ability to disable tracing at runtime based on configuration values sent from the Datadog frontend. Disabling tracing in this way also disables instrumentation telemetry.

- tracing: Adds support for remote configuration of `DD_TRACE_HEADER_TAGS`

- tracing: Add support for remote configuration of trace-logs correlation.

- grpc/grpc_aio: reports the available target host in client spans as `network.destination.ip` if only an IP is available, `peer.hostname` otherwise.

- span: Adds a public api for setting span links

- starlette,fastapi: Trace background tasks using span links

### Bug Fixes

- ASM: This fix resolves an issue where an exception would be logged while parsing an empty body JSON request.

- CI Visibility: fixes an issue where coverage data for suites could be lost for long-running test sessions, reducing the possibility of skipping tests when using the Intelligent Test Runner.

- IAST: Don't split AST Assign nodes since it's not needed for propagation to work.

- ASM: This fix resolves an issue where suspicious request blocking on request data was preventing API Security to collect schemas in FastAPI, due to route not being computed.

- ASM: This fix resolves an issue where ASM custom blocking actions with a redirect action could cause the server to drop the response.

- Fixed an incompatible version requirements for one of the internal dependencies that could have caused an exception to be raised at runtime with Python 3.12.

- data_streams: This change fixes a bug leading to lag being reported as 1 offset instead of 0 offsets.

- IAST: fixes import overhead when IAST is disabled.

- Fix an incomplete support for pkg_resouces that could have caused an exception on start-up.

- Fix an issue that caused an exception to be raised when trying to access resource files via `pkg_resources`.

- Fix for an import issue that caused the pytest plugin to fail to properly initialize a test session and exit with an import exception.

- openai: This fixes a bug that prevents logs from being correlated with traces in the Datadog UI.

- langchain: This fixes a bug that prevents logs from being correlated with traces in the Datadog UI.

- openai: This fix resolves an issue where an internal OpenAI method <span class="title-ref">SyncAPIClient.\_process_response</span>
  was not being patched correctly and led to to an AttributeError while patching.

- profiling: handle a potential system error that may be raised when running a Celery-based application with CPython 3.11.

- Fixed an issue that could have caused an exception as a result of a concurrent access to some internal value cache.

- tracing: Ensures span links are serialized with the expected traceflag when `DD_TRACE_API_VERSION=v0.4`

- ASM: This fix resolves an issue where IP Headers configured by the user in the environment could not work for frameworks handling requests with case insensitive headers like FastAPI.

- Vulnerability Management for Code-level (IAST): Fixes a bug in the `str` aspect where encoding and errors arguments were not honored correctly.

- Vulnerability Management for Code-level (IAST): Fix an unhandled ValueError in `ast_function` thrown in some cases (i.e. Numpy arrays when converted to bool).

- opentelemetry: Ensures that span links are serialized in a json-compatible representation.

- Pin importlib_metadata to 6.5.0 to avoid its issue 455 (<https://github.com/python/importlib_metadata/issues/455>).

- profiler: Fixes a sigabrt when shutdown occurs during an upload

- otel: Ensures all otel sampling decisions are consistent with Datadog Spans. This prevents otel spans in a distrbuted trace from being sampled differently than Datadog spans in the same trace.

- tracing: Fix an issue where remote configuration values would not be reverted when unset in the UI.

- tracing: Ensures hostnames are reported in statsd metrics if `DD_TRACE_REPORT_HOSTNAME=True` (default value is `False`).

### Other Changes

- setup: pins the default macOS deployment target to 10.14.
- tracing: Updates the default value of `DD_TRACE_PROPAGATION_STYLE` from `tracecontext,datadog` to `datadog,tracecontext`. With this change w3c tracecontext headers will be parsed before datadog headers. This change is backwards compatible and should not affect existing users.

---

## v2.5.0

### New Features

- aiohttp: add <span class="title-ref">split_by_domain</span> config to split service name by domain
- CI Visibility: Adds code coverage lines covered tag for `pytest` and `unittest`.
- aiohttp: Adds http.route tag to `aiohttp.request` spans.
- bottle: Adds http.route tag to `bottle.request` spans.
- falcon: Adds http.route tag to `falcon.request` spans.
- molten: Adds http.route tag to `molten.request` spans.
- Adds distributed tracing for confluent-kafka integration. Distributed tracing connects Kafka consumer spans with Kafka producer spans within the same trace if a message is valid. To enable distributed tracing, set the configuration: `DD_KAFKA_DISTRIBUTED_TRACING_ENABLED=True` for both the consumer and producer service.
- ASM: This introduces (experimental) api security support for fastAPI. Flask and Django were already supported in 2.4.0. Support schema computation on all addresses (requests and responses) and scanner support for pii, credentials and payment data.
- CI Visibility: introduces a CI visibility-specific logger (enabled for the `pytest` plugin), enabled by setting the `DD_CIVISIBILITY_LOG_LEVEL` environment variable (with the same level names as Python logging levels).
- CI Visibility: allows for waiting for the git metadata upload to complete before deciding whether or not to enable coverage (based on API response).
- Further lazy loads telemetry_writer so that it is not running when explicitly disabled. Users must explicitly set "DD_INSTRUMENTATION_TELEMETRY_ENABLED=false".
- tracer: Add support for remotely configuring trace tags.

### Bug Fixes

- loguru: Ensures log correlation is enabled when the root logger is initialized. Previously, log correlation was only enabled when a new sink was added.
- Fix compatibility with other tools that try to infer the type of a Python object at runtime.
- tracing: Fixes a bug that prevents span links from being visualized in the Datadog UI.
- tracing: Resolves span encoding errors raised when span links do not contain expected types
- ASM: This fix resolves an issue where custom event boolean properties were not reported as <span class="title-ref">true</span> and <span class="title-ref">false</span> like other tracers but as <span class="title-ref">True</span> and <span class="title-ref">False</span>.
- Vulnerability Management for Code-level (IAST): Ensure that Cookies vulnerabilities report only the cookie name.
- langchain: This fix resolves an `get_openai_token_cost_for_model` import error in langhcain version 0.0.351 or later.
- ASM: This fix resolves an issue where IAST could cause circular dependency at startup.
- tracing: Ensures all fields in `ddtrace.context.Context` are picklable.
- pytest: This fix resolves an issue where the <span class="title-ref">--no-cov</span> flag did not take precedence over the <span class="title-ref">--cov</span> flag when deciding whether to report code coverage on spans.
- rq: Fixed a bug where the RQ integration would emit a warning when setting `job.status` span tag.

---

## v2.4.0

### Upgrade Notes

- <div id="remove-unsupported-pylons">

  This removes the `pylons` integration, which does not support Python 3.

  </div>

### Deprecation Notes

- aioredis: The aioredis integration is deprecated and will be removed in a future version. As an alternative to the aioredis integration, you can use the redis integration with redis\>=4.2.0.

### New Features

- ASM: dependency telemetry metrics now will only report dependencies actually in use (imported) and will also report new imported modules periodically.

- ASM: This introduces Threat Monitoring and Blocking on FastAPI.
  - IP Blocking and all input addresses are supported on requests and responses

  \- Custom Blocking This does not contain user blocking specific features yet.

- tracing: Introduces support for OpenTracing Baggage Items with HTTP Propagation. Enable this support by `DD_TRACE_PROPAGATION_HTTP_BAGGAGE_ENABLED=true`. The `Context._set_baggage_item` and `Context._get_baggage_item` internal methods are provided for manual modifications to the Baggage Items. These API changes are subject to change.

- dynamic instrumentation: Add support for more built-in container types, such as `defaultdict`, `frozenset`, `OrderedDict` and `Counter`.

- Vulnerability Management for Code-level (IAST): Adds Python 3.12 compatibility

- Optionally lazy loads and disables Instrumentation Telemetry. Users must explicitly set "DD_INSTRUMENTATION_TELEMETRY_ENABLED=false".

- tracer: Add support for remotely setting the trace sample rate from the Datadog UI. This functionality is enabled by default when using `ddtrace-run` and library injection. To enable it when using the library manually, use `ddtrace.config.enable_remote_config()`.

### Bug Fixes

- tracer: tag spans that have been sampled due to an Agent sampling configuration.
- lambda: This change disables the use of `multiprocessing.queue` in Lambda, because it is not supported in Lambda
- langchain: This fix resolves a crash that could occur during embedding when no embeddings are found.
- Fix a regression with the support for gevent that could have occurred if some products, like ASM, telemetry, were enabled.
- kafka: Resolves `TypeError` raised by serializing producers and deserializing consumers when the `message.key` tag is set on spans.
- dynamic instrumentation: Fix an issue that caused the instrumented application to fail to start if a non-standard module was imported.
- openai: This fix resolves an issue where tagging image inputs in the chat completions endpoint resulted in attribute errors.
- openai: This fix resolves an issue where requesting raw API responses from openai\>=1.0 resulted in attribute errors while tagging.
- profiling: Fix an issue that prevented threading locks from being traced when using gevent.
- profiling: Fix a segmentation fault with CPython 3.12 when sampling thread stacks.
- pylibmc: Fixes an issue where using `ddtrace-run` or `ddtrace.patch_all()` with `DD_TRACE_ENABLED=False` would break with get, gets, and get_multi operations on pylibmc Clients.
- tracing: This fix resolves an issue where concurrent mutations to the `context._meta` dict caused <span class="title-ref">RuntimeError: dictionary changed size during iteration</span>.
- django: Resolves `AttributeError` raised by traced `StreamingHttpResponse`.
- Vulnerability Management for Code-level (IAST): This fix resolves an issue where certain aspects incorrectly expected at least one argument, leading to an IndexError when none were provided. The solution removes this constraint and incorporates regression tests for stability assurance.
- Vulnerability Management for Code-level (IAST): Cookies vulnerabilities are only reported if response cookies are insecure.
- Vulnerability Management for Code-level (IAST): Fix propagation error on `.format` string method.
- requests: Updates the resource names of `requests.requests` spans to include the method and path of the request.
- propagation: This fix resolves an issue where a `Context` generated from extracted headers could lack a span_id or trace_id, leading `SpanLink` encoding errors.
- psycopg: This fix resolves an issue where a circular import of the psycopg library could cause a crash during monkeypatching.
- psycopg: This fix resolves an issue where exceptions originating from asynchronous Psycopg cursors were not propagated up the call stack.
- redis: This fix resolves an issue where the yaaredis and aredis integrations imported code from the redis integration, causing a circular import error.
- tracing: Resolves trace encoding errors raised when `DD_TRACE_API_VERSION` is set to `v0.5` and a BufferFull Exception is raised by the TraceWriter. This fix ensures span fields are not overwritten and reduces the frequency of 4XX errors in the trace agent.

### Other Changes

- tracing: Upgrades the trace encoding format to v0.5. This change improves the performance of encoding and sending spans.

---

## v2.3.0

### New Features

- propagation: 128-bit trace ids are now used by default for propagation. Previously the default was 64-bit. This change is backwards compatible with tracers that still use 64-bit trace ids and should not cause any breaking behavior.
- Adds DSM `pathway.hash` tag to spans when DSM is enabled. This allows traces from the instrumented service to show up in the DSM traces tab.
- propagation: When the tracer is configured to extract and inject `tracecontext`, the tracer will propagate the tracestate values from other vendors so long as the traceparent trace-id matches the first found trace context, regardless of propagator configuration order. To disable this behavior `DD_TRACE_PROPAGATION_EXTRACT_FIRST=true` can be set.
- opentelemetry: Map reserved OpenTelemetry attributes to Datadog span model.
- opentelemetry: datadog operation name from semantic conventions
- propagation: If a valid context is extracted from headers, and the following extracted trace context's `trace_id`s do not match the valid context's, then add a span link to the root span to represent the broken propagation.
- tracing: This change treats spans that terminated with `sys.exit(0)` as successful non-error spans.
- tracing: This introduces the `DD_TRACE_SPAN_TRACEBACK_MAX_SIZE` environment variable, allowing the maximum size of tracebacks included on spans to be configured.

### Bug Fixes

- CI Visibility: fixes the fact that the GITHUB_SERVER_URL environment variable was not being sanitized for credentials
- dynamic instrumentation: Needs to update the pubsub instance when the application forks because the probe mechanism should run in the child process. For that, DI needs the callback as the method of an instance of Debugger, which lives in the child process.
- CI Visibility: Fixes an issue where a `ValueError` was raised when using different path drives on Windows
- Fixes an issue where ddtrace could not be installed from source when using `setuptools>=69` due to a change in the license field.
- tracing: Fixes an issue where the thread responsible for sending traces is killed due to concurrent dictionary modification.
- structlog: Fixes `TypeError` raised when ddtrace log processor is configured with a tuple
- Vulnerability Management for Code-level (IAST): Generates cookies vulnerabilities report if IAST is enabled. Before this fix, Cookies vulnerabilities were only generated if both IAST and Appsec were enabled.
- Vulnerability Management for Code-level (IAST): This fix resolves an issue where, at AST patching to replace code with IAST aspects, passing the original function/method as an extra parameter for accurate patching unintentionally triggers side effects in methods obtained from an expression (like `decode` in `file.read(n).decode()`), resulting in unexpected multiple calls to the expression (`file.read(n)` in the example).
- Vulnerability Management for Code-level (IAST): This fix eliminates some reference leaks and C-API usage when IAST reports a vulnerability and calls `get_info_frame`.
- kafka: This fix resolves an issue where calls to `confluent_kafka`'s `produce` method with `key=None` would cause an exception to be raised.
- tracing: This fix resolves an issue where ddtrace's signal handlers could cause Flask apps not to respond correctly to SIGINT.
- logging: A log handler is automatically added to the ddtrace logger upon ddtrace import, when not using ddtrace-run. This can lead to duplicate logging if users add additional loggers and do not explicitly modify the ddtrace logger. This fix adds a feature flag that can be used to toggle this behavior off `DD_TRACE_LOG_STREAM_HANDLER` which defaults to `true`.

---

## v2.2.0

### Upgrade Notes

- The `wrapt` and `psutil` packages are vendored to help users avoid building these packages if wheels were not available for a given platform. This reverses a change released in v2.0.0.

### New Features

- CI Visibility: adds ITR support for `unittest`
- CI Visibility: adds start/end line support for `pytest` test spans
- CI Visibility: adds start/end line source file data to `unittest` test spans
- aiohttp: This introduces basic tracing of streaming responses that stay open long after the <span class="title-ref">on_prepare</span> signal has been sent.
- CI Visibility: introduce pytest hooks for modifying the module, suite, and test naming logic
- CI Visibility: add support for AWS Codepipeline to CI env var gathering
- datastreams: this change adds message payload size metrics and aggregations for Kafka.
- structlog: Wraps get_logger function in order to add datadog injection processor regardless of configuration
- openai: This adds support for openai v1.
- Source Code: filters Git repo URLs from env vars and setuptools
- logbook: This introduces log correlation for the logbook library. Refer to `logbook-docs <ddtrace.contrib.logbook>` for more details.
- loguru: This introduces log correlation for the loguru library. Refer to `loguru-docs <ddtrace.contrib.loguru>` for more details.
- openai: This adds support for tagging function call arguments when using OpenAI's function calling feature.
- Adds ARM64 support for Single-Step instrumentation
- structlog: This introduces log correlation for the structlog library. Refer to `structlog-docs <ddtrace.contrib.structlog>` for more details.
- celery: Adds Python 3.11 and 3.12 support for the celery integration.

### Known Issues

- ASM: fix a body read problem on some corner case where passing empty content length makes wsgi.input.read() blocks.

### Bug Fixes

- Application Security Management (ASM): fix a body read error when `Transfer-Encoding: chunked` header is sent
- CI Visibility: fixes an issue where class-based test methods with the same name across classes would be considered duplicates, and cause one (or more) tests to be dropped from results, by adding `--ddtrace-include-class-name` as an optional flag (defaulting to false) to prepend the class name to the test name.
- CI Visibility: fixes a crash where the unittest integration would try to enable coverage when tests are run even if the Intelligent Test Runner is not enabled.
- data_streams: This fix resolves an issue where tracing would crash if a kafka client produced a message with no key or value.
- CI: fixes an issue which prevented the library from filtering user credentials for SSH Git repository URLs
- dynamic instrumentation: fix an issue that caused function probes on the same module to fail to instrument and be reported in the `ERROR` status in the UI if the module was not yet imported.
- Use a unique default service name across all the products provided by the library when one is not given via the configuration interface.
- sampling: This fix reverts a refactor which affected how the tracer handled the trace-agent's recommended trace sampling rates, leading to an unintended increase in traces sampled.
- tracing: Fixes a msgpack import error when `DD_TRACE_API` is set to `v0.5`
- fix(profiling): numeric type exception in memalloc When pushing allocation samples, an exception was being thrown due to a float being passed instead of an integer. We now cast the ceiled value to an integer.
- CI Visibility: fixes `unittest` data not being initialized properly
- CI Visibility: fixes an issue where just importing <span class="title-ref">unittest</span> enabled CIVisibility and potentially caused unexpected logs and API requests
- Vulnerability Management for Code-level (IAST): This fix addresses AST patching issues where custom functions or methods could be replaced by aspects with differing argument numbers, causing runtime errors as a result. Furthermore, it addresses a case during patching where the module is inadvertently passed as the first argument to the aspect.
- Vulnerability Management for Code-level (IAST): Fix potential string id collisions that could cause false positives with non tainted objects being marked as tainted.
- IAST: This fix resolves an issue where JSON encoder would throw an exception while encoding a tainted dict or list.
- Vulnerability Management for Code-level (IAST): This fix resolves an issue where SimpleJSON encoder would throw an exception while encoding a tainted dict or list.
- ASM: add support for psycopg2 adapt mechanism to LazyTaintList, preventing a ProgrammingError when using psycopg2 with IAST.
- tracing: This fix resolves an issue where unserializable tracer attributes caused crashes when `DD_TRACE_DEBUG` was set.
- This fix resolves an issue where `confluent_kafka`'s `SerializingProducer` and `DeserializingConsumer` classes were incorrectly patched, causing crashes when these classes are in use with Datadog patching.
- langchain: This fix resolves an issue with tagging pydantic <span class="title-ref">SecretStr</span> type api keys.
- lib injection: Fix permissions error raised when non-root users copy single step instrumentation files.
- redis: The Datadog Agent removes command arguments from the resource name. However there are cases, like compressed keys, where this obfuscation cannot correctly remove command arguments. To safeguard that situation, the resource name set by the tracer will only be the command (e.g. SET) with no arguments. To retain the previous behavior and keep arguments in the span resource, with the potential risk of some command arguments not being fully obfuscated, set `DD_REDIS_RESOURCE_ONLY_COMMAND=false`.

### Other Changes

- tags: Previously `DD_TRACE_X_DATADOG_TAGS_MAX_LENGTH` had a max limit setting of 512 characters. This change removes that limit but keeps the default at 512.

---

## v2.0.0

### Prelude

The Datadog APM Python team is happy to announce the release of v2.0.0 of ddtrace. This release drops support for Python 2.7, 3.5, and 3.6. This release adds support for Python 3.12.

<div class="important">

<div class="title">

Important

</div>

If you are on version of Python not supported by v2, we will continue to maintain the ddtrace v1 with bug fixes.

</div>

<div class="note">

<div class="title">

Note

</div>

Before upgrading to v2.0.0, we recommend users install `ddtrace~=1.20.0` and enable deprecation warnings. All removals to the library interface and environment variables in v2 were deprecated in the 1.x release line.

</div>

<div class="note">

<div class="title">

Note

</div>

The changes to environment variables apply only to the configuration of the ddtrace library and not the Datadog Agent.

</div>

#### Upgrading summary

##### Functionality changes

The default logging configuration functionality of ddtrace has been changed to avoid conflicting with application logging configurations. `DD_CALL_BASIC_CONFIG` has been removed and the ddtrace logger will log to stdout by default, or a log file as specified using `DD_TRACE_LOG_FILE`.

Setting the environment variable `DD_TRACE_PROPAGATION_STYLE='b3'`, which previously enabled `b3multi` now enables `b3 single header`. `b3 single header` still works but is deprecated for `b3`. Simplified: `b3` used to enable `b3multi`, but now enables `b3 single header` to better align with Opentelemetry's terms.

##### Removed deprecated environment variables

These environment variables have been removed. In all cases the same functionality is provided by other environment variables and replacements are provided as recommended actions for upgrading.

| Variable                                   | Replacement                                | Note                                                |
|--------------------------------------------|--------------------------------------------|-----------------------------------------------------|
| `DD_GEVENT_PATCH_ALL`                      | None                                       | `📝<remove-dd-gevent-patch-all>`                    |
| `DD_AWS_TAG_ALL_PARAMS`                    | None                                       | `📝<remove-aws-tag-all-params>`                     |
| `DD_REMOTECONFIG_POLL_SECONDS`             | `DD_REMOTE_CONFIG_POLL_INTERVAL_SECONDS`   | `📝<rename-remote-config-poll-seconds>`             |
| `DD_CALL_BASIC_CONFIG`                     | None                                       | `📝<remove-basic-config>`                           |
| `DD_TRACE_OBFUSCATION_QUERY_STRING_PATERN` | `DD_TRACE_OBFUSCATION_QUERY_STRING_REGEXP` | `📝<remove-trace-obfuscation-query-string-pattern>` |

##### Removed deprecated library interfaces

These methods and module attributes have been removed. Where the same functionality is provided by a different public method or module attribute, a recommended action is provided for upgrading. In a few limited cases, because the interface was no longer used or had been moved to the internal interface, it was removed and so no action is provided for upgrading.

| Module                            | Method/Attribute                | Note                                               |
|-----------------------------------|---------------------------------|----------------------------------------------------|
| `ddtrace.constants`               | `APPSEC_ENABLED`                | `📝<remove-appsec-private-constants>`              |
|                                   | `APPSEC_JSON`                   | `📝<remove-appsec-private-constants>`              |
|                                   | `APPSEC_EVENT_RULE_VERSION`     | `📝<remove-appsec-private-constants>`              |
|                                   | `APPSEC_EVENT_RULE_ERRORS`      | `📝<remove-appsec-private-constants>`              |
|                                   | `APPSEC_EVENT_RULE_LOADED`      | `📝<remove-appsec-private-constants>`              |
|                                   | `APPSEC_EVENT_RULE_ERROR_COUNT` | `📝<remove-appsec-private-constants>`              |
|                                   | `APPSEC_WAF_DURATION`           | `📝<remove-appsec-private-constants>`              |
|                                   | `APPSEC_WAF_DURATION_EXT`       | `📝<remove-appsec-private-constants>`              |
|                                   | `APPSEC_WAF_TIMEOUTS`           | `📝<remove-appsec-private-constants>`              |
|                                   | `APPSEC_WAF_VERSION`            | `📝<remove-appsec-private-constants>`              |
|                                   | `APPSEC_ORIGIN_VALUE`           | `📝<remove-appsec-private-constants>`              |
|                                   | `APPSEC_BLOCKED`                | `📝<remove-appsec-private-constants>`              |
|                                   | `IAST_JSON`                     | `📝<remove-appsec-private-constants>`              |
|                                   | `IAST_ENABLED`                  | `📝<remove-appsec-private-constants>`              |
|                                   | `IAST_CONTEXT_KEY`              | `📝<remove-appsec-private-constants>`              |
| `ddtrace.contrib.fastapi.patch`   | `span_modifier`                 | `📝<remove-fastapi-starlette-span-modifier>`       |
|                                   | `aggregate_resources`           | `📝<remove-fastapi-starlette-aggregate-resources>` |
| `ddtrace.contrib.starlette.patch` | `span_modifier`                 | `📝<remove-fastapi-starlette-span-modifier>`       |
|                                   | `aggregate_resources`           | `📝<remove-fastapi-starlette-aggregate-resources>` |
|                                   | `get_resource`                  | `📝<remove-fastapi-starlette-span-modifier>`       |
| `ddtrace.contrib.grpc.constants`  | `GRPC_PORT_KEY`                 | `📝<remove-grpc-port-key>`                         |
| `ddtrace.ext.cassandra`           | `ROW_COUNT`                     | `📝<remove-cassandra-row-count>`                   |
| `ddtrace.ext.mongo`               | `ROWS`                          | `📝<remove-mongo-row-count>`                       |
| `ddtrace.ext.sql`                 | `ROWS`                          | `📝<remove-sql-row-count>`                         |
| `ddtrace.filters`                 | `TraceCiVisibilityFilter`       | `📝<remove-trace-ci-visibility-filter>`            |
| `ddtrace.tracer`                  | `DD_LOG_FORMAT`                 | `📝<remove-dd-log-format>`                         |

### Upgrade Notes

- <div id="remove-dd-gevent-patch-all">

  `DD_GEVENT_PATCH_ALL` is removed. There is no special configuration necessary to make ddtrace work with gevent if using ddtrace-run.

  </div>

- <div id="remove-aws-tag-all-params">

  `DD_AWS_TAG_ALL_PARAMS` is removed. The boto/botocore/aiobotocore integrations no longer collect all API parameters by default.

  </div>

- <div id="rename-remote-config-poll-seconds">

  `DD_REMOTECONFIG_POLL_SECONDS` is removed. Use the environment variable `DD_REMOTE_CONFIG_POLL_INTERVAL_SECONDS` instead.

  </div>

- <div id="remove-appsec-private-constants">

  `APPSEC_ENABLED`, `APPSEC_JSON`, `APPSEC_EVENT_RULE_VERSION`, `APPSEC_EVENT_RULE_ERRORS`, `APPSEC_EVENT_RULE_LOADED`, `APPSEC_EVENT_RULE_ERROR_COUNT`, `APPSEC_WAF_DURATION`, `APPSEC_WAF_DURATION_EXT`, `APPSEC_WAF_TIMEOUTS`, `APPSEC_WAF_VERSION`, `APPSEC_ORIGIN_VALUE`, `APPSEC_BLOCKED`, `IAST_JSON`, `IAST_ENABLED`, `IAST_CONTEXT_KEY` are removed. This should not affect existing code as these deprecated ASM constants were meant for private use only.

  </div>

- <div id="remove-fastapi-starlette-span-modifier">

  `ddtrace.contrib.starlette.get_resource`, `ddtrace.contrib.starlette.span_modifier`, and `ddtrace.contrib.fastapi.span_modifier` are removed. The starlette and fastapi integrations now provide the full route and not just the mounted route for sub-applications.

  </div>

- <div id="remove-fastapi-starlette-aggregate-resources">

  `ddtrace.contrib.starlette.config['aggregate_resources']` and `ddtrace.contrib.fastapi.config['aggregate_resources']` are removed. The starlette and fastapi integrations no longer have the option to `aggregate_resources`, as it now occurs by default.

  </div>

- <div id="remove-grpc-port-key">

  `ddtrace.contrib.grpc.constants.GRPC_PORT_KEY` is removed. Use `ddtrace.ext.net.TARGET_PORT` instead.

  </div>

- <div id="remove-cassandra-row-count">

  `ddtrace.ext.cassandra.ROW_COUNT` is removed. Use `ddtrace.ext.db.ROWCOUNT` instead.

  </div>

- <div id="remove-mongo-row-count">

  `ddtrace.ext.mongo.ROW_COUNT` is removed. Use `ddtrace.ext.db.ROWCOUNT` instead.

  </div>

- <div id="remove-sql-row-count">

  `ddtrace.ext.sql.ROW_COUNT` is removed. Use `ddtrace.ext.db.ROWCOUNT` instead.

  </div>

- <div id="remove-trace-ci-visibility-filter">

  `ddtrace.filters.TraceCiVisibilityFilter` is removed.

  </div>

- <div id="remove-dd-log-format">

  `ddtrace.tracer.DD_LOG_FORMAT` is removed. As an alternative, please follow the log injection formatting as provided in the [log injection docs](https://ddtrace.readthedocs.io/en/stable/advanced_usage.html#update-log-format).

  </div>

- <div id="remove-basic-config">

  `DD_CALL_BASIC_CONFIG` is removed. There is no special configuration necessary to replace `DD_CALL_BASIC_CONFIG`. The ddtrace logger will log to stdout by default or additionally to a file specified by `DD_TRACE_LOG_FILE`.

  </div>

- <div id="remove-trace-obfuscation-query-string-pattern">

  `DD_TRACE_OBFUSCATION_QUERY_STRING_PATTERN` is removed. Use `DD_TRACE_OBFUSCATION_QUERY_STRING_REGEXP` instead.

  </div>

### New Features

- Adds support for Python 3.12.

### Known Issues

- aiohttp: Python 3.12 is not supported.
- aiohttp-jinja: Python 3.12 is not supported.
- aiobotocore: Python 3.12 is not supported.
- asm: IAST for Python 3.12 is not supported.
- flask-caching: Python 3.12 is not supported.
- openai/langchain: Python 3.12 is not supported.
- opentelemetry-api: Python 3.12 is not supported.
- opentracing: Python 3.12 is not supported.
- pyramid: Python 3.12 is not supported.
- pynamodb: Python 3.12 is not supported.
- redis/redis-py-cluster: Python 3.12 is not supported.

---

## v1.20.0

### Prelude

Vulnerability Management for Code-level (IAST) is now available in private beta. Use the environment variable `DD_IAST_ENABLED=True` to enable this feature.

### New Features

- ASM: This introduces support for custom blocking actions of type redirect_request.
- data_streams: Adds public api `set_produce_checkpoint` and `set_consume_checkpoint`

### Bug Fixes

- kafka: Resolves an issue where traced kafka connections were assigned a default timeout of 1 second. The default timeout in [Consumer.poll(...)](https://docs.confluent.io/platform/current/clients/confluent-kafka-python/html/index.html#confluent_kafka.Consumer.poll) should be None.
- openai: This fix resolves an issue where errors during streamed requests resulted in unfinished spans.

---

## v1.19.0

### New Features

- Adds the <span class="title-ref">db.row_count</span> tag to redis and other redis-like integrations. The tag represents the number of returned results.
- CI Visibility: adds test level visibility for [unittest](https://docs.python.org/3/library/unittest.html)
- ASM: Adds detection of insecure cookie vulnerabilities on responses.
- ASM: This introduces trusted IPs capabilities in the tracer, to allow specific IPs not to be blocked by ASM but still be monitored.
- ASM: This introduces a new capability to configure the blocking response of ASM. Users can change the default blocking response behavior or create new custom actions. Configuration of a custom blocking page or payload can still be provided by using <span class="title-ref">DD_APPSEC_HTTP_BLOCKED_TEMPLATE_JSON</span> and <span class="title-ref">DD_APPSEC_HTTP_BLOCKED_TEMPLATE_HTML</span> to change the static files used for the response body. The action block, that can be defined in the static rule file or via remote configuration, allows now to create new custom blocking actions with any status code for the response.
- The aiopg and aiomysql integrations no longer set the sql.query tag on query spans. This tag duplicated the value captured by the span resource. Users who want to send this query unobfuscated can use the tracer API to set tags on the query span.
- data_streams: Starts tracking Kafka lag in seconds.
- kafka: Adds support for the Kafka serializing producer and deserializing consumer.
- profiling: allow individual collectors to be disabled.
- tracing: This change introduces the `allow_false` keyword argument to `BaseSampler.sample()`, which defaults to `True`. `allow_false` controls the function's return value. If `allow_false` is `False`, the function will always return `True` regardless of the sampling decision it made. This is useful when `sample` is called only for its side effects, which can include setting span tags.

### Known Issues

- There are known issues configuring python's builtin multiprocessing library when ddtrace is installed. To use the multiprocessing library with ddtrace ensure `DD_UNLOAD_MODULES_FROM_SITECUSTOMIZE` is set to `True`.
- When running setup.py extensions with the CMake parameter "-j", it could potentially raise an out-of-memory error. If someone wants to expedite the ddtrace installation, they should manually set the "CMAKE_BUILD_PARALLEL_LEVEL" environment variable.

### Bug Fixes

- ASM: avoid potentially unneeded import of the IAST native module.

- ASM: avoid potentially unneeded import of the IAST native module if setup doesn't build extensions correctly.

- data_streams: This fix resolves an issue where data stream context propagation would not propagate via SNS if raw message delivery was enabled.

- dynamic instrumentation: function duration measurements are now reported in milliseconds to match the expectation from the UI.

- dynamic instrumentation: fixed an issue that prevented line probes from being injected in some finally blocks.

- dynamic instrumentation: Fixed the programmatic API to ensure that the dynamic instrumentation service is fully enabled when `Dynamic Instrumentation.enable()` is called.

- dynamic instrumentation: fixed a bug that might have caused probe status to fail to update correctly.

- django: This fix resolves an issue where 'span.resource' would not include the endpoint when a Handler was interrupted, such as in the case of gunicorn worker timeouts.

- CI Visibility: fixes an issue where the Intelligent Test Runner would not work when in EVP proxy mode due to missing `X-Datadog-NeedsAppKey` header.

- CI Visibility: revert to using DD_CIVISIBILITY_ITR_ENABLED (instead of \_DISABLED) to conform with other tracers.

- profiling: fixed a bug that prevented profiles from being correctly correlated to traces in gevent-based applications, thus causing code hotspot and end point data to be missing from the UI.

- docs: Fix undefined variable reference in otel documentation

- CI Visibility: fixes that Python 2.7 test results were not visible in UI due to improperly msgpack-ed data

- ASM: This fix resolves an issue where <span class="title-ref">track_user_signup_event</span> and <span class="title-ref">track_custom_event</span> where not correctly tagging the span. This could lead to the loss of some events in the sampling.

- appsec: Fixes an issue where ddtrace.appsec is imported and assumed to be available in all deployments of ddtrace

- lib-inject: This fix resolves an issue where `libdl.so.2: cannot open shared object file: No such file or directory` errors occurred when the
  injection image started.

- lib-injection: Resolves permissions errors raised when ddtrace packages are copied from the InitContainer to the shared volume.

- mariadb: This fix resolves an issue where MariaDB connection information objects not including the user or port caused exceptions to be raised.

- appsec: This fix resolves an issue in which the library attempted to finalize twice a context object used by the Application Security Management product.

- propagation: Prevent propagating unsupported non-ascii `origin` header values.

- pymongo: This upgrades the PyMongo integration to work with PyMongo versions 4.5.0 and above by choosing the root function of the integration on the basis of the PyMongo version.

- tracing: This fix resolves an issue where the <span class="title-ref">\_dd.p.dm</span> and <span class="title-ref">\_dd.\*\_psr</span> tags were applied to spans in ways that did not match their intended semantics, increasing the potential for metrics-counting bugs.

- ASM: This fix resolves issue where user information was only set in root span. Now span for user information can be selected.

- sqlalchemy: sqlalchemy rollbacks could previously cause intermittent deadlocks in some cases. To fix this `DD_TRACE_SPAN_AGGREGATOR_RLOCK` was introduced in 1.16.2 with the default as `False`. We are now changing the default to `True`.

### Other Changes

- Adds a <span class="title-ref">get_version</span> method to each integration and updates the basic template for developing an integration to include this method. The <span class="title-ref">get_version</span> method returns the integration's package distribution version and is to be included in the APM Telemetry integrations payload.
- Add a <span class="title-ref">ddtrace_iast_flask_patch</span> function defined in <span class="title-ref">ddtrace.appsec.iast</span> to ensure that the main Flask <span class="title-ref">app.py</span> file is patched for IAST propagation. This function should be called before the <span class="title-ref">app.run()</span> call. You only need this if you have set <span class="title-ref">DD_IAST_ENABLED=1</span>. Only the main file needs to call this functions, other imported modules are automatically patched.
- docs: Fixes formatting in ddtrace docs.
- ASM: Improve default value of regex for query string obfuscation. Rename env var `DD_TRACE_OBFUSCATION_QUERY_STRING_PATTERN` to `DD_TRACE_OBFUSCATION_QUERY_STRING_REGEXP`.

---

## v1.18.0

### Prelude

Data Streams Monitoring (DSM) has added support for AWS Kinesis

**Breaking change** for CI Visibility: `test.suite` and `test.full_name` are changed, so any visualization or monitor that uses these fields is potentially affected.

### Deprecation Notes

- `DD_CALL_BASIC_CONFIG` will be removed in the upcoming 2.0.0 release. As an alternative to `DD_CALL_BASIC_CONFIG`, you can call `logging.basicConfig()` to configure logging in your application.
- `DD_LOG_FORMAT` is deprecated and will be removed in 2.0.0. As an alternative, please follow the log injection formatting as provided in the [log injection docs](https://ddtrace.readthedocs.io/en/stable/advanced_usage.html#update-log-format).

### New Features

- CI Visibility: added tracing support for pytest-benchmark

- ASM: The vulnerability report now includes a feature to scrub potentially sensitive information. This scrubbing process looks for common patterns, and it can be further expanded using environment variables such as `DD_IAST_REDACTION_NAME_PATTERN` and `DD_IAST_REDACTION_VALUE_PATTERN`. See the [docs](https://ddtrace.readthedocs.io/en/stable/configuration.html#DD_IAST_REDACTION_ENABLED) for more information.

- DSM: Adds DSM support for AWS Kinesis. For information about DSM, see the [official documentation](https://docs.datadoghq.com/data_streams/). This change requires users to use botocore version 1.26.30 or later and update calls to Kinesis' <span class="title-ref">PutRecord</span>, <span class="title-ref">PutRecords</span>, and <span class="title-ref">GetRecords</span> calls with the StreamARN argument.

- pytest: This change introduces an option to the pytest plugin to disable ddtrace: `--no-ddtrace`

- CI visibility: Adds support for tracking repository URLs via the BITBUCKET_GIT_HTTP_ORIGIN environment variable

- CI visibility: Adds CodeFresh integration

- CI Visibility: Beta release of `pytest` support for the [Intelligent Test Runner](https://docs.datadoghq.com/continuous_integration/intelligent_test_runner/) .

- openai: `tiktoken` has been introduced as an optional package dependency to calculate the number of
  tokens used in a prompt for a streamed completion or streamed chat completion. To enable this feature, install `ddtrace[openai]` or `tiktoken`. If `tiktoken` is not installed, the prompt token count will be continue to be estimated instead.

- Allows the use of a new backend for storing and exporting profiling data. This feature can be enabled for now by setting the DD_PROFILING_EXPORT_LIBDD_ENABLED environment variable to true. This should improve performance while decreasing memory overhead.

### Known Issues

- sqlalchemy: sqlalchemy rollbacks can intermittently cause deadlocks in some cases. If experiencing this issue, set `DD_TRACE_SPAN_AGGREGATOR_RLOCK=True`. After testing and feedback we intend to make True the default value.

### Bug Fixes

- CI Visibility: fixes an issue where the CIVisibility client would raise an exception if it was started in agentless mode without the DD_API_KEY set

- core: This fix moves `cmake` from `install_requires` to `setup_requires`.

- data_streams: This change fixes a bug in the Kafka & SQS integrations in which the Data Streams product code incorrect set timestamps for statistics. This led to all points being submitted for the same timestamp (the start of the application).

- dynamic instrumentation: handle null literal in conditions and expressions.

- dynamic instrumentation: fixed a bug that prevented span decoration probes from being received and instrumented.

- dynamic instrumentation: ensure that probes that fail to be instrumented because of invalid conditions/expressions are reported with status `ERROR` in the UI.

- CI Visibility: This fix solves an issue where the git unshallow command wasn't called

- tracing: Ensures health metrics are tagged with the correct values.

- CI Visibility: This fix resolves an issue where test skipping was not working properly.

- langchain: This fix resolves an issue where chat messages and embedding arguments
  passed in as keyword arguments were not parsed correctly and resulted in an `ArgumentError`.

- langchain: This fix resolves an issue where `langchain.embeddings.HuggingFaceEmbeddings` embedding
  methods, and `langchain.vectorstores.Milvus.similarity_search` were patched twice due to a nested class hierarchy in `langchain`.

- profiling: prevent deadlocks while recording events of different type.

- pytest: This fix resolves an issue where test modules could be non-existent, causing errors in the CI Visibility product.

- kafka: Resolves `UnicodeDecodeError` raised when kafka messages key contain characters that are not supported by UTF-8 encoding.

- lib-injection: Adds support for non-root run applications in containers.

- This fix resolves an issue causing span tags used by the Datadog backend not to be inherited by spans that exist in a different process from their parents.

### Other Changes

- tracing: Previously the maximum size of a span tag was set to the full size of trace writer buffer (via DD_TRACE_WRITER_BUFFER_SIZE_BYTES). With this change the maximum size of span tags will be set to 10% of the size of the writer's buffer. This should decrease the frequency of encoding errors due to large span tags.

---

## v1.17.0

### Prelude

Datadog has added support for automatically creating login success or failure events when a configured Django authentication backend is used. This will automatically fill the following tags in these cases:

> - <span class="title-ref">appsec.events.users.login.success.track</span>
> - <span class="title-ref">appsec.events.users.login.failure.track</span>
> - <span class="title-ref">appsec.events.users.login.success.\[email\|login\|username\]</span>
> - <span class="title-ref">appsec.events.users.login.failure.usr.exists</span>

### New Features

- ASM: Add support for automatic user login events in Django.

- langchain: Adds integration with support for metrics, logs, and traces from LangChain requests.
  See the `docs<langchain>` for more information.

- redis: Add support for Async RedisCluster.

### Bug Fixes

- core: This fix removes the inclusion of our `benchmarks/` directory in the `ddtrace` wheels.
- internal: call `_fixupChildren` when retrieving `DDLogger`
- profiling: Fixed a regression whereby the profile exporter would not handle known request errors and asks the user to report an issue instead.
- profiling: Handles a race condition, which would occasionally throw an error, which would read `"RuntimeError: the memalloc module was not started."`
- CI visibility: fix version and step arguments gathering to enable plugin compatibility with pytest-bdd 6.1.x
- Fixed a bug that caused applications using gevent and cassandra to fail to start with the ddtrace-run command.
- tracing: This fix resolves a `google.protobuf` import error when module unloading.
- wsgi: This fix resolves an issues when trying to parse the `environ` property `HTTPS` as an HTTP header.
- Pin `cython<3` due to an incompatibility with `cython==3.0.0` and typing annotations in profiling code.
- telemetry: resolves issue with sending unnecessary duplicate logs

---

## v1.16.0

### Prelude

Application Security Management (ASM) has added support for tracing subprocess executions.

Exception Debugging allows capturing debug information from exceptions attached to traces. The information about local variables and function arguments is displayed in the Error Tracking UI and augments the traceback data already collected.

### New Features

- ASM: vulnerabilities related to insecure request cookies will be reported when `DD_APPSEC_ENABLED` is set to `true`.

- ASM: add support for tracing subprocess executions (like <span class="title-ref">os.system</span>, <span class="title-ref">os.spawn</span>, <span class="title-ref">subprocess.Popen</span> and others) and adding
  information to a span names <span class="title-ref">command_execution</span> with the new type <span class="title-ref">system</span>. Currently we add the <span class="title-ref">cmd.exec</span> or <span class="title-ref">cmd.shell</span> tags to store the full command line (<span class="title-ref">cmd.shell</span> will be used when the command is run under a shell like with <span class="title-ref">os.system</span> or <span class="title-ref">Popen</span> with <span class="title-ref">shell=True</span>), <span class="title-ref">cmd.exit_code</span> to hold the return code when available, <span class="title-ref">component</span> which will hold the Python module used and the span <span class="title-ref">resource</span> will hold the binary used. This feature requires ASM to be activated using the <span class="title-ref">DD_APPSEC_ENABLED=True</span> configuration environment variable.

- botocore: Introduces environment variable `DD_BOTOCORE_INSTRUMENT_INTERNALS` that opts into tracing certain internal functionality.

- botocore: Added message attributes to Amazon Simple Queue Service spans to support data streams monitoring.

- exception debugging: Introduced the Exception Debugging feature that allows capturing debug information from exceptions attached to traces. This new feature can be enabled via the <span class="title-ref">DD_EXCEPTION_DEBUGGING_ENABLED</span>\` environment variable.

- openai: Adds support for metrics, logs, and traces for the models, edits, images, audio, files, fine-tunes, and
  moderations endpoints. See [the docs](https://ddtrace.readthedocs.io/en/stable/integrations.html#openai) for more information.

- CI Visibility: Updates how pytest modules and test suites are reported. Modules names are now set to the fully qualified name, whereas test suites will be set to the file name.
  Before this change: {"module": "tests", "suite":"my_module/tests/test_suite.py"} After this change: {"module": "my_module.tests", "suite": "test_suite.py"}

- core: Apply `DD_TAGS` to runtime metrics.

- kafka: Adds <span class="title-ref">messaging.kafka.bootstrap.servers</span> tag for the confluent-kafka producer configuration value found in <span class="title-ref">metadata.broker.list</span> or <span class="title-ref">bootstrap.servers</span>

- tracing: This reports the GRPC package name (optional) and service name in a single <span class="title-ref">rpc.service</span> tag

### Bug Fixes

- botocore: This fix resolves an issue where ddtrace attempted to parse as URLs SQS QueueUrl attributes that were not well-formed URLs.
- psycopg: Resolves `TypeError` raised when an async cursor object is traced. This fix ensures <span class="title-ref">exc_type</span>, <span class="title-ref">exc_val</span>, and <span class="title-ref">exc_tb</span> are passed down to the wrapped object on <span class="title-ref">\_\_aexit\_\_</span>.
- Fixed an issue that prevented the library from working as expected when a combination of gevent and asyncio-based frameworks that rely on the functionalities of the ssl module is used.
- openai: Fixes the issue with `ImportError` of `TypedDict` from `typing` module in Python 3.7.
- openai: This fix resolves an issue where embeddings inputs were always tagged regardless of the configured prompt-completion sample rate.
- pytest: This fix resolves an issue where failures and non-skipped tests were not propagated properly when `unittest.TestCase` classes were used.
- Fixes an issue where harvesting runtime metrics on certain managed environments, such as Google Cloud Run, would cause ddtrace to throw an exception.
- graphql: `graphql.execute` spans are now marked as measured.
- tracing: This fix resolves an issue where negative trace ID values were allowed to propagate via Datadog distributed tracing HTTP headers.
- openai: Resolves some inconsistencies in logs generated by the image and audio endpoints, including filenames, prompts, and not logging raw binary image data.
- pymemcache: This fix resolves an issue where overriding span attributes on `HashClient` failed when `use_pooling` was set.
- This fix resolves an issue causing MyPy linting to fail on files that import ddtrace.
- The 1.15.0 version has a bug that arises when Remote Config receives both kinds of actions (removing target file configurations and loading new target file configurations) simultaneously, as the load action overrides the remove action. This error occurs if someone creates and removes Dynamic Instrumentation Probes rapidly, within a time interval shorter than the Remote Config interval (5s). To fix this issue, this update appends all new configurations and configurations to remove, and dispatches them at the end of the RC request.

---

## v1.15.0

### New Features

- pyramid: Adds http.route tag to `pyramid.request` spans.
- data_streams: Add data streams core integration and instrument the confluent Kafka library with it. For more information, check out the docs, <https://docs.datadoghq.com/data_streams/>
- dynamic instrumentation: Added support for span decoration probes.

### Bug Fixes

- ASM: This fix resolves an issue where the WAF rule file specified by DD_APPSEC_RULES was wrongly updated and modified by remote config.
- celery: Resolves an issue where hostname tags were not set in spans generated by `celery>4.0`.
- django: Resolves an issue where the resource name of django.request span did not contain the full name of a view when `DD_DJANGO_USE_HANDLER_RESOURCE_FORMAT=True`. This issue impacts `django>=4.0`.
- CI Visibility: This fix resolves the compatibility for Gitlab 16.0 deprecated urls
- openai: Resolves an issue where using an array of tokens or an array of token arrays for the Embeddings endpoint caused an AttributeError.
- profiling: Fixed an issue with gunicorn and gevent workers that occasionally caused an `AttributeError` exception to be raised on profiler start-up.
- psycopg: Fixes `ValueError` raised when dsn connection strings are parsed. This was fixed in ddtrace v1.9.0 and was re-introduced in v1.13.0.
- gunicorn: This fix ensures ddtrace threads do not block the master process from spawning workers when `DD_TRACE_DEBUG=true`. This issue impacts gunicorn applications using gevent and `python<=3.6`.

---

## v1.14.0

### Prelude

profiling: Code provenance is a feature that enhances the "My code" experience in the Datadog UI by allowing the tracer to report packaging metadata about installed source files. This information is used to distinguish between user and third-party code.

### New Features

- aws: Adds span tags for consistency with tags collected by Datadog for AWS metrics and logs.

- botocore: Adds the ability to control which botocore submodules will be patched.

- ASM: Send WAF metrics over telemetry

- pytest: This introduces test suite and module level visibility for the pytest integration. Pytest test traces will now include test session, test module, test suite, and test spans, which correlate to pytest session, pytest package, pytest module, and pytest test functions respectively.

- redis: Introducing redis command span tag max length configuration for `aioredis<aioredis>`, `aredis<aredis>`, `redis<redis>`, `rediscluster<rediscluster>`, and `yaaredis<yaaredis>` integrations.

- profiling: Code provenance is enabled by default.

- OpenAI: Add integration with support for metrics, logs and traces from
  OpenAI requests. See [the docs](https://ddtrace.readthedocs.io/en/stable/integrations.html#openai) for more information.

### Bug Fixes

- dependencies: Resolves an issue where ddtrace installs an incompatible version of cattrs when Python 3.6 is used.

- tracing: Resolves an issue where `DD_TRACE_<INTEGRATION>_ENABLED=False` could not be used to disable the following integrations when `ddtrace-run` was used: flask, django, bottle, falcon, and pyramid.

- asgi: Ensures `error.message` and `error.stack` tags are set when an exception is raised in a route.

- appsec: Fixes an encoding error when we are unable to cleanup the AppSec request context associated with a span.

- ASM: Fixes encoding error when using AppSec and a trace is partial flushed.

- CI Visibility: This fix resolves an issue where the tracer was doing extra requests if the `DD_CIVISIBILITY_ITR_ENABLED` env var was not set.

- CI Visibility: This fix resolves an issue where the API call would fail because it is reporting a null service name

- bootstrap: fixed an issue with the behavior of `ddtrace.auto` that could have caused incompatibilities with frameworks such as `gevent` when used as a programmatic alternative to the `ddtrace-run` command.

- django: Fixed a bug that prevented a Django application from starting with celery and gevent workers if `DJANGO_SETTINGS_MODULE` was not explicitly set.

- tracing: Fixes a cryptic encoding exception message when a span tag is not a string.

- ASM: fix extract_body for Django such that users of Django Rest Framework can still use custom parsers.

- flask: Remove patching for Flask hooks `app.before_first_request` and `bp.before_app_first_request` if Flask version \>= 2.3.0.

- gevent: Fix a bug that caused traceback objects to fail to pickle when using gevent.

- OpenAI: Resolved an issue where OpenAI API keys set in individual requests rather than as an environment variable caused an error in the integration.

- profiler: Fixed a bug that caused segmentation faults in applications that use protobuf as a runtime dependency.

- redis: Resolves an issue where the aioredis/aredis/yaaredis integrations cross-imported a helper method from the redis integration, which triggered redis patching before the redis integration was fully loaded.

- wsgi: Resolves an issue where accessing the `__len__` attribute on traced wsgi middlewares raised a TypeError

- django: Adds catch to guard against a ValueError, AttributeError, or NotImplementedError from being thrown when evaluating a django cache result for `db.row_count` tag.

- lib-injection: Ensure local package is installed. Previously the package
  could still be pulled from the internet causing application slowdowns.

- kafka: Fixes `TypeError` raised when arbitrary keyword arguments are passed to `confluent_kafka.Consumer`

- profiler: Fix support for latest versions of protobuf.

- psycopg: Resolves an issue where an AttributeError is raised when `psycopg.AsyncConnection` is traced.

- sanic: Resolves `sanic_routing.exceptions.InvalidUsage` error raised when gevent is installed or `DD_UNLOAD_MODULES_FROM_SITECUSTOMIZE` is set to True.

- elasticsearch: This fix resolves an issue where the tracer would throw an error when patching unsupported versions of elasticsearch (\> 8.0). Patching is now skipped if an unsupported version is detected.

### Other Changes

- span: Increases the traceback limit in `error.stack` tags from 20 to 30
- aws_lambda: Logs warnings and exceptions on cold start only.

---

## v1.13.0

### New Features

- psycopg: This release adds support for the new psycopg3 package. This new integration has all the same tracing functionality as the previous psycopg2-binary package, with added support for new methods including async connection and async cursor classes. The release also adds support for using Django\>=4.2 with psycopg3 integrated tracing.

### Bug Fixes

- algoliasearch: This fix resolves an issue where non-text search query arguments caused Type Errors when being added as tags.

- ASM: fix calling <span class="title-ref">set_user</span> without a created span raising a <span class="title-ref">ValueError</span>.

- django: Adds fix for bug where Django cache return object throws an error if it does not implement `__bool__()`.

- kafka: Previously instantiating a subclass of kafka's Producer/Consumer classes would result in attribute errors due to patching the Producer/Consumer classes with an ObjectProxy. This fix resolves this issue by making the traced classes directly inherit from kafka's base Producer/Consumer classes.

- profiling: Fixed a regression in the memory collector that caused it to fail to cleanly re-initialize after a fork, causing error messages to be logged.

- logging: Ensure that the logging module can report thread information, such as thread names, correctly when a framework like gevent is used that requires modules cleanup.

- ASM: This fix resolves an issue where path parameters for the Flask framework were handled at response time instead of at request time for suspicious request blocking. This close a known issue opened in 1.10.0.

- lib-injection: Switch installation to install from included wheels. Prior,
  the wheels were merged together which caused conflicts between versions of dependencies based on Python version.

- tracer: Handle exceptions besides `ImportError` when integrations are loaded.

### Other Changes

- ASM: Add information about Application Security config values on <span class="title-ref">ddtrace-run --info</span>.
- otel: Fixes code formatting in api docs

---

## v1.12.0

### New Features

- tracing: Adds support for 128 bit trace ids for b3 and w3c distributing tracing headers.
- pytest: Adds the `DD_CIVISIBILITY_AGENTLESS_ENABLED` environment variable to configure the `CIVisibility` service to use an agent-less test reporting `CIVisibilityWriter`. Note that the `CIVisibility` service will use regular agent reporting by default.
- sci: Extracts and sends git metadata from environment variables `DD_GIT_REPOSITORY_URL`, `DD_GIT_COMMIT_SHA`, or from the python package specified in the `DD_MAIN_PACKAGE`. This feature can be disabled by setting `DD_TRACE_GIT_METADATA_ENABLED=False`.
- otel: Adds support for the [OpenTelemetry Tracing API](https://opentelemetry.io/docs/reference/specification/trace/api/). Please refer to the `docs <ddtrace.opentelemetry>` for more details.

### Bug Fixes

- tracing: Ensure datadog headers propagate 128 bit trace ids when `DD_TRACE_128_BIT_TRACEID_GENERATION_ENABLED=False`
- aws_lambda: Fix AttributeError raised when `ddtrace.patch_all()`, or `ddtrace.patch(aws_lambda=True)`, is set on user handler.
- aws_lambda: Fix AttributeError raised when extracting context from arguments.
- aws_lambda: Fix AttributeError raised when callable handlers are traced.
- dynamic instrumentation: Fixed an issue with expressions in metric probes that prevented them from being evaluated.
- Prevent exceptions when autoreloading modules that directly or indirectly import ddtrace with the iPython autoreload extension.
- profiling: Corrects accounting of wall and CPU time for gevent tasks within the main Python thread.
- profiling: Fixed an issue with the memory collector where a segmentation fault could occur during shutdown.
- lib-injection: The ddtrace package is now provided via the Docker image rather than relying on a run-time `pip install`. This solves issues like containers blocking network requests, installation overhead during application startup, permissions issues with the install.

---

## v1.11.0

### Deprecation Notes

- ASM: Several deprecated ASM constants that were added to the public API will be removed. This should not affect existing code as they were meant for private use only.

### New Features

- tracing: Adds support for 128 bit trace ids. To generate and propagate 128 bit trace ids using Datadog distributed tracing headers set the following configuration: `DD_TRACE_128_BIT_TRACEID_GENERATION_ENABLED=True`. Support for B3 and W3C distributed tracing headers will be added in a future change.
- aiohttp: Add missing component meta tag to aiohttp server spans.
- redis: Adds tracing support for <span class="title-ref">redis.cluster.RedisCluster</span>.
- celery: Adds automatic tracing of the `celery.beat` scheduling service to the `celery` integration.
- kafka: Adds instrumentation support for `confluent-kafka>=1.7`. See the `confluent-kafka<https://ddtrace.readthedocs.io/en/stable/integrations.html#kafka>` documentation for more information.
- dynamic instrumentation: introduced support for dynamic span probes.
- Adds source code integration with setuptools build metadata. This enables traces and profiles to be automatically tagged with git metadata to track deployments in Datadog.

### Bug Fixes

- tracing: This fix resolves an issue where making a sampling decision before the `env` span tag had been set caused sample rate data from the Datadog Agent to be ignored.
- ASM: make `track_custom_event()` also set `appsec.events.<custom_event>.track` which was missing.
- django: Fixes an issue where `http.route` was only set if `use_handler_resource_format` and `use_legacy_resource_format` were set to `False`.
- tracing: This fix resolves an issue where a very long string as a span attribute would cause that span not to be delivered. It replaces string span attributes larger than DD_TRACE_WRITER_BUFFER_SIZE_BYTES (which as of this version defaults to 8388608) with a small string containing debug information and not containing any of the original attribute string.
- ASM: Resolves installation issues with compiling native code on Windows and unknown platforms.
- aws_lambda: Fixes a `RecursionError` which is raised when aws lambda signal handlers are wrapped infinitely. This caused lambdas to crash on startup.
- botocore: Fix TypeError raised by injecting trace context into Kinesis messages.
- dynamic instrumentation: Fix a bug where the dynamic instrumentation would stop injecting function probes after the first failed one.
- dynamic instrumentation: This change fixes a bug whereby probes that have been disabled/removed from the front-end would not be removed by the client library.
- futures: Resolves an issue that prevents tasks from being submitted to a thread pool executor when gevent is used (e.g. as a worker class for gunicorn or celery).
- propagation: This fix resolves an issue where previously W3C tracestate propagation could not handle whitespace. With this fix whitespace is now removed for incoming and outgoing requests.
- httplib: Fixes an issue with patching of http client upon import
- Ensure DD_REMOTE_CONFIGURATION_ENABLED environment variable disables remote config if set to False

### Other Changes

- aws_lambda: Updates how <span class="title-ref">DD_APM_FLUSH_DEADLINE_MILLISECONDS</span> is used. Previously, we would set the deadline as the environment variable value, if set. Now, when the remaining time in an AWS Lambda invocation is less than <span class="title-ref">DD_APM_FLUSH_DEADLINE_MILLISECONDS</span>, the tracer will attempt to submit the current active spans and all finished spans. the value in the environment variable is used to subtract from the deadline. The default is still 100ms.

---

## v1.9.1

### Deprecation Notes

- gevent: `DD_GEVENT_PATCH_ALL` is deprecated and will be removed in the next major version. Gevent compatibility is now automatic and does not require extra configuration when running with `ddtrace-run`. If not using `ddtrace-run`, please import `ddtrace.auto` before calling `gevent.monkey.patch_all()`.

### Bug Fixes

- aws_lambda: Resolves an exception not being handled, which occurs when no root span is found before a lambda times out.
- gevent: This fix resolves an incompatibility between ddtrace and gevent that caused threads to hang in certain configurations, for example the profiler running in a gunicorn application's gevent worker process.

### Other Changes

- ASM: The list of headers for retrieving the IP when Application Security Management is enabled or the
  <span class="title-ref">DD_TRACE_CLIENT_IP_ENABLED</span> environment variable is set has been updated. "Via" has been removed as it rarely contains IP data and some common vendor headers have been added. You can also set the environment variable <span class="title-ref">DD_TRACE_CLIENT_IP_HEADER</span> to always retrieve the IP from the header specified as the value.

---

## v1.10.0

### Prelude

Application Security Management (ASM) has added Django support for blocking malicious users using one click within Datadog.

<div class="note">

<div class="title">

Note

</div>

One click blocking for ASM is currently in beta.

</div>

### Deprecation Notes

- dbapi: `ddtrace.ext.mongo.ROWS` is deprecated. Use `ddtrace.ext.db.ROWCOUNT` instead.

### New Features

- starlette: Add http.route tag to `starlette.request` spans.
- fastapi: Add http.route tag to `fastapi.request` spans.
- ASM: Add support for one click blocking of user ids with the Django framework using Remote Configuration Management.
- ASM: This introduces the "suspicious request blocking" feature for Django and Flask.

### Known Issues

- ASM: There is a known issue with the flask support for any rule blocking on `server.request.path_params`. The request will be correctly blocked but the client application will be receiving and processing the suspicious request. Possible workaround: use `server.request.uri.raw` instead, if you want the request to be blocked before entering the flask application.

### Bug Fixes

- dbapi: The dbapi integration no longer assumes that a cursor object will have a rowcount as not all database drivers implement rowcount.

- dbm: Support sql queries with the type `byte`.

- elasticsearch: Omit large `elasticsearch.body` tag values that are
  greater than 25000 characters to prevent traces from being too large to send.

- aws_lambda: This fix resolves an issue where existing signals were wrapped multiple times.

- profiling: Handles a race condition on process shutdown that would cause an error about a module not being started to occasionally appear in the logs.

- Fix for KeyError exceptions when when <span class="title-ref">ASM_FEATURES</span> (1-click activation) disabled all ASM products. This could cause 1-click activation to work incorrectly in some cases.
- ASM: Solve some corner cases where a Flask blocking request would fail because headers would be already sent.
- ASM: Solve the content-type not always being correct in blocking responses.
- ASM: Ensure the blocking responses have the following tags: <span class="title-ref">http.url</span>, <span class="title-ref">http.query_string</span>, <span class="title-ref">http.useragent</span>, <span class="title-ref">http.method</span>, <span class="title-ref">http.response.headers.content-type</span> and <span class="title-ref">http.response.headers.content-length</span>.
- ASM: fix memory leaks and memory corruption in the interface between ASM and the WAF library
- psycopg2: Fixes a bug with DSN parsing integration.

### Other Changes

- remote_config: Change the level of remote config startup logs to debug.

---

## v1.9.0

### Prelude

Application Security Management (ASM) has added Django support for blocking malicious IPs using one click within Datadog.

<div class="note">

<div class="title">

Note

</div>

One click blocking for ASM is currently in beta.

</div>

Application Security Management (ASM) has added Flask support for blocking malicious IPs using one click within Datadog.

<div class="note">

<div class="title">

Note

</div>

One click blocking for ASM is currently in beta.

</div>

### Deprecation Notes

- grpc: Deprecates `ddtrace.contrib.grpc.constants.GRPC_PORT_KEY`. Use `ddtrace.ext.net.TARGET_PORT` instead.
- dbapi: `ddtrace.ext.sql.ROWS` is deprecated. Use `ddtrace.ext.db.ROWCOUNT` instead.
- cassandra: `ddtrace.ext.cassandra.ROW_COUNT` is deprecated. Use `ddtrace.ext.db.ROWCOUNT` instead.

### New Features

- Enable traces to be sent before an impending timeout for `datadog_lambda>=4.66.0`. Use `DD_APM_FLUSH_DEADLINE` to override the default flush deadline. The default is the AWS Lambda function configured timeout limit.

- debugger: Add dynamic log probes to that generate a log message and optionally capture local variables, return value and exceptions

- tracing: Add support for enabling collecting of HTTP request client IP addresses as the `http.client_ip` span tag. You can set the `DD_TRACE_CLIENT_IP_ENABLED` environment variable to `true` to enable. This feature is disabled by default.

- ASM: add support for one click blocking of IPs with the Django framework using Remote Configuration Management.

- ASM: add support for one click blocking of IPs with the Flask framework using
  Remote Configuration Management.

- ASM: also fetch loopback IPs if client IP fetching is enabled (either via ASM or DD_TRACE_CLIENT_IP_ENABLED).

- ASM: Enable ability to remotely activate and configure ASM features. To enable, check the Python Security page in your account. Note that this is a beta feature.

- profiling: Collects endpoint invocation counts.

- dynamic instrumentation: Python 3.11 is now supported.

- graphene: Adds support for Python 3.11.

- graphql: Adds support for Python 3.11.

- httpx: Add support for `httpx<0.14.0,>=0.9.0`.

- tracer/span: Add `Span.finish_with_ancestors` method to enable the abrupt
  finishing of a trace in cases where the trace or application must be immediately terminated.

### Known Issues

- remote config: There is a known issue with remote configuration management (RCM) when paired with gevent which can cause child processes to deadlock. If you are experiencing issues, we recommend disabling RCM with `DD_REMOTE_CONFIGURATION_ENABLED=false`. Note, this will disable one click activation for ASM.
- gunicorn: ddtrace-run does not work with gunicorn. To instrument a gunicorn application, follow the instructions [here](https://ddtrace.readthedocs.io/en/latest/integrations.html#gunicorn).

### Bug Fixes

- fastapi: Previously, custom fastapi middlewares configured after application startup were not traced. This fix ensures that all fastapi middlewares are captured in the <span class="title-ref">fastapi.request</span> span.

- tracing: Pads trace_id and span_ids in b3 headers to have a minimum length of 16.

- Fix full stacktrace being sent to the log on remote config connection errors.

- httpx: Only patch `httpx.AsyncClient` for `httpx>=0.11.0`.

- tracing: This fix resolves an issue with the encoding of traces when using the v0.5 API version with the Python optimization option flag `-O` or the `PYTHONOPTIMIZE` environment variable.

- pylons: This fix resolves an issue where `str.decode` could cause critical unicode decode errors when ASM is enabled. ASM is disabled by default.

- gevent: This fix resolves incompatibility under 3.8\>=Python\<=3.10 between `ddtrace-run` and applications that depend on `gevent`, for example `gunicorn` servers. It accomplishes this by keeping copies that have not been monkey patched by `gevent` of most modules used by `ddtrace`. This "module cloning" logic can be controlled by the environment variable `DD_UNLOAD_MODULES_FROM_SITECUSTOMIZE`. Valid values for this variable are "1", "0", and "auto". "1" tells `ddtrace` to run its module cloning logic unconditionally, "0" tells it never to run that logic, and "auto" tells it to run module cloning logic *only if* `gevent` is accessible from the application's runtime. The default value is "0".

- lib-injection: Use package versions published to PyPI to install the
  library. Formerly the published image was installing the package from source using the tagged commit SHA which resulted in slow and potentially failing installs.

- profiler: Handles potential `AttributeErrors` which would arise while collecting frames during stack unwinding in Python 3.11.

- remote config: ensure proper validation of responses from the agent.

---

## v1.8.0

### Upgrade Notes

- ASM: libddwaf upgraded to version 1.6.1 using a new library loading mechanism
- profiling: upgrades the profiler to support the `v2.4` backend API for profile uploads, using a new request format.

### Deprecation Notes

- `DD_REMOTECONFIG_POLL_SECONDS` environment variable is deprecated and will be removed in v2.0. Please use `DD_REMOTE_CONFIG_POLL_INTERVAL_SECONDS` instead.

### New Features

- CI Visibility: Add support for CI provider buddy.works

- The component tag has been added for all auto-instrumented spans. The value of the component tag is equal to the name of the integration that produced the span.

- tracing: Adds support for IPv6 agent hostnames for <span class="title-ref">DD_AGENT_HOST</span>.

- elasticsearch: Update `elasticsearch` integration to add support for `opensearch-py`. See [the elasticsearch documentation](https://ddtrace.readthedocs.io/en/stable/integrations.html#elasticsearch) for more information.

- ASM: one click activation enabled by default using Remote Configuration Management (RCM). Set `DD_REMOTE_CONFIGURATION_ENABLED=false` to disable this feature.

- ASM: New Application Security Events Tracking API, starting with the functions `track_user_login_success_event` and
  `track_user_login_failure_event` for tracking user logins (it will also internally call `set_user`) and `track_custom_event` for any custom events. You can find these functions in the `ddtrace.appsec.trace_utils` module. Calling these functions will create new tags under the `appsec.events` namespace (`appsec.events.user.login` for logins) allowing you to track these events with Datadog. In the future this will be used to provide protection against account takeover attacks (ATO). Public documentation will be online soon.

- celery: Enhances context tags containing dictionaries so that their contents are sent as individual tags (issue \#4771).

- tornado: Support custom error codes: <https://ddtrace.readthedocs.io/en/stable/advanced_usage.html#custom-error-codes>.

- CI Visibility: Support reliably linking tests to the pipeline that executed them.

### Known Issues

- profiling: There is currently a known performance regression issue with the profiler's code provenance feature. Note that this feature is disabled by default and will only be enabled if `DD_PROFILING_ENABLE_CODE_PROVENANCE` is set to true.

### Bug Fixes

- This fix improves a cryptic error message encountered during some `pip install ddtrace` runs under pip versions \<18.
- dynamic instrumentation: remove unnecessary log line from application start up
- This fix removes unintended url parts in the `http.url` tag.
- botocore: Before this change, the botocore integration stripped newlines from the JSON string encoded in the data blob of Amazon Kinesis records. This change includes a terminating newline if it is present in the decoded data.
- profiling: This fix resolves an issue in Python 3.11 where a PyFrameObject strong reference count was not properly decremented in the stack collector.
- telemetry: This fix resolves an issue when we try to fetch `platform.libc_ver()` on an unsupported system.
- Fix for ValueError when `@` is not present in network location but other part of the url.

### Other Changes

- profiler: CPU overhead reduction.

---

## v1.7.0

### Prelude

Initial library support has been added for Python 3.11.

<div class="note">

<div class="title">

Note

</div>

Continuous Profiler and Dynamic Instrumentation are not yet compatible and must be disabled in order to use the library with Python 3.11. Support for them will be added in a future release. To track the status, see the [Support Python 3.11](https://github.com/DataDog/dd-trace-py/issues/4149) issue on GitHub.

</div>

### Upgrade Notes

- The default propagation style configuration changes to `DD_TRACE_PROPAGATION_STYLE=tracecontext,datadog`. To only support Datadog propagation and retain the existing default behavior, set `DD_TRACE_PROPAGATION_STYLE=datadog`.
- tracer: support for Datadog Agent v5 has been dropped. Datadog Agent v5 is no longer supported since ddtrace==1.0.0. See <https://ddtrace.readthedocs.io/en/v1.0.0/versioning.html#release-support> for the version support.
- Python 3.11: Continuous Profiler and Dynamic Instrumentation must be disabled as they do not current support Python 3.11.
- The configured styles in `DD_TRACE_PROPAGATION_STYLE_EXTRACT` are now evaluated in order to specification. To keep the previous fixed evaluation order, set: `DD_TRACE_PROPAGATION_STYLE_EXTRACT=datadog,b3,b3 single header`.
- tracing: upgrades the default trace API version to `v0.5` for non-Windows systems. The `v0.5` trace API version generates smaller payloads, thus increasing the throughput to the Datadog agent especially with larger traces.
- tracing: configuring the `v0.5` trace API version on Windows machines will raise a `RuntimeError` due to known compatibility issues. Please see <https://github.com/DataDog/dd-trace-py/issues/4829> for more details.

### Deprecation Notes

- propagation: Configuration of propagation style with `DD_TRACE_PROPAGATION_STYLE=b3` is deprecated and will be removed in version 2.0.0. Please use the newly added `DD_TRACE_PROPAGATION_STYLE=b3multi` instead.
- aws: The boto, botocore and aiobotocore integrations no longer include all API parameters by default. To retain the deprecated behavior, set the environment variable `DD_AWS_TAG_ALL_PARAMS=1`. The deprecated behavior and environment variable will be removed in v2.0.0.

### New Features

- django: add configuration option to allow a resource format like <span class="title-ref">{method} {handler}.{url_name}</span> in projects with Django \<2.2.0
- django: Adds the `DD_DJANGO_INCLUDE_USER_NAME` option to toggle whether the integration sets the `django.user.name` tag.
- Added environment variable `DD_TRACE_PROPAGATION_STYLE` to configure both injection and extraction propagation styles. The configured styles can be overridden with environment variables `DD_TRACE_PROPAGATION_STYLE_INJECT` and `DD_TRACE_PROPAGATION_STYLE_EXTRACT`.
- tracing: This introduces `none` as a supported propagator for trace context extraction and injection. When `none` is the only propagator listed, the corresponding trace context operation is disabled. If there are other propagators in the inject or extract list, the none propagator has no effect. For example `DD_TRACE_PROPAGATION_STYLE=none`
- ASM: now http.client_ip and network.client.ip will only be collected if ASM is enabled.
- tracing: Adds support for W3C Trace Context propagation style for distributed tracing. The `traceparent` and `tracestate` HTTP headers are enabled by default for all incoming and outgoing HTTP request headers. The Datadog propagation style continue to be enabled by default.
- flask: Adds support for streamed responses. Note that two additional spans: `flask.application` and `flask.response` will be generated.
- profiling: Adds support for Python 3.11.
- tracer: added support for Python 3.11.

### Bug Fixes

- ASGI: response headers are correctly processed instead of ignored
- Fix issue with `attrs` and `contextlib2` version constraints for Python 2.7.
- CGroup file parsing was fixed to correctly parse container UUID for PCF containers.
- ASM: Do not raise exceptions when failing to parse XML request body.
- ASM: fix a body read problem on some corner case where don't passing the content length makes wsgi.input.read() blocks.
- aws: We are reducing the number of API parameters that the boto, botocore and aiobotocore integrations collect as span tags by default. This change limits span tags to a narrow set of parameters for specific AWS APIs using standard tag names. To opt out of the new default behavior and collect no API parameters, set the environment variable `DD_AWS_TAG_NO_PARAMS=1`. To retain the deprecated behavior and collect all API parameters, set the environment variable `DD_AWS_TAG_ALL_PARAMS=1`.
- tracing: make `ddtrace.context.Context` serializable which fixes distributed tracing across processes.
- django: avoid `SynchronousOnlyOperation` when failing to retrieve user information.
- Remove `forbiddenfruit` as dependency and rollback `wrapt` changes where `forbiddenfruit` was called. IAST: Patch builtins only when IAST is enabled.
- httpx: Fixes an incompatibility from `httpx==0.23.1` when the `URL.raw` property is not available.
- Fix error in patching functions. `forbiddenfruit` package has conflicts with some libraries such as `asynctest`. This conflict raises `AttributeError` exception. See issue \#4484.
- tracer: This fix resolves an issue where the rate limiter used for span and trace sampling rules did not reset the time since last call properly if the rate limiter already had max tokens. This fix resets the time since last call always, which leads to more accurate rate limiting.
- Ensure that worker threads that run on start-up are recreated at the right time after fork on Python \< 3.7.
- tracing: This fix resolves an issue where the `DD_SERVICE_MAPPING` mapped service names were not used when updating span metadata with the `DD_VERSION` set version string.
- wsgi: This fix resolves an issue where `BaseException` raised in a WSGI application caused spans to not be submitted.
- library injection: Pin the library version in the library injection image. Prior, the latest version of `ddtrace` would always be installed, regardless of the image version.
- Fix error in the agent response payload when the user disabled ASM in a dashboard using 1-click Remote Configuration.
- flask: add support for flask v2.3. Remove deprecated usages of `flask._app_ctx_stack` and `flask._request_ctx_stack`.
- The specification of `DD_TRACE_PROPAGATION_STYLE_EXTRACT` now respects the configured styles evaluation order. The evaluation order had previously been fixed and so the configured order was ignored.
- tracing: Ensures that encoding errors due to wrong span tag types will be logged. Previously, if non-text span tags were set, this resulted in v0.5 encoding errors to be output to `stderr` instead of to a logger.

### Other Changes

- Kubernetes library injection: run commands as non-root user.
- tracing: The value of `ddtrace.constants.PID` has been changed from `system.pid` to `process_id`. All spans will now use the metric tag of `process_id` instead.
- tracing: The exception logged for writing errors no longer includes a long, unhelpful stack trace. The message now also includes the number of traces dropped and the number of retries attempted.

---

## v1.6.0

### Prelude

Application Security Management (ASM) has added support for preventing attacks by blocking malicious IPs using one click within Datadog.

<div class="note">

<div class="title">

Note

</div>

One click activation for ASM is currently in beta.

</div>

Dynamic instrumentation allows instrumenting a running service dynamically to extract runtime information that could be useful for, e.g., debugging purposes, or to add extra metrics without having to make code changes and re-deploy the service. See <https://ddtrace.readthedocs.io/en/stable/configuration.html> for more details.

### Upgrade Notes

- Pin \[attrs\](<https://pypi.org/project/attrs/>) dependency to version `>=20` due to incompatibility with \[cattrs\](<https://pypi.org/project/cattrs/>) version `22.1.0`.
- Use `Span.set_tag_str()` instead of `Span.set_tag()` when the tag value is a text type as a performance optimizations in manual instrumentation.

### New Features

- ASM: add support for one click activation using Remote Configuration Management (RCM). Set `DD_REMOTE_CONFIGURATION_ENABLED=true` to enable this feature.
- ASM: ip address collection will be enabled if not explicitly disabled and appsec is enabled.
- tracing: HTTP query string tagged by default in http.url tag (sensitive query strings will be obfuscated).
- Django: set <span class="title-ref">usr.id</span> tag by default if <span class="title-ref">request.user</span> is authenticated.
- Introduced the public interface for the dynamic instrumentation service. See <https://ddtrace.readthedocs.io/en/stable/configuration.html> for more details.
- Add `Span.set_tag_str()` as an alternative to the overloaded functionality of `Span.set_tag()` when the value can be coerced to unicode text.
- Enable `telemetry <Instrumentation Telemetry>` collection when tracing is enabled.

### Bug Fixes

- ASM: only report actor.ip on attack.
- aioredis: added exception handling for <span class="title-ref">CancelledError</span> in the aioredis integration.
- CI Visibility: fixed AppVeyor integration not extracting the full commit message.
- Add iterable methods on TracedCursor. Previously these were not present and would cause iterable usage of cursors in DB API integrations to fail.
- Fix parsing of the `DD_TAGS` environment variable value to include support for values with colons (e.g. URLs). Also fixed the parsing of invalid tags that begin with a space (e.g. `DD_TAGS=" key:val"` will now produce a tag with label `key`, instead of `key`, and value `val`).
- opentracing: don't raise an exception when distributed tracing headers are not present when attempting to extract.
- sqlite3: fix error when using `connection.backup` method.
- Change dependency from `` backport_ipaddress` to ``ipaddress`. Only install`ipaddress\`\` for Python \< 3.7.
- gevent: disable gevent after fork hook which could result in a performance regression.
- profiling: restart automatically on all Python versions.
- profiling: fixes an issue with Gunicorn child processes not storing profiling events.
- wsgi: when using more than one nested wsgi traced middleware in the same app ensure wsgi spans have the correct parenting.

### Other Changes

- tracing: add http.route tag to root span for Flask framework.

---

## v1.5.0

### New Features

- graphene: add support for `graphene>=2`. [See the graphql documentation](https://ddtrace.readthedocs.io/en/stable/integrations.html#graphql) for more information.
- Add support for aiobotocore 1.x and 2.x.
- ASM: add user information to traces.
- ASM: collect http client_ip.
- ASM: configure the sensitive data obfuscator.
- ASM: Detect attacks on Pylons body.
- ASM: propagate user id.
- ASM: Support In-App WAF metrics report.
- Collect user agent in normalized span tag `http.useragent`.
- ASM: Detect attacks on XML body (for Django, Pylons and Flask).
- Adds support for Lambda profiling, which can be enabled by starting the profiler outside of the handler (on cold start).
- profiler: collect and export the class name for the wall time, CPU time and lock profiles, when available.
- add DD_PYMONGO_SERVICE configuration
- ASM: Redact sensitive query strings if sent in http.url.
- redis: track the connection client_name.
- rediscluster: add service name configuration with `DD_REDISCLUSTER_SERVICE`
- snowflake: add snowflake query id tag to `sql.query` span

### Bug Fixes

- aiohttp_jinja2: use `app_key` to look up templates.
- ASM: (flask) avoid json decode error while parsing request body.
- ASM: fix Python 2 error reading WAF rules.
- ASM: reset wsgi input after reading.
- tracing: fix handling of unicode `_dd.origin` tag for Python 2
- tracing: fix nested web frameworks re-extracting and activating HTTP context propagation headers.
- requests: fix split-by-domain service name when multiple `@` signs are present in the url
- profiling: internal use of RLock needs to ensure original threading locks are used rather than gevent threading lock. Because of an indirection in the initialization of the original RLock, we end up getting an underlying gevent lock. We work around this behavior with gevent by creating a patched RLock for use internally.
- profiler: Remove lock for data structure linking threads to spans to avoid deadlocks with the trade-off of correctness of spans linked to threads by stack profiler at a given point in time.
- profiling: fix a possible deadlock due to spans being activated unexpectedly.

---

## v1.4.0

### New Features

- graphql: add tracing for `graphql-core>2`. See [the graphql documentation](https://ddtrace.readthedocs.io/en/stable/integrations.html#graphql) for more information.
- ASM: Detect attacks on Django body.
- ASM: Detect attacks on Flask request cookies
- ASM: Detect attacks on Django request cookies
- ASM: Detect attacks on Pylons HTTP query.
- ASM: Detect attacks on Pylons request cookies
- ASM: detect attacks on Pylons path parameters.
- ASM: Report HTTP method on Pylons framework
- ASM: Collect raw uri for Pylons framework.
- AppSec: collect response headers
- ASM: Detect attacks on Flask body.
- ASM: Detect attacks on path parameters
- The profiler now supports Windows.
- The profiler now supports code provenance reporting. This can be enabled by using the `enable_code_provenance=True` argument to the profiler or by setting the environment variable `DD_PROFILING_ENABLE_CODE_PROVENANCE` to `true`.

### Bug Fixes

- flask: add support for `flask>=2.2.0`
- Fixed the environment variable used for log file size bytes to be `DD_TRACE_LOG_FILE_SIZE_BYTES` as documented.
- jinja2: fix handling of template names which are not strings.
- Fixed support for pytest-bdd 6.
- Fixes cases where a pytest test parameter object string representation includes the `id()` of the object, causing the test fingerprint to constantly change across executions.
- wsgi: ignore GeneratorExit Exception in wsgi.response spans
- wsgi: ensures resource and http tags are always set on <span class="title-ref">wsgi.request</span> spans.

### Other Changes

- profiler: don't initialize the `AsyncioLockCollector` unless asyncio is
  available. This prevents noisy logs messages from being emitted in Python 2.

- docs: Added troubleshooting section for missing error details in the root span of a trace.

---

## v1.3.0

### New Features

- internal: Add support for Datadog trace tag propagation
- django: added `DD_DJANGO_INSTRUMENT_TEMPLATES=false` to allow tracing of Django template rendering.
- internal: Add sampling mechanism trace tag
- Add environment variables to write `ddtrace` logs to a file with `DD_TRACE_LOG_FILE`, `DD_TRACE_LOG_FILE_LEVEL`, and `DD_TRACE_FILE_SIZE_BYTES`
- Adds pytest-bdd integration to show more details in CI Visibility product.

### Bug Fixes

- starlette: Add back removed `aggregate_resources` feature.
- fastapi: Add back removed `aggregate_resources` feature.
- aiomysql: fix `AttributeError: __aenter__` when using cursors as context managers.
- asgi, starlette, fastapi: Exclude background tasks duration from web request spans.
- asgi: set the `http.url` tag using the hostname in the request header before defaulting to the hostname of the asgi server.
- mypy: Avoid parsing redis asyncio files when type checking Python 2
- starlette: Add back removed `ddtrace.contrib.starlette.get_resource` and `ddtrace.contrib.starlette.span_modifier`.
- fastapi: Add back removed `ddtrace.contrib.fastapi.span_modifier`.
- internal: fix exception raised for invalid values of `DD_TRACE_X_DATADOG_TAGS_MAX_LENGTH`.
- flask_caching: fix redis tagging after the v2.0 release.
- redis: create default Pin on asyncio client. Not having a Pin was resulting in no traces being produced for the async redis client.

### Other Changes

- perf: don't encode default parent_id value.
- profiling: add support for protobuf \>=4.0.

---

## v1.2.0

### Upgrade Notes

- The profiler `asyncio_loop_policy` attribute has been renamed to `asyncio_loop_policy_class` to accept a user-defined class. This guarantees the same asyncio loop policy class can be used process children.

### New Features

- Add tracing support for `aiomysql>=0.1.0`.

- Add support for `grpc.aio`.

- botocore: allow defining error status codes for specific API operations.

  See our `botocore` document for more information on how to enable this feature.

- ciapp: detect code owners of PyTest tests

- The memory profile collector can now entirely disabled with the `DD_PROFILING_MEMORY_ENABLED` environment variable.

- psycopg2: add option to enable tracing `psycopg2.connect` method.

  See our `psycopg2` documentation for more information.

- Add asyncio support of redis ≥ 4.2.0

### Bug Fixes

- Fixes deprecation warning for `asyncio.coroutine` decorator.

- internal: normalize header names in ASM

- profiling: implement `__aenter__` and `__aexit__` methods on `asyncio.Lock` wrapper.

- tracing: fix issue with `ddtrace-run` having the wrong priority order of tracer host/port/url env variable configuration.

- django,redis: fix unicode decode error when using unicode cache key on Python 2.7

- fastapi/starlette: when using sub-apps, formerly a call to `/sub-app/hello/{name}` would give a resource name of `/sub-app`. Now the full path `/sub-app/hello/{name}` is used for the resource name.

- sanic: Don't send non-500s error traces.

- pin protobuf to version `>=3,<4` due to incompatibility with version `4.21`.

- Fixes a performance issue with the profiler when used in an asyncio application.

- The profiler now copy all user-provided attributes on fork.

- pytest: Add note for disabling ddtrace plugin as workaround for side-effects

- Set required header to indicate top level span computation is done in the client to the Datadog agent. This fixes an issue where spans were erroneously being marked as top level when partial flushing or in certain asynchronous applications.

  The impact of this bug is the unintended computation of stats for non-top level spans.

### Other Changes

- The default number of events kept by the profiler has been reduced to decreased CPU and memory overhead.

---

## v1.1.4

### Bug Fixes

- pin protobuf to version `>=3,<4` due to incompatibility with version `4.21`.

---

## v1.1.3

### Bug Fixes

- tracing: fix issue with `ddtrace-run` having the wrong priority order of tracer host/port/url env variable configuration.
- sanic: Don't send non-500s error traces.
- Fixes a performance issue with the profiler when used in an asyncio application.

---

## v1.1.2

### Bug Fixes

- profiling: implement `__aenter__` and `__aexit__` methods on `asyncio.Lock` wrapper.

---

## v1.1.1

### Bug Fixes

- internal: normalize header names in ASM

- Set required header to indicate top level span computation is done in the client to the Datadog agent. This fixes an issue where spans were erroneously being marked as top level when partial flushing or in certain asynchronous applications.

  The impact of this bug is the unintended computation of stats for non-top level spans.

---

## v1.1.0

### Prelude

The Datadog APM Python team is happy to announce the release of v1.0.0 of ddtrace. This release introduces a formal `versioning policy<versioning>` that simplifies the public `interface<versioning_interfaces>` and defines a `release version policy<versioning_release>` for backwards compatible and incompatible changes to the public interface.

The v1.0.0 release is an important milestone for the library as it has grown substantially in scope. The first commit to the library was made on June 20, 2016. Nearly sixty minor releases later, the library now includes over sixty integrations for libraries. And the library has expanded from Tracing to support the Continuous Profiler and CI Visibility.

<div class="important">

<div class="title">

Important

</div>

Before upgrading to v1.0.0, we recommend users install `ddtrace>=0.60.0,<1.0.0` and enable deprecation warnings. All removals to the library interface and environment variables were deprecated on 0.x branch. Consult `Upgrade 0.x<upgrade-0.x>` for recommendations on migrating from the 0.x release branch.

</div>

<div class="note">

<div class="title">

Note

</div>

The changes to environment variables apply only to the configuration of the ddtrace library and not the Datadog Agent.

</div>

#### Upgrading summary

##### Functionality changes

The default logging configuration functionality of `ddtrace-run` has changed to address conflicts with application logging configuration. See `note on the new default behavior<disable-basic-config-call-by-default>` and `note on deprecation<deprecate-basic-config-call>` for future removal.

##### Removed legacy environment variables

These environment variables have been removed. In all cases the same functionality is provided by other environment variables and replacements are provided as recommended actions for upgrading.

| Variable                            | Replacement                        | Note                                   |
|-------------------------------------|------------------------------------|----------------------------------------|
| `DATADOG_` prefix                   | `DD_` prefix                       | `📝<remove-datadog-envs>`              |
| `DATADOG_SERVICE_NAME`              | `DD_SERVICE`                       | `📝<remove-legacy-service-name-envs>`  |
| `DD_LOGGING_RATE_LIMIT`             | `DD_TRACE_LOGGING_RATE`            | `📝<remove-logging-env>`               |
| `DD_TRACER_PARTIAL_FLUSH_ENABLED`   | `DD_TRACE_PARTIAL_FLUSH_ENABLED`   | `📝<remove-partial-flush-enabled-env>` |
| `DD_TRACER_PARTIAL_FLUSH_MIN_SPANS` | `DD_TRACE_PARTIAL_FLUSH_MIN_SPANS` | `📝<remove-partial-flush-min-envs>`    |

##### Removed legacy tracing interfaces

These methods and module attributes have been removed. Where the same functionality is provided by a different public method or module attribute, a recommended action is provided for upgrading. In a few limited cases, because the interface was no longer used or had been moved to the internal interface, it was removed and so no action is provided for upgrading.

| Module             | Method/Attribute           | Note                                  |
|--------------------|----------------------------|---------------------------------------|
| `ddtrace.context`  | `Context.clone`            | `📝<remove-clone-context>`            |
| `ddtrace.pin`      | `Pin.app`                  | `📝<remove-pin-app>`                  |
|                    | `Pin.app_type`             | `📝<remove-pin-apptype>`              |
| `ddtrace.sampler`  | `Sampler.default_sampler`  | `📝<remove-default-sampler>`          |
| `ddtrace.span`     | `Span.tracer`              | `📝<remove-span-tracer>`              |
|                    | `Span.__init__(tracer=)`   | `📝<remove-span-init-tracer>`         |
|                    | `Span.meta`                | `📝<remove-span-meta>`                |
|                    | `Span.metrics`             | `📝<remove-span-metrics>`             |
|                    | `Span.set_meta`            | `📝<remove-span-set-meta>`            |
|                    | `Span.set_metas`           | `📝<remove-span-set-metas>`           |
|                    | `Span.pprint`              | `📝<remove-span-pprint>`              |
| `ddtrace.tracer`   | `Tracer.debug_logging`     | `📝<remove-tracer-debug-logging>`     |
|                    | `Tracer.get_call_context`  | `📝<remove-tracer-get-call-context>`  |
|                    | `Tracer.tags`              | `📝<remove-tracer-tags>`              |
|                    | `Tracer.writer`            | `📝<remove-tracer-writer>`            |
|                    | `Tracer.__call__`          | `📝<remove-tracer-call>`              |
|                    | `Tracer.global_excepthook` | `📝<remove-tracer-global-excepthook>` |
|                    | `Tracer.log`               | `📝<remove-tracer-log>`               |
|                    | `Tracer.priority_sampler`  | `📝<remove-tracer-priority-sampler>`  |
|                    | `Tracer.sampler`           | `📝<remove-tracer-sampler>`           |
|                    | `Tracer.set_service_info`  | `📝<remove-tracer-set-service-info>`  |
| `ddtrace.ext`      | `SpanTypes`                | `📝<remove-span-types-enum>`          |
| `ddtrace.helpers`  | `get_correlation_ids`      | `📝<remove-helpers>`                  |
| `ddtrace.settings` | `Config.HTTPServerConfig`  | `📝<remove-config-httpserver>`        |

##### Removed legacy integration tracing

These tracing functions in integrations were no longer used for automatic instrumentation so have been removed. Any manual instrumentation code in an application will need to be replaced with `ddtrace.patch_all` or `ddtrace.patch` when upgrading.

| Module                        | Function/Class                          |                                          |
|-------------------------------|-----------------------------------------|------------------------------------------|
| `ddtrace.contrib.cassandra`   | `get_traced_cassandra`                  | `📝<remove-cassandra-traced>`            |
| `ddtrace.contrib.celery`      | `patch_task`                            | `📝<remove-celery-patch-task>`           |
| `ddtrace.contrib.celery`      | `unpatch_task`                          | `📝<remove-celery-unpatch-task>`         |
| `ddtrace.contrib.flask`       | `middleware.TraceMiddleware`            | `📝<remove-flask-middleware>`            |
| `ddtrace.contrib.mongoengine` | `trace_mongoengine`                     | `📝<remove-mongoengine-traced>`          |
| `ddtrace.contrib.mysql`       | `get_traced_mysql_connection`           | `📝<remove-mysql-legacy>`                |
| `ddtrace.contrib.psycopg`     | `connection_factory`                    | `📝<remove-psycopg-legacy>`              |
| `ddtrace.contrib.pymongo`     | `patch.trace_mongo_client`              | `📝<remove-pymongo-client>`              |
| `ddtrace.contrib.pymysql`     | `tracers.get_traced_pymysql_connection` | `📝<remove-pymysql-connection>`          |
| `ddtrace.contrib.requests`    | `legacy`                                | `📝<remove-requests-legacy-distributed>` |
| `ddtrace.contrib.redis`       | `tracers.get_traced_redis`              | `📝<remove-redis-traced>`                |
| `ddtrace.contrib.redis`       | `tracers.get_traced_redis_from`         | `📝<remove-redis-traced-from>`           |
| `ddtrace.contrib.sqlite3`     | `connection_factory`                    | `📝<remove-sqlite3-legacy>`              |

##### Removed deprecated modules

These modules have been removed. Many were moved to the internal interface as they were not intended to be used as part of the public interface. In these cases, no action is provided for upgrading. In a few cases, other modules are provided as alternatives to maintain functionality. See the notes for more information.

| Module                      | Note                                   |
|-----------------------------|----------------------------------------|
| `ddtrace.compat`            | `📝<remove-ddtrace-compat>`            |
| `ddtrace.contrib.util`      | `📝<remove-contrib-util>`              |
| `ddtrace.encoding`          | `📝<remove-ddtrace-encoding>`          |
| `ddtrace.ext.errors`        | `📝<remove-ext-errors>`                |
| `ddtrace.ext.priority`      | `📝<remove-ext-priority>`              |
| `ddtrace.ext.system`        | `📝<remove-ext-system>`                |
| `ddtrace.http`              | `📝<remove-http>`                      |
| `ddtrace.monkey`            | `📝<remove-ddtrace-monkey>`            |
| `ddtrace.propagation.utils` | `📝<remove-ddtrace-propagation-utils>` |
| `ddtrace.util`              | `📝<remove-ddtrace-util>`              |
| `ddtrace.utils`             | `📝<remove-ddtrace-utils>`             |

### New Features

- Add `Span.get_tags` and `Span.get_metrics`.

- aiohttp: add client integration. This integration traces requests made using the aiohttp client and includes support for distributed tracing. See [the documentation](https://ddtrace.readthedocs.io/en/stable/integrations.html#aiohttp) for more information.

- aiohttp_jinja2: move into new integration. Formerly the aiohttp_jinja2 instrumentation was enabled using the aiohttp integration. Use `patch(aiohttp_jinja2=True)` instead of `patch(aiohttp=True)`. To support legacy behavior `patch(aiohttp=True)` will still enable aiohttp_jinja2.

- asyncpg: add integration supporting v0.18.0 and above. See `the docs<asyncpg>` for more information.

- fastapi: add support for tracing `fastapi.routing.serialize_response`.

  This will give an insight into how much time is spent calling `jsonable_encoder` within a given request. This does not provide visibility into how long it takes for `Response.render`/`json.dumps`.

- Add support to reuse HTTP connections when sending trace payloads to the agent. This feature is disabled by default. Set `DD_TRACE_WRITER_REUSE_CONNECTIONS=true` to enable this feature.

- MySQLdb: Added optional tracing for MySQLdb.connect, using the configuration option `here<mysqldb_config_trace_connect>`.

- The profiler now supports profiling `asyncio.Lock` objects.

- psycopg2: add option to enable tracing `psycopg2.connect` method.

  See our `psycopg2` documentation for more information.

- Add support for injecting and extracting B3 propagation headers.

  See `DD_TRACE_PROPAGATION_STYLE_EXTRACT <dd-trace-propagation-style-extract>` and `DD_TRACE_PROPAGATION_STYLE_INJECT <dd-trace-propagation-style-inject>` configuration documentation to enable.

### Upgrade Notes

- <div id="remove-default-sampler">

  The deprecated attribute `ddtrace.Sampler.default_sampler` is removed.

  </div>

- Spans started after `Tracer.shutdown()` has been called will no longer be sent to the Datadog Agent.

- <div id="disable-basic-config-call-by-default">

  Default value of `DD_CALL_BASIC_CONFIG` was updated from `True` to `False`. Call `logging.basicConfig()` to configure logging in your application.

  </div>

- aiohttp_jinja2: use `patch(aiohttp_jinja2=True)` instead of `patch(aiohttp=True)` for enabling/disabling the integration.

- <div id="remove-config-httpserver">

  `ddtrace.settings.Config.HTTPServerConfig` is removed.

  </div>

- <div id="remove-cassandra-traced">

  cassandra: `get_traced_cassandra` is removed. Use `ddtrace.patch(cassandra=True)` or `ddtrace.patch_all()` instead.

  </div>

- <div id="remove-celery-patch-task">

  celery: `ddtrace.contrib.celery.patch_task` is removed. Use `ddtrace.patch(celery=True)` or `ddtrace.patch_all()` instead.

  </div>

- <div id="remove-celery-unpatch-task">

  celery: `ddtrace.contrib.celery.unpatch_task` is removed. Use `ddtrace.contrib.celery.unpatch()` instead.

  </div>

- <div id="remove-clone-context">

  `ddrace.context.Context.clone` is removed. This is no longer needed since the tracer now supports asynchronous frameworks out of the box.

  </div>

- `ddtrace.constants.FILTERS_KEY` is removed.

- `ddtrace.constants.NUMERIC_TAGS` is removed.

- `ddtrace.constants.LOG_SPAN_KEY` is removed.

- <div id="remove-contrib-util">

  The deprecated module `ddtrace.contrib.util` is removed.

  </div>

- <div id="remove-ddtrace-compat">

  The deprecated module `ddtrace.compat` is removed.

  </div>

- <div id="remove-ddtrace-encoding">

  The deprecated module `ddtrace.encoding` is removed.

  </div>

- <div id="remove-http">

  The deprecated modules `ddtrace.http` and `ddtrace.http.headers` are removed. Use `ddtrace.contrib.trace_utils.set_http_meta` to store request and response headers on a span.

  </div>

- <div id="remove-ddtrace-install-excepthooks">

  Remove deprecated `ddtrace.install_excepthook`.

  </div>

- <div id="remove-ddtrace-uninstall-excepthooks">

  Remove deprecated `ddtrace.uninstall_excepthook`.

  </div>

- <div id="remove-ddtrace-monkey">

  The deprecated module `ddtrace.monkey` is removed. Use `ddtrace.patch <ddtrace.patch>` or `ddtrace.patch_all <ddtrace.patch_all>` instead.

  </div>

- <div id="remove-ddtrace-propagation-utils">

  The deprecated module `ddtrace.propagation.utils` is removed.

  </div>

- <div id="remove-ddtrace-utils">

  The deprecated module `ddtrace.utils` and its submodules are removed:
  - `ddtrace.utils.attr`
  - `ddtrace.utils.attrdict`
  - `ddtrace.utils.cache`
  - `ddtrace.utils.config`
  - `ddtrace.utils.deprecation`
  - `ddtrace.utils.formats`
  - `ddtrace.utils.http`
  - `ddtrace.utils.importlib`
  - `ddtrace.utils.time`
  - `ddtrace.utils.version`
  - `ddtrace.utils.wrappers`

  </div>

- <div id="remove-tracer-sampler">

  `ddtrace.Tracer.sampler` is removed.

  </div>

- <div id="remove-tracer-priority-sampler">

  `ddtrace.Tracer.priority_sampler` is removed.

  </div>

- <div id="remove-tracer-tags">

  `ddtrace.Tracer.tags` is removed. Use the environment variable `DD_TAGS<dd-tags>` to set the global tags instead.

  </div>

- <div id="remove-tracer-log">

  `ddtrace.Tracer.log` was removed.

  </div>

- <div id="remove-ext-errors">

  The deprecated module `ddtrace.ext.errors` is removed. Use the `ddtrace.constants` module instead:

      from ddtrace.constants import ERROR_MSG
      from ddtrace.constants import ERROR_STACK
      from ddtrace.constants import ERROR_TYPE

  </div>

- <div id="remove-ext-priority">

  The deprecated module `ddtrace.ext.priority` is removed. Use the `ddtrace.constants` module instead for setting sampling priority tags:

      from ddtrace.constants import USER_KEEP
      from ddtrace.constants import USER_REJECT

  </div>

- <div id="remove-ext-system">

  The deprecated module `ddtrace.ext.system` is removed. Use `ddtrace.constants.PID` instead.

  </div>

- <div id="remove-helpers">

  The deprecated method `ddtrace.helpers.get_correlation_ids` is removed. Use `ddtrace.Tracer.get_log_correlation_context` instead.

  </div>

- <div id="remove-legacy-service-name-envs">

  The legacy environment variables `DD_SERVICE_NAME` and `DATADOG_SERVICE_NAME` are removed. Use `DD_SERVICE` instead.

  </div>

- <div id="remove-mongoengine-traced">

  mongoengine: The deprecated method `ddtrace.contrib.mongoengine.trace_mongoengine` is removed. Use `ddtrace.patch(mongoengine=True)` or `ddtrace.patch()` instead.

  </div>

- <div id="remove-mysql-legacy">

  mysql: The deprecated method `ddtrace.contrib.mysql.get_traced_mysql_connection` is removed. Use `ddtrace.patch(mysql=True)` or `ddtrace.patch_all()` instead.

  </div>

- <div id="remove-pin-app">

  `Pin.app` is removed.

  </div>

- <div id="remove-pin-apptype">

  `Pin.app_type` is removed.

  </div>

- <div id="remove-psycopg-legacy">

  psycopg: `ddtrace.contrib.psycopg.connection_factory` is removed. Use `ddtrace.patch(psycopg=True)` or `ddtrace.patch_all()` instead.

  </div>

- <div id="remove-requests-legacy-distributed">

  requests: The legacy distributed tracing configuration is removed. Use `ddtrace.config.requests['distributed_tracing']<requests-config-distributed-tracing>` instead.

  </div>

- <div id="remove-span-meta">

  `ddtrace.Span.meta` is removed. Use `ddtrace.Span.get_tag` and `ddtrace.Span.set_tag` instead.

  </div>

- <div id="remove-span-metrics">

  `ddtrace.Span.metrics` is removed. Use `ddtrace.Span.get_metric` and `ddtrace.Span.set_metric` instead.

  </div>

- <div id="remove-span-pprint">

  `ddtrace.Span.pprint` is removed.

  </div>

- <div id="remove-span-set-meta">

  `ddtrace.Span.set_meta` is removed. Use `ddtrace.Span.set_tag` instead.

  </div>

- <div id="remove-span-set-metas">

  `ddtrace.Span.set_metas` is removed. Use `ddtrace.Span.set_tags` instead.

  </div>

- `Span.to_dict` is removed.

- <div id="remove-span-tracer">

  `Span.tracer` is removed.

  </div>

- <div id="remove-span-init-tracer">

  The deprecated <span class="title-ref">tracer</span> argument is removed from `ddtrace.Span.__init__`.

  </div>

- <div id="remove-sqlite3-legacy">

  sqlite3: `ddtrace.contrib.sqlite3.connection_factory` is removed. Use `ddtrace.patch(sqlite3=True)` or `ddtrace.patch_all()` instead.

  </div>

- <div id="remove-tracer-debug-logging">

  Remove deprecated attribute `ddtrace.Tracer.debug_logging`. Set the logging level for the `ddtrace.tracer` logger instead:

      import logging
      log = logging.getLogger("ddtrace.tracer")
      log.setLevel(logging.DEBUG)

  </div>

- <div id="remove-tracer-call">

  `ddtrace.Tracer.__call__` is removed.

  </div>

- <div id="remove-tracer-global-excepthook">

  `ddtrace.Tracer.global_excepthook` is removed.

  </div>

- <div id="remove-tracer-get-call-context">

  `ddtrace.Tracer.get_call_context` is removed. Use `ddtrace.Tracer.current_trace_context` instead.

  </div>

- <div id="remove-tracer-set-service-info">

  `ddtrace.Tracer.set_service_info` is removed.

  </div>

- <div id="remove-tracer-writer">

  `ddtrace.Tracer.writer` is removed. To force flushing of buffered traces to the agent, use `ddtrace.Tracer.flush` instead.

  </div>

- `ddtrace.warnings.DDTraceDeprecationWarning` is removed.

- `DD_TRACE_RAISE_DEPRECATIONWARNING` environment variable is removed.

- <div id="remove-datadog-envs">

  The environment variables prefixed with `DATADOG_` are removed. Use environment variables prefixed with `DD_` instead.

  </div>

- <div id="remove-logging-env">

  The environment variable `DD_LOGGING_RATE_LIMIT` is removed. Use `DD_TRACE_LOGGING_RATE` instead.

  </div>

- <div id="remove-partial-flush-enabled-env">

  The environment variable `DD_TRACER_PARTIAL_FLUSH_ENABLED` is removed. Use `DD_TRACE_PARTIAL_FLUSH_ENABLED` instead.

  </div>

- <div id="remove-partial-flush-min-envs">

  The environment variable `DD_TRACER_PARTIAL_FLUSH_MIN_SPANS` is removed. Use `DD_TRACE_PARTIAL_FLUSH_MIN_SPANS` instead.

  </div>

- <div id="remove-ddtrace-util">

  `ddtrace.util` is removed.

  </div>

- <div id="remove-span-types-enum">

  `ddtrace.ext.SpanTypes` is no longer an `Enum`. Use `SpanTypes.<TYPE>` instead of `SpanTypes.<TYPE>.value`.

  </div>

- `Tracer.write` has been removed.

- <div id="remove-flask-middleware">

  Removed deprecated middleware `ddtrace.contrib.flask.middleware.py:TraceMiddleware`. Use `ddtrace.patch_all` or `ddtrace.patch` instead.

  </div>

- <div id="remove-pymongo-client">

  Removed deprecated function `ddtrace.contrib.pymongo.patch.py:trace_mongo_client`. Use `ddtrace.patch_all` or `ddtrace.patch` instead.

  </div>

- <div id="remove-pymysql-connection">

  Removed deprecated function `ddtrace.contrib.pymysql.tracers.py:get_traced_pymysql_connection`. Use `ddtrace.patch_all` or `ddtrace.patch` instead.

  </div>

- <div id="remove-redis-traced">

  Removed deprecated function `ddtrace.contrib.redis.tracers.py:get_traced_redis`. Use `ddtrace.patch_all` or `ddtrace.patch` instead.

  </div>

- <div id="remove-redis-traced-from">

  Removed deprecated function `ddtrace.contrib.redis.tracers.py:get_traced_redis_from`. Use `ddtrace.patch_all` or `ddtrace.patch` instead.

  </div>

### Deprecation Notes

- <div id="deprecate-basic-config-call">

  `DD_CALL_BASIC_CONFIG` is deprecated.

  </div>

### Bug Fixes

- Fixes deprecation warning for `asyncio.coroutine` decorator.

- botocore: fix incorrect context propagation message attribute types for SNS. This addresses [Datadog/serverless-plugin-datadog#232](https://github.com/DataDog/serverless-plugin-datadog/issues/232)

- aiohttp: fix issue causing `ddtrace.contrib.aiohttp_jinja2.patch` module to be imported instead of the `patch()` function.

- botocore: omit `SecretBinary` and `SecretString` from span metadata for calls to Secrets Manager.

- tracing/internal: fix encoding of propagated internal tags.

- Fix issue building `ddtrace` from source on macOS 12.

- Fix issue building `ddtrace` for the Pyston Python implementation by not building the `_memalloc` extension anymore when using Pyston.

- `tracer.get_log_correlation_context()`: use active context in addition to
  active span. Formerly just the span was used and this would break cross execution log correlation as a context object is used for the propagation.

- opentracer: update `set_tag` and `set_operation_name` to return a
  reference to the span to match the OpenTracing spec.

- The CPU profiler now reports the main thread CPU usage even when asyncio tasks are running.

- Fixes wrong numbers of memory allocation being reported in the memory profiler.

- pymongo: fix `write_command` being patched with the wrong method signature.

### Other Notes

- tracing/internal: disable Datadog internal tag propagation

---

## v1.0.3

### Bug Fixes

- Set required header to indicate top level span computation is done in the client to the Datadog agent. This fixes an issue where spans were erroneously being marked as top level when partial flushing or in certain asynchronous applications.

  The impact of this bug is the unintended computation of stats for non-top level spans.

---

## v1.0.2

### Bug Fixes

- Fixes deprecation warning for `asyncio.coroutine` decorator.

---

## v1.0.1

### Bug Fixes

- Fix issue building `ddtrace` for the Pyston Python implementation by not building the `_memalloc` extension anymore when using Pyston.

- `tracer.get_log_correlation_context()`: use active context in addition to
  active span. Formerly just the span was used and this would break cross execution log correlation as a context object is used for the propagation.

- The CPU profiler now reports the main thread CPU usage even when asyncio tasks are running.

---

## v1.0.0

### Prelude

The Datadog APM Python team is happy to announce the release of v1.0.0 of ddtrace. This release introduces a formal `versioning policy<versioning>` that simplifies the public `interface<versioning_interfaces>` and defines a `release version policy<versioning_release>` for backwards compatible and incompatible changes to the public interface.

The v1.0.0 release is an important milestone for the library as it has grown substantially in scope. The first commit to the library was made on June 20, 2016. Nearly sixty minor releases later, the library now includes over sixty integrations for libraries. And the library has expanded from Tracing to support the Continuous Profiler and CI Visibility.

<div class="important">

<div class="title">

Important

</div>

Before upgrading to v1.0.0, we recommend users install `ddtrace>=0.60.0,<1.0.0` and enable deprecation warnings. All removals to the library interface and environment variables were deprecated on 0.x branch. Consult `Upgrade 0.x<upgrade-0.x>` for recommendations on migrating from the 0.x release branch.

</div>

<div class="note">

<div class="title">

Note

</div>

The changes to environment variables apply only to the configuration of the ddtrace library and not the Datadog Agent.

</div>

#### Upgrading summary

##### Functionality changes

The default logging configuration functionality of `ddtrace-run` has changed to address conflicts with application logging configuration. See `note on the new default behavior<disable-basic-config-call-by-default>` and `note on deprecation<deprecate-basic-config-call>` for future removal.

##### Removed legacy environment variables

These environment variables have been removed. In all cases the same functionality is provided by other environment variables and replacements are provided as recommended actions for upgrading.

| Variable                            | Replacement                        | Note                                   |
|-------------------------------------|------------------------------------|----------------------------------------|
| `DATADOG_` prefix                   | `DD_` prefix                       | `📝<remove-datadog-envs>`              |
| `DATADOG_SERVICE_NAME`              | `DD_SERVICE`                       | `📝<remove-legacy-service-name-envs>`  |
| `DD_LOGGING_RATE_LIMIT`             | `DD_TRACE_LOGGING_RATE`            | `📝<remove-logging-env>`               |
| `DD_TRACER_PARTIAL_FLUSH_ENABLED`   | `DD_TRACE_PARTIAL_FLUSH_ENABLED`   | `📝<remove-partial-flush-enabled-env>` |
| `DD_TRACER_PARTIAL_FLUSH_MIN_SPANS` | `DD_TRACE_PARTIAL_FLUSH_MIN_SPANS` | `📝<remove-partial-flush-min-envs>`    |

##### Removed legacy tracing interfaces

These methods and module attributes have been removed. Where the same functionality is provided by a different public method or module attribute, a recommended action is provided for upgrading. In a few limited cases, because the interface was no longer used or had been moved to the internal interface, it was removed and so no action is provided for upgrading.

| Module             | Method/Attribute           | Note                                  |
|--------------------|----------------------------|---------------------------------------|
| `ddtrace.context`  | `Context.clone`            | `📝<remove-clone-context>`            |
| `ddtrace.pin`      | `Pin.app`                  | `📝<remove-pin-app>`                  |
|                    | `Pin.app_type`             | `📝<remove-pin-apptype>`              |
| `ddtrace.sampler`  | `Sampler.default_sampler`  | `📝<remove-default-sampler>`          |
| `ddtrace.span`     | `Span.tracer`              | `📝<remove-span-tracer>`              |
|                    | `Span.__init__(tracer=)`   | `📝<remove-span-init-tracer>`         |
|                    | `Span.meta`                | `📝<remove-span-meta>`                |
|                    | `Span.metrics`             | `📝<remove-span-metrics>`             |
|                    | `Span.set_meta`            | `📝<remove-span-set-meta>`            |
|                    | `Span.set_metas`           | `📝<remove-span-set-metas>`           |
|                    | `Span.pprint`              | `📝<remove-span-pprint>`              |
| `ddtrace.tracer`   | `Tracer.debug_logging`     | `📝<remove-tracer-debug-logging>`     |
|                    | `Tracer.get_call_context`  | `📝<remove-tracer-get-call-context>`  |
|                    | `Tracer.tags`              | `📝<remove-tracer-tags>`              |
|                    | `Tracer.writer`            | `📝<remove-tracer-writer>`            |
|                    | `Tracer.__call__`          | `📝<remove-tracer-call>`              |
|                    | `Tracer.global_excepthook` | `📝<remove-tracer-global-excepthook>` |
|                    | `Tracer.log`               | `📝<remove-tracer-log>`               |
|                    | `Tracer.priority_sampler`  | `📝<remove-tracer-priority-sampler>`  |
|                    | `Tracer.sampler`           | `📝<remove-tracer-sampler>`           |
|                    | `Tracer.set_service_info`  | `📝<remove-tracer-set-service-info>`  |
| `ddtrace.ext`      | `SpanTypes`                | `📝<remove-span-types-enum>`          |
| `ddtrace.helpers`  | `get_correlation_ids`      | `📝<remove-helpers>`                  |
| `ddtrace.settings` | `Config.HTTPServerConfig`  | `📝<remove-config-httpserver>`        |

##### Removed legacy integration tracing

These tracing functions in integrations were no longer used for automatic instrumentation so have been removed. Any manual instrumentation code in an application will need to be replaced with `ddtrace.patch_all` or `ddtrace.patch` when upgrading.

| Module                        | Function/Class                          |                                          |
|-------------------------------|-----------------------------------------|------------------------------------------|
| `ddtrace.contrib.cassandra`   | `get_traced_cassandra`                  | `📝<remove-cassandra-traced>`            |
| `ddtrace.contrib.celery`      | `patch_task`                            | `📝<remove-celery-patch-task>`           |
| `ddtrace.contrib.celery`      | `unpatch_task`                          | `📝<remove-celery-unpatch-task>`         |
| `ddtrace.contrib.flask`       | `middleware.TraceMiddleware`            | `📝<remove-flask-middleware>`            |
| `ddtrace.contrib.mongoengine` | `trace_mongoengine`                     | `📝<remove-mongoengine-traced>`          |
| `ddtrace.contrib.mysql`       | `get_traced_mysql_connection`           | `📝<remove-mysql-legacy>`                |
| `ddtrace.contrib.psycopg`     | `connection_factory`                    | `📝<remove-psycopg-legacy>`              |
| `ddtrace.contrib.pymongo`     | `patch.trace_mongo_client`              | `📝<remove-pymongo-client>`              |
| `ddtrace.contrib.pymysql`     | `tracers.get_traced_pymysql_connection` | `📝<remove-pymysql-connection>`          |
| `ddtrace.contrib.requests`    | `legacy`                                | `📝<remove-requests-legacy-distributed>` |
| `ddtrace.contrib.redis`       | `tracers.get_traced_redis`              | `📝<remove-redis-traced>`                |
| `ddtrace.contrib.redis`       | `tracers.get_traced_redis_from`         | `📝<remove-redis-traced-from>`           |
| `ddtrace.contrib.sqlite3`     | `connection_factory`                    | `📝<remove-sqlite3-legacy>`              |

##### Removed deprecated modules

These modules have been removed. Many were moved to the internal interface as they were not intended to be used as part of the public interface. In these cases, no action is provided for upgrading. In a few cases, other modules are provided as alternatives to maintain functionality. See the notes for more information.

| Module                      | Note                                   |
|-----------------------------|----------------------------------------|
| `ddtrace.compat`            | `📝<remove-ddtrace-compat>`            |
| `ddtrace.contrib.util`      | `📝<remove-contrib-util>`              |
| `ddtrace.encoding`          | `📝<remove-ddtrace-encoding>`          |
| `ddtrace.ext.errors`        | `📝<remove-ext-errors>`                |
| `ddtrace.ext.priority`      | `📝<remove-ext-priority>`              |
| `ddtrace.ext.system`        | `📝<remove-ext-system>`                |
| `ddtrace.http`              | `📝<remove-http>`                      |
| `ddtrace.monkey`            | `📝<remove-ddtrace-monkey>`            |
| `ddtrace.propagation.utils` | `📝<remove-ddtrace-propagation-utils>` |
| `ddtrace.util`              | `📝<remove-ddtrace-util>`              |
| `ddtrace.utils`             | `📝<remove-ddtrace-utils>`             |

### New Features

- Add `Span.get_tags` and `Span.get_metrics`.
- aiohttp: add client integration. This integration traces requests made using the aiohttp client and includes support for distributed tracing. See [the documentation](https://ddtrace.readthedocs.io/en/stable/integrations.html#aiohttp) for more information.
- aiohttp_jinja2: move into new integration. Formerly the aiohttp_jinja2 instrumentation was enabled using the aiohttp integration. Use `patch(aiohttp_jinja2=True)` instead of `patch(aiohttp=True)`. To support legacy behavior `patch(aiohttp=True)` will still enable aiohttp_jinja2.
- asyncpg: add integration supporting v0.18.0 and above. See `the docs<asyncpg>` for more information.

### Upgrade Notes

- <div id="remove-default-sampler">

  The deprecated attribute `ddtrace.Sampler.default_sampler` is removed.

  </div>

- Spans started after `Tracer.shutdown()` has been called will no longer be sent to the Datadog Agent.

- <div id="disable-basic-config-call-by-default">

  Default value of `DD_CALL_BASIC_CONFIG` was updated from `True` to `False`. Call `logging.basicConfig()` to configure logging in your application.

  </div>

- aiohttp_jinja2: use `patch(aiohttp_jinja2=True)` instead of `patch(aiohttp=True)` for enabling/disabling the integration.

- <div id="remove-config-httpserver">

  `ddtrace.settings.Config.HTTPServerConfig` is removed.

  </div>

- <div id="remove-cassandra-traced">

  cassandra: `get_traced_cassandra` is removed. Use `ddtrace.patch(cassandra=True)` or `ddtrace.patch_all()` instead.

  </div>

- <div id="remove-celery-patch-task">

  celery: `ddtrace.contrib.celery.patch_task` is removed. Use `ddtrace.patch(celery=True)` or `ddtrace.patch_all()` instead.

  </div>

- <div id="remove-celery-unpatch-task">

  celery: `ddtrace.contrib.celery.unpatch_task` is removed. Use `ddtrace.contrib.celery.unpatch()` instead.

  </div>

- <div id="remove-clone-context">

  `ddrace.context.Context.clone` is removed. This is no longer needed since the tracer now supports asynchronous frameworks out of the box.

  </div>

- `ddtrace.constants.FILTERS_KEY` is removed.

- `ddtrace.constants.NUMERIC_TAGS` is removed.

- `ddtrace.constants.LOG_SPAN_KEY` is removed.

- <div id="remove-contrib-util">

  The deprecated module `ddtrace.contrib.util` is removed.

  </div>

- <div id="remove-ddtrace-compat">

  The deprecated module `ddtrace.compat` is removed.

  </div>

- <div id="remove-ddtrace-encoding">

  The deprecated module `ddtrace.encoding` is removed.

  </div>

- <div id="remove-http">

  The deprecated modules `ddtrace.http` and `ddtrace.http.headers` are removed. Use `ddtrace.contrib.trace_utils.set_http_meta` to store request and response headers on a span.

  </div>

- <div id="remove-ddtrace-install-excepthooks">

  Remove deprecated `ddtrace.install_excepthook`.

  </div>

- <div id="remove-ddtrace-uninstall-excepthooks">

  Remove deprecated `ddtrace.uninstall_excepthook`.

  </div>

- <div id="remove-ddtrace-monkey">

  The deprecated module `ddtrace.monkey` is removed. Use `ddtrace.patch <ddtrace.patch>` or `ddtrace.patch_all <ddtrace.patch_all>` instead.

  </div>

- <div id="remove-ddtrace-propagation-utils">

  The deprecated module `ddtrace.propagation.utils` is removed.

  </div>

- <div id="remove-ddtrace-utils">

  The deprecated module `ddtrace.utils` and its submodules are removed:
  - `ddtrace.utils.attr`
  - `ddtrace.utils.attrdict`
  - `ddtrace.utils.cache`
  - `ddtrace.utils.config`
  - `ddtrace.utils.deprecation`
  - `ddtrace.utils.formats`
  - `ddtrace.utils.http`
  - `ddtrace.utils.importlib`
  - `ddtrace.utils.time`
  - `ddtrace.utils.version`
  - `ddtrace.utils.wrappers`

  </div>

- <div id="remove-tracer-sampler">

  `ddtrace.Tracer.sampler` is removed.

  </div>

- <div id="remove-tracer-priority-sampler">

  `ddtrace.Tracer.priority_sampler` is removed.

  </div>

- <div id="remove-tracer-tags">

  `ddtrace.Tracer.tags` is removed. Use the environment variable `DD_TAGS<dd-tags>` to set the global tags instead.

  </div>

- <div id="remove-tracer-log">

  `ddtrace.Tracer.log` was removed.

  </div>

- <div id="remove-ext-errors">

  The deprecated module `ddtrace.ext.errors` is removed. Use the `ddtrace.constants` module instead:

      from ddtrace.constants import ERROR_MSG
      from ddtrace.constants import ERROR_STACK
      from ddtrace.constants import ERROR_TYPE

  </div>

- <div id="remove-ext-priority">

  The deprecated module `ddtrace.ext.priority` is removed. Use the `ddtrace.constants` module instead for setting sampling priority tags:

      from ddtrace.constants import USER_KEEP
      from ddtrace.constants import USER_REJECT

  </div>

- <div id="remove-ext-system">

  The deprecated module `ddtrace.ext.system` is removed. Use `ddtrace.constants.PID` instead.

  </div>

- <div id="remove-helpers">

  The deprecated method `ddtrace.helpers.get_correlation_ids` is removed. Use `ddtrace.Tracer.get_log_correlation_context` instead.

  </div>

- <div id="remove-legacy-service-name-envs">

  The legacy environment variables `DD_SERVICE_NAME` and `DATADOG_SERVICE_NAME` are removed. Use `DD_SERVICE` instead.

  </div>

- <div id="remove-mongoengine-traced">

  mongoengine: The deprecated method `ddtrace.contrib.mongoengine.trace_mongoengine` is removed. Use `ddtrace.patch(mongoengine=True)` or `ddtrace.patch()` instead.

  </div>

- <div id="remove-mysql-legacy">

  mysql: The deprecated method `ddtrace.contrib.mysql.get_traced_mysql_connection` is removed. Use `ddtrace.patch(mysql=True)` or `ddtrace.patch_all()` instead.

  </div>

- <div id="remove-pin-app">

  `Pin.app` is removed.

  </div>

- <div id="remove-pin-apptype">

  `Pin.app_type` is removed.

  </div>

- <div id="remove-psycopg-legacy">

  psycopg: `ddtrace.contrib.psycopg.connection_factory` is removed. Use `ddtrace.patch(psycopg=True)` or `ddtrace.patch_all()` instead.

  </div>

- <div id="remove-requests-legacy-distributed">

  requests: The legacy distributed tracing configuration is removed. Use `ddtrace.config.requests['distributed_tracing']<requests-config-distributed-tracing>` instead.

  </div>

- <div id="remove-span-meta">

  `ddtrace.Span.meta` is removed. Use `ddtrace.Span.get_tag` and `ddtrace.Span.set_tag` instead.

  </div>

- <div id="remove-span-metrics">

  `ddtrace.Span.metrics` is removed. Use `ddtrace.Span.get_metric` and `ddtrace.Span.set_metric` instead.

  </div>

- <div id="remove-span-pprint">

  `ddtrace.Span.pprint` is removed.

  </div>

- <div id="remove-span-set-meta">

  `ddtrace.Span.set_meta` is removed. Use `ddtrace.Span.set_tag` instead.

  </div>

- <div id="remove-span-set-metas">

  `ddtrace.Span.set_metas` is removed. Use `ddtrace.Span.set_tags` instead.

  </div>

- `Span.to_dict` is removed.

- <div id="remove-span-tracer">

  `Span.tracer` is removed.

  </div>

- <div id="remove-span-init-tracer">

  The deprecated <span class="title-ref">tracer</span> argument is removed from `ddtrace.Span.__init__`.

  </div>

- <div id="remove-sqlite3-legacy">

  sqlite3: `ddtrace.contrib.sqlite3.connection_factory` is removed. Use `ddtrace.patch(sqlite3=True)` or `ddtrace.patch_all()` instead.

  </div>

- <div id="remove-tracer-debug-logging">

  Remove deprecated attribute `ddtrace.Tracer.debug_logging`. Set the logging level for the `ddtrace.tracer` logger instead:

      import logging
      log = logging.getLogger("ddtrace.tracer")
      log.setLevel(logging.DEBUG)

  </div>

- <div id="remove-tracer-call">

  `ddtrace.Tracer.__call__` is removed.

  </div>

- <div id="remove-tracer-global-excepthook">

  `ddtrace.Tracer.global_excepthook` is removed.

  </div>

- <div id="remove-tracer-get-call-context">

  `ddtrace.Tracer.get_call_context` is removed. Use `ddtrace.Tracer.current_trace_context` instead.

  </div>

- <div id="remove-tracer-set-service-info">

  `ddtrace.Tracer.set_service_info` is removed.

  </div>

- <div id="remove-tracer-writer">

  `ddtrace.Tracer.writer` is removed. To force flushing of buffered traces to the agent, use `ddtrace.Tracer.flush` instead.

  </div>

- `ddtrace.warnings.DDTraceDeprecationWarning` is removed.

- `DD_TRACE_RAISE_DEPRECATIONWARNING` environment variable is removed.

- <div id="remove-datadog-envs">

  The environment variables prefixed with `DATADOG_` are removed. Use environment variables prefixed with `DD_` instead.

  </div>

- <div id="remove-logging-env">

  The environment variable `DD_LOGGING_RATE_LIMIT` is removed. Use `DD_TRACE_LOGGING_RATE` instead.

  </div>

- <div id="remove-partial-flush-enabled-env">

  The environment variable `DD_TRACER_PARTIAL_FLUSH_ENABLED` is removed. Use `DD_TRACE_PARTIAL_FLUSH_ENABLED` instead.

  </div>

- <div id="remove-partial-flush-min-envs">

  The environment variable `DD_TRACER_PARTIAL_FLUSH_MIN_SPANS` is removed. Use `DD_TRACE_PARTIAL_FLUSH_MIN_SPANS` instead.

  </div>

- <div id="remove-ddtrace-util">

  `ddtrace.util` is removed.

  </div>

- <div id="remove-span-types-enum">

  `ddtrace.ext.SpanTypes` is no longer an `Enum`. Use `SpanTypes.<TYPE>` instead of `SpanTypes.<TYPE>.value`.

  </div>

- `Tracer.write` has been removed.

- <div id="remove-flask-middleware">

  Removed deprecated middleware `ddtrace.contrib.flask.middleware.py:TraceMiddleware`. Use `ddtrace.patch_all` or `ddtrace.patch` instead.

  </div>

- <div id="remove-pymongo-client">

  Removed deprecated function `ddtrace.contrib.pymongo.patch.py:trace_mongo_client`. Use `ddtrace.patch_all` or `ddtrace.patch` instead.

  </div>

- <div id="remove-pymysql-connection">

  Removed deprecated function `ddtrace.contrib.pymysql.tracers.py:get_traced_pymysql_connection`. Use `ddtrace.patch_all` or `ddtrace.patch` instead.

  </div>

- <div id="remove-redis-traced">

  Removed deprecated function `ddtrace.contrib.redis.tracers.py:get_traced_redis`. Use `ddtrace.patch_all` or `ddtrace.patch` instead.

  </div>

- <div id="remove-redis-traced-from">

  Removed deprecated function `ddtrace.contrib.redis.tracers.py:get_traced_redis_from`. Use `ddtrace.patch_all` or `ddtrace.patch` instead.

  </div>

### Deprecation Notes

- <div id="deprecate-basic-config-call">

  `DD_CALL_BASIC_CONFIG` is deprecated.

  </div>

### Bug Fixes

- botocore: fix incorrect context propagation message attribute types for SNS. This addresses [Datadog/serverless-plugin-datadog#232](https://github.com/DataDog/serverless-plugin-datadog/issues/232)
- aiohttp: fix issue causing `ddtrace.contrib.aiohttp_jinja2.patch` module to be imported instead of the `patch()` function.
- tracing/internal: fix encoding of propagated internal tags.
- Fix issue building `ddtrace` from source on macOS 12.
- Fixes wrong numbers of memory allocation being reported in the memory profiler.
- pymongo: fix `write_command` being patched with the wrong method signature.

### Other Notes

- tracing/internal: disable Datadog internal tag propagation

---

## v0.59.2

### Bug Fixes

- botocore: fix incorrect context propagation message attribute types for SNS. This addresses [Datadog/serverless-plugin-datadog#232](https://github.com/DataDog/serverless-plugin-datadog/issues/232)

---

## v0.59.1

### Bug Fixes

- Fix issue building `ddtrace` from source on macOS 12.
- Fixes wrong numbers of memory allocation being reported in the memory profiler.
- pymongo: fix `write_command` being patched with the wrong method signature.

---

## v0.59.0

### Deprecation Notes

- `ddtrace.constants.FILTERS_KEY` is deprecated. Use `settings={"FILTERS": ...}` instead when calling `tracer.configure`.
- `ddtrace.constants.NUMERIC_TAGS` is deprecated.
- `ddtrace.constants.LOG_SPAN_KEY` is deprecated.
- `Pin.app` is deprecated.
- `ddtrace.Span.set_meta` is deprecated. Use `ddtrace.Span.set_tag` instead.
- `ddtrace.Span.set_metas` is deprecated. Use `ddtrace.Span.set_tags` instead.
- `ddtrace.Span.metrics` is deprecated. Use `ddtrace.Span.get_metric` and `ddtrace.Span.set_metric` instead.
- `ddtrace.Span.tracer` is deprecated.
- `ddtrace.Tracer.log` is deprecated. Use `ddtrace.tracer.log` instead.
- `ddtrace.Tracer.sampler` is deprecated.
- `ddtrace.Tracer.priority_sampler` is deprecated.
- `ddtrace.Tracer.tags` is deprecated. Use the environment variable `DD_TAGS<dd-tags>` to set the global tags instead.

### New Features

- The profiler now reports asyncio tasks as part as the task field in profiles. This is enabled by default by replacing the default asyncio loop policy. CPU time, wall time and threading lock times are supported.
- Add tracing support for `sanic>=21.9.0`.

### Bug Fixes

- Fix internal import of deprecated `ddtrace.utils` module.
- Set correct service in logs correlation attributes when a span override the service.
- Fixes import path to not reference `__init__`. This could otherwise be a problem for `mypy`.
- flask: fix resource naming of request span when errors occur in middleware.
- Fix issue when `httpx` service name is `bytes`.
- Fixes build issues on older MacOS versions by updating `libddwaf` to 1.0.18
- pytest: fix unsafe access to xfail reason.

---

## v0.58.5

### Bug Fixes

- tracing/internal: fix encoding of propagated internal tags.

---

## v0.58.4

### Bug Fixes

- Set correct service in logs correlation attributes when a span override the service.

---

## v0.58.3

### Bug Fixes

- Fixes build issues on older MacOS versions by updating `libddwaf` to 1.0.18

---

## v0.58.2

### Bug Fixes

- flask: fix resource naming of request span when errors occur in middleware.
- pytest: fix unsafe access to xfail reason.

---

## v0.58.1

### Bug Fixes

- Fix internal import of deprecated `ddtrace.utils` module.
- Fixes import path to not reference `__init__`. This could otherwise be a problem for `mypy`.

---

## v0.58.0

### Deprecation Notes

- HttpServerConfig is no longer part of the public API.
- `ddtrace.Span.meta` has been deprecated. Use `ddtrace.Span.get_tag` and `ddtrace.Span.set_tag` instead.
- `ddtrace.Span.pprint` is deprecated and will be removed in v1.0.
- `ddtrace.Tracer.writer` is deprecated. To force flushing of buffered traces to the agent, use `ddtrace.Tracer.flush` instead.

### New Features

- botocore: add distributed tracing support for AWS EventBridge, AWS SNS & AWS Kinesis.
- Add `ddtrace.Tracer.agent_trace_url` and `ddtrace.Tracer.flush`.
- Only for CI Visibility (`pytest` integration): remove traces whose root span is not a test.

### Bug Fixes

- Fix application crash on startup when using `channels >= 3.0`.
- Fix parenting of Redis command spans when using aioredis 1.3. Redis spans should now be correctly attributed as child of any active parent spans.
- Fixes incompatibility of wrapped aioredis pipelines in `async with` statements.
- Fixes issue with aioredis when empty pool is not available and execute returns a coroutine instead of a future. When patch tries to add callback for the span using add_done_callback function it crashes because this function is only for futures.
- Escape non-Unicode bytes when decoding aioredis args. This fixes a `UnicodeDecodeError` that can be thrown from the aioredis integration when interacting with binary-encoded data, as is done in channels-redis.
- Ensure `gevent` is automatically patched.
- grpc: ensure grpc.intercept_channel is unpatched properly
- Fix JSON encoding error when a `bytes` string is used for span metadata.
- Profiler raises a typing error when `Span.resource` is unicode on Python 2.7.
- Fix a bug in the heap profiler that could be triggered if more than 2^16 memory items were freed during heap data collection.
- Fix a possible bug in the heap memory profiler that could trigger an overflow when too many allocations were being tracked.
- Fix an issue in the heap profiler where it would iterate on the wrong heap allocation tracker.
- Pymongo instrumentation raises an AttributeError when `tracer.enabled == False`

---

## v0.57.4

### Bug Fixes

- Fix an issue in the heap profiler where it would iterate on the wrong heap allocation tracker.

---

## v0.57.3

### Bug Fixes

- Fix JSON encoding error when a `bytes` string is used for span metadata.
- Fix a bug in the heap profiler that could be triggered if more than 2^16 memory items were freed during heap data collection.
- Fix a possible bug in the heap memory profiler that could trigger an overflow when too many allocations were being tracked.
- Pymongo instrumentation raises an AttributeError when `tracer.enabled == False`

---

## v0.57.2

### Bug Fixes

- Fix application crash on startup when using `channels >= 3.0`.
- Fix parenting of Redis command spans when using aioredis 1.3. Redis spans should now be correctly attributed as child of any active parent spans.
- Fixes issue with aioredis when empty pool is not available and execute returns a coroutine instead of a future. When patch tries to add callback for the span using add_done_callback function it crashes because this function is only for futures.
- Profiler raises a typing error when `Span.resource` is unicode on Python 2.7.

---

## v0.57.1

### Bug Fixes

- Fixes incompatibility of wrapped aioredis pipelines in `async with` statements.
- Escape non-Unicode bytes when decoding aioredis args. This fixes a `UnicodeDecodeError` that can be thrown from the aioredis integration when interacting with binary-encoded data, as is done in channels-redis.
- grpc: ensure grpc.intercept_channel is unpatched properly

---

## v0.57.0

### Deprecation Notes

- `ddtrace.sampler.DatadogSampler.default_sampler` property is deprecated and will be removed in 1.0.
- `ddtrace.propagation.utils` has been deprecated and will be removed in version 1.0.

### New Features

- Add new environment variables to enable/disable django database and cache instrumentation.

  `DD_DJANGO_INSTRUMENT_DATABASES`, `DD_DJANGO_INSTRUMENT_CACHES`

- Add tracing support for the `aioredis` library. Version 1.3+ is fully supported.

- Add django 4.0 support.

- The profiler now automatically injects running greenlets as tasks into the main thread. They can be seen within the wall time profiles.

### Bug Fixes

- The thread safety of the custom buffered encoder was fixed in order to eliminate a potential cause of decoding errors of trace payloads (missing trace data) in the agent.
- Fix handling of Python exceptions during trace encoding. The tracer will no longer silently fail to encode invalid span data and instead log an exception.
- Fix error when calling `concurrent.futures.ThreadPoolExecutor.submit` with `fn` keyword argument.
- Configure a writer thread in a child process after forking based on writer configuration from its parent process.
- Only for CI Visibility (`pytest` integration): Fix calculation of pipeline URL for GitHub Actions.

---

## v0.56.1

### Bug Fixes

- Fix error when calling `concurrent.futures.ThreadPoolExecutor.submit` with `fn` keyword argument.

---

## v0.56.0

### Upgrade Notes

- The aredis integration is now enabled by default.

### Deprecation Notes

- The contents of `monkey.py` have been moved into `_monkey.py` in an effort to internalize the module. Public methods have been imported back into `monkey.py` in order to retain compatibility, but monkey.py will be removed entirely in version 1.0.0.
- The `ddtrace.utils` module and all of its submodules have been copied over into `ddtrace.internal` in an effort to internalize these modules. Their public counterparts will be removed entirely in version 1.0.0.

### New Features

- Profiling now supports tracing greenlets with gevent version prior to 1.3.
- The heap profiler is now enabled by default.
- Add yaaredis ≥ 2.0.0 support.

### Bug Fixes

- Fix Pyramid caller_package level issue which resulted in crashes when starting Pyramid applications. Level now left at default (2).
- Set the correct package name in the Pyramid instrumentation. This should fix an issue where the incorrect package name was being used which would crash the application when trying to do relative imports within Pyramid (e.g. when including routes from a relative path).
- Fix memory leak caused when the tracer is disabled.
- Allow the elasticsearch service name to be overridden using the integration config or the DD_SERVICE_MAPPING environment variable.
- Fixes parsing of `botocore` env variables to ensure they are parsed as booleans.
- Ensure tornado spans are marked as an error if the response status code is 500 \<= x \< 600.

---

## v0.55.4

### Bug Fixes

- Fixes parsing of `botocore` env variables to ensure they are parsed as booleans.
- Ensure tornado spans are marked as an error if the response status code is 500 \<= x \< 600.

---

## v0.55.3

### Bug Fixes

- Fix memory leak caused when the tracer is disabled.

---

## v0.55.2

### Bug Fixes

- Set the correct package name in the Pyramid instrumentation. This should fix an issue where the incorrect package name was being used which would crash the application when trying to do relative imports within Pyramid (e.g. when including routes from a relative path).

---

## v0.55.1

### Bug Fixes

- Fix Pyramid caller_package level issue which resulted in crashes when starting Pyramid applications. Level now left at default (2).

---

## v0.55.0

### Upgrade Notes

- Instead of using error constants from `ddtrace.ext.errors`. Use constants from `ddtrace.constants` module. For example: `ddtrace.ext.errors.ERROR_MSG` -\> `ddtrace.constants.ERROR_MSG`
- Instead of using priority constants from `ddtrace.ext.priority`. Use constants from `ddtrace.constants` module. For Example:: `ddtrace.ext.priority.AUTO_KEEP` -\> `ddtrace.constants.AUTO_KEEP`
- Instead of using system constants from `ddtrace.ext.system`. Use constants from `ddtrace.constants` module. For Example:: `ddtrace.ext.system.PID` -\> `ddtrace.constants.PID`

### Deprecation Notes

- Deprecate DATADOG_TRACE_AGENT_HOSTNAME, DATADOG_TRACE_AGENT_PORT, DATADOG_PRIORITY_SAMPLING, DATADOG_PATCH_MODULES in favor of their DD equivalents.

  \[Deprecated environment variable\] \| \[Recommended environment variable\]

  - For `DATADOG_TRACE_AGENT_HOSTNAME`, use `DD_AGENT_HOST`
  - For `DATADOG_TRACE_AGENT_PORT` use `DD_AGENT_PORT`
  - For `DATADOG_PRIORITY_SAMPLING`, [follow ingestion controls](https://docs.datadoghq.com/tracing/trace_retention_and_ingestion/#recommended-setting-the-global-ingestion-rate-to-100)
  - For `DATADOG_PATCH_MODULES`, use `DD_PATCH_MODULES`

- Moved `ddtrace.ext.errors` constants into the `ddtrace.constants` module. `ddtrace.ext.errors` will be removed in v1.0. Shorthand error constant (MSG,TYPE,STACK) in `ddtrace.ext.errors` will be removed in v1.0. Function `get_traceback()` in ddtrace.ext.errors is now deprecated and will be removed v1.0.

- Moved `ddtrace.ext.priority` constants into `ddtrace.constants` module.

- Moved `ddtrace.ext.system` constants into `ddtrace.constants` module.

### New Features

- Add aredis support \>= 1.1.0
- Add automatic unix domain socket detection for Dogstatsd. The expected path for the socket is `/var/run/datadog/dsd.socket` which if exists, will be used instead of the previous UDP default, `udp://localhost:8125/`. To be used in conjunction with `dogstatsd_socket` in your `datadog.yaml` file, or the `DD_DOGSTATSD_SOCKET` environment variable set on the Datadog agent.
- Add new `DD_TRACE_SAMPLING_RULES` environment variable to override default sampling rules. For Example:: `DD_TRACE_SAMPLING_RULES='[{"sample_rate":0.5,"service":"my-service"}]'`
- Add support for [snowflake-connector-python](https://pypi.org/project/snowflake-connector-python/) \>= 2.0.0. Note that this integration is in beta and is not enabled by default. See the snowflake integration documentation for how to enable.
- Only for CI Visibility (`pytest` integration): include `pytest` version as a tag in the test span.
- Added official support for Python 3.10
- Only for CI Visibility (`pytest` integration): Extract stage and job name from environment data in Azure Pipelines.

### Bug Fixes

- Fixes an issue where all Django function middleware will share the same resource name.
- Fixed an issue with gevent worker processes that caused them to crash and stop.
- Fixes exceptions raised when logging during tracer initialization when `DD_LOGS_INJECTION` is enabled.
- The `ddtrace.utils.wrappers.unwrap` function now raises an error if trying to unwrap a non-wrapped object.
- Only for CI Visibility (`pytest` integration): Fix extraction of branch in GitLab CI.

---

## v0.54.1

### Bug Fixes

- Fixed an issue with gevent worker processes that caused them to crash and stop.
- Fixes exceptions raised when logging during tracer initialization when `DD_LOGS_INJECTION` is enabled.

---

## v0.54.0

### Deprecation Notes

- Deprecate the DATADOG_ENV environment variable in favor of DD_ENV. The use of DD_ENV should follow [Unified Service Tagging](https://docs.datadoghq.com/getting_started/tagging/unified_service_tagging) recommendations.

### New Features

- Add automatic unix domain socket detection for traces. The expected path for the socket is `/var/run/datadog/apm.socket` which if exists, will be used instead of the previous http default, `http://localhost:8126/`. To be used in conjunction with `apm_config.receiver_socket` in your `datadog.yaml` file, or the `DD_APM_RECEIVER_SOCKET` environment variable set on the Datadog agent.
- Update the --info command to be easier to read and provide more helpful information.
- Add support for `DD_PROFILING_ENDPOINT_COLLECTION_ENABLED` env variable to disable endpoint name collection in profiler.
- Add rq integration.
- Tag traces with HTTP headers specified on the `DD_TRACE_HEADER_TAGS` environment variable. Value must be either comma or space separated. e.g. `Host:http.host,User-Agent,http.user_agent` or `referer:http.referer Content-Type:http.content_type`.

### Bug Fixes

- pytest: report exception details directly instead of through a <span class="title-ref">RuntimeWarning</span> exception.
- Fixed the support for Celery workers that fork sub-processes with Python 3.6 and earlier versions.
- Fix the reporting of the allocated memory and the number of allocations in the profiler.
- Fixes cases in which the `test.status` tag of a test span from `pytest` would be missing because `pytest_runtest_makereport` hook is not run, like when `pytest` has an internal error.
- Pin `protobuf` version to `<3.18` for Python \<=3.5 due to support being dropped.
- Make sure that correct endpoint name collected for profiling.

### Other Changes

- Added runtime metrics status and sampling rules to start-up logs.

---

## v0.53.3

### Bug Fixes

- Fixes an issue where all Django function middleware will share the same resource name.

---

## v0.53.2

### Bug Fixes

- Fix the reporting of the allocated memory and the number of allocations in the profiler.

---

## v0.53.1

### Bug Fixes

- Fixed the support for Celery workers that fork sub-processes with Python 3.6 and earlier versions.
- Fixes cases in which the `test.status` tag of a test span from `pytest` would be missing because `pytest_runtest_makereport` hook is not run, like when `pytest` has an internal error.
- Pin `protobuf` version to `<3.18` for Python \<=3.5 due to support being dropped.

---

## v0.53.0

### Upgrade Notes

- Replace DD_TRACER_PARTIAL_FLUSH_ENABLED with DD_TRACE_PARTIAL_FLUSH_ENABLED Replace DD_TRACER_PARTIAL_FLUSH_MIN_SPANS with DD_TRACE_PARTIAL_FLUSH_MIN_SPANS

### Deprecation Notes

- The DD_TRACER_PARTIAL_FLUSH_ENABLED and DD_TRACER_PARTIAL_FLUSH_MIN_SPANS environment variables have been deprecated and will be removed in version 1.0 of the library.

### New Features

- The `ddtrace.Tracer.get_log_correlation_context` method has been added to replace `ddtrace.helpers.get_correlation_ids`. It now returns a dictionary which includes the current span's trace and span ids, as well as the configured service, version, and environment names.
- The gevent tasks are now tracked by the threading lock events

### Bug Fixes

- Fixes an issue where a manually set `django.request` span resource would get overwritten by the integration.
- Pin `setup_requires` dependency `setuptools_scm[toml]>=4,<6.1` to avoid breaking changes.
- The profiler now updates the trace resource when capturing span information with the stack and lock collectors. That means that if the trace resource changes after the profiling events are created, the profiler samples will also be updated. This avoids having trace resource being empty when profiling, e.g., WSGI middleware.

---

## v0.52.2

### Bug Fixes

- Pin `protobuf` version to `<3.18` for Python \<=3.5 due to support being dropped.

---

## v0.52.1

### Bug Fixes

- Pin `setup_requires` dependency `setuptools_scm[toml]>=4,<6.1` to avoid breaking changes.

---

## v0.52.0

### Deprecation Notes

- Removed the `collect_metrics` argument from `Tracer.configure`. See the release notes for v0.49.0 for the migration instructions.

### New Features

- Add tracing support for the `httpx` library. Supported versions `>=0.14.0`.

- ASGI: store the ASGI span in the scope. The span can be retrieved with the
  `ddtrace.contrib.asgi.span_from_scope` function.

- Submit runtime metrics as distribution metrics instead of gauge metrics.

- Support flask-caching (\>= 1.10.0) with the Flask-Cache tracer.

- Only for CI Visibility (<span class="title-ref">pytest</span> integration): It is now possible to specify any of the following git metadata through environment variables:
  - \`DD_GIT_REPOSITORY_URL\`: The url of the repository where the code is stored
  - \`DD_GIT_TAG\`: The tag of the commit, if it has one
  - \`DD_GIT_BRANCH\`: The branch where this commit belongs to
  - \`DD_GIT_COMMIT_SHA\`: The commit hash of the current code
  - \`DD_GIT_COMMIT_MESSAGE\`: Commit message
  - \`DD_GIT_COMMIT_AUTHOR_NAME\`: Commit author name
  - \`DD_GIT_COMMIT_AUTHOR_EMAIL\`: Commit author email
  - \`DD_GIT_COMMIT_AUTHOR_DATE\`: The commit author date (ISO 8601)
  - \`DD_GIT_COMMIT_COMMITTER_NAME\`: Commit committer name
  - \`DD_GIT_COMMIT_COMMITTER_EMAIL\`: Commit committer email
  - \`DD_GIT_COMMIT_COMMITTER_DATE\`: The commit committer date (ISO 8601)

### Bug Fixes

- ASGI: handle decoding errors when extracting headers for trace propagation.

- Corrected some typing annotations for PEP 484 compliance

- Django: add support for version 3.1+ ASGI applications. A different codepath is taken for requests starting in Django 3.1 which led to the top level span not being generated for requests. The fix introduces automatic installation of the ASGI middleware to trace Django requests.

- dogpile.cache: handle both kwargs and args in the wrapper functions (using
  only kwargs would result in an IndexError.

- Fixes an issue with the Django integration where if the `urlconf` changes at any point during the handling of the request then the resource name will only be `<METHOD> 404`. This fix moves resource name resolution to the end of the request.

- Fixes error with tagging non-string Flask view args.

- `werkzeug.exceptions.NotFound` 404 errors are no longer raised and logged as a server error in the Flask integration.

- Fixes type hinting for `**patch_modules` parameter for `patch`/`patch_all` functions.

- Fixes an issue when using the pytest plugin with doctest which raises an `AttributeError` on `DoctestItem`.

- Fixes a bug in the pytest plugin where xfail test cases in a test file with a module-wide skip raises attribute errors and are marked as xfail rather than skipped.

- Fixed the handling of sanic endpoint paths with non-string arguments.

- opentracer: don't override default tracing config for the <span class="title-ref">ENABLED</span>,
  <span class="title-ref">AGENT_HOSTNAME</span>, <span class="title-ref">AGENT_HTTPS</span> or <span class="title-ref">AGENT_PORT</span> settings.

---

## v0.51.3

### Bug Fixes

- Pin `setup_requires` dependency `setuptools_scm[toml]>=4,<6.1` to avoid breaking changes.

---

## v0.51.2

### New Features

- ASGI: store the ASGI span in the scope. The span can be retrieved with the
  `ddtrace.contrib.asgi.span_from_scope` function.

### Bug Fixes

- ASGI: handle decoding errors when extracting headers for trace propagation.
- Corrected some typing annotations for PEP 484 compliance
- Django: add support for version 3.1+ ASGI applications. A different codepath is taken for requests starting in Django 3.1 which led to the top level span not being generated for requests. The fix introduces automatic installation of the ASGI middleware to trace Django requests.
- Fixes error with tagging non-string Flask view args.
- Fixes type hinting for `**patch_modules` parameter for `patch`/`patch_all` functions.
- Fixes a bug in the pytest plugin where xfail test cases in a test file with a module-wide skip raises attribute errors and are marked as xfail rather than skipped.

---

## v0.51.0

### Upgrade Notes

- The legacy Django configuration method (deprecated in 0.34) has been removed.
- botocore: Update trace propagation format for directly invoked Lambda functions. This breaks compatibility with Lambda functions instrumented with datadog-lambda-python \< v41 or datadog-lambda-js \< v3.57.0. Please upgrade datadog-lambda-\* in invoked lambda functions, or engage legacy compatibility mode in one of two ways:
  - ddtrace.config.botocore.invoke_with_legacy_context = True
  - DD_BOTOCORE_INVOKE_WITH_LEGACY_CONTEXT=true

### Deprecation Notes

- `monkey.patch_module` is deprecated.
- `monkey.get_patch_module` is deprecated.

### New Features

- Added support for `jinja2~=3.0.0`.
- The pytest integration now uses the name of the repository being tested as the default test service name.
- Added support for `aiopg~=0.16.0`.
- Add MariaDB integration.
- The profiler now exports active tasks for CPU and wall time profiles.

### Bug Fixes

- Fixes an issue with enabling the runtime worker introduced in v0.49.0 where no runtime metrics were sent to the agent.
- Fix pymongo 3.12.0+ spans not being generated.
- Fixed JSON encoding errors in the pytest plugin for parameterized tests with dictionary parameters with tuple keys. The pytest plugin now always JSON encodes the string representations of test parameters.
- Fixed JSON encoding errors in the pytest plugin for parameterized tests with complex Python object parameters. The pytest plugin now defaults to encoding the string representations of non-JSON serializable test parameters.
- Fix a possible NoneType error in the WSGI middleware start_response method.

---

## v0.50.4

### Bug Fixes

- Fixes a bug in the pytest plugin where xfail test cases in a test file with a module-wide skip raises attribute errors and are marked as xfail rather than skipped.

---

## v0.50.3

### Bug Fixes

- Fixed the handling of sanic endpoint paths with non-string arguments.

---

## v0.50.2

### Bug Fixes

- Fixed JSON encoding errors in the pytest plugin for parameterized tests with dictionary parameters with tuple keys. The pytest plugin now always JSON encodes the string representations of test parameters.

---

## v0.50.1

### Bug Fixes

- Fixed JSON encoding errors in the pytest plugin for parameterized tests with complex Python object parameters. The pytest plugin now defaults to encoding the string representations of non-JSON serializable test parameters.
- Fix pymongo 3.12.0+ spans not being generated.
- Fix a possible NoneType error in the WSGI middleware start_response method.

---

## v0.50.0

### Prelude

Major changes to context management. See the upgrade section for the specifics. Note that only advanced users of the library should be affected by these changes. For the details please refer to the Context section of the docs: <https://ddtrace.readthedocs.io/en/v0.50.0/advanced_usage.html>

### Deprecation Notes

- The reuse of a tracer that has been shut down has been deprecated. A new tracer should be created for generating new traces.
- The deprecated dbapi2 configuration has been removed. The integration-specific configuration should be used instead. Look at the v0.48.0 release notes for migration instructions.

### Upgrade Notes

- `ddtrace.contrib.asyncio`

  - `AsyncioContextProvider` can now return and activate `None`, `Span` or `Context` objects.

- `ddtrace.contrib.gevent`

  - `GeventContextProvider` can now return and activate `None`, `Span` or `Context` objects.

- `ddtrace.contrib.tornado`

  - `TracerStackContext` can now return and activate `None`, `Span` or `Context` objects.

- `ddtrace.context.Context` no longer maintains the active/current span state.

  `get_current_root_span()` has been removed. Use `tracer.current_root_span()` instead. `get_current_span()` has been removed. Use `tracer.current_span()` instead. `add_span()` has been removed. To activate a span in an execution use `tracer.context_provider.activate()` instead. `close_span()` has been removed. To deactivate a span in an execution use `tracer.context_provider.activate()` instead.

- `ddtrace.provider.BaseContextProvider` `active()` now returns `None`, `Span` or `Context` objects. `activate()` now accepts `None`, `Span` or `Context` objects.

- `ddtrace.span.Span`

  - `Span.context` will now return a `Context`

- `ddtrace.tracer.Tracer` `tracer.get_call_context()` will now return a one-off `Context` reference. This is to maintain backwards compatibility with the API but the functionality differs slightly. `tracer.start_span()` passing a `span.context` for `child_of` no longer adds the strong `_parent` reference to the new span.

- Support for MySQL-python has been removed.

- Support for psycopg \< 2.7 has been removed.

### New Features

- Add `DD_CALL_BASIC_CONFIG={true,false}` environment variable to control whether `ddtrace` calls `logging.basicConfig`. By default when using `ddtrace-run` or running in debug mode `logging.basicConfig` is called to ensure there is always a root handler. This has compatibility issues for some logging configurations. `DD_CALL_BASIC_CONFIG=false` can be used to skip calling `logging.basicConfig`. The default value is `true` to maintain existing behavior.
- agent: support URL with a base path
- Automated context management should now work in all asynchronous frameworks that use `contextvars`.
- `tracer.start_span()` now accepts an `activate` argument (default `False`) to allow manual context management.
- `tracer.current_trace_context()` has been added to be used to access the trace context of the active trace.
- A warning has been added to alert when gevent monkey patching is done after ddtrace has been imported.
- Add support for Flask 2
- Added retry logic to the tracer to mitigate potential networking issues, like timeouts or dropped connections.
- Add new `DD_TRACE_AGENT_TIMEOUT_SECONDS` to override the default connection timeout used when sending data to the trace agent. The default is `2.0` seconds.
- The CI tagging for the pytest plugin now includes OS and Python Runtime metadata including system architecture, platform, version, and Python runtime name and version.
- Add new environment variables to configure the internal trace writer.

  `DD_TRACE_WRITER_MAX_BUFFER_SIZE`, `DD_TRACE_WRITER_INTERVAL_SECONDS`, `DD_TRACE_WRITER_MAX_PAYLOAD_SIZE_BYTES`

- The exception profiler now gathers and exports the traces and spans information.
- The pytest plugin now includes support for automatically tagging spans with parameters in parameterized tests.
- The Python heap profiler can now be enabled by setting the `DD_PROFILING_HEAP_ENABLED` environment variable to `1`.

### Bug Fixes

- The OpenTracing `tracer.start_span` method no longer activates spans.
- Datadog active spans will no longer take precedence over OpenTracing active spans.
- django: fix a bug where multiple database backends would not be instrumented.
- django: fix a bug when postgres query is composable sql object.
- A possible memory leak that occurs when tracing across a fork has been fixed. See <https://github.com/DataDog/dd-trace-py/pull/2497> for more information.
- Fix double patching of `pymongo` client topology.
- The shutdown task is re-registered when a tracer is reused after it has been shut down.
- Fixed the optional argument of `Span.finish` to `Optional[float]` instead of `Optional[int]`.
- Fixed the handling of the Django template name tag causing type errors.

- Fixes an issue when trying to manually start the runtime metrics worker:

      AttributeError: module 'ddtrace.internal.runtime' has no attribute 'runtime_metrics'

- sanic: update instrumentation to support version 21.

- Performance of the Celery integration has been improved.

- Fix runtime-id and system.pid tags not being set on distributed traces.

### Other Changes

- The pytest plugin now includes git metadata tags including author name and email as well as commit message from CI provider environments.
- The profiler won't be ignoring its own resource usage anymore and will report it in the profiles.
- The botocore integration excludes AWS endpoint call parameters that have a name ending with `Body` from the set of span tags.

---

## v0.49.4

### Bug Fixes

- Fixes an issue when trying to manually start the runtime metrics worker:

      AttributeError: module 'ddtrace.internal.runtime' has no attribute 'runtime_metrics'

- Fixes an issue with enabling the runtime worker introduced in v0.49.0 where no runtime metrics were sent to the agent.

---

## v0.49.3

### Bug Fixes

- django: fix a bug where multiple database backends would not be instrumented.
- django: fix a bug when postgres query is composable sql object.

---

## v0.49.2

### Bug Fixes

- Fix double patching of `pymongo` client topology.

---

## v0.49.1

### New Features

- Add support for Flask 2

---

## v0.49.0

### Prelude

Several deprecations have been made to `Context` as we prepare to move active span management out of this class.

### Upgrade Notes

- Support for aiohttp previous to 2.0 has been removed.

- Support for deprecated <span class="title-ref">DD_PROFILING_API_URL</span> environment variable has been removed. Use <span class="title-ref">DD_SITE</span> instead.

- Support for deprecated <span class="title-ref">DD_PROFILING_API_KEY</span> environment variable has been removed. Use <span class="title-ref">DD_API_KEY</span> instead.

- Profiling support for agentless mode must now be explicitly enabled.

- The ddtrace pytest plugin can now label spans from test cases marked xfail with the tag "pytest.result"
  and the reason for being marked xfail under the tag "pytest.xfail.reason".

- Removed <span class="title-ref">ddtrace.ext.AppTypes</span> and its usages in the tracer library.

- requests: spans will no longer inherit the service name from the parent.

- The return value of `Span.pprint()` has been changed to a single line in the tracer debug logs rather than the previous custom multiline format.

- Spans are now processed per tracer instance. Formerly spans were stored per-Context which could be shared between tracer instances. Note that context management is not affected. Tracers will still share active spans.

- Spans from asynchronous executions (asyncio, gevent, tornado) will now be processed and flushed together. Formerly the spans were handled per-task.

- `tracer.write()` will no longer have filters applied to the spans passed to it.

- The function `ddtrace.utils.merge_dicts` has been removed.

### Deprecation Notes

- `Context.clone` is deprecated. It will not be required in 0.50.

- `Context.add_span` is deprecated and will be removed in 0.50.

- `Context.add_span` is deprecated and will be removed in 0.50.

- `Context.close_span` is deprecated and will be removed in 0.50.

- `Context.get_current_span` is deprecated and will be removed in 0.50 please use <span class="title-ref">Tracer.current_span</span> instead.

- `Context.get_current_root_span` is deprecated and will be removed in 0.50 please use `Tracer.current_root_span` instead.

- Deprecate the configuration of the analytics through the generic dbapi2 configuration. This should now be configured via integration configurations, for example:

      # Before
      export DD_TRACE_DBAPI2_ANALYTICS_ENABLED=1

      # After
      export DD_TRACE_SQLITE3_ANALYTICS_ENABLED=1

- <span class="title-ref">ddtrace.compat</span> has been deprecated and will be removed from the public API in ddtrace version 1.0.0.

- Deprecate <span class="title-ref">ddtrace.config.dbapi2</span> as default for <span class="title-ref">TracedCursor</span> and <span class="title-ref">TracedConnection</span> as well as <span class="title-ref">DD_DBAPI2_TRACE_FETCH_METHODS</span>. Use <span class="title-ref">IntegrationConfig</span> and <span class="title-ref">DD\_\<INTEGRATION\>\_TRACE_FETCH_METHODS</span> specific to each dbapi-compliant library. For example:

      # Before
      config.dbapi2.trace_fetch_methods = True

      # After
      config.psycopg2.trace_fetch_methods = True

- The use of `ddtrace.encoding` has been deprecated and will be removed in version 1.0.0.

- The <span class="title-ref">ddtrace.http</span> module has been deprecated and will be removed in version 1.0.0, with the <span class="title-ref">ddtrace.http.headers</span> module now merged into <span class="title-ref">ddtrace.trace_utils</span>.

- The `collect_metrics` argument of the `tracer.configure` method has been deprecated. Runtime metrics should be enabled only via the `DD_RUNTIME_METRICS_ENABLED` environment variable.

### New Features

- The futures integration is now enabled by default.
- requests: add global config support. This enables the requests service name to be configured with `ddtrace.config.requests['service']` or the `DD_REQUESTS_SERVICE` environment variable.

### Bug Fixes

- Fix broken builds for Python 2.7 on windows where `<stdint.h>` was not available. This change also ensures we build and publish `cp27-win` wheels.
- CGroup file parsing was fixed to correctly parse container ID with preceding characters.
- grpc: handle None values for span tags.
- grpc: handle no package in fully qualified method
- grpc: Add done callback in streaming response to avoid unfinished spans if a <span class="title-ref">StopIteration</span> is never raised, as is found in the Google Cloud libraries.
- grpc: handle IPv6 addresses and no port in target.
- Fix DD_LOGS_INJECTION incompatibility when using a `logging.StrFormatStyle` (`logging.Formatter(fmt, style="{")`) log formatter.
- Fixed a bug that prevented the right integration name to be used when trying to patch a module on import that is already loaded.
- Fix `urllib3` patching not properly activating the integration.
- gRPC client spans are now marked as measured by default.
- Fixes issue of unfinished spans when response is not a <span class="title-ref">grpc.Future</span> but has the same interface, as is the case with the base future class in <span class="title-ref">google-api-core</span>.
- In certain circumstances, the profiles generated in a uWSGI application could have been empty. This is now fixed and the profiler records correctly the generated events.
- The default agent timeout for profiling has been restored from 2 to 10 seconds to avoid too many profiles from being dropped.
- Fix issue with missing traces when using `pymemcache.client.hash.HashClient`.
- Added missing pymongo integration configuration, which allows overriding the service name for all the emitted spans.

### Other Changes

- Added environment variable <span class="title-ref">DD_BOTTLE_DISTRIBUTED_TRACING</span> to enable distributed tracing for bottle.
- The <span class="title-ref">attrs</span> library has been unvendored and is now required as a normal Python dependency with a minimum version requirement of 19.2.0.
- The <span class="title-ref">six</span> library has been removed from <span class="title-ref">vendor</span> and the system-wide version is being used. It requires version 1.12.0 or later.
- Documentation on how to use Gunicorn with the `gevent` worker class has been added.
- Added environment variable <span class="title-ref">DD_FALCON_DISTRIBUTED_TRACING</span> to enable distributed tracing for falcon.
- When extracting context information from HTTP headers, a new context is created when the trace ID is either 0 or not available within the headers.
- Added environment variable <span class="title-ref">DD_PYLONS_DISTRIBUTED_TRACING</span> to enable distributed tracing for pylons.
- Update `pymemcache` test suite to test latest versions.
- Added <span class="title-ref">config.pyramid.distributed_tracing</span> setting to integration config for pyramid.
- The `ddtrace.payload` submodule has been removed.
- Added environment variable <span class="title-ref">DD_TORNADO_DISTRIBUTED_TRACING</span> to enable distributed tracing for tornado.

---

## v0.48.5

### Bug Fixes

- django: fix a bug where multiple database backends would not be instrumented.
- django: fix a bug when postgres query is composable sql object.

---

## v0.48.4

### Bug Fixes

- grpc: handle None values for span tags.
- grpc: Add done callback in streaming response to avoid unfinished spans if a <span class="title-ref">StopIteration</span> is never raised, as is found in the Google Cloud libraries.

## v0.48.3

---

### Bug Fixes

- grpc: handle no package in fully qualified method
- grpc: handle IPv6 addresses and no port in target.
- gRPC client spans are now marked as measured by default.
- Fixes issue of unfinished spans when response is not a <span class="title-ref">grpc.Future</span> but has the same interface, as is the case with the base future class in <span class="title-ref">google-api-core</span>.

## v0.48.2

---

### Bug Fixes

- The default agent timeout for profiling has been restored from 2 to 10 seconds to avoid too many profiles from being dropped.

---

## v0.48.1

### Bug Fixes

- Fix `urllib3` patching not properly activating the integration.
- In certain circumstances, the profiles generated in a uWSGI application could have been empty. This is now fixed and the profiler records correctly the generated events.

---

## v0.48.0

### Upgrade Notes

- The deprecated <span class="title-ref">dogstatsd_host</span> and <span class="title-ref">dogstatsd_port</span> arguments to <span class="title-ref">tracer.configure()</span> have been removed.
- Support for gevent 1.0 has been removed and gevent \>= 1.1 is required.
- flask: deprecated configuration option <span class="title-ref">extra_error_codes</span> has been removed.
- The deprecated `pyddprofile` wrapper has been removed. Use `ddtrace-run` with `DD_PROFILING_ENABLED=1` set instead.
- A <span class="title-ref">ValueError</span> will now be raised on tracer initialization if the Agent URL specified to the initializer or with the environment variable <span class="title-ref">DD_TRACE_AGENT_URL</span> is malformed.
- **uWSGI** is no longer supported with `ddtrace-run` due to a limitation of how tracer initialization occurs. See the updated instructions for enabling tracing in the library `uWSGI documentation<uwsgi>`.

### New Features

- dogpile.cache: is now automatically instrumented by default.
- pylons: now supports all the standard http tagging including query string, custom error codes, and request/response headers.
- The ddtrace pytest plugin can now call `ddtrace.patch_all` via the `--ddtrace-patch-all` option.
- `Span` now accepts a `on_finish` argument used for specifying functions to call when a span finishes.
- Adds support for the Datadog Lambda Extension. The tracer will send traces to the extension by default if it is present.
- Add support for space-separated <span class="title-ref">DD_TAGS</span>.
- urllib3: add urllib3 integration

### Bug Fixes

- The `Records` parameter to `Firehose` endpoint calls is being excluded from the tags to avoid generating traces with a large payload.
- Tracer: fix configuring tracer with dogstatsd url.
- elasticsearch: patch versioned elasticsearch modules (elasticsearch1, ..., elasticsearch7).
- botocore: Do not assume that ResponseMeta exists in the results.
- django: handle erroneous middleware gracefully.
- The tracer now captures the task ID from the cgroups file for Fargate \>= 1.4.0 and reports it to the agent as the Datadog-Container-ID tag.
- Fix a bug when tracing a mako `DefTemplate` or any `Template` that does not have a `filename` property.
- flask: fix a bug when the query string would contain non-Unicode characters
- Fix a formatting issue on error exporting profiles.
- A workaround is provided for the problem with uWSGI worker processes failing to respawn. This can occur when using `ddtrace-run` for automatic instrumentation and configuration or manual instrumentation and configuration without the necessary uWSGI options. The problem is caused by how the tracer can end up starting threads in the master process before uWSGI forks to initialize the workers processes. To avoid this, we have provided updated instructions for enabling tracing in the library `uWSGI documentation<uwsgi>`.

### Other Changes

- The logic behind the header extraction for distributed tracing has been improved.
- The default connection timeout for the profiling agent has now been reduced from 10 to 2 seconds to match the tracer behavior.
- The tracemalloc memory profiler, which was disabled by default, has been removed.
- Query strings are stripped out from URLs by default when setting URL metadata on a span. This change affects all integrations that store HTTP metadata, like aiohttp, falcon, requests, urllib3.

---

## v0.47.0

### Upgrade Notes

- elasticsearch: removed <span class="title-ref">get_traced_transport</span> method and <span class="title-ref">ddtrace.contrib.elasticsearch.transport</span> module.
- The profiler now automatically sets up uWSGI compatibility in auto mode or with <span class="title-ref">profile_children=True</span>. Make sure that you don't have custom code instrumenting the profiler in those cases.
- The `Tracer` class properties DEFAULT_HOSTNAME, DEFAULT_PORT, DEFAULT_DOGSTATSD_PORT, DEFAULT_DOGSTATSD_URL, DEFAULT_AGENT_URL have been removed.

### New Features

- cherrypy: introduce TraceMiddleware for the CherryPy web framework.
- django: tag root spans as measured.
- elasticsearch: add support for version 7.
- fastapi: add integration.
- Introduce support for the DD_SERVICE_MAPPING environment variable to allow remapping service names on emitted spans.
- httplib: distributed tracing is now enabled by default.
- The profiler now supports most operation mode from uWSGI without much configuration. It will automatically plug itself in post fork hooks when multiprocess mode is used.
- wsgi: add tracing middleware.

### Bug Fixes

- Resolves an issue in Django tracing where, if <span class="title-ref">query_string</span> is not present in request.META, a KeyError is raised, causing the request to 500
- Deprecate the DD_LOGGING_RATE_LIMIT variable in favor of the standard DD_TRACE_LOGGING_RATE for configuring the logging rate limit.
- sampler: removed bug causing sample_rate of 0 to be reset to 1, and raise ValueError instead of logging.
- starlette: unpatch calls correctly.
- flask: fix memory leak of sampled out traces.
- Fix CPU time and wall time profiling not ignoring the profiler tasks with gevent.

### Other Changes

- The default maximum CPU time used for the stack profiler (CPU time, wall time and exceptions profiling) has been decreased from 2% to 1%.

---

## v0.46.0

### Upgrade Notes

- The profiler will only load tags from the DD_TAGS environment variable once at start.

### Deprecation Notes

- flask: Use `HTTP Custom Error Codes <http-custom-error>` instead of `ddtrace.config.flask['extra_error_codes']`.

### New Features

- aiohttp: store request and response headers.
- bottle: store request and response headers.
- flask: store response headers.
- molten: store request headers.
- pyramid: store request and response headers.
- flask: store request and response headers when auto-instrumented.
- The <span class="title-ref">ddtrace.profiling.auto</span> module will warn users if gevent monkey patching is done after the profiler is auto-instrumented.
- The <span class="title-ref">Profiler</span> object can now be passed tags with the <span class="title-ref">tags</span> keyword argument.

### Bug Fixes

- dbapi: avoid type error with potential non-compliance in db libraries when setting tag for row count.
- django: add legacy resource format of <span class="title-ref">{handler}</span>.
- grpc: fix wrapper for streaming response to support libraries that call an internal method directly.
- sanic: use path parameter names instead of parameter values for the resource.
- The profiler won't deadlock on fork when gevent monkey patch is enabled.
- requests: fix TracedSession when patches are not applied.

---

## v0.45.0

### Prelude

Build and deploy Python 3.9 wheels for releases

### Upgrade Notes

- Context.get() has been removed and the functionality has been rolled into Context.close_span().
- Tracer.record() has similarly been removed as it is no longer useful with Context.get() removed.
- The deprecated compatibility module <span class="title-ref">ddtrace.profile</span> has been removed.
- The profiler now uses the tracer configuration is no configuration is provided.

### Deprecation Notes

- The <span class="title-ref">pyddprofile</span> wrapper is deprecated. Use <span class="title-ref">DD_PROFILING_ENABLED=true ddtrace-run</span> instead.
- The profiler does not catch uncaught exception anymore.

### New Features

- botocore: added <span class="title-ref">distributed_tracing</span> configuration setting which is enabled by default.

- The ddtrace-run command now supports the following arguments:
  -h, --help -d, --debug enable debug mode (disabled by default) -i, --info print library info useful for debugging -p, --profiling enable profiling (disabled by default) -v, --version show program's version number and exit

  It now also has friendlier error messages when used incorrectly.

- Add functionality to call gevent.monkey.patch_all() with ddtrace-run by setting the environment variable DD_GEVENT_PATCH_ALL=true. This ensures that gevent patching is done as early as possible in the application.

- botocore: inject distributed tracing data to <span class="title-ref">ClientContext</span> to trace lambda invocations.

- botocore: inject tracing data to <span class="title-ref">MessageAttributes</span>.

- The profiler now tracks the running gevent Greenlet and store it as part of the CPU and wall time profiling information.

- The profiler is now able to upload profiles to the Datadog Agent by using a Unix Domain Socket.

- It is now possible to pass a <span class="title-ref">url</span> parameter to the <span class="title-ref">Profiler</span> to specify the Datadog agent location.

- The new memory profiler for Python is now enabled by default. This improves the profiler memory consumption and performance impact. It can still be disabled by setting <span class="title-ref">DD_PROFILING_MEMALLOC=0</span> as an environment variable.

- The profiler now uses the tracer configuration is no configuration is provided.

- pytest integration. This enables the [pytest](https://pytest.org) runner to trace test executions.

### Bug Fixes

- core: always reset the current_span in the context.
- django: Http404 exceptions will no longer be flagged as errors
- django: add safe guards for building http.url span tag.
- aiobotocore: set span error for 5xx status codes.
- elasticsearch: set span error for 5xx status codes.
- django, DRF, ASGI: fix span type for web request spans.
- Fixes span id tagging in lock profiling.
- Fix UDS upload for profiling not using the correct path.
- Fixed an issue in profiling exporting profiles twice when forking.
- core: fix race condition in TracerTagCollector.

### Other Changes

- Start-up logs are now disabled by default. To enable start-up logs use <span class="title-ref">DD_TRACE_STARTUP_LOGS=true</span> or <span class="title-ref">DD_TRACE_DEBUG=true</span>.

---

## v0.44.1

### Bug Fixes

- Fixes span id tagging in lock profiling.

---

## v0.44.0

### Prelude

Add support for Python 3.9

### New Features

- Store request headers in Flask integration.
- pyodbc integration. This enables the [pyodbc](https://github.com/mkleehammer/pyodbc) library to trace queries.
- starlette integration resource aggregation This aggregates endpoints to the starlette application resource that was accessed. It occurs by default but it is configurable through config.starlette\["aggregate_resources"\].
- The profiler now captures the traces information with the lock profiling.
- The Profiler instances now restart automatically in child process when the main program is forked. This only works for Python ≥ 3.7.

### Bug Fixes

- dbapi: add support for connection context manager usage
- django: check view before instrumenting MRO.
- core: use loose types when encoding.
- Patch pynamodb on import to prevent patching conflicts with gevent.
- tornado: handle when the current span is None in log_exception().

---

## 0.43.0 (5/10/2020)

- fix(django): avoid mixing str and non-str args for uri helper
- fix(asgi): tag 500-level responses as errors
- fix(asgi): set http status when exception raised
- fix(rediscluster): support rediscluster==2.1.0
- fix(asyncio): enable patch by default
- fix(asyncio): patch base event loop class
- fix(vertica): use strings in `__all__`
- feat(core): backport contextvars
- fix(sanic): fix patching for sanic async http server (#1659)
- fix(flask): make template patching idempotent
- fix(core): Do not rate limit log lines when in debug
- fix(profiling): Fix a potential deadlock on profiler restart after fork()

---

## 0.42.0 (14/09/2020)

- feat(django): add database_service_name config option
- feat: add global service name configuration for dbapi integrations
- fix(falcon): set span error for 5xx responses
- fix(core): always store span_type as str on span
- feat(pymongo): trace tcp connections
- fix(logging): cast span_id and trace_id as string when adding to the record.
- fix(gevent): patch ssl modules on import
- feat(core): add trace_utils module
- fix(core): expose http setting on global config
- feat(core): consolidate fork checks

---

## 0.41.2 (25/08/2020)

- Fix for an issue introduced by patching classes in the MRO of a Django View class (#1625).

---

## 0.41.1 (25/08/2020)

- reintroduce wrapt for patching Django view methods. ([#1622](https://github.com/DataDog/dd-trace-py/pull/1622))

---

## 0.41 (05/08/2020)

### Changes

- feat: add asgi integration (#1567)
- feat(profiling): reduce the default amount of sampling for memory/lock to 2% (#1586)
- fix(profiling/line2def): handle empty filename (#1585)
- fix(grpc): GRPC Channel Pin (#1582 -- thanks @munagekar)
- feat(core): make environment variables consistent with other languages (#1575)
- fix(profiling,gevent): fix race condition with periodic thread (#1569)
- fix(core): disable import hooks (#1563)
- feat(core): set tags from DD_TAGS (#1561)
- fix(profiling): lock Recorder on reset (#1560)
- feat(django): add option for using legacy resource format (#1551 -- thanks @tredzko, @jheld)
- feat(core): add startup logging (#1548)
- feat(core): add msgpack encoder (#1491)

### Full changeset

https://github.com/DataDog/dd-trace-py/compare/v0.40.0...v0.41.0


---


## 0.40.2 (25/08/2020)

- Fix for an issue introduced by patching classes in the MRO of a Django View class (#1625).

---


## 0.40.1 (25/08/2020)

- reintroduce wrapt for patching Django view methods. ([#1622](https://github.com/DataDog/dd-trace-py/pull/1622))

---

## 0.40 (17/07/2020)

# Upgrading to 0.40.0

This release includes performance improvements in the core library, updates profiling, and configuration changes to several integrations. This release also adds support for installing on Windows.

## grpc

* Use `ddtrace.config.grpc["service_name"]` to set service name reported by default for gRPC client instances. The ``DD_GRPC_SERVICE`` environment variable can also be used.

## redis

* Use `ddtrace.config.redis["service"]` to set the service name for the `redis` integration. The environment variable `DD_REDIS_SERVICE` can also be used.

## httplib

* To enable distributed tracing, use `ddtrace.config.httplib["distributed_tracing"]`. By default, distributed tracing for `httplib` is disabled.

# Changes

## Improvements

- fix(monkey): use lock on manual patched module add (#1479 -- thanks @uniq10)
- core: re-enable custom rng (#1474)
- core: rewrite queue (#1534)
- pin: make service optional (#1529)
- feat(ddtrace-run): allow to enable profiling (#1537)
- feat(profiling): enable flush on exit by default for Profiler (#1524)
- fix(grpc): compute service name dynamically (#1530)
- feat(redis): add global service configuration (#1515)
- feat(httplib): support distributed tracing (#1522 -- thanks @jirikuncar)
- refactor(profiling): hide Profiler._schedulers (#1523)
- feat(profiling): set Datadog-Container-Id when uploading profiles (#1520)
- feat(profiling/http): emit log message when server returns 400 (#1477)
- feat(profiling): validate API key format (#1459)

## Bug fixes

- fix(profiling): fix memory leak in Python 2 stack collector (#1568)
- fix(profiling): disable exception profiling on Windows (#1538)
- fix(profiling/stack): fix GIL switching (#1475)

## Full changeset

Read the [full changeset](https://github.com/DataDog/dd-trace-py/compare/v0.39.0...v0.40.0).

---

## 0.39.2 (25/08/2020)

- Fix for an issue introduced by patching classes in the MRO of a Django View class (#1625).

---

## 0.39.1 (25/08/2020)

- reintroduce wrapt for patching Django view methods. ([#1622](https://github.com/DataDog/dd-trace-py/pull/1622))

---

## 0.39 (11/06/2020)

### Deprecations

- The `decode()` method on our encoders located in `ddtrace.encoders` is scheduled to be removed in 0.40.

### Integrations

#### Django

- Add headers tracing configuration. This will enable headers on requests to be attached as tags on request spans. This can be done by using the `ddtrace.config` API like so: `config.django.http.trace_headers(["my-header-i-want-to-trace"])`. Thanks to @JoseKilo for contributing this feature!
- Fix for a bug where we didn't handle all cases for a template name. Thanks @sibsibsib!

#### Elasticsearch

- Fix for a bug that causes the tracer to crash if params is `None`.

#### grpc

- Fix handling `None` RpcMethodHandlers

### Tracer

- core: deprecate encoder decode()

### Profiling

- Now included by default with the tracing package
- Support for the `DD_ENV` and `DD_VERSION` environment variable configuration.
- A bunch of gevent fixes. See below for the details.

### OpenTracing

- Support for tracer interleaving between the Datadog tracer (used in integrations) and the OpenTracing tracer provided in the library.


## Full Change set

### Deprecations

- core: deprecate encoder decode() (#1496)

### Features

- docs: add changelog from github (#1503)
- feat(profiling): disable trace tracking in tracer by default (#1488)
- feat(profiling): allow to pass version to Profiler (#1478)
- feat(profiling): allow to pass env to Profiler (#1473)
- feat(profiling): install the profiling extra by default (#1463)
- feat(profiling): raise an error on start if endpoint is empty (#1460)
- feat(profiling): validate API key format (#1459)
- feat(profiling): track gevent greenlets (#1456)
- feat(profiling/pprof): export trace id as stack labels (#1454)
- feat(django): Implement headers tracing (#1443 -- thanks @JoseKilo)
- feat(profiling): allow to pass service_name to the Profiler object (#1440)
- feat(opentracing): support for tracer interleaving (#1394)

### Fixes

- fix(profiling): multi-threading/gevent issues with ThreadLinkSpan (#1485)
- refactor(profiling/recorder): remove filtering mechanism (#1482)
- fix(profiling/stack): lock _WeakSet in ThreadSpanLinks (#1469)
- span: changed finished attribute implementation (#1467)
- fix(grpc): RpcMethodHandler can be None (#1465)
- fix(elasticsearch): ensure params is a dict before urlencoding (#1449, #1451)
- fix(profiling): identify Python main thread properly with gevent (#1445)
- fix(django) handle different template view name types (#1441 -- thanks @sibsibsib)
- fix(profiling/periodic): make sure that a service cannot be started twice (#1439)
- fix(profiling): use gevent.monkey rather than private _threading module (#1438)
- fix(profiling): fix negative CPU time (#1437)
- fix(profiling/periodic): PERIODIC_THREAD_IDS race condition (#1435)

### Tests

- test: show 10 slowest tests (#1504)
- test(profiling): fix stress test (#1500)
- test(profiling): fix test_truncate random failure (#1498)
- test(profiling): fix test_collect_once random failure (#1497)
- test(profiling/http): fix fail cases (#1493)
- test(profiling): enable verbose + no capture (#1490)
- test(profiling): increase error tolerance (#1489)
- test(profiling): make stack stress test gevent compatible (#1486)
- tests: wait for uds server to start before using it (#1472)
- ci: update Python versions (#1446)

https://github.com/DataDog/dd-trace-py/compare/v0.38.2...v0.39.0

https://github.com/DataDog/dd-trace-py/milestone/57?closed=1

---


## 0.38.4 (25/08/2020)

- Fix for an issue introduced by patching classes in the MRO of a Django View class (#1625).

---

## 0.38.3 (25/08/2020)

- reintroduce wrapt for patching Django view methods. ([#1622](https://github.com/DataDog/dd-trace-py/pull/1622))

---

## 0.38.2 (11/06/2020)
This patch release disables span linkage by default in the profiler which was causing some threading lock up issues in gevent. See #1488 and #1485 for the details.

---

## 0.38.1 (28/05/2020)
# 0.38.1

This patch release includes 2 fixes:

- Fix span/trace id generation collisions when forking by reverting the changes we made to speed up id generation. (#1470)

- Force rebuilding of Cython files in setup.py. This will ensure that we build for the right Python
version. (#1468)
---

## 0.38.0 (21/05/2020)
# Upgrading to 0.38.0

## Integrations

### Celery
- Support for distributed tracing was added in #1194. It is default disabled but is easily enabled via `DD_CELERY_DISTRIBUTED_TRACING=true` or via the config API `ddtrace.config.celery['distributed_tracing'] = True`. Thanks @thieman!
- Analyzed span configuration was added to easily configure Celery spans to be analyzed. This can be done via the environment variable `DD_CELERY_ANALYTICS_ENABLED=true` or with the config API `ddtrace.config.celery['analytics_enabled'] = True`.

### Django
- A config option was added to allow enabling/disabling instrumenting middleware. It can be set with the environment variable `DD_DJANGO_INSTRUMENT_MIDDLEWARE=true|false` or via the config API `ddtrace.config.django['instrument_middleware'] = False # default is True`.


## Core
- Runtime ID tag support for traces and profiles. This will allow us to correlate traces and profiles generated by applications.

### OpenTracing
- Support for `active_span()` was added to our OpenTracing tracer.

### Profiling
- Storing of span id in profiling events which will enable linking between a trace and a profile in the product.

### Tracer
- `DD_TAGS` environment variable added to replace `DD_TRACE_GLOBAL_TAGS`.


# Changes

## New features
- opentracer: implement active_span (#1395)
- django: add config for instrumenting middleware (#1384)
- celery: Add analyzed span configuration option (#1383)
- Add runtime id tag support for traces & profiles (#1379)
- profiling: retry on upload error (#1376)
- tracer: Add DD_TAGS environment variable support (#1315)
- celery: Add distributed tracing (#1194 -- thanks @thieman)
- profiling: Store span ids in profiling events (#1043)


## Improvements
- monkey: add better error messages (#1430)
- Make hooks settings generic (#1428)
- internal: Change trace too large message to debug (#1403 -- thanks @ZStriker19)
- internal: Ensure queue is at or over max size before dropping (#1399)
- performance: improve span id generation (#1378)


## Bug fixes
- hooks: use log.error to log hook exceptions (#1436)
- writer: raise RuntimeError("threads can only be started once") (#1425 -- thanks @YasuoSasaki)
- settings: pass the `memodict` argument to subcall to deepcopy (#1401)
- profiling: correct the scheduler sleep time based on exporter time (#1386)
- integration config: copy and deepcopy implementations (#1381)
- utils: do not expose deepmerge function (#1375)


## Documentation
- Updated to pypi advance usage docs (#1402)


## Testing
- update tests to latest versions of libraries (#1434, #1433, #1432, #1424, #1423, #1422, #1421, #1420, #1419, #1418, #1417, #1416, #1412, #1411, #1410, #1409, #1408, #1407, #1406, #1405)
- circleci: remove unused busybox (#1426)

---

## 0.37.3 (25/08/2020)

- Fix for an issue introduced by patching classes in the MRO of a Django View class (#1625).

---

## 0.37.2 (25/08/2020)

- reintroduce wrapt for patching Django view methods. ([#1622](https://github.com/DataDog/dd-trace-py/pull/1622))


---

## 0.37.1 (15/05/2020)
# 0.37.1

This patch release includes fixes for install problems with Alpine Linux as well as for a bug with tag encoding in the profiler.

## Fixes

- fix(profiling/http): make sure tags are UTF-8 encoded (#1393)
- fix(profiling): allow to build on Alpine Linux (#1391)
- fix: don't allow package version to be `None` (#1380)
---

## 0.37.0 (27/04/2020)
# Upgrading to 0.37.0

This release introduces mainly bug fixes as well as some new configuration options for the profiling library.

## Profiler
New environment variables have been added to allow you to easily configure and describe your application in Datadog.

- `DD_SITE`: Specify which site to use for uploading profiles. Set to ``datadoghq.eu`` to use EU site.
- `DD_API_KEY`:  an alias to `DD_PROFILING_API_KEY`.
- `DD_ENV`:  the environment in which your application is running. eg: prod, staging
- `DD_VERSION`: the version of your application. eg: 1.2.3, 6c44da20, 2020.02.13
- `DD_SERVICE`: the service which your application represents.


# Changes

## Bug fixes
- tracer: stop previous writer if a new one is created (#1356)
- Fix task context management for asyncio in Python <3.7 (#1353)
- fix(profiling): pthread_t is defined as unsigned long, not int (#1347)
- span: handle non-string tag keys (#1345)
- fix(profiling): use formats.asbool to convert bool from env (#1342)
- fix: avoid context deadlock with logs injection enabled (#1338 -- thanks @zhammer)
- fix: make C extensions mandatory (#1333)
- fix(profiling): allow to override options after load (#1332)
- fix(profiling): ignore failure on shutdown (#1327)
- logging: fix docs typo (#1323)

## Integrations

- Add config to omit `django.user.name` tag from request root span (#1361 -- thanks @sebcoetzee)
- Update error event handler name within SQLAlchemy engine (#1324 -- thanks @RobertTownley)
- docs(opentracing): add celery example (#1329)


## Core

- refactor(tracer): remove property for Tracer.context_provider (#1371)
- writer: allow configuration of queue maxsize via env var (#1364)
- feat(profiling): replace http_client by urllib for uploading (#1359)
- feat(profiling): allow to pass service_name to HTTP exporter (#1358)
- Updates configuration docs (#1360 -- thanks @sburns)
- feat(profiling): add the pip install when recompilation is needed (#1334)
- tracer: support tracing across `fork()` (#1331)
- Allow Profiler to finish upload data in the background when stopped (#1322)


## Tests
- test(profiling): check for thread presence rather than number of threads (#1357)
- aiobotocore: pin to <1.0 (#1330)
- ci: allow to use latest pytest version (#1326)
- fix(tests/profiling): use a string with setenv, not an int (#1321)

---

## 0.36.3 (25/08/2020)

- Fix for an issue introduced by patching classes in the MRO of a Django View class (#1625).

---

## 0.36.2 (25/08/2020)

- reintroduce wrapt for patching Django view methods. ([#1622](https://github.com/DataDog/dd-trace-py/pull/1622))

---

## 0.36.1 (08/04/2020)
## Changes

This patch release addresses an issue when debug logging is enabled:

* fix: avoid context deadlock with logs injection enabled (#1338 -- thanks @zhammer)

### Changeset

Read the [full changeset](https://github.com/DataDog/dd-trace-py/compare/v0.36.0...v0.36.1).
---

## 0.36.0 (01/04/2020)
# Upgrading to 0.36.0

This release includes support for setting global application tags which will help Datadog better correlate your Python application traces and logs with other services in your infrastructure.

By providing the following settings, `ddtrace` will tag your application's traces and logs appropriately:

- `DD_ENV` environment variable or `ddtrace.config.env`: the environment in which your application is running. eg: `prod`, `staging`.
- `DD_VERSION` environment variable or `ddtrace.config.version`: the version of your application. eg: `1.2.3`, `6c44da20`, `2020.02.13`
- `DD_SERVICE` environment variable or `ddtrace.config.service`: the service which your application represents.

In you are using our logging integration manually, please update your formatter to also include the `dd.env`, `dd.service` and `dd.version` attributes as well. See our docs on [Logs Injection](http://pypi.datadoghq.com/trace/docs/advanced_usage.html?highlight=injection#logs-injection) for more details.

## Profiling
If you are using the profiler, please note that `ddtrace.profile` has been renamed to `ddtrace.profiling`.

# Changes

## Core

- core: Add support for DD_ENV (#1240)
- core: Add support for DD_VERSION (#1222)
- core: Add support for DD_SERVICE (#1280, #1292, #1294, #1296, #1297)
- inject dd.service, dd.env, and dd.version into logs (#1270)
- Log exporter support (#1276)
- chore: update wrapt to `1.12.1` (#1283)
- Update _dd.measured tag support (#1302)
- feat(tracer): deprecate global excepthook (#1307)


## Integrations

- guard against missing botocore response metadata (#1264 -- thanks @zhammer)
- integrations: prioritize DD_SERVICE (#1298)


## Profiler
- refactor: rename ddtrace.profile to ddtrace.profiling (#1289)
- fix(profiling): fix Lock issue when stored in a class attribute (#1301)
- feat(profiling): expose the Profiler object directly in ddtrace.profiling (#1303)
- fix(tests/profiling): use a string with setenv, not a int (#1321)
- fix(profiling/http): converts nanoseconds timestamp to seconds (#1325)

## Opentracing

- Add uds_path to ddtrace.opentracer.Tracer (#1275 -- thanks @worldwise001)


## Documentation
- fix import for profiling docs (#1271)
- fix profiler example and more details about API usage (#1284)
- Fixed typos in ddtrace.contrib.django docs (#1286 -- thanks @sergeykolosov)
- Fix tiny typo in Issue template (#1288)
- Typo in readme (#1300 -- thanks @Holek)


## Testing and tooling
- Check profiler accuracy (#1260)
- chore(ci): fix flake8 and pin pytest and readme_renderer (#1278)
- fix(tests,profile): do not test the number of locking events (#1282)
- fix: do not build wheels on Python 3.4 + run test buildin wheels in the CI (#1287)
- fix(tests,profiling): correct number of frames handling (#1290)
- fix(tests, opentracer): flaky threading test (#1293)
- build: use latest manylinux images (#1305)
- feat(wheels): update to manylinux2010 (#1308)

---

## 0.35.2 (25/08/2020)

- Fix for an issue introduced by patching classes in the MRO of a Django View class (#1625).

---

## 0.35.1 (25/08/2020)

- reintroduce wrapt for patching Django view methods. ([#1622](https://github.com/DataDog/dd-trace-py/pull/1622))

---

## 0.35.0 (13/03/2020)
## Upgrading to 0.35.0

This release adds:
- A Python profiler
- New hook registry for patching on import
- `botocore` support for `RequestId`
- Support `aiobotocore>=0.11.0`
- Support `rediscluster==2.0.0`
- Documentation for uWSGI
- Python 3.8 support

## Changes

### Core

* internal: Add import patching and import hook registry (#981)
* core: Add logs injection setting to Config (#1258)

### Integrations

* fix(aiobotocore): add support for aiobotocore>=0.11.0 (#1268)
* botocore - support tag for AWS RequestId (#1248 -- thanks @someboredkiddo)
* rediscluster: Add support for v2.0.0 (#1225)
* Use DATADOG_SERVICE_NAME as default tornado name (#1257 -- thanks @zhammer)

### Profiler

* Import profiling library (#1203)

### Documentation

* Django is automatically instrumented now (#1269 -- thanks @awiddersheim)
* docs: basic uWSGI section (#1251 -- thanks @MikeTarkington)
* fix doc for migrate from ddtrace<=0.33.0 (#1236 -- thanks @martbln)

### Testing and tooling

* ci: use medium resource class (#1266)
* fix(ci): use machine executor for deploy jobs (#1261, #1265)
* ci: improve tooling for building and pushing wheels (#1256, #1254, #1253, #1252)
* fix: local docs (#1250)
* chore(ci): use system Python version for flake8 and black target #1245)
* ci(tox): leverage tox factor to simplify setenv directives (#1244)
* fix(ci): remove virtualenv<20 limitation (#1242)
* refactor: use tox flavor to specify Celery usedevelop setting (#1238)
* ci: make sure we install cython for deploy_dev (#1232)
* ci: requires virtualenv < 20 (#1228)
* fix(tests): do not use numeric value for errno (#1226)
* fix(docs): s3 deploy requires rebuild of docs (#1223)
* fix(tests): use encoder decode in tests (#1221)
* fix(encoding): always return bytes when decoding (#1220)
* fix(tox): do not skip install for docs (#1218)
* add Python 3.8 support (#1098)

### Changeset

Read the [full changeset](https://github.com/DataDog/dd-trace-py/compare/v0.34.1...v0.35.0).
---

## 0.34.2 (25/08/2020)

- Fix for an issue introduced by patching classes in the MRO of a Django View class (#1625).

---

## 0.34.1 (09/03/2020)
## Changes

This patch release addresses issues with the new Django integration introduced in 0.34.0:

* fix(django): handle disallowed hosts (#1235)
* fix(django): patch staticmethods in views (#1246)
* docs(django): enabling automatically and manually (#1249)

### Changeset

Read the [full changeset](https://github.com/DataDog/dd-trace-py/compare/v0.34.0...v0.34.1).
---

## 0.34.0 (21/02/2020)
## Upgrading to 0.34.0

This release adds a new integration for Django. The goal of this effort was to make the Django integration more consistent with our other integrations, simplifying configuration and patching. See the [Django documentation](https://ddtrace.readthedocs.io/en/latest/integrations.html#django) for details on how to get started with the integration. For existing Django applications, be sure to consult the [migration section](https://ddtrace.readthedocs.io/en/v0.50.3/integrations.html#migration-from-ddtrace-0-33-0) of the documentation.

While we are now vendoring `psutil`, `msgpack` will no longer be vendored and instead specified as a requirement.

Finally, improvements have been made to the testing and continuous integration.

## Changes

### Core

* Unvendor msgpack (#1199, #1216, #1202)
* Vendor psutil (#1160)
* Update get_env to support any number of parts (#1208)
* Set _dd.measured tag on integration spans (#1196)
* Start writer thread as late as possible (#1193)
* Refactor setup.py c-extension building (#1191)

### Integrations

* New Django Integration (#1161, #1197)

### Testing and tooling

* CircleCI updates (#1213, #1212, #1210, #1209)
* Tox updates (#1214, #1207, #1206, #1205, #1204, #1201, #1200)
* Black updates (#1190, #1188, #1187, #1185)
* Fix botocore tests on py3.4 (#1189)


### Changeset

Read the [full changeset](https://github.com/DataDog/dd-trace-py/compare/v0.33.0...v0.34.0).
---

## 0.33.0 (23/01/2020)
## Upgrading to 0.33.0

This release introduces setting numeric tags as metrics, addresses a regression in Python 3 performance, and introduces a dual license.

## Changes

### Core

* Prefer random.getrandbits on Python 3+, fall back to urandom implementation on 2 (#1183 -- thanks @thieman)
* Set numeric tags on `Span.metrics` instead of `Span.meta` (#1169, #1182)
* Update default sampler to new `DatadogSampler` (#1172, #1166)
* Safely deprecate `ext` type constants (#1165)

### Tooling

* Fix botocore tests (#1177)

### Documentation

* Add Dual License (#1181)
* Improve `tracer.trace` docs (#1180 -- thanks @adamchainz)
---

## 0.32.1 (09/01/2020)
## Changes

This patch release addresses an issue with installation:

* use environment markers for install requirements (#1174  -- thanks @JBKahn, #1175)

### Changeset

Read the [full changeset](https://github.com/DataDog/dd-trace-py/compare/v0.32.0...v0.32.1).
---

## 0.32.2 (10/01/2020)
## Changes

This patch release addresses an issue with installation:

* add funcsigs backport to install (#1176)

### Changeset

Read the [full changeset](https://github.com/DataDog/dd-trace-py/compare/v0.32.1...v0.32.2).
---

## 0.32.0 (08/01/2020)
## Upgrading to 0.32.0

This release adds support for dogpile.cache, fixes an issue with the bottle integration, addresses issues with CI, and makes several improvements to the core library.

## Changes

### Core

- Deprecating app type (#1144, #1162)
- Refactor span types (#1150)
- Use debtcollector (#1152, #1147)
- Change DatadogSampler defaults (#1151)
- Initial black formatting (#1137, #1141)
- Health metrics improvements (#1135, #1134, #1131)

### Integrations

- Add support for dogpile.cache (#1123 -- thanks @goodspark)

### Bug fixes

- Bottle: fix status code for error responses (#1158)

### Tooling

- Improve flake8 checks (#1132)
- Pin multidict dependency for aiobotocore02 tests (#1145 -- thanks @codeboten)
- Fixing sqlalchemy test failures (#1138 -- thanks @codeboten)
- Remove unneeded tox dependencies (#1124)
---

## 0.31.0 (15/11/2019)
## Upgrading to 0.31.0

This release addresses issues with the gRPC, Celery, Elasticsearch integrations. In addition, there are internal improvements to how timing for spans is being handled.

## Changes

### Integrations

- celery: use strongrefs for celery signals (#1122) fixes #1011
- elasticsearch: Add support for elasticsearch6 module (#1089)
- grpc: improve handling exceptions (#1117, #1119) and use callbacks to avoid waits (#1097)
- opentracing: fix for compatibility tags (#1096 -- thanks @marshallbrekka)

### Core and Internal

- core: replace time.time by monotonic clock (#1109)
- core: rewrite agent writer on new process (#1106)
- core: add support for dogstatsd unix socket (#1101)
- core: always set rate limit metric (#1060)
- internal: fix setting analytics sample rate of None (#1120)
- internal: initial work on tracer health metrics (#1130, #1129, #1127, #1125)
- internal: use args for LogRecord when logging (#1116 -- thanks @karolinepauls)
- span: use ns time (#1113, #1112, #1105, #964)
- tracer: allow to override agent URL with a env var (#1054)

### Documentation

- docs: add a GitHub issue template (#1118)
- Remove extra import from tracer get_call_context code snippet (#1041)

Read the [full changeset](https://github.com/DataDog/dd-trace-py/compare/v0.30.2...v0.31.0) and the [release milestone](https://github.com/DataDog/dd-trace-py/milestone/47?closed=1).
---

## 0.30.2 (21/10/2019)
## Changes

This bug fix release introduces a fix for the agent writer that would cause traces to not be successfully flushed when the process forks.

Whenever we detect that we are in a new process (`os.getpid()` changes) we create a new queue to push finished traces into for flushing. In the previous version of the tracer (`v0.29.x`) we would also recreate the background thread that would read from this queue to ensure that we 1) had one background worker per-process and 2) had an updated reference to the new queue we created.

In the process of simplifying the code for the agent writer in `v0.30.0` we kept the code to recreate the queue, but didn't fully replicate the behavior for recreating the background thread. This meant that whenever the process was forked the background thread would maintain a reference to the old queue object and therefore be unable to pull traces from the queue we were pushing them into causing traces to get stuck in memory in the new queue (since no one was pulling from it).

With these changes we are recreating the entire background worker whenever the process is forked. This will cause us to once again create a new queue and new background thread for flushing finished traces.

### Core and Internal

* core: rewrite agent writer on new process (#1106)
* grpc: use callbacks to avoid waits (#1097)

### Changeset

Read the [full changeset](https://github.com/DataDog/dd-trace-py/compare/v0.30.1...v0.30.2).
---

## 0.30.1 (11/10/2019)
## Changes

### Core and Internal

* writer: disable `excepthook` metric by default (#1095)
* writer: send statistics less often and disable by default (#1094)

### Changeset

Read the [full changeset](https://github.com/DataDog/dd-trace-py/compare/v0.30.0...v0.30.1) and the [release milestone](https://github.com/DataDog/dd-trace-py/milestone/48?closed=1).
---

## 0.30.0 (11/10/2019)
## Upgrading to 0.30.0

In addition to resolving several integration related issues, this release improves critical core components for tracing and runtime metrics.

## Changes

### Core and Internal

* core: ensure we cast sample rate to a float (#1072)
* core: add https support (#1055 -- thanks @raylu)
* core: tag sampling decision (#1045)
* internal: allow to ignore certain field when computing object size (#1087)
* internal: enable `rediscluster` by default (#1084)
* internal: remove unused slot (#1081)
* internal: fix iteration on slot class if attribute is unset (#1080)
* internal: add platform tags as default for runtime metrics (#1078)
* internal: add rate limit effective sample rate (#1046)
* runtime: add lang and tracer_version tags to runtime metrics (#1069)
* runtime: flush writer stats to dogstatsd (#1068)
* runtime: fix gc0 test (#1067)
* runtime: batch statsd flushes (#1063)
* runtime: add tracer env tag to runtime metrics (#1051)
* tracer: fix configure(collect_metrics) argument (#1066)
* tracer: count the number of unhandled exception via dogstatsd (#1077)
* tracer: grab the env tag from the tags, not a special var (#1070)
* tracer: expose finished attribute (#1058)
* tracer: remove tracer property function (#1042)
* writer: add memory size statistics to the queue (#1071)
* writer: add statistics to `Q` (#1065)

### Integrations

* aiohttp: handle 5XX responses as errors (#1082)
* bottle: handle 5XX responses as errors  (#1083)
* cassandra: handle batched bound statements in python3 (#1062 -- thanks @jdost)
* consul: add instrumentation for consul (#1048 -- thanks @phil-dd)
* consul: use consistent span name (#1053 -- thanks @phil-dd)
* grpc: fix channel interceptors (#1050)
* httplib: make docs consistent with implementation (#1049)
* tornado: code snippet fix in documentation (#1047)

### Changeset

Read the [full changeset](https://github.com/DataDog/dd-trace-py/compare/v0.29.0...v0.30.0) and the [release milestone](https://github.com/DataDog/dd-trace-py/milestone/46?closed=1).
---

## 0.29.0 (05/09/2019)
## Upgrading to 0.29.0

This release introduces a new contextvars-based context manager in Python 3.7 and adds support for Tornado 5 and 6 with Python 3.7. In addition, the release includes several updates for our Django integration.

## Changes

### Core

[internal] Add generic rate limiter (#1029)
[internal] Add support for contextvars to tracer in py37 (#990)
[internal] Vendor monotonic package (#1026)
[dev] Update span test utils (#1028)
[dev] Allow extra args to scripts/run-tox-scenario (#1027)
[dev] Remove unused circle env vars for release (#1016)

### Integrations

[tornado] minor documentation fix (#1038)
[tornado] document overriding on_finish and log_exception (#1037)
[tornado] Add support for Tornado 5 and 6 with Python 3.7 (#1034)
[pymongo] Add support for PyMongo 3.9 (#1023)
[django] enable distributed tracing by default (#1031)
[django] Create test for empty middleware (#1022 -- thanks @ryanwilsonperkin)
[django] Patch DBs in django app config (#1019 -- thanks @JBKahn)
[django] Setup pytest-django (#995)

Read the [full changeset](https://github.com/DataDog/dd-trace-py/compare/v0.28.0...v0.29.0) and the [release milestone](https://github.com/DataDog/dd-trace-py/milestone/45?closed=1).
---

## 0.28.0 (16/08/2019)
## Upgrading to 0.28.0

This release introduces container tagging and adds support for gRPC server.

## Changes

### Integrations

* [grpc] Add support for GRPC server (#960)
* [django] Only set sample rate if rate is set (#1009)
* [django] Update how we get the http.url (#1010)
* [django] Improve Django docs (#1002 -- thanks @adamchainz)
* [pylibmc] Fix client when tracer is disabled (#1004)

### Core

* [core] Parse and send container id with payloads to the agent (#1007)
* [internal] Change log from exception to debug (#1013)
* documentation bugfix (#1017)
* Add back release:wheel (#1015)
* [tests] Adding in helpful default packages (#1008)
* [dev] Map .git into ddtest for setuptools_scm (#1006)
* Use setuptools_scm to handle version numbers (#999)
* Use Python 3 for test_build job (#994)
* writer: fix deprecated log.warn use (#993 -- thanks @deterralba)
* Upload wheels on release (#989)

Read the [full changeset](https://github.com/DataDog/dd-trace-py/compare/v0.27.1...v0.28.0) and the [release milestone](https://github.com/DataDog/dd-trace-py/milestone/44?closed=1).
---

## 0.27.1 (25/07/2019)
# Upgrading to 0.27.1

This patch release includes performance fix which is highly recommended for anyone currently using 0.27.0.

# Changes

* 0.27 Performance Fix #1000

Read the [full changeset](https://github.com/DataDog/dd-trace-py/compare/v0.27.0...v0.27.1)
---

## 0.27.0 (12/07/2019)
## Upgrading to 0.27.0

This release introduces improvements to the trace writer. In addition, the release fixes some issues with integrations.

## Changes

### Core

* api: implement __str__ (#980)
* API: add Unix Domain Socket connection support (#975)
* [core] Remove references to runtime-id (#971)
* sampler: rewrite RateByServiceSampler without using Lock (#959)
* Handle HTTP timeout in API writer (#955)
* payload: raise PayloadFull on full payload (#941)

### Integrations

* [pymongo] Support newer msg requests (#985)
* pymongo: Add missing 2013 opcode (#961)
* Refs #983 - Make AIOTracedCursor an async generator  (#984 -- thanks @ewjoachim)
* Fix a typo in AIOTracedCursor docstring (#982 -- thanks @ewjoachim)
* [sqlalchemy] Only set sample rate if configured (#978)

### Documentation

* LICENSE: Fix copyright holder notice (#977 -- thanks @underyx)

Read the [full changeset](https://github.com/DataDog/dd-trace-py/compare/v0.26.0...v0.27.0) and the [release milestone](https://github.com/DataDog/dd-trace-py/milestone/43?closed=1).
---

## 0.26.0 (05/06/2019)
## Upgrading to 0.26.0

This release introduces several core improvements and continues addressing pain points in our tooling and testing.

## Changes

### Core

* Add a PeriodicWorker base class for periodic tasks (#934)
* Fix runtime workers not flushing to Dogstatsd (#939)
* api: simplify _put codepath (#956)
* make psutil requirement more accurate (#949 -- thanks @chrono)
* writer: log a message when a trace is dropped (#942)
* span: use system random source to generate span id (#940)
* [core] Add config to set hostname tag on trace root span (#938)

### Integrations

* Support keyword 'target' parameter when wrapping GRPC channels (#946 -- thanks @asnr)
* Record HTTP status code correctly when using abort() with Bottle (#943 -- thanks @equake)
* boto: add support for Python 3.5+ (#930)

### Documentation

* fix documentation for current_root_span (#950 -- thanks @chrono)

### Tooling

* Run flake8 with Python 3 (#957)
* tox: fix ignore path for integrations (#954)
* Remove mention of -dev branch in CircleCI (#931)

### Testing

* [tests] Add benchmarks (#952)
* [tests] increase deviation for sampler by service test (#948)
* [tests] Fix thread synchronization (#947)
* [tests] fix brittle deviation test for tracer (#945)
* [tests] fix threading synchronization to opentracer test (#944
* [pyramid] Fix dotted name for autopatched config test (#932)
* tests: always skip sdist, use develop mode (#928)

Read the [full changeset](https://github.com/DataDog/dd-trace-py/compare/v0.25.0...v0.26.0) and the [release milestone](https://github.com/DataDog/dd-trace-py/milestone/42?closed=1).
---

## 0.25.0 (07/05/2019)
## Upgrading to 0.25.0

This release includes several core improvements and addresses pain points in our testing/CI. The release also adds a new integration for Algolia Search.

## Changes

### Improvements

- Type cast port number to avoid surprise unicode type (#892 -- thanks @tancnle)
- Add support for Python 3.7 (#864)
- [writer] Enhance Q implementation with a wait based one (#862)
- [core] Add Span 'manual.keep' and 'manual.drop' tag support (#849)
- [core] Vendor msgpack dependency (#848)
- Fix http.url tag inconsistency (#899)
- aiohttp: do not set query string in http.url tag (#923)
- tornado: do not include query string in the http.url tag (#922)
- bottle: fix query string embedded in URL (#921)
- django: remove query string from http.url tag (#920)

### Integrations

- Implement algolia search (#894)

### Tooling

- [dev/tooling] Enforce single quote strings (#884)
- [tests] Leverage tox environment listing to simplify CircleCI tox target list (#882)

### Testing

- tests/tornado: enhance `test_concurrent_requests` (#915)
- doc: disable fixed sidebar (#906)
- [opentracer] Refactor time usage (#902)
- [opentracer] Fix flaky test based on sleep (#901)
- [internal] Add and use RuntimeWorker.join() to remove race condition in testing (#887)
---

## 0.24.0 (15/04/2019)
## Upgrading to 0.24.0

This release introduces a new feature (disabled by default), supports new versions of integrations and improves our testing and tooling.

## Changes

### Improvements

- [core] Enable requests integration by default (#879)
- [core] Fix logging with unset DATADOG_PATCH_MODULES (#872)
- [core] Use DEBUG log level for RateSampler initialization (#861 -- thanks @bmurphey)
- [core] Guard against when there is no current call context (#852)
- [core] Collect run-time metrics (#819)

### Integrations

- [mysql] Remove mysql-connector 2.1 support (#866)
- [aiobotocore] Add support for versions up to 0.10.0 (#865)

### Tooling

- [dev/tooling] Update flake8 to 3.7 branch (#856)
- [dev/tooling] Add script to build wheels (#853)
- [ci] Use tox.ini checksum to update cache (#850)

### Testing

- [tests] Use a macro to persist result to workspace in CircleCI (#880)
- [tests] add psycopg2 2.8 support (#878)
- [aiohttp] Fix race condition in testing (#877)
- [docs] Remove confusing testing instructions from README (#874)
- [tests] Add support for aiohttp up to 3.5 (#873)
- Remove useless __future__ imports (#871)
- [testing] Remove nose usage (#870)
- [tests] Add support for pytest4 (#869)
- [tests] Add testing for Celery 4.3 (#868)
- [tests] Enable integration tests in docker-compose environment (#863)
- [tests] Do not test celery 4.2 with Kombu 4.4 (#858)
- [tests] Fix ddtrace sitecustomize negative test (#857)
- [tests] Use spotify cassandra image for tests (#855)
- [tests] Fix requests gevent tests (#854)
---

## 0.23.0 (19/03/2019)
## Upgrading to 0.23.0

With this release we are introducing a new configuration system across integrations to generate APM events for [Trace Search & Analytics](https://docs.datadoghq.com/tracing/visualization/search/). The other core changes are the beginnings of a new approach to address issues with tracer loads and improve debugging.

## Changes

### Improvements

* Trace search client configuration (#828)
* [core] fix wrapt wrappers sources (#836)
* [core] Add Payload class helper (#834)
* [internal] Add rate limited logger (#822)

### Bugs

* Fix for broken celery tests (#839 -- thanks @JackWink)

Read the [full changeset](https://github.com/DataDog/dd-trace-py/compare/v0.22.0...v0.23.0) and the [release milestone](https://github.com/DataDog/dd-trace-py/milestone/39?closed=1).
---

## 0.22.0 (01/03/2019)
## Upgrading to 0.22.0

This release contains a few improvements for not marking a Celery task as an error if it is an expected and allowed exception, for propagating synthetics origin header, and to vendor our `six` and `wrapt` dependencies.

## Changes
### Improvements
- [celery] Don't mark expected failures as errors (#820 -- thanks @sciyoshi)
- [core] Propagate x-datadog-origin (#821)
- [core] vendor wrapt and six dependencies (#755)

Read the [full changeset](https://github.com/DataDog/dd-trace-py/compare/v0.21.1...v0.22.0) and the [release milestone](https://github.com/DataDog/dd-trace-py/milestone/36?closed=1).

---

## 0.21.1 (21/02/2019)
## Upgrading to 0.21.1

This is a bug fix release that requires no changes to your code.

Included in this release is a fix for some database cursors where we would force `Cursor.execute` and `Cursor.executemany` to return a cursor instead of the originally intended output. This caused an issue specifically with MySQL libraries which tried to return the row count and we were returning a cursor instead.

## Changes
### Bugs
* [core] Patch logging earlier for ddtrace-run (#832)
* [dbapi2] Fix dbapi2 execute/executemany return value (#830 )
* [core] Use case-insensitive comparison of header names during extract (#826 -- thanks @defanator)

Read the [full changeset](https://github.com/DataDog/dd-trace-py/compare/v0.21.0...v0.21.1) and the [release milestone](https://github.com/DataDog/dd-trace-py/milestone/38?closed=1).

---

## 0.21.0 (19/02/2019)
## Upgrading to 0.21.0

With this release we are moving distributed tracing settings to be enabled by default. This change means that you no longer need to explicitly enable distributed tracing for any integration.

## Changes
### Improvements
- Enable distributed tracing by default (#818)
  - aiohttp
  - bottle
  - flask
  - molten
  - pylons
  - pyramid
  - requests
  - tornado
- [testing] Ensure consistent use of override_config and override_env (#815)
- [core] Break up ddtrace.settings into sub-modules (#814)
- [tests] Simplify elasticsearch CI test commands (#813)
- [core] Remove sending of service info (#811)
- [core] Add import hook module (#769)

Read the [full changeset](https://github.com/DataDog/dd-trace-py/compare/v0.20.4...v0.21) and the [release milestone](https://github.com/DataDog/dd-trace-py/milestone/35?closed=1).
---

## 0.20.4 (08/02/2019)
## Upgrading to 0.20.4

This is a bug fix release, no code changes are required.

In this release we have fixed a bug that caused some configuration values to not get updated when set.

## Changes
### Bug fixes
* [bug] Integration config keys not being updated (#816)

Read the [full changeset](https://github.com/DataDog/dd-trace-py/compare/v0.20.3...v0.20.4) and the [release milestone](https://github.com/DataDog/dd-trace-py/milestone/37?closed=1).

---

## 0.20.3 (04/02/2019)
## Upgrading to 0.20.3

This is a bug fix release that requires no changes.

This release includes a fix for context propagation with `futures`. Under the right conditions we could incorrectly share a trace context between multiple `futures` threads which result in multiple traces being joined together in one.

## Changes
### Bug fixes
* [core] Allow futures to skip creating new context if one doesn't exist (#806)

Read the [full changeset](https://github.com/DataDog/dd-trace-py/compare/v0.20.2...v0.20.3) and the [release milestone](https://github.com/DataDog/dd-trace-py/milestone/37?closed=1).
---

## 0.20.2 (29/01/2019)
## Upgrading to 0.20.2

No changes are needed to upgrade to `0.20.2`.

This big fix release includes changes to ensure we properly read the HTTP response body from the trace agent before we close the HTTP connection.

## Changes
### Bug fixes

- [core] Call HTTPResponse.read() before HTTPConnection.close() (#800)

### Improvements
- [tests] limit grpcio version to >=1.8.0,<1.18.0 (#802)
- [tools] Add confirmation to 'rake pypi:release' task (#791 )

Read the [full changeset](https://github.com/DataDog/dd-trace-py/compare/v0.20.1...v0.20.2) and the [release milestone](https://github.com/DataDog/dd-trace-py/milestone/36?closed=1).
---

## 0.20.1 (17/01/2019)
## Upgrading to 0.20.1

No changes are needed to upgrade

## Changes
### Bug fixes
[celery] Ensure `celery.run` span is closed when task is retried (#787)

Read the [full changeset](https://github.com/DataDog/dd-trace-py/compare/v0.20.0...v0.20.1) and the [release milestone](https://github.com/DataDog/dd-trace-py/milestone/36?closed=1).
---

## 0.20.0 (09/01/2019)
# Upgrading to 0.20.0

We have added support for logs injection to the tracer. If you are already using `ddtrace-run`, the integration can be enabled with setting the environment variable `DD_LOGS_INJECTION=true`. The default behavior once logs injection is enabled is to have trace information inserted into all log entries. If you prefer more customization, you can manually instrument and configure a log formatter with the tracer information.

# Changes

## New Integrations

* [mako] Add Mako integration (#779 -- thanks @wklken)

## Enhancements

* [core] Tracer and logs integration (#777)

Read the [full changeset](https://github.com/DataDog/dd-trace-py/compare/v0.19.0...v0.20.0) and the [release milestone](https://github.com/DataDog/dd-trace-py/milestone/34?closed=1).
---

## 0.19.0 (28/12/2018)
## Upgrading to 0.19.0

With `0.19.0` we have decided to disable the tracing of `dbapi2` `fetchone()`/`fetchmany()`/`fetchall()` methods by default.

This change effects all integrations which rely on the `dbapi2` API, including `psycopg2`, `mysql`, `mysqldb`, `pymysql`, and `sqlite3`.

We have introduced this change to reduce the noise added to traces from having these methods (mostly `fetchone()`) traced by default.

With `fetchone()` enabled the traces received can get very large for large result sets, the resulting traces either become difficult to read or become too large causing issues when flushing to the trace agent, potentially causing traces to be dropped.

To re-enable the tracing of these methods you can either configure via the environment variable `DD_DBAPI2_TRACE_FETCH_METHODS=true` or manually via:

```python
from ddtrace import config
config.dbapi2.trace_fetch_methods = True
```

## Changes
### Bugs
[dbapi2] disable fetchone/fetchmany/fetchall tracing by default (#780)
[opentracing] Fixing context provider imports for scope manager (#771 -- thanks @Maximilien-R)

### Enhancements
[tests] test python setup.py sdist and twine check on build (#782)
[core] Add API to configure Trace Search (#781)
[core] Enable priority sampling by default (#774)

Read the [full changeset](https://github.com/DataDog/dd-trace-py/compare/v0.18.0...v0.19.0) and the [release milestone](https://github.com/DataDog/dd-trace-py/milestone/32?closed=1).
---

## 0.18.0 (12/12/2018)
## New Integrations

* [molten] Add molten support (#685)

## Bug Fixes

* [aws] Blacklist arguments stored as tags (#761)
* [psycopg2] Fix composable query tracing (#736)

## Improvements

* [aiohttp] Add HTTP method to the root span resource (#652 -- thanks @k4nar)
* [aws]Flatten span tag names (#768)
* [opentracer] Set global tags (#764)
* [core] add six and replace custom compat functions (#751)
* [config] make IntegrationConfig an AttrDict (#742)
* [tests] remove unused monkey.py test file (#760)
* [tests] fix linting in test files (#752)
* [psycopg2] fix linting issues (#749)
* [tests] have most tests use pytest test runner (#748)
* [tests] Provide default implementation of patch test methods (#747)
* [tests] run flake8 on all test files (#745)
* [tests] Add patch mixin and base test case (#721)
* [tests] Add Subprocess TestCase (#720)

Read the [full changeset](https://github.com/DataDog/dd-trace-py/compare/v0.17.1...v0.18.0) and the [release milestone](https://github.com/DataDog/dd-trace-py/milestone/30?closed=1).
---

## 0.17.1 (05/12/2018)
This release includes the removal of service sending, this should resolve many of the 400s that are being returned from the Agent resulting in an unfriendly `ERROR` message and giving the impression that the tracer is failing. (#757)

## Improvements
- [core] Make writing services a no-op (#735)
- [tests] upgrade flake8 to 3.5.0 (#743)
- remove flake8 ignores and fix issues (#744)

Read the [full changeset](https://github.com/DataDog/dd-trace-py/compare/v0.17.0...v0.17.1) and the [release milestone](https://github.com/DataDog/dd-trace-py/milestone/31?closed=1).
---

## 0.17.0 (28/11/2018)
## New features
- [redis] add support for redis 3.0.0 (#716)
- [core] Allow DD_AGENT_HOST and DD_TRACE_AGENT_PORT env variables (#708)
- [core] Add global tracer tags (#702)
- [core] Trace http headers (#647)

## Improvements
- [docs] add Flask configuration documentation (#734)
- Add long_description to setup.py (#728)
- [tests] pin version of redis-py-cluster for 'tox -e wait' (#725)
- [requests] Add another split_by_domain test (#713)
- [docs] Add kombu references (#711)
- [ci] Use small circleci resource class for all jobs (#710)
- [requests] patch Session.send instead of Session.request (#707)
- [ci] reorganize CircleCI workflows (#705)
- [elasticsearch] add support for elasticsearch{1,2,5} packages (#701)
- [tests] add base test case classes and rewrite tracer tests (#689)
- [dbapi] Trace db fetch and session methods (#664)

## Bugfixes
- [elasticsearch] add alias for default _perform_request (#737)
- [tests] Pin pytest to 3.x.x and redis to 2.10.x for rediscluster (#727)
- [django] Use a set instead of list for cache_backends to avoid duplicates (#726 -- thanks @wenbochang)
- [tests] fix broken redis check (#722)
- [docs] Fix broken flask link (#712)
- [mongodb] Fix pymongo query metadata (#706)

Read the [full changeset](https://github.com/DataDog/dd-trace-py/compare/v0.16.0...v0.17.0) and the [release milestone](https://github.com/DataDog/dd-trace-py/milestone/29?closed=1).
---

## 0.16.0 (13/11/2018)
## New Integrations
* [jinja2] Add jinja2 integration (#649 -- thanks @mgu)
* [kombu] add Kombu integration (#515 -- thanks @tebriel)
* [grpc] Add grpc client support. (#641)
* [gevent] Support gevent 1.3 (#663)
* [flask] rewrite Flask integration (#667)

## Bug Fixes
* [mysqldb] Fix mysqldb monkey patch (#623 -- thanks @benjamin-lim)
* [requests] exclude basic auth from service name (#646 -- thanks @snopoke)

## Improvements
* [core] Add IntegrationConfig helper class (#684)
* [core] add support for integration span hooks (#679)
* [httplib, requests] Sanitize urls in span metadata (#688)
* [tests] ensure we are running tests.contrib.test_utils (#678)
* [celery] [bottle] Add span type information for celery and bottle. (#636)
* [ci] Reorganize autopatch test calls (#670)
* [core] initial support for partial flushes (#668)
* [django] Remove query from django db span's tag sql.query (#659)
* [tests] Make CI faster by disabling dist and install in autopatching tests (#654)
* [core] Trace http headers (#647)
* [django] Infer span resource name when internal error handler is used (#645)
* [elasticsearch] Make constant organization consistent with other integrations (#628)

Read the [full changeset](https://github.com/DataDog/dd-trace-py/compare/v0.15.0...v0.16.0) and the [release milestone](https://github.com/DataDog/dd-trace-py/milestone/28?closed=1).

---

## 0.15.0 (16/10/2018)
**New integrations**

- Add [rediscluster](https://pypi.org/project/redis-py-cluster/) integration (#533, #637)
- Add [Vertica](https://github.com/vertica/vertica-python) Integration (#634)

**Bug fixes**

- [django] Fix minimum Django version for user.is_authenticated property (#626 -- thanks @browniebroke)

**Improvements**

- [celery] Add retry reason metadata to spans (#630)
- [core] Update config to allow configuration before patching (#650)
- [core] Add Tracer API to retrieve the root Span (#625)
- [core] Fixed `HTTPConnection` leaking (#542 -- thanks @mackeyja92)
- [django] Allow Django cache to be seen as a different service. (#629)
- [gevent] Patch modules on first import (#632)
- [gevent] Add support for gevent.pool.Pool and gevent.pool.Group (#600)
- [redis] Removed unused tag (#627)
- [requests] Patch modules on first import (#632)
- [tests] Add Span.span_type tests (#633)
- [tests] Update the integrations libraries versions to the latest possible. (#607)
- [tests] CircleCI run tests in the new alpine-based test runner (#638)
- [tests] Add test cases for API._put (#640)
- [tests] Skip flaky TestWorkers.test_worker_multiple_traces test case (#643)
- [tests] Remove tests for not supported gevent 1.3 (#644)

Read the [full changeset](https://github.com/DataDog/dd-trace-py/compare/v0.14.1...v0.15.0) and the [release milestone](https://github.com/DataDog/dd-trace-py/milestone/25?closed=1).
---

## 0.14.1 (25/09/2018)
**Bug fixes**
- [opentracer] Activate span context on extract (#606, #608)
- [opentracer] Fix "does not provide the extra opentracing" (#611, #616)

**Improvements**
- [docs] Clarify debug mode (#610)
- [docs] Fix docstring for `Tracer.set_tags` (#612 -- thanks @goodspark)
- [docs] Add priority sampling to ddtrace-run usage (#621)
- [circleci] Imrpve python docs deployment strategy (#615)
- [tests] Refactor tox.ini file (#609)
- [tests] Improve performance of tests execution (#605)

Read the [full changeset](https://github.com/DataDog/dd-trace-py/compare/v0.14.0...v0.14.1) and the [release milestone](https://github.com/DataDog/dd-trace-py/milestone/27?closed=1).
---

## 0.14.0 (11/09/2018)
**OpenTracing**

In this release we are happy to introduce the beta for the long-awaited OpenTracing compatible API layer for `ddtrace`!

Support for `opentracing>=2.0.0` is provided in this release. Namely, the following are supported:

- `start_span`/`start_active_span`
- `inject` and `extract` functionality
- `baggage`, through `set_baggage_item` and `get_baggage_item`
- compatible tags from the [OpenTracing specification](https://github.com/opentracing/specification/blob/b193756f1fe646b79ef4f901bed92c0e72845440/semantic_conventions.md#standard-span-tags-and-log-fields)
- scope manager support
- seamless integration with the Datadog tracer when using `ddtrace-run`

For setup information and usage see [our docs for the Datadog OpenTracing tracer](http://pypi.datadoghq.com/trace/docs/installation_quickstart.html#opentracing).


**CI Improvements**

Also included in this release are some optimizations to our CI which should get things running a bit quicker.

Thanks @labbati!



Read the [full changeset](https://github.com/DataDog/dd-trace-py/compare/v0.13.1...v0.14.0) and the [release milestone](https://github.com/DataDog/dd-trace-py/milestone/20?closed=1).
---

## 0.13.1 (04/09/2018)
**Bug fixes**

* [core] remove the root logger configuration within the library (#556)

Read the [full changeset](https://github.com/DataDog/dd-trace-py/compare/v0.13.0...v0.13.1) and the [release milestone](https://github.com/DataDog/dd-trace-py/milestone/24?closed=1).
---

## 0.13.0 (23/08/2018)
**New integrations**
- [`pymemcache`](https://github.com/pinterest/pymemcache) integration (#511)

**Celery integration**

Due to some limitations with our Celery integration, we changed our instrumentation to a [signals based approach](http://docs.celeryproject.org/en/latest/userguide/signals.html). We also started using import hooks to instrument Celery, so that enabling the instrumentation doesn't trigger a `celery` import.

- Signals implementation: #530
- Moving to import hooks: #534
- Resolved issues: #357, #493, #495, #495, #510, #370

**Breaking changes**
Using the signal based approach increase the stability of our instrumentation, but it limits what is currently traced. This is a list of changes that are considered breaking changes in the behavior and not in the API, so no changes are needed in your code unless you want a different behavior:
- By default all tasks will be traced if they use the Celery signals API, so tasks invoked with methods like `apply()`,  `apply_async()` and `delay()` will be traced but tasks invoked with `run()` will **not** be traced.
- `patch_task()` is deprecated; if it's used, all tasks will be instrumented

**Bug fixes**
- [core] check if bootstrap dir is in path before removal (#516 -- thanks @beezz!)
- [core] have hostname default to `DATADOG_TRACE_AGENT_HOSTNAME` environment variable if available (#509, #524 -- thanks @hfern!)
- [core] add WSGI-style http headers support to HTTP propagator (#456, #522)
- [core] Enable buffering on `getresponse` (#464, #527)
- [core] configure the root logger (#536)
- [aiopg] set the `app_type` during initialization (#492, #507)
- [boto] default to `None` if no region (#525, #526)
- [flask] avoid double instrumentation when `TraceMiddleware` is used (#538)
- [pymongo] fix multiple host kwargs (#535)
- [tornado] make settings object accessible during configuration (#499, #498 -- thanks @kave!)

**Improvements**
- [core/helpers] add a shortcut to retrieve Trace correlation identifiers (#488)

Read the [full changeset](https://github.com/DataDog/dd-trace-py/compare/v0.12.1...v0.13.0) and the [release milestone](https://github.com/DataDog/dd-trace-py/milestone/21?closed=1).
---

## 0.12.1 (14/06/2018)
**Bugfixes**

* [celery] add support for celery v1 tasks (old-style tasks) (#465, #423)
* [celery] `ddtrace-run` broke third-party script support; now it handles correctly the `argv` params (#469, #423)
* [celery] patch `TaskRegistry` to support old-style task with `ddtrace-run` (#484)
* [django] update error handling if another middleware has handled the exception already (#418, #462)
* [django] `DatabaseWrapper` loaded in right thread, after removing `setting_changed` signal from the `DatadogSettings` (#481, #435)
* [django/celery] add `shared_task` decorator wrapper to trace properly Celery tasks (#486, #451)
* [django/docs] notes about Debug Mode, and debugging (#476 -- thanks @ndkv!)
* [gevent] pass `sampling_priority` field when Distributed Tracing is enabled (#457)
* [mysqlb] add missing services info when they're flushed (#468, #428)
* [psycopg2] properly patch the driver when `quote_ident` typing is used (#477, #474, #383)
* [pylons] ensure the middleware code is Python 3 compatible to avoid crashes on import (#475, #472)
* [requests] add missing services info when they're flushed (#471, #428)

Read the [full changeset](https://github.com/DataDog/dd-trace-py/compare/v0.12.0...v0.12.1) and the [release milestone](https://github.com/DataDog/dd-trace-py/milestone/19?closed=1).
---

## 0.12.0 (03/05/2018)
**New integrations**
* [boto] Botocore and boto instrumentation is enabled by default using `patch_all()` (#319)
* [futures] provide context propagation for `concurrent` module (#429, [docs](http://pypi.datadoghq.com/trace/docs/#module-ddtrace.contrib.futures))
* [mysql] add `pymysql` support (#296, [docs](http://pypi.datadoghq.com/trace/docs/#mysql) -- thanks @wklken)

**Improvements**
* [core] introducing a low-level API to define configurations for each integration. This API is used only by the `requests` module and will be implemented in other integrations in newer releases (#445, #443, #450, #454, #441)
* [celery] split the service name in `celery-producer` and `celery-worker` for better stats (#432)
* [falcon] add distributed tracing (#437)
* [requests] provide a default service name for the request `Span` (#433)
* [requests] add `split_by_domain ` config to split service name by domain (#434)
* [tornado] better compatibility using `futures` instrumentation (#431)

**Bugfixes**
* [core] ensure `sitecustomize.py` is imported when `ddtrace-run` wrapper is used (#458)
* [flask] use `ddtrace` logger instead of Flask to avoid having a custom log filter (#447, #455)

**Breaking changes**
* [celery] the name of the service is now split in two different services: `celery-producer` and `celery-worker`. After the upgrade, you'll stop sending data to what was the default service name (`celery`). You should check the new services instead because you'll see a drop. Previously reported traces in the `celery` service, are still available if you move back the time selector.

Read the [full changeset](https://github.com/DataDog/dd-trace-py/compare/v0.11.1...v0.12.0) and the [release milestone](https://github.com/DataDog/dd-trace-py/milestone/17?closed=1).
---

## 0.11.1 (30/03/2018)
**Improvements**

* [bottle] use the `route` argument in `TracePlugin`, to support Bottle 0.11.x (#439)

**Bugfixes**

* [django] gunicorn gevent worker wasn't instrumenting database connections (#442)
* [django] remove `MIDDLEWARE_CLASSES` deprecation warning from tests (#444)
* [django] ensure only `MIDDLEWARE` or `MIDDLEWARE_CLASSES` are loaded with tracing middlewares (#446)

Read the [full changeset](https://github.com/DataDog/dd-trace-py/compare/v0.11.0...v0.11.1) and the [release milestone](https://github.com/DataDog/dd-trace-py/milestone/18?closed=1).
---

## 0.11.0 (05/03/2018)
**Security fixes**

* [dbapi] remove `sql.query` tag from SQL spans, so that the content is properly obfuscated in the Agent. This security fix is required to prevent wrong data collection of reported SQL queries. This issue impacts only MySQL integrations and NOT `psycopg2` or `sqlalchemy` while using the PostgreSQL driver. (#421)

**New integrations**

* [django] add support for Django 2.0 (#415 -- thanks @sciyoshi!)
* [mysql] `MySQL-python` and `mysqlclient` packages are currently supported (#376 -- thanks @yoichi!)
* [psycopg2] add support for version 2.4 (#424)
* [pylons] Pylons >= 0.9.6 is officially supported (#416)

**Bugfixes**

* [core] `ddtrace-run` script accepts `DATADOG_PRIORITY_SAMPLING` to enable [Priority Sampling](http://pypi.datadoghq.com/trace/docs/#priority-sampling) (#426)
* [pylons] add distributed tracing via kwarg and environment variable (#425, [docs](http://pypi.datadoghq.com/trace/docs/#module-ddtrace.contrib.pylons))
* [pylons] `ddtrace-run` script can patch a `PylonsApp` (#416)
* [pylons] add tracing to Pylons `render` function (#420)

Read the [full changeset](https://github.com/DataDog/dd-trace-py/compare/v0.10.1...v0.11.0) and [0.11.0 milestone](https://github.com/DataDog/dd-trace-py/milestone/15?closed=1).
---

## 0.10.1 (05/02/2018)
**Distributed Tracing**
Add distributed tracing using integration settings for the following libraries/frameworks:
* `bottle` (#382)
* `requests` (#372)
* `pyramid` (#403)

**Improvements**
* [core] provide constants to pick Priority Sampling values (#391)
* [django] add support for Django Rest Framework (#389)
* [tooling] add missing classifiers for pypi (#395 -- thanks @PCManticore)
* [tornado] patch `concurrent.futures` if available, improving the way traces are built when propagation happens between threads (#362 -- thanks @codywilbourn)

**Bugfixes**
* [httplib] don't overwrite return value (#380 -- thanks @yoichi)
* [psycopg2] patch all imports of `register_type` (#393 -- thanks @stj)
* [pyramid] keep request as part of `render` kwargs (#384 -- thanks @joual)
* [pyramid] use pyramid `HTTPExceptions` as valid response types (#401, #386 -- thanks @TylerLubeck)
* [requests] add `unpatch` and double-patch protection (#404)
* [flask] don't override code of already handled errors (#390, #409)
* [flask] allow mutability of `resource` field within request (#353, #410)

Read the [full changeset](https://github.com/DataDog/dd-trace-py/compare/v0.10.0...v0.10.1).
---

## 0.10.0 (08/11/2017)
**Distributed Sampling (beta)**

New feature that propagates the sampling priority across services. This is useful to mark traces as "don’t keep the trace" or "must have" when distributed tracing is used. This new functionality requires at least the Datadog Agent 5.19+. Frameworks with out-of-the-box support are: Django, Flask, Tornado (#358, #325, #359, #364, #366, #365, #371, [docs](http://pypi.datadoghq.com/trace/docs/#priority-sampling))

**Improvements**
* [core] update the Context propagation API, that includes a new way to retrieve and set the current active `Span` context. (#339)
* [core] implement Propagators API to simplify Distributed Tracing. You can use `HTTPPropagator` class to inject and extract the tracing context in HTTP headers (#363, #374 [docs](http://pypi.datadoghq.com/trace/docs/#ddtrace.propagation.http.HTTPPropagator))
* [celery] use service name from `DATADOG_SERVICE_NAME` env var, if defined (#347 -- thanks @miketheman)
* [django] respect env Agent host and port if defined (#354 -- thanks @spesnova)

**Bugfixes**
* [pylons] handle exception with non standard 'code' attribute (#350)
* [pyramid] the application was not traced when the tween list was explicitly specified (#349)

Read the full [changeset](https://github.com/DataDog/dd-trace-py/compare/v0.9.2...v0.10.0)
---

## 0.9.2 (12/09/2017)
**New features**
* [django] disable database or cache instrumentation via settings so that each Django component instrumentation can be disabled (#314, [docs](http://localhost:8000/#module-ddtrace.contrib.django) -- thanks @mcanaves)
* [django] it's not required anymore to add the Django middleware because the Django app ensures that it is installed. You can safely remove `ddtrace.contrib.django.TraceMiddleware` for your middleware list after the upgrade. This is not mandatory but suggested (#314, #346)
* [cassandra] trace `execute_async()` operations (#333)

**Bugfixes**
* [mysql]  prevent the Pin from attaching empty tags (#327)
* [django] fixed the initialization order to prevent logs when the tracer is disabled (#334)
* [sqlite3] add tests to ensure that services are properly sent (#337)
* [pyramid] fixed Pyramid crash when 'include()' is used with relative import paths (#342)
* [pylons] re-raise the exception with the original traceback in case of errors. Before Pylons exceptions were correctly handled but hidden by the tracing middleware. (#317)
* [pyramid] disable autocommit in Pyramid patching, to avoid altering the `Configurator` behavior (#343)
* [flask] fix Flask instrumentation that didn't close Jinja spans if an error was thrown (#344)

**Integration coverage**
* officially support ElasticSearch 1.6+ (#341)

**Documentation**
* fixed usage examples for `patch_all()` and `patch()` (#321 -- thanks @gomlgs)
* added a section about updating the hostname and port (#335)

Read the [full changeset](https://github.com/DataDog/dd-trace-py/compare/v0.9.1...v0.9.2).
---

## 0.9.1 (01/08/2017)
**New features**
* [core] add a processing pipeline to the `AsyncWorker`, so that traces can be filtered easily. This change doesn't have any performance impact with existing installations, and is expected to work well with async frameworks / libraries (#303, [docs](http://pypi.datadoghq.com/trace/docs/#trace-filtering))
* [core] add language and library version metadata to keep track of them in the Datadog Agent. All values are sent via headers (#289)

**Bugfixes**
* [aiobotocore] update `async with` context manager so that it returns the wrapper instead of the wrapped object (#307)
* [boto, botocore] change the service metadata app for AWS with a more meaningful name (#315)

**Documentation**
* improving documentation so that it's more explicit how a framework should be auto-instrumented (#305, #308)
* add the list of auto-instrumented modules (#306)

Read the [full changeset](https://github.com/DataDog/dd-trace-py/compare/v0.9.0...v0.9.1).
---

## 0.9.0 (05/07/2017)
**New features**

* [core] add process ID in root spans metadata (#293)

**Improvements**

* [falcon] extended support for Falcon 1.2; improved error handling (#295)
* [gevent] create a new `Context` when a Greenlet is created so that the tracing context is automatically propagated with the right parenting (#287)
* [asyncio] providing helpers and `patch()` method to automatically propagate the tracing context between different asyncio tasks (#260 #297, [docs](http://pypi.datadoghq.com/trace/docs/#module-ddtrace.contrib.asyncio) -- thanks @thehesiod)
* [aiohttp] add experimental feature to continue a trace from request headers (#259, [docs](http://pypi.datadoghq.com/trace/docs/#module-ddtrace.contrib.aiohttp) -- thanks @thehesiod)
* [django] add `DEFAULT_DATABASE_PREFIX` setting to append a prefix to database service (#291, [docs](http://pypi.datadoghq.com/trace/docs/#module-ddtrace.contrib.django) -- thanks @jairhenrique)

**Bugfixes**

* [logging] use specific logger instead of the root one in `monkey.py` module (#281)
* [django] `ddtrace` exception middleware catches exceptions even if a custom middleware returns a `Response` object (#278)
* [pylons] handle correctly the http status code when it's wrongly formatted (#284)
* [django] request resource handles the case where the `View` is a partial function (#292)
* [flask] attach stack trace to Flask errors (#302)

**New integrations**

* [httplib] add patching for `httplib` and `http.lib`(#137 -- thanks @brettlangdon)
* [aio-libs] add `aiobotocore` support (#257, #298, [docs](http://pypi.datadoghq.com/trace/docs/#module-ddtrace.contrib.aiobotocore) -- thanks @thehesiod)
* [aio-libs] add `aiopg` support (#258, [docs](http://pypi.datadoghq.com/trace/docs/#module-ddtrace.contrib.aiopg) -- thanks @thehesiod)

Read the [full changeset](https://github.com/DataDog/dd-trace-py/compare/v0.8.5...v0.9.0).
---

## 0.8.5 (30/05/2017)
**Bugfixes**

* [flask] add the http method to flask spans (#274)
* [sqlite3] changed the app_type to `db` (#276)
* [core] `span.set_traceback()`now sets the traceback even if there's no exception (#277)

Read the [full changeset][1].

[1]: https://github.com/DataDog/dd-trace-py/compare/v0.8.4...v0.8.5
---

## 0.8.4 (19/05/2017)
**Bugfixes**

* [flask] avoid using weak references when Flask is instrumented via Blinker. This resolves initialization issues when the `traced_app = TraceMiddleware(app, ...)` reference goes out of the scope or is garbage collected (#273)
---

## 0.8.3 (15/05/2017)
**Improvements**

* [transport] add presampler header (`X-Datadog-Trace-Count`) so that the receiving agent has more information when dealing with sampling (#254)
* [docs] updated our documentation (#264, #271)

**Bugfixes**
* [core] patch loader raises `PatchException` that is handled in the `patch_all()` when the patch failed. This distinguishes: errors during patch, when an integration is not available and simply when the module is not installed (#262)
* [mysql] distinguish `MySQL-Python` instrumentation so that only `mysql-connector` package is patched; this provides better feedback about what library is supported (#263, #266)
* [sqlalchemy] provide a `patch()` method that uses the PIN object; this is not a breaking change, but the preferred way to instrument SQLAlchemy is through `patch_all(sqlalchemy=True)` or `patch(sqlalchemy=True)` (#261)
* [pylons] catch `BaseException` since a `SystemExit` might've been raised; `500` errors are handled if a timeout occurs (#267, #270)
* [pyramid] catch `BaseException` since a `SystemExit` might've been raised; `500` errors are handled if a timeout occurs (#269)

Read the [full changeset][1]

[1]: https://github.com/DataDog/dd-trace-py/compare/v0.8.2...v0.8.3
---

## 0.8.2 (28/04/2017)
**Bugfixes**

* [django] handle tuple `INSTALLED_APPS` for Django < 1.9 (#253)

Read the [full changeset][1]

[1]: https://github.com/DataDog/dd-trace-py/compare/v0.8.1...v0.8.2
---

## 0.8.1 (30/05/2017)
**Bugfixes**

* [core] fixed `msgpack-python` kwarg usage for versions earlier than `0.4.x` (#245)
* [pyramid] add request method to Pyramid trace span resource name (#249, thanks @johnpkennedy)

Read the [full changeset][1].

[1]: https://github.com/DataDog/dd-trace-py/compare/v0.8.0...v0.8.1
---

## 0.8.0 (10/04/2017)
**New integrations**
* Add support for Tornado web `4.0+`. Currently this integration is ignored by autopatching, but can be enabled via `patch_all(tornado=True)` (#204, [docs][1] -- thanks @ross for reviewing and testing the implementation)

**Bugfixes**
* [docs] Minor updates to our documentation (#239, #237, #242, #244 -- thanks @liubin @pahaz)
* [boto] Boto2 and Botocore integrations have safety check to prevent double patching (#240)
* [boto] Use frames directly without calling `getouterframes()`. This is a major improvement that reduces the impact of our tracing calls for Boto2 (#243 -- thanks @wackywendell)
* [django] make `func_name` work with any callable and not only with functions (#195, #203 -- thanks @m0n5t3r)

**Breaking change**
* [elasticsearch] when importing `elasticsearch` before executing `patch_all()`, no traces are created. This patch changed where the `PIN` object is attached, so you should update your instrumentation as described below (#238)

**Migrate from 0.7.x to 0.8.0**

* [elasticsearch] the PIN object was previously attached to the `elasticsearch` module while now it uses `elasticsearch.Transport`. If you were using the `Pin` to override some tracing settings, you must update your code from:
```python
Pin.override(client, service='elasticsearch-traces')
```
to:
```python
Pin.override(client.transport, service='elasticsearch-traces')
```

**Internals update**
* the Python traces logs and returns error when there is a communication issue with the APM Agent (#173)
* the `wrap()` tracer decorator can be extended by Python integrations when the usual approach is not suitable for the given execution context (#221)

Read the [full changeset][2].

[1]: http://pypi.datadoghq.com/trace/docs/#module-ddtrace.contrib.tornado
[2]: https://github.com/DataDog/dd-trace-py/compare/v0.7.0...v0.8.0
---

## 0.7.0 (29/03/2017)
**New integrations**
* Add support for `boto` (>=2.29.0) and `botocore` (>= 1.4.51) #209 . Currently these integrations are ignored by autopatching, but can be enabled via `patch_all(boto=True, botocore=True)`

**New features**
* Add the `ddtrace-run` command-line entrypoint to provide tracing without explicit additions to code. More information here http://pypi.datadoghq.com/trace/docs/#get-started #169

**Bugfixes**
* [dbapi] Ensure cursors play well with context managers #231
* [django] Provide a unique `datadog_django` app label to avoid clashes with existing app configs #235
* [pyramid] Ensure pyramid spans have method and route metadata consistent with other web frameworks #220 (thanks @johnpkennedy)
---

## 0.6.0 (09/03/2017)
**New integrations**
* Add support for asynchronous Python. This is a major improvement that adds support for `asyncio`, `aiohttp` and `gevent` (#161, docs: [asyncio][1] - [aiohttp][2] - [gevent][3])
* Add Celery integration (#135, #196, [docs][6])

**New features**
* Add explicit support for Python 3.5, and 3.6 (#215, see [supported versions][7])
* print the list of unfinished spans if the `debug_logging` is activated; useful in synchronous environments to detect unfinished/unreported traces (#210)

**Bugfixes**
* [mysql] `mysql` integration is patched when using `patch()` or `patch_all()` (#178)
* [django] set global tracer tags from Django `DATADOG_TRACE` setting (#159)
* [bottle] wrong `tracer` reference when `set_service_info` is invoked (#199)

**Breaking changes**
* Default port `7777` has been replaced with the new `8126` available from Datadog Agent 5.11.0 and above (#212)
* Removed the `ThreadLocalSpanBuffer`. It has been fully replaced by the `Context` propagation (#211)

**Migrate from 0.5.x to 0.6.0**

* Datadog Agent 5.11.0 or above is required.
* If you're using the `ThreadLocalSpanBuffer` manually, you need to use the [Context class][8] in your logic so that it is compliant with the `Context` propagation. Check the [Advanced usage][9] section.

**Advanced usage**
This is a list of new features that may be used for manual instrumentation when you're using a library or a framework that is not currently supported:
* Use `Context` propagation instead of a global buffer. This plays well with asynchronous programming where a context switching may happen while handling different logical execution flows (#172)
* `tracer.trace()` handles automatically the `Context` propagation and remains the preferable API
* Add `tracer.get_call_context()` to retrieve the current `Context` instance that is holding the entire trace for this logical execution ([docs][4])
* Add `start_span` as a way to manually create spans, while handling the Context propagation ([docs][5])

Read the [full changeset](https://github.com/DataDog/dd-trace-py/compare/v0.5.5...v0.6.0).

[1]: http://pypi.datadoghq.com/trace/docs/#module-ddtrace.contrib.asyncio
[2]: http://pypi.datadoghq.com/trace/docs/#module-ddtrace.contrib.aiohttp
[3]: http://pypi.datadoghq.com/trace/docs/#module-ddtrace.contrib.gevent
[4]: http://pypi.datadoghq.com/trace/docs/#ddtrace.Tracer.get_call_context
[5]: http://pypi.datadoghq.com/trace/docs/#ddtrace.Tracer.start_span
[6]: http://pypi.datadoghq.com/trace/docs/#module-ddtrace.contrib.celery
[7]: http://pypi.datadoghq.com/trace/docs/#supported-versions
[8]: https://github.com/DataDog/dd-trace-py/blob/853081c0f2707bcda59c50239505a5ceaed33945/ddtrace/context.py#L8
[9]: http://pypi.datadoghq.com/trace/docs/#advanced-usage
---

## 0.5.5 (15/02/2017)
**Improvements**
- ElasticSearch integration takes care of the returning status code in case of a `TransportError` (#175)

**Bugfixes**
- Pyramid integration handles properly the `Span.error` attribute if the response is a server error (#176)

Read the [full changeset](https://github.com/DataDog/dd-trace-py/compare/v0.5.4...v0.5.5).

---

## 0.5.4 (14/02/2017)
## Integrations
- added the Pyramid web framework

## Enhancements
- `tracer.set_tags()` will add tags to all spans created by a tracer.
- `span.tracer()` will return the tracer that created a given span

## Bug Fixes
- correctly set service types on the Mongo and Falcon integrations.
- documentation fixes
- send less data to the agent in the SQL and redis integrations.

Read the [full changeset](https://github.com/DataDog/dd-trace-py/compare/v0.5.3...v0.5.4)

---

## 0.5.3 (23/12/2016)
**Bugfixes**
- [ElasticSearch] use ElasticSearch serializer so that the serialization works with dates, decimals and UUIDs #131
- [Django] use an integer value for `AGENT_PORT` because Django recast strings as unicode strings, which invalidate the input for `getaddrinfo()` in Python 2.7 #140
- [Tracer] downgrade high throughput log messages to debug so that it doesn't flood users logs #143

**Compatibility**
- don't check if `django.contrib.auth` is installed through the `django.apps` module. This improves the best-effort support for `Django < 1.7` #136

Read the [full changeset](https://github.com/DataDog/dd-trace-py/compare/v0.5.2...v0.5.3)

---

## 0.5.2 (14/12/2016)
0.5.2 is a bugfix release.

### Bug Fixes
- include bottle docs

Read the [full changeset](https://github.com/DataDog/dd-trace-py/compare/v0.5.1...v0.5.2).

---

## 0.5.1 (13/12/2016)
0.5.1 is a bugfix release.

### Bug Fixes
- properly trace pymongo `$in` queries (See #125)
- properly normalize bound and batch cassandra statements (see #126)
- made the legacy cassandra tracing a no-op.

Read the [full changeset](https://github.com/DataDog/dd-trace-py/compare/v0.5.0...v0.5.1).

---

## 0.5.0 (07/12/2016)
**Major changes**
- added`msgpack-python` as a dependency
- using Trace Agent API `v0.3` that supports both JSON and Msgpack formats
- provided `JSONEncoder` and `MsgpackEncoder` that are switched at runtime the API `v0.3` is not reachable (`404`)
- `MsgpackEncoder` is the current default encoder
- `MsgpackEncoder` will not be used if the pure Python implementation is used

**Documentation**
- added [ElasticSearch docs](http://pypi.datadoghq.com/trace/docs/#module-ddtrace.contrib.elasticsearch)

Read the [full changeset](https://github.com/DataDog/dd-trace-py/compare/v0.4.0...v0.5.0)

---

## 0.4.0 (26/11/2016)
0.4.0 is a "major" release of the `dd-trace-py`. Please test thoroughly on staging before rolling out to your production clusters.

### Enhancements
- automatically patch contrib libraries with `from ddtrace import monkey; monkey.patch_all()`. A few notes:
  - The previous ways of patching still exist, but are deprecated and might be no-ops. They will be removed in a future version.
  - When you add `patch_all` remove your old instrumentation code.
  - Web frameworks still require middleware.
- experimental support for (much faster) msgpack serialization. disabled by default. will be enabled in a future release.

### Integrations
- add integration for the [Bottle](web framework) web framework. (see #86)

### Bug Fixes
- correctly trace django without auth middleware (see #116)

###

Read the [full changeset](https://github.com/DataDog/dd-trace-py/compare/v0.3.16...v0.4.0).

---

## v0.3.16 (03/11/2016)
### Bugfixes
- Handle memory leaks when tracing happens in a forked process (Issue #84)
- Fix error code in spans from the request library (thanks @brettlangdon)
- Better handling of unicode tags (thanks @brettlangdon)
- Allow easy configuration of host & port in the Django integration.

### Enhancements
- Cap the number of traces buffered in memory.
- Higher trace submission throughput.
- Preliminary work on gevent support. Not fully complete.

Read the [full changeset](https://github.com/DataDog/dd-trace-py/compare/v0.3.15...v0.3.16)

---

## v0.3.15 (01/11/2016)
### Integrations
- add tracing for the requests library

Read the [full changeset](https://github.com/DataDog/dd-trace-py/compare/v0.3.14...v0.3.15)

---

## 0.3.14 (30/09/2016)
### Integrations
- [pylons] allow users to set resources inside handlers
- [django] add support for the Django cache framework

### Enhancements
- add a trace sampler so that users can discard spans using a `RateSampler` (more info: http://pypi.datadoghq.com/trace/docs/#sampling)

Read the [full changeset](https://github.com/DataDog/dd-trace-py/compare/v0.3.13...v0.3.14)

---

## v0.3.13 (21/09/2016)
### New integrations
- added `pylibmc` Memcached client integration
- improved Django integration providing a Django app that instrument Django internals

Read the full [changeset](https://github.com/DataDog/dd-trace-py/compare/v0.3.12...v0.3.13)

---

## v0.3.12 (14/09/2016)
[change set](https://github.com/DataDog/dd-trace-py/compare/v0.3.11...v0.3.12)
- Added MySQL integration, using [mysql.connector](https://dev.mysql.com/doc/connector-python/en/) v2.1

---

## v0.3.11 (31/08/2016)
## Bugfixes
- fixed an unpacking error for `elasticsearch>=2.4`
- fixed the behavior of the `tracer.wrap()` method; now it works as expected

## Documentation
- better organization of libraries usage on docs
- provided a [benchmark script](https://github.com/DataDog/dd-trace-py/commit/7d30c2d6703e21ea3dc94ecdeb88dbe2ad9a286a)

Read the [full changeset](https://github.com/DataDog/dd-trace-py/compare/v0.3.10...v0.3.11)

---

## v0.3.10 (22/08/2016)
[change set](https://github.com/DataDog/dd-trace-py/compare/v0.3.9...v0.3.10)
- add `flask_cache` integration; supporting the `0.12` and `0.13` versions
- catch `500` errors on `pylons` integration

---

## v0.3.9 (12/08/2016)
[change set](https://github.com/DataDog/dd-trace-py/compare/v0.3.8...v0.3.9)
- send service info from the sqlalchemy integration

---

## v0.3.7 (12/08/2016)
[change set](https://github.com/DataDog/dd-trace-py/compare/v0.3.6...v0.3.7)
- Released Falcon Integration
- Minor bugfixes in Redis & Cassandra integration

---

## v0.3.8 (12/08/2016)
[change set](https://github.com/DataDog/dd-trace-py/compare/v0.3.7...v0.3.8)
- Added support for the most recent bugfix versions of pymongo 3.0, 3.1 and 3.2<|MERGE_RESOLUTION|>--- conflicted
+++ resolved
@@ -4,14 +4,16 @@
 
 ---
 
-<<<<<<< HEAD
 ## 2.9.1
 
 
 ### Deprecation Notes
 
 - Removes the deprecated sqlparse dependency.
-=======
+
+
+---
+
 ## 2.9.0
 
 ### New Features
@@ -101,8 +103,6 @@
 - ASM: Removes non-required API security metrics.
 - instrumentation: Fixes crashes that could occur in certain integrations with packages that use non-integer components in their version specifiers
 
->>>>>>> a0906733
-
 
 ---
 
