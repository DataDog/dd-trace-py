# Changelog

Changelogs for versions not listed here can be found at https://github.com/DataDog/dd-trace-py/releases

---

<<<<<<< HEAD
## 2.11.4


=======
## 2.12.0

### New Features

- openai: Introduces the `model` tag for openai integration metrics for consistency with the OpenAI SaaS Integration. It has the same value as `openai.request.model`.
- database_clients: Adds `server.address` tag to all `<database>.query` spans (ex: postgres.query). This tag stores the name of the database host.
- LLM Observability: Flushes the buffer of spans to be sent when the payload size would otherwise exceed the payload size limit for the event platform.
- LLM Observability: Span events that exceed the event platform event size limit (1 MB) will now have their inputs and outputs dropped.
- tracing: Adds `ddtrace.trace.Context` to the public api. This class can now be used to propagate context across execution boundaries (ex: threads).


### Deprecation Notes

- config: `DD_TRACE_128_BIT_TRACEID_LOGGING_ENABLED` is deprecated. Trace id logging format is now configured automatically.
- tracing: Deprecates all modules in the `ddtrace.contrib.[integration_name]` package. Use attributes exposed in `ddtrace.contrib.[integration_name].__all__` instead. The following are impacted:
  - `aioredis`, `algoliasearch`. `anthropic`, `aredis`, `asgi`, `asyncpg`, `aws_lambda`, `boto`, `botocore`, `bottle`, `cassandra`, `celery`, `cherrypy`, `consul`, `coverage`, `django`, `dogpile_cache`, `dramatiq`, `elasticsearch`, `falcon`, `fastapi`, `flask`, `flask_cache`, `futures`, `gevent`, `graphql`, `grpc`, `httplib`, `httpx`, `jinja2`, `kafka`, `kombu`, `langchain`, `logbook`, `logging`, `loguru`, `mako`, `mariadb`, `molten`, `mongoengine`, `mysql`, `mysqldb`, `openai`, `psycopg`, `pylibmc`, `pymemcache`, `pymongo`, `pymysql`, `pynamodb`, `pyodbc`, `pyramid`, `redis`, `rediscluster`, `requests`, `sanic`, `snowflake`, `sqlalchemy`, `sqlite3`, `starlette`, `structlog`, `subprocess`, `tornado`, `urllib`, `urllib3`, `vertica`, `webbrowser`, `wsgi`, `yaaredis`
>>>>>>> e0b3a6ec
### Bug Fixes

- CI Visibility: Resolves an issue where exceptions other than timeouts and connection errors raised while fetching the list of skippable tests for ITR were not being handled correctly and caused the tracer to crash.
- CI Visibility: Fixes a bug where `.git` was incorrectly being stripped from repository URLs when extracting service names, resulting in `g`, `i`, or `t` being removed (eg: `test-environment.git` incorrectly becoming `test-environmen`)
- LLM Observability: Resolves an issue where custom trace filters were being overwritten in forked processes.
- tracing: Fixes a side-effect issue with module import callbacks that could cause a runtime exception.
<<<<<<< HEAD
- LLM Observability: Resolves an issue where `session_id` was being defaulted to `trace_id` which was causing unexpected UI behavior.
=======
- LLM Observability: Resolves an issue where `session_id` was being defaulted to `trace_id`, which was causing unexpected UI behavior.
- LLM Observability: Resolves an issue where LLM Observability spans were not being submitted in forked processes, such as when using `celery` or `gunicorn` workers. The LLM Observability writer thread now automatically restarts when a forked process is detected.
- tracing: Fixes an issue with some module imports with native specs that don't support attribute assignments, resulting in a `TypeError` exception at runtime.
- tracing: Resolves an issue where `ddtrace` package files were published with incorrect file attributes.
- tracing: Resolves an issue where django db instrumentation could fail.
- openai: Fixes a bug where `asyncio.TimeoutError`s were not being propagated correctly from canceled OpenAI API requests.

- aiobotocore: Fixes an issue where the `_make_api_call` arguments were not captured correctly when using keyword arguments.
- tracing(django): Resolves a bug where ddtrace was exhausting a Django stream response before returning it to user.
- LLM Observability: Fixes an issue in the OpenAI integration where integration metrics would still be submitted even if `LLMObs.enable(agentless_enabled=True)` was set.
- internal: Fixes the `Already mutably borrowed` error when rate limiter is accessed across threads.
- internal: Fixes the `Already mutably borrowed` error by reverting back to pure-python rate limiter.
- Code Security: Adds null pointer checks when creating new objects ids.
- profiling: Fixes an issue where the profiler could erroneously try to load protobuf in autoinjected environments, where it is not available.
- crashtracking: Fixes an issue where crashtracking environment variables for Python were inconsistent with those used by other runtimes.
- profiling: Fixes endpoint profiling for stack v2 when `DD_PROFILING_STACK_V2_ENABLED` is set.
- profiling: Turns on the new native exporter when `DD_PROFILING_TIMELINE_ENABLED=True` is set.
>>>>>>> e0b3a6ec


---

## 2.11.3


### Bug Fixes

- ASM: Improves internal stability for the new fingerprinting feature.


---

## 2.11.2


### New Features

- openai: Introduces `model` tag for openai integration metrics for consistency with the OpenAI SaaS Integration. It has the same value as `openai.request.model`.

### Bug Fixes

- LLM Observability: Resolves an issue where LLM Observability spans were not being submitted in forked processes, such as when using `celery` or `gunicorn` workers. The LLM Observability writer thread now automatically restarts when a forked process is detected.
- openai: Fixes a bug where `asyncio.TimeoutError`s were not being propagated correctly from canceled OpenAI API requests.


---

## 2.11.1


### Bug Fixes

- tracing(django): This fix resolves a bug where ddtrace was exhausting a Django stream response before returning it to user.
- Fixed an issue with some module imports with native specs that don't support attribute assignments, resulting in a `TypeError` exception at runtime.
- internal: Fix `Already mutably borrowed` error by reverting back to pure-python rate limiter.
- This fix resolves an issue where `ddtrace` package files were published with incorrect file attributes.
- profiling: Fixes an issue where the profiler could erroneously try to load protobuf in autoinjected environments, where it is not available.
- Fixes an issue where crashtracking environment variables for Python were inconsistent with those used by other runtimes.
- profiling: Fixes endpoing profiling for stack v2, that is when `DD_PROFILING_STACK_V2_ENABLED` set.


---

## 2.11.0

### New Features

- ASM: This update introduces new Auto User Events support.

  ASM’s \[Account TakeOver (ATO) detection\](<https://docs.datadoghq.com/security/account_takeover_protection>) is now automatically monitoring \[all compatible user authentication frameworks\](<https://docs.datadoghq.com/security/application_security/enabling/compatibility/>) to detect attempted or leaked user credentials during an ATO campaign.

  To do so, the monitoring of the user activity is extended to now collect all forms of user IDs, including non-numerical forms such as usernames or emails. This is configurable with 3 different working modes: <span class="title-ref">identification</span> to send the user IDs in clear text; <span class="title-ref">anonymization</span> to send anonymized user IDs; or <span class="title-ref">disabled</span> to completely turn off any type of user ID collection (which leads to the disablement of the ATO detection).

  The default collection mode being used is <span class="title-ref">identification</span> and this is configurable in your remote service configuration settings in the \[service catalog\]( <https://app.datadog.com/security/appsec/inventory/services?tab=capabilities>) (clicking on a service), or with the service environment variable <span class="title-ref">DD_APPSEC_AUTO_USER_INSTRUMENTATION_MODE</span>.

  You can read more \[here\](<https://docs.datadoghq.com/security/account_takeover_protection>).

  New local configuration environment variables include:

  - \`DD_APPSEC_AUTOMATED_USER_EVENTS_TRACKING_ENABLED\`: Can be set to "true"/"1" (default if missing) or "false"/"0" (default if set to any other value). If set to false, the feature is completely disabled. If enabled, the feature is active.
  - \`DD_APPSEC_AUTO_USER_INSTRUMENTATION_MODE\`: Can be set to "identification" (default if missing), "anonymization", or "disabled" (default if the environment variable is set to any other value). *The values can be modified via remote configuration if the feature is active*. If set to "disabled", user events are not collected. Otherwise, user events are collected, using either plain text user_id (in identification mode) or hashed user_id (in anonymization mode).

  Additionally, an optional argument for the public API <span class="title-ref">track_user_login_success_event</span> and \`track_user_login_failure_event\`: <span class="title-ref">login_events_mode="auto"</span>. This allows manual instrumentation to follow remote configuration settings, enabling or disabling manual instrumentation with a single remote action on the Datadog UI.

  Also prevents non numerical user ids to be reported by default without user instrumentation in Django.

- Anthropic: Adds support for tracing message calls using tools.

- LLM Observability: Adds support for tracing Anthropic messages using tool calls.

- botocore: Adds support for overriding the default service name in botocore by either setting the environment variable `DD_BOTOCORE_SERVICE` or configuring it via <span class="title-ref">ddtrace.config.botocore\["service"\]</span>.

- azure: Removes the restrictions on the tracer to only run the mini-agent on the consumption plan. The mini-agent now runs regardless of the hosting plan

- ASM: Adds Threat Monitoring support for gRPC.

- Code Security: add propagation for GRPC server sources.

- LLM Observability: This introduces improved support for capturing tool call responses from the OpenAI and Anthropic integrations.

- LLM Observability: This introduces the agentless mode configuration for LLM Observability. To enable agentless mode, set the environment variable `DD_LLMOBS_AGENTLESS_ENABLED=1`, or use the enable option `LLMObs.enable(agentless_enabled=True)`.

- LLM Observability: Function decorators now support tracing asynchronous functions.

- LLM Observability: This introduces automatic input/output annotation for task/tool/workflow/agent/retrieval spans traced by function decorators. Note that manual annotations for input/output values will override automatic annotations.

- LLM Observability: The OpenAI integration now submits embedding spans to LLM Observability.

- LLM Observability: All OpenAI model parameters specified in a completion/chat completion request are now captured.

- LLM Observability: This changes OpenAI-generated LLM Observability span names from `openai.request` to `openai.createCompletion`, `openai.createChatCompletion`, and `openai.createEmbedding` for completions, chat completions, and embeddings spans, respectively.

- LLM Observability: This introduces the agent proxy mode for LLM Observability. By default, LLM Observability spans will be sent to the Datadog agent and then forwarded to LLM Observability. To continue submitting data directly to LLM Observability without the Datadog agent, set `DD_LLMOBS_AGENTLESS_ENABLED=1` or set programmatically using `LLMObs.enable(agentless_enabled=True)`.

- LLM Observability: The Langchain integration now submits embedding spans to LLM Observability.

- LLM Observability: The `LLMObs.annotate()` method now replaces non-JSON serializable values with a placeholder string `[Unserializable object: <string representation of object>]` instead of rejecting the annotation entirely.

- pylibmc: adds traces for memcached add command

- ASM: This introduces fingerprinting with libddwaf 1.19.1

- Database Monitoring: Adds Database Monitoring (DBM) trace propagation for postgres databases used through Django.

- langchain: Tags tool calls on chat completions.

- LLM Observability: Adds retry logic to the agentless span writer to mitigate potential networking issues, like timeouts or dropped connections.

- ASM: This introduces Command Injection support for Exploit Prevention on os.system only.

- ASM: This introduces suspicious attacker blocking with libddwaf 1.19.1
### Upgrade Notes

- ASM: This upgrade prevents the WAF from being invoked for exploit prevention if the corresponding rules are not enabled via remote configuration.
### Deprecation Notes

- ASM: The environment variable DD_APPSEC_AUTOMATED_USER_EVENTS_TRACKING is deprecated and will be removed in the next major release. Instead of DD_APPSEC_AUTOMATED_USER_EVENTS_TRACKING, you should use DD_APPSEC_AUTO_USER_INSTRUMENTATION_MODE. The "safe" and "extended" modes are deprecated and have been replaced by "anonymization" and "identification", respectively.
- botocore: All methods in botocore/patch.py except `patch()` and `unpatch()` are deprecated and will be removed in version 3.0.0.
- consul: All methods in consul/patch.py except `patch()` and `unpatch()` are deprecated and will be removed in version 3.0.0.
- psycopg: All methods in psycopg/patch.py except `patch()` and `unpatch()` are deprecated and will be removed in version 3.0.0.
- pylibmc: All methods in pylibmc/patch.py except `patch()` and `unpatch()` are deprecated and will be removed in version 3.0.0.
- pymemcache: All methods in pymemcache/patch.py except `patch()` and `unpatch()` are deprecated and will be removed in version 3.0.0.
- pymongo: All methods in pymongo/patch.py except `patch()` and `unpatch()` are deprecated and will be removed in version 3.0.0.
- pymysql: All methods in pymysql/patch.py except `patch()` and `unpatch()` are deprecated and will be removed in version 3.0.0.
- pynamodb: All methods in pynamodb/patch.py except `patch()` and `unpatch()` are deprecated and will be removed in version 3.0.0.
- pyodbc: All methods in pyodbc/patch.py except `patch()` and `unpatch()` are deprecated and will be removed in version 3.0.0.
- pyramid: All methods in pyramid/patch.py except `patch()` and `unpatch()` are deprecated and will be removed in version 3.0.0.
- exception replay: The `DD_EXCEPTION_DEBUGGING_ENABLED` environment variable has been deprecated in favor of `DD_EXCEPTION_REPLAY_ENABLED`. The old environment variable will be removed in a future major release.
- ASM: This removes the partial auto instrumentation of flask login. It was giving only partial and possibly confusing picture of the login activity. We recommend customers to switch to \[manual instrumentation\](<https://docs.datadoghq.com/security/application_security/threats/add-user-info/?tab=loginsuccess&code-lang=python#adding-business-logic-information-login-success-login-failure-any-business-logic-to-traces>).
### Bug Fixes

- LLM Observability: Fixes an issue in the OpenAI integration where integration metrics would still be submitted even if `LLMObs.enable(agentless_enabled=True)` was set.
- Code Security: add null pointer checks when creating new objects ids.

- Code Security: add encodings.idna to the IAST patching denylist to avoid problems with gevent.
- Code Security: add the boto package to the IAST patching denylist.
- Code Security: fix two small memory leaks with Python 3.11 and 3.12.
- CI Visibility: Fixes an issue where the pytest plugin would crash if the git binary was absent
- CI Visibility: fixes incorrect URL for telemetry intake in EU that was causing missing telemetry data and SSL error log messages.
- celery: changes `error.message` span tag to no longer include the traceback that is already included in the `error.stack` span tag.
- CI Visibility: fixes source file information that would be incorrect in certain decorated / wrapped scenarios and forces paths to be relative to the repository root, if present.
- futures: Fixes inconsistent behavior with `concurrent.futures.ThreadPoolExecutor` context propagation by passing the current trace context instead of the currently active span to tasks. This prevents edge cases of disconnected spans when the task executes after the parent span has finished.
- kafka: Fixes `ArgumentError` raised when injecting span context into non-existent Kafka message headers.
- botocore: Fixes Botocore Kinesis span parenting to use active trace context if a propagated child context is not found instead of empty context.
- langchain: This fix resolves an issue where the wrong langchain class name was being used to check for Pinecone vectorstore instances.
- LLM Observability: This resolves a typing hint error in the `ddtrace.llmobs.utils.Documents` helper class constructor where type hints did not accept input dictionaries with integer or float values.
- LLM Observability: This fix resolves an issue where the OpenAI, Anthropic, and AWS Bedrock integrations were always setting `temperature` and `max_tokens` parameters to LLM invocations. The OpenAI integration in particular was setting the wrong `temperature` default values. These parameters are now only set if provided in the request.
- opentelemetry: Resolves circular imports raised by the OpenTelemetry API when the `ddcontextvars_context` entrypoint is loaded. This resolves an incompatibility introduced in `opentelemetry-api==1.25.0`.
- opentelemetry: Resolves an issue where the `get_tracer` function would raise a `TypeError` when called with the `attribute` argument. This resolves an incompatibility introduced in `opentelemetry-api==1.26.0`.
- psycopg: Ensures traced async cursors return an asynchronous iterator object.
- redis: This fix resolves an issue in the redis exception handling where an UnboundLocalError was raised instead of the expected BaseException.
- ASM: This fix resolves an issue where the <span class="title-ref">requests</span> integration would not propagate when apm is opted out (i.e. in ASM Standalone).
- profiling: Fixes an issue where task information coming from echion was encoded improperly, which could segfault the application.
- tracing: fixes a potential crash where using partial flushes and `tracer.configure()` could result in an IndexError
- tracer: This fix resolves an issue where the tracer was not starting properly on a read-only file system.
- internal: fixes an issue where some pathlib functions return OSError on Windows.
- ASM: This fix resolves an issue where the WAF could be disabled if the ASM_DD rule file was not found in Remote Config.
- flask: Fix scenarios when using flask-like frameworks would cause a crash because of patching issues on startup.
- Code Security: Logs warning instead of throwing an exception in the native module if IAST is not enabled by env var.
- Code Security: fix potential infinite loop with path traversal when the analyze quota has been exceeded.
- wsgi: Ensures the status of wsgi Spans are not set to error when a `StopIteration` exception is raised marked the span as an error. With this change, `StopIteration` exceptions in this context will be ignored.
- langchain: tag non-dict inputs to LCEL chains appropriately. Non-dict inputs are stringified, and dict inputs are tagged by key-value pairs.
- tracing: Updates `DD_HEADER_TAGS` and `DD_TAGS` to support the following formats: `key1,key2,key3`, `key1:val,key2:val,key3:val3`, `key1:val key2:val key3:val3`, and `key1 key2 key3`. Key value pairs that do not match an expected format will be logged and ignored by the tracer.
- loguru: This fix avoids copying attributes from a log record's "extras" field to the record's top level if those attributes were not added by the Datadog integration.
- opentelemetry: Resolves an edge case where distributed tracing headers could be generated before a sampling decision is made, resulting in dropped spans in downstream services.
- profiling: captures lock usages with `with` context managers, e.g. `with lock:`
- profiling: propagates `runtime_id` tag to libdatadog exporter. It is a unique string identifier for the profiled process. For example, Thread Timeline visualization uses it to distinguish different processes.
- profiling: show lock init location in Lock Name and hide profiler internal frames from Stack Frame in Timeline Details tab.
- ASM: This fix resolves an issue where ASM one click feature could fail to deactivate ASM.
- redis: This fix resolves an issue in redis utils where a variable may not be declared within a try/catch
### Other Changes

- LLM Observability: the SDK allowed users to submit an unsupported <span class="title-ref">numerical</span> evaluation metric type. All evaluation metric types submitted with <span class="title-ref">numerical</span> type will now be automatically converted to a <span class="title-ref">score</span> type. As an alternative to using the <span class="title-ref">numerical type, use \`score</span> instead.
- LLM Observability: `LLMObs.submit_evaluation()` requires a Datadog API key to send custom evaluations to LLM Observability. If an API key is not set using either `DD_API_KEY` or `LLMObs.enable(api_key="<api-key>")`, this method will log a warning and return `None`.


---

## 2.10.6


### Bug Fixes

- tracing(django): Resolves a bug where `ddtrace` was exhausting a Django stream response before returning it to user.
- internal: Fixes `Already mutably borrowed` error by reverting back to pure-python rate limiter.


---

## 2.8.7


### Bug Fixes

- opentelemetry: Resolves circular imports raised by the OpenTelemetry API when the `ddcontextvars_context` entrypoint is loaded. This resolves an incompatibility introduced in `opentelemetry-api==1.25.0`.
- opentelemetry: Resolves an issue where the `get_tracer` function would raise a `TypeError` when called with the `attribute` argument. This resolves an incompatibility introduced in `opentelemetry-api==1.26.0`.
- opentelemetry: Resolves an edge case where distributed tracing headers could be generated before a sampling decision is made, resulting in dropped spans in downstream services.


---

## 2.10.4


### Bug Fixes

- SSI: Fixes incorrect file permissions on lib-injection images.
- profiling: Shows lock init location in Lock Name and hides profiler internal frames from Stack Frame in Timeline Details tab.


---

## 2.10.3

### Bug Fixes

- ASM: This fix resolves an issue where the WAF could be disabled if the ASM_DD rule file was not found in Remote Config.
- CI Visibility: Fixes an issue where the pytest plugin would crash if the git binary was absent
- CI Visibility: Fixes incorrect URL for telemetry intake in EU that was causing missing telemetry data and SSL error log messages.
- Code Security: Add encodings.idna to the IAST patching denylist to avoid problems with gevent.
- internal: Fixes an issue where some pathlib functions return OSError on Windows.
- opentelemetry: Resolves an edge case where distributed tracing headers could be generated before a sampling decision is made, resulting in dropped spans in downstream services.

---

## 2.9.5

### Bug Fixes

- ASM: This fix resolves an issue where the WAF could be disabled if the ASM_DD rule file was not found in Remote Config.
- CI Visibility: Fixes an issue where the pytest plugin would crash if the git binary was absent
- CI Visibility: Fixes incorrect URL for telemetry intake in EU that was causing missing telemetry data and SSL error log messages.
- Code Security: fix potential infinite loop with path traversal when the analyze quota has been exceeded.
- opentelemetry: Resolves an edge case where distributed tracing headers could be generated before a sampling decision is made, resulting in dropped spans in downstream services.
- profiling: captures lock usages with `with` context managers, e.g. `with lock:`
- profiling: propagates `runtime_id` tag to libdatadog exporter. It is a unique string identifier for the profiled process. For example, Thread Timeline visualization uses it to distinguish different processes.
- psycopg: Ensures traced async cursors return an asynchronous iterator object.

---

## 2.8.6

### Bug Fixes

- ASM: This fix resolves an issue where an org could not customize actions through remote config.
- Code Security: add the boto package to the IAST patching denylist.
- CI Visibility: Fixes an issue where the pytest plugin would crash if the git binary was absent
- CI Visibility: fixes source file information that would be incorrect in certain decorated / wrapped scenarios and forces paths to be relative to the repository root, if present.
- CI Visibility: fixes that traces were not properly being sent in agentless mode, and were otherwise not properly attached to the test that started them
- openai: This fix resolves an issue where specifying `None` for streamed chat completions resulted in a `TypeError`.
- openai: This fix removes patching for the edits and fine tunes endpoints, which have been removed from the OpenAI API.
- openai: This fix resolves an issue where streamed OpenAI responses raised errors when being used as context managers.
- profiling: Fixes an issue where task information coming from echion was encoded improperly, which could segfault the application.
- tracing: fixes a potential crash where using partial flushes and `tracer.configure()` could result in an IndexError
- tracing: Fixes an issue where `DD_TRACE_SPAN_TRACEBACK_MAX_SIZE` was not applied to exception tracebacks.
- tracing: This fix resolves an issue where importing `asyncio` after a trace has already been started will reset the currently active span.
- flask: Fix scenarios when using flask-like frameworks would cause a crash because of patching issues on startup.
- profiling: captures lock usages with `with` context managers, e.g. `with lock:`
- profiling: propagates `runtime_id` tag to libdatadog exporter. It is a unique string identifier for the profiled process. For example, Thread Timeline visualization uses it to distinguish different processes.

---

## 2.10.2

### Bug Fixes

- lib-injection: This fix resolves an issue with docker layer caching and the final lib-injection image size.
- psycopg: Ensures traced async cursors return an asynchronous iterator object.
- tracer: This fix resolves an issue where the tracer was not starting properly on a read-only file system.
- Code Security: fix potential infinite loop with path traversal when the analyze quota has been exceeded.
- profiling: captures lock usages with `with` context managers, e.g. `with lock:`
- profiling: propagates `runtime_id` tag to libdatadog exporter. It is a unique string identifier for the profiled process. For example, Thread Timeline visualization uses it to distinguish different processes.

---

## 2.10.1


### Bug Fixes

- langchain: This fix resolves an issue where the wrong langchain class name was being used to check for Pinecone vectorstore instances.
- opentelemetry: Resolves circular imports raised by the OpenTelemetry API when the `ddcontextvars_context` entrypoint is loaded. This resolves an incompatibility introduced in `opentelemetry-api==1.25.0`.
- opentelemetry: Resolves an issue where the `get_tracer` function would raise a `TypeError` when called with the `attribute` argument. This resolves an incompatibility introduced in `opentelemetry-api==1.26.0`.
- ASM: This fix resolves an issue where ASM one click feature could fail to deactivate ASM.


---


## 2.10.0

### New Features

- botocore: Adds support for overriding the default service name in botocore by either setting the environment variable `DD_BOTOCORE_SERVICE` or configuring it via `ddtrace.config.botocore["service"]`.
- Database Monitoring: Adds Database Monitoring (DBM) trace propagation for postgres databases used through Django.
- Anthropic: Adds support for tracing message calls using tools.
- LLM Observability: Adds support for tracing Anthropic messages using tool calls.
- azure: Removes the restrictions on the tracer to only run the mini-agent on the consumption plan. The mini-agent now runs regardless of the hosting plan
- Anthropic: Adds support for tracing synchronous and asynchronous message streaming.
- LLM Observability: Adds support for tracing synchronous and asynchronous message streaming.
- SSI: Introduces generic safeguards for automatic instrumentation when using single step install in the form of early exit conditions. Early exit from instrumentation is triggered if a version of software in the environment is not explicitly supported by ddtrace. The Python runtime itself and many Python packages are checked for explicit support on the basis of their version.
- langchain: Introduces support for `langchain==0.2.0` by conditionally patching the `langchain-community` module if available, which is an optional dependency for `langchain>=0.2.0`. See the langchain integration docs for more details.
- LLM Observability: Adds support to automatically submit Anthropic chat messages to LLM Observability.

- tracer: This introduces the tracer flare functionality. Currently the tracer flare includes the tracer logs and tracer configurations.

- Code Security: Expands SSRF vulnerability support for Code Security and Exploit Prevention for the modules `urllib3`, `http.client`, `webbrowser` and `urllib.request`.

- ASM: This introduces full support for exploit prevention in the python tracer.  
  - LFI (via standard API open)
  - SSRF (via standard API urllib or third party requests)

  with monitoring and blocking feature, telemetry and span metrics reports.

- ASM: This introduces SQL injection support for exploit prevention.

- anthropic: This introduces tracing support for anthropic chat messages.  
  See [the docs](https://ddtrace.readthedocs.io/en/stable/integrations.html#anthropic) for more information.

- ASM: This introduces "Standalone ASM", a feature that disables APM in the tracer but keeps ASM enabled. In order to enable it, set the environment variables `DD_APPSEC_ENABLED=1` and `DD_EXPERIMENTAL_APPSEC_STANDALONE_ENABLED=1`.

- LLM Observability: This introduces the LLM Observability SDK, which enhances the observability of Python-based LLM applications. See the [LLM Observability Overview](https://docs.datadoghq.com/tracing/llm_observability/) or the [SDK documentation](https://docs.datadoghq.com/tracing/llm_observability/sdk) for more information about this feature.

- opentelemetry: Adds support for span events.

- tracing: Ensures the following OpenTelemetry environment variables are mapped to an equivalent Datadog configuration (datadog environment variables taking precedence in cases where both are configured):

      OTEL_SERVICE_NAME -> DD_SERVICE
      OTEL_LOG_LEVEL -> DD_TRACE_DEBUG
      OTEL_PROPAGATORS -> DD_TRACE_PROPAGATION_STYLE
      OTEL_TRACES_SAMPLER -> DD_TRACE_SAMPLE_RATE
      OTEL_TRACES_EXPORTER -> DD_TRACE_ENABLED
      OTEL_METRICS_EXPORTER -> DD_RUNTIME_METRICS_ENABLED
      OTEL_LOGS_EXPORTER -> none
      OTEL_RESOURCE_ATTRIBUTES -> DD_TAGS
      OTEL_SDK_DISABLED -> DD_TRACE_OTEL_ENABLED

- otel: Adds support for generating Datadog trace metrics using OpenTelemetry instrumentations

### Known Issues

- Code Security: Security tracing for the `builtins.open` function is experimental and may not be stable. This aspect is not replaced by default.
- grpc: Tracing for the `grpc.aio` clients and servers is experimental and may not be stable. This integration is now disabled by default.

### Deprecation Notes

- Removes the deprecated sqlparse dependency.
- LLM Observability: `DD_LLMOBS_APP_NAME` is deprecated and will be removed in the next major version of ddtrace. As an alternative to `DD_LLMOBS_APP_NAME`, you can use `DD_LLMOBS_ML_APP` instead. See the [SDK setup documentation](https://docs.datadoghq.com/tracing/llm_observability/sdk/#setup) for more details on how to configure the LLM Observability SDK.

### Bug Fixes

- Code Security: Logs warning instead of throwing an exception in the native module if IAST is not enabled by env var.
- redis: This fix resolves an issue in redis utils where a variable may not be declared within a try/catch

- Code Security: Adds the `boto` package to the IAST patching denylist.
- celery: Changes `error.message` span tag to no longer include the traceback that is already included in the `error.stack` span tag.
- CI Visibility: Fixes source file information that would be incorrect in certain decorated / wrapped scenarios and forces paths to be relative to the repository root, if present.
- LLM Observability: This resolves a typing hint error in the `ddtrace.llmobs.utils.Documents` helper class constructor where type hints did not accept input dictionaries with integer or float values.
- LLM Observability: This fix resolves an issue where the OpenAI, Anthropic, and AWS Bedrock integrations were always setting `temperature` and `max_tokens` parameters to LLM invocations. The OpenAI integration in particular was setting the wrong `temperature` default values. These parameters are now only set if provided in the request.
- redis: This fix resolves an issue in the redis exception handling where an UnboundLocalError was raised instead of the expected BaseException.
- ASM: This fix resolves an issue where the requests integration would not propagate when apm is opted out (i.e. in ASM Standalone).
- profiling: Fixes an issue where task information coming from echion was encoded improperly, which could segfault the application.
- tracing: Fixes a potential crash where using partial flushes and `tracer.configure()` could result in an `IndexError`.
- flask: Fixes scenarios when using flask-like frameworks would cause a crash because of patching issues on startup.
- wsgi: Ensures the status of wsgi Spans are not set to error when a `StopIteration` exception is raised marked the span as an error. With this change, `StopIteration` exceptions in this context will be ignored.
- langchain: Tags non-dict inputs to LCEL chains appropriately. Non-dict inputs are stringified, and dict inputs are tagged by key-value pairs.
- langchain: Fixes an issue of langchain patching errors due to the `langchain-community` module becoming an optional dependency in `langchain>=0.2.0`. The langchain integration now conditionally patches `langchain-community` methods if it is available. See the langchain integration docs for more details.

- ASM: This fix resolves an issue where an org could not customize actions through remote config.
- ASM: Protects against potentially returning `None` when tainting a gRPC message.
- botocore: This fix adds additional key name checking and appropriate defaults for responses from Cohere and Amazon models.
- Tracer: This fix resolves an issue where importing `asyncio` after a trace has already been started will reset the currently active span.
- CI Visibility: Fixes traces that were not properly being sent in agentless mode, and were otherwise not properly attached to the test that started them
- grpc: Fixes a bug in the `grpc.aio` support specific to streaming responses.
- openai: This fix resolves an issue where specifying `n=None` for streamed chat completions resulted in a `TypeError`.
- openai: This fix removes patching for the edits and fine tunes endpoints, which have been removed from the OpenAI API.
- openai: This fix resolves an issue where streamed OpenAI responses raised errors when being used as context managers.
- tracing: Ensures span links generated by distributed tracing headers record the correct sampling decision.
- telemetry: This fix resolves an issue when using `pytest` + `gevent` where the telemetry writer was eager initialized by `pytest` entrypoints loading of our plugin causing a potential dead lock.
- tracing: Fixes an issue where `DD_TRACE_SPAN_TRACEBACK_MAX_SIZE` was not applied to exception tracebacks.
- Code Security: This fixes a bug in the AST patching process where `ImportError` exceptions were being caught, interfering with the proper application cycle if an `ImportError` was expected."
- Code Security: Ensure IAST propagation does not raise side effects related to Magic methods.
- Code Security: Fixes a potential memory corruption when the context was reset.
- langchain: This fix resolves an issue where specifying inputs as a keyword argument for batching on chains caused a crash.
- Code Security: Avoids calling terminate on the extend and join aspect when an exception is raised.
- tracing: Ensures spans are rate limited at the expected rate (100 spans per second by default). Previously long running spans would set the rate limiter to set an invalid window and this could cause the next trace to be dropped.
- RemoteConfig: This fix resolves an issue where remote config did not work for the tracer when using an agent that would add a flare item to the remote config payload. With this fix, the tracer will now correctly pull out the lib_config we need from the payload in order to implement remote config changes properly.
- opentelemetry: Records exceptions on spans in a manner that is consistent with the [otel specification](https://opentelemetry.io/docs/specs/otel/trace/exceptions/#recording-an-exception)
- tracing: Ensures W3C tracecontext headers take precedence over all other header formats when incoming headers reference different spans in the same trace.

### Other Changes

- LLM Observability: The SDK allowed users to submit an unsupported `numerical` evaluation metric type. All evaluation metric types submitted with `numerical` type will now be automatically converted to a `score` type. As an alternative to using the `numerical` type, use `score` instead.

- lib-injection: Updates base Alpine image to 3.20.

---

## 2.9.4


### Bug Fixes

- langchain: This fix resolves an issue where the wrong langchain class name was being used to check for Pinecone vectorstore instances.
- opentelemetry: Resolves circular imports raised by the OpenTelemetry API when the `ddcontextvars_context` entrypoint is loaded. This resolves an incompatibility introduced in `opentelemetry-api==1.25.0`.
- opentelemetry: Resolves an issue where the `get_tracer` function would raise a `TypeError` when called with the `attribute` argument. This resolves an incompatibility introduced in `opentelemetry-api==1.26.0`.
- redis: Resolves an issue in the `redis` exception handling where an `UnboundLocalError` was raised instead of the expected `BaseException`.
- Code Security: Logs warning instead of throwing an exception in the native module if IAST is not enabled by env var.
- langchain: Fixes an issue of `langchain` patching errors due to the `langchain-community` module becoming an optional dependency in `langchain>=0.2.0`. The `langchain` integration now conditionally patches `langchain-community` methods if it is available. See the langchain integration docs for more details.
- langchain: Resolves incompatibilities with langchain==0.2.0
- ASM: Resolves an issue where ASM one click feature could fail to deactivate ASM.


---

## 2.9.3


### Bug Fixes

- Code Security: Adds `encodings.idna` to the IAST patching denylist to avoid problems with gevent.
- Code Security: Adds the boto package to the IAST patching denylist.
- celery: Changes `error.message` span tag to no longer include the traceback that is already included in the `error.stack` span tag.
- CI Visibility: Fixes source file information that would be incorrect in certain decorated / wrapped scenarios, and forces paths to be relative to the repository root, if present.
- LLM Observability: Resolves a typing hint error in the `ddtrace.llmobs.utils.Documents` helper class constructor where type hints did not accept input dictionaries with integer or float values.
- LLM Observability: Resolves an issue where the OpenAI and AWS Bedrock integrations were always setting `temperature` and `max_tokens` parameters to LLM invocations. The OpenAI integration in particular was setting the wrong `temperature` default values. These parameters are now only set if provided in the request.
- profiling: Fixes an issue where task information coming from `echion` was encoded improperly, which could segfault the application.
- tracing: Fixes a potential crash where using partial flushes and `tracer.configure()` could result in an `IndexError`.
- internal: Fixes an issue where some `pathlib` functions return `OSError`g on Windows.
- flask: Fixes scenarios when using flask-like frameworks would cause a crash because of patching issues on startup.
- wsgi: Ensures the status of wsgi Spans are not set to error when a `StopIteration` exception is raised marked the span as an error. With this change, `StopIteration` exceptions in this context will be ignored.
- langchain: Tags non-dict inputs to LCEL chains appropriately. Non-dict inputs are stringified, and dict inputs are tagged by key-value pairs.

### Other Changes

- LLM Observability: The SDK allowed users to submit an unsupported `numerical` evaluation metric type. All evaluation metric types submitted with `numerical` type will now be automatically converted to a `score` type. As an alternative to using the `numerical` type, use `score` instead.


---

## 2.9.2


### Bug Fixes

- futures: Fixes inconsistent behavior with `concurrent.futures.ThreadPoolExecutor` context propagation by passing the current trace context instead of the currently active span to tasks. This prevents edge cases of disconnected spans when the task executes after the parent span has finished.

### Other Changes

- lib-injection: Updates base Alpine image to 3.20.


---

## 2.9.1


### Deprecation Notes

- Removes the deprecated sqlparse dependency.


---

## 2.9.0

### New Features

- LLM Observability: This introduces the LLM Observability SDK, which enhances the observability of Python-based LLM applications. See the [LLM Observability Overview](https://docs.datadoghq.com/tracing/llm_observability/) or the [SDK documentation](https://docs.datadoghq.com/tracing/llm_observability/sdk) for more information about this feature.
- ASM:  Application Security Management (ASM) introduces its new "Exploit Prevention" feature in public beta, a new type of in-app security monitoring that detects and blocks vulnerability exploits. This introduces full support for exploit prevention in the python tracer.  
  - LFI (via standard API open)
  - SSRF (via standard API urllib or third party requests)

  with monitoring and blocking features, telemetry, and span metrics reports.

- opentelemetry: Adds support for span events.

- tracing: Ensures the following OpenTelemetry environment variables are mapped to an equivalent Datadog configuration (datadog environment variables taking precedence in cases where both are configured):

      OTEL_SERVICE_NAME -> DD_SERVICE
      OTEL_LOG_LEVEL -> DD_TRACE_DEBUG
      OTEL_PROPAGATORS -> DD_TRACE_PROPAGATION_STYLE
      OTEL_TRACES_SAMPLER -> DD_TRACE_SAMPLE_RATE
      OTEL_TRACES_EXPORTER -> DD_TRACE_ENABLED
      OTEL_METRICS_EXPORTER -> DD_RUNTIME_METRICS_ENABLED
      OTEL_RESOURCE_ATTRIBUTES -> DD_TAGS
      OTEL_SDK_DISABLED -> DD_TRACE_OTEL_ENABLED

- otel: Adds support for generating Datadog trace metrics using OpenTelemetry instrumentations
- aiomysql, asyncpg, mysql, mysqldb, pymysql: Adds Database Monitoring (DBM) for remaining mysql and postgres integrations lacking support.
- (aiomysql, aiopg): Implements span service naming determination to be consistent with other database integrations.
- ASM: This introduces the capability to enable or disable SCA using the environment variable DD_APPSEC_SCA_ENABLED. By default this env var is unset and in that case it doesn't affect the product.
- Code Security: Taints strings from gRPC messages.
- botocore: This introduces tracing support for bedrock-runtime embedding operations.
- Vulnerability Management for Code-level (IAST): Enables IAST in the application. Needed to start application with `ddtrace-run [your-application-run-command]` prior to this release. Now, you can also activate IAST with the `patch_all` function.
- langchain: This adds tracing support for LCEL (LangChain Expression Language) chaining syntax. This change specifically adds synchronous and asynchronous tracing support for the `invoke` and `batch` methods.

### Known Issues

- Code Security: Security tracing for the `builtins.open` function is experimental and may not be stable. This aspect is not replaced by default.
- grpc: Tracing for the `grpc.aio` clients and servers is experimental and may not be stable. This integration is now disabled by default.

### Upgrade Notes

- aiopg: Upgrades supported versions to \>=1.2. Drops support for 0.x versions.

### Deprecation Notes

- LLM Observability: `DD_LLMOBS_APP_NAME` is deprecated and will be removed in the next major version of ddtrace. As an alternative to `DD_LLMOBS_APP_NAME`, you can use `DD_LLMOBS_ML_APP` instead. See the [SDK setup documentation](https://docs.datadoghq.com/tracing/llm_observability/sdk/#setup) for more details on how to configure the LLM Observability SDK.

### Bug Fixes

- opentelemetry: Records exceptions on spans in a manner that is consistent with the [otel specification](https://opentelemetry.io/docs/specs/otel/trace/exceptions/#recording-an-exception)
- ASM: Resolves an issue where an org could not customize actions through remote config.
- Resolves an issue where importing `asyncio` after a trace has already been started will reset the currently active span.
- grpc: Fixes a bug in the `grpc.aio` integration specific to streaming responses.
- openai: Resolves an issue where specifying `n=None` for streamed chat completions resulted in a `TypeError`.
- openai: Removes patching for the edits and fine tunes endpoints, which have been removed from the OpenAI API.
- openai: Resolves an issue where streamed OpenAI responses raised errors when being used as context managers.
- tracing: Fixes an issue where `DD_TRACE_SPAN_TRACEBACK_MAX_SIZE` was not applied to exception tracebacks.
- Code Security: Ensures IAST propagation does not raise side effects related to Magic methods.
- Code Security: Fixes a potential memory corruption when the context was reset.
- langchain: Resolves an issue where specifying inputs as a keyword argument for batching on chains caused a crash.
- Code Security: Avoids calling `terminate` on the `extend` and `join` aspect when an exception is raised.
- botocore: Adds additional key name checking and appropriate defaults for responses from Cohere and Amazon models.
- telemetry: Resolves an issue when using `pytest` + `gevent` where the telemetry writer was eager initialized by `pytest` entry points loading of our plugin causing a potential dead lock.
- Code Security: Fixes a bug in the AST patching process where `ImportError` exceptions were being caught, interfering with the proper application cycle if an `ImportError` was expected."
- RemoteConfig: Resolves an issue where remote config did not work for the tracer when using an agent that would add a flare item to the remote config payload. With this fix, the tracer will now correctly pull out the lib_config we need from the payload in order to implement remote config changes properly.
- Code Security: Fixes setting the wrong source on map elements tainted from `taint_structure`.
- Code Security: Fixes an issue where the AST patching process fails when the origin of a module is reported as None, raising a `FileNotFoundError`.
- CI Visibility: Fixes an issue where tests were less likely to be skipped due to ITR skippable tests requests timing out earlier than they should
- Code Security: Solves an issue with fstrings where formatting was not applied to int parameters
- tracing: Resolves an issue where sampling rules were not matching correctly on float values that had a 0 decimal value. Sampling rules now evaluate such values as integers.
- langchain: Resolves an issue where the LangChain integration always attempted to patch LangChain partner  
  libraries, even if they were not available.
- langchain: Resolves an issue where tracing `Chain.invoke()` instead of `Chain.__call__()` resulted in the an `ArgumentError` due to an argument name change for inputs between the two methods.
- langchain: Adds error handling for checking if a traced LLM or chat model is an OpenAI instance, as the `langchain_community` package does not allow automatic submodule importing.
- internal: Resolves an error regarding the remote config module with payloads missing a `lib_config` entry
- profiling: Fixes a bug that caused the HTTP exporter to crash when attempting to serialize tags.
- grpc: Resolves segfaults raised when `grpc.aio` interceptors are registered
- Code Security (IAST): Fixes an issue with AES functions from the pycryptodome package that caused the application to crash and stop.
- Code Security: Ensures that when tainting the headers of a Flask application, iterating over the headers (i.e., with `headers.items()`) does not duplicate them.
- Vulnerability Management for Code-level (IAST): Some native exceptions were not being caught correctly by the python tracer. This fix removes those exceptions to avoid fatal error executions.
- kafka: Resolves an issue where an empty message list returned from consume calls could cause crashes in the Kafka integration. Empty lists from consume can occur when the call times out.
- logging: Resolves an issue where `tracer.get_log_correlation_context()` incorrectly returned a 128-bit trace_id even with `DD_TRACE_128_BIT_TRACEID_LOGGING_ENABLED` set to `False` (the default), breaking log correlation. It now returns a 64-bit trace_id.
- profiling: Fixes a defect where the deprecated path to the Datadog span type was used by the profiler.
- Profiling: Resolves an issue where the profiler was forcing `protobuf` to load in injected environments,  
  causing crashes in configurations which relied on older `protobuf` versions. The profiler will now detect when injection is used and try loading with the native exporter. If that fails, it will self-disable rather than loading protobuf.
- pymongo: Resolves an issue where the library raised an error in `pymongo.pool.validate_session`
- ASM: Resolves an issue where lfi attack on request path was not always detected with `flask` and `uwsgi`.
- ASM: Removes non-required API security metrics.
- instrumentation: Fixes crashes that could occur in certain integrations with packages that use non-integer components in their version specifiers


---

## 2.8.5


### Known Issues

- Code Security: Security tracing for the `builtins.open` function is experimental and may not be stable. This aspect is not replaced by default.
- grpc: Tracing for the `grpc.aio` clients and servers is experimental and may not be stable. This integration is now disabled by default.

### Bug Fixes

- fix(grpc): This fix a bug in the grpc.aio support specific to streaming responses.
- RemoteConfig: This fix resolves an issue where remote config did not work for the tracer when using an agent that would add a flare item to the remote config payload. With this fix, the tracer will now correctly pull out the lib_config we need from the payload in order to implement remote config changes properly.


---

## 2.8.4


### Bug Fixes

- telemetry: This fix resolves an issue when using `pytest` + `gevent` where the telemetry writer was eager initialized by `pytest` entrypoints loading of our plugin causing a potential dead lock.


---

## 2.7.10

### Bug Fixes

- Code Security: This fix solves an issue with fstrings where formatting was not applied to int parameters
- logging: This fix resolves an issue where `tracer.get_log_correlation_context()` incorrectly returned a 128-bit trace_id even with `DD_TRACE_128_BIT_TRACEID_LOGGING_ENABLED` set to `False` (the default), breaking log correlation. It now returns a 64-bit trace_id.
- profiling: Fixes a defect where the deprecated path to the Datadog span type was used by the profiler.

---

## 2.8.3


### Bug Fixes

- Code Security: This fix solves an issue with fstrings where formatting was not applied to int parameters
- logging: This fix resolves an issue where `tracer.get_log_correlation_context()` incorrectly returned a 128-bit trace_id even with `DD_TRACE_128_BIT_TRACEID_LOGGING_ENABLED` set to `False` (the default), breaking log correlation. It now returns a 64-bit trace_id.
- profiling: Fixes a defect where the deprecated path to the Datadog span type was used by the profiler.


---

## 2.6.12


### Bug Fixes

- Code Security: This fix solves an issue with fstrings where formatting was not applied to int parameters


---

## 2.8.2


### Bug Fixes

- tracing: This fix resolves an issue where sampling rules were not matching correctly on float values that had a 0 decimal value. Sampling rules now evaluate such values as integers.

- langchain: This fix resolves an issue where the LangChain integration always attempted to patch LangChain partner  
  libraries, even if they were not available.

- langchain: This fix resolves an issue where tracing `Chain.invoke()` instead of `Chain.__call__()` resulted in the an `ArgumentError` due to an argument name change for inputs between the two methods.

- langchain: This fix adds error handling for checking if a traced LLM or chat model is an OpenAI instance, as the langchain_community package does not allow automatic submodule importing.

- internal: This fix resolves an error regarding the remote config module with payloads missing a `lib_config` entry

- profiling: fix a bug that caused the HTTP exporter to crash when attempting to serialize tags.

- grpc: Resolves segfaults raised when grpc.aio interceptors are registered

- Code Security: Ensure that when tainting the headers of a Flask application, iterating over the headers (i.e., with <span class="title-ref">headers.items()</span>) does not duplicate them.


---

## 2.7.9


### Bug Fixes

- internal: This fix resolves an error regarding the remote config module with payloads missing a `lib_config` entry
- grpc: Resolves segfaults raised when grpc.aio interceptors are registered
- Code Security: Ensure that when tainting the headers of a Flask application, iterating over the headers (i.e., with <span class="title-ref">headers.items()</span>) does not duplicate them.
- pymongo: this resolves an issue where the library raised an error in `pymongo.pool.validate_session`


---

## 2.6.11


### Bug Fixes

- internal: This fix resolves an error regarding the remote config module with payloads missing a `lib_config` entry
- Code Security: Ensure that when tainting the headers of a Flask application, iterating over the headers (i.e., with <span class="title-ref">headers.items()</span>) does not duplicate them.
- pymongo: this resolves an issue where the library raised an error in `pymongo.pool.validate_session`


---

## 2.8.1


### New Features

- Code Security: to enable IAST in the application, you had to start it with the command `ddtrace-run [your-application-run-command]` so far. Now, you can also activate IAST with the `patch_all` function.

### Bug Fixes

- Code Security: fix setting the wrong source on map elements tainted from <span class="title-ref">taint_structure</span>.
- Code Security: Fixes an issue where the AST patching process fails when the origin of a module is reported as None, raising a `FileNotFoundError`.
- CI Visibility: fixes an issue where tests were less likely to be skipped due to ITR skippable tests requests timing out earlier than they should
- Code Security: Fixed an issue with AES functions from the pycryptodome package that caused the application to crash and stop.
- kafka: This fix resolves an issue where an empty message list returned from consume calls could cause crashes in the Kafka integration. Empty lists from consume can occur when the call times out.
- ASM: This fix removes unrequired API security metrics.
- instrumentation: fixes crashes that could occur in certain integrations with packages that use non-integer components in their version specifiers

---

## 2.7.8


### Bug Fixes

- Code Security: fix setting the wrong source on map elements tainted from <span class="title-ref">taint_structure</span>.
- Code Security: Fixes an issue where the AST patching process fails when the origin of a module is reported as None, raising a `FileNotFoundError`.
- CI Visibility: fixes an issue where tests were less likely to be skipped due to ITR skippable tests requests timing out earlier than they should
- Code Security: Fixed an issue with AES functions from the pycryptodome package that caused the application to crash and stop.
- ASM: This fix removes unrequired API security metrics.
- instrumentation: fixes crashes that could occur in certain integrations with packages that use non-integer components in their version specifiers

---

## 2.6.10


### Bug Fixes

- ASM: This fix resolves an issue where django login failure events may send wrong information of user existence.
- Code Security: fix setting the wrong source on map elements tainted from <span class="title-ref">taint_structure</span>.
- datastreams: Changed DSM processor error logs to debug logs for a statement which is retried. If all retries fail, the stack trace is included
- Code Security: Fixes an issue where the AST patching process fails when the origin of a module is reported as None, raising a `FileNotFoundError`.
- CI Visibility: fixes an issue where tests were less likely to be skipped due to ITR skippable tests requests timing out earlier than they should
- internal: This fix resolves an issue where importing the `ddtrace.contrib.botocore.services` module would fail raising an ImportError
- starlette: Fix a bug that crashed background tasks started from functions without a <span class="title-ref">\_\_name\_\_</span> attribute
- Code Security: Fixed an issue with AES functions from the pycryptodome package that caused the application to crash and stop.
- Code Security: This fix addresses an issue where tainting objects may fail due to context not being created in the current span.
- Code Security: Some native exceptions were not being caught correctly by the python tracer. This fix remove those exceptions to avoid fatal error executions.
- ASM: This fix removes unrequired API security metrics.
- structlog: Fixes error where multiple loggers would duplicate processors. Also adds processors injection when resetting to defaults.

---

## 2.8.0

### Prelude

tracing: This release adds support for lazy sampling, essentially moving when we make a sampling decision for a trace to the latest possible moment. These include the following: 1. Before encoding a trace chunk to be sent to the agent 2. Before making an outgoing request via HTTP, gRPC, or a DB call for any automatically instrumented integration 3. Before running `os.fork()` For most users this change shouldn't have any impact on their traces, but it does allow for more flexibility in sampling (see `features` release note). It should be noted that if a user has application egress points that are not automatically instrumented, to other Datadog components (downstream instrumented services, databases, or execution context changes), and rely on the Python tracer to make the sampling decision (don't have an upstream service doing this), they will need to manually run the sampler for those traces, or use `HttpPropagator.inject()`. For more information please see the following: <https://ddtrace.readthedocs.io/en/stable/advanced_usage.html#distributed-tracing> <https://ddtrace.readthedocs.io/en/stable/advanced_usage.html#tracing-context-management>

### New Features

- DSM: Adds base64 format for encoding and decoding DSM context hash.
- botocore: adds dsm payload size stats for botocore messaging services of kinesis, sqs and sns.
- botocore: Adds support to the bedrock integration for tagging input and output messages.
- langchain: This introduces support for `langchain==0.1.0`. Note that this does not have tracing support for deprecated langchain operations. Please follow the langchain upgrade [guide](https://python.langchain.com/docs/changelog/core) or the langchain integration :ref: <span class="title-ref">docs\<langchain\></span> to enable full tracing support.
- dramatiq: Adds automatic tracing of the `dramatiq` library.
- tracing: Added support for lazy sampling, the benefit of which is the ability to make a sampling decision using `DD_TRACE_SAMPLING_RULES` based on any span attribute (service, resource, tags, name)regardless of when the value for the attribute is set. This change is particularly beneficial for sampling on tags, since the vast majority of tags are set after the span is created. Since sampling was previously done at span creation time, this meant that those tags could not be used for sampling decisions.
- openai: Adds support for tagging streamed responses for completion and chat completion endpoints.
- profiling: implement an experimental stack sampling feature, which can be enabled by setting `DD_PROFILING_STACK_V2_ENABLED=true`. This new sampler should resolve segfault issues on Python 3.11 and later, while also decreasing the latency contribution of the profiler in many situations, and also improving the accuracy of stack-sampling data. This feature is currently only available on Linux using CPython 3.8 or greater. Requires `DD_PROFILING_EXPORT_LIBDD_ENABLED=true` to be set.
- botocore: Changes botocore aws kinesis contrib to set DSM pathway using extracted DSM context, if found, instead of always using a new pathway with default context.
- kafka: Adds tracing and DSM support for `confluent_kafka.Consumer.consume()`. Previously only <span class="title-ref">confluent_kafka.Consumer.poll</span> was instrumented.

### Deprecation Notes

- tracing: Deprecates support for `ddtrace.contrib.asyncio.AsyncioContextProvider`. ddtrace fully support tracing across asyncio tasks. Asyncio no longer requires additional configurations.
- tracing: `tracer.sampler` is deprecated and will be removed in the next major version release. To manually sample please call `tracer.sample` instead.
- gevent: Deprecates `ddtrace.contrib.gevent.provider.GeventContextProvider`. Drops support for <span class="title-ref">gevent\<20.12.0</span> and <span class="title-ref">greenlet\<1.0</span>.

### Bug Fixes

- Vulnerability Management for Code-level (IAST): Some native exceptions were not being caught correctly by the python tracer. This fix remove those exceptions to avoid fatal error executions.

- otel: Ensures that the last datadog parent_id is added to w3c distributed tracing headers generated by the OpenTelemetry API.
- ASM: This fix resolves an issue where a valid user may trigger a failed login event.
- ASM: always clear the DDWaf context at the end of the span to avoid gc-induced latency spikes at the end of some requests.
- ASM: This fix resolves an issue where django login failure events may send wrong information of user existence.
- CI Visibility: fixes an issue where git author or committer names containing commas (eg: "Lastname, Firstname") would not work (and log an error) due to the use of comma as a separator.
- propagation: This fix resolves an issue where the sampling decision-maker tag in tracestate propagation headers was clobbered by a default value.
- datastreams: Changed DSM processor error logs to debug logs for a statement which is retried. If all retries fail, the stack trace is included
- internal telemetry: Ensures heartbeat events are sent at regular intervals even when no other events are being sent.
- Fix an incompatibility between the handling of namespace module imports and parts of the functionalities of the standard library importlib module.
- internal: This fix resolves an issue where importing the `ddtrace.appsec._iast._patches` module would fail raising an ImportError
- internal: This fix resolves an issue where importing the `ddtrace.internal.peer_service` module would fail raising an ImportError
- langchain: Ensures langchain vision APIs are correctly instrumented
- Fix for the declaration of dependencies for the package.
- internal: This fix resolves an issue where importing the `ddtrace.contrib.botocore.services` module would fail raising an ImportError
- profiling: handle unexpected stack data to prevent the profiler from stopping.
- starlette: Fix a bug that crashed background tasks started from functions without a <span class="title-ref">\_\_name\_\_</span> attribute
- ASM: This fix resolves an issue where the asgi middleware could crash with a RuntimeError "Unexpected message received".
- ASM: This fix resolves an issue with Flask instrumentation causing CPU leak with ASM, API Security and Telemetry enabled.
- Vulnerability Management for Code-level (IAST): Addresses an issue where the IAST native module was imported even though IAST was not enabled.
- Vulnerability Management for Code-level (IAST): This fix addresses an issue where tainting objects may fail due to context not being created in the current span.
- Vulnerability Management for Code-level (IAST): This fix addresses an issue where AST patching would generate code that fails to compile, thereby preventing the application from starting correctly.
- Vulnerability Management for Code-level (IAST): This fix addresses AST patching issues where other subscript operations than `Load` were being unintentionally patched, leading to compilation errors for the patched module.
- Vulnerability Management for Code-level (IAST): Fixes an issue where an atexit handler could lead to a segmentation fault.
- Vulnerability Management for Code-level (IAST): This fix addresses an issue where a vulnerability would be reported at line 0 if we couldn't extract the proper line number, whereas the default line number should be -1.
- kafka: This fix resolves an issue where `None` messages from confluent-kafka could cause crashes in the Kafka integration.
- appsec: This fix resolves an issue in which the library attempted to finalize twice a context object used by the Application Security Management product.
- tracing: Removes `allow_false` argument from ddtrace samplers. `allow_false` allows datadog samplers to return a value that differs from the sampling decision, this behavior is not supported.
- profiling: This fixes a `free(): invalid pointer` error which would arise as a result of incorrectly linking the C++ runtime.
- starlette: Ensures correct URL tag is set for starlette v0.34.0 and above.
- structlog: Fixes error where multiple loggers would duplicate processors. Also adds processors injection when resetting to defaults.


---

## 2.7.7

### Bug Fixes

- ASM: This fix resolves an issue where django login failure events may send wrong information of user existence.
- datastreams: Changed DSM processor error logs to debug logs for a statement which is retried.  If all retries fail, the stack trace is included
- internal: This fix resolves an issue where importing the ``ddtrace.internal.peer_service`` module would fail raising an ImportError
- starlette: Fix a bug that crashed background tasks started from functions without a `__name__` attribute
- Vulnerability Management for Code-level (IAST): This fix addresses an issue where tainting objects may fail due to context not being created in the current span.
- Vulnerability Management for Code-level (IAST): Some native exceptions were not being caught correctly by the python tracer.
  This fix remove those exceptions to avoid fatal error executions.
- kafka: This fix resolves an issue where an empty message list returned from consume calls could cause crashes in the Kafka integration.
  Empty lists from consume can occur when the call times out.


---

## 2.7.6


### Bug Fixes

- Profiling: This fix resolves an issue where the profiler was forcing protobuf to load in injected environments,
  causing crashes in configurations which relied on older protobuf versions. The profiler will now detect when injection is used and try loading with the native exporter. If that fails, it will self-disable rather than loading protobuf.


---

## 2.7.5


### New Features

- kafka: Adds tracing and DSM support for `confluent_kafka.Consumer.consume()`. Previously only <span class="title-ref">confluent_kafka.Consumer.poll</span> was instrumented.

### Bug Fixes

- ASM: always clear the DDWaf context at the end of the span to avoid gc-induced latency spikes at the end of some requests.
- internal: This fix resolves an issue where importing the `ddtrace.contrib.botocore.services` module would fail raising an ImportError
- setuptools_scm version: Updates the setuptools_scm versioning method to "guess-next-dev" from "release-branch-semver", which was affecting the CI
- structlog: Fixes error where multiple loggers would duplicate processors. Also adds processors injection when resetting to defaults.


---

## 2.6.9


### Bug Fixes

- propagation: This fix resolves an issue where the sampling decision-maker tag in tracestate propagation headers was clobbered by a default value.
- langchain: Ensures langchain vision APIs are correctly instrumented
- ASM: This fix resolves an issue where the asgi middleware could crash with a RuntimeError "Unexpected message received".
- kafka: This fix resolves an issue where `None` messages from confluent-kafka could cause crashes in the Kafka integration.


---

## v2.6.0

### Upgrade Notes

- CI Visibility: `DD_CIVISIBILITY_ITR_ENABLED` now defaults to true, and the Datadog API (configured via the Datadog dashboard) now determines whether code coverage and test skipping are enabled.
- CI Visibility: the CI Visibility service is no longer enabled when the initial query to the Datadog test service settings API fails due to a 403 status code.

### New Features

- botocore: Adds optional feature to propagate context between producers and consumers for AWS SQS, AWS SNS, and AWS Kinesis via <span class="title-ref">DD_BOTOCORE_PROPAGATION_ENABLED</span> environment variable. Adds optional feature to disable tracing of AWS SQS <span class="title-ref">poll()</span> operation and AWS Kinesis 'get_records()' operation when no data is consumed via <span class="title-ref">DD_BOTOCORE_EMPTY_POLL_ENABLED</span> environment variable.

- tracing: Adds new tag <span class="title-ref">python_main_package</span> containing the name of the main package of the application. profiling: Adds new tag <span class="title-ref">python_main_package</span> containing the name of the main package of the application.

- ASM: API Security schema collection is now officially supported for Django, Flask and FastAPI. It can be enabled in the tracer using environment variable DD_API_SECURITY_ENABLED=true It will only be active when ASM is also enabled.

- elasticsearch: This allows custom tags to be set on Elasticsearch spans via the Pin interface.

- botocore: This introduces tracing support for bedrock-runtime operations.
  See [the docs](https://ddtrace.readthedocs.io/en/stable/integrations.html#botocore) for more information.

- datastreams: this change adds kombu auto-instrumentation for datastreams monitoring. tracing: this change adds the `DD_KOMBU_DISTRIBUTED_TRACING` flag (default `True`)

- Vulnerability Management for Code-level (IAST): Add support for CMDi in langchain.

- botocore: Add the ability to inject trace context into the input field of botocore stepfunction start_execution and start_sync_execution calls.

- Removes another place where we always load instrumentation telemetry, even if it is disabled

- tracing: This introduces the ability to disable tracing at runtime based on configuration values sent from the Datadog frontend. Disabling tracing in this way also disables instrumentation telemetry.

- tracing: Adds support for remote configuration of `DD_TRACE_HEADER_TAGS`

- tracing: Add support for remote configuration of trace-logs correlation.

- grpc/grpc_aio: reports the available target host in client spans as `network.destination.ip` if only an IP is available, `peer.hostname` otherwise.

- span: Adds a public api for setting span links

- starlette,fastapi: Trace background tasks using span links

### Bug Fixes

- ASM: This fix resolves an issue where an exception would be logged while parsing an empty body JSON request.

- CI Visibility: fixes an issue where coverage data for suites could be lost for long-running test sessions, reducing the possibility of skipping tests when using the Intelligent Test Runner.

- IAST: Don't split AST Assign nodes since it's not needed for propagation to work.

- ASM: This fix resolves an issue where suspicious request blocking on request data was preventing API Security to collect schemas in FastAPI, due to route not being computed.

- ASM: This fix resolves an issue where ASM custom blocking actions with a redirect action could cause the server to drop the response.

- Fixed an incompatible version requirements for one of the internal dependencies that could have caused an exception to be raised at runtime with Python 3.12.

- data_streams: This change fixes a bug leading to lag being reported as 1 offset instead of 0 offsets.

- IAST: fixes import overhead when IAST is disabled.

- Fix an incomplete support for pkg_resouces that could have caused an exception on start-up.

- Fix an issue that caused an exception to be raised when trying to access resource files via `pkg_resources`.

- Fix for an import issue that caused the pytest plugin to fail to properly initialize a test session and exit with an import exception.

- openai: This fixes a bug that prevents logs from being correlated with traces in the Datadog UI.

- langchain: This fixes a bug that prevents logs from being correlated with traces in the Datadog UI.

- openai: This fix resolves an issue where an internal OpenAI method <span class="title-ref">SyncAPIClient.\_process_response</span>
  was not being patched correctly and led to to an AttributeError while patching.

- profiling: handle a potential system error that may be raised when running a Celery-based application with CPython 3.11.

- Fixed an issue that could have caused an exception as a result of a concurrent access to some internal value cache.

- tracing: Ensures span links are serialized with the expected traceflag when `DD_TRACE_API_VERSION=v0.4`

- ASM: This fix resolves an issue where IP Headers configured by the user in the environment could not work for frameworks handling requests with case insensitive headers like FastAPI.

- Vulnerability Management for Code-level (IAST): Fixes a bug in the `str` aspect where encoding and errors arguments were not honored correctly.

- Vulnerability Management for Code-level (IAST): Fix an unhandled ValueError in `ast_function` thrown in some cases (i.e. Numpy arrays when converted to bool).

- opentelemetry: Ensures that span links are serialized in a json-compatible representation.

- Pin importlib_metadata to 6.5.0 to avoid its issue 455 (<https://github.com/python/importlib_metadata/issues/455>).

- profiler: Fixes a sigabrt when shutdown occurs during an upload

- otel: Ensures all otel sampling decisions are consistent with Datadog Spans. This prevents otel spans in a distrbuted trace from being sampled differently than Datadog spans in the same trace.

- tracing: Fix an issue where remote configuration values would not be reverted when unset in the UI.

- tracing: Ensures hostnames are reported in statsd metrics if `DD_TRACE_REPORT_HOSTNAME=True` (default value is `False`).

### Other Changes

- setup: pins the default macOS deployment target to 10.14.
- tracing: Updates the default value of `DD_TRACE_PROPAGATION_STYLE` from `tracecontext,datadog` to `datadog,tracecontext`. With this change w3c tracecontext headers will be parsed before datadog headers. This change is backwards compatible and should not affect existing users.

---

## v2.5.0

### New Features

- aiohttp: add <span class="title-ref">split_by_domain</span> config to split service name by domain
- CI Visibility: Adds code coverage lines covered tag for `pytest` and `unittest`.
- aiohttp: Adds http.route tag to `aiohttp.request` spans.
- bottle: Adds http.route tag to `bottle.request` spans.
- falcon: Adds http.route tag to `falcon.request` spans.
- molten: Adds http.route tag to `molten.request` spans.
- Adds distributed tracing for confluent-kafka integration. Distributed tracing connects Kafka consumer spans with Kafka producer spans within the same trace if a message is valid. To enable distributed tracing, set the configuration: `DD_KAFKA_DISTRIBUTED_TRACING_ENABLED=True` for both the consumer and producer service.
- ASM: This introduces (experimental) api security support for fastAPI. Flask and Django were already supported in 2.4.0. Support schema computation on all addresses (requests and responses) and scanner support for pii, credentials and payment data.
- CI Visibility: introduces a CI visibility-specific logger (enabled for the `pytest` plugin), enabled by setting the `DD_CIVISIBILITY_LOG_LEVEL` environment variable (with the same level names as Python logging levels).
- CI Visibility: allows for waiting for the git metadata upload to complete before deciding whether or not to enable coverage (based on API response).
- Further lazy loads telemetry_writer so that it is not running when explicitly disabled. Users must explicitly set "DD_INSTRUMENTATION_TELEMETRY_ENABLED=false".
- tracer: Add support for remotely configuring trace tags.

### Bug Fixes

- loguru: Ensures log correlation is enabled when the root logger is initialized. Previously, log correlation was only enabled when a new sink was added.
- Fix compatibility with other tools that try to infer the type of a Python object at runtime.
- tracing: Fixes a bug that prevents span links from being visualized in the Datadog UI.
- tracing: Resolves span encoding errors raised when span links do not contain expected types
- ASM: This fix resolves an issue where custom event boolean properties were not reported as <span class="title-ref">true</span> and <span class="title-ref">false</span> like other tracers but as <span class="title-ref">True</span> and <span class="title-ref">False</span>.
- Vulnerability Management for Code-level (IAST): Ensure that Cookies vulnerabilities report only the cookie name.
- langchain: This fix resolves an `get_openai_token_cost_for_model` import error in langhcain version 0.0.351 or later.
- ASM: This fix resolves an issue where IAST could cause circular dependency at startup.
- tracing: Ensures all fields in `ddtrace.context.Context` are picklable.
- pytest: This fix resolves an issue where the <span class="title-ref">--no-cov</span> flag did not take precedence over the <span class="title-ref">--cov</span> flag when deciding whether to report code coverage on spans.
- rq: Fixed a bug where the RQ integration would emit a warning when setting `job.status` span tag.

---

## v2.4.0

### Upgrade Notes

- <div id="remove-unsupported-pylons">

  This removes the `pylons` integration, which does not support Python 3.

  </div>

### Deprecation Notes

- aioredis: The aioredis integration is deprecated and will be removed in a future version. As an alternative to the aioredis integration, you can use the redis integration with redis\>=4.2.0.

### New Features

- ASM: dependency telemetry metrics now will only report dependencies actually in use (imported) and will also report new imported modules periodically.

- ASM: This introduces Threat Monitoring and Blocking on FastAPI.
  - IP Blocking and all input addresses are supported on requests and responses

  \- Custom Blocking This does not contain user blocking specific features yet.

- tracing: Introduces support for OpenTracing Baggage Items with HTTP Propagation. Enable this support by `DD_TRACE_PROPAGATION_HTTP_BAGGAGE_ENABLED=true`. The `Context._set_baggage_item` and `Context._get_baggage_item` internal methods are provided for manual modifications to the Baggage Items. These API changes are subject to change.

- dynamic instrumentation: Add support for more built-in container types, such as `defaultdict`, `frozenset`, `OrderedDict` and `Counter`.

- Vulnerability Management for Code-level (IAST): Adds Python 3.12 compatibility

- Optionally lazy loads and disables Instrumentation Telemetry. Users must explicitly set "DD_INSTRUMENTATION_TELEMETRY_ENABLED=false".

- tracer: Add support for remotely setting the trace sample rate from the Datadog UI. This functionality is enabled by default when using `ddtrace-run` and library injection. To enable it when using the library manually, use `ddtrace.config.enable_remote_config()`.

### Bug Fixes

- tracer: tag spans that have been sampled due to an Agent sampling configuration.
- lambda: This change disables the use of `multiprocessing.queue` in Lambda, because it is not supported in Lambda
- langchain: This fix resolves a crash that could occur during embedding when no embeddings are found.
- Fix a regression with the support for gevent that could have occurred if some products, like ASM, telemetry, were enabled.
- kafka: Resolves `TypeError` raised by serializing producers and deserializing consumers when the `message.key` tag is set on spans.
- dynamic instrumentation: Fix an issue that caused the instrumented application to fail to start if a non-standard module was imported.
- openai: This fix resolves an issue where tagging image inputs in the chat completions endpoint resulted in attribute errors.
- openai: This fix resolves an issue where requesting raw API responses from openai\>=1.0 resulted in attribute errors while tagging.
- profiling: Fix an issue that prevented threading locks from being traced when using gevent.
- profiling: Fix a segmentation fault with CPython 3.12 when sampling thread stacks.
- pylibmc: Fixes an issue where using `ddtrace-run` or `ddtrace.patch_all()` with `DD_TRACE_ENABLED=False` would break with get, gets, and get_multi operations on pylibmc Clients.
- tracing: This fix resolves an issue where concurrent mutations to the `context._meta` dict caused <span class="title-ref">RuntimeError: dictionary changed size during iteration</span>.
- django: Resolves `AttributeError` raised by traced `StreamingHttpResponse`.
- Vulnerability Management for Code-level (IAST): This fix resolves an issue where certain aspects incorrectly expected at least one argument, leading to an IndexError when none were provided. The solution removes this constraint and incorporates regression tests for stability assurance.
- Vulnerability Management for Code-level (IAST): Cookies vulnerabilities are only reported if response cookies are insecure.
- Vulnerability Management for Code-level (IAST): Fix propagation error on `.format` string method.
- requests: Updates the resource names of `requests.requests` spans to include the method and path of the request.
- propagation: This fix resolves an issue where a `Context` generated from extracted headers could lack a span_id or trace_id, leading `SpanLink` encoding errors.
- psycopg: This fix resolves an issue where a circular import of the psycopg library could cause a crash during monkeypatching.
- psycopg: This fix resolves an issue where exceptions originating from asynchronous Psycopg cursors were not propagated up the call stack.
- redis: This fix resolves an issue where the yaaredis and aredis integrations imported code from the redis integration, causing a circular import error.
- tracing: Resolves trace encoding errors raised when `DD_TRACE_API_VERSION` is set to `v0.5` and a BufferFull Exception is raised by the TraceWriter. This fix ensures span fields are not overwritten and reduces the frequency of 4XX errors in the trace agent.

### Other Changes

- tracing: Upgrades the trace encoding format to v0.5. This change improves the performance of encoding and sending spans.

---

## v2.3.0

### New Features

- propagation: 128-bit trace ids are now used by default for propagation. Previously the default was 64-bit. This change is backwards compatible with tracers that still use 64-bit trace ids and should not cause any breaking behavior.
- Adds DSM `pathway.hash` tag to spans when DSM is enabled. This allows traces from the instrumented service to show up in the DSM traces tab.
- propagation: When the tracer is configured to extract and inject `tracecontext`, the tracer will propagate the tracestate values from other vendors so long as the traceparent trace-id matches the first found trace context, regardless of propagator configuration order. To disable this behavior `DD_TRACE_PROPAGATION_EXTRACT_FIRST=true` can be set.
- opentelemetry: Map reserved OpenTelemetry attributes to Datadog span model.
- opentelemetry: datadog operation name from semantic conventions
- propagation: If a valid context is extracted from headers, and the following extracted trace context's `trace_id`s do not match the valid context's, then add a span link to the root span to represent the broken propagation.
- tracing: This change treats spans that terminated with `sys.exit(0)` as successful non-error spans.
- tracing: This introduces the `DD_TRACE_SPAN_TRACEBACK_MAX_SIZE` environment variable, allowing the maximum size of tracebacks included on spans to be configured.

### Bug Fixes

- CI Visibility: fixes the fact that the GITHUB_SERVER_URL environment variable was not being sanitized for credentials
- dynamic instrumentation: Needs to update the pubsub instance when the application forks because the probe mechanism should run in the child process. For that, DI needs the callback as the method of an instance of Debugger, which lives in the child process.
- CI Visibility: Fixes an issue where a `ValueError` was raised when using different path drives on Windows
- Fixes an issue where ddtrace could not be installed from source when using `setuptools>=69` due to a change in the license field.
- tracing: Fixes an issue where the thread responsible for sending traces is killed due to concurrent dictionary modification.
- structlog: Fixes `TypeError` raised when ddtrace log processor is configured with a tuple
- Vulnerability Management for Code-level (IAST): Generates cookies vulnerabilities report if IAST is enabled. Before this fix, Cookies vulnerabilities were only generated if both IAST and Appsec were enabled.
- Vulnerability Management for Code-level (IAST): This fix resolves an issue where, at AST patching to replace code with IAST aspects, passing the original function/method as an extra parameter for accurate patching unintentionally triggers side effects in methods obtained from an expression (like `decode` in `file.read(n).decode()`), resulting in unexpected multiple calls to the expression (`file.read(n)` in the example).
- Vulnerability Management for Code-level (IAST): This fix eliminates some reference leaks and C-API usage when IAST reports a vulnerability and calls `get_info_frame`.
- kafka: This fix resolves an issue where calls to `confluent_kafka`'s `produce` method with `key=None` would cause an exception to be raised.
- tracing: This fix resolves an issue where ddtrace's signal handlers could cause Flask apps not to respond correctly to SIGINT.
- logging: A log handler is automatically added to the ddtrace logger upon ddtrace import, when not using ddtrace-run. This can lead to duplicate logging if users add additional loggers and do not explicitly modify the ddtrace logger. This fix adds a feature flag that can be used to toggle this behavior off `DD_TRACE_LOG_STREAM_HANDLER` which defaults to `true`.

---

## v2.2.0

### Upgrade Notes

- The `wrapt` and `psutil` packages are vendored to help users avoid building these packages if wheels were not available for a given platform. This reverses a change released in v2.0.0.

### New Features

- CI Visibility: adds ITR support for `unittest`
- CI Visibility: adds start/end line support for `pytest` test spans
- CI Visibility: adds start/end line source file data to `unittest` test spans
- aiohttp: This introduces basic tracing of streaming responses that stay open long after the <span class="title-ref">on_prepare</span> signal has been sent.
- CI Visibility: introduce pytest hooks for modifying the module, suite, and test naming logic
- CI Visibility: add support for AWS Codepipeline to CI env var gathering
- datastreams: this change adds message payload size metrics and aggregations for Kafka.
- structlog: Wraps get_logger function in order to add datadog injection processor regardless of configuration
- openai: This adds support for openai v1.
- Source Code: filters Git repo URLs from env vars and setuptools
- logbook: This introduces log correlation for the logbook library. Refer to `logbook-docs <ddtrace.contrib.logbook>` for more details.
- loguru: This introduces log correlation for the loguru library. Refer to `loguru-docs <ddtrace.contrib.loguru>` for more details.
- openai: This adds support for tagging function call arguments when using OpenAI's function calling feature.
- Adds ARM64 support for Single-Step instrumentation
- structlog: This introduces log correlation for the structlog library. Refer to `structlog-docs <ddtrace.contrib.structlog>` for more details.
- celery: Adds Python 3.11 and 3.12 support for the celery integration.

### Known Issues

- ASM: fix a body read problem on some corner case where passing empty content length makes wsgi.input.read() blocks.

### Bug Fixes

- Application Security Management (ASM): fix a body read error when `Transfer-Encoding: chunked` header is sent
- CI Visibility: fixes an issue where class-based test methods with the same name across classes would be considered duplicates, and cause one (or more) tests to be dropped from results, by adding `--ddtrace-include-class-name` as an optional flag (defaulting to false) to prepend the class name to the test name.
- CI Visibility: fixes a crash where the unittest integration would try to enable coverage when tests are run even if the Intelligent Test Runner is not enabled.
- data_streams: This fix resolves an issue where tracing would crash if a kafka client produced a message with no key or value.
- CI: fixes an issue which prevented the library from filtering user credentials for SSH Git repository URLs
- dynamic instrumentation: fix an issue that caused function probes on the same module to fail to instrument and be reported in the `ERROR` status in the UI if the module was not yet imported.
- Use a unique default service name across all the products provided by the library when one is not given via the configuration interface.
- sampling: This fix reverts a refactor which affected how the tracer handled the trace-agent's recommended trace sampling rates, leading to an unintended increase in traces sampled.
- tracing: Fixes a msgpack import error when `DD_TRACE_API` is set to `v0.5`
- fix(profiling): numeric type exception in memalloc When pushing allocation samples, an exception was being thrown due to a float being passed instead of an integer. We now cast the ceiled value to an integer.
- CI Visibility: fixes `unittest` data not being initialized properly
- CI Visibility: fixes an issue where just importing <span class="title-ref">unittest</span> enabled CIVisibility and potentially caused unexpected logs and API requests
- Vulnerability Management for Code-level (IAST): This fix addresses AST patching issues where custom functions or methods could be replaced by aspects with differing argument numbers, causing runtime errors as a result. Furthermore, it addresses a case during patching where the module is inadvertently passed as the first argument to the aspect.
- Vulnerability Management for Code-level (IAST): Fix potential string id collisions that could cause false positives with non tainted objects being marked as tainted.
- IAST: This fix resolves an issue where JSON encoder would throw an exception while encoding a tainted dict or list.
- Vulnerability Management for Code-level (IAST): This fix resolves an issue where SimpleJSON encoder would throw an exception while encoding a tainted dict or list.
- ASM: add support for psycopg2 adapt mechanism to LazyTaintList, preventing a ProgrammingError when using psycopg2 with IAST.
- tracing: This fix resolves an issue where unserializable tracer attributes caused crashes when `DD_TRACE_DEBUG` was set.
- This fix resolves an issue where `confluent_kafka`'s `SerializingProducer` and `DeserializingConsumer` classes were incorrectly patched, causing crashes when these classes are in use with Datadog patching.
- langchain: This fix resolves an issue with tagging pydantic <span class="title-ref">SecretStr</span> type api keys.
- lib injection: Fix permissions error raised when non-root users copy single step instrumentation files.
- redis: The Datadog Agent removes command arguments from the resource name. However there are cases, like compressed keys, where this obfuscation cannot correctly remove command arguments. To safeguard that situation, the resource name set by the tracer will only be the command (e.g. SET) with no arguments. To retain the previous behavior and keep arguments in the span resource, with the potential risk of some command arguments not being fully obfuscated, set `DD_REDIS_RESOURCE_ONLY_COMMAND=false`.

### Other Changes

- tags: Previously `DD_TRACE_X_DATADOG_TAGS_MAX_LENGTH` had a max limit setting of 512 characters. This change removes that limit but keeps the default at 512.

---

## v2.0.0

### Prelude

The Datadog APM Python team is happy to announce the release of v2.0.0 of ddtrace. This release drops support for Python 2.7, 3.5, and 3.6. This release adds support for Python 3.12.

<div class="important">

<div class="title">

Important

</div>

If you are on version of Python not supported by v2, we will continue to maintain the ddtrace v1 with bug fixes.

</div>

<div class="note">

<div class="title">

Note

</div>

Before upgrading to v2.0.0, we recommend users install `ddtrace~=1.20.0` and enable deprecation warnings. All removals to the library interface and environment variables in v2 were deprecated in the 1.x release line.

</div>

<div class="note">

<div class="title">

Note

</div>

The changes to environment variables apply only to the configuration of the ddtrace library and not the Datadog Agent.

</div>

#### Upgrading summary

##### Functionality changes

The default logging configuration functionality of ddtrace has been changed to avoid conflicting with application logging configurations. `DD_CALL_BASIC_CONFIG` has been removed and the ddtrace logger will log to stdout by default, or a log file as specified using `DD_TRACE_LOG_FILE`.

Setting the environment variable `DD_TRACE_PROPAGATION_STYLE='b3'`, which previously enabled `b3multi` now enables `b3 single header`. `b3 single header` still works but is deprecated for `b3`. Simplified: `b3` used to enable `b3multi`, but now enables `b3 single header` to better align with Opentelemetry's terms.

##### Removed deprecated environment variables

These environment variables have been removed. In all cases the same functionality is provided by other environment variables and replacements are provided as recommended actions for upgrading.

| Variable                                   | Replacement                                | Note                                                |
|--------------------------------------------|--------------------------------------------|-----------------------------------------------------|
| `DD_GEVENT_PATCH_ALL`                      | None                                       | `📝<remove-dd-gevent-patch-all>`                    |
| `DD_AWS_TAG_ALL_PARAMS`                    | None                                       | `📝<remove-aws-tag-all-params>`                     |
| `DD_REMOTECONFIG_POLL_SECONDS`             | `DD_REMOTE_CONFIG_POLL_INTERVAL_SECONDS`   | `📝<rename-remote-config-poll-seconds>`             |
| `DD_CALL_BASIC_CONFIG`                     | None                                       | `📝<remove-basic-config>`                           |
| `DD_TRACE_OBFUSCATION_QUERY_STRING_PATERN` | `DD_TRACE_OBFUSCATION_QUERY_STRING_REGEXP` | `📝<remove-trace-obfuscation-query-string-pattern>` |

##### Removed deprecated library interfaces

These methods and module attributes have been removed. Where the same functionality is provided by a different public method or module attribute, a recommended action is provided for upgrading. In a few limited cases, because the interface was no longer used or had been moved to the internal interface, it was removed and so no action is provided for upgrading.

| Module                            | Method/Attribute                | Note                                               |
|-----------------------------------|---------------------------------|----------------------------------------------------|
| `ddtrace.constants`               | `APPSEC_ENABLED`                | `📝<remove-appsec-private-constants>`              |
|                                   | `APPSEC_JSON`                   | `📝<remove-appsec-private-constants>`              |
|                                   | `APPSEC_EVENT_RULE_VERSION`     | `📝<remove-appsec-private-constants>`              |
|                                   | `APPSEC_EVENT_RULE_ERRORS`      | `📝<remove-appsec-private-constants>`              |
|                                   | `APPSEC_EVENT_RULE_LOADED`      | `📝<remove-appsec-private-constants>`              |
|                                   | `APPSEC_EVENT_RULE_ERROR_COUNT` | `📝<remove-appsec-private-constants>`              |
|                                   | `APPSEC_WAF_DURATION`           | `📝<remove-appsec-private-constants>`              |
|                                   | `APPSEC_WAF_DURATION_EXT`       | `📝<remove-appsec-private-constants>`              |
|                                   | `APPSEC_WAF_TIMEOUTS`           | `📝<remove-appsec-private-constants>`              |
|                                   | `APPSEC_WAF_VERSION`            | `📝<remove-appsec-private-constants>`              |
|                                   | `APPSEC_ORIGIN_VALUE`           | `📝<remove-appsec-private-constants>`              |
|                                   | `APPSEC_BLOCKED`                | `📝<remove-appsec-private-constants>`              |
|                                   | `IAST_JSON`                     | `📝<remove-appsec-private-constants>`              |
|                                   | `IAST_ENABLED`                  | `📝<remove-appsec-private-constants>`              |
|                                   | `IAST_CONTEXT_KEY`              | `📝<remove-appsec-private-constants>`              |
| `ddtrace.contrib.fastapi.patch`   | `span_modifier`                 | `📝<remove-fastapi-starlette-span-modifier>`       |
|                                   | `aggregate_resources`           | `📝<remove-fastapi-starlette-aggregate-resources>` |
| `ddtrace.contrib.starlette.patch` | `span_modifier`                 | `📝<remove-fastapi-starlette-span-modifier>`       |
|                                   | `aggregate_resources`           | `📝<remove-fastapi-starlette-aggregate-resources>` |
|                                   | `get_resource`                  | `📝<remove-fastapi-starlette-span-modifier>`       |
| `ddtrace.contrib.grpc.constants`  | `GRPC_PORT_KEY`                 | `📝<remove-grpc-port-key>`                         |
| `ddtrace.ext.cassandra`           | `ROW_COUNT`                     | `📝<remove-cassandra-row-count>`                   |
| `ddtrace.ext.mongo`               | `ROWS`                          | `📝<remove-mongo-row-count>`                       |
| `ddtrace.ext.sql`                 | `ROWS`                          | `📝<remove-sql-row-count>`                         |
| `ddtrace.filters`                 | `TraceCiVisibilityFilter`       | `📝<remove-trace-ci-visibility-filter>`            |
| `ddtrace.tracer`                  | `DD_LOG_FORMAT`                 | `📝<remove-dd-log-format>`                         |

### Upgrade Notes

- <div id="remove-dd-gevent-patch-all">

  `DD_GEVENT_PATCH_ALL` is removed. There is no special configuration necessary to make ddtrace work with gevent if using ddtrace-run.

  </div>

- <div id="remove-aws-tag-all-params">

  `DD_AWS_TAG_ALL_PARAMS` is removed. The boto/botocore/aiobotocore integrations no longer collect all API parameters by default.

  </div>

- <div id="rename-remote-config-poll-seconds">

  `DD_REMOTECONFIG_POLL_SECONDS` is removed. Use the environment variable `DD_REMOTE_CONFIG_POLL_INTERVAL_SECONDS` instead.

  </div>

- <div id="remove-appsec-private-constants">

  `APPSEC_ENABLED`, `APPSEC_JSON`, `APPSEC_EVENT_RULE_VERSION`, `APPSEC_EVENT_RULE_ERRORS`, `APPSEC_EVENT_RULE_LOADED`, `APPSEC_EVENT_RULE_ERROR_COUNT`, `APPSEC_WAF_DURATION`, `APPSEC_WAF_DURATION_EXT`, `APPSEC_WAF_TIMEOUTS`, `APPSEC_WAF_VERSION`, `APPSEC_ORIGIN_VALUE`, `APPSEC_BLOCKED`, `IAST_JSON`, `IAST_ENABLED`, `IAST_CONTEXT_KEY` are removed. This should not affect existing code as these deprecated ASM constants were meant for private use only.

  </div>

- <div id="remove-fastapi-starlette-span-modifier">

  `ddtrace.contrib.starlette.get_resource`, `ddtrace.contrib.starlette.span_modifier`, and `ddtrace.contrib.fastapi.span_modifier` are removed. The starlette and fastapi integrations now provide the full route and not just the mounted route for sub-applications.

  </div>

- <div id="remove-fastapi-starlette-aggregate-resources">

  `ddtrace.contrib.starlette.config['aggregate_resources']` and `ddtrace.contrib.fastapi.config['aggregate_resources']` are removed. The starlette and fastapi integrations no longer have the option to `aggregate_resources`, as it now occurs by default.

  </div>

- <div id="remove-grpc-port-key">

  `ddtrace.contrib.grpc.constants.GRPC_PORT_KEY` is removed. Use `ddtrace.ext.net.TARGET_PORT` instead.

  </div>

- <div id="remove-cassandra-row-count">

  `ddtrace.ext.cassandra.ROW_COUNT` is removed. Use `ddtrace.ext.db.ROWCOUNT` instead.

  </div>

- <div id="remove-mongo-row-count">

  `ddtrace.ext.mongo.ROW_COUNT` is removed. Use `ddtrace.ext.db.ROWCOUNT` instead.

  </div>

- <div id="remove-sql-row-count">

  `ddtrace.ext.sql.ROW_COUNT` is removed. Use `ddtrace.ext.db.ROWCOUNT` instead.

  </div>

- <div id="remove-trace-ci-visibility-filter">

  `ddtrace.filters.TraceCiVisibilityFilter` is removed.

  </div>

- <div id="remove-dd-log-format">

  `ddtrace.tracer.DD_LOG_FORMAT` is removed. As an alternative, please follow the log injection formatting as provided in the [log injection docs](https://ddtrace.readthedocs.io/en/stable/advanced_usage.html#update-log-format).

  </div>

- <div id="remove-basic-config">

  `DD_CALL_BASIC_CONFIG` is removed. There is no special configuration necessary to replace `DD_CALL_BASIC_CONFIG`. The ddtrace logger will log to stdout by default or additionally to a file specified by `DD_TRACE_LOG_FILE`.

  </div>

- <div id="remove-trace-obfuscation-query-string-pattern">

  `DD_TRACE_OBFUSCATION_QUERY_STRING_PATTERN` is removed. Use `DD_TRACE_OBFUSCATION_QUERY_STRING_REGEXP` instead.

  </div>

### New Features

- Adds support for Python 3.12.

### Known Issues

- aiohttp: Python 3.12 is not supported.
- aiohttp-jinja: Python 3.12 is not supported.
- aiobotocore: Python 3.12 is not supported.
- asm: IAST for Python 3.12 is not supported.
- flask-caching: Python 3.12 is not supported.
- openai/langchain: Python 3.12 is not supported.
- opentelemetry-api: Python 3.12 is not supported.
- opentracing: Python 3.12 is not supported.
- pyramid: Python 3.12 is not supported.
- pynamodb: Python 3.12 is not supported.
- redis/redis-py-cluster: Python 3.12 is not supported.

---

## v1.20.0

### Prelude

Vulnerability Management for Code-level (IAST) is now available in private beta. Use the environment variable `DD_IAST_ENABLED=True` to enable this feature.

### New Features

- ASM: This introduces support for custom blocking actions of type redirect_request.
- data_streams: Adds public api `set_produce_checkpoint` and `set_consume_checkpoint`

### Bug Fixes

- kafka: Resolves an issue where traced kafka connections were assigned a default timeout of 1 second. The default timeout in [Consumer.poll(...)](https://docs.confluent.io/platform/current/clients/confluent-kafka-python/html/index.html#confluent_kafka.Consumer.poll) should be None.
- openai: This fix resolves an issue where errors during streamed requests resulted in unfinished spans.

---

## v1.19.0

### New Features

- Adds the <span class="title-ref">db.row_count</span> tag to redis and other redis-like integrations. The tag represents the number of returned results.
- CI Visibility: adds test level visibility for [unittest](https://docs.python.org/3/library/unittest.html)
- ASM: Adds detection of insecure cookie vulnerabilities on responses.
- ASM: This introduces trusted IPs capabilities in the tracer, to allow specific IPs not to be blocked by ASM but still be monitored.
- ASM: This introduces a new capability to configure the blocking response of ASM. Users can change the default blocking response behavior or create new custom actions. Configuration of a custom blocking page or payload can still be provided by using <span class="title-ref">DD_APPSEC_HTTP_BLOCKED_TEMPLATE_JSON</span> and <span class="title-ref">DD_APPSEC_HTTP_BLOCKED_TEMPLATE_HTML</span> to change the static files used for the response body. The action block, that can be defined in the static rule file or via remote configuration, allows now to create new custom blocking actions with any status code for the response.
- The aiopg and aiomysql integrations no longer set the sql.query tag on query spans. This tag duplicated the value captured by the span resource. Users who want to send this query unobfuscated can use the tracer API to set tags on the query span.
- data_streams: Starts tracking Kafka lag in seconds.
- kafka: Adds support for the Kafka serializing producer and deserializing consumer.
- profiling: allow individual collectors to be disabled.
- tracing: This change introduces the `allow_false` keyword argument to `BaseSampler.sample()`, which defaults to `True`. `allow_false` controls the function's return value. If `allow_false` is `False`, the function will always return `True` regardless of the sampling decision it made. This is useful when `sample` is called only for its side effects, which can include setting span tags.

### Known Issues

- There are known issues configuring python's builtin multiprocessing library when ddtrace is installed. To use the multiprocessing library with ddtrace ensure `DD_UNLOAD_MODULES_FROM_SITECUSTOMIZE` is set to `True`.
- When running setup.py extensions with the CMake parameter "-j", it could potentially raise an out-of-memory error. If someone wants to expedite the ddtrace installation, they should manually set the "CMAKE_BUILD_PARALLEL_LEVEL" environment variable.

### Bug Fixes

- ASM: avoid potentially unneeded import of the IAST native module.

- ASM: avoid potentially unneeded import of the IAST native module if setup doesn't build extensions correctly.

- data_streams: This fix resolves an issue where data stream context propagation would not propagate via SNS if raw message delivery was enabled.

- dynamic instrumentation: function duration measurements are now reported in milliseconds to match the expectation from the UI.

- dynamic instrumentation: fixed an issue that prevented line probes from being injected in some finally blocks.

- dynamic instrumentation: Fixed the programmatic API to ensure that the dynamic instrumentation service is fully enabled when `Dynamic Instrumentation.enable()` is called.

- dynamic instrumentation: fixed a bug that might have caused probe status to fail to update correctly.

- django: This fix resolves an issue where 'span.resource' would not include the endpoint when a Handler was interrupted, such as in the case of gunicorn worker timeouts.

- CI Visibility: fixes an issue where the Intelligent Test Runner would not work when in EVP proxy mode due to missing `X-Datadog-NeedsAppKey` header.

- CI Visibility: revert to using DD_CIVISIBILITY_ITR_ENABLED (instead of \_DISABLED) to conform with other tracers.

- profiling: fixed a bug that prevented profiles from being correctly correlated to traces in gevent-based applications, thus causing code hotspot and end point data to be missing from the UI.

- docs: Fix undefined variable reference in otel documentation

- CI Visibility: fixes that Python 2.7 test results were not visible in UI due to improperly msgpack-ed data

- ASM: This fix resolves an issue where <span class="title-ref">track_user_signup_event</span> and <span class="title-ref">track_custom_event</span> where not correctly tagging the span. This could lead to the loss of some events in the sampling.

- appsec: Fixes an issue where ddtrace.appsec is imported and assumed to be available in all deployments of ddtrace

- lib-inject: This fix resolves an issue where `libdl.so.2: cannot open shared object file: No such file or directory` errors occurred when the
  injection image started.

- lib-injection: Resolves permissions errors raised when ddtrace packages are copied from the InitContainer to the shared volume.

- mariadb: This fix resolves an issue where MariaDB connection information objects not including the user or port caused exceptions to be raised.

- appsec: This fix resolves an issue in which the library attempted to finalize twice a context object used by the Application Security Management product.

- propagation: Prevent propagating unsupported non-ascii `origin` header values.

- pymongo: This upgrades the PyMongo integration to work with PyMongo versions 4.5.0 and above by choosing the root function of the integration on the basis of the PyMongo version.

- tracing: This fix resolves an issue where the <span class="title-ref">\_dd.p.dm</span> and <span class="title-ref">\_dd.\*\_psr</span> tags were applied to spans in ways that did not match their intended semantics, increasing the potential for metrics-counting bugs.

- ASM: This fix resolves issue where user information was only set in root span. Now span for user information can be selected.

- sqlalchemy: sqlalchemy rollbacks could previously cause intermittent deadlocks in some cases. To fix this `DD_TRACE_SPAN_AGGREGATOR_RLOCK` was introduced in 1.16.2 with the default as `False`. We are now changing the default to `True`.

### Other Changes

- Adds a <span class="title-ref">get_version</span> method to each integration and updates the basic template for developing an integration to include this method. The <span class="title-ref">get_version</span> method returns the integration's package distribution version and is to be included in the APM Telemetry integrations payload.
- Add a <span class="title-ref">ddtrace_iast_flask_patch</span> function defined in <span class="title-ref">ddtrace.appsec.iast</span> to ensure that the main Flask <span class="title-ref">app.py</span> file is patched for IAST propagation. This function should be called before the <span class="title-ref">app.run()</span> call. You only need this if you have set <span class="title-ref">DD_IAST_ENABLED=1</span>. Only the main file needs to call this functions, other imported modules are automatically patched.
- docs: Fixes formatting in ddtrace docs.
- ASM: Improve default value of regex for query string obfuscation. Rename env var `DD_TRACE_OBFUSCATION_QUERY_STRING_PATTERN` to `DD_TRACE_OBFUSCATION_QUERY_STRING_REGEXP`.

---

## v1.18.0

### Prelude

Data Streams Monitoring (DSM) has added support for AWS Kinesis

**Breaking change** for CI Visibility: `test.suite` and `test.full_name` are changed, so any visualization or monitor that uses these fields is potentially affected.

### Deprecation Notes

- `DD_CALL_BASIC_CONFIG` will be removed in the upcoming 2.0.0 release. As an alternative to `DD_CALL_BASIC_CONFIG`, you can call `logging.basicConfig()` to configure logging in your application.
- `DD_LOG_FORMAT` is deprecated and will be removed in 2.0.0. As an alternative, please follow the log injection formatting as provided in the [log injection docs](https://ddtrace.readthedocs.io/en/stable/advanced_usage.html#update-log-format).

### New Features

- CI Visibility: added tracing support for pytest-benchmark

- ASM: The vulnerability report now includes a feature to scrub potentially sensitive information. This scrubbing process looks for common patterns, and it can be further expanded using environment variables such as `DD_IAST_REDACTION_NAME_PATTERN` and `DD_IAST_REDACTION_VALUE_PATTERN`. See the [docs](https://ddtrace.readthedocs.io/en/stable/configuration.html#DD_IAST_REDACTION_ENABLED) for more information.

- DSM: Adds DSM support for AWS Kinesis. For information about DSM, see the [official documentation](https://docs.datadoghq.com/data_streams/). This change requires users to use botocore version 1.26.30 or later and update calls to Kinesis' <span class="title-ref">PutRecord</span>, <span class="title-ref">PutRecords</span>, and <span class="title-ref">GetRecords</span> calls with the StreamARN argument.

- pytest: This change introduces an option to the pytest plugin to disable ddtrace: `--no-ddtrace`

- CI visibility: Adds support for tracking repository URLs via the BITBUCKET_GIT_HTTP_ORIGIN environment variable

- CI visibility: Adds CodeFresh integration

- CI Visibility: Beta release of `pytest` support for the [Intelligent Test Runner](https://docs.datadoghq.com/continuous_integration/intelligent_test_runner/) .

- openai: `tiktoken` has been introduced as an optional package dependency to calculate the number of
  tokens used in a prompt for a streamed completion or streamed chat completion. To enable this feature, install `ddtrace[openai]` or `tiktoken`. If `tiktoken` is not installed, the prompt token count will be continue to be estimated instead.

- Allows the use of a new backend for storing and exporting profiling data. This feature can be enabled for now by setting the DD_PROFILING_EXPORT_LIBDD_ENABLED environment variable to true. This should improve performance while decreasing memory overhead.

### Known Issues

- sqlalchemy: sqlalchemy rollbacks can intermittently cause deadlocks in some cases. If experiencing this issue, set `DD_TRACE_SPAN_AGGREGATOR_RLOCK=True`. After testing and feedback we intend to make True the default value.

### Bug Fixes

- CI Visibility: fixes an issue where the CIVisibility client would raise an exception if it was started in agentless mode without the DD_API_KEY set

- core: This fix moves `cmake` from `install_requires` to `setup_requires`.

- data_streams: This change fixes a bug in the Kafka & SQS integrations in which the Data Streams product code incorrect set timestamps for statistics. This led to all points being submitted for the same timestamp (the start of the application).

- dynamic instrumentation: handle null literal in conditions and expressions.

- dynamic instrumentation: fixed a bug that prevented span decoration probes from being received and instrumented.

- dynamic instrumentation: ensure that probes that fail to be instrumented because of invalid conditions/expressions are reported with status `ERROR` in the UI.

- CI Visibility: This fix solves an issue where the git unshallow command wasn't called

- tracing: Ensures health metrics are tagged with the correct values.

- CI Visibility: This fix resolves an issue where test skipping was not working properly.

- langchain: This fix resolves an issue where chat messages and embedding arguments
  passed in as keyword arguments were not parsed correctly and resulted in an `ArgumentError`.

- langchain: This fix resolves an issue where `langchain.embeddings.HuggingFaceEmbeddings` embedding
  methods, and `langchain.vectorstores.Milvus.similarity_search` were patched twice due to a nested class hierarchy in `langchain`.

- profiling: prevent deadlocks while recording events of different type.

- pytest: This fix resolves an issue where test modules could be non-existent, causing errors in the CI Visibility product.

- kafka: Resolves `UnicodeDecodeError` raised when kafka messages key contain characters that are not supported by UTF-8 encoding.

- lib-injection: Adds support for non-root run applications in containers.

- This fix resolves an issue causing span tags used by the Datadog backend not to be inherited by spans that exist in a different process from their parents.

### Other Changes

- tracing: Previously the maximum size of a span tag was set to the full size of trace writer buffer (via DD_TRACE_WRITER_BUFFER_SIZE_BYTES). With this change the maximum size of span tags will be set to 10% of the size of the writer's buffer. This should decrease the frequency of encoding errors due to large span tags.

---

## v1.17.0

### Prelude

Datadog has added support for automatically creating login success or failure events when a configured Django authentication backend is used. This will automatically fill the following tags in these cases:

> - <span class="title-ref">appsec.events.users.login.success.track</span>
> - <span class="title-ref">appsec.events.users.login.failure.track</span>
> - <span class="title-ref">appsec.events.users.login.success.\[email\|login\|username\]</span>
> - <span class="title-ref">appsec.events.users.login.failure.usr.exists</span>

### New Features

- ASM: Add support for automatic user login events in Django.

- langchain: Adds integration with support for metrics, logs, and traces from LangChain requests.
  See the `docs<langchain>` for more information.

- redis: Add support for Async RedisCluster.

### Bug Fixes

- core: This fix removes the inclusion of our `benchmarks/` directory in the `ddtrace` wheels.
- internal: call `_fixupChildren` when retrieving `DDLogger`
- profiling: Fixed a regression whereby the profile exporter would not handle known request errors and asks the user to report an issue instead.
- profiling: Handles a race condition, which would occasionally throw an error, which would read `"RuntimeError: the memalloc module was not started."`
- CI visibility: fix version and step arguments gathering to enable plugin compatibility with pytest-bdd 6.1.x
- Fixed a bug that caused applications using gevent and cassandra to fail to start with the ddtrace-run command.
- tracing: This fix resolves a `google.protobuf` import error when module unloading.
- wsgi: This fix resolves an issues when trying to parse the `environ` property `HTTPS` as an HTTP header.
- Pin `cython<3` due to an incompatibility with `cython==3.0.0` and typing annotations in profiling code.
- telemetry: resolves issue with sending unnecessary duplicate logs

---

## v1.16.0

### Prelude

Application Security Management (ASM) has added support for tracing subprocess executions.

Exception Debugging allows capturing debug information from exceptions attached to traces. The information about local variables and function arguments is displayed in the Error Tracking UI and augments the traceback data already collected.

### New Features

- ASM: vulnerabilities related to insecure request cookies will be reported when `DD_APPSEC_ENABLED` is set to `true`.

- ASM: add support for tracing subprocess executions (like <span class="title-ref">os.system</span>, <span class="title-ref">os.spawn</span>, <span class="title-ref">subprocess.Popen</span> and others) and adding
  information to a span names <span class="title-ref">command_execution</span> with the new type <span class="title-ref">system</span>. Currently we add the <span class="title-ref">cmd.exec</span> or <span class="title-ref">cmd.shell</span> tags to store the full command line (<span class="title-ref">cmd.shell</span> will be used when the command is run under a shell like with <span class="title-ref">os.system</span> or <span class="title-ref">Popen</span> with <span class="title-ref">shell=True</span>), <span class="title-ref">cmd.exit_code</span> to hold the return code when available, <span class="title-ref">component</span> which will hold the Python module used and the span <span class="title-ref">resource</span> will hold the binary used. This feature requires ASM to be activated using the <span class="title-ref">DD_APPSEC_ENABLED=True</span> configuration environment variable.

- botocore: Introduces environment variable `DD_BOTOCORE_INSTRUMENT_INTERNALS` that opts into tracing certain internal functionality.

- botocore: Added message attributes to Amazon Simple Queue Service spans to support data streams monitoring.

- exception debugging: Introduced the Exception Debugging feature that allows capturing debug information from exceptions attached to traces. This new feature can be enabled via the <span class="title-ref">DD_EXCEPTION_DEBUGGING_ENABLED</span>\` environment variable.

- openai: Adds support for metrics, logs, and traces for the models, edits, images, audio, files, fine-tunes, and
  moderations endpoints. See [the docs](https://ddtrace.readthedocs.io/en/stable/integrations.html#openai) for more information.

- CI Visibility: Updates how pytest modules and test suites are reported. Modules names are now set to the fully qualified name, whereas test suites will be set to the file name.
  Before this change: {"module": "tests", "suite":"my_module/tests/test_suite.py"} After this change: {"module": "my_module.tests", "suite": "test_suite.py"}

- core: Apply `DD_TAGS` to runtime metrics.

- kafka: Adds <span class="title-ref">messaging.kafka.bootstrap.servers</span> tag for the confluent-kafka producer configuration value found in <span class="title-ref">metadata.broker.list</span> or <span class="title-ref">bootstrap.servers</span>

- tracing: This reports the GRPC package name (optional) and service name in a single <span class="title-ref">rpc.service</span> tag

### Bug Fixes

- botocore: This fix resolves an issue where ddtrace attempted to parse as URLs SQS QueueUrl attributes that were not well-formed URLs.
- psycopg: Resolves `TypeError` raised when an async cursor object is traced. This fix ensures <span class="title-ref">exc_type</span>, <span class="title-ref">exc_val</span>, and <span class="title-ref">exc_tb</span> are passed down to the wrapped object on <span class="title-ref">\_\_aexit\_\_</span>.
- Fixed an issue that prevented the library from working as expected when a combination of gevent and asyncio-based frameworks that rely on the functionalities of the ssl module is used.
- openai: Fixes the issue with `ImportError` of `TypedDict` from `typing` module in Python 3.7.
- openai: This fix resolves an issue where embeddings inputs were always tagged regardless of the configured prompt-completion sample rate.
- pytest: This fix resolves an issue where failures and non-skipped tests were not propagated properly when `unittest.TestCase` classes were used.
- Fixes an issue where harvesting runtime metrics on certain managed environments, such as Google Cloud Run, would cause ddtrace to throw an exception.
- graphql: `graphql.execute` spans are now marked as measured.
- tracing: This fix resolves an issue where negative trace ID values were allowed to propagate via Datadog distributed tracing HTTP headers.
- openai: Resolves some inconsistencies in logs generated by the image and audio endpoints, including filenames, prompts, and not logging raw binary image data.
- pymemcache: This fix resolves an issue where overriding span attributes on `HashClient` failed when `use_pooling` was set.
- This fix resolves an issue causing MyPy linting to fail on files that import ddtrace.
- The 1.15.0 version has a bug that arises when Remote Config receives both kinds of actions (removing target file configurations and loading new target file configurations) simultaneously, as the load action overrides the remove action. This error occurs if someone creates and removes Dynamic Instrumentation Probes rapidly, within a time interval shorter than the Remote Config interval (5s). To fix this issue, this update appends all new configurations and configurations to remove, and dispatches them at the end of the RC request.

---

## v1.15.0

### New Features

- pyramid: Adds http.route tag to `pyramid.request` spans.
- data_streams: Add data streams core integration and instrument the confluent Kafka library with it. For more information, check out the docs, <https://docs.datadoghq.com/data_streams/>
- dynamic instrumentation: Added support for span decoration probes.

### Bug Fixes

- ASM: This fix resolves an issue where the WAF rule file specified by DD_APPSEC_RULES was wrongly updated and modified by remote config.
- celery: Resolves an issue where hostname tags were not set in spans generated by `celery>4.0`.
- django: Resolves an issue where the resource name of django.request span did not contain the full name of a view when `DD_DJANGO_USE_HANDLER_RESOURCE_FORMAT=True`. This issue impacts `django>=4.0`.
- CI Visibility: This fix resolves the compatibility for Gitlab 16.0 deprecated urls
- openai: Resolves an issue where using an array of tokens or an array of token arrays for the Embeddings endpoint caused an AttributeError.
- profiling: Fixed an issue with gunicorn and gevent workers that occasionally caused an `AttributeError` exception to be raised on profiler start-up.
- psycopg: Fixes `ValueError` raised when dsn connection strings are parsed. This was fixed in ddtrace v1.9.0 and was re-introduced in v1.13.0.
- gunicorn: This fix ensures ddtrace threads do not block the master process from spawning workers when `DD_TRACE_DEBUG=true`. This issue impacts gunicorn applications using gevent and `python<=3.6`.

---

## v1.14.0

### Prelude

profiling: Code provenance is a feature that enhances the "My code" experience in the Datadog UI by allowing the tracer to report packaging metadata about installed source files. This information is used to distinguish between user and third-party code.

### New Features

- aws: Adds span tags for consistency with tags collected by Datadog for AWS metrics and logs.

- botocore: Adds the ability to control which botocore submodules will be patched.

- ASM: Send WAF metrics over telemetry

- pytest: This introduces test suite and module level visibility for the pytest integration. Pytest test traces will now include test session, test module, test suite, and test spans, which correlate to pytest session, pytest package, pytest module, and pytest test functions respectively.

- redis: Introducing redis command span tag max length configuration for `aioredis<aioredis>`, `aredis<aredis>`, `redis<redis>`, `rediscluster<rediscluster>`, and `yaaredis<yaaredis>` integrations.

- profiling: Code provenance is enabled by default.

- OpenAI: Add integration with support for metrics, logs and traces from
  OpenAI requests. See [the docs](https://ddtrace.readthedocs.io/en/stable/integrations.html#openai) for more information.

### Bug Fixes

- dependencies: Resolves an issue where ddtrace installs an incompatible version of cattrs when Python 3.6 is used.

- tracing: Resolves an issue where `DD_TRACE_<INTEGRATION>_ENABLED=False` could not be used to disable the following integrations when `ddtrace-run` was used: flask, django, bottle, falcon, and pyramid.

- asgi: Ensures `error.message` and `error.stack` tags are set when an exception is raised in a route.

- appsec: Fixes an encoding error when we are unable to cleanup the AppSec request context associated with a span.

- ASM: Fixes encoding error when using AppSec and a trace is partial flushed.

- CI Visibility: This fix resolves an issue where the tracer was doing extra requests if the `DD_CIVISIBILITY_ITR_ENABLED` env var was not set.

- CI Visibility: This fix resolves an issue where the API call would fail because it is reporting a null service name

- bootstrap: fixed an issue with the behavior of `ddtrace.auto` that could have caused incompatibilities with frameworks such as `gevent` when used as a programmatic alternative to the `ddtrace-run` command.

- django: Fixed a bug that prevented a Django application from starting with celery and gevent workers if `DJANGO_SETTINGS_MODULE` was not explicitly set.

- tracing: Fixes a cryptic encoding exception message when a span tag is not a string.

- ASM: fix extract_body for Django such that users of Django Rest Framework can still use custom parsers.

- flask: Remove patching for Flask hooks `app.before_first_request` and `bp.before_app_first_request` if Flask version \>= 2.3.0.

- gevent: Fix a bug that caused traceback objects to fail to pickle when using gevent.

- OpenAI: Resolved an issue where OpenAI API keys set in individual requests rather than as an environment variable caused an error in the integration.

- profiler: Fixed a bug that caused segmentation faults in applications that use protobuf as a runtime dependency.

- redis: Resolves an issue where the aioredis/aredis/yaaredis integrations cross-imported a helper method from the redis integration, which triggered redis patching before the redis integration was fully loaded.

- wsgi: Resolves an issue where accessing the `__len__` attribute on traced wsgi middlewares raised a TypeError

- django: Adds catch to guard against a ValueError, AttributeError, or NotImplementedError from being thrown when evaluating a django cache result for `db.row_count` tag.

- lib-injection: Ensure local package is installed. Previously the package
  could still be pulled from the internet causing application slowdowns.

- kafka: Fixes `TypeError` raised when arbitrary keyword arguments are passed to `confluent_kafka.Consumer`

- profiler: Fix support for latest versions of protobuf.

- psycopg: Resolves an issue where an AttributeError is raised when `psycopg.AsyncConnection` is traced.

- sanic: Resolves `sanic_routing.exceptions.InvalidUsage` error raised when gevent is installed or `DD_UNLOAD_MODULES_FROM_SITECUSTOMIZE` is set to True.

- elasticsearch: This fix resolves an issue where the tracer would throw an error when patching unsupported versions of elasticsearch (\> 8.0). Patching is now skipped if an unsupported version is detected.

### Other Changes

- span: Increases the traceback limit in `error.stack` tags from 20 to 30
- aws_lambda: Logs warnings and exceptions on cold start only.

---

## v1.13.0

### New Features

- psycopg: This release adds support for the new psycopg3 package. This new integration has all the same tracing functionality as the previous psycopg2-binary package, with added support for new methods including async connection and async cursor classes. The release also adds support for using Django\>=4.2 with psycopg3 integrated tracing.

### Bug Fixes

- algoliasearch: This fix resolves an issue where non-text search query arguments caused Type Errors when being added as tags.

- ASM: fix calling <span class="title-ref">set_user</span> without a created span raising a <span class="title-ref">ValueError</span>.

- django: Adds fix for bug where Django cache return object throws an error if it does not implement `__bool__()`.

- kafka: Previously instantiating a subclass of kafka's Producer/Consumer classes would result in attribute errors due to patching the Producer/Consumer classes with an ObjectProxy. This fix resolves this issue by making the traced classes directly inherit from kafka's base Producer/Consumer classes.

- profiling: Fixed a regression in the memory collector that caused it to fail to cleanly re-initialize after a fork, causing error messages to be logged.

- logging: Ensure that the logging module can report thread information, such as thread names, correctly when a framework like gevent is used that requires modules cleanup.

- ASM: This fix resolves an issue where path parameters for the Flask framework were handled at response time instead of at request time for suspicious request blocking. This close a known issue opened in 1.10.0.

- lib-injection: Switch installation to install from included wheels. Prior,
  the wheels were merged together which caused conflicts between versions of dependencies based on Python version.

- tracer: Handle exceptions besides `ImportError` when integrations are loaded.

### Other Changes

- ASM: Add information about Application Security config values on <span class="title-ref">ddtrace-run --info</span>.
- otel: Fixes code formatting in api docs

---

## v1.12.0

### New Features

- tracing: Adds support for 128 bit trace ids for b3 and w3c distributing tracing headers.
- pytest: Adds the `DD_CIVISIBILITY_AGENTLESS_ENABLED` environment variable to configure the `CIVisibility` service to use an agent-less test reporting `CIVisibilityWriter`. Note that the `CIVisibility` service will use regular agent reporting by default.
- sci: Extracts and sends git metadata from environment variables `DD_GIT_REPOSITORY_URL`, `DD_GIT_COMMIT_SHA`, or from the python package specified in the `DD_MAIN_PACKAGE`. This feature can be disabled by setting `DD_TRACE_GIT_METADATA_ENABLED=False`.
- otel: Adds support for the [OpenTelemetry Tracing API](https://opentelemetry.io/docs/reference/specification/trace/api/). Please refer to the `docs <ddtrace.opentelemetry>` for more details.

### Bug Fixes

- tracing: Ensure datadog headers propagate 128 bit trace ids when `DD_TRACE_128_BIT_TRACEID_GENERATION_ENABLED=False`
- aws_lambda: Fix AttributeError raised when `ddtrace.patch_all()`, or `ddtrace.patch(aws_lambda=True)`, is set on user handler.
- aws_lambda: Fix AttributeError raised when extracting context from arguments.
- aws_lambda: Fix AttributeError raised when callable handlers are traced.
- dynamic instrumentation: Fixed an issue with expressions in metric probes that prevented them from being evaluated.
- Prevent exceptions when autoreloading modules that directly or indirectly import ddtrace with the iPython autoreload extension.
- profiling: Corrects accounting of wall and CPU time for gevent tasks within the main Python thread.
- profiling: Fixed an issue with the memory collector where a segmentation fault could occur during shutdown.
- lib-injection: The ddtrace package is now provided via the Docker image rather than relying on a run-time `pip install`. This solves issues like containers blocking network requests, installation overhead during application startup, permissions issues with the install.

---

## v1.11.0

### Deprecation Notes

- ASM: Several deprecated ASM constants that were added to the public API will be removed. This should not affect existing code as they were meant for private use only.

### New Features

- tracing: Adds support for 128 bit trace ids. To generate and propagate 128 bit trace ids using Datadog distributed tracing headers set the following configuration: `DD_TRACE_128_BIT_TRACEID_GENERATION_ENABLED=True`. Support for B3 and W3C distributed tracing headers will be added in a future change.
- aiohttp: Add missing component meta tag to aiohttp server spans.
- redis: Adds tracing support for <span class="title-ref">redis.cluster.RedisCluster</span>.
- celery: Adds automatic tracing of the `celery.beat` scheduling service to the `celery` integration.
- kafka: Adds instrumentation support for `confluent-kafka>=1.7`. See the `confluent-kafka<https://ddtrace.readthedocs.io/en/stable/integrations.html#kafka>` documentation for more information.
- dynamic instrumentation: introduced support for dynamic span probes.
- Adds source code integration with setuptools build metadata. This enables traces and profiles to be automatically tagged with git metadata to track deployments in Datadog.

### Bug Fixes

- tracing: This fix resolves an issue where making a sampling decision before the `env` span tag had been set caused sample rate data from the Datadog Agent to be ignored.
- ASM: make `track_custom_event()` also set `appsec.events.<custom_event>.track` which was missing.
- django: Fixes an issue where `http.route` was only set if `use_handler_resource_format` and `use_legacy_resource_format` were set to `False`.
- tracing: This fix resolves an issue where a very long string as a span attribute would cause that span not to be delivered. It replaces string span attributes larger than DD_TRACE_WRITER_BUFFER_SIZE_BYTES (which as of this version defaults to 8388608) with a small string containing debug information and not containing any of the original attribute string.
- ASM: Resolves installation issues with compiling native code on Windows and unknown platforms.
- aws_lambda: Fixes a `RecursionError` which is raised when aws lambda signal handlers are wrapped infinitely. This caused lambdas to crash on startup.
- botocore: Fix TypeError raised by injecting trace context into Kinesis messages.
- dynamic instrumentation: Fix a bug where the dynamic instrumentation would stop injecting function probes after the first failed one.
- dynamic instrumentation: This change fixes a bug whereby probes that have been disabled/removed from the front-end would not be removed by the client library.
- futures: Resolves an issue that prevents tasks from being submitted to a thread pool executor when gevent is used (e.g. as a worker class for gunicorn or celery).
- propagation: This fix resolves an issue where previously W3C tracestate propagation could not handle whitespace. With this fix whitespace is now removed for incoming and outgoing requests.
- httplib: Fixes an issue with patching of http client upon import
- Ensure DD_REMOTE_CONFIGURATION_ENABLED environment variable disables remote config if set to False

### Other Changes

- aws_lambda: Updates how <span class="title-ref">DD_APM_FLUSH_DEADLINE_MILLISECONDS</span> is used. Previously, we would set the deadline as the environment variable value, if set. Now, when the remaining time in an AWS Lambda invocation is less than <span class="title-ref">DD_APM_FLUSH_DEADLINE_MILLISECONDS</span>, the tracer will attempt to submit the current active spans and all finished spans. the value in the environment variable is used to subtract from the deadline. The default is still 100ms.

---

## v1.9.1

### Deprecation Notes

- gevent: `DD_GEVENT_PATCH_ALL` is deprecated and will be removed in the next major version. Gevent compatibility is now automatic and does not require extra configuration when running with `ddtrace-run`. If not using `ddtrace-run`, please import `ddtrace.auto` before calling `gevent.monkey.patch_all()`.

### Bug Fixes

- aws_lambda: Resolves an exception not being handled, which occurs when no root span is found before a lambda times out.
- gevent: This fix resolves an incompatibility between ddtrace and gevent that caused threads to hang in certain configurations, for example the profiler running in a gunicorn application's gevent worker process.

### Other Changes

- ASM: The list of headers for retrieving the IP when Application Security Management is enabled or the
  <span class="title-ref">DD_TRACE_CLIENT_IP_ENABLED</span> environment variable is set has been updated. "Via" has been removed as it rarely contains IP data and some common vendor headers have been added. You can also set the environment variable <span class="title-ref">DD_TRACE_CLIENT_IP_HEADER</span> to always retrieve the IP from the header specified as the value.

---

## v1.10.0

### Prelude

Application Security Management (ASM) has added Django support for blocking malicious users using one click within Datadog.

<div class="note">

<div class="title">

Note

</div>

One click blocking for ASM is currently in beta.

</div>

### Deprecation Notes

- dbapi: `ddtrace.ext.mongo.ROWS` is deprecated. Use `ddtrace.ext.db.ROWCOUNT` instead.

### New Features

- starlette: Add http.route tag to `starlette.request` spans.
- fastapi: Add http.route tag to `fastapi.request` spans.
- ASM: Add support for one click blocking of user ids with the Django framework using Remote Configuration Management.
- ASM: This introduces the "suspicious request blocking" feature for Django and Flask.

### Known Issues

- ASM: There is a known issue with the flask support for any rule blocking on `server.request.path_params`. The request will be correctly blocked but the client application will be receiving and processing the suspicious request. Possible workaround: use `server.request.uri.raw` instead, if you want the request to be blocked before entering the flask application.

### Bug Fixes

- dbapi: The dbapi integration no longer assumes that a cursor object will have a rowcount as not all database drivers implement rowcount.

- dbm: Support sql queries with the type `byte`.

- elasticsearch: Omit large `elasticsearch.body` tag values that are
  greater than 25000 characters to prevent traces from being too large to send.

- aws_lambda: This fix resolves an issue where existing signals were wrapped multiple times.

- profiling: Handles a race condition on process shutdown that would cause an error about a module not being started to occasionally appear in the logs.

- Fix for KeyError exceptions when when <span class="title-ref">ASM_FEATURES</span> (1-click activation) disabled all ASM products. This could cause 1-click activation to work incorrectly in some cases.
- ASM: Solve some corner cases where a Flask blocking request would fail because headers would be already sent.
- ASM: Solve the content-type not always being correct in blocking responses.
- ASM: Ensure the blocking responses have the following tags: <span class="title-ref">http.url</span>, <span class="title-ref">http.query_string</span>, <span class="title-ref">http.useragent</span>, <span class="title-ref">http.method</span>, <span class="title-ref">http.response.headers.content-type</span> and <span class="title-ref">http.response.headers.content-length</span>.
- ASM: fix memory leaks and memory corruption in the interface between ASM and the WAF library
- psycopg2: Fixes a bug with DSN parsing integration.

### Other Changes

- remote_config: Change the level of remote config startup logs to debug.

---

## v1.9.0

### Prelude

Application Security Management (ASM) has added Django support for blocking malicious IPs using one click within Datadog.

<div class="note">

<div class="title">

Note

</div>

One click blocking for ASM is currently in beta.

</div>

Application Security Management (ASM) has added Flask support for blocking malicious IPs using one click within Datadog.

<div class="note">

<div class="title">

Note

</div>

One click blocking for ASM is currently in beta.

</div>

### Deprecation Notes

- grpc: Deprecates `ddtrace.contrib.grpc.constants.GRPC_PORT_KEY`. Use `ddtrace.ext.net.TARGET_PORT` instead.
- dbapi: `ddtrace.ext.sql.ROWS` is deprecated. Use `ddtrace.ext.db.ROWCOUNT` instead.
- cassandra: `ddtrace.ext.cassandra.ROW_COUNT` is deprecated. Use `ddtrace.ext.db.ROWCOUNT` instead.

### New Features

- Enable traces to be sent before an impending timeout for `datadog_lambda>=4.66.0`. Use `DD_APM_FLUSH_DEADLINE` to override the default flush deadline. The default is the AWS Lambda function configured timeout limit.

- debugger: Add dynamic log probes to that generate a log message and optionally capture local variables, return value and exceptions

- tracing: Add support for enabling collecting of HTTP request client IP addresses as the `http.client_ip` span tag. You can set the `DD_TRACE_CLIENT_IP_ENABLED` environment variable to `true` to enable. This feature is disabled by default.

- ASM: add support for one click blocking of IPs with the Django framework using Remote Configuration Management.

- ASM: add support for one click blocking of IPs with the Flask framework using
  Remote Configuration Management.

- ASM: also fetch loopback IPs if client IP fetching is enabled (either via ASM or DD_TRACE_CLIENT_IP_ENABLED).

- ASM: Enable ability to remotely activate and configure ASM features. To enable, check the Python Security page in your account. Note that this is a beta feature.

- profiling: Collects endpoint invocation counts.

- dynamic instrumentation: Python 3.11 is now supported.

- graphene: Adds support for Python 3.11.

- graphql: Adds support for Python 3.11.

- httpx: Add support for `httpx<0.14.0,>=0.9.0`.

- tracer/span: Add `Span.finish_with_ancestors` method to enable the abrupt
  finishing of a trace in cases where the trace or application must be immediately terminated.

### Known Issues

- remote config: There is a known issue with remote configuration management (RCM) when paired with gevent which can cause child processes to deadlock. If you are experiencing issues, we recommend disabling RCM with `DD_REMOTE_CONFIGURATION_ENABLED=false`. Note, this will disable one click activation for ASM.
- gunicorn: ddtrace-run does not work with gunicorn. To instrument a gunicorn application, follow the instructions [here](https://ddtrace.readthedocs.io/en/latest/integrations.html#gunicorn).

### Bug Fixes

- fastapi: Previously, custom fastapi middlewares configured after application startup were not traced. This fix ensures that all fastapi middlewares are captured in the <span class="title-ref">fastapi.request</span> span.

- tracing: Pads trace_id and span_ids in b3 headers to have a minimum length of 16.

- Fix full stacktrace being sent to the log on remote config connection errors.

- httpx: Only patch `httpx.AsyncClient` for `httpx>=0.11.0`.

- tracing: This fix resolves an issue with the encoding of traces when using the v0.5 API version with the Python optimization option flag `-O` or the `PYTHONOPTIMIZE` environment variable.

- pylons: This fix resolves an issue where `str.decode` could cause critical unicode decode errors when ASM is enabled. ASM is disabled by default.

- gevent: This fix resolves incompatibility under 3.8\>=Python\<=3.10 between `ddtrace-run` and applications that depend on `gevent`, for example `gunicorn` servers. It accomplishes this by keeping copies that have not been monkey patched by `gevent` of most modules used by `ddtrace`. This "module cloning" logic can be controlled by the environment variable `DD_UNLOAD_MODULES_FROM_SITECUSTOMIZE`. Valid values for this variable are "1", "0", and "auto". "1" tells `ddtrace` to run its module cloning logic unconditionally, "0" tells it never to run that logic, and "auto" tells it to run module cloning logic *only if* `gevent` is accessible from the application's runtime. The default value is "0".

- lib-injection: Use package versions published to PyPI to install the
  library. Formerly the published image was installing the package from source using the tagged commit SHA which resulted in slow and potentially failing installs.

- profiler: Handles potential `AttributeErrors` which would arise while collecting frames during stack unwinding in Python 3.11.

- remote config: ensure proper validation of responses from the agent.

---

## v1.8.0

### Upgrade Notes

- ASM: libddwaf upgraded to version 1.6.1 using a new library loading mechanism
- profiling: upgrades the profiler to support the `v2.4` backend API for profile uploads, using a new request format.

### Deprecation Notes

- `DD_REMOTECONFIG_POLL_SECONDS` environment variable is deprecated and will be removed in v2.0. Please use `DD_REMOTE_CONFIG_POLL_INTERVAL_SECONDS` instead.

### New Features

- CI Visibility: Add support for CI provider buddy.works

- The component tag has been added for all auto-instrumented spans. The value of the component tag is equal to the name of the integration that produced the span.

- tracing: Adds support for IPv6 agent hostnames for <span class="title-ref">DD_AGENT_HOST</span>.

- elasticsearch: Update `elasticsearch` integration to add support for `opensearch-py`. See [the elasticsearch documentation](https://ddtrace.readthedocs.io/en/stable/integrations.html#elasticsearch) for more information.

- ASM: one click activation enabled by default using Remote Configuration Management (RCM). Set `DD_REMOTE_CONFIGURATION_ENABLED=false` to disable this feature.

- ASM: New Application Security Events Tracking API, starting with the functions `track_user_login_success_event` and
  `track_user_login_failure_event` for tracking user logins (it will also internally call `set_user`) and `track_custom_event` for any custom events. You can find these functions in the `ddtrace.appsec.trace_utils` module. Calling these functions will create new tags under the `appsec.events` namespace (`appsec.events.user.login` for logins) allowing you to track these events with Datadog. In the future this will be used to provide protection against account takeover attacks (ATO). Public documentation will be online soon.

- celery: Enhances context tags containing dictionaries so that their contents are sent as individual tags (issue \#4771).

- tornado: Support custom error codes: <https://ddtrace.readthedocs.io/en/stable/advanced_usage.html#custom-error-codes>.

- CI Visibility: Support reliably linking tests to the pipeline that executed them.

### Known Issues

- profiling: There is currently a known performance regression issue with the profiler's code provenance feature. Note that this feature is disabled by default and will only be enabled if `DD_PROFILING_ENABLE_CODE_PROVENANCE` is set to true.

### Bug Fixes

- This fix improves a cryptic error message encountered during some `pip install ddtrace` runs under pip versions \<18.
- dynamic instrumentation: remove unnecessary log line from application start up
- This fix removes unintended url parts in the `http.url` tag.
- botocore: Before this change, the botocore integration stripped newlines from the JSON string encoded in the data blob of Amazon Kinesis records. This change includes a terminating newline if it is present in the decoded data.
- profiling: This fix resolves an issue in Python 3.11 where a PyFrameObject strong reference count was not properly decremented in the stack collector.
- telemetry: This fix resolves an issue when we try to fetch `platform.libc_ver()` on an unsupported system.
- Fix for ValueError when `@` is not present in network location but other part of the url.

### Other Changes

- profiler: CPU overhead reduction.

---

## v1.7.0

### Prelude

Initial library support has been added for Python 3.11.

<div class="note">

<div class="title">

Note

</div>

Continuous Profiler and Dynamic Instrumentation are not yet compatible and must be disabled in order to use the library with Python 3.11. Support for them will be added in a future release. To track the status, see the [Support Python 3.11](https://github.com/DataDog/dd-trace-py/issues/4149) issue on GitHub.

</div>

### Upgrade Notes

- The default propagation style configuration changes to `DD_TRACE_PROPAGATION_STYLE=tracecontext,datadog`. To only support Datadog propagation and retain the existing default behavior, set `DD_TRACE_PROPAGATION_STYLE=datadog`.
- tracer: support for Datadog Agent v5 has been dropped. Datadog Agent v5 is no longer supported since ddtrace==1.0.0. See <https://ddtrace.readthedocs.io/en/v1.0.0/versioning.html#release-support> for the version support.
- Python 3.11: Continuous Profiler and Dynamic Instrumentation must be disabled as they do not current support Python 3.11.
- The configured styles in `DD_TRACE_PROPAGATION_STYLE_EXTRACT` are now evaluated in order to specification. To keep the previous fixed evaluation order, set: `DD_TRACE_PROPAGATION_STYLE_EXTRACT=datadog,b3,b3 single header`.
- tracing: upgrades the default trace API version to `v0.5` for non-Windows systems. The `v0.5` trace API version generates smaller payloads, thus increasing the throughput to the Datadog agent especially with larger traces.
- tracing: configuring the `v0.5` trace API version on Windows machines will raise a `RuntimeError` due to known compatibility issues. Please see <https://github.com/DataDog/dd-trace-py/issues/4829> for more details.

### Deprecation Notes

- propagation: Configuration of propagation style with `DD_TRACE_PROPAGATION_STYLE=b3` is deprecated and will be removed in version 2.0.0. Please use the newly added `DD_TRACE_PROPAGATION_STYLE=b3multi` instead.
- aws: The boto, botocore and aiobotocore integrations no longer include all API parameters by default. To retain the deprecated behavior, set the environment variable `DD_AWS_TAG_ALL_PARAMS=1`. The deprecated behavior and environment variable will be removed in v2.0.0.

### New Features

- django: add configuration option to allow a resource format like <span class="title-ref">{method} {handler}.{url_name}</span> in projects with Django \<2.2.0
- django: Adds the `DD_DJANGO_INCLUDE_USER_NAME` option to toggle whether the integration sets the `django.user.name` tag.
- Added environment variable `DD_TRACE_PROPAGATION_STYLE` to configure both injection and extraction propagation styles. The configured styles can be overridden with environment variables `DD_TRACE_PROPAGATION_STYLE_INJECT` and `DD_TRACE_PROPAGATION_STYLE_EXTRACT`.
- tracing: This introduces `none` as a supported propagator for trace context extraction and injection. When `none` is the only propagator listed, the corresponding trace context operation is disabled. If there are other propagators in the inject or extract list, the none propagator has no effect. For example `DD_TRACE_PROPAGATION_STYLE=none`
- ASM: now http.client_ip and network.client.ip will only be collected if ASM is enabled.
- tracing: Adds support for W3C Trace Context propagation style for distributed tracing. The `traceparent` and `tracestate` HTTP headers are enabled by default for all incoming and outgoing HTTP request headers. The Datadog propagation style continue to be enabled by default.
- flask: Adds support for streamed responses. Note that two additional spans: `flask.application` and `flask.response` will be generated.
- profiling: Adds support for Python 3.11.
- tracer: added support for Python 3.11.

### Bug Fixes

- ASGI: response headers are correctly processed instead of ignored
- Fix issue with `attrs` and `contextlib2` version constraints for Python 2.7.
- CGroup file parsing was fixed to correctly parse container UUID for PCF containers.
- ASM: Do not raise exceptions when failing to parse XML request body.
- ASM: fix a body read problem on some corner case where don't passing the content length makes wsgi.input.read() blocks.
- aws: We are reducing the number of API parameters that the boto, botocore and aiobotocore integrations collect as span tags by default. This change limits span tags to a narrow set of parameters for specific AWS APIs using standard tag names. To opt out of the new default behavior and collect no API parameters, set the environment variable `DD_AWS_TAG_NO_PARAMS=1`. To retain the deprecated behavior and collect all API parameters, set the environment variable `DD_AWS_TAG_ALL_PARAMS=1`.
- tracing: make `ddtrace.context.Context` serializable which fixes distributed tracing across processes.
- django: avoid `SynchronousOnlyOperation` when failing to retrieve user information.
- Remove `forbiddenfruit` as dependency and rollback `wrapt` changes where `forbiddenfruit` was called. IAST: Patch builtins only when IAST is enabled.
- httpx: Fixes an incompatibility from `httpx==0.23.1` when the `URL.raw` property is not available.
- Fix error in patching functions. `forbiddenfruit` package has conflicts with some libraries such as `asynctest`. This conflict raises `AttributeError` exception. See issue \#4484.
- tracer: This fix resolves an issue where the rate limiter used for span and trace sampling rules did not reset the time since last call properly if the rate limiter already had max tokens. This fix resets the time since last call always, which leads to more accurate rate limiting.
- Ensure that worker threads that run on start-up are recreated at the right time after fork on Python \< 3.7.
- tracing: This fix resolves an issue where the `DD_SERVICE_MAPPING` mapped service names were not used when updating span metadata with the `DD_VERSION` set version string.
- wsgi: This fix resolves an issue where `BaseException` raised in a WSGI application caused spans to not be submitted.
- library injection: Pin the library version in the library injection image. Prior, the latest version of `ddtrace` would always be installed, regardless of the image version.
- Fix error in the agent response payload when the user disabled ASM in a dashboard using 1-click Remote Configuration.
- flask: add support for flask v2.3. Remove deprecated usages of `flask._app_ctx_stack` and `flask._request_ctx_stack`.
- The specification of `DD_TRACE_PROPAGATION_STYLE_EXTRACT` now respects the configured styles evaluation order. The evaluation order had previously been fixed and so the configured order was ignored.
- tracing: Ensures that encoding errors due to wrong span tag types will be logged. Previously, if non-text span tags were set, this resulted in v0.5 encoding errors to be output to `stderr` instead of to a logger.

### Other Changes

- Kubernetes library injection: run commands as non-root user.
- tracing: The value of `ddtrace.constants.PID` has been changed from `system.pid` to `process_id`. All spans will now use the metric tag of `process_id` instead.
- tracing: The exception logged for writing errors no longer includes a long, unhelpful stack trace. The message now also includes the number of traces dropped and the number of retries attempted.

---

## v1.6.0

### Prelude

Application Security Management (ASM) has added support for preventing attacks by blocking malicious IPs using one click within Datadog.

<div class="note">

<div class="title">

Note

</div>

One click activation for ASM is currently in beta.

</div>

Dynamic instrumentation allows instrumenting a running service dynamically to extract runtime information that could be useful for, e.g., debugging purposes, or to add extra metrics without having to make code changes and re-deploy the service. See <https://ddtrace.readthedocs.io/en/stable/configuration.html> for more details.

### Upgrade Notes

- Pin \[attrs\](<https://pypi.org/project/attrs/>) dependency to version `>=20` due to incompatibility with \[cattrs\](<https://pypi.org/project/cattrs/>) version `22.1.0`.
- Use `Span.set_tag_str()` instead of `Span.set_tag()` when the tag value is a text type as a performance optimizations in manual instrumentation.

### New Features

- ASM: add support for one click activation using Remote Configuration Management (RCM). Set `DD_REMOTE_CONFIGURATION_ENABLED=true` to enable this feature.
- ASM: ip address collection will be enabled if not explicitly disabled and appsec is enabled.
- tracing: HTTP query string tagged by default in http.url tag (sensitive query strings will be obfuscated).
- Django: set <span class="title-ref">usr.id</span> tag by default if <span class="title-ref">request.user</span> is authenticated.
- Introduced the public interface for the dynamic instrumentation service. See <https://ddtrace.readthedocs.io/en/stable/configuration.html> for more details.
- Add `Span.set_tag_str()` as an alternative to the overloaded functionality of `Span.set_tag()` when the value can be coerced to unicode text.
- Enable `telemetry <Instrumentation Telemetry>` collection when tracing is enabled.

### Bug Fixes

- ASM: only report actor.ip on attack.
- aioredis: added exception handling for <span class="title-ref">CancelledError</span> in the aioredis integration.
- CI Visibility: fixed AppVeyor integration not extracting the full commit message.
- Add iterable methods on TracedCursor. Previously these were not present and would cause iterable usage of cursors in DB API integrations to fail.
- Fix parsing of the `DD_TAGS` environment variable value to include support for values with colons (e.g. URLs). Also fixed the parsing of invalid tags that begin with a space (e.g. `DD_TAGS=" key:val"` will now produce a tag with label `key`, instead of `key`, and value `val`).
- opentracing: don't raise an exception when distributed tracing headers are not present when attempting to extract.
- sqlite3: fix error when using `connection.backup` method.
- Change dependency from `` backport_ipaddress` to ``ipaddress`. Only install`ipaddress\`\` for Python \< 3.7.
- gevent: disable gevent after fork hook which could result in a performance regression.
- profiling: restart automatically on all Python versions.
- profiling: fixes an issue with Gunicorn child processes not storing profiling events.
- wsgi: when using more than one nested wsgi traced middleware in the same app ensure wsgi spans have the correct parenting.

### Other Changes

- tracing: add http.route tag to root span for Flask framework.

---

## v1.5.0

### New Features

- graphene: add support for `graphene>=2`. [See the graphql documentation](https://ddtrace.readthedocs.io/en/stable/integrations.html#graphql) for more information.
- Add support for aiobotocore 1.x and 2.x.
- ASM: add user information to traces.
- ASM: collect http client_ip.
- ASM: configure the sensitive data obfuscator.
- ASM: Detect attacks on Pylons body.
- ASM: propagate user id.
- ASM: Support In-App WAF metrics report.
- Collect user agent in normalized span tag `http.useragent`.
- ASM: Detect attacks on XML body (for Django, Pylons and Flask).
- Adds support for Lambda profiling, which can be enabled by starting the profiler outside of the handler (on cold start).
- profiler: collect and export the class name for the wall time, CPU time and lock profiles, when available.
- add DD_PYMONGO_SERVICE configuration
- ASM: Redact sensitive query strings if sent in http.url.
- redis: track the connection client_name.
- rediscluster: add service name configuration with `DD_REDISCLUSTER_SERVICE`
- snowflake: add snowflake query id tag to `sql.query` span

### Bug Fixes

- aiohttp_jinja2: use `app_key` to look up templates.
- ASM: (flask) avoid json decode error while parsing request body.
- ASM: fix Python 2 error reading WAF rules.
- ASM: reset wsgi input after reading.
- tracing: fix handling of unicode `_dd.origin` tag for Python 2
- tracing: fix nested web frameworks re-extracting and activating HTTP context propagation headers.
- requests: fix split-by-domain service name when multiple `@` signs are present in the url
- profiling: internal use of RLock needs to ensure original threading locks are used rather than gevent threading lock. Because of an indirection in the initialization of the original RLock, we end up getting an underlying gevent lock. We work around this behavior with gevent by creating a patched RLock for use internally.
- profiler: Remove lock for data structure linking threads to spans to avoid deadlocks with the trade-off of correctness of spans linked to threads by stack profiler at a given point in time.
- profiling: fix a possible deadlock due to spans being activated unexpectedly.

---

## v1.4.0

### New Features

- graphql: add tracing for `graphql-core>2`. See [the graphql documentation](https://ddtrace.readthedocs.io/en/stable/integrations.html#graphql) for more information.
- ASM: Detect attacks on Django body.
- ASM: Detect attacks on Flask request cookies
- ASM: Detect attacks on Django request cookies
- ASM: Detect attacks on Pylons HTTP query.
- ASM: Detect attacks on Pylons request cookies
- ASM: detect attacks on Pylons path parameters.
- ASM: Report HTTP method on Pylons framework
- ASM: Collect raw uri for Pylons framework.
- AppSec: collect response headers
- ASM: Detect attacks on Flask body.
- ASM: Detect attacks on path parameters
- The profiler now supports Windows.
- The profiler now supports code provenance reporting. This can be enabled by using the `enable_code_provenance=True` argument to the profiler or by setting the environment variable `DD_PROFILING_ENABLE_CODE_PROVENANCE` to `true`.

### Bug Fixes

- flask: add support for `flask>=2.2.0`
- Fixed the environment variable used for log file size bytes to be `DD_TRACE_LOG_FILE_SIZE_BYTES` as documented.
- jinja2: fix handling of template names which are not strings.
- Fixed support for pytest-bdd 6.
- Fixes cases where a pytest test parameter object string representation includes the `id()` of the object, causing the test fingerprint to constantly change across executions.
- wsgi: ignore GeneratorExit Exception in wsgi.response spans
- wsgi: ensures resource and http tags are always set on <span class="title-ref">wsgi.request</span> spans.

### Other Changes

- profiler: don't initialize the `AsyncioLockCollector` unless asyncio is
  available. This prevents noisy logs messages from being emitted in Python 2.

- docs: Added troubleshooting section for missing error details in the root span of a trace.

---

## v1.3.0

### New Features

- internal: Add support for Datadog trace tag propagation
- django: added `DD_DJANGO_INSTRUMENT_TEMPLATES=false` to allow tracing of Django template rendering.
- internal: Add sampling mechanism trace tag
- Add environment variables to write `ddtrace` logs to a file with `DD_TRACE_LOG_FILE`, `DD_TRACE_LOG_FILE_LEVEL`, and `DD_TRACE_FILE_SIZE_BYTES`
- Adds pytest-bdd integration to show more details in CI Visibility product.

### Bug Fixes

- starlette: Add back removed `aggregate_resources` feature.
- fastapi: Add back removed `aggregate_resources` feature.
- aiomysql: fix `AttributeError: __aenter__` when using cursors as context managers.
- asgi, starlette, fastapi: Exclude background tasks duration from web request spans.
- asgi: set the `http.url` tag using the hostname in the request header before defaulting to the hostname of the asgi server.
- mypy: Avoid parsing redis asyncio files when type checking Python 2
- starlette: Add back removed `ddtrace.contrib.starlette.get_resource` and `ddtrace.contrib.starlette.span_modifier`.
- fastapi: Add back removed `ddtrace.contrib.fastapi.span_modifier`.
- internal: fix exception raised for invalid values of `DD_TRACE_X_DATADOG_TAGS_MAX_LENGTH`.
- flask_caching: fix redis tagging after the v2.0 release.
- redis: create default Pin on asyncio client. Not having a Pin was resulting in no traces being produced for the async redis client.

### Other Changes

- perf: don't encode default parent_id value.
- profiling: add support for protobuf \>=4.0.

---

## v1.2.0

### Upgrade Notes

- The profiler `asyncio_loop_policy` attribute has been renamed to `asyncio_loop_policy_class` to accept a user-defined class. This guarantees the same asyncio loop policy class can be used process children.

### New Features

- Add tracing support for `aiomysql>=0.1.0`.

- Add support for `grpc.aio`.

- botocore: allow defining error status codes for specific API operations.

  See our `botocore` document for more information on how to enable this feature.

- ciapp: detect code owners of PyTest tests

- The memory profile collector can now entirely disabled with the `DD_PROFILING_MEMORY_ENABLED` environment variable.

- psycopg2: add option to enable tracing `psycopg2.connect` method.

  See our `psycopg2` documentation for more information.

- Add asyncio support of redis ≥ 4.2.0

### Bug Fixes

- Fixes deprecation warning for `asyncio.coroutine` decorator.

- internal: normalize header names in ASM

- profiling: implement `__aenter__` and `__aexit__` methods on `asyncio.Lock` wrapper.

- tracing: fix issue with `ddtrace-run` having the wrong priority order of tracer host/port/url env variable configuration.

- django,redis: fix unicode decode error when using unicode cache key on Python 2.7

- fastapi/starlette: when using sub-apps, formerly a call to `/sub-app/hello/{name}` would give a resource name of `/sub-app`. Now the full path `/sub-app/hello/{name}` is used for the resource name.

- sanic: Don't send non-500s error traces.

- pin protobuf to version `>=3,<4` due to incompatibility with version `4.21`.

- Fixes a performance issue with the profiler when used in an asyncio application.

- The profiler now copy all user-provided attributes on fork.

- pytest: Add note for disabling ddtrace plugin as workaround for side-effects

- Set required header to indicate top level span computation is done in the client to the Datadog agent. This fixes an issue where spans were erroneously being marked as top level when partial flushing or in certain asynchronous applications.

  The impact of this bug is the unintended computation of stats for non-top level spans.

### Other Changes

- The default number of events kept by the profiler has been reduced to decreased CPU and memory overhead.

---

## v1.1.4

### Bug Fixes

- pin protobuf to version `>=3,<4` due to incompatibility with version `4.21`.

---

## v1.1.3

### Bug Fixes

- tracing: fix issue with `ddtrace-run` having the wrong priority order of tracer host/port/url env variable configuration.
- sanic: Don't send non-500s error traces.
- Fixes a performance issue with the profiler when used in an asyncio application.

---

## v1.1.2

### Bug Fixes

- profiling: implement `__aenter__` and `__aexit__` methods on `asyncio.Lock` wrapper.

---

## v1.1.1

### Bug Fixes

- internal: normalize header names in ASM

- Set required header to indicate top level span computation is done in the client to the Datadog agent. This fixes an issue where spans were erroneously being marked as top level when partial flushing or in certain asynchronous applications.

  The impact of this bug is the unintended computation of stats for non-top level spans.

---

## v1.1.0

### Prelude

The Datadog APM Python team is happy to announce the release of v1.0.0 of ddtrace. This release introduces a formal `versioning policy<versioning>` that simplifies the public `interface<versioning_interfaces>` and defines a `release version policy<versioning_release>` for backwards compatible and incompatible changes to the public interface.

The v1.0.0 release is an important milestone for the library as it has grown substantially in scope. The first commit to the library was made on June 20, 2016. Nearly sixty minor releases later, the library now includes over sixty integrations for libraries. And the library has expanded from Tracing to support the Continuous Profiler and CI Visibility.

<div class="important">

<div class="title">

Important

</div>

Before upgrading to v1.0.0, we recommend users install `ddtrace>=0.60.0,<1.0.0` and enable deprecation warnings. All removals to the library interface and environment variables were deprecated on 0.x branch. Consult `Upgrade 0.x<upgrade-0.x>` for recommendations on migrating from the 0.x release branch.

</div>

<div class="note">

<div class="title">

Note

</div>

The changes to environment variables apply only to the configuration of the ddtrace library and not the Datadog Agent.

</div>

#### Upgrading summary

##### Functionality changes

The default logging configuration functionality of `ddtrace-run` has changed to address conflicts with application logging configuration. See `note on the new default behavior<disable-basic-config-call-by-default>` and `note on deprecation<deprecate-basic-config-call>` for future removal.

##### Removed legacy environment variables

These environment variables have been removed. In all cases the same functionality is provided by other environment variables and replacements are provided as recommended actions for upgrading.

| Variable                            | Replacement                        | Note                                   |
|-------------------------------------|------------------------------------|----------------------------------------|
| `DATADOG_` prefix                   | `DD_` prefix                       | `📝<remove-datadog-envs>`              |
| `DATADOG_SERVICE_NAME`              | `DD_SERVICE`                       | `📝<remove-legacy-service-name-envs>`  |
| `DD_LOGGING_RATE_LIMIT`             | `DD_TRACE_LOGGING_RATE`            | `📝<remove-logging-env>`               |
| `DD_TRACER_PARTIAL_FLUSH_ENABLED`   | `DD_TRACE_PARTIAL_FLUSH_ENABLED`   | `📝<remove-partial-flush-enabled-env>` |
| `DD_TRACER_PARTIAL_FLUSH_MIN_SPANS` | `DD_TRACE_PARTIAL_FLUSH_MIN_SPANS` | `📝<remove-partial-flush-min-envs>`    |

##### Removed legacy tracing interfaces

These methods and module attributes have been removed. Where the same functionality is provided by a different public method or module attribute, a recommended action is provided for upgrading. In a few limited cases, because the interface was no longer used or had been moved to the internal interface, it was removed and so no action is provided for upgrading.

| Module             | Method/Attribute           | Note                                  |
|--------------------|----------------------------|---------------------------------------|
| `ddtrace.context`  | `Context.clone`            | `📝<remove-clone-context>`            |
| `ddtrace.pin`      | `Pin.app`                  | `📝<remove-pin-app>`                  |
|                    | `Pin.app_type`             | `📝<remove-pin-apptype>`              |
| `ddtrace.sampler`  | `Sampler.default_sampler`  | `📝<remove-default-sampler>`          |
| `ddtrace.span`     | `Span.tracer`              | `📝<remove-span-tracer>`              |
|                    | `Span.__init__(tracer=)`   | `📝<remove-span-init-tracer>`         |
|                    | `Span.meta`                | `📝<remove-span-meta>`                |
|                    | `Span.metrics`             | `📝<remove-span-metrics>`             |
|                    | `Span.set_meta`            | `📝<remove-span-set-meta>`            |
|                    | `Span.set_metas`           | `📝<remove-span-set-metas>`           |
|                    | `Span.pprint`              | `📝<remove-span-pprint>`              |
| `ddtrace.tracer`   | `Tracer.debug_logging`     | `📝<remove-tracer-debug-logging>`     |
|                    | `Tracer.get_call_context`  | `📝<remove-tracer-get-call-context>`  |
|                    | `Tracer.tags`              | `📝<remove-tracer-tags>`              |
|                    | `Tracer.writer`            | `📝<remove-tracer-writer>`            |
|                    | `Tracer.__call__`          | `📝<remove-tracer-call>`              |
|                    | `Tracer.global_excepthook` | `📝<remove-tracer-global-excepthook>` |
|                    | `Tracer.log`               | `📝<remove-tracer-log>`               |
|                    | `Tracer.priority_sampler`  | `📝<remove-tracer-priority-sampler>`  |
|                    | `Tracer.sampler`           | `📝<remove-tracer-sampler>`           |
|                    | `Tracer.set_service_info`  | `📝<remove-tracer-set-service-info>`  |
| `ddtrace.ext`      | `SpanTypes`                | `📝<remove-span-types-enum>`          |
| `ddtrace.helpers`  | `get_correlation_ids`      | `📝<remove-helpers>`                  |
| `ddtrace.settings` | `Config.HTTPServerConfig`  | `📝<remove-config-httpserver>`        |

##### Removed legacy integration tracing

These tracing functions in integrations were no longer used for automatic instrumentation so have been removed. Any manual instrumentation code in an application will need to be replaced with `ddtrace.patch_all` or `ddtrace.patch` when upgrading.

| Module                        | Function/Class                          |                                          |
|-------------------------------|-----------------------------------------|------------------------------------------|
| `ddtrace.contrib.cassandra`   | `get_traced_cassandra`                  | `📝<remove-cassandra-traced>`            |
| `ddtrace.contrib.celery`      | `patch_task`                            | `📝<remove-celery-patch-task>`           |
| `ddtrace.contrib.celery`      | `unpatch_task`                          | `📝<remove-celery-unpatch-task>`         |
| `ddtrace.contrib.flask`       | `middleware.TraceMiddleware`            | `📝<remove-flask-middleware>`            |
| `ddtrace.contrib.mongoengine` | `trace_mongoengine`                     | `📝<remove-mongoengine-traced>`          |
| `ddtrace.contrib.mysql`       | `get_traced_mysql_connection`           | `📝<remove-mysql-legacy>`                |
| `ddtrace.contrib.psycopg`     | `connection_factory`                    | `📝<remove-psycopg-legacy>`              |
| `ddtrace.contrib.pymongo`     | `patch.trace_mongo_client`              | `📝<remove-pymongo-client>`              |
| `ddtrace.contrib.pymysql`     | `tracers.get_traced_pymysql_connection` | `📝<remove-pymysql-connection>`          |
| `ddtrace.contrib.requests`    | `legacy`                                | `📝<remove-requests-legacy-distributed>` |
| `ddtrace.contrib.redis`       | `tracers.get_traced_redis`              | `📝<remove-redis-traced>`                |
| `ddtrace.contrib.redis`       | `tracers.get_traced_redis_from`         | `📝<remove-redis-traced-from>`           |
| `ddtrace.contrib.sqlite3`     | `connection_factory`                    | `📝<remove-sqlite3-legacy>`              |

##### Removed deprecated modules

These modules have been removed. Many were moved to the internal interface as they were not intended to be used as part of the public interface. In these cases, no action is provided for upgrading. In a few cases, other modules are provided as alternatives to maintain functionality. See the notes for more information.

| Module                      | Note                                   |
|-----------------------------|----------------------------------------|
| `ddtrace.compat`            | `📝<remove-ddtrace-compat>`            |
| `ddtrace.contrib.util`      | `📝<remove-contrib-util>`              |
| `ddtrace.encoding`          | `📝<remove-ddtrace-encoding>`          |
| `ddtrace.ext.errors`        | `📝<remove-ext-errors>`                |
| `ddtrace.ext.priority`      | `📝<remove-ext-priority>`              |
| `ddtrace.ext.system`        | `📝<remove-ext-system>`                |
| `ddtrace.http`              | `📝<remove-http>`                      |
| `ddtrace.monkey`            | `📝<remove-ddtrace-monkey>`            |
| `ddtrace.propagation.utils` | `📝<remove-ddtrace-propagation-utils>` |
| `ddtrace.util`              | `📝<remove-ddtrace-util>`              |
| `ddtrace.utils`             | `📝<remove-ddtrace-utils>`             |

### New Features

- Add `Span.get_tags` and `Span.get_metrics`.

- aiohttp: add client integration. This integration traces requests made using the aiohttp client and includes support for distributed tracing. See [the documentation](https://ddtrace.readthedocs.io/en/stable/integrations.html#aiohttp) for more information.

- aiohttp_jinja2: move into new integration. Formerly the aiohttp_jinja2 instrumentation was enabled using the aiohttp integration. Use `patch(aiohttp_jinja2=True)` instead of `patch(aiohttp=True)`. To support legacy behavior `patch(aiohttp=True)` will still enable aiohttp_jinja2.

- asyncpg: add integration supporting v0.18.0 and above. See `the docs<asyncpg>` for more information.

- fastapi: add support for tracing `fastapi.routing.serialize_response`.

  This will give an insight into how much time is spent calling `jsonable_encoder` within a given request. This does not provide visibility into how long it takes for `Response.render`/`json.dumps`.

- Add support to reuse HTTP connections when sending trace payloads to the agent. This feature is disabled by default. Set `DD_TRACE_WRITER_REUSE_CONNECTIONS=true` to enable this feature.

- MySQLdb: Added optional tracing for MySQLdb.connect, using the configuration option `here<mysqldb_config_trace_connect>`.

- The profiler now supports profiling `asyncio.Lock` objects.

- psycopg2: add option to enable tracing `psycopg2.connect` method.

  See our `psycopg2` documentation for more information.

- Add support for injecting and extracting B3 propagation headers.

  See `DD_TRACE_PROPAGATION_STYLE_EXTRACT <dd-trace-propagation-style-extract>` and `DD_TRACE_PROPAGATION_STYLE_INJECT <dd-trace-propagation-style-inject>` configuration documentation to enable.

### Upgrade Notes

- <div id="remove-default-sampler">

  The deprecated attribute `ddtrace.Sampler.default_sampler` is removed.

  </div>

- Spans started after `Tracer.shutdown()` has been called will no longer be sent to the Datadog Agent.

- <div id="disable-basic-config-call-by-default">

  Default value of `DD_CALL_BASIC_CONFIG` was updated from `True` to `False`. Call `logging.basicConfig()` to configure logging in your application.

  </div>

- aiohttp_jinja2: use `patch(aiohttp_jinja2=True)` instead of `patch(aiohttp=True)` for enabling/disabling the integration.

- <div id="remove-config-httpserver">

  `ddtrace.settings.Config.HTTPServerConfig` is removed.

  </div>

- <div id="remove-cassandra-traced">

  cassandra: `get_traced_cassandra` is removed. Use `ddtrace.patch(cassandra=True)` or `ddtrace.patch_all()` instead.

  </div>

- <div id="remove-celery-patch-task">

  celery: `ddtrace.contrib.celery.patch_task` is removed. Use `ddtrace.patch(celery=True)` or `ddtrace.patch_all()` instead.

  </div>

- <div id="remove-celery-unpatch-task">

  celery: `ddtrace.contrib.celery.unpatch_task` is removed. Use `ddtrace.contrib.celery.unpatch()` instead.

  </div>

- <div id="remove-clone-context">

  `ddrace.context.Context.clone` is removed. This is no longer needed since the tracer now supports asynchronous frameworks out of the box.

  </div>

- `ddtrace.constants.FILTERS_KEY` is removed.

- `ddtrace.constants.NUMERIC_TAGS` is removed.

- `ddtrace.constants.LOG_SPAN_KEY` is removed.

- <div id="remove-contrib-util">

  The deprecated module `ddtrace.contrib.util` is removed.

  </div>

- <div id="remove-ddtrace-compat">

  The deprecated module `ddtrace.compat` is removed.

  </div>

- <div id="remove-ddtrace-encoding">

  The deprecated module `ddtrace.encoding` is removed.

  </div>

- <div id="remove-http">

  The deprecated modules `ddtrace.http` and `ddtrace.http.headers` are removed. Use `ddtrace.contrib.trace_utils.set_http_meta` to store request and response headers on a span.

  </div>

- <div id="remove-ddtrace-install-excepthooks">

  Remove deprecated `ddtrace.install_excepthook`.

  </div>

- <div id="remove-ddtrace-uninstall-excepthooks">

  Remove deprecated `ddtrace.uninstall_excepthook`.

  </div>

- <div id="remove-ddtrace-monkey">

  The deprecated module `ddtrace.monkey` is removed. Use `ddtrace.patch <ddtrace.patch>` or `ddtrace.patch_all <ddtrace.patch_all>` instead.

  </div>

- <div id="remove-ddtrace-propagation-utils">

  The deprecated module `ddtrace.propagation.utils` is removed.

  </div>

- <div id="remove-ddtrace-utils">

  The deprecated module `ddtrace.utils` and its submodules are removed:
  - `ddtrace.utils.attr`
  - `ddtrace.utils.attrdict`
  - `ddtrace.utils.cache`
  - `ddtrace.utils.config`
  - `ddtrace.utils.deprecation`
  - `ddtrace.utils.formats`
  - `ddtrace.utils.http`
  - `ddtrace.utils.importlib`
  - `ddtrace.utils.time`
  - `ddtrace.utils.version`
  - `ddtrace.utils.wrappers`

  </div>

- <div id="remove-tracer-sampler">

  `ddtrace.Tracer.sampler` is removed.

  </div>

- <div id="remove-tracer-priority-sampler">

  `ddtrace.Tracer.priority_sampler` is removed.

  </div>

- <div id="remove-tracer-tags">

  `ddtrace.Tracer.tags` is removed. Use the environment variable `DD_TAGS<dd-tags>` to set the global tags instead.

  </div>

- <div id="remove-tracer-log">

  `ddtrace.Tracer.log` was removed.

  </div>

- <div id="remove-ext-errors">

  The deprecated module `ddtrace.ext.errors` is removed. Use the `ddtrace.constants` module instead:

      from ddtrace.constants import ERROR_MSG
      from ddtrace.constants import ERROR_STACK
      from ddtrace.constants import ERROR_TYPE

  </div>

- <div id="remove-ext-priority">

  The deprecated module `ddtrace.ext.priority` is removed. Use the `ddtrace.constants` module instead for setting sampling priority tags:

      from ddtrace.constants import USER_KEEP
      from ddtrace.constants import USER_REJECT

  </div>

- <div id="remove-ext-system">

  The deprecated module `ddtrace.ext.system` is removed. Use `ddtrace.constants.PID` instead.

  </div>

- <div id="remove-helpers">

  The deprecated method `ddtrace.helpers.get_correlation_ids` is removed. Use `ddtrace.Tracer.get_log_correlation_context` instead.

  </div>

- <div id="remove-legacy-service-name-envs">

  The legacy environment variables `DD_SERVICE_NAME` and `DATADOG_SERVICE_NAME` are removed. Use `DD_SERVICE` instead.

  </div>

- <div id="remove-mongoengine-traced">

  mongoengine: The deprecated method `ddtrace.contrib.mongoengine.trace_mongoengine` is removed. Use `ddtrace.patch(mongoengine=True)` or `ddtrace.patch()` instead.

  </div>

- <div id="remove-mysql-legacy">

  mysql: The deprecated method `ddtrace.contrib.mysql.get_traced_mysql_connection` is removed. Use `ddtrace.patch(mysql=True)` or `ddtrace.patch_all()` instead.

  </div>

- <div id="remove-pin-app">

  `Pin.app` is removed.

  </div>

- <div id="remove-pin-apptype">

  `Pin.app_type` is removed.

  </div>

- <div id="remove-psycopg-legacy">

  psycopg: `ddtrace.contrib.psycopg.connection_factory` is removed. Use `ddtrace.patch(psycopg=True)` or `ddtrace.patch_all()` instead.

  </div>

- <div id="remove-requests-legacy-distributed">

  requests: The legacy distributed tracing configuration is removed. Use `ddtrace.config.requests['distributed_tracing']<requests-config-distributed-tracing>` instead.

  </div>

- <div id="remove-span-meta">

  `ddtrace.Span.meta` is removed. Use `ddtrace.Span.get_tag` and `ddtrace.Span.set_tag` instead.

  </div>

- <div id="remove-span-metrics">

  `ddtrace.Span.metrics` is removed. Use `ddtrace.Span.get_metric` and `ddtrace.Span.set_metric` instead.

  </div>

- <div id="remove-span-pprint">

  `ddtrace.Span.pprint` is removed.

  </div>

- <div id="remove-span-set-meta">

  `ddtrace.Span.set_meta` is removed. Use `ddtrace.Span.set_tag` instead.

  </div>

- <div id="remove-span-set-metas">

  `ddtrace.Span.set_metas` is removed. Use `ddtrace.Span.set_tags` instead.

  </div>

- `Span.to_dict` is removed.

- <div id="remove-span-tracer">

  `Span.tracer` is removed.

  </div>

- <div id="remove-span-init-tracer">

  The deprecated <span class="title-ref">tracer</span> argument is removed from `ddtrace.Span.__init__`.

  </div>

- <div id="remove-sqlite3-legacy">

  sqlite3: `ddtrace.contrib.sqlite3.connection_factory` is removed. Use `ddtrace.patch(sqlite3=True)` or `ddtrace.patch_all()` instead.

  </div>

- <div id="remove-tracer-debug-logging">

  Remove deprecated attribute `ddtrace.Tracer.debug_logging`. Set the logging level for the `ddtrace.tracer` logger instead:

      import logging
      log = logging.getLogger("ddtrace.tracer")
      log.setLevel(logging.DEBUG)

  </div>

- <div id="remove-tracer-call">

  `ddtrace.Tracer.__call__` is removed.

  </div>

- <div id="remove-tracer-global-excepthook">

  `ddtrace.Tracer.global_excepthook` is removed.

  </div>

- <div id="remove-tracer-get-call-context">

  `ddtrace.Tracer.get_call_context` is removed. Use `ddtrace.Tracer.current_trace_context` instead.

  </div>

- <div id="remove-tracer-set-service-info">

  `ddtrace.Tracer.set_service_info` is removed.

  </div>

- <div id="remove-tracer-writer">

  `ddtrace.Tracer.writer` is removed. To force flushing of buffered traces to the agent, use `ddtrace.Tracer.flush` instead.

  </div>

- `ddtrace.warnings.DDTraceDeprecationWarning` is removed.

- `DD_TRACE_RAISE_DEPRECATIONWARNING` environment variable is removed.

- <div id="remove-datadog-envs">

  The environment variables prefixed with `DATADOG_` are removed. Use environment variables prefixed with `DD_` instead.

  </div>

- <div id="remove-logging-env">

  The environment variable `DD_LOGGING_RATE_LIMIT` is removed. Use `DD_TRACE_LOGGING_RATE` instead.

  </div>

- <div id="remove-partial-flush-enabled-env">

  The environment variable `DD_TRACER_PARTIAL_FLUSH_ENABLED` is removed. Use `DD_TRACE_PARTIAL_FLUSH_ENABLED` instead.

  </div>

- <div id="remove-partial-flush-min-envs">

  The environment variable `DD_TRACER_PARTIAL_FLUSH_MIN_SPANS` is removed. Use `DD_TRACE_PARTIAL_FLUSH_MIN_SPANS` instead.

  </div>

- <div id="remove-ddtrace-util">

  `ddtrace.util` is removed.

  </div>

- <div id="remove-span-types-enum">

  `ddtrace.ext.SpanTypes` is no longer an `Enum`. Use `SpanTypes.<TYPE>` instead of `SpanTypes.<TYPE>.value`.

  </div>

- `Tracer.write` has been removed.

- <div id="remove-flask-middleware">

  Removed deprecated middleware `ddtrace.contrib.flask.middleware.py:TraceMiddleware`. Use `ddtrace.patch_all` or `ddtrace.patch` instead.

  </div>

- <div id="remove-pymongo-client">

  Removed deprecated function `ddtrace.contrib.pymongo.patch.py:trace_mongo_client`. Use `ddtrace.patch_all` or `ddtrace.patch` instead.

  </div>

- <div id="remove-pymysql-connection">

  Removed deprecated function `ddtrace.contrib.pymysql.tracers.py:get_traced_pymysql_connection`. Use `ddtrace.patch_all` or `ddtrace.patch` instead.

  </div>

- <div id="remove-redis-traced">

  Removed deprecated function `ddtrace.contrib.redis.tracers.py:get_traced_redis`. Use `ddtrace.patch_all` or `ddtrace.patch` instead.

  </div>

- <div id="remove-redis-traced-from">

  Removed deprecated function `ddtrace.contrib.redis.tracers.py:get_traced_redis_from`. Use `ddtrace.patch_all` or `ddtrace.patch` instead.

  </div>

### Deprecation Notes

- <div id="deprecate-basic-config-call">

  `DD_CALL_BASIC_CONFIG` is deprecated.

  </div>

### Bug Fixes

- Fixes deprecation warning for `asyncio.coroutine` decorator.

- botocore: fix incorrect context propagation message attribute types for SNS. This addresses [Datadog/serverless-plugin-datadog#232](https://github.com/DataDog/serverless-plugin-datadog/issues/232)

- aiohttp: fix issue causing `ddtrace.contrib.aiohttp_jinja2.patch` module to be imported instead of the `patch()` function.

- botocore: omit `SecretBinary` and `SecretString` from span metadata for calls to Secrets Manager.

- tracing/internal: fix encoding of propagated internal tags.

- Fix issue building `ddtrace` from source on macOS 12.

- Fix issue building `ddtrace` for the Pyston Python implementation by not building the `_memalloc` extension anymore when using Pyston.

- `tracer.get_log_correlation_context()`: use active context in addition to
  active span. Formerly just the span was used and this would break cross execution log correlation as a context object is used for the propagation.

- opentracer: update `set_tag` and `set_operation_name` to return a
  reference to the span to match the OpenTracing spec.

- The CPU profiler now reports the main thread CPU usage even when asyncio tasks are running.

- Fixes wrong numbers of memory allocation being reported in the memory profiler.

- pymongo: fix `write_command` being patched with the wrong method signature.

### Other Notes

- tracing/internal: disable Datadog internal tag propagation

---

## v1.0.3

### Bug Fixes

- Set required header to indicate top level span computation is done in the client to the Datadog agent. This fixes an issue where spans were erroneously being marked as top level when partial flushing or in certain asynchronous applications.

  The impact of this bug is the unintended computation of stats for non-top level spans.

---

## v1.0.2

### Bug Fixes

- Fixes deprecation warning for `asyncio.coroutine` decorator.

---

## v1.0.1

### Bug Fixes

- Fix issue building `ddtrace` for the Pyston Python implementation by not building the `_memalloc` extension anymore when using Pyston.

- `tracer.get_log_correlation_context()`: use active context in addition to
  active span. Formerly just the span was used and this would break cross execution log correlation as a context object is used for the propagation.

- The CPU profiler now reports the main thread CPU usage even when asyncio tasks are running.

---

## v1.0.0

### Prelude

The Datadog APM Python team is happy to announce the release of v1.0.0 of ddtrace. This release introduces a formal `versioning policy<versioning>` that simplifies the public `interface<versioning_interfaces>` and defines a `release version policy<versioning_release>` for backwards compatible and incompatible changes to the public interface.

The v1.0.0 release is an important milestone for the library as it has grown substantially in scope. The first commit to the library was made on June 20, 2016. Nearly sixty minor releases later, the library now includes over sixty integrations for libraries. And the library has expanded from Tracing to support the Continuous Profiler and CI Visibility.

<div class="important">

<div class="title">

Important

</div>

Before upgrading to v1.0.0, we recommend users install `ddtrace>=0.60.0,<1.0.0` and enable deprecation warnings. All removals to the library interface and environment variables were deprecated on 0.x branch. Consult `Upgrade 0.x<upgrade-0.x>` for recommendations on migrating from the 0.x release branch.

</div>

<div class="note">

<div class="title">

Note

</div>

The changes to environment variables apply only to the configuration of the ddtrace library and not the Datadog Agent.

</div>

#### Upgrading summary

##### Functionality changes

The default logging configuration functionality of `ddtrace-run` has changed to address conflicts with application logging configuration. See `note on the new default behavior<disable-basic-config-call-by-default>` and `note on deprecation<deprecate-basic-config-call>` for future removal.

##### Removed legacy environment variables

These environment variables have been removed. In all cases the same functionality is provided by other environment variables and replacements are provided as recommended actions for upgrading.

| Variable                            | Replacement                        | Note                                   |
|-------------------------------------|------------------------------------|----------------------------------------|
| `DATADOG_` prefix                   | `DD_` prefix                       | `📝<remove-datadog-envs>`              |
| `DATADOG_SERVICE_NAME`              | `DD_SERVICE`                       | `📝<remove-legacy-service-name-envs>`  |
| `DD_LOGGING_RATE_LIMIT`             | `DD_TRACE_LOGGING_RATE`            | `📝<remove-logging-env>`               |
| `DD_TRACER_PARTIAL_FLUSH_ENABLED`   | `DD_TRACE_PARTIAL_FLUSH_ENABLED`   | `📝<remove-partial-flush-enabled-env>` |
| `DD_TRACER_PARTIAL_FLUSH_MIN_SPANS` | `DD_TRACE_PARTIAL_FLUSH_MIN_SPANS` | `📝<remove-partial-flush-min-envs>`    |

##### Removed legacy tracing interfaces

These methods and module attributes have been removed. Where the same functionality is provided by a different public method or module attribute, a recommended action is provided for upgrading. In a few limited cases, because the interface was no longer used or had been moved to the internal interface, it was removed and so no action is provided for upgrading.

| Module             | Method/Attribute           | Note                                  |
|--------------------|----------------------------|---------------------------------------|
| `ddtrace.context`  | `Context.clone`            | `📝<remove-clone-context>`            |
| `ddtrace.pin`      | `Pin.app`                  | `📝<remove-pin-app>`                  |
|                    | `Pin.app_type`             | `📝<remove-pin-apptype>`              |
| `ddtrace.sampler`  | `Sampler.default_sampler`  | `📝<remove-default-sampler>`          |
| `ddtrace.span`     | `Span.tracer`              | `📝<remove-span-tracer>`              |
|                    | `Span.__init__(tracer=)`   | `📝<remove-span-init-tracer>`         |
|                    | `Span.meta`                | `📝<remove-span-meta>`                |
|                    | `Span.metrics`             | `📝<remove-span-metrics>`             |
|                    | `Span.set_meta`            | `📝<remove-span-set-meta>`            |
|                    | `Span.set_metas`           | `📝<remove-span-set-metas>`           |
|                    | `Span.pprint`              | `📝<remove-span-pprint>`              |
| `ddtrace.tracer`   | `Tracer.debug_logging`     | `📝<remove-tracer-debug-logging>`     |
|                    | `Tracer.get_call_context`  | `📝<remove-tracer-get-call-context>`  |
|                    | `Tracer.tags`              | `📝<remove-tracer-tags>`              |
|                    | `Tracer.writer`            | `📝<remove-tracer-writer>`            |
|                    | `Tracer.__call__`          | `📝<remove-tracer-call>`              |
|                    | `Tracer.global_excepthook` | `📝<remove-tracer-global-excepthook>` |
|                    | `Tracer.log`               | `📝<remove-tracer-log>`               |
|                    | `Tracer.priority_sampler`  | `📝<remove-tracer-priority-sampler>`  |
|                    | `Tracer.sampler`           | `📝<remove-tracer-sampler>`           |
|                    | `Tracer.set_service_info`  | `📝<remove-tracer-set-service-info>`  |
| `ddtrace.ext`      | `SpanTypes`                | `📝<remove-span-types-enum>`          |
| `ddtrace.helpers`  | `get_correlation_ids`      | `📝<remove-helpers>`                  |
| `ddtrace.settings` | `Config.HTTPServerConfig`  | `📝<remove-config-httpserver>`        |

##### Removed legacy integration tracing

These tracing functions in integrations were no longer used for automatic instrumentation so have been removed. Any manual instrumentation code in an application will need to be replaced with `ddtrace.patch_all` or `ddtrace.patch` when upgrading.

| Module                        | Function/Class                          |                                          |
|-------------------------------|-----------------------------------------|------------------------------------------|
| `ddtrace.contrib.cassandra`   | `get_traced_cassandra`                  | `📝<remove-cassandra-traced>`            |
| `ddtrace.contrib.celery`      | `patch_task`                            | `📝<remove-celery-patch-task>`           |
| `ddtrace.contrib.celery`      | `unpatch_task`                          | `📝<remove-celery-unpatch-task>`         |
| `ddtrace.contrib.flask`       | `middleware.TraceMiddleware`            | `📝<remove-flask-middleware>`            |
| `ddtrace.contrib.mongoengine` | `trace_mongoengine`                     | `📝<remove-mongoengine-traced>`          |
| `ddtrace.contrib.mysql`       | `get_traced_mysql_connection`           | `📝<remove-mysql-legacy>`                |
| `ddtrace.contrib.psycopg`     | `connection_factory`                    | `📝<remove-psycopg-legacy>`              |
| `ddtrace.contrib.pymongo`     | `patch.trace_mongo_client`              | `📝<remove-pymongo-client>`              |
| `ddtrace.contrib.pymysql`     | `tracers.get_traced_pymysql_connection` | `📝<remove-pymysql-connection>`          |
| `ddtrace.contrib.requests`    | `legacy`                                | `📝<remove-requests-legacy-distributed>` |
| `ddtrace.contrib.redis`       | `tracers.get_traced_redis`              | `📝<remove-redis-traced>`                |
| `ddtrace.contrib.redis`       | `tracers.get_traced_redis_from`         | `📝<remove-redis-traced-from>`           |
| `ddtrace.contrib.sqlite3`     | `connection_factory`                    | `📝<remove-sqlite3-legacy>`              |

##### Removed deprecated modules

These modules have been removed. Many were moved to the internal interface as they were not intended to be used as part of the public interface. In these cases, no action is provided for upgrading. In a few cases, other modules are provided as alternatives to maintain functionality. See the notes for more information.

| Module                      | Note                                   |
|-----------------------------|----------------------------------------|
| `ddtrace.compat`            | `📝<remove-ddtrace-compat>`            |
| `ddtrace.contrib.util`      | `📝<remove-contrib-util>`              |
| `ddtrace.encoding`          | `📝<remove-ddtrace-encoding>`          |
| `ddtrace.ext.errors`        | `📝<remove-ext-errors>`                |
| `ddtrace.ext.priority`      | `📝<remove-ext-priority>`              |
| `ddtrace.ext.system`        | `📝<remove-ext-system>`                |
| `ddtrace.http`              | `📝<remove-http>`                      |
| `ddtrace.monkey`            | `📝<remove-ddtrace-monkey>`            |
| `ddtrace.propagation.utils` | `📝<remove-ddtrace-propagation-utils>` |
| `ddtrace.util`              | `📝<remove-ddtrace-util>`              |
| `ddtrace.utils`             | `📝<remove-ddtrace-utils>`             |

### New Features

- Add `Span.get_tags` and `Span.get_metrics`.
- aiohttp: add client integration. This integration traces requests made using the aiohttp client and includes support for distributed tracing. See [the documentation](https://ddtrace.readthedocs.io/en/stable/integrations.html#aiohttp) for more information.
- aiohttp_jinja2: move into new integration. Formerly the aiohttp_jinja2 instrumentation was enabled using the aiohttp integration. Use `patch(aiohttp_jinja2=True)` instead of `patch(aiohttp=True)`. To support legacy behavior `patch(aiohttp=True)` will still enable aiohttp_jinja2.
- asyncpg: add integration supporting v0.18.0 and above. See `the docs<asyncpg>` for more information.

### Upgrade Notes

- <div id="remove-default-sampler">

  The deprecated attribute `ddtrace.Sampler.default_sampler` is removed.

  </div>

- Spans started after `Tracer.shutdown()` has been called will no longer be sent to the Datadog Agent.

- <div id="disable-basic-config-call-by-default">

  Default value of `DD_CALL_BASIC_CONFIG` was updated from `True` to `False`. Call `logging.basicConfig()` to configure logging in your application.

  </div>

- aiohttp_jinja2: use `patch(aiohttp_jinja2=True)` instead of `patch(aiohttp=True)` for enabling/disabling the integration.

- <div id="remove-config-httpserver">

  `ddtrace.settings.Config.HTTPServerConfig` is removed.

  </div>

- <div id="remove-cassandra-traced">

  cassandra: `get_traced_cassandra` is removed. Use `ddtrace.patch(cassandra=True)` or `ddtrace.patch_all()` instead.

  </div>

- <div id="remove-celery-patch-task">

  celery: `ddtrace.contrib.celery.patch_task` is removed. Use `ddtrace.patch(celery=True)` or `ddtrace.patch_all()` instead.

  </div>

- <div id="remove-celery-unpatch-task">

  celery: `ddtrace.contrib.celery.unpatch_task` is removed. Use `ddtrace.contrib.celery.unpatch()` instead.

  </div>

- <div id="remove-clone-context">

  `ddrace.context.Context.clone` is removed. This is no longer needed since the tracer now supports asynchronous frameworks out of the box.

  </div>

- `ddtrace.constants.FILTERS_KEY` is removed.

- `ddtrace.constants.NUMERIC_TAGS` is removed.

- `ddtrace.constants.LOG_SPAN_KEY` is removed.

- <div id="remove-contrib-util">

  The deprecated module `ddtrace.contrib.util` is removed.

  </div>

- <div id="remove-ddtrace-compat">

  The deprecated module `ddtrace.compat` is removed.

  </div>

- <div id="remove-ddtrace-encoding">

  The deprecated module `ddtrace.encoding` is removed.

  </div>

- <div id="remove-http">

  The deprecated modules `ddtrace.http` and `ddtrace.http.headers` are removed. Use `ddtrace.contrib.trace_utils.set_http_meta` to store request and response headers on a span.

  </div>

- <div id="remove-ddtrace-install-excepthooks">

  Remove deprecated `ddtrace.install_excepthook`.

  </div>

- <div id="remove-ddtrace-uninstall-excepthooks">

  Remove deprecated `ddtrace.uninstall_excepthook`.

  </div>

- <div id="remove-ddtrace-monkey">

  The deprecated module `ddtrace.monkey` is removed. Use `ddtrace.patch <ddtrace.patch>` or `ddtrace.patch_all <ddtrace.patch_all>` instead.

  </div>

- <div id="remove-ddtrace-propagation-utils">

  The deprecated module `ddtrace.propagation.utils` is removed.

  </div>

- <div id="remove-ddtrace-utils">

  The deprecated module `ddtrace.utils` and its submodules are removed:
  - `ddtrace.utils.attr`
  - `ddtrace.utils.attrdict`
  - `ddtrace.utils.cache`
  - `ddtrace.utils.config`
  - `ddtrace.utils.deprecation`
  - `ddtrace.utils.formats`
  - `ddtrace.utils.http`
  - `ddtrace.utils.importlib`
  - `ddtrace.utils.time`
  - `ddtrace.utils.version`
  - `ddtrace.utils.wrappers`

  </div>

- <div id="remove-tracer-sampler">

  `ddtrace.Tracer.sampler` is removed.

  </div>

- <div id="remove-tracer-priority-sampler">

  `ddtrace.Tracer.priority_sampler` is removed.

  </div>

- <div id="remove-tracer-tags">

  `ddtrace.Tracer.tags` is removed. Use the environment variable `DD_TAGS<dd-tags>` to set the global tags instead.

  </div>

- <div id="remove-tracer-log">

  `ddtrace.Tracer.log` was removed.

  </div>

- <div id="remove-ext-errors">

  The deprecated module `ddtrace.ext.errors` is removed. Use the `ddtrace.constants` module instead:

      from ddtrace.constants import ERROR_MSG
      from ddtrace.constants import ERROR_STACK
      from ddtrace.constants import ERROR_TYPE

  </div>

- <div id="remove-ext-priority">

  The deprecated module `ddtrace.ext.priority` is removed. Use the `ddtrace.constants` module instead for setting sampling priority tags:

      from ddtrace.constants import USER_KEEP
      from ddtrace.constants import USER_REJECT

  </div>

- <div id="remove-ext-system">

  The deprecated module `ddtrace.ext.system` is removed. Use `ddtrace.constants.PID` instead.

  </div>

- <div id="remove-helpers">

  The deprecated method `ddtrace.helpers.get_correlation_ids` is removed. Use `ddtrace.Tracer.get_log_correlation_context` instead.

  </div>

- <div id="remove-legacy-service-name-envs">

  The legacy environment variables `DD_SERVICE_NAME` and `DATADOG_SERVICE_NAME` are removed. Use `DD_SERVICE` instead.

  </div>

- <div id="remove-mongoengine-traced">

  mongoengine: The deprecated method `ddtrace.contrib.mongoengine.trace_mongoengine` is removed. Use `ddtrace.patch(mongoengine=True)` or `ddtrace.patch()` instead.

  </div>

- <div id="remove-mysql-legacy">

  mysql: The deprecated method `ddtrace.contrib.mysql.get_traced_mysql_connection` is removed. Use `ddtrace.patch(mysql=True)` or `ddtrace.patch_all()` instead.

  </div>

- <div id="remove-pin-app">

  `Pin.app` is removed.

  </div>

- <div id="remove-pin-apptype">

  `Pin.app_type` is removed.

  </div>

- <div id="remove-psycopg-legacy">

  psycopg: `ddtrace.contrib.psycopg.connection_factory` is removed. Use `ddtrace.patch(psycopg=True)` or `ddtrace.patch_all()` instead.

  </div>

- <div id="remove-requests-legacy-distributed">

  requests: The legacy distributed tracing configuration is removed. Use `ddtrace.config.requests['distributed_tracing']<requests-config-distributed-tracing>` instead.

  </div>

- <div id="remove-span-meta">

  `ddtrace.Span.meta` is removed. Use `ddtrace.Span.get_tag` and `ddtrace.Span.set_tag` instead.

  </div>

- <div id="remove-span-metrics">

  `ddtrace.Span.metrics` is removed. Use `ddtrace.Span.get_metric` and `ddtrace.Span.set_metric` instead.

  </div>

- <div id="remove-span-pprint">

  `ddtrace.Span.pprint` is removed.

  </div>

- <div id="remove-span-set-meta">

  `ddtrace.Span.set_meta` is removed. Use `ddtrace.Span.set_tag` instead.

  </div>

- <div id="remove-span-set-metas">

  `ddtrace.Span.set_metas` is removed. Use `ddtrace.Span.set_tags` instead.

  </div>

- `Span.to_dict` is removed.

- <div id="remove-span-tracer">

  `Span.tracer` is removed.

  </div>

- <div id="remove-span-init-tracer">

  The deprecated <span class="title-ref">tracer</span> argument is removed from `ddtrace.Span.__init__`.

  </div>

- <div id="remove-sqlite3-legacy">

  sqlite3: `ddtrace.contrib.sqlite3.connection_factory` is removed. Use `ddtrace.patch(sqlite3=True)` or `ddtrace.patch_all()` instead.

  </div>

- <div id="remove-tracer-debug-logging">

  Remove deprecated attribute `ddtrace.Tracer.debug_logging`. Set the logging level for the `ddtrace.tracer` logger instead:

      import logging
      log = logging.getLogger("ddtrace.tracer")
      log.setLevel(logging.DEBUG)

  </div>

- <div id="remove-tracer-call">

  `ddtrace.Tracer.__call__` is removed.

  </div>

- <div id="remove-tracer-global-excepthook">

  `ddtrace.Tracer.global_excepthook` is removed.

  </div>

- <div id="remove-tracer-get-call-context">

  `ddtrace.Tracer.get_call_context` is removed. Use `ddtrace.Tracer.current_trace_context` instead.

  </div>

- <div id="remove-tracer-set-service-info">

  `ddtrace.Tracer.set_service_info` is removed.

  </div>

- <div id="remove-tracer-writer">

  `ddtrace.Tracer.writer` is removed. To force flushing of buffered traces to the agent, use `ddtrace.Tracer.flush` instead.

  </div>

- `ddtrace.warnings.DDTraceDeprecationWarning` is removed.

- `DD_TRACE_RAISE_DEPRECATIONWARNING` environment variable is removed.

- <div id="remove-datadog-envs">

  The environment variables prefixed with `DATADOG_` are removed. Use environment variables prefixed with `DD_` instead.

  </div>

- <div id="remove-logging-env">

  The environment variable `DD_LOGGING_RATE_LIMIT` is removed. Use `DD_TRACE_LOGGING_RATE` instead.

  </div>

- <div id="remove-partial-flush-enabled-env">

  The environment variable `DD_TRACER_PARTIAL_FLUSH_ENABLED` is removed. Use `DD_TRACE_PARTIAL_FLUSH_ENABLED` instead.

  </div>

- <div id="remove-partial-flush-min-envs">

  The environment variable `DD_TRACER_PARTIAL_FLUSH_MIN_SPANS` is removed. Use `DD_TRACE_PARTIAL_FLUSH_MIN_SPANS` instead.

  </div>

- <div id="remove-ddtrace-util">

  `ddtrace.util` is removed.

  </div>

- <div id="remove-span-types-enum">

  `ddtrace.ext.SpanTypes` is no longer an `Enum`. Use `SpanTypes.<TYPE>` instead of `SpanTypes.<TYPE>.value`.

  </div>

- `Tracer.write` has been removed.

- <div id="remove-flask-middleware">

  Removed deprecated middleware `ddtrace.contrib.flask.middleware.py:TraceMiddleware`. Use `ddtrace.patch_all` or `ddtrace.patch` instead.

  </div>

- <div id="remove-pymongo-client">

  Removed deprecated function `ddtrace.contrib.pymongo.patch.py:trace_mongo_client`. Use `ddtrace.patch_all` or `ddtrace.patch` instead.

  </div>

- <div id="remove-pymysql-connection">

  Removed deprecated function `ddtrace.contrib.pymysql.tracers.py:get_traced_pymysql_connection`. Use `ddtrace.patch_all` or `ddtrace.patch` instead.

  </div>

- <div id="remove-redis-traced">

  Removed deprecated function `ddtrace.contrib.redis.tracers.py:get_traced_redis`. Use `ddtrace.patch_all` or `ddtrace.patch` instead.

  </div>

- <div id="remove-redis-traced-from">

  Removed deprecated function `ddtrace.contrib.redis.tracers.py:get_traced_redis_from`. Use `ddtrace.patch_all` or `ddtrace.patch` instead.

  </div>

### Deprecation Notes

- <div id="deprecate-basic-config-call">

  `DD_CALL_BASIC_CONFIG` is deprecated.

  </div>

### Bug Fixes

- botocore: fix incorrect context propagation message attribute types for SNS. This addresses [Datadog/serverless-plugin-datadog#232](https://github.com/DataDog/serverless-plugin-datadog/issues/232)
- aiohttp: fix issue causing `ddtrace.contrib.aiohttp_jinja2.patch` module to be imported instead of the `patch()` function.
- tracing/internal: fix encoding of propagated internal tags.
- Fix issue building `ddtrace` from source on macOS 12.
- Fixes wrong numbers of memory allocation being reported in the memory profiler.
- pymongo: fix `write_command` being patched with the wrong method signature.

### Other Notes

- tracing/internal: disable Datadog internal tag propagation

---

## v0.59.2

### Bug Fixes

- botocore: fix incorrect context propagation message attribute types for SNS. This addresses [Datadog/serverless-plugin-datadog#232](https://github.com/DataDog/serverless-plugin-datadog/issues/232)

---

## v0.59.1

### Bug Fixes

- Fix issue building `ddtrace` from source on macOS 12.
- Fixes wrong numbers of memory allocation being reported in the memory profiler.
- pymongo: fix `write_command` being patched with the wrong method signature.

---

## v0.59.0

### Deprecation Notes

- `ddtrace.constants.FILTERS_KEY` is deprecated. Use `settings={"FILTERS": ...}` instead when calling `tracer.configure`.
- `ddtrace.constants.NUMERIC_TAGS` is deprecated.
- `ddtrace.constants.LOG_SPAN_KEY` is deprecated.
- `Pin.app` is deprecated.
- `ddtrace.Span.set_meta` is deprecated. Use `ddtrace.Span.set_tag` instead.
- `ddtrace.Span.set_metas` is deprecated. Use `ddtrace.Span.set_tags` instead.
- `ddtrace.Span.metrics` is deprecated. Use `ddtrace.Span.get_metric` and `ddtrace.Span.set_metric` instead.
- `ddtrace.Span.tracer` is deprecated.
- `ddtrace.Tracer.log` is deprecated. Use `ddtrace.tracer.log` instead.
- `ddtrace.Tracer.sampler` is deprecated.
- `ddtrace.Tracer.priority_sampler` is deprecated.
- `ddtrace.Tracer.tags` is deprecated. Use the environment variable `DD_TAGS<dd-tags>` to set the global tags instead.

### New Features

- The profiler now reports asyncio tasks as part as the task field in profiles. This is enabled by default by replacing the default asyncio loop policy. CPU time, wall time and threading lock times are supported.
- Add tracing support for `sanic>=21.9.0`.

### Bug Fixes

- Fix internal import of deprecated `ddtrace.utils` module.
- Set correct service in logs correlation attributes when a span override the service.
- Fixes import path to not reference `__init__`. This could otherwise be a problem for `mypy`.
- flask: fix resource naming of request span when errors occur in middleware.
- Fix issue when `httpx` service name is `bytes`.
- Fixes build issues on older MacOS versions by updating `libddwaf` to 1.0.18
- pytest: fix unsafe access to xfail reason.

---

## v0.58.5

### Bug Fixes

- tracing/internal: fix encoding of propagated internal tags.

---

## v0.58.4

### Bug Fixes

- Set correct service in logs correlation attributes when a span override the service.

---

## v0.58.3

### Bug Fixes

- Fixes build issues on older MacOS versions by updating `libddwaf` to 1.0.18

---

## v0.58.2

### Bug Fixes

- flask: fix resource naming of request span when errors occur in middleware.
- pytest: fix unsafe access to xfail reason.

---

## v0.58.1

### Bug Fixes

- Fix internal import of deprecated `ddtrace.utils` module.
- Fixes import path to not reference `__init__`. This could otherwise be a problem for `mypy`.

---

## v0.58.0

### Deprecation Notes

- HttpServerConfig is no longer part of the public API.
- `ddtrace.Span.meta` has been deprecated. Use `ddtrace.Span.get_tag` and `ddtrace.Span.set_tag` instead.
- `ddtrace.Span.pprint` is deprecated and will be removed in v1.0.
- `ddtrace.Tracer.writer` is deprecated. To force flushing of buffered traces to the agent, use `ddtrace.Tracer.flush` instead.

### New Features

- botocore: add distributed tracing support for AWS EventBridge, AWS SNS & AWS Kinesis.
- Add `ddtrace.Tracer.agent_trace_url` and `ddtrace.Tracer.flush`.
- Only for CI Visibility (`pytest` integration): remove traces whose root span is not a test.

### Bug Fixes

- Fix application crash on startup when using `channels >= 3.0`.
- Fix parenting of Redis command spans when using aioredis 1.3. Redis spans should now be correctly attributed as child of any active parent spans.
- Fixes incompatibility of wrapped aioredis pipelines in `async with` statements.
- Fixes issue with aioredis when empty pool is not available and execute returns a coroutine instead of a future. When patch tries to add callback for the span using add_done_callback function it crashes because this function is only for futures.
- Escape non-Unicode bytes when decoding aioredis args. This fixes a `UnicodeDecodeError` that can be thrown from the aioredis integration when interacting with binary-encoded data, as is done in channels-redis.
- Ensure `gevent` is automatically patched.
- grpc: ensure grpc.intercept_channel is unpatched properly
- Fix JSON encoding error when a `bytes` string is used for span metadata.
- Profiler raises a typing error when `Span.resource` is unicode on Python 2.7.
- Fix a bug in the heap profiler that could be triggered if more than 2^16 memory items were freed during heap data collection.
- Fix a possible bug in the heap memory profiler that could trigger an overflow when too many allocations were being tracked.
- Fix an issue in the heap profiler where it would iterate on the wrong heap allocation tracker.
- Pymongo instrumentation raises an AttributeError when `tracer.enabled == False`

---

## v0.57.4

### Bug Fixes

- Fix an issue in the heap profiler where it would iterate on the wrong heap allocation tracker.

---

## v0.57.3

### Bug Fixes

- Fix JSON encoding error when a `bytes` string is used for span metadata.
- Fix a bug in the heap profiler that could be triggered if more than 2^16 memory items were freed during heap data collection.
- Fix a possible bug in the heap memory profiler that could trigger an overflow when too many allocations were being tracked.
- Pymongo instrumentation raises an AttributeError when `tracer.enabled == False`

---

## v0.57.2

### Bug Fixes

- Fix application crash on startup when using `channels >= 3.0`.
- Fix parenting of Redis command spans when using aioredis 1.3. Redis spans should now be correctly attributed as child of any active parent spans.
- Fixes issue with aioredis when empty pool is not available and execute returns a coroutine instead of a future. When patch tries to add callback for the span using add_done_callback function it crashes because this function is only for futures.
- Profiler raises a typing error when `Span.resource` is unicode on Python 2.7.

---

## v0.57.1

### Bug Fixes

- Fixes incompatibility of wrapped aioredis pipelines in `async with` statements.
- Escape non-Unicode bytes when decoding aioredis args. This fixes a `UnicodeDecodeError` that can be thrown from the aioredis integration when interacting with binary-encoded data, as is done in channels-redis.
- grpc: ensure grpc.intercept_channel is unpatched properly

---

## v0.57.0

### Deprecation Notes

- `ddtrace.sampler.DatadogSampler.default_sampler` property is deprecated and will be removed in 1.0.
- `ddtrace.propagation.utils` has been deprecated and will be removed in version 1.0.

### New Features

- Add new environment variables to enable/disable django database and cache instrumentation.

  `DD_DJANGO_INSTRUMENT_DATABASES`, `DD_DJANGO_INSTRUMENT_CACHES`

- Add tracing support for the `aioredis` library. Version 1.3+ is fully supported.

- Add django 4.0 support.

- The profiler now automatically injects running greenlets as tasks into the main thread. They can be seen within the wall time profiles.

### Bug Fixes

- The thread safety of the custom buffered encoder was fixed in order to eliminate a potential cause of decoding errors of trace payloads (missing trace data) in the agent.
- Fix handling of Python exceptions during trace encoding. The tracer will no longer silently fail to encode invalid span data and instead log an exception.
- Fix error when calling `concurrent.futures.ThreadPoolExecutor.submit` with `fn` keyword argument.
- Configure a writer thread in a child process after forking based on writer configuration from its parent process.
- Only for CI Visibility (`pytest` integration): Fix calculation of pipeline URL for GitHub Actions.

---

## v0.56.1

### Bug Fixes

- Fix error when calling `concurrent.futures.ThreadPoolExecutor.submit` with `fn` keyword argument.

---

## v0.56.0

### Upgrade Notes

- The aredis integration is now enabled by default.

### Deprecation Notes

- The contents of `monkey.py` have been moved into `_monkey.py` in an effort to internalize the module. Public methods have been imported back into `monkey.py` in order to retain compatibility, but monkey.py will be removed entirely in version 1.0.0.
- The `ddtrace.utils` module and all of its submodules have been copied over into `ddtrace.internal` in an effort to internalize these modules. Their public counterparts will be removed entirely in version 1.0.0.

### New Features

- Profiling now supports tracing greenlets with gevent version prior to 1.3.
- The heap profiler is now enabled by default.
- Add yaaredis ≥ 2.0.0 support.

### Bug Fixes

- Fix Pyramid caller_package level issue which resulted in crashes when starting Pyramid applications. Level now left at default (2).
- Set the correct package name in the Pyramid instrumentation. This should fix an issue where the incorrect package name was being used which would crash the application when trying to do relative imports within Pyramid (e.g. when including routes from a relative path).
- Fix memory leak caused when the tracer is disabled.
- Allow the elasticsearch service name to be overridden using the integration config or the DD_SERVICE_MAPPING environment variable.
- Fixes parsing of `botocore` env variables to ensure they are parsed as booleans.
- Ensure tornado spans are marked as an error if the response status code is 500 \<= x \< 600.

---

## v0.55.4

### Bug Fixes

- Fixes parsing of `botocore` env variables to ensure they are parsed as booleans.
- Ensure tornado spans are marked as an error if the response status code is 500 \<= x \< 600.

---

## v0.55.3

### Bug Fixes

- Fix memory leak caused when the tracer is disabled.

---

## v0.55.2

### Bug Fixes

- Set the correct package name in the Pyramid instrumentation. This should fix an issue where the incorrect package name was being used which would crash the application when trying to do relative imports within Pyramid (e.g. when including routes from a relative path).

---

## v0.55.1

### Bug Fixes

- Fix Pyramid caller_package level issue which resulted in crashes when starting Pyramid applications. Level now left at default (2).

---

## v0.55.0

### Upgrade Notes

- Instead of using error constants from `ddtrace.ext.errors`. Use constants from `ddtrace.constants` module. For example: `ddtrace.ext.errors.ERROR_MSG` -\> `ddtrace.constants.ERROR_MSG`
- Instead of using priority constants from `ddtrace.ext.priority`. Use constants from `ddtrace.constants` module. For Example:: `ddtrace.ext.priority.AUTO_KEEP` -\> `ddtrace.constants.AUTO_KEEP`
- Instead of using system constants from `ddtrace.ext.system`. Use constants from `ddtrace.constants` module. For Example:: `ddtrace.ext.system.PID` -\> `ddtrace.constants.PID`

### Deprecation Notes

- Deprecate DATADOG_TRACE_AGENT_HOSTNAME, DATADOG_TRACE_AGENT_PORT, DATADOG_PRIORITY_SAMPLING, DATADOG_PATCH_MODULES in favor of their DD equivalents.

  \[Deprecated environment variable\] \| \[Recommended environment variable\]

  - For `DATADOG_TRACE_AGENT_HOSTNAME`, use `DD_AGENT_HOST`
  - For `DATADOG_TRACE_AGENT_PORT` use `DD_AGENT_PORT`
  - For `DATADOG_PRIORITY_SAMPLING`, [follow ingestion controls](https://docs.datadoghq.com/tracing/trace_retention_and_ingestion/#recommended-setting-the-global-ingestion-rate-to-100)
  - For `DATADOG_PATCH_MODULES`, use `DD_PATCH_MODULES`

- Moved `ddtrace.ext.errors` constants into the `ddtrace.constants` module. `ddtrace.ext.errors` will be removed in v1.0. Shorthand error constant (MSG,TYPE,STACK) in `ddtrace.ext.errors` will be removed in v1.0. Function `get_traceback()` in ddtrace.ext.errors is now deprecated and will be removed v1.0.

- Moved `ddtrace.ext.priority` constants into `ddtrace.constants` module.

- Moved `ddtrace.ext.system` constants into `ddtrace.constants` module.

### New Features

- Add aredis support \>= 1.1.0
- Add automatic unix domain socket detection for Dogstatsd. The expected path for the socket is `/var/run/datadog/dsd.socket` which if exists, will be used instead of the previous UDP default, `udp://localhost:8125/`. To be used in conjunction with `dogstatsd_socket` in your `datadog.yaml` file, or the `DD_DOGSTATSD_SOCKET` environment variable set on the Datadog agent.
- Add new `DD_TRACE_SAMPLING_RULES` environment variable to override default sampling rules. For Example:: `DD_TRACE_SAMPLING_RULES='[{"sample_rate":0.5,"service":"my-service"}]'`
- Add support for [snowflake-connector-python](https://pypi.org/project/snowflake-connector-python/) \>= 2.0.0. Note that this integration is in beta and is not enabled by default. See the snowflake integration documentation for how to enable.
- Only for CI Visibility (`pytest` integration): include `pytest` version as a tag in the test span.
- Added official support for Python 3.10
- Only for CI Visibility (`pytest` integration): Extract stage and job name from environment data in Azure Pipelines.

### Bug Fixes

- Fixes an issue where all Django function middleware will share the same resource name.
- Fixed an issue with gevent worker processes that caused them to crash and stop.
- Fixes exceptions raised when logging during tracer initialization when `DD_LOGS_INJECTION` is enabled.
- The `ddtrace.utils.wrappers.unwrap` function now raises an error if trying to unwrap a non-wrapped object.
- Only for CI Visibility (`pytest` integration): Fix extraction of branch in GitLab CI.

---

## v0.54.1

### Bug Fixes

- Fixed an issue with gevent worker processes that caused them to crash and stop.
- Fixes exceptions raised when logging during tracer initialization when `DD_LOGS_INJECTION` is enabled.

---

## v0.54.0

### Deprecation Notes

- Deprecate the DATADOG_ENV environment variable in favor of DD_ENV. The use of DD_ENV should follow [Unified Service Tagging](https://docs.datadoghq.com/getting_started/tagging/unified_service_tagging) recommendations.

### New Features

- Add automatic unix domain socket detection for traces. The expected path for the socket is `/var/run/datadog/apm.socket` which if exists, will be used instead of the previous http default, `http://localhost:8126/`. To be used in conjunction with `apm_config.receiver_socket` in your `datadog.yaml` file, or the `DD_APM_RECEIVER_SOCKET` environment variable set on the Datadog agent.
- Update the --info command to be easier to read and provide more helpful information.
- Add support for `DD_PROFILING_ENDPOINT_COLLECTION_ENABLED` env variable to disable endpoint name collection in profiler.
- Add rq integration.
- Tag traces with HTTP headers specified on the `DD_TRACE_HEADER_TAGS` environment variable. Value must be either comma or space separated. e.g. `Host:http.host,User-Agent,http.user_agent` or `referer:http.referer Content-Type:http.content_type`.

### Bug Fixes

- pytest: report exception details directly instead of through a <span class="title-ref">RuntimeWarning</span> exception.
- Fixed the support for Celery workers that fork sub-processes with Python 3.6 and earlier versions.
- Fix the reporting of the allocated memory and the number of allocations in the profiler.
- Fixes cases in which the `test.status` tag of a test span from `pytest` would be missing because `pytest_runtest_makereport` hook is not run, like when `pytest` has an internal error.
- Pin `protobuf` version to `<3.18` for Python \<=3.5 due to support being dropped.
- Make sure that correct endpoint name collected for profiling.

### Other Changes

- Added runtime metrics status and sampling rules to start-up logs.

---

## v0.53.3

### Bug Fixes

- Fixes an issue where all Django function middleware will share the same resource name.

---

## v0.53.2

### Bug Fixes

- Fix the reporting of the allocated memory and the number of allocations in the profiler.

---

## v0.53.1

### Bug Fixes

- Fixed the support for Celery workers that fork sub-processes with Python 3.6 and earlier versions.
- Fixes cases in which the `test.status` tag of a test span from `pytest` would be missing because `pytest_runtest_makereport` hook is not run, like when `pytest` has an internal error.
- Pin `protobuf` version to `<3.18` for Python \<=3.5 due to support being dropped.

---

## v0.53.0

### Upgrade Notes

- Replace DD_TRACER_PARTIAL_FLUSH_ENABLED with DD_TRACE_PARTIAL_FLUSH_ENABLED Replace DD_TRACER_PARTIAL_FLUSH_MIN_SPANS with DD_TRACE_PARTIAL_FLUSH_MIN_SPANS

### Deprecation Notes

- The DD_TRACER_PARTIAL_FLUSH_ENABLED and DD_TRACER_PARTIAL_FLUSH_MIN_SPANS environment variables have been deprecated and will be removed in version 1.0 of the library.

### New Features

- The `ddtrace.Tracer.get_log_correlation_context` method has been added to replace `ddtrace.helpers.get_correlation_ids`. It now returns a dictionary which includes the current span's trace and span ids, as well as the configured service, version, and environment names.
- The gevent tasks are now tracked by the threading lock events

### Bug Fixes

- Fixes an issue where a manually set `django.request` span resource would get overwritten by the integration.
- Pin `setup_requires` dependency `setuptools_scm[toml]>=4,<6.1` to avoid breaking changes.
- The profiler now updates the trace resource when capturing span information with the stack and lock collectors. That means that if the trace resource changes after the profiling events are created, the profiler samples will also be updated. This avoids having trace resource being empty when profiling, e.g., WSGI middleware.

---

## v0.52.2

### Bug Fixes

- Pin `protobuf` version to `<3.18` for Python \<=3.5 due to support being dropped.

---

## v0.52.1

### Bug Fixes

- Pin `setup_requires` dependency `setuptools_scm[toml]>=4,<6.1` to avoid breaking changes.

---

## v0.52.0

### Deprecation Notes

- Removed the `collect_metrics` argument from `Tracer.configure`. See the release notes for v0.49.0 for the migration instructions.

### New Features

- Add tracing support for the `httpx` library. Supported versions `>=0.14.0`.

- ASGI: store the ASGI span in the scope. The span can be retrieved with the
  `ddtrace.contrib.asgi.span_from_scope` function.

- Submit runtime metrics as distribution metrics instead of gauge metrics.

- Support flask-caching (\>= 1.10.0) with the Flask-Cache tracer.

- Only for CI Visibility (<span class="title-ref">pytest</span> integration): It is now possible to specify any of the following git metadata through environment variables:
  - \`DD_GIT_REPOSITORY_URL\`: The url of the repository where the code is stored
  - \`DD_GIT_TAG\`: The tag of the commit, if it has one
  - \`DD_GIT_BRANCH\`: The branch where this commit belongs to
  - \`DD_GIT_COMMIT_SHA\`: The commit hash of the current code
  - \`DD_GIT_COMMIT_MESSAGE\`: Commit message
  - \`DD_GIT_COMMIT_AUTHOR_NAME\`: Commit author name
  - \`DD_GIT_COMMIT_AUTHOR_EMAIL\`: Commit author email
  - \`DD_GIT_COMMIT_AUTHOR_DATE\`: The commit author date (ISO 8601)
  - \`DD_GIT_COMMIT_COMMITTER_NAME\`: Commit committer name
  - \`DD_GIT_COMMIT_COMMITTER_EMAIL\`: Commit committer email
  - \`DD_GIT_COMMIT_COMMITTER_DATE\`: The commit committer date (ISO 8601)

### Bug Fixes

- ASGI: handle decoding errors when extracting headers for trace propagation.

- Corrected some typing annotations for PEP 484 compliance

- Django: add support for version 3.1+ ASGI applications. A different codepath is taken for requests starting in Django 3.1 which led to the top level span not being generated for requests. The fix introduces automatic installation of the ASGI middleware to trace Django requests.

- dogpile.cache: handle both kwargs and args in the wrapper functions (using
  only kwargs would result in an IndexError.

- Fixes an issue with the Django integration where if the `urlconf` changes at any point during the handling of the request then the resource name will only be `<METHOD> 404`. This fix moves resource name resolution to the end of the request.

- Fixes error with tagging non-string Flask view args.

- `werkzeug.exceptions.NotFound` 404 errors are no longer raised and logged as a server error in the Flask integration.

- Fixes type hinting for `**patch_modules` parameter for `patch`/`patch_all` functions.

- Fixes an issue when using the pytest plugin with doctest which raises an `AttributeError` on `DoctestItem`.

- Fixes a bug in the pytest plugin where xfail test cases in a test file with a module-wide skip raises attribute errors and are marked as xfail rather than skipped.

- Fixed the handling of sanic endpoint paths with non-string arguments.

- opentracer: don't override default tracing config for the <span class="title-ref">ENABLED</span>,
  <span class="title-ref">AGENT_HOSTNAME</span>, <span class="title-ref">AGENT_HTTPS</span> or <span class="title-ref">AGENT_PORT</span> settings.

---

## v0.51.3

### Bug Fixes

- Pin `setup_requires` dependency `setuptools_scm[toml]>=4,<6.1` to avoid breaking changes.

---

## v0.51.2

### New Features

- ASGI: store the ASGI span in the scope. The span can be retrieved with the
  `ddtrace.contrib.asgi.span_from_scope` function.

### Bug Fixes

- ASGI: handle decoding errors when extracting headers for trace propagation.
- Corrected some typing annotations for PEP 484 compliance
- Django: add support for version 3.1+ ASGI applications. A different codepath is taken for requests starting in Django 3.1 which led to the top level span not being generated for requests. The fix introduces automatic installation of the ASGI middleware to trace Django requests.
- Fixes error with tagging non-string Flask view args.
- Fixes type hinting for `**patch_modules` parameter for `patch`/`patch_all` functions.
- Fixes a bug in the pytest plugin where xfail test cases in a test file with a module-wide skip raises attribute errors and are marked as xfail rather than skipped.

---

## v0.51.0

### Upgrade Notes

- The legacy Django configuration method (deprecated in 0.34) has been removed.
- botocore: Update trace propagation format for directly invoked Lambda functions. This breaks compatibility with Lambda functions instrumented with datadog-lambda-python \< v41 or datadog-lambda-js \< v3.57.0. Please upgrade datadog-lambda-\* in invoked lambda functions, or engage legacy compatibility mode in one of two ways:
  - ddtrace.config.botocore.invoke_with_legacy_context = True
  - DD_BOTOCORE_INVOKE_WITH_LEGACY_CONTEXT=true

### Deprecation Notes

- `monkey.patch_module` is deprecated.
- `monkey.get_patch_module` is deprecated.

### New Features

- Added support for `jinja2~=3.0.0`.
- The pytest integration now uses the name of the repository being tested as the default test service name.
- Added support for `aiopg~=0.16.0`.
- Add MariaDB integration.
- The profiler now exports active tasks for CPU and wall time profiles.

### Bug Fixes

- Fixes an issue with enabling the runtime worker introduced in v0.49.0 where no runtime metrics were sent to the agent.
- Fix pymongo 3.12.0+ spans not being generated.
- Fixed JSON encoding errors in the pytest plugin for parameterized tests with dictionary parameters with tuple keys. The pytest plugin now always JSON encodes the string representations of test parameters.
- Fixed JSON encoding errors in the pytest plugin for parameterized tests with complex Python object parameters. The pytest plugin now defaults to encoding the string representations of non-JSON serializable test parameters.
- Fix a possible NoneType error in the WSGI middleware start_response method.

---

## v0.50.4

### Bug Fixes

- Fixes a bug in the pytest plugin where xfail test cases in a test file with a module-wide skip raises attribute errors and are marked as xfail rather than skipped.

---

## v0.50.3

### Bug Fixes

- Fixed the handling of sanic endpoint paths with non-string arguments.

---

## v0.50.2

### Bug Fixes

- Fixed JSON encoding errors in the pytest plugin for parameterized tests with dictionary parameters with tuple keys. The pytest plugin now always JSON encodes the string representations of test parameters.

---

## v0.50.1

### Bug Fixes

- Fixed JSON encoding errors in the pytest plugin for parameterized tests with complex Python object parameters. The pytest plugin now defaults to encoding the string representations of non-JSON serializable test parameters.
- Fix pymongo 3.12.0+ spans not being generated.
- Fix a possible NoneType error in the WSGI middleware start_response method.

---

## v0.50.0

### Prelude

Major changes to context management. See the upgrade section for the specifics. Note that only advanced users of the library should be affected by these changes. For the details please refer to the Context section of the docs: <https://ddtrace.readthedocs.io/en/v0.50.0/advanced_usage.html>

### Deprecation Notes

- The reuse of a tracer that has been shut down has been deprecated. A new tracer should be created for generating new traces.
- The deprecated dbapi2 configuration has been removed. The integration-specific configuration should be used instead. Look at the v0.48.0 release notes for migration instructions.

### Upgrade Notes

- `ddtrace.contrib.asyncio`

  - `AsyncioContextProvider` can now return and activate `None`, `Span` or `Context` objects.

- `ddtrace.contrib.gevent`

  - `GeventContextProvider` can now return and activate `None`, `Span` or `Context` objects.

- `ddtrace.contrib.tornado`

  - `TracerStackContext` can now return and activate `None`, `Span` or `Context` objects.

- `ddtrace.context.Context` no longer maintains the active/current span state.

  `get_current_root_span()` has been removed. Use `tracer.current_root_span()` instead. `get_current_span()` has been removed. Use `tracer.current_span()` instead. `add_span()` has been removed. To activate a span in an execution use `tracer.context_provider.activate()` instead. `close_span()` has been removed. To deactivate a span in an execution use `tracer.context_provider.activate()` instead.

- `ddtrace.provider.BaseContextProvider` `active()` now returns `None`, `Span` or `Context` objects. `activate()` now accepts `None`, `Span` or `Context` objects.

- `ddtrace.span.Span`

  - `Span.context` will now return a `Context`

- `ddtrace.tracer.Tracer` `tracer.get_call_context()` will now return a one-off `Context` reference. This is to maintain backwards compatibility with the API but the functionality differs slightly. `tracer.start_span()` passing a `span.context` for `child_of` no longer adds the strong `_parent` reference to the new span.

- Support for MySQL-python has been removed.

- Support for psycopg \< 2.7 has been removed.

### New Features

- Add `DD_CALL_BASIC_CONFIG={true,false}` environment variable to control whether `ddtrace` calls `logging.basicConfig`. By default when using `ddtrace-run` or running in debug mode `logging.basicConfig` is called to ensure there is always a root handler. This has compatibility issues for some logging configurations. `DD_CALL_BASIC_CONFIG=false` can be used to skip calling `logging.basicConfig`. The default value is `true` to maintain existing behavior.
- agent: support URL with a base path
- Automated context management should now work in all asynchronous frameworks that use `contextvars`.
- `tracer.start_span()` now accepts an `activate` argument (default `False`) to allow manual context management.
- `tracer.current_trace_context()` has been added to be used to access the trace context of the active trace.
- A warning has been added to alert when gevent monkey patching is done after ddtrace has been imported.
- Add support for Flask 2
- Added retry logic to the tracer to mitigate potential networking issues, like timeouts or dropped connections.
- Add new `DD_TRACE_AGENT_TIMEOUT_SECONDS` to override the default connection timeout used when sending data to the trace agent. The default is `2.0` seconds.
- The CI tagging for the pytest plugin now includes OS and Python Runtime metadata including system architecture, platform, version, and Python runtime name and version.
- Add new environment variables to configure the internal trace writer.

  `DD_TRACE_WRITER_MAX_BUFFER_SIZE`, `DD_TRACE_WRITER_INTERVAL_SECONDS`, `DD_TRACE_WRITER_MAX_PAYLOAD_SIZE_BYTES`

- The exception profiler now gathers and exports the traces and spans information.
- The pytest plugin now includes support for automatically tagging spans with parameters in parameterized tests.
- The Python heap profiler can now be enabled by setting the `DD_PROFILING_HEAP_ENABLED` environment variable to `1`.

### Bug Fixes

- The OpenTracing `tracer.start_span` method no longer activates spans.
- Datadog active spans will no longer take precedence over OpenTracing active spans.
- django: fix a bug where multiple database backends would not be instrumented.
- django: fix a bug when postgres query is composable sql object.
- A possible memory leak that occurs when tracing across a fork has been fixed. See <https://github.com/DataDog/dd-trace-py/pull/2497> for more information.
- Fix double patching of `pymongo` client topology.
- The shutdown task is re-registered when a tracer is reused after it has been shut down.
- Fixed the optional argument of `Span.finish` to `Optional[float]` instead of `Optional[int]`.
- Fixed the handling of the Django template name tag causing type errors.

- Fixes an issue when trying to manually start the runtime metrics worker:

      AttributeError: module 'ddtrace.internal.runtime' has no attribute 'runtime_metrics'

- sanic: update instrumentation to support version 21.

- Performance of the Celery integration has been improved.

- Fix runtime-id and system.pid tags not being set on distributed traces.

### Other Changes

- The pytest plugin now includes git metadata tags including author name and email as well as commit message from CI provider environments.
- The profiler won't be ignoring its own resource usage anymore and will report it in the profiles.
- The botocore integration excludes AWS endpoint call parameters that have a name ending with `Body` from the set of span tags.

---

## v0.49.4

### Bug Fixes

- Fixes an issue when trying to manually start the runtime metrics worker:

      AttributeError: module 'ddtrace.internal.runtime' has no attribute 'runtime_metrics'

- Fixes an issue with enabling the runtime worker introduced in v0.49.0 where no runtime metrics were sent to the agent.

---

## v0.49.3

### Bug Fixes

- django: fix a bug where multiple database backends would not be instrumented.
- django: fix a bug when postgres query is composable sql object.

---

## v0.49.2

### Bug Fixes

- Fix double patching of `pymongo` client topology.

---

## v0.49.1

### New Features

- Add support for Flask 2

---

## v0.49.0

### Prelude

Several deprecations have been made to `Context` as we prepare to move active span management out of this class.

### Upgrade Notes

- Support for aiohttp previous to 2.0 has been removed.

- Support for deprecated <span class="title-ref">DD_PROFILING_API_URL</span> environment variable has been removed. Use <span class="title-ref">DD_SITE</span> instead.

- Support for deprecated <span class="title-ref">DD_PROFILING_API_KEY</span> environment variable has been removed. Use <span class="title-ref">DD_API_KEY</span> instead.

- Profiling support for agentless mode must now be explicitly enabled.

- The ddtrace pytest plugin can now label spans from test cases marked xfail with the tag "pytest.result"
  and the reason for being marked xfail under the tag "pytest.xfail.reason".

- Removed <span class="title-ref">ddtrace.ext.AppTypes</span> and its usages in the tracer library.

- requests: spans will no longer inherit the service name from the parent.

- The return value of `Span.pprint()` has been changed to a single line in the tracer debug logs rather than the previous custom multiline format.

- Spans are now processed per tracer instance. Formerly spans were stored per-Context which could be shared between tracer instances. Note that context management is not affected. Tracers will still share active spans.

- Spans from asynchronous executions (asyncio, gevent, tornado) will now be processed and flushed together. Formerly the spans were handled per-task.

- `tracer.write()` will no longer have filters applied to the spans passed to it.

- The function `ddtrace.utils.merge_dicts` has been removed.

### Deprecation Notes

- `Context.clone` is deprecated. It will not be required in 0.50.

- `Context.add_span` is deprecated and will be removed in 0.50.

- `Context.add_span` is deprecated and will be removed in 0.50.

- `Context.close_span` is deprecated and will be removed in 0.50.

- `Context.get_current_span` is deprecated and will be removed in 0.50 please use <span class="title-ref">Tracer.current_span</span> instead.

- `Context.get_current_root_span` is deprecated and will be removed in 0.50 please use `Tracer.current_root_span` instead.

- Deprecate the configuration of the analytics through the generic dbapi2 configuration. This should now be configured via integration configurations, for example:

      # Before
      export DD_TRACE_DBAPI2_ANALYTICS_ENABLED=1

      # After
      export DD_TRACE_SQLITE3_ANALYTICS_ENABLED=1

- <span class="title-ref">ddtrace.compat</span> has been deprecated and will be removed from the public API in ddtrace version 1.0.0.

- Deprecate <span class="title-ref">ddtrace.config.dbapi2</span> as default for <span class="title-ref">TracedCursor</span> and <span class="title-ref">TracedConnection</span> as well as <span class="title-ref">DD_DBAPI2_TRACE_FETCH_METHODS</span>. Use <span class="title-ref">IntegrationConfig</span> and <span class="title-ref">DD\_\<INTEGRATION\>\_TRACE_FETCH_METHODS</span> specific to each dbapi-compliant library. For example:

      # Before
      config.dbapi2.trace_fetch_methods = True

      # After
      config.psycopg2.trace_fetch_methods = True

- The use of `ddtrace.encoding` has been deprecated and will be removed in version 1.0.0.

- The <span class="title-ref">ddtrace.http</span> module has been deprecated and will be removed in version 1.0.0, with the <span class="title-ref">ddtrace.http.headers</span> module now merged into <span class="title-ref">ddtrace.trace_utils</span>.

- The `collect_metrics` argument of the `tracer.configure` method has been deprecated. Runtime metrics should be enabled only via the `DD_RUNTIME_METRICS_ENABLED` environment variable.

### New Features

- The futures integration is now enabled by default.
- requests: add global config support. This enables the requests service name to be configured with `ddtrace.config.requests['service']` or the `DD_REQUESTS_SERVICE` environment variable.

### Bug Fixes

- Fix broken builds for Python 2.7 on windows where `<stdint.h>` was not available. This change also ensures we build and publish `cp27-win` wheels.
- CGroup file parsing was fixed to correctly parse container ID with preceding characters.
- grpc: handle None values for span tags.
- grpc: handle no package in fully qualified method
- grpc: Add done callback in streaming response to avoid unfinished spans if a <span class="title-ref">StopIteration</span> is never raised, as is found in the Google Cloud libraries.
- grpc: handle IPv6 addresses and no port in target.
- Fix DD_LOGS_INJECTION incompatibility when using a `logging.StrFormatStyle` (`logging.Formatter(fmt, style="{")`) log formatter.
- Fixed a bug that prevented the right integration name to be used when trying to patch a module on import that is already loaded.
- Fix `urllib3` patching not properly activating the integration.
- gRPC client spans are now marked as measured by default.
- Fixes issue of unfinished spans when response is not a <span class="title-ref">grpc.Future</span> but has the same interface, as is the case with the base future class in <span class="title-ref">google-api-core</span>.
- In certain circumstances, the profiles generated in a uWSGI application could have been empty. This is now fixed and the profiler records correctly the generated events.
- The default agent timeout for profiling has been restored from 2 to 10 seconds to avoid too many profiles from being dropped.
- Fix issue with missing traces when using `pymemcache.client.hash.HashClient`.
- Added missing pymongo integration configuration, which allows overriding the service name for all the emitted spans.

### Other Changes

- Added environment variable <span class="title-ref">DD_BOTTLE_DISTRIBUTED_TRACING</span> to enable distributed tracing for bottle.
- The <span class="title-ref">attrs</span> library has been unvendored and is now required as a normal Python dependency with a minimum version requirement of 19.2.0.
- The <span class="title-ref">six</span> library has been removed from <span class="title-ref">vendor</span> and the system-wide version is being used. It requires version 1.12.0 or later.
- Documentation on how to use Gunicorn with the `gevent` worker class has been added.
- Added environment variable <span class="title-ref">DD_FALCON_DISTRIBUTED_TRACING</span> to enable distributed tracing for falcon.
- When extracting context information from HTTP headers, a new context is created when the trace ID is either 0 or not available within the headers.
- Added environment variable <span class="title-ref">DD_PYLONS_DISTRIBUTED_TRACING</span> to enable distributed tracing for pylons.
- Update `pymemcache` test suite to test latest versions.
- Added <span class="title-ref">config.pyramid.distributed_tracing</span> setting to integration config for pyramid.
- The `ddtrace.payload` submodule has been removed.
- Added environment variable <span class="title-ref">DD_TORNADO_DISTRIBUTED_TRACING</span> to enable distributed tracing for tornado.

---

## v0.48.5

### Bug Fixes

- django: fix a bug where multiple database backends would not be instrumented.
- django: fix a bug when postgres query is composable sql object.

---

## v0.48.4

### Bug Fixes

- grpc: handle None values for span tags.
- grpc: Add done callback in streaming response to avoid unfinished spans if a <span class="title-ref">StopIteration</span> is never raised, as is found in the Google Cloud libraries.

## v0.48.3

---

### Bug Fixes

- grpc: handle no package in fully qualified method
- grpc: handle IPv6 addresses and no port in target.
- gRPC client spans are now marked as measured by default.
- Fixes issue of unfinished spans when response is not a <span class="title-ref">grpc.Future</span> but has the same interface, as is the case with the base future class in <span class="title-ref">google-api-core</span>.

## v0.48.2

---

### Bug Fixes

- The default agent timeout for profiling has been restored from 2 to 10 seconds to avoid too many profiles from being dropped.

---

## v0.48.1

### Bug Fixes

- Fix `urllib3` patching not properly activating the integration.
- In certain circumstances, the profiles generated in a uWSGI application could have been empty. This is now fixed and the profiler records correctly the generated events.

---

## v0.48.0

### Upgrade Notes

- The deprecated <span class="title-ref">dogstatsd_host</span> and <span class="title-ref">dogstatsd_port</span> arguments to <span class="title-ref">tracer.configure()</span> have been removed.
- Support for gevent 1.0 has been removed and gevent \>= 1.1 is required.
- flask: deprecated configuration option <span class="title-ref">extra_error_codes</span> has been removed.
- The deprecated `pyddprofile` wrapper has been removed. Use `ddtrace-run` with `DD_PROFILING_ENABLED=1` set instead.
- A <span class="title-ref">ValueError</span> will now be raised on tracer initialization if the Agent URL specified to the initializer or with the environment variable <span class="title-ref">DD_TRACE_AGENT_URL</span> is malformed.
- **uWSGI** is no longer supported with `ddtrace-run` due to a limitation of how tracer initialization occurs. See the updated instructions for enabling tracing in the library `uWSGI documentation<uwsgi>`.

### New Features

- dogpile.cache: is now automatically instrumented by default.
- pylons: now supports all the standard http tagging including query string, custom error codes, and request/response headers.
- The ddtrace pytest plugin can now call `ddtrace.patch_all` via the `--ddtrace-patch-all` option.
- `Span` now accepts a `on_finish` argument used for specifying functions to call when a span finishes.
- Adds support for the Datadog Lambda Extension. The tracer will send traces to the extension by default if it is present.
- Add support for space-separated <span class="title-ref">DD_TAGS</span>.
- urllib3: add urllib3 integration

### Bug Fixes

- The `Records` parameter to `Firehose` endpoint calls is being excluded from the tags to avoid generating traces with a large payload.
- Tracer: fix configuring tracer with dogstatsd url.
- elasticsearch: patch versioned elasticsearch modules (elasticsearch1, ..., elasticsearch7).
- botocore: Do not assume that ResponseMeta exists in the results.
- django: handle erroneous middleware gracefully.
- The tracer now captures the task ID from the cgroups file for Fargate \>= 1.4.0 and reports it to the agent as the Datadog-Container-ID tag.
- Fix a bug when tracing a mako `DefTemplate` or any `Template` that does not have a `filename` property.
- flask: fix a bug when the query string would contain non-Unicode characters
- Fix a formatting issue on error exporting profiles.
- A workaround is provided for the problem with uWSGI worker processes failing to respawn. This can occur when using `ddtrace-run` for automatic instrumentation and configuration or manual instrumentation and configuration without the necessary uWSGI options. The problem is caused by how the tracer can end up starting threads in the master process before uWSGI forks to initialize the workers processes. To avoid this, we have provided updated instructions for enabling tracing in the library `uWSGI documentation<uwsgi>`.

### Other Changes

- The logic behind the header extraction for distributed tracing has been improved.
- The default connection timeout for the profiling agent has now been reduced from 10 to 2 seconds to match the tracer behavior.
- The tracemalloc memory profiler, which was disabled by default, has been removed.
- Query strings are stripped out from URLs by default when setting URL metadata on a span. This change affects all integrations that store HTTP metadata, like aiohttp, falcon, requests, urllib3.

---

## v0.47.0

### Upgrade Notes

- elasticsearch: removed <span class="title-ref">get_traced_transport</span> method and <span class="title-ref">ddtrace.contrib.elasticsearch.transport</span> module.
- The profiler now automatically sets up uWSGI compatibility in auto mode or with <span class="title-ref">profile_children=True</span>. Make sure that you don't have custom code instrumenting the profiler in those cases.
- The `Tracer` class properties DEFAULT_HOSTNAME, DEFAULT_PORT, DEFAULT_DOGSTATSD_PORT, DEFAULT_DOGSTATSD_URL, DEFAULT_AGENT_URL have been removed.

### New Features

- cherrypy: introduce TraceMiddleware for the CherryPy web framework.
- django: tag root spans as measured.
- elasticsearch: add support for version 7.
- fastapi: add integration.
- Introduce support for the DD_SERVICE_MAPPING environment variable to allow remapping service names on emitted spans.
- httplib: distributed tracing is now enabled by default.
- The profiler now supports most operation mode from uWSGI without much configuration. It will automatically plug itself in post fork hooks when multiprocess mode is used.
- wsgi: add tracing middleware.

### Bug Fixes

- Resolves an issue in Django tracing where, if <span class="title-ref">query_string</span> is not present in request.META, a KeyError is raised, causing the request to 500
- Deprecate the DD_LOGGING_RATE_LIMIT variable in favor of the standard DD_TRACE_LOGGING_RATE for configuring the logging rate limit.
- sampler: removed bug causing sample_rate of 0 to be reset to 1, and raise ValueError instead of logging.
- starlette: unpatch calls correctly.
- flask: fix memory leak of sampled out traces.
- Fix CPU time and wall time profiling not ignoring the profiler tasks with gevent.

### Other Changes

- The default maximum CPU time used for the stack profiler (CPU time, wall time and exceptions profiling) has been decreased from 2% to 1%.

---

## v0.46.0

### Upgrade Notes

- The profiler will only load tags from the DD_TAGS environment variable once at start.

### Deprecation Notes

- flask: Use `HTTP Custom Error Codes <http-custom-error>` instead of `ddtrace.config.flask['extra_error_codes']`.

### New Features

- aiohttp: store request and response headers.
- bottle: store request and response headers.
- flask: store response headers.
- molten: store request headers.
- pyramid: store request and response headers.
- flask: store request and response headers when auto-instrumented.
- The <span class="title-ref">ddtrace.profiling.auto</span> module will warn users if gevent monkey patching is done after the profiler is auto-instrumented.
- The <span class="title-ref">Profiler</span> object can now be passed tags with the <span class="title-ref">tags</span> keyword argument.

### Bug Fixes

- dbapi: avoid type error with potential non-compliance in db libraries when setting tag for row count.
- django: add legacy resource format of <span class="title-ref">{handler}</span>.
- grpc: fix wrapper for streaming response to support libraries that call an internal method directly.
- sanic: use path parameter names instead of parameter values for the resource.
- The profiler won't deadlock on fork when gevent monkey patch is enabled.
- requests: fix TracedSession when patches are not applied.

---

## v0.45.0

### Prelude

Build and deploy Python 3.9 wheels for releases

### Upgrade Notes

- Context.get() has been removed and the functionality has been rolled into Context.close_span().
- Tracer.record() has similarly been removed as it is no longer useful with Context.get() removed.
- The deprecated compatibility module <span class="title-ref">ddtrace.profile</span> has been removed.
- The profiler now uses the tracer configuration is no configuration is provided.

### Deprecation Notes

- The <span class="title-ref">pyddprofile</span> wrapper is deprecated. Use <span class="title-ref">DD_PROFILING_ENABLED=true ddtrace-run</span> instead.
- The profiler does not catch uncaught exception anymore.

### New Features

- botocore: added <span class="title-ref">distributed_tracing</span> configuration setting which is enabled by default.

- The ddtrace-run command now supports the following arguments:
  -h, --help -d, --debug enable debug mode (disabled by default) -i, --info print library info useful for debugging -p, --profiling enable profiling (disabled by default) -v, --version show program's version number and exit

  It now also has friendlier error messages when used incorrectly.

- Add functionality to call gevent.monkey.patch_all() with ddtrace-run by setting the environment variable DD_GEVENT_PATCH_ALL=true. This ensures that gevent patching is done as early as possible in the application.

- botocore: inject distributed tracing data to <span class="title-ref">ClientContext</span> to trace lambda invocations.

- botocore: inject tracing data to <span class="title-ref">MessageAttributes</span>.

- The profiler now tracks the running gevent Greenlet and store it as part of the CPU and wall time profiling information.

- The profiler is now able to upload profiles to the Datadog Agent by using a Unix Domain Socket.

- It is now possible to pass a <span class="title-ref">url</span> parameter to the <span class="title-ref">Profiler</span> to specify the Datadog agent location.

- The new memory profiler for Python is now enabled by default. This improves the profiler memory consumption and performance impact. It can still be disabled by setting <span class="title-ref">DD_PROFILING_MEMALLOC=0</span> as an environment variable.

- The profiler now uses the tracer configuration is no configuration is provided.

- pytest integration. This enables the [pytest](https://pytest.org) runner to trace test executions.

### Bug Fixes

- core: always reset the current_span in the context.
- django: Http404 exceptions will no longer be flagged as errors
- django: add safe guards for building http.url span tag.
- aiobotocore: set span error for 5xx status codes.
- elasticsearch: set span error for 5xx status codes.
- django, DRF, ASGI: fix span type for web request spans.
- Fixes span id tagging in lock profiling.
- Fix UDS upload for profiling not using the correct path.
- Fixed an issue in profiling exporting profiles twice when forking.
- core: fix race condition in TracerTagCollector.

### Other Changes

- Start-up logs are now disabled by default. To enable start-up logs use <span class="title-ref">DD_TRACE_STARTUP_LOGS=true</span> or <span class="title-ref">DD_TRACE_DEBUG=true</span>.

---

## v0.44.1

### Bug Fixes

- Fixes span id tagging in lock profiling.

---

## v0.44.0

### Prelude

Add support for Python 3.9

### New Features

- Store request headers in Flask integration.
- pyodbc integration. This enables the [pyodbc](https://github.com/mkleehammer/pyodbc) library to trace queries.
- starlette integration resource aggregation This aggregates endpoints to the starlette application resource that was accessed. It occurs by default but it is configurable through config.starlette\["aggregate_resources"\].
- The profiler now captures the traces information with the lock profiling.
- The Profiler instances now restart automatically in child process when the main program is forked. This only works for Python ≥ 3.7.

### Bug Fixes

- dbapi: add support for connection context manager usage
- django: check view before instrumenting MRO.
- core: use loose types when encoding.
- Patch pynamodb on import to prevent patching conflicts with gevent.
- tornado: handle when the current span is None in log_exception().

---

## 0.43.0 (5/10/2020)

- fix(django): avoid mixing str and non-str args for uri helper
- fix(asgi): tag 500-level responses as errors
- fix(asgi): set http status when exception raised
- fix(rediscluster): support rediscluster==2.1.0
- fix(asyncio): enable patch by default
- fix(asyncio): patch base event loop class
- fix(vertica): use strings in `__all__`
- feat(core): backport contextvars
- fix(sanic): fix patching for sanic async http server (#1659)
- fix(flask): make template patching idempotent
- fix(core): Do not rate limit log lines when in debug
- fix(profiling): Fix a potential deadlock on profiler restart after fork()

---

## 0.42.0 (14/09/2020)

- feat(django): add database_service_name config option
- feat: add global service name configuration for dbapi integrations
- fix(falcon): set span error for 5xx responses
- fix(core): always store span_type as str on span
- feat(pymongo): trace tcp connections
- fix(logging): cast span_id and trace_id as string when adding to the record.
- fix(gevent): patch ssl modules on import
- feat(core): add trace_utils module
- fix(core): expose http setting on global config
- feat(core): consolidate fork checks

---

## 0.41.2 (25/08/2020)

- Fix for an issue introduced by patching classes in the MRO of a Django View class (#1625).

---

## 0.41.1 (25/08/2020)

- reintroduce wrapt for patching Django view methods. ([#1622](https://github.com/DataDog/dd-trace-py/pull/1622))

---

## 0.41 (05/08/2020)

### Changes

- feat: add asgi integration (#1567)
- feat(profiling): reduce the default amount of sampling for memory/lock to 2% (#1586)
- fix(profiling/line2def): handle empty filename (#1585)
- fix(grpc): GRPC Channel Pin (#1582 -- thanks @munagekar)
- feat(core): make environment variables consistent with other languages (#1575)
- fix(profiling,gevent): fix race condition with periodic thread (#1569)
- fix(core): disable import hooks (#1563)
- feat(core): set tags from DD_TAGS (#1561)
- fix(profiling): lock Recorder on reset (#1560)
- feat(django): add option for using legacy resource format (#1551 -- thanks @tredzko, @jheld)
- feat(core): add startup logging (#1548)
- feat(core): add msgpack encoder (#1491)

### Full changeset

https://github.com/DataDog/dd-trace-py/compare/v0.40.0...v0.41.0


---


## 0.40.2 (25/08/2020)

- Fix for an issue introduced by patching classes in the MRO of a Django View class (#1625).

---


## 0.40.1 (25/08/2020)

- reintroduce wrapt for patching Django view methods. ([#1622](https://github.com/DataDog/dd-trace-py/pull/1622))

---

## 0.40 (17/07/2020)

# Upgrading to 0.40.0

This release includes performance improvements in the core library, updates profiling, and configuration changes to several integrations. This release also adds support for installing on Windows.

## grpc

* Use `ddtrace.config.grpc["service_name"]` to set service name reported by default for gRPC client instances. The ``DD_GRPC_SERVICE`` environment variable can also be used.

## redis

* Use `ddtrace.config.redis["service"]` to set the service name for the `redis` integration. The environment variable `DD_REDIS_SERVICE` can also be used.

## httplib

* To enable distributed tracing, use `ddtrace.config.httplib["distributed_tracing"]`. By default, distributed tracing for `httplib` is disabled.

# Changes

## Improvements

- fix(monkey): use lock on manual patched module add (#1479 -- thanks @uniq10)
- core: re-enable custom rng (#1474)
- core: rewrite queue (#1534)
- pin: make service optional (#1529)
- feat(ddtrace-run): allow to enable profiling (#1537)
- feat(profiling): enable flush on exit by default for Profiler (#1524)
- fix(grpc): compute service name dynamically (#1530)
- feat(redis): add global service configuration (#1515)
- feat(httplib): support distributed tracing (#1522 -- thanks @jirikuncar)
- refactor(profiling): hide Profiler._schedulers (#1523)
- feat(profiling): set Datadog-Container-Id when uploading profiles (#1520)
- feat(profiling/http): emit log message when server returns 400 (#1477)
- feat(profiling): validate API key format (#1459)

## Bug fixes

- fix(profiling): fix memory leak in Python 2 stack collector (#1568)
- fix(profiling): disable exception profiling on Windows (#1538)
- fix(profiling/stack): fix GIL switching (#1475)

## Full changeset

Read the [full changeset](https://github.com/DataDog/dd-trace-py/compare/v0.39.0...v0.40.0).

---

## 0.39.2 (25/08/2020)

- Fix for an issue introduced by patching classes in the MRO of a Django View class (#1625).

---

## 0.39.1 (25/08/2020)

- reintroduce wrapt for patching Django view methods. ([#1622](https://github.com/DataDog/dd-trace-py/pull/1622))

---

## 0.39 (11/06/2020)

### Deprecations

- The `decode()` method on our encoders located in `ddtrace.encoders` is scheduled to be removed in 0.40.

### Integrations

#### Django

- Add headers tracing configuration. This will enable headers on requests to be attached as tags on request spans. This can be done by using the `ddtrace.config` API like so: `config.django.http.trace_headers(["my-header-i-want-to-trace"])`. Thanks to @JoseKilo for contributing this feature!
- Fix for a bug where we didn't handle all cases for a template name. Thanks @sibsibsib!

#### Elasticsearch

- Fix for a bug that causes the tracer to crash if params is `None`.

#### grpc

- Fix handling `None` RpcMethodHandlers

### Tracer

- core: deprecate encoder decode()

### Profiling

- Now included by default with the tracing package
- Support for the `DD_ENV` and `DD_VERSION` environment variable configuration.
- A bunch of gevent fixes. See below for the details.

### OpenTracing

- Support for tracer interleaving between the Datadog tracer (used in integrations) and the OpenTracing tracer provided in the library.


## Full Change set

### Deprecations

- core: deprecate encoder decode() (#1496)

### Features

- docs: add changelog from github (#1503)
- feat(profiling): disable trace tracking in tracer by default (#1488)
- feat(profiling): allow to pass version to Profiler (#1478)
- feat(profiling): allow to pass env to Profiler (#1473)
- feat(profiling): install the profiling extra by default (#1463)
- feat(profiling): raise an error on start if endpoint is empty (#1460)
- feat(profiling): validate API key format (#1459)
- feat(profiling): track gevent greenlets (#1456)
- feat(profiling/pprof): export trace id as stack labels (#1454)
- feat(django): Implement headers tracing (#1443 -- thanks @JoseKilo)
- feat(profiling): allow to pass service_name to the Profiler object (#1440)
- feat(opentracing): support for tracer interleaving (#1394)

### Fixes

- fix(profiling): multi-threading/gevent issues with ThreadLinkSpan (#1485)
- refactor(profiling/recorder): remove filtering mechanism (#1482)
- fix(profiling/stack): lock _WeakSet in ThreadSpanLinks (#1469)
- span: changed finished attribute implementation (#1467)
- fix(grpc): RpcMethodHandler can be None (#1465)
- fix(elasticsearch): ensure params is a dict before urlencoding (#1449, #1451)
- fix(profiling): identify Python main thread properly with gevent (#1445)
- fix(django) handle different template view name types (#1441 -- thanks @sibsibsib)
- fix(profiling/periodic): make sure that a service cannot be started twice (#1439)
- fix(profiling): use gevent.monkey rather than private _threading module (#1438)
- fix(profiling): fix negative CPU time (#1437)
- fix(profiling/periodic): PERIODIC_THREAD_IDS race condition (#1435)

### Tests

- test: show 10 slowest tests (#1504)
- test(profiling): fix stress test (#1500)
- test(profiling): fix test_truncate random failure (#1498)
- test(profiling): fix test_collect_once random failure (#1497)
- test(profiling/http): fix fail cases (#1493)
- test(profiling): enable verbose + no capture (#1490)
- test(profiling): increase error tolerance (#1489)
- test(profiling): make stack stress test gevent compatible (#1486)
- tests: wait for uds server to start before using it (#1472)
- ci: update Python versions (#1446)

https://github.com/DataDog/dd-trace-py/compare/v0.38.2...v0.39.0

https://github.com/DataDog/dd-trace-py/milestone/57?closed=1

---


## 0.38.4 (25/08/2020)

- Fix for an issue introduced by patching classes in the MRO of a Django View class (#1625).

---

## 0.38.3 (25/08/2020)

- reintroduce wrapt for patching Django view methods. ([#1622](https://github.com/DataDog/dd-trace-py/pull/1622))

---

## 0.38.2 (11/06/2020)
This patch release disables span linkage by default in the profiler which was causing some threading lock up issues in gevent. See #1488 and #1485 for the details.

---

## 0.38.1 (28/05/2020)
# 0.38.1

This patch release includes 2 fixes:

- Fix span/trace id generation collisions when forking by reverting the changes we made to speed up id generation. (#1470)

- Force rebuilding of Cython files in setup.py. This will ensure that we build for the right Python
version. (#1468)
---

## 0.38.0 (21/05/2020)
# Upgrading to 0.38.0

## Integrations

### Celery
- Support for distributed tracing was added in #1194. It is default disabled but is easily enabled via `DD_CELERY_DISTRIBUTED_TRACING=true` or via the config API `ddtrace.config.celery['distributed_tracing'] = True`. Thanks @thieman!
- Analyzed span configuration was added to easily configure Celery spans to be analyzed. This can be done via the environment variable `DD_CELERY_ANALYTICS_ENABLED=true` or with the config API `ddtrace.config.celery['analytics_enabled'] = True`.

### Django
- A config option was added to allow enabling/disabling instrumenting middleware. It can be set with the environment variable `DD_DJANGO_INSTRUMENT_MIDDLEWARE=true|false` or via the config API `ddtrace.config.django['instrument_middleware'] = False # default is True`.


## Core
- Runtime ID tag support for traces and profiles. This will allow us to correlate traces and profiles generated by applications.

### OpenTracing
- Support for `active_span()` was added to our OpenTracing tracer.

### Profiling
- Storing of span id in profiling events which will enable linking between a trace and a profile in the product.

### Tracer
- `DD_TAGS` environment variable added to replace `DD_TRACE_GLOBAL_TAGS`.


# Changes

## New features
- opentracer: implement active_span (#1395)
- django: add config for instrumenting middleware (#1384)
- celery: Add analyzed span configuration option (#1383)
- Add runtime id tag support for traces & profiles (#1379)
- profiling: retry on upload error (#1376)
- tracer: Add DD_TAGS environment variable support (#1315)
- celery: Add distributed tracing (#1194 -- thanks @thieman)
- profiling: Store span ids in profiling events (#1043)


## Improvements
- monkey: add better error messages (#1430)
- Make hooks settings generic (#1428)
- internal: Change trace too large message to debug (#1403 -- thanks @ZStriker19)
- internal: Ensure queue is at or over max size before dropping (#1399)
- performance: improve span id generation (#1378)


## Bug fixes
- hooks: use log.error to log hook exceptions (#1436)
- writer: raise RuntimeError("threads can only be started once") (#1425 -- thanks @YasuoSasaki)
- settings: pass the `memodict` argument to subcall to deepcopy (#1401)
- profiling: correct the scheduler sleep time based on exporter time (#1386)
- integration config: copy and deepcopy implementations (#1381)
- utils: do not expose deepmerge function (#1375)


## Documentation
- Updated to pypi advance usage docs (#1402)


## Testing
- update tests to latest versions of libraries (#1434, #1433, #1432, #1424, #1423, #1422, #1421, #1420, #1419, #1418, #1417, #1416, #1412, #1411, #1410, #1409, #1408, #1407, #1406, #1405)
- circleci: remove unused busybox (#1426)

---

## 0.37.3 (25/08/2020)

- Fix for an issue introduced by patching classes in the MRO of a Django View class (#1625).

---

## 0.37.2 (25/08/2020)

- reintroduce wrapt for patching Django view methods. ([#1622](https://github.com/DataDog/dd-trace-py/pull/1622))


---

## 0.37.1 (15/05/2020)
# 0.37.1

This patch release includes fixes for install problems with Alpine Linux as well as for a bug with tag encoding in the profiler.

## Fixes

- fix(profiling/http): make sure tags are UTF-8 encoded (#1393)
- fix(profiling): allow to build on Alpine Linux (#1391)
- fix: don't allow package version to be `None` (#1380)
---

## 0.37.0 (27/04/2020)
# Upgrading to 0.37.0

This release introduces mainly bug fixes as well as some new configuration options for the profiling library.

## Profiler
New environment variables have been added to allow you to easily configure and describe your application in Datadog.

- `DD_SITE`: Specify which site to use for uploading profiles. Set to ``datadoghq.eu`` to use EU site.
- `DD_API_KEY`:  an alias to `DD_PROFILING_API_KEY`.
- `DD_ENV`:  the environment in which your application is running. eg: prod, staging
- `DD_VERSION`: the version of your application. eg: 1.2.3, 6c44da20, 2020.02.13
- `DD_SERVICE`: the service which your application represents.


# Changes

## Bug fixes
- tracer: stop previous writer if a new one is created (#1356)
- Fix task context management for asyncio in Python <3.7 (#1353)
- fix(profiling): pthread_t is defined as unsigned long, not int (#1347)
- span: handle non-string tag keys (#1345)
- fix(profiling): use formats.asbool to convert bool from env (#1342)
- fix: avoid context deadlock with logs injection enabled (#1338 -- thanks @zhammer)
- fix: make C extensions mandatory (#1333)
- fix(profiling): allow to override options after load (#1332)
- fix(profiling): ignore failure on shutdown (#1327)
- logging: fix docs typo (#1323)

## Integrations

- Add config to omit `django.user.name` tag from request root span (#1361 -- thanks @sebcoetzee)
- Update error event handler name within SQLAlchemy engine (#1324 -- thanks @RobertTownley)
- docs(opentracing): add celery example (#1329)


## Core

- refactor(tracer): remove property for Tracer.context_provider (#1371)
- writer: allow configuration of queue maxsize via env var (#1364)
- feat(profiling): replace http_client by urllib for uploading (#1359)
- feat(profiling): allow to pass service_name to HTTP exporter (#1358)
- Updates configuration docs (#1360 -- thanks @sburns)
- feat(profiling): add the pip install when recompilation is needed (#1334)
- tracer: support tracing across `fork()` (#1331)
- Allow Profiler to finish upload data in the background when stopped (#1322)


## Tests
- test(profiling): check for thread presence rather than number of threads (#1357)
- aiobotocore: pin to <1.0 (#1330)
- ci: allow to use latest pytest version (#1326)
- fix(tests/profiling): use a string with setenv, not an int (#1321)

---

## 0.36.3 (25/08/2020)

- Fix for an issue introduced by patching classes in the MRO of a Django View class (#1625).

---

## 0.36.2 (25/08/2020)

- reintroduce wrapt for patching Django view methods. ([#1622](https://github.com/DataDog/dd-trace-py/pull/1622))

---

## 0.36.1 (08/04/2020)
## Changes

This patch release addresses an issue when debug logging is enabled:

* fix: avoid context deadlock with logs injection enabled (#1338 -- thanks @zhammer)

### Changeset

Read the [full changeset](https://github.com/DataDog/dd-trace-py/compare/v0.36.0...v0.36.1).
---

## 0.36.0 (01/04/2020)
# Upgrading to 0.36.0

This release includes support for setting global application tags which will help Datadog better correlate your Python application traces and logs with other services in your infrastructure.

By providing the following settings, `ddtrace` will tag your application's traces and logs appropriately:

- `DD_ENV` environment variable or `ddtrace.config.env`: the environment in which your application is running. eg: `prod`, `staging`.
- `DD_VERSION` environment variable or `ddtrace.config.version`: the version of your application. eg: `1.2.3`, `6c44da20`, `2020.02.13`
- `DD_SERVICE` environment variable or `ddtrace.config.service`: the service which your application represents.

In you are using our logging integration manually, please update your formatter to also include the `dd.env`, `dd.service` and `dd.version` attributes as well. See our docs on [Logs Injection](http://pypi.datadoghq.com/trace/docs/advanced_usage.html?highlight=injection#logs-injection) for more details.

## Profiling
If you are using the profiler, please note that `ddtrace.profile` has been renamed to `ddtrace.profiling`.

# Changes

## Core

- core: Add support for DD_ENV (#1240)
- core: Add support for DD_VERSION (#1222)
- core: Add support for DD_SERVICE (#1280, #1292, #1294, #1296, #1297)
- inject dd.service, dd.env, and dd.version into logs (#1270)
- Log exporter support (#1276)
- chore: update wrapt to `1.12.1` (#1283)
- Update _dd.measured tag support (#1302)
- feat(tracer): deprecate global excepthook (#1307)


## Integrations

- guard against missing botocore response metadata (#1264 -- thanks @zhammer)
- integrations: prioritize DD_SERVICE (#1298)


## Profiler
- refactor: rename ddtrace.profile to ddtrace.profiling (#1289)
- fix(profiling): fix Lock issue when stored in a class attribute (#1301)
- feat(profiling): expose the Profiler object directly in ddtrace.profiling (#1303)
- fix(tests/profiling): use a string with setenv, not a int (#1321)
- fix(profiling/http): converts nanoseconds timestamp to seconds (#1325)

## Opentracing

- Add uds_path to ddtrace.opentracer.Tracer (#1275 -- thanks @worldwise001)


## Documentation
- fix import for profiling docs (#1271)
- fix profiler example and more details about API usage (#1284)
- Fixed typos in ddtrace.contrib.django docs (#1286 -- thanks @sergeykolosov)
- Fix tiny typo in Issue template (#1288)
- Typo in readme (#1300 -- thanks @Holek)


## Testing and tooling
- Check profiler accuracy (#1260)
- chore(ci): fix flake8 and pin pytest and readme_renderer (#1278)
- fix(tests,profile): do not test the number of locking events (#1282)
- fix: do not build wheels on Python 3.4 + run test buildin wheels in the CI (#1287)
- fix(tests,profiling): correct number of frames handling (#1290)
- fix(tests, opentracer): flaky threading test (#1293)
- build: use latest manylinux images (#1305)
- feat(wheels): update to manylinux2010 (#1308)

---

## 0.35.2 (25/08/2020)

- Fix for an issue introduced by patching classes in the MRO of a Django View class (#1625).

---

## 0.35.1 (25/08/2020)

- reintroduce wrapt for patching Django view methods. ([#1622](https://github.com/DataDog/dd-trace-py/pull/1622))

---

## 0.35.0 (13/03/2020)
## Upgrading to 0.35.0

This release adds:
- A Python profiler
- New hook registry for patching on import
- `botocore` support for `RequestId`
- Support `aiobotocore>=0.11.0`
- Support `rediscluster==2.0.0`
- Documentation for uWSGI
- Python 3.8 support

## Changes

### Core

* internal: Add import patching and import hook registry (#981)
* core: Add logs injection setting to Config (#1258)

### Integrations

* fix(aiobotocore): add support for aiobotocore>=0.11.0 (#1268)
* botocore - support tag for AWS RequestId (#1248 -- thanks @someboredkiddo)
* rediscluster: Add support for v2.0.0 (#1225)
* Use DATADOG_SERVICE_NAME as default tornado name (#1257 -- thanks @zhammer)

### Profiler

* Import profiling library (#1203)

### Documentation

* Django is automatically instrumented now (#1269 -- thanks @awiddersheim)
* docs: basic uWSGI section (#1251 -- thanks @MikeTarkington)
* fix doc for migrate from ddtrace<=0.33.0 (#1236 -- thanks @martbln)

### Testing and tooling

* ci: use medium resource class (#1266)
* fix(ci): use machine executor for deploy jobs (#1261, #1265)
* ci: improve tooling for building and pushing wheels (#1256, #1254, #1253, #1252)
* fix: local docs (#1250)
* chore(ci): use system Python version for flake8 and black target #1245)
* ci(tox): leverage tox factor to simplify setenv directives (#1244)
* fix(ci): remove virtualenv<20 limitation (#1242)
* refactor: use tox flavor to specify Celery usedevelop setting (#1238)
* ci: make sure we install cython for deploy_dev (#1232)
* ci: requires virtualenv < 20 (#1228)
* fix(tests): do not use numeric value for errno (#1226)
* fix(docs): s3 deploy requires rebuild of docs (#1223)
* fix(tests): use encoder decode in tests (#1221)
* fix(encoding): always return bytes when decoding (#1220)
* fix(tox): do not skip install for docs (#1218)
* add Python 3.8 support (#1098)

### Changeset

Read the [full changeset](https://github.com/DataDog/dd-trace-py/compare/v0.34.1...v0.35.0).
---

## 0.34.2 (25/08/2020)

- Fix for an issue introduced by patching classes in the MRO of a Django View class (#1625).

---

## 0.34.1 (09/03/2020)
## Changes

This patch release addresses issues with the new Django integration introduced in 0.34.0:

* fix(django): handle disallowed hosts (#1235)
* fix(django): patch staticmethods in views (#1246)
* docs(django): enabling automatically and manually (#1249)

### Changeset

Read the [full changeset](https://github.com/DataDog/dd-trace-py/compare/v0.34.0...v0.34.1).
---

## 0.34.0 (21/02/2020)
## Upgrading to 0.34.0

This release adds a new integration for Django. The goal of this effort was to make the Django integration more consistent with our other integrations, simplifying configuration and patching. See the [Django documentation](https://ddtrace.readthedocs.io/en/latest/integrations.html#django) for details on how to get started with the integration. For existing Django applications, be sure to consult the [migration section](https://ddtrace.readthedocs.io/en/v0.50.3/integrations.html#migration-from-ddtrace-0-33-0) of the documentation.

While we are now vendoring `psutil`, `msgpack` will no longer be vendored and instead specified as a requirement.

Finally, improvements have been made to the testing and continuous integration.

## Changes

### Core

* Unvendor msgpack (#1199, #1216, #1202)
* Vendor psutil (#1160)
* Update get_env to support any number of parts (#1208)
* Set _dd.measured tag on integration spans (#1196)
* Start writer thread as late as possible (#1193)
* Refactor setup.py c-extension building (#1191)

### Integrations

* New Django Integration (#1161, #1197)

### Testing and tooling

* CircleCI updates (#1213, #1212, #1210, #1209)
* Tox updates (#1214, #1207, #1206, #1205, #1204, #1201, #1200)
* Black updates (#1190, #1188, #1187, #1185)
* Fix botocore tests on py3.4 (#1189)


### Changeset

Read the [full changeset](https://github.com/DataDog/dd-trace-py/compare/v0.33.0...v0.34.0).
---

## 0.33.0 (23/01/2020)
## Upgrading to 0.33.0

This release introduces setting numeric tags as metrics, addresses a regression in Python 3 performance, and introduces a dual license.

## Changes

### Core

* Prefer random.getrandbits on Python 3+, fall back to urandom implementation on 2 (#1183 -- thanks @thieman)
* Set numeric tags on `Span.metrics` instead of `Span.meta` (#1169, #1182)
* Update default sampler to new `DatadogSampler` (#1172, #1166)
* Safely deprecate `ext` type constants (#1165)

### Tooling

* Fix botocore tests (#1177)

### Documentation

* Add Dual License (#1181)
* Improve `tracer.trace` docs (#1180 -- thanks @adamchainz)
---

## 0.32.1 (09/01/2020)
## Changes

This patch release addresses an issue with installation:

* use environment markers for install requirements (#1174  -- thanks @JBKahn, #1175)

### Changeset

Read the [full changeset](https://github.com/DataDog/dd-trace-py/compare/v0.32.0...v0.32.1).
---

## 0.32.2 (10/01/2020)
## Changes

This patch release addresses an issue with installation:

* add funcsigs backport to install (#1176)

### Changeset

Read the [full changeset](https://github.com/DataDog/dd-trace-py/compare/v0.32.1...v0.32.2).
---

## 0.32.0 (08/01/2020)
## Upgrading to 0.32.0

This release adds support for dogpile.cache, fixes an issue with the bottle integration, addresses issues with CI, and makes several improvements to the core library.

## Changes

### Core

- Deprecating app type (#1144, #1162)
- Refactor span types (#1150)
- Use debtcollector (#1152, #1147)
- Change DatadogSampler defaults (#1151)
- Initial black formatting (#1137, #1141)
- Health metrics improvements (#1135, #1134, #1131)

### Integrations

- Add support for dogpile.cache (#1123 -- thanks @goodspark)

### Bug fixes

- Bottle: fix status code for error responses (#1158)

### Tooling

- Improve flake8 checks (#1132)
- Pin multidict dependency for aiobotocore02 tests (#1145 -- thanks @codeboten)
- Fixing sqlalchemy test failures (#1138 -- thanks @codeboten)
- Remove unneeded tox dependencies (#1124)
---

## 0.31.0 (15/11/2019)
## Upgrading to 0.31.0

This release addresses issues with the gRPC, Celery, Elasticsearch integrations. In addition, there are internal improvements to how timing for spans is being handled.

## Changes

### Integrations

- celery: use strongrefs for celery signals (#1122) fixes #1011
- elasticsearch: Add support for elasticsearch6 module (#1089)
- grpc: improve handling exceptions (#1117, #1119) and use callbacks to avoid waits (#1097)
- opentracing: fix for compatibility tags (#1096 -- thanks @marshallbrekka)

### Core and Internal

- core: replace time.time by monotonic clock (#1109)
- core: rewrite agent writer on new process (#1106)
- core: add support for dogstatsd unix socket (#1101)
- core: always set rate limit metric (#1060)
- internal: fix setting analytics sample rate of None (#1120)
- internal: initial work on tracer health metrics (#1130, #1129, #1127, #1125)
- internal: use args for LogRecord when logging (#1116 -- thanks @karolinepauls)
- span: use ns time (#1113, #1112, #1105, #964)
- tracer: allow to override agent URL with a env var (#1054)

### Documentation

- docs: add a GitHub issue template (#1118)
- Remove extra import from tracer get_call_context code snippet (#1041)

Read the [full changeset](https://github.com/DataDog/dd-trace-py/compare/v0.30.2...v0.31.0) and the [release milestone](https://github.com/DataDog/dd-trace-py/milestone/47?closed=1).
---

## 0.30.2 (21/10/2019)
## Changes

This bug fix release introduces a fix for the agent writer that would cause traces to not be successfully flushed when the process forks.

Whenever we detect that we are in a new process (`os.getpid()` changes) we create a new queue to push finished traces into for flushing. In the previous version of the tracer (`v0.29.x`) we would also recreate the background thread that would read from this queue to ensure that we 1) had one background worker per-process and 2) had an updated reference to the new queue we created.

In the process of simplifying the code for the agent writer in `v0.30.0` we kept the code to recreate the queue, but didn't fully replicate the behavior for recreating the background thread. This meant that whenever the process was forked the background thread would maintain a reference to the old queue object and therefore be unable to pull traces from the queue we were pushing them into causing traces to get stuck in memory in the new queue (since no one was pulling from it).

With these changes we are recreating the entire background worker whenever the process is forked. This will cause us to once again create a new queue and new background thread for flushing finished traces.

### Core and Internal

* core: rewrite agent writer on new process (#1106)
* grpc: use callbacks to avoid waits (#1097)

### Changeset

Read the [full changeset](https://github.com/DataDog/dd-trace-py/compare/v0.30.1...v0.30.2).
---

## 0.30.1 (11/10/2019)
## Changes

### Core and Internal

* writer: disable `excepthook` metric by default (#1095)
* writer: send statistics less often and disable by default (#1094)

### Changeset

Read the [full changeset](https://github.com/DataDog/dd-trace-py/compare/v0.30.0...v0.30.1) and the [release milestone](https://github.com/DataDog/dd-trace-py/milestone/48?closed=1).
---

## 0.30.0 (11/10/2019)
## Upgrading to 0.30.0

In addition to resolving several integration related issues, this release improves critical core components for tracing and runtime metrics.

## Changes

### Core and Internal

* core: ensure we cast sample rate to a float (#1072)
* core: add https support (#1055 -- thanks @raylu)
* core: tag sampling decision (#1045)
* internal: allow to ignore certain field when computing object size (#1087)
* internal: enable `rediscluster` by default (#1084)
* internal: remove unused slot (#1081)
* internal: fix iteration on slot class if attribute is unset (#1080)
* internal: add platform tags as default for runtime metrics (#1078)
* internal: add rate limit effective sample rate (#1046)
* runtime: add lang and tracer_version tags to runtime metrics (#1069)
* runtime: flush writer stats to dogstatsd (#1068)
* runtime: fix gc0 test (#1067)
* runtime: batch statsd flushes (#1063)
* runtime: add tracer env tag to runtime metrics (#1051)
* tracer: fix configure(collect_metrics) argument (#1066)
* tracer: count the number of unhandled exception via dogstatsd (#1077)
* tracer: grab the env tag from the tags, not a special var (#1070)
* tracer: expose finished attribute (#1058)
* tracer: remove tracer property function (#1042)
* writer: add memory size statistics to the queue (#1071)
* writer: add statistics to `Q` (#1065)

### Integrations

* aiohttp: handle 5XX responses as errors (#1082)
* bottle: handle 5XX responses as errors  (#1083)
* cassandra: handle batched bound statements in python3 (#1062 -- thanks @jdost)
* consul: add instrumentation for consul (#1048 -- thanks @phil-dd)
* consul: use consistent span name (#1053 -- thanks @phil-dd)
* grpc: fix channel interceptors (#1050)
* httplib: make docs consistent with implementation (#1049)
* tornado: code snippet fix in documentation (#1047)

### Changeset

Read the [full changeset](https://github.com/DataDog/dd-trace-py/compare/v0.29.0...v0.30.0) and the [release milestone](https://github.com/DataDog/dd-trace-py/milestone/46?closed=1).
---

## 0.29.0 (05/09/2019)
## Upgrading to 0.29.0

This release introduces a new contextvars-based context manager in Python 3.7 and adds support for Tornado 5 and 6 with Python 3.7. In addition, the release includes several updates for our Django integration.

## Changes

### Core

[internal] Add generic rate limiter (#1029)
[internal] Add support for contextvars to tracer in py37 (#990)
[internal] Vendor monotonic package (#1026)
[dev] Update span test utils (#1028)
[dev] Allow extra args to scripts/run-tox-scenario (#1027)
[dev] Remove unused circle env vars for release (#1016)

### Integrations

[tornado] minor documentation fix (#1038)
[tornado] document overriding on_finish and log_exception (#1037)
[tornado] Add support for Tornado 5 and 6 with Python 3.7 (#1034)
[pymongo] Add support for PyMongo 3.9 (#1023)
[django] enable distributed tracing by default (#1031)
[django] Create test for empty middleware (#1022 -- thanks @ryanwilsonperkin)
[django] Patch DBs in django app config (#1019 -- thanks @JBKahn)
[django] Setup pytest-django (#995)

Read the [full changeset](https://github.com/DataDog/dd-trace-py/compare/v0.28.0...v0.29.0) and the [release milestone](https://github.com/DataDog/dd-trace-py/milestone/45?closed=1).
---

## 0.28.0 (16/08/2019)
## Upgrading to 0.28.0

This release introduces container tagging and adds support for gRPC server.

## Changes

### Integrations

* [grpc] Add support for GRPC server (#960)
* [django] Only set sample rate if rate is set (#1009)
* [django] Update how we get the http.url (#1010)
* [django] Improve Django docs (#1002 -- thanks @adamchainz)
* [pylibmc] Fix client when tracer is disabled (#1004)

### Core

* [core] Parse and send container id with payloads to the agent (#1007)
* [internal] Change log from exception to debug (#1013)
* documentation bugfix (#1017)
* Add back release:wheel (#1015)
* [tests] Adding in helpful default packages (#1008)
* [dev] Map .git into ddtest for setuptools_scm (#1006)
* Use setuptools_scm to handle version numbers (#999)
* Use Python 3 for test_build job (#994)
* writer: fix deprecated log.warn use (#993 -- thanks @deterralba)
* Upload wheels on release (#989)

Read the [full changeset](https://github.com/DataDog/dd-trace-py/compare/v0.27.1...v0.28.0) and the [release milestone](https://github.com/DataDog/dd-trace-py/milestone/44?closed=1).
---

## 0.27.1 (25/07/2019)
# Upgrading to 0.27.1

This patch release includes performance fix which is highly recommended for anyone currently using 0.27.0.

# Changes

* 0.27 Performance Fix #1000

Read the [full changeset](https://github.com/DataDog/dd-trace-py/compare/v0.27.0...v0.27.1)
---

## 0.27.0 (12/07/2019)
## Upgrading to 0.27.0

This release introduces improvements to the trace writer. In addition, the release fixes some issues with integrations.

## Changes

### Core

* api: implement __str__ (#980)
* API: add Unix Domain Socket connection support (#975)
* [core] Remove references to runtime-id (#971)
* sampler: rewrite RateByServiceSampler without using Lock (#959)
* Handle HTTP timeout in API writer (#955)
* payload: raise PayloadFull on full payload (#941)

### Integrations

* [pymongo] Support newer msg requests (#985)
* pymongo: Add missing 2013 opcode (#961)
* Refs #983 - Make AIOTracedCursor an async generator  (#984 -- thanks @ewjoachim)
* Fix a typo in AIOTracedCursor docstring (#982 -- thanks @ewjoachim)
* [sqlalchemy] Only set sample rate if configured (#978)

### Documentation

* LICENSE: Fix copyright holder notice (#977 -- thanks @underyx)

Read the [full changeset](https://github.com/DataDog/dd-trace-py/compare/v0.26.0...v0.27.0) and the [release milestone](https://github.com/DataDog/dd-trace-py/milestone/43?closed=1).
---

## 0.26.0 (05/06/2019)
## Upgrading to 0.26.0

This release introduces several core improvements and continues addressing pain points in our tooling and testing.

## Changes

### Core

* Add a PeriodicWorker base class for periodic tasks (#934)
* Fix runtime workers not flushing to Dogstatsd (#939)
* api: simplify _put codepath (#956)
* make psutil requirement more accurate (#949 -- thanks @chrono)
* writer: log a message when a trace is dropped (#942)
* span: use system random source to generate span id (#940)
* [core] Add config to set hostname tag on trace root span (#938)

### Integrations

* Support keyword 'target' parameter when wrapping GRPC channels (#946 -- thanks @asnr)
* Record HTTP status code correctly when using abort() with Bottle (#943 -- thanks @equake)
* boto: add support for Python 3.5+ (#930)

### Documentation

* fix documentation for current_root_span (#950 -- thanks @chrono)

### Tooling

* Run flake8 with Python 3 (#957)
* tox: fix ignore path for integrations (#954)
* Remove mention of -dev branch in CircleCI (#931)

### Testing

* [tests] Add benchmarks (#952)
* [tests] increase deviation for sampler by service test (#948)
* [tests] Fix thread synchronization (#947)
* [tests] fix brittle deviation test for tracer (#945)
* [tests] fix threading synchronization to opentracer test (#944
* [pyramid] Fix dotted name for autopatched config test (#932)
* tests: always skip sdist, use develop mode (#928)

Read the [full changeset](https://github.com/DataDog/dd-trace-py/compare/v0.25.0...v0.26.0) and the [release milestone](https://github.com/DataDog/dd-trace-py/milestone/42?closed=1).
---

## 0.25.0 (07/05/2019)
## Upgrading to 0.25.0

This release includes several core improvements and addresses pain points in our testing/CI. The release also adds a new integration for Algolia Search.

## Changes

### Improvements

- Type cast port number to avoid surprise unicode type (#892 -- thanks @tancnle)
- Add support for Python 3.7 (#864)
- [writer] Enhance Q implementation with a wait based one (#862)
- [core] Add Span 'manual.keep' and 'manual.drop' tag support (#849)
- [core] Vendor msgpack dependency (#848)
- Fix http.url tag inconsistency (#899)
- aiohttp: do not set query string in http.url tag (#923)
- tornado: do not include query string in the http.url tag (#922)
- bottle: fix query string embedded in URL (#921)
- django: remove query string from http.url tag (#920)

### Integrations

- Implement algolia search (#894)

### Tooling

- [dev/tooling] Enforce single quote strings (#884)
- [tests] Leverage tox environment listing to simplify CircleCI tox target list (#882)

### Testing

- tests/tornado: enhance `test_concurrent_requests` (#915)
- doc: disable fixed sidebar (#906)
- [opentracer] Refactor time usage (#902)
- [opentracer] Fix flaky test based on sleep (#901)
- [internal] Add and use RuntimeWorker.join() to remove race condition in testing (#887)
---

## 0.24.0 (15/04/2019)
## Upgrading to 0.24.0

This release introduces a new feature (disabled by default), supports new versions of integrations and improves our testing and tooling.

## Changes

### Improvements

- [core] Enable requests integration by default (#879)
- [core] Fix logging with unset DATADOG_PATCH_MODULES (#872)
- [core] Use DEBUG log level for RateSampler initialization (#861 -- thanks @bmurphey)
- [core] Guard against when there is no current call context (#852)
- [core] Collect run-time metrics (#819)

### Integrations

- [mysql] Remove mysql-connector 2.1 support (#866)
- [aiobotocore] Add support for versions up to 0.10.0 (#865)

### Tooling

- [dev/tooling] Update flake8 to 3.7 branch (#856)
- [dev/tooling] Add script to build wheels (#853)
- [ci] Use tox.ini checksum to update cache (#850)

### Testing

- [tests] Use a macro to persist result to workspace in CircleCI (#880)
- [tests] add psycopg2 2.8 support (#878)
- [aiohttp] Fix race condition in testing (#877)
- [docs] Remove confusing testing instructions from README (#874)
- [tests] Add support for aiohttp up to 3.5 (#873)
- Remove useless __future__ imports (#871)
- [testing] Remove nose usage (#870)
- [tests] Add support for pytest4 (#869)
- [tests] Add testing for Celery 4.3 (#868)
- [tests] Enable integration tests in docker-compose environment (#863)
- [tests] Do not test celery 4.2 with Kombu 4.4 (#858)
- [tests] Fix ddtrace sitecustomize negative test (#857)
- [tests] Use spotify cassandra image for tests (#855)
- [tests] Fix requests gevent tests (#854)
---

## 0.23.0 (19/03/2019)
## Upgrading to 0.23.0

With this release we are introducing a new configuration system across integrations to generate APM events for [Trace Search & Analytics](https://docs.datadoghq.com/tracing/visualization/search/). The other core changes are the beginnings of a new approach to address issues with tracer loads and improve debugging.

## Changes

### Improvements

* Trace search client configuration (#828)
* [core] fix wrapt wrappers sources (#836)
* [core] Add Payload class helper (#834)
* [internal] Add rate limited logger (#822)

### Bugs

* Fix for broken celery tests (#839 -- thanks @JackWink)

Read the [full changeset](https://github.com/DataDog/dd-trace-py/compare/v0.22.0...v0.23.0) and the [release milestone](https://github.com/DataDog/dd-trace-py/milestone/39?closed=1).
---

## 0.22.0 (01/03/2019)
## Upgrading to 0.22.0

This release contains a few improvements for not marking a Celery task as an error if it is an expected and allowed exception, for propagating synthetics origin header, and to vendor our `six` and `wrapt` dependencies.

## Changes
### Improvements
- [celery] Don't mark expected failures as errors (#820 -- thanks @sciyoshi)
- [core] Propagate x-datadog-origin (#821)
- [core] vendor wrapt and six dependencies (#755)

Read the [full changeset](https://github.com/DataDog/dd-trace-py/compare/v0.21.1...v0.22.0) and the [release milestone](https://github.com/DataDog/dd-trace-py/milestone/36?closed=1).

---

## 0.21.1 (21/02/2019)
## Upgrading to 0.21.1

This is a bug fix release that requires no changes to your code.

Included in this release is a fix for some database cursors where we would force `Cursor.execute` and `Cursor.executemany` to return a cursor instead of the originally intended output. This caused an issue specifically with MySQL libraries which tried to return the row count and we were returning a cursor instead.

## Changes
### Bugs
* [core] Patch logging earlier for ddtrace-run (#832)
* [dbapi2] Fix dbapi2 execute/executemany return value (#830 )
* [core] Use case-insensitive comparison of header names during extract (#826 -- thanks @defanator)

Read the [full changeset](https://github.com/DataDog/dd-trace-py/compare/v0.21.0...v0.21.1) and the [release milestone](https://github.com/DataDog/dd-trace-py/milestone/38?closed=1).

---

## 0.21.0 (19/02/2019)
## Upgrading to 0.21.0

With this release we are moving distributed tracing settings to be enabled by default. This change means that you no longer need to explicitly enable distributed tracing for any integration.

## Changes
### Improvements
- Enable distributed tracing by default (#818)
  - aiohttp
  - bottle
  - flask
  - molten
  - pylons
  - pyramid
  - requests
  - tornado
- [testing] Ensure consistent use of override_config and override_env (#815)
- [core] Break up ddtrace.settings into sub-modules (#814)
- [tests] Simplify elasticsearch CI test commands (#813)
- [core] Remove sending of service info (#811)
- [core] Add import hook module (#769)

Read the [full changeset](https://github.com/DataDog/dd-trace-py/compare/v0.20.4...v0.21) and the [release milestone](https://github.com/DataDog/dd-trace-py/milestone/35?closed=1).
---

## 0.20.4 (08/02/2019)
## Upgrading to 0.20.4

This is a bug fix release, no code changes are required.

In this release we have fixed a bug that caused some configuration values to not get updated when set.

## Changes
### Bug fixes
* [bug] Integration config keys not being updated (#816)

Read the [full changeset](https://github.com/DataDog/dd-trace-py/compare/v0.20.3...v0.20.4) and the [release milestone](https://github.com/DataDog/dd-trace-py/milestone/37?closed=1).

---

## 0.20.3 (04/02/2019)
## Upgrading to 0.20.3

This is a bug fix release that requires no changes.

This release includes a fix for context propagation with `futures`. Under the right conditions we could incorrectly share a trace context between multiple `futures` threads which result in multiple traces being joined together in one.

## Changes
### Bug fixes
* [core] Allow futures to skip creating new context if one doesn't exist (#806)

Read the [full changeset](https://github.com/DataDog/dd-trace-py/compare/v0.20.2...v0.20.3) and the [release milestone](https://github.com/DataDog/dd-trace-py/milestone/37?closed=1).
---

## 0.20.2 (29/01/2019)
## Upgrading to 0.20.2

No changes are needed to upgrade to `0.20.2`.

This big fix release includes changes to ensure we properly read the HTTP response body from the trace agent before we close the HTTP connection.

## Changes
### Bug fixes

- [core] Call HTTPResponse.read() before HTTPConnection.close() (#800)

### Improvements
- [tests] limit grpcio version to >=1.8.0,<1.18.0 (#802)
- [tools] Add confirmation to 'rake pypi:release' task (#791 )

Read the [full changeset](https://github.com/DataDog/dd-trace-py/compare/v0.20.1...v0.20.2) and the [release milestone](https://github.com/DataDog/dd-trace-py/milestone/36?closed=1).
---

## 0.20.1 (17/01/2019)
## Upgrading to 0.20.1

No changes are needed to upgrade

## Changes
### Bug fixes
[celery] Ensure `celery.run` span is closed when task is retried (#787)

Read the [full changeset](https://github.com/DataDog/dd-trace-py/compare/v0.20.0...v0.20.1) and the [release milestone](https://github.com/DataDog/dd-trace-py/milestone/36?closed=1).
---

## 0.20.0 (09/01/2019)
# Upgrading to 0.20.0

We have added support for logs injection to the tracer. If you are already using `ddtrace-run`, the integration can be enabled with setting the environment variable `DD_LOGS_INJECTION=true`. The default behavior once logs injection is enabled is to have trace information inserted into all log entries. If you prefer more customization, you can manually instrument and configure a log formatter with the tracer information.

# Changes

## New Integrations

* [mako] Add Mako integration (#779 -- thanks @wklken)

## Enhancements

* [core] Tracer and logs integration (#777)

Read the [full changeset](https://github.com/DataDog/dd-trace-py/compare/v0.19.0...v0.20.0) and the [release milestone](https://github.com/DataDog/dd-trace-py/milestone/34?closed=1).
---

## 0.19.0 (28/12/2018)
## Upgrading to 0.19.0

With `0.19.0` we have decided to disable the tracing of `dbapi2` `fetchone()`/`fetchmany()`/`fetchall()` methods by default.

This change effects all integrations which rely on the `dbapi2` API, including `psycopg2`, `mysql`, `mysqldb`, `pymysql`, and `sqlite3`.

We have introduced this change to reduce the noise added to traces from having these methods (mostly `fetchone()`) traced by default.

With `fetchone()` enabled the traces received can get very large for large result sets, the resulting traces either become difficult to read or become too large causing issues when flushing to the trace agent, potentially causing traces to be dropped.

To re-enable the tracing of these methods you can either configure via the environment variable `DD_DBAPI2_TRACE_FETCH_METHODS=true` or manually via:

```python
from ddtrace import config
config.dbapi2.trace_fetch_methods = True
```

## Changes
### Bugs
[dbapi2] disable fetchone/fetchmany/fetchall tracing by default (#780)
[opentracing] Fixing context provider imports for scope manager (#771 -- thanks @Maximilien-R)

### Enhancements
[tests] test python setup.py sdist and twine check on build (#782)
[core] Add API to configure Trace Search (#781)
[core] Enable priority sampling by default (#774)

Read the [full changeset](https://github.com/DataDog/dd-trace-py/compare/v0.18.0...v0.19.0) and the [release milestone](https://github.com/DataDog/dd-trace-py/milestone/32?closed=1).
---

## 0.18.0 (12/12/2018)
## New Integrations

* [molten] Add molten support (#685)

## Bug Fixes

* [aws] Blacklist arguments stored as tags (#761)
* [psycopg2] Fix composable query tracing (#736)

## Improvements

* [aiohttp] Add HTTP method to the root span resource (#652 -- thanks @k4nar)
* [aws]Flatten span tag names (#768)
* [opentracer] Set global tags (#764)
* [core] add six and replace custom compat functions (#751)
* [config] make IntegrationConfig an AttrDict (#742)
* [tests] remove unused monkey.py test file (#760)
* [tests] fix linting in test files (#752)
* [psycopg2] fix linting issues (#749)
* [tests] have most tests use pytest test runner (#748)
* [tests] Provide default implementation of patch test methods (#747)
* [tests] run flake8 on all test files (#745)
* [tests] Add patch mixin and base test case (#721)
* [tests] Add Subprocess TestCase (#720)

Read the [full changeset](https://github.com/DataDog/dd-trace-py/compare/v0.17.1...v0.18.0) and the [release milestone](https://github.com/DataDog/dd-trace-py/milestone/30?closed=1).
---

## 0.17.1 (05/12/2018)
This release includes the removal of service sending, this should resolve many of the 400s that are being returned from the Agent resulting in an unfriendly `ERROR` message and giving the impression that the tracer is failing. (#757)

## Improvements
- [core] Make writing services a no-op (#735)
- [tests] upgrade flake8 to 3.5.0 (#743)
- remove flake8 ignores and fix issues (#744)

Read the [full changeset](https://github.com/DataDog/dd-trace-py/compare/v0.17.0...v0.17.1) and the [release milestone](https://github.com/DataDog/dd-trace-py/milestone/31?closed=1).
---

## 0.17.0 (28/11/2018)
## New features
- [redis] add support for redis 3.0.0 (#716)
- [core] Allow DD_AGENT_HOST and DD_TRACE_AGENT_PORT env variables (#708)
- [core] Add global tracer tags (#702)
- [core] Trace http headers (#647)

## Improvements
- [docs] add Flask configuration documentation (#734)
- Add long_description to setup.py (#728)
- [tests] pin version of redis-py-cluster for 'tox -e wait' (#725)
- [requests] Add another split_by_domain test (#713)
- [docs] Add kombu references (#711)
- [ci] Use small circleci resource class for all jobs (#710)
- [requests] patch Session.send instead of Session.request (#707)
- [ci] reorganize CircleCI workflows (#705)
- [elasticsearch] add support for elasticsearch{1,2,5} packages (#701)
- [tests] add base test case classes and rewrite tracer tests (#689)
- [dbapi] Trace db fetch and session methods (#664)

## Bugfixes
- [elasticsearch] add alias for default _perform_request (#737)
- [tests] Pin pytest to 3.x.x and redis to 2.10.x for rediscluster (#727)
- [django] Use a set instead of list for cache_backends to avoid duplicates (#726 -- thanks @wenbochang)
- [tests] fix broken redis check (#722)
- [docs] Fix broken flask link (#712)
- [mongodb] Fix pymongo query metadata (#706)

Read the [full changeset](https://github.com/DataDog/dd-trace-py/compare/v0.16.0...v0.17.0) and the [release milestone](https://github.com/DataDog/dd-trace-py/milestone/29?closed=1).
---

## 0.16.0 (13/11/2018)
## New Integrations
* [jinja2] Add jinja2 integration (#649 -- thanks @mgu)
* [kombu] add Kombu integration (#515 -- thanks @tebriel)
* [grpc] Add grpc client support. (#641)
* [gevent] Support gevent 1.3 (#663)
* [flask] rewrite Flask integration (#667)

## Bug Fixes
* [mysqldb] Fix mysqldb monkey patch (#623 -- thanks @benjamin-lim)
* [requests] exclude basic auth from service name (#646 -- thanks @snopoke)

## Improvements
* [core] Add IntegrationConfig helper class (#684)
* [core] add support for integration span hooks (#679)
* [httplib, requests] Sanitize urls in span metadata (#688)
* [tests] ensure we are running tests.contrib.test_utils (#678)
* [celery] [bottle] Add span type information for celery and bottle. (#636)
* [ci] Reorganize autopatch test calls (#670)
* [core] initial support for partial flushes (#668)
* [django] Remove query from django db span's tag sql.query (#659)
* [tests] Make CI faster by disabling dist and install in autopatching tests (#654)
* [core] Trace http headers (#647)
* [django] Infer span resource name when internal error handler is used (#645)
* [elasticsearch] Make constant organization consistent with other integrations (#628)

Read the [full changeset](https://github.com/DataDog/dd-trace-py/compare/v0.15.0...v0.16.0) and the [release milestone](https://github.com/DataDog/dd-trace-py/milestone/28?closed=1).

---

## 0.15.0 (16/10/2018)
**New integrations**

- Add [rediscluster](https://pypi.org/project/redis-py-cluster/) integration (#533, #637)
- Add [Vertica](https://github.com/vertica/vertica-python) Integration (#634)

**Bug fixes**

- [django] Fix minimum Django version for user.is_authenticated property (#626 -- thanks @browniebroke)

**Improvements**

- [celery] Add retry reason metadata to spans (#630)
- [core] Update config to allow configuration before patching (#650)
- [core] Add Tracer API to retrieve the root Span (#625)
- [core] Fixed `HTTPConnection` leaking (#542 -- thanks @mackeyja92)
- [django] Allow Django cache to be seen as a different service. (#629)
- [gevent] Patch modules on first import (#632)
- [gevent] Add support for gevent.pool.Pool and gevent.pool.Group (#600)
- [redis] Removed unused tag (#627)
- [requests] Patch modules on first import (#632)
- [tests] Add Span.span_type tests (#633)
- [tests] Update the integrations libraries versions to the latest possible. (#607)
- [tests] CircleCI run tests in the new alpine-based test runner (#638)
- [tests] Add test cases for API._put (#640)
- [tests] Skip flaky TestWorkers.test_worker_multiple_traces test case (#643)
- [tests] Remove tests for not supported gevent 1.3 (#644)

Read the [full changeset](https://github.com/DataDog/dd-trace-py/compare/v0.14.1...v0.15.0) and the [release milestone](https://github.com/DataDog/dd-trace-py/milestone/25?closed=1).
---

## 0.14.1 (25/09/2018)
**Bug fixes**
- [opentracer] Activate span context on extract (#606, #608)
- [opentracer] Fix "does not provide the extra opentracing" (#611, #616)

**Improvements**
- [docs] Clarify debug mode (#610)
- [docs] Fix docstring for `Tracer.set_tags` (#612 -- thanks @goodspark)
- [docs] Add priority sampling to ddtrace-run usage (#621)
- [circleci] Imrpve python docs deployment strategy (#615)
- [tests] Refactor tox.ini file (#609)
- [tests] Improve performance of tests execution (#605)

Read the [full changeset](https://github.com/DataDog/dd-trace-py/compare/v0.14.0...v0.14.1) and the [release milestone](https://github.com/DataDog/dd-trace-py/milestone/27?closed=1).
---

## 0.14.0 (11/09/2018)
**OpenTracing**

In this release we are happy to introduce the beta for the long-awaited OpenTracing compatible API layer for `ddtrace`!

Support for `opentracing>=2.0.0` is provided in this release. Namely, the following are supported:

- `start_span`/`start_active_span`
- `inject` and `extract` functionality
- `baggage`, through `set_baggage_item` and `get_baggage_item`
- compatible tags from the [OpenTracing specification](https://github.com/opentracing/specification/blob/b193756f1fe646b79ef4f901bed92c0e72845440/semantic_conventions.md#standard-span-tags-and-log-fields)
- scope manager support
- seamless integration with the Datadog tracer when using `ddtrace-run`

For setup information and usage see [our docs for the Datadog OpenTracing tracer](http://pypi.datadoghq.com/trace/docs/installation_quickstart.html#opentracing).


**CI Improvements**

Also included in this release are some optimizations to our CI which should get things running a bit quicker.

Thanks @labbati!



Read the [full changeset](https://github.com/DataDog/dd-trace-py/compare/v0.13.1...v0.14.0) and the [release milestone](https://github.com/DataDog/dd-trace-py/milestone/20?closed=1).
---

## 0.13.1 (04/09/2018)
**Bug fixes**

* [core] remove the root logger configuration within the library (#556)

Read the [full changeset](https://github.com/DataDog/dd-trace-py/compare/v0.13.0...v0.13.1) and the [release milestone](https://github.com/DataDog/dd-trace-py/milestone/24?closed=1).
---

## 0.13.0 (23/08/2018)
**New integrations**
- [`pymemcache`](https://github.com/pinterest/pymemcache) integration (#511)

**Celery integration**

Due to some limitations with our Celery integration, we changed our instrumentation to a [signals based approach](http://docs.celeryproject.org/en/latest/userguide/signals.html). We also started using import hooks to instrument Celery, so that enabling the instrumentation doesn't trigger a `celery` import.

- Signals implementation: #530
- Moving to import hooks: #534
- Resolved issues: #357, #493, #495, #495, #510, #370

**Breaking changes**
Using the signal based approach increase the stability of our instrumentation, but it limits what is currently traced. This is a list of changes that are considered breaking changes in the behavior and not in the API, so no changes are needed in your code unless you want a different behavior:
- By default all tasks will be traced if they use the Celery signals API, so tasks invoked with methods like `apply()`,  `apply_async()` and `delay()` will be traced but tasks invoked with `run()` will **not** be traced.
- `patch_task()` is deprecated; if it's used, all tasks will be instrumented

**Bug fixes**
- [core] check if bootstrap dir is in path before removal (#516 -- thanks @beezz!)
- [core] have hostname default to `DATADOG_TRACE_AGENT_HOSTNAME` environment variable if available (#509, #524 -- thanks @hfern!)
- [core] add WSGI-style http headers support to HTTP propagator (#456, #522)
- [core] Enable buffering on `getresponse` (#464, #527)
- [core] configure the root logger (#536)
- [aiopg] set the `app_type` during initialization (#492, #507)
- [boto] default to `None` if no region (#525, #526)
- [flask] avoid double instrumentation when `TraceMiddleware` is used (#538)
- [pymongo] fix multiple host kwargs (#535)
- [tornado] make settings object accessible during configuration (#499, #498 -- thanks @kave!)

**Improvements**
- [core/helpers] add a shortcut to retrieve Trace correlation identifiers (#488)

Read the [full changeset](https://github.com/DataDog/dd-trace-py/compare/v0.12.1...v0.13.0) and the [release milestone](https://github.com/DataDog/dd-trace-py/milestone/21?closed=1).
---

## 0.12.1 (14/06/2018)
**Bugfixes**

* [celery] add support for celery v1 tasks (old-style tasks) (#465, #423)
* [celery] `ddtrace-run` broke third-party script support; now it handles correctly the `argv` params (#469, #423)
* [celery] patch `TaskRegistry` to support old-style task with `ddtrace-run` (#484)
* [django] update error handling if another middleware has handled the exception already (#418, #462)
* [django] `DatabaseWrapper` loaded in right thread, after removing `setting_changed` signal from the `DatadogSettings` (#481, #435)
* [django/celery] add `shared_task` decorator wrapper to trace properly Celery tasks (#486, #451)
* [django/docs] notes about Debug Mode, and debugging (#476 -- thanks @ndkv!)
* [gevent] pass `sampling_priority` field when Distributed Tracing is enabled (#457)
* [mysqlb] add missing services info when they're flushed (#468, #428)
* [psycopg2] properly patch the driver when `quote_ident` typing is used (#477, #474, #383)
* [pylons] ensure the middleware code is Python 3 compatible to avoid crashes on import (#475, #472)
* [requests] add missing services info when they're flushed (#471, #428)

Read the [full changeset](https://github.com/DataDog/dd-trace-py/compare/v0.12.0...v0.12.1) and the [release milestone](https://github.com/DataDog/dd-trace-py/milestone/19?closed=1).
---

## 0.12.0 (03/05/2018)
**New integrations**
* [boto] Botocore and boto instrumentation is enabled by default using `patch_all()` (#319)
* [futures] provide context propagation for `concurrent` module (#429, [docs](http://pypi.datadoghq.com/trace/docs/#module-ddtrace.contrib.futures))
* [mysql] add `pymysql` support (#296, [docs](http://pypi.datadoghq.com/trace/docs/#mysql) -- thanks @wklken)

**Improvements**
* [core] introducing a low-level API to define configurations for each integration. This API is used only by the `requests` module and will be implemented in other integrations in newer releases (#445, #443, #450, #454, #441)
* [celery] split the service name in `celery-producer` and `celery-worker` for better stats (#432)
* [falcon] add distributed tracing (#437)
* [requests] provide a default service name for the request `Span` (#433)
* [requests] add `split_by_domain ` config to split service name by domain (#434)
* [tornado] better compatibility using `futures` instrumentation (#431)

**Bugfixes**
* [core] ensure `sitecustomize.py` is imported when `ddtrace-run` wrapper is used (#458)
* [flask] use `ddtrace` logger instead of Flask to avoid having a custom log filter (#447, #455)

**Breaking changes**
* [celery] the name of the service is now split in two different services: `celery-producer` and `celery-worker`. After the upgrade, you'll stop sending data to what was the default service name (`celery`). You should check the new services instead because you'll see a drop. Previously reported traces in the `celery` service, are still available if you move back the time selector.

Read the [full changeset](https://github.com/DataDog/dd-trace-py/compare/v0.11.1...v0.12.0) and the [release milestone](https://github.com/DataDog/dd-trace-py/milestone/17?closed=1).
---

## 0.11.1 (30/03/2018)
**Improvements**

* [bottle] use the `route` argument in `TracePlugin`, to support Bottle 0.11.x (#439)

**Bugfixes**

* [django] gunicorn gevent worker wasn't instrumenting database connections (#442)
* [django] remove `MIDDLEWARE_CLASSES` deprecation warning from tests (#444)
* [django] ensure only `MIDDLEWARE` or `MIDDLEWARE_CLASSES` are loaded with tracing middlewares (#446)

Read the [full changeset](https://github.com/DataDog/dd-trace-py/compare/v0.11.0...v0.11.1) and the [release milestone](https://github.com/DataDog/dd-trace-py/milestone/18?closed=1).
---

## 0.11.0 (05/03/2018)
**Security fixes**

* [dbapi] remove `sql.query` tag from SQL spans, so that the content is properly obfuscated in the Agent. This security fix is required to prevent wrong data collection of reported SQL queries. This issue impacts only MySQL integrations and NOT `psycopg2` or `sqlalchemy` while using the PostgreSQL driver. (#421)

**New integrations**

* [django] add support for Django 2.0 (#415 -- thanks @sciyoshi!)
* [mysql] `MySQL-python` and `mysqlclient` packages are currently supported (#376 -- thanks @yoichi!)
* [psycopg2] add support for version 2.4 (#424)
* [pylons] Pylons >= 0.9.6 is officially supported (#416)

**Bugfixes**

* [core] `ddtrace-run` script accepts `DATADOG_PRIORITY_SAMPLING` to enable [Priority Sampling](http://pypi.datadoghq.com/trace/docs/#priority-sampling) (#426)
* [pylons] add distributed tracing via kwarg and environment variable (#425, [docs](http://pypi.datadoghq.com/trace/docs/#module-ddtrace.contrib.pylons))
* [pylons] `ddtrace-run` script can patch a `PylonsApp` (#416)
* [pylons] add tracing to Pylons `render` function (#420)

Read the [full changeset](https://github.com/DataDog/dd-trace-py/compare/v0.10.1...v0.11.0) and [0.11.0 milestone](https://github.com/DataDog/dd-trace-py/milestone/15?closed=1).
---

## 0.10.1 (05/02/2018)
**Distributed Tracing**
Add distributed tracing using integration settings for the following libraries/frameworks:
* `bottle` (#382)
* `requests` (#372)
* `pyramid` (#403)

**Improvements**
* [core] provide constants to pick Priority Sampling values (#391)
* [django] add support for Django Rest Framework (#389)
* [tooling] add missing classifiers for pypi (#395 -- thanks @PCManticore)
* [tornado] patch `concurrent.futures` if available, improving the way traces are built when propagation happens between threads (#362 -- thanks @codywilbourn)

**Bugfixes**
* [httplib] don't overwrite return value (#380 -- thanks @yoichi)
* [psycopg2] patch all imports of `register_type` (#393 -- thanks @stj)
* [pyramid] keep request as part of `render` kwargs (#384 -- thanks @joual)
* [pyramid] use pyramid `HTTPExceptions` as valid response types (#401, #386 -- thanks @TylerLubeck)
* [requests] add `unpatch` and double-patch protection (#404)
* [flask] don't override code of already handled errors (#390, #409)
* [flask] allow mutability of `resource` field within request (#353, #410)

Read the [full changeset](https://github.com/DataDog/dd-trace-py/compare/v0.10.0...v0.10.1).
---

## 0.10.0 (08/11/2017)
**Distributed Sampling (beta)**

New feature that propagates the sampling priority across services. This is useful to mark traces as "don’t keep the trace" or "must have" when distributed tracing is used. This new functionality requires at least the Datadog Agent 5.19+. Frameworks with out-of-the-box support are: Django, Flask, Tornado (#358, #325, #359, #364, #366, #365, #371, [docs](http://pypi.datadoghq.com/trace/docs/#priority-sampling))

**Improvements**
* [core] update the Context propagation API, that includes a new way to retrieve and set the current active `Span` context. (#339)
* [core] implement Propagators API to simplify Distributed Tracing. You can use `HTTPPropagator` class to inject and extract the tracing context in HTTP headers (#363, #374 [docs](http://pypi.datadoghq.com/trace/docs/#ddtrace.propagation.http.HTTPPropagator))
* [celery] use service name from `DATADOG_SERVICE_NAME` env var, if defined (#347 -- thanks @miketheman)
* [django] respect env Agent host and port if defined (#354 -- thanks @spesnova)

**Bugfixes**
* [pylons] handle exception with non standard 'code' attribute (#350)
* [pyramid] the application was not traced when the tween list was explicitly specified (#349)

Read the full [changeset](https://github.com/DataDog/dd-trace-py/compare/v0.9.2...v0.10.0)
---

## 0.9.2 (12/09/2017)
**New features**
* [django] disable database or cache instrumentation via settings so that each Django component instrumentation can be disabled (#314, [docs](http://localhost:8000/#module-ddtrace.contrib.django) -- thanks @mcanaves)
* [django] it's not required anymore to add the Django middleware because the Django app ensures that it is installed. You can safely remove `ddtrace.contrib.django.TraceMiddleware` for your middleware list after the upgrade. This is not mandatory but suggested (#314, #346)
* [cassandra] trace `execute_async()` operations (#333)

**Bugfixes**
* [mysql]  prevent the Pin from attaching empty tags (#327)
* [django] fixed the initialization order to prevent logs when the tracer is disabled (#334)
* [sqlite3] add tests to ensure that services are properly sent (#337)
* [pyramid] fixed Pyramid crash when 'include()' is used with relative import paths (#342)
* [pylons] re-raise the exception with the original traceback in case of errors. Before Pylons exceptions were correctly handled but hidden by the tracing middleware. (#317)
* [pyramid] disable autocommit in Pyramid patching, to avoid altering the `Configurator` behavior (#343)
* [flask] fix Flask instrumentation that didn't close Jinja spans if an error was thrown (#344)

**Integration coverage**
* officially support ElasticSearch 1.6+ (#341)

**Documentation**
* fixed usage examples for `patch_all()` and `patch()` (#321 -- thanks @gomlgs)
* added a section about updating the hostname and port (#335)

Read the [full changeset](https://github.com/DataDog/dd-trace-py/compare/v0.9.1...v0.9.2).
---

## 0.9.1 (01/08/2017)
**New features**
* [core] add a processing pipeline to the `AsyncWorker`, so that traces can be filtered easily. This change doesn't have any performance impact with existing installations, and is expected to work well with async frameworks / libraries (#303, [docs](http://pypi.datadoghq.com/trace/docs/#trace-filtering))
* [core] add language and library version metadata to keep track of them in the Datadog Agent. All values are sent via headers (#289)

**Bugfixes**
* [aiobotocore] update `async with` context manager so that it returns the wrapper instead of the wrapped object (#307)
* [boto, botocore] change the service metadata app for AWS with a more meaningful name (#315)

**Documentation**
* improving documentation so that it's more explicit how a framework should be auto-instrumented (#305, #308)
* add the list of auto-instrumented modules (#306)

Read the [full changeset](https://github.com/DataDog/dd-trace-py/compare/v0.9.0...v0.9.1).
---

## 0.9.0 (05/07/2017)
**New features**

* [core] add process ID in root spans metadata (#293)

**Improvements**

* [falcon] extended support for Falcon 1.2; improved error handling (#295)
* [gevent] create a new `Context` when a Greenlet is created so that the tracing context is automatically propagated with the right parenting (#287)
* [asyncio] providing helpers and `patch()` method to automatically propagate the tracing context between different asyncio tasks (#260 #297, [docs](http://pypi.datadoghq.com/trace/docs/#module-ddtrace.contrib.asyncio) -- thanks @thehesiod)
* [aiohttp] add experimental feature to continue a trace from request headers (#259, [docs](http://pypi.datadoghq.com/trace/docs/#module-ddtrace.contrib.aiohttp) -- thanks @thehesiod)
* [django] add `DEFAULT_DATABASE_PREFIX` setting to append a prefix to database service (#291, [docs](http://pypi.datadoghq.com/trace/docs/#module-ddtrace.contrib.django) -- thanks @jairhenrique)

**Bugfixes**

* [logging] use specific logger instead of the root one in `monkey.py` module (#281)
* [django] `ddtrace` exception middleware catches exceptions even if a custom middleware returns a `Response` object (#278)
* [pylons] handle correctly the http status code when it's wrongly formatted (#284)
* [django] request resource handles the case where the `View` is a partial function (#292)
* [flask] attach stack trace to Flask errors (#302)

**New integrations**

* [httplib] add patching for `httplib` and `http.lib`(#137 -- thanks @brettlangdon)
* [aio-libs] add `aiobotocore` support (#257, #298, [docs](http://pypi.datadoghq.com/trace/docs/#module-ddtrace.contrib.aiobotocore) -- thanks @thehesiod)
* [aio-libs] add `aiopg` support (#258, [docs](http://pypi.datadoghq.com/trace/docs/#module-ddtrace.contrib.aiopg) -- thanks @thehesiod)

Read the [full changeset](https://github.com/DataDog/dd-trace-py/compare/v0.8.5...v0.9.0).
---

## 0.8.5 (30/05/2017)
**Bugfixes**

* [flask] add the http method to flask spans (#274)
* [sqlite3] changed the app_type to `db` (#276)
* [core] `span.set_traceback()`now sets the traceback even if there's no exception (#277)

Read the [full changeset][1].

[1]: https://github.com/DataDog/dd-trace-py/compare/v0.8.4...v0.8.5
---

## 0.8.4 (19/05/2017)
**Bugfixes**

* [flask] avoid using weak references when Flask is instrumented via Blinker. This resolves initialization issues when the `traced_app = TraceMiddleware(app, ...)` reference goes out of the scope or is garbage collected (#273)
---

## 0.8.3 (15/05/2017)
**Improvements**

* [transport] add presampler header (`X-Datadog-Trace-Count`) so that the receiving agent has more information when dealing with sampling (#254)
* [docs] updated our documentation (#264, #271)

**Bugfixes**
* [core] patch loader raises `PatchException` that is handled in the `patch_all()` when the patch failed. This distinguishes: errors during patch, when an integration is not available and simply when the module is not installed (#262)
* [mysql] distinguish `MySQL-Python` instrumentation so that only `mysql-connector` package is patched; this provides better feedback about what library is supported (#263, #266)
* [sqlalchemy] provide a `patch()` method that uses the PIN object; this is not a breaking change, but the preferred way to instrument SQLAlchemy is through `patch_all(sqlalchemy=True)` or `patch(sqlalchemy=True)` (#261)
* [pylons] catch `BaseException` since a `SystemExit` might've been raised; `500` errors are handled if a timeout occurs (#267, #270)
* [pyramid] catch `BaseException` since a `SystemExit` might've been raised; `500` errors are handled if a timeout occurs (#269)

Read the [full changeset][1]

[1]: https://github.com/DataDog/dd-trace-py/compare/v0.8.2...v0.8.3
---

## 0.8.2 (28/04/2017)
**Bugfixes**

* [django] handle tuple `INSTALLED_APPS` for Django < 1.9 (#253)

Read the [full changeset][1]

[1]: https://github.com/DataDog/dd-trace-py/compare/v0.8.1...v0.8.2
---

## 0.8.1 (30/05/2017)
**Bugfixes**

* [core] fixed `msgpack-python` kwarg usage for versions earlier than `0.4.x` (#245)
* [pyramid] add request method to Pyramid trace span resource name (#249, thanks @johnpkennedy)

Read the [full changeset][1].

[1]: https://github.com/DataDog/dd-trace-py/compare/v0.8.0...v0.8.1
---

## 0.8.0 (10/04/2017)
**New integrations**
* Add support for Tornado web `4.0+`. Currently this integration is ignored by autopatching, but can be enabled via `patch_all(tornado=True)` (#204, [docs][1] -- thanks @ross for reviewing and testing the implementation)

**Bugfixes**
* [docs] Minor updates to our documentation (#239, #237, #242, #244 -- thanks @liubin @pahaz)
* [boto] Boto2 and Botocore integrations have safety check to prevent double patching (#240)
* [boto] Use frames directly without calling `getouterframes()`. This is a major improvement that reduces the impact of our tracing calls for Boto2 (#243 -- thanks @wackywendell)
* [django] make `func_name` work with any callable and not only with functions (#195, #203 -- thanks @m0n5t3r)

**Breaking change**
* [elasticsearch] when importing `elasticsearch` before executing `patch_all()`, no traces are created. This patch changed where the `PIN` object is attached, so you should update your instrumentation as described below (#238)

**Migrate from 0.7.x to 0.8.0**

* [elasticsearch] the PIN object was previously attached to the `elasticsearch` module while now it uses `elasticsearch.Transport`. If you were using the `Pin` to override some tracing settings, you must update your code from:
```python
Pin.override(client, service='elasticsearch-traces')
```
to:
```python
Pin.override(client.transport, service='elasticsearch-traces')
```

**Internals update**
* the Python traces logs and returns error when there is a communication issue with the APM Agent (#173)
* the `wrap()` tracer decorator can be extended by Python integrations when the usual approach is not suitable for the given execution context (#221)

Read the [full changeset][2].

[1]: http://pypi.datadoghq.com/trace/docs/#module-ddtrace.contrib.tornado
[2]: https://github.com/DataDog/dd-trace-py/compare/v0.7.0...v0.8.0
---

## 0.7.0 (29/03/2017)
**New integrations**
* Add support for `boto` (>=2.29.0) and `botocore` (>= 1.4.51) #209 . Currently these integrations are ignored by autopatching, but can be enabled via `patch_all(boto=True, botocore=True)`

**New features**
* Add the `ddtrace-run` command-line entrypoint to provide tracing without explicit additions to code. More information here http://pypi.datadoghq.com/trace/docs/#get-started #169

**Bugfixes**
* [dbapi] Ensure cursors play well with context managers #231
* [django] Provide a unique `datadog_django` app label to avoid clashes with existing app configs #235
* [pyramid] Ensure pyramid spans have method and route metadata consistent with other web frameworks #220 (thanks @johnpkennedy)
---

## 0.6.0 (09/03/2017)
**New integrations**
* Add support for asynchronous Python. This is a major improvement that adds support for `asyncio`, `aiohttp` and `gevent` (#161, docs: [asyncio][1] - [aiohttp][2] - [gevent][3])
* Add Celery integration (#135, #196, [docs][6])

**New features**
* Add explicit support for Python 3.5, and 3.6 (#215, see [supported versions][7])
* print the list of unfinished spans if the `debug_logging` is activated; useful in synchronous environments to detect unfinished/unreported traces (#210)

**Bugfixes**
* [mysql] `mysql` integration is patched when using `patch()` or `patch_all()` (#178)
* [django] set global tracer tags from Django `DATADOG_TRACE` setting (#159)
* [bottle] wrong `tracer` reference when `set_service_info` is invoked (#199)

**Breaking changes**
* Default port `7777` has been replaced with the new `8126` available from Datadog Agent 5.11.0 and above (#212)
* Removed the `ThreadLocalSpanBuffer`. It has been fully replaced by the `Context` propagation (#211)

**Migrate from 0.5.x to 0.6.0**

* Datadog Agent 5.11.0 or above is required.
* If you're using the `ThreadLocalSpanBuffer` manually, you need to use the [Context class][8] in your logic so that it is compliant with the `Context` propagation. Check the [Advanced usage][9] section.

**Advanced usage**
This is a list of new features that may be used for manual instrumentation when you're using a library or a framework that is not currently supported:
* Use `Context` propagation instead of a global buffer. This plays well with asynchronous programming where a context switching may happen while handling different logical execution flows (#172)
* `tracer.trace()` handles automatically the `Context` propagation and remains the preferable API
* Add `tracer.get_call_context()` to retrieve the current `Context` instance that is holding the entire trace for this logical execution ([docs][4])
* Add `start_span` as a way to manually create spans, while handling the Context propagation ([docs][5])

Read the [full changeset](https://github.com/DataDog/dd-trace-py/compare/v0.5.5...v0.6.0).

[1]: http://pypi.datadoghq.com/trace/docs/#module-ddtrace.contrib.asyncio
[2]: http://pypi.datadoghq.com/trace/docs/#module-ddtrace.contrib.aiohttp
[3]: http://pypi.datadoghq.com/trace/docs/#module-ddtrace.contrib.gevent
[4]: http://pypi.datadoghq.com/trace/docs/#ddtrace.Tracer.get_call_context
[5]: http://pypi.datadoghq.com/trace/docs/#ddtrace.Tracer.start_span
[6]: http://pypi.datadoghq.com/trace/docs/#module-ddtrace.contrib.celery
[7]: http://pypi.datadoghq.com/trace/docs/#supported-versions
[8]: https://github.com/DataDog/dd-trace-py/blob/853081c0f2707bcda59c50239505a5ceaed33945/ddtrace/context.py#L8
[9]: http://pypi.datadoghq.com/trace/docs/#advanced-usage
---

## 0.5.5 (15/02/2017)
**Improvements**
- ElasticSearch integration takes care of the returning status code in case of a `TransportError` (#175)

**Bugfixes**
- Pyramid integration handles properly the `Span.error` attribute if the response is a server error (#176)

Read the [full changeset](https://github.com/DataDog/dd-trace-py/compare/v0.5.4...v0.5.5).

---

## 0.5.4 (14/02/2017)
## Integrations
- added the Pyramid web framework

## Enhancements
- `tracer.set_tags()` will add tags to all spans created by a tracer.
- `span.tracer()` will return the tracer that created a given span

## Bug Fixes
- correctly set service types on the Mongo and Falcon integrations.
- documentation fixes
- send less data to the agent in the SQL and redis integrations.

Read the [full changeset](https://github.com/DataDog/dd-trace-py/compare/v0.5.3...v0.5.4)

---

## 0.5.3 (23/12/2016)
**Bugfixes**
- [ElasticSearch] use ElasticSearch serializer so that the serialization works with dates, decimals and UUIDs #131
- [Django] use an integer value for `AGENT_PORT` because Django recast strings as unicode strings, which invalidate the input for `getaddrinfo()` in Python 2.7 #140
- [Tracer] downgrade high throughput log messages to debug so that it doesn't flood users logs #143

**Compatibility**
- don't check if `django.contrib.auth` is installed through the `django.apps` module. This improves the best-effort support for `Django < 1.7` #136

Read the [full changeset](https://github.com/DataDog/dd-trace-py/compare/v0.5.2...v0.5.3)

---

## 0.5.2 (14/12/2016)
0.5.2 is a bugfix release.

### Bug Fixes
- include bottle docs

Read the [full changeset](https://github.com/DataDog/dd-trace-py/compare/v0.5.1...v0.5.2).

---

## 0.5.1 (13/12/2016)
0.5.1 is a bugfix release.

### Bug Fixes
- properly trace pymongo `$in` queries (See #125)
- properly normalize bound and batch cassandra statements (see #126)
- made the legacy cassandra tracing a no-op.

Read the [full changeset](https://github.com/DataDog/dd-trace-py/compare/v0.5.0...v0.5.1).

---

## 0.5.0 (07/12/2016)
**Major changes**
- added`msgpack-python` as a dependency
- using Trace Agent API `v0.3` that supports both JSON and Msgpack formats
- provided `JSONEncoder` and `MsgpackEncoder` that are switched at runtime the API `v0.3` is not reachable (`404`)
- `MsgpackEncoder` is the current default encoder
- `MsgpackEncoder` will not be used if the pure Python implementation is used

**Documentation**
- added [ElasticSearch docs](http://pypi.datadoghq.com/trace/docs/#module-ddtrace.contrib.elasticsearch)

Read the [full changeset](https://github.com/DataDog/dd-trace-py/compare/v0.4.0...v0.5.0)

---

## 0.4.0 (26/11/2016)
0.4.0 is a "major" release of the `dd-trace-py`. Please test thoroughly on staging before rolling out to your production clusters.

### Enhancements
- automatically patch contrib libraries with `from ddtrace import monkey; monkey.patch_all()`. A few notes:
  - The previous ways of patching still exist, but are deprecated and might be no-ops. They will be removed in a future version.
  - When you add `patch_all` remove your old instrumentation code.
  - Web frameworks still require middleware.
- experimental support for (much faster) msgpack serialization. disabled by default. will be enabled in a future release.

### Integrations
- add integration for the [Bottle](web framework) web framework. (see #86)

### Bug Fixes
- correctly trace django without auth middleware (see #116)

###

Read the [full changeset](https://github.com/DataDog/dd-trace-py/compare/v0.3.16...v0.4.0).

---

## v0.3.16 (03/11/2016)
### Bugfixes
- Handle memory leaks when tracing happens in a forked process (Issue #84)
- Fix error code in spans from the request library (thanks @brettlangdon)
- Better handling of unicode tags (thanks @brettlangdon)
- Allow easy configuration of host & port in the Django integration.

### Enhancements
- Cap the number of traces buffered in memory.
- Higher trace submission throughput.
- Preliminary work on gevent support. Not fully complete.

Read the [full changeset](https://github.com/DataDog/dd-trace-py/compare/v0.3.15...v0.3.16)

---

## v0.3.15 (01/11/2016)
### Integrations
- add tracing for the requests library

Read the [full changeset](https://github.com/DataDog/dd-trace-py/compare/v0.3.14...v0.3.15)

---

## 0.3.14 (30/09/2016)
### Integrations
- [pylons] allow users to set resources inside handlers
- [django] add support for the Django cache framework

### Enhancements
- add a trace sampler so that users can discard spans using a `RateSampler` (more info: http://pypi.datadoghq.com/trace/docs/#sampling)

Read the [full changeset](https://github.com/DataDog/dd-trace-py/compare/v0.3.13...v0.3.14)

---

## v0.3.13 (21/09/2016)
### New integrations
- added `pylibmc` Memcached client integration
- improved Django integration providing a Django app that instrument Django internals

Read the full [changeset](https://github.com/DataDog/dd-trace-py/compare/v0.3.12...v0.3.13)

---

## v0.3.12 (14/09/2016)
[change set](https://github.com/DataDog/dd-trace-py/compare/v0.3.11...v0.3.12)
- Added MySQL integration, using [mysql.connector](https://dev.mysql.com/doc/connector-python/en/) v2.1

---

## v0.3.11 (31/08/2016)
## Bugfixes
- fixed an unpacking error for `elasticsearch>=2.4`
- fixed the behavior of the `tracer.wrap()` method; now it works as expected

## Documentation
- better organization of libraries usage on docs
- provided a [benchmark script](https://github.com/DataDog/dd-trace-py/commit/7d30c2d6703e21ea3dc94ecdeb88dbe2ad9a286a)

Read the [full changeset](https://github.com/DataDog/dd-trace-py/compare/v0.3.10...v0.3.11)

---

## v0.3.10 (22/08/2016)
[change set](https://github.com/DataDog/dd-trace-py/compare/v0.3.9...v0.3.10)
- add `flask_cache` integration; supporting the `0.12` and `0.13` versions
- catch `500` errors on `pylons` integration

---

## v0.3.9 (12/08/2016)
[change set](https://github.com/DataDog/dd-trace-py/compare/v0.3.8...v0.3.9)
- send service info from the sqlalchemy integration

---

## v0.3.7 (12/08/2016)
[change set](https://github.com/DataDog/dd-trace-py/compare/v0.3.6...v0.3.7)
- Released Falcon Integration
- Minor bugfixes in Redis & Cassandra integration

---

## v0.3.8 (12/08/2016)
[change set](https://github.com/DataDog/dd-trace-py/compare/v0.3.7...v0.3.8)
- Added support for the most recent bugfix versions of pymongo 3.0, 3.1 and 3.2<|MERGE_RESOLUTION|>--- conflicted
+++ resolved
@@ -4,11 +4,20 @@
 
 ---
 
-<<<<<<< HEAD
 ## 2.11.4
 
 
-=======
+### Bug Fixes
+
+- CI Visibility: Resolves an issue where exceptions other than timeouts and connection errors raised while fetching the list of skippable tests for ITR were not being handled correctly and caused the tracer to crash.
+- CI Visibility: Fixes a bug where `.git` was incorrectly being stripped from repository URLs when extracting service names, resulting in `g`, `i`, or `t` being removed (eg: `test-environment.git` incorrectly becoming `test-environmen`)
+- LLM Observability: Resolves an issue where custom trace filters were being overwritten in forked processes.
+- tracing: Fixes a side-effect issue with module import callbacks that could cause a runtime exception.
+- LLM Observability: Resolves an issue where `session_id` was being defaulted to `trace_id` which was causing unexpected UI behavior.
+
+
+---
+
 ## 2.12.0
 
 ### New Features
@@ -25,16 +34,12 @@
 - config: `DD_TRACE_128_BIT_TRACEID_LOGGING_ENABLED` is deprecated. Trace id logging format is now configured automatically.
 - tracing: Deprecates all modules in the `ddtrace.contrib.[integration_name]` package. Use attributes exposed in `ddtrace.contrib.[integration_name].__all__` instead. The following are impacted:
   - `aioredis`, `algoliasearch`. `anthropic`, `aredis`, `asgi`, `asyncpg`, `aws_lambda`, `boto`, `botocore`, `bottle`, `cassandra`, `celery`, `cherrypy`, `consul`, `coverage`, `django`, `dogpile_cache`, `dramatiq`, `elasticsearch`, `falcon`, `fastapi`, `flask`, `flask_cache`, `futures`, `gevent`, `graphql`, `grpc`, `httplib`, `httpx`, `jinja2`, `kafka`, `kombu`, `langchain`, `logbook`, `logging`, `loguru`, `mako`, `mariadb`, `molten`, `mongoengine`, `mysql`, `mysqldb`, `openai`, `psycopg`, `pylibmc`, `pymemcache`, `pymongo`, `pymysql`, `pynamodb`, `pyodbc`, `pyramid`, `redis`, `rediscluster`, `requests`, `sanic`, `snowflake`, `sqlalchemy`, `sqlite3`, `starlette`, `structlog`, `subprocess`, `tornado`, `urllib`, `urllib3`, `vertica`, `webbrowser`, `wsgi`, `yaaredis`
->>>>>>> e0b3a6ec
 ### Bug Fixes
 
 - CI Visibility: Resolves an issue where exceptions other than timeouts and connection errors raised while fetching the list of skippable tests for ITR were not being handled correctly and caused the tracer to crash.
 - CI Visibility: Fixes a bug where `.git` was incorrectly being stripped from repository URLs when extracting service names, resulting in `g`, `i`, or `t` being removed (eg: `test-environment.git` incorrectly becoming `test-environmen`)
 - LLM Observability: Resolves an issue where custom trace filters were being overwritten in forked processes.
 - tracing: Fixes a side-effect issue with module import callbacks that could cause a runtime exception.
-<<<<<<< HEAD
-- LLM Observability: Resolves an issue where `session_id` was being defaulted to `trace_id` which was causing unexpected UI behavior.
-=======
 - LLM Observability: Resolves an issue where `session_id` was being defaulted to `trace_id`, which was causing unexpected UI behavior.
 - LLM Observability: Resolves an issue where LLM Observability spans were not being submitted in forked processes, such as when using `celery` or `gunicorn` workers. The LLM Observability writer thread now automatically restarts when a forked process is detected.
 - tracing: Fixes an issue with some module imports with native specs that don't support attribute assignments, resulting in a `TypeError` exception at runtime.
@@ -52,7 +57,6 @@
 - crashtracking: Fixes an issue where crashtracking environment variables for Python were inconsistent with those used by other runtimes.
 - profiling: Fixes endpoint profiling for stack v2 when `DD_PROFILING_STACK_V2_ENABLED` is set.
 - profiling: Turns on the new native exporter when `DD_PROFILING_TIMELINE_ENABLED=True` is set.
->>>>>>> e0b3a6ec
 
 
 ---
