--- conflicted
+++ resolved
@@ -1,6 +1,9 @@
 # Changelog
 
-<<<<<<< HEAD
+- fix(flask): make template patching idempotent
+
+---
+
 ## 0.42.0 (14/09/2020)
 
 - feat(django): add database_service_name config option
@@ -14,12 +17,7 @@
 - fix(core): expose http setting on global config
 - feat(core): consolidate fork checks
 
---- 
-=======
-- fix(flask): make template patching idempotent
-
----
->>>>>>> 3b9a4065
+---
 
 ## 0.41.2 (25/08/2020)
 
