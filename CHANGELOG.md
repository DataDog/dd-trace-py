# Changelog

Changelogs for versions not listed here can be found at https://github.com/DataDog/dd-trace-py/releases

---

<<<<<<< HEAD
## 2.14.3


### Bug Fixes

- Code Security (IAST): This fix ensures that only the IAST propagation context is cleared instead of all contexts, which could otherwise cause propagation loss in multithreaded applications. Additionally, it improves validations in both the Processor and Vulnerability Reporter, depending on whether IAST is active or not.
- tracing: Ensures `DD_TRACE_RATE_LIMIT` environment variable is only applied to spans for which tracer sampling is configured. For spans not matching sampling rules default rate limits should be applied by the Datadog Agent.
- profiling: enables endpoint profiling for stack v2, `DD_PROFILING_STACK_V2_ENABLED` is set.

=======
## 2.12.3

### Bug Fixes

- Code Security
  - This fix resolves an issue where exploit prevention was not properly blocking requests with custom redirection actions.
  - Ensure the `Initializer` object is always reset and freed before the Python runtime.

- LLM Observability
  - Fixes an issue where the OpenAI and LangChain integrations would still submit integration metrics even in agentless mode. Integration metrics are now disabled if using agentless mode via `LLMObs.enable(agentless_enabled=True)` or setting `DD_LLMOBS_AGENTLESS_ENABLED=1`.
  - Resolves an issue in the `LLMObs.annotate()` method where non-JSON serializable arguments were discarded entirely. Now, the `LLMObs.annotate()` method safely handles non-JSON-serializable arguments by defaulting to a placeholder text.
  - Resolves an issue where attempting to tag non-JSON serializable request/response parameters resulted in a `TypeError` in the OpenAI, LangChain, Bedrock, and Anthropic integrations.
  - Resolves an issue where attempting to tag non-JSON serializable request arguments caused a `TypeError`. The Anthropic integration now safely tags non-JSON serializable arguments with a default placeholder text.
  - Resolves an issue where attempting to tag non-JSON serializable tool config arguments resulted in a `TypeError`. The LangChain integration now safely tags non-JSON serializable arguments with a default placeholder text.

- Profiling
  - All files with platform-dependent code have had their filenames updated to reflect the platform they are for. This fixes issues where the wrong file would be used on a given platform.
  - Improves the error message when the native exporter fails to load and stops profiling from starting if ddtrace is also being injected.
  - Enables endpoint profiling for stack v2, `DD_PROFILING_STACK_V2_ENABLED` is set.
  - Fixes endpoint profiling when using libdatadog exporter, either with `DD_PROFILING_EXPORT_LIBDD_ENABLED` or `DD_PROFILING_TIMELINE_ENABLED`.
  - Enables code provenance when using libdatadog exporter, `DD_PROFILING_EXPORT_LIBDD_ENABLED`, `DD_PROFILING_STACK_V2_ENABLED`, or `DD_PROFILING_TIMELINE_ENABLED`.
  - Fixes an issue where flamegraph was upside down for stack v2, `DD_PROFILING_STACK_V2_ENABLED`.

- Tracing
  - Fixes an issue where `celery.apply` spans didn't close if the `after_task_publish` or `task_postrun` signals didn't get sent when using `apply_async`, which can happen if there is an internal exception during the handling of the task. This update also marks the span as an error if an exception occurs.
  - Fixes an issue where `celery.apply` spans using task_protocol 1 didn't close by improving the check for the task id in the body.
  - Fixes circular imports raised when psycopg automatic instrumentation is enabled.
  - Removes a reference cycle that caused unnecessary garbage collection for top-level spans.
  - Fixed an issue where a `TypeError` exception would be raised if the first message's `topic()` returned `None` during consumption.
  - Kinesis: Resolves an issue where unparsable data in a Kinesis record would cause a NoneType error.
>>>>>>> e0dd63b3

---

## 2.13.1


### Bug Fixes

- Code Security (IAST)
  - Always report a telemetry log error when an IAST propagation error raises, regardless of whether the `_DD_IAST_DEBUG` environment variable is enabled or not.
  - Code Security: Fixes potential memory leak on IAST exception handling.

- Profiling:
  - Updates filenames for all files with platform-dependent code to reflect the platform they are for. This fixes issues where the wrong file would be used on a given platform.
  - Enables endpoint profiling for stack v2, `DD_PROFILING_STACK_V2_ENABLED` is set.
  - Fixes endpoint profiling when using libdatadog exporter, either with `DD_PROFILING_EXPORT_LIBDD_ENABLED` or `DD_PROFILING_TIMELINE_ENABLED`.
  - Enables code provenance when using libdatadog exporter, `DD_PROFILING_EXPORT_LIBDD_ENABLED`, `DD_PROFILING_STACK_V2_ENABLED`, or `DD_PROFILING_TIMELINE_ENABLED`.
  - Fixes an issue where the flamegraph was upside down for stack v2 when enabling  `DD_PROFILING_STACK_V2_ENABLED`.
 
- Tracing
  - Fixes an issue where `celery.apply` spans didn't close if the `after_task_publish` or `task_postrun` signals didn't get sent when using `apply_async`, which can happen if there is an internal exception during the handling of the task. This update also marks the span as an error if an exception occurs.
  - Fixes an issue where `celery.apply` spans using task_protocol 1 didn't close by improving the check for the task id in the body.
  - Removes a reference cycle that caused unnecessary garbage collection for top-level spans.

---

## 2.14.2


### Bug Fixes

- Tracing
  - celery: Fixes an issue where `celery.apply` spans didn't close if the `after_task_publish` or `task_postrun` signals didn't get sent when using `apply_async`, which can happen if there is an internal exception during the handling of the task. This update also marks the span as an error if an exception occurs.
  - celery: Fixes an issue where `celery.apply` spans using task_protocol 1 didn't close by improving the check for the task id in the body.

- Profiling
  - All files with platform-dependent code have had their filenames updated to reflect the platform they are for. This fixes issues where the wrong file would be used on a given platform.
  - Enables code provenance when using libdatadog exporter, `DD_PROFILING_EXPORT_LIBDD_ENABLED`, `DD_PROFILING_STACK_V2_ENABLED`, or `DD_PROFILING_TIMELINE_ENABLED`.
  - Fixes an issue where flamegraph was upside down for stack v2, `DD_PROFILING_STACK_V2_ENABLED`.

## 2.14.1


### New Features

  - Code Security (IAST): Always report a telemetry log error when an IAST propagation error raises, regardless of whether the `_DD_IAST_DEBUG` environment variable is enabled or not.

### Bug Fixes

  - tracing: Removes a reference cycle that caused unnecessary garbage collection for top-level spans.
  - Code Security: fix potential memory leak on IAST exception handling.
  - profiling: Fixes endpoint profiling when using libdatadog exporter, either with `DD_PROFILING_EXPORT_LIBDD_ENABLED` or `DD_PROFILING_TIMELINE_ENABLED`.

## 2.14.0

### Deprecation Notes
- Tracing
  - Deprecates the `DD_TRACE_SPAN_AGGREGATOR_RLOCK` environment variable. It will be removed in v3.0.0.
  - Deprecates support for [APM Legacy App Analytics](https://docs.datadoghq.com/tracing/legacy_app_analytics/). This feature and its associated configuration options are deprecated and will be removed in v3.0.0.
  - `DD_HTTP_CLIENT_TAG_QUERY_STRING` configuration is deprecated and will be removed in v3.0.0. Use `DD_TRACE_HTTP_CLIENT_TAG_QUERY_STRING` instead.

### New Features
- DSM
  - Introduces new tracing and datastreams monitoring functionality for Avro Schemas.
  - Introduces new tracing and datastreams monitoring functionality for Google Protobuf.

- LLM Observability
  - Adds support to automatically submit Gemini Python SDK calls to LLM Observability.
  - The OpenAI integration now captures tool calls returned from streamed responses when making calls to the chat completions endpoint.
  - The LangChain integration now submits tool spans to LLM Observability.
  - LLM Observability spans generated by the OpenAI integration now have updated span name and `model_provider` values. Span names are now prefixed with the OpenAI client name (possible values: `OpenAI/AzureOpenAI`) instead of the default `openai` prefix to better differentiate whether the request was made to Azure OpenAI or OpenAI. The `model_provider` field also now corresponds to `openai` or `azure_openai` based on the OpenAI client.
  - The OpenAI integration now ensures accurate token data from streamed OpenAI completions and chat completions, if provided in the streamed response. To ensure accurate token data in the traced streamed operation, ensure that the `stream_options={"include_usage": True}` option is set on the completion or chat completion call.
  - Introduces the `LLMObs.annotation_context()` context manager method, which allows modifying the tags of integration generated LLM Observability spans created while the context manager is active.
  - Introduces prompt template annotation, which can be passed as an argument to `LLMObs.annotate(prompt={...})` for LLM span kinds. For more information on prompt annotations, see [the docs](https://docs.datadoghq.com/llm_observability/setup/sdk/#annotating-a-span).
  - google_generativeai: Introduces tracing support for Google Gemini API `generate_content` calls.  
  See [the docs](https://ddtrace.readthedocs.io/en/stable/integrations.html#google_generativeai) for more information.
  - openai: The OpenAI integration now includes a new `openai.request.client` tag with the possible values `OpenAI/AzureOpenAI` to help differentiate whether the request was made to Azure OpenAI or OpenAI.
  - openai: The OpenAI integration now captures token data from streamed completions and chat completions, if provided in the streamed response. To ensure accurate token data in the traced streamed operation, ensure that the `stream_options={"include_usage": True}` option is set on the completion or chat completion call.

- Profiling
  - Captures `asyncio.Lock` usages with `with` context managers.

- Other
  - botocore: Adds span pointers to some successful AWS botocore spans. Currently only supports S3 PutObject.
  - pymongo: Adds support for pymongo>=4.9.0


### Bug Fixes
- Code Security (ASM)
  - Fixes a bug in the IAST patching process where `AttributeError` exceptions were being caught, interfering with the proper application cycle.
  - Resolves an issue where exploit prevention was not properly blocking requests with custom redirection actions.

- LLM Observability
  - Fixes an issue where the OpenAI and LangChain integrations would still submit integration metrics even in agentless mode. Integration metrics are now disabled if using agentless mode via `LLMObs.enable(agentless_enabled=True)` or setting `DD_LLMOBS_AGENTLESS_ENABLED=1`.
  - Resolves an issue in the `LLMObs.annotate()` method where non-JSON serializable arguments were discarded entirely. Now, the `LLMObs.annotate()` method safely handles non-JSON-serializable arguments by defaulting to a placeholder text.
  - Resolves an issue where attempting to tag non-JSON serializable request/response parameters resulted in a `TypeError` in the OpenAI, LangChain, Bedrock, and Anthropic integrations.
  - anthropic: Resolves an issue where attempting to tag non-JSON serializable request arguments caused a `TypeError`. The Anthropic integration now safely tags non-JSON serializable arguments with a default placeholder text.
  - langchain: Resolves an issue where attempting to tag non-JSON serializable tool config arguments resulted in a `TypeError`. The LangChain integration now safely tags non-JSON serializable arguments with a default placeholder text.

- Other
  - SSI: This fix ensures injection denylist is included in published OCI package.
  - postgres: Fixes circular imports raised when psycopg automatic instrumentation is enabled.
  - pymongo: Ensures instances of the `pymongo.MongoClient` can be patch after pymongo is imported


## 2.13.0


### New Features
- Datastreams Monitoring (DSM): Adds support for schema tracking.
- Exception Replay will capture any exceptions that are manually attached to a span with a call to `set_exc_info`.
- LLM Observability: The LangChain integration now submits vectorstore `similarity_search` spans to LLM Observability as retrieval spans.
- langchain: Adds support for tracing tool invocations.
- LLM Observability: Adds support for capturing tool calls returned from LangChain chat completions.
- LLM Observability: Introduces the ability to set `ml_app` and `timestamp_ms` fields in `LLMObs.submit_evaluation`
- openai: Introduces `model` tag for openai integration metrics for consistency with the OpenAI SaaS Integration. It has the same value as `openai.request.model`.

### Deprecation Notes
- tracing: All public patch modules are deprecated. The non-deprecated methods are included in the `__all__` attribute.
- yaaredis: The yaaredis integration is deprecated and will be removed in a future version. As an alternative to the yaaredis integration, the redis integration should be used.
- tracing: Deprecates the `priority_sampling` argument in `ddtrace.tracer.Tracer.configure(...)`.

### Bug Fixes
- library injection: Resolves an issue where the version of `attrs` installed by default on some Ubuntu installations was treated as incompatible with library injection
- anthropic: Resolves an issue where attempting to tag non-JSON serializable request arguments caused a `TypeError`. The Anthropic integration now safely tags non-JSON serializable arguments with a default placeholder text.
- postgres: Fixes circular imports raised when psycopg automatic instrumentation is enabled.
- ASM: Resolves an issue where exploit prevention was not properly blocking requests with custom redirection actions.
- CI Visibility: Resolves an issue where exceptions other than timeouts and connection errors raised while fetching the list of skippable tests for ITR were not being handled correctly and caused the tracer to crash.
- CI Visibility: Fixes a bug where `.git` was incorrectly being stripped from repository URLs when extracting service names, resulting in `g`, `i`, or `t` being removed (eg: `test-environment.git` incorrectly becoming `test-environmen`)
- botocore: Resolves a regression where trace context was not being injected into the input of Stepfunction `start_execution` commands. This re-enables distributed tracing when a Python service invokes a properly instrumented Step Function.
- LLM Observability: Resolves an issue where custom trace filters were being overwritten in forked processes.
- LLM Observability: Resolves an issue where LLM Observability spans were not being submitted in forked processes, such as when using `celery` or `gunicorn` workers. The LLM Observability writer thread now automatically restarts when a forked process is detected.
- tracing: Fixes a side-effect issue with module import callbacks that could cause a runtime exception.
- tracing: Fixes an issue with some module imports with native specs that don't support attribute assignments, resulting in a `TypeError` exception at runtime.
- tracing: Improves the accuracy of `X-Datadog-Trace-Count` payload header.
- tracing: Resolves an issue where `ddtrace` package files were published with incorrect file attributes.
- tracing: Resolves an issue where django db instrumentation could fail.
- LLM Observability: Resolves an issue where `session_id` was being defaulted to `trace_id`, which was causing unexpected UI behavior.
- openai: Fixes a bug where `asyncio.TimeoutError`s were not being propagated correctly from canceled OpenAI API requests.
- profiling: Propagates tags in `DD_PROFILING_TAGS` and `DD_TAGS` to the libdatadog exporter, a new exporter codepath which is enabled when either one of the following is set, `DD_PROFILING_STACK_V2_ENABLED`, `DD_PROFILING_EXPORT_LIBDD_ENABLED`, or `DD_PROFILING_TIMELINE_ENABLED` or dd-trace-py is running in an injected environment.
- ASM: Fixes a memory leak on the native slice aspect.

### Other Changes
- tracing: Removes the `DD_PRIORITY_SAMPLING` configuration option. This option is not used in any `ddtrace>=2.0` releases.

---

## 2.11.6

### Bug Fixes

- library injection: Resolves an issue where the version of `attrs` installed by default on some Ubuntu installations was treated as incompatible with library injection
- Code Security: This fixes a bug in the IAST patching process where `AttributeError` exceptions were being caught, interfering with the proper application cycle.


---

## 2.11.5

### Bug Fixes

- SSI: This fix ensures injection denylist is included in published OCI package.

---

## 2.10.7

### Bug Fixes

- CI Visibility: Resolves an issue where exceptions other than timeouts and connection errors raised while fetching the list of skippable tests for ITR were not being handled correctly and caused the tracer to crash.
- CI Visibility: Fixes a bug where `.git` was incorrectly being stripped from repository URLs when extracting service names, resulting in `g`, `i`, or `t` being removed (eg: `test-environment.git` incorrectly becoming `test-environmen`)
- openai: Fixes a bug where `asyncio.TimeoutError`s were not being propagated correctly from canceled OpenAI API requests.
- profiling: Fixes endpoing profiling for stack v2 when `DD_PROFILING_STACK_V2_ENABLED` is set.

---

## 2.9.6


### Bug Fixes

- CI Visibility: Resolves an issue where exceptions other than timeouts and connection errors raised while fetching the list of skippable tests for ITR were not being handled correctly and caused the tracer to crash.
- CI Visibility: Fixes a bug where `.git` was incorrectly being stripped from repository URLs when extracting service names, resulting in `g`, `i`, or `t` being removed (eg: `test-environment.git` incorrectly becoming `test-environmen`)
- SSI: Fixes incorrect file permissions on lib-injection images.
- Code Security: Adds null pointer checks when creating new objects ids.
- profiling: Fixes endpoing profiling for stack v2 when `DD_PROFILING_STACK_V2_ENABLED` is set.


---

## 2.11.4


### Bug Fixes

- CI Visibility: Resolves an issue where exceptions other than timeouts and connection errors raised while fetching the list of skippable tests for ITR were not being handled correctly and caused the tracer to crash.
- CI Visibility: Fixes a bug where `.git` was incorrectly being stripped from repository URLs when extracting service names, resulting in `g`, `i`, or `t` being removed (eg: `test-environment.git` incorrectly becoming `test-environmen`)
- LLM Observability: Resolves an issue where custom trace filters were being overwritten in forked processes.
- tracing: Fixes a side-effect issue with module import callbacks that could cause a runtime exception.
- LLM Observability: Resolves an issue where `session_id` was being defaulted to `trace_id` which was causing unexpected UI behavior.


---

## 2.12.2

### Bug Fixes

- library injection: Resolves an issue where the version of `attrs` installed by default on some Ubuntu installations was treated as incompatible with library injection
- Code Security: This fixes a bug in the IAST patching process where `AttributeError` exceptions were being caught, interfering with the proper application cycle.


---

## 2.12.1

### Bug Fixes

- SSI: This fix ensures injection denylist is included in published OCI package.


---

## 2.12.0

### New Features

- openai: Introduces the `model` tag for openai integration metrics for consistency with the OpenAI SaaS Integration. It has the same value as `openai.request.model`.
- database_clients: Adds `server.address` tag to all `<database>.query` spans (ex: postgres.query). This tag stores the name of the database host.
- LLM Observability: Flushes the buffer of spans to be sent when the payload size would otherwise exceed the payload size limit for the event platform.
- LLM Observability: Span events that exceed the event platform event size limit (1 MB) will now have their inputs and outputs dropped.
- tracing: Adds `ddtrace.trace.Context` to the public api. This class can now be used to propagate context across execution boundaries (ex: threads).


### Deprecation Notes

- config: `DD_TRACE_128_BIT_TRACEID_LOGGING_ENABLED` is deprecated. Trace id logging format is now configured automatically.
- tracing: Deprecates all modules in the `ddtrace.contrib.[integration_name]` package. Use attributes exposed in `ddtrace.contrib.[integration_name].__all__` instead. The following are impacted:
  - `aioredis`, `algoliasearch`. `anthropic`, `aredis`, `asgi`, `asyncpg`, `aws_lambda`, `boto`, `botocore`, `bottle`, `cassandra`, `celery`, `cherrypy`, `consul`, `coverage`, `django`, `dogpile_cache`, `dramatiq`, `elasticsearch`, `falcon`, `fastapi`, `flask`, `flask_cache`, `futures`, `gevent`, `graphql`, `grpc`, `httplib`, `httpx`, `jinja2`, `kafka`, `kombu`, `langchain`, `logbook`, `logging`, `loguru`, `mako`, `mariadb`, `molten`, `mongoengine`, `mysql`, `mysqldb`, `openai`, `psycopg`, `pylibmc`, `pymemcache`, `pymongo`, `pymysql`, `pynamodb`, `pyodbc`, `pyramid`, `redis`, `rediscluster`, `requests`, `sanic`, `snowflake`, `sqlalchemy`, `sqlite3`, `starlette`, `structlog`, `subprocess`, `tornado`, `urllib`, `urllib3`, `vertica`, `webbrowser`, `wsgi`, `yaaredis`
### Bug Fixes

- CI Visibility: Resolves an issue where exceptions other than timeouts and connection errors raised while fetching the list of skippable tests for ITR were not being handled correctly and caused the tracer to crash.
- CI Visibility: Fixes a bug where `.git` was incorrectly being stripped from repository URLs when extracting service names, resulting in `g`, `i`, or `t` being removed (eg: `test-environment.git` incorrectly becoming `test-environmen`)
- LLM Observability: Resolves an issue where custom trace filters were being overwritten in forked processes.
- tracing: Fixes a side-effect issue with module import callbacks that could cause a runtime exception.
- LLM Observability: Resolves an issue where `session_id` was being defaulted to `trace_id`, which was causing unexpected UI behavior.
- LLM Observability: Resolves an issue where LLM Observability spans were not being submitted in forked processes, such as when using `celery` or `gunicorn` workers. The LLM Observability writer thread now automatically restarts when a forked process is detected.
- tracing: Fixes an issue with some module imports with native specs that don't support attribute assignments, resulting in a `TypeError` exception at runtime.
- tracing: Resolves an issue where `ddtrace` package files were published with incorrect file attributes.
- tracing: Resolves an issue where django db instrumentation could fail.
- openai: Fixes a bug where `asyncio.TimeoutError`s were not being propagated correctly from canceled OpenAI API requests.

- aiobotocore: Fixes an issue where the `_make_api_call` arguments were not captured correctly when using keyword arguments.
- tracing(django): Resolves a bug where ddtrace was exhausting a Django stream response before returning it to user.
- LLM Observability: Fixes an issue in the OpenAI integration where integration metrics would still be submitted even if `LLMObs.enable(agentless_enabled=True)` was set.
- internal: Fixes the `Already mutably borrowed` error when rate limiter is accessed across threads.
- internal: Fixes the `Already mutably borrowed` error by reverting back to pure-python rate limiter.
- Code Security: Adds null pointer checks when creating new objects ids.
- profiling: Fixes an issue where the profiler could erroneously try to load protobuf in autoinjected environments, where it is not available.
- crashtracking: Fixes an issue where crashtracking environment variables for Python were inconsistent with those used by other runtimes.
- profiling: Fixes endpoint profiling for stack v2 when `DD_PROFILING_STACK_V2_ENABLED` is set.
- profiling: Turns on the new native exporter when `DD_PROFILING_TIMELINE_ENABLED=True` is set.


---

## 2.11.3


### Bug Fixes

- ASM: Improves internal stability for the new fingerprinting feature.


---

## 2.11.2


### New Features

- openai: Introduces `model` tag for openai integration metrics for consistency with the OpenAI SaaS Integration. It has the same value as `openai.request.model`.

### Bug Fixes

- LLM Observability: Resolves an issue where LLM Observability spans were not being submitted in forked processes, such as when using `celery` or `gunicorn` workers. The LLM Observability writer thread now automatically restarts when a forked process is detected.
- openai: Fixes a bug where `asyncio.TimeoutError`s were not being propagated correctly from canceled OpenAI API requests.


---

## 2.11.1


### Bug Fixes

- tracing(django): This fix resolves a bug where ddtrace was exhausting a Django stream response before returning it to user.
- Fixed an issue with some module imports with native specs that don't support attribute assignments, resulting in a `TypeError` exception at runtime.
- internal: Fix `Already mutably borrowed` error by reverting back to pure-python rate limiter.
- This fix resolves an issue where `ddtrace` package files were published with incorrect file attributes.
- profiling: Fixes an issue where the profiler could erroneously try to load protobuf in autoinjected environments, where it is not available.
- Fixes an issue where crashtracking environment variables for Python were inconsistent with those used by other runtimes.
- profiling: Fixes endpoing profiling for stack v2, that is when `DD_PROFILING_STACK_V2_ENABLED` set.


---

## 2.11.0

### New Features

- ASM: This update introduces new Auto User Events support.

  ASM’s \[Account TakeOver (ATO) detection\](<https://docs.datadoghq.com/security/account_takeover_protection>) is now automatically monitoring \[all compatible user authentication frameworks\](<https://docs.datadoghq.com/security/application_security/enabling/compatibility/>) to detect attempted or leaked user credentials during an ATO campaign.

  To do so, the monitoring of the user activity is extended to now collect all forms of user IDs, including non-numerical forms such as usernames or emails. This is configurable with 3 different working modes: <span class="title-ref">identification</span> to send the user IDs in clear text; <span class="title-ref">anonymization</span> to send anonymized user IDs; or <span class="title-ref">disabled</span> to completely turn off any type of user ID collection (which leads to the disablement of the ATO detection).

  The default collection mode being used is <span class="title-ref">identification</span> and this is configurable in your remote service configuration settings in the \[service catalog\]( <https://app.datadog.com/security/appsec/inventory/services?tab=capabilities>) (clicking on a service), or with the service environment variable <span class="title-ref">DD_APPSEC_AUTO_USER_INSTRUMENTATION_MODE</span>.

  You can read more \[here\](<https://docs.datadoghq.com/security/account_takeover_protection>).

  New local configuration environment variables include:

  - \`DD_APPSEC_AUTOMATED_USER_EVENTS_TRACKING_ENABLED\`: Can be set to "true"/"1" (default if missing) or "false"/"0" (default if set to any other value). If set to false, the feature is completely disabled. If enabled, the feature is active.
  - \`DD_APPSEC_AUTO_USER_INSTRUMENTATION_MODE\`: Can be set to "identification" (default if missing), "anonymization", or "disabled" (default if the environment variable is set to any other value). *The values can be modified via remote configuration if the feature is active*. If set to "disabled", user events are not collected. Otherwise, user events are collected, using either plain text user_id (in identification mode) or hashed user_id (in anonymization mode).

  Additionally, an optional argument for the public API <span class="title-ref">track_user_login_success_event</span> and \`track_user_login_failure_event\`: <span class="title-ref">login_events_mode="auto"</span>. This allows manual instrumentation to follow remote configuration settings, enabling or disabling manual instrumentation with a single remote action on the Datadog UI.

  Also prevents non numerical user ids to be reported by default without user instrumentation in Django.

- Anthropic: Adds support for tracing message calls using tools.

- LLM Observability: Adds support for tracing Anthropic messages using tool calls.

- botocore: Adds support for overriding the default service name in botocore by either setting the environment variable `DD_BOTOCORE_SERVICE` or configuring it via <span class="title-ref">ddtrace.config.botocore\["service"\]</span>.

- azure: Removes the restrictions on the tracer to only run the mini-agent on the consumption plan. The mini-agent now runs regardless of the hosting plan

- ASM: Adds Threat Monitoring support for gRPC.

- Code Security: add propagation for GRPC server sources.

- LLM Observability: This introduces improved support for capturing tool call responses from the OpenAI and Anthropic integrations.

- LLM Observability: This introduces the agentless mode configuration for LLM Observability. To enable agentless mode, set the environment variable `DD_LLMOBS_AGENTLESS_ENABLED=1`, or use the enable option `LLMObs.enable(agentless_enabled=True)`.

- LLM Observability: Function decorators now support tracing asynchronous functions.

- LLM Observability: This introduces automatic input/output annotation for task/tool/workflow/agent/retrieval spans traced by function decorators. Note that manual annotations for input/output values will override automatic annotations.

- LLM Observability: The OpenAI integration now submits embedding spans to LLM Observability.

- LLM Observability: All OpenAI model parameters specified in a completion/chat completion request are now captured.

- LLM Observability: This changes OpenAI-generated LLM Observability span names from `openai.request` to `openai.createCompletion`, `openai.createChatCompletion`, and `openai.createEmbedding` for completions, chat completions, and embeddings spans, respectively.

- LLM Observability: This introduces the agent proxy mode for LLM Observability. By default, LLM Observability spans will be sent to the Datadog agent and then forwarded to LLM Observability. To continue submitting data directly to LLM Observability without the Datadog agent, set `DD_LLMOBS_AGENTLESS_ENABLED=1` or set programmatically using `LLMObs.enable(agentless_enabled=True)`.

- LLM Observability: The Langchain integration now submits embedding spans to LLM Observability.

- LLM Observability: The `LLMObs.annotate()` method now replaces non-JSON serializable values with a placeholder string `[Unserializable object: <string representation of object>]` instead of rejecting the annotation entirely.

- pylibmc: adds traces for memcached add command

- ASM: This introduces fingerprinting with libddwaf 1.19.1

- Database Monitoring: Adds Database Monitoring (DBM) trace propagation for postgres databases used through Django.

- langchain: Tags tool calls on chat completions.

- LLM Observability: Adds retry logic to the agentless span writer to mitigate potential networking issues, like timeouts or dropped connections.

- ASM: This introduces Command Injection support for Exploit Prevention on os.system only.

- ASM: This introduces suspicious attacker blocking with libddwaf 1.19.1
### Upgrade Notes

- ASM: This upgrade prevents the WAF from being invoked for exploit prevention if the corresponding rules are not enabled via remote configuration.
### Deprecation Notes

- ASM: The environment variable DD_APPSEC_AUTOMATED_USER_EVENTS_TRACKING is deprecated and will be removed in the next major release. Instead of DD_APPSEC_AUTOMATED_USER_EVENTS_TRACKING, you should use DD_APPSEC_AUTO_USER_INSTRUMENTATION_MODE. The "safe" and "extended" modes are deprecated and have been replaced by "anonymization" and "identification", respectively.
- botocore: All methods in botocore/patch.py except `patch()` and `unpatch()` are deprecated and will be removed in version 3.0.0.
- consul: All methods in consul/patch.py except `patch()` and `unpatch()` are deprecated and will be removed in version 3.0.0.
- psycopg: All methods in psycopg/patch.py except `patch()` and `unpatch()` are deprecated and will be removed in version 3.0.0.
- pylibmc: All methods in pylibmc/patch.py except `patch()` and `unpatch()` are deprecated and will be removed in version 3.0.0.
- pymemcache: All methods in pymemcache/patch.py except `patch()` and `unpatch()` are deprecated and will be removed in version 3.0.0.
- pymongo: All methods in pymongo/patch.py except `patch()` and `unpatch()` are deprecated and will be removed in version 3.0.0.
- pymysql: All methods in pymysql/patch.py except `patch()` and `unpatch()` are deprecated and will be removed in version 3.0.0.
- pynamodb: All methods in pynamodb/patch.py except `patch()` and `unpatch()` are deprecated and will be removed in version 3.0.0.
- pyodbc: All methods in pyodbc/patch.py except `patch()` and `unpatch()` are deprecated and will be removed in version 3.0.0.
- pyramid: All methods in pyramid/patch.py except `patch()` and `unpatch()` are deprecated and will be removed in version 3.0.0.
- exception replay: The `DD_EXCEPTION_DEBUGGING_ENABLED` environment variable has been deprecated in favor of `DD_EXCEPTION_REPLAY_ENABLED`. The old environment variable will be removed in a future major release.
- ASM: This removes the partial auto instrumentation of flask login. It was giving only partial and possibly confusing picture of the login activity. We recommend customers to switch to \[manual instrumentation\](<https://docs.datadoghq.com/security/application_security/threats/add-user-info/?tab=loginsuccess&code-lang=python#adding-business-logic-information-login-success-login-failure-any-business-logic-to-traces>).
### Bug Fixes

- LLM Observability: Fixes an issue in the OpenAI integration where integration metrics would still be submitted even if `LLMObs.enable(agentless_enabled=True)` was set.
- Code Security: add null pointer checks when creating new objects ids.

- Code Security: add encodings.idna to the IAST patching denylist to avoid problems with gevent.
- Code Security: add the boto package to the IAST patching denylist.
- Code Security: fix two small memory leaks with Python 3.11 and 3.12.
- CI Visibility: Fixes an issue where the pytest plugin would crash if the git binary was absent
- CI Visibility: fixes incorrect URL for telemetry intake in EU that was causing missing telemetry data and SSL error log messages.
- celery: changes `error.message` span tag to no longer include the traceback that is already included in the `error.stack` span tag.
- CI Visibility: fixes source file information that would be incorrect in certain decorated / wrapped scenarios and forces paths to be relative to the repository root, if present.
- futures: Fixes inconsistent behavior with `concurrent.futures.ThreadPoolExecutor` context propagation by passing the current trace context instead of the currently active span to tasks. This prevents edge cases of disconnected spans when the task executes after the parent span has finished.
- kafka: Fixes `ArgumentError` raised when injecting span context into non-existent Kafka message headers.
- botocore: Fixes Botocore Kinesis span parenting to use active trace context if a propagated child context is not found instead of empty context.
- langchain: This fix resolves an issue where the wrong langchain class name was being used to check for Pinecone vectorstore instances.
- LLM Observability: This resolves a typing hint error in the `ddtrace.llmobs.utils.Documents` helper class constructor where type hints did not accept input dictionaries with integer or float values.
- LLM Observability: This fix resolves an issue where the OpenAI, Anthropic, and AWS Bedrock integrations were always setting `temperature` and `max_tokens` parameters to LLM invocations. The OpenAI integration in particular was setting the wrong `temperature` default values. These parameters are now only set if provided in the request.
- opentelemetry: Resolves circular imports raised by the OpenTelemetry API when the `ddcontextvars_context` entrypoint is loaded. This resolves an incompatibility introduced in `opentelemetry-api==1.25.0`.
- opentelemetry: Resolves an issue where the `get_tracer` function would raise a `TypeError` when called with the `attribute` argument. This resolves an incompatibility introduced in `opentelemetry-api==1.26.0`.
- psycopg: Ensures traced async cursors return an asynchronous iterator object.
- redis: This fix resolves an issue in the redis exception handling where an UnboundLocalError was raised instead of the expected BaseException.
- ASM: This fix resolves an issue where the <span class="title-ref">requests</span> integration would not propagate when apm is opted out (i.e. in ASM Standalone).
- profiling: Fixes an issue where task information coming from echion was encoded improperly, which could segfault the application.
- tracing: fixes a potential crash where using partial flushes and `tracer.configure()` could result in an IndexError
- tracer: This fix resolves an issue where the tracer was not starting properly on a read-only file system.
- internal: fixes an issue where some pathlib functions return OSError on Windows.
- ASM: This fix resolves an issue where the WAF could be disabled if the ASM_DD rule file was not found in Remote Config.
- flask: Fix scenarios when using flask-like frameworks would cause a crash because of patching issues on startup.
- Code Security: Logs warning instead of throwing an exception in the native module if IAST is not enabled by env var.
- Code Security: fix potential infinite loop with path traversal when the analyze quota has been exceeded.
- wsgi: Ensures the status of wsgi Spans are not set to error when a `StopIteration` exception is raised marked the span as an error. With this change, `StopIteration` exceptions in this context will be ignored.
- langchain: tag non-dict inputs to LCEL chains appropriately. Non-dict inputs are stringified, and dict inputs are tagged by key-value pairs.
- tracing: Updates `DD_HEADER_TAGS` and `DD_TAGS` to support the following formats: `key1,key2,key3`, `key1:val,key2:val,key3:val3`, `key1:val key2:val key3:val3`, and `key1 key2 key3`. Key value pairs that do not match an expected format will be logged and ignored by the tracer.
- loguru: This fix avoids copying attributes from a log record's "extras" field to the record's top level if those attributes were not added by the Datadog integration.
- opentelemetry: Resolves an edge case where distributed tracing headers could be generated before a sampling decision is made, resulting in dropped spans in downstream services.
- profiling: captures lock usages with `with` context managers, e.g. `with lock:`
- profiling: propagates `runtime_id` tag to libdatadog exporter. It is a unique string identifier for the profiled process. For example, Thread Timeline visualization uses it to distinguish different processes.
- profiling: show lock init location in Lock Name and hide profiler internal frames from Stack Frame in Timeline Details tab.
- ASM: This fix resolves an issue where ASM one click feature could fail to deactivate ASM.
- redis: This fix resolves an issue in redis utils where a variable may not be declared within a try/catch
### Other Changes

- LLM Observability: the SDK allowed users to submit an unsupported <span class="title-ref">numerical</span> evaluation metric type. All evaluation metric types submitted with <span class="title-ref">numerical</span> type will now be automatically converted to a <span class="title-ref">score</span> type. As an alternative to using the <span class="title-ref">numerical type, use \`score</span> instead.
- LLM Observability: `LLMObs.submit_evaluation()` requires a Datadog API key to send custom evaluations to LLM Observability. If an API key is not set using either `DD_API_KEY` or `LLMObs.enable(api_key="<api-key>")`, this method will log a warning and return `None`.


---

## 2.10.6


### Bug Fixes

- tracing(django): Resolves a bug where `ddtrace` was exhausting a Django stream response before returning it to user.
- internal: Fixes `Already mutably borrowed` error by reverting back to pure-python rate limiter.


---

## 2.8.7


### Bug Fixes

- opentelemetry: Resolves circular imports raised by the OpenTelemetry API when the `ddcontextvars_context` entrypoint is loaded. This resolves an incompatibility introduced in `opentelemetry-api==1.25.0`.
- opentelemetry: Resolves an issue where the `get_tracer` function would raise a `TypeError` when called with the `attribute` argument. This resolves an incompatibility introduced in `opentelemetry-api==1.26.0`.
- opentelemetry: Resolves an edge case where distributed tracing headers could be generated before a sampling decision is made, resulting in dropped spans in downstream services.


---

## 2.10.4


### Bug Fixes

- SSI: Fixes incorrect file permissions on lib-injection images.
- profiling: Shows lock init location in Lock Name and hides profiler internal frames from Stack Frame in Timeline Details tab.


---

## 2.10.3

### Bug Fixes

- ASM: This fix resolves an issue where the WAF could be disabled if the ASM_DD rule file was not found in Remote Config.
- CI Visibility: Fixes an issue where the pytest plugin would crash if the git binary was absent
- CI Visibility: Fixes incorrect URL for telemetry intake in EU that was causing missing telemetry data and SSL error log messages.
- Code Security: Add encodings.idna to the IAST patching denylist to avoid problems with gevent.
- internal: Fixes an issue where some pathlib functions return OSError on Windows.
- opentelemetry: Resolves an edge case where distributed tracing headers could be generated before a sampling decision is made, resulting in dropped spans in downstream services.

---

## 2.9.5

### Bug Fixes

- ASM: This fix resolves an issue where the WAF could be disabled if the ASM_DD rule file was not found in Remote Config.
- CI Visibility: Fixes an issue where the pytest plugin would crash if the git binary was absent
- CI Visibility: Fixes incorrect URL for telemetry intake in EU that was causing missing telemetry data and SSL error log messages.
- Code Security: fix potential infinite loop with path traversal when the analyze quota has been exceeded.
- opentelemetry: Resolves an edge case where distributed tracing headers could be generated before a sampling decision is made, resulting in dropped spans in downstream services.
- profiling: captures lock usages with `with` context managers, e.g. `with lock:`
- profiling: propagates `runtime_id` tag to libdatadog exporter. It is a unique string identifier for the profiled process. For example, Thread Timeline visualization uses it to distinguish different processes.
- psycopg: Ensures traced async cursors return an asynchronous iterator object.

---

## 2.8.6

### Bug Fixes

- ASM: This fix resolves an issue where an org could not customize actions through remote config.
- Code Security: add the boto package to the IAST patching denylist.
- CI Visibility: Fixes an issue where the pytest plugin would crash if the git binary was absent
- CI Visibility: fixes source file information that would be incorrect in certain decorated / wrapped scenarios and forces paths to be relative to the repository root, if present.
- CI Visibility: fixes that traces were not properly being sent in agentless mode, and were otherwise not properly attached to the test that started them
- openai: This fix resolves an issue where specifying `None` for streamed chat completions resulted in a `TypeError`.
- openai: This fix removes patching for the edits and fine tunes endpoints, which have been removed from the OpenAI API.
- openai: This fix resolves an issue where streamed OpenAI responses raised errors when being used as context managers.
- profiling: Fixes an issue where task information coming from echion was encoded improperly, which could segfault the application.
- tracing: fixes a potential crash where using partial flushes and `tracer.configure()` could result in an IndexError
- tracing: Fixes an issue where `DD_TRACE_SPAN_TRACEBACK_MAX_SIZE` was not applied to exception tracebacks.
- tracing: This fix resolves an issue where importing `asyncio` after a trace has already been started will reset the currently active span.
- flask: Fix scenarios when using flask-like frameworks would cause a crash because of patching issues on startup.
- profiling: captures lock usages with `with` context managers, e.g. `with lock:`
- profiling: propagates `runtime_id` tag to libdatadog exporter. It is a unique string identifier for the profiled process. For example, Thread Timeline visualization uses it to distinguish different processes.

---

## 2.10.2

### Bug Fixes

- lib-injection: This fix resolves an issue with docker layer caching and the final lib-injection image size.
- psycopg: Ensures traced async cursors return an asynchronous iterator object.
- tracer: This fix resolves an issue where the tracer was not starting properly on a read-only file system.
- Code Security: fix potential infinite loop with path traversal when the analyze quota has been exceeded.
- profiling: captures lock usages with `with` context managers, e.g. `with lock:`
- profiling: propagates `runtime_id` tag to libdatadog exporter. It is a unique string identifier for the profiled process. For example, Thread Timeline visualization uses it to distinguish different processes.

---

## 2.10.1


### Bug Fixes

- langchain: This fix resolves an issue where the wrong langchain class name was being used to check for Pinecone vectorstore instances.
- opentelemetry: Resolves circular imports raised by the OpenTelemetry API when the `ddcontextvars_context` entrypoint is loaded. This resolves an incompatibility introduced in `opentelemetry-api==1.25.0`.
- opentelemetry: Resolves an issue where the `get_tracer` function would raise a `TypeError` when called with the `attribute` argument. This resolves an incompatibility introduced in `opentelemetry-api==1.26.0`.
- ASM: This fix resolves an issue where ASM one click feature could fail to deactivate ASM.


---


## 2.10.0

### New Features

- botocore: Adds support for overriding the default service name in botocore by either setting the environment variable `DD_BOTOCORE_SERVICE` or configuring it via `ddtrace.config.botocore["service"]`.
- Database Monitoring: Adds Database Monitoring (DBM) trace propagation for postgres databases used through Django.
- Anthropic: Adds support for tracing message calls using tools.
- LLM Observability: Adds support for tracing Anthropic messages using tool calls.
- azure: Removes the restrictions on the tracer to only run the mini-agent on the consumption plan. The mini-agent now runs regardless of the hosting plan
- Anthropic: Adds support for tracing synchronous and asynchronous message streaming.
- LLM Observability: Adds support for tracing synchronous and asynchronous message streaming.
- SSI: Introduces generic safeguards for automatic instrumentation when using single step install in the form of early exit conditions. Early exit from instrumentation is triggered if a version of software in the environment is not explicitly supported by ddtrace. The Python runtime itself and many Python packages are checked for explicit support on the basis of their version.
- langchain: Introduces support for `langchain==0.2.0` by conditionally patching the `langchain-community` module if available, which is an optional dependency for `langchain>=0.2.0`. See the langchain integration docs for more details.
- LLM Observability: Adds support to automatically submit Anthropic chat messages to LLM Observability.

- tracer: This introduces the tracer flare functionality. Currently the tracer flare includes the tracer logs and tracer configurations.

- Code Security: Expands SSRF vulnerability support for Code Security and Exploit Prevention for the modules `urllib3`, `http.client`, `webbrowser` and `urllib.request`.

- ASM: This introduces full support for exploit prevention in the python tracer.  
  - LFI (via standard API open)
  - SSRF (via standard API urllib or third party requests)

  with monitoring and blocking feature, telemetry and span metrics reports.

- ASM: This introduces SQL injection support for exploit prevention.

- anthropic: This introduces tracing support for anthropic chat messages.  
  See [the docs](https://ddtrace.readthedocs.io/en/stable/integrations.html#anthropic) for more information.

- ASM: This introduces "Standalone ASM", a feature that disables APM in the tracer but keeps ASM enabled. In order to enable it, set the environment variables `DD_APPSEC_ENABLED=1` and `DD_EXPERIMENTAL_APPSEC_STANDALONE_ENABLED=1`.

- LLM Observability: This introduces the LLM Observability SDK, which enhances the observability of Python-based LLM applications. See the [LLM Observability Overview](https://docs.datadoghq.com/tracing/llm_observability/) or the [SDK documentation](https://docs.datadoghq.com/tracing/llm_observability/sdk) for more information about this feature.

- opentelemetry: Adds support for span events.

- tracing: Ensures the following OpenTelemetry environment variables are mapped to an equivalent Datadog configuration (datadog environment variables taking precedence in cases where both are configured):

      OTEL_SERVICE_NAME -> DD_SERVICE
      OTEL_LOG_LEVEL -> DD_TRACE_DEBUG
      OTEL_PROPAGATORS -> DD_TRACE_PROPAGATION_STYLE
      OTEL_TRACES_SAMPLER -> DD_TRACE_SAMPLE_RATE
      OTEL_TRACES_EXPORTER -> DD_TRACE_ENABLED
      OTEL_METRICS_EXPORTER -> DD_RUNTIME_METRICS_ENABLED
      OTEL_LOGS_EXPORTER -> none
      OTEL_RESOURCE_ATTRIBUTES -> DD_TAGS
      OTEL_SDK_DISABLED -> DD_TRACE_OTEL_ENABLED

- otel: Adds support for generating Datadog trace metrics using OpenTelemetry instrumentations

### Known Issues

- Code Security: Security tracing for the `builtins.open` function is experimental and may not be stable. This aspect is not replaced by default.
- grpc: Tracing for the `grpc.aio` clients and servers is experimental and may not be stable. This integration is now disabled by default.

### Deprecation Notes

- Removes the deprecated sqlparse dependency.
- LLM Observability: `DD_LLMOBS_APP_NAME` is deprecated and will be removed in the next major version of ddtrace. As an alternative to `DD_LLMOBS_APP_NAME`, you can use `DD_LLMOBS_ML_APP` instead. See the [SDK setup documentation](https://docs.datadoghq.com/tracing/llm_observability/sdk/#setup) for more details on how to configure the LLM Observability SDK.

### Bug Fixes

- Code Security: Logs warning instead of throwing an exception in the native module if IAST is not enabled by env var.
- redis: This fix resolves an issue in redis utils where a variable may not be declared within a try/catch

- Code Security: Adds the `boto` package to the IAST patching denylist.
- celery: Changes `error.message` span tag to no longer include the traceback that is already included in the `error.stack` span tag.
- CI Visibility: Fixes source file information that would be incorrect in certain decorated / wrapped scenarios and forces paths to be relative to the repository root, if present.
- LLM Observability: This resolves a typing hint error in the `ddtrace.llmobs.utils.Documents` helper class constructor where type hints did not accept input dictionaries with integer or float values.
- LLM Observability: This fix resolves an issue where the OpenAI, Anthropic, and AWS Bedrock integrations were always setting `temperature` and `max_tokens` parameters to LLM invocations. The OpenAI integration in particular was setting the wrong `temperature` default values. These parameters are now only set if provided in the request.
- redis: This fix resolves an issue in the redis exception handling where an UnboundLocalError was raised instead of the expected BaseException.
- ASM: This fix resolves an issue where the requests integration would not propagate when apm is opted out (i.e. in ASM Standalone).
- profiling: Fixes an issue where task information coming from echion was encoded improperly, which could segfault the application.
- tracing: Fixes a potential crash where using partial flushes and `tracer.configure()` could result in an `IndexError`.
- flask: Fixes scenarios when using flask-like frameworks would cause a crash because of patching issues on startup.
- wsgi: Ensures the status of wsgi Spans are not set to error when a `StopIteration` exception is raised marked the span as an error. With this change, `StopIteration` exceptions in this context will be ignored.
- langchain: Tags non-dict inputs to LCEL chains appropriately. Non-dict inputs are stringified, and dict inputs are tagged by key-value pairs.
- langchain: Fixes an issue of langchain patching errors due to the `langchain-community` module becoming an optional dependency in `langchain>=0.2.0`. The langchain integration now conditionally patches `langchain-community` methods if it is available. See the langchain integration docs for more details.

- ASM: This fix resolves an issue where an org could not customize actions through remote config.
- ASM: Protects against potentially returning `None` when tainting a gRPC message.
- botocore: This fix adds additional key name checking and appropriate defaults for responses from Cohere and Amazon models.
- Tracer: This fix resolves an issue where importing `asyncio` after a trace has already been started will reset the currently active span.
- CI Visibility: Fixes traces that were not properly being sent in agentless mode, and were otherwise not properly attached to the test that started them
- grpc: Fixes a bug in the `grpc.aio` support specific to streaming responses.
- openai: This fix resolves an issue where specifying `n=None` for streamed chat completions resulted in a `TypeError`.
- openai: This fix removes patching for the edits and fine tunes endpoints, which have been removed from the OpenAI API.
- openai: This fix resolves an issue where streamed OpenAI responses raised errors when being used as context managers.
- tracing: Ensures span links generated by distributed tracing headers record the correct sampling decision.
- telemetry: This fix resolves an issue when using `pytest` + `gevent` where the telemetry writer was eager initialized by `pytest` entrypoints loading of our plugin causing a potential dead lock.
- tracing: Fixes an issue where `DD_TRACE_SPAN_TRACEBACK_MAX_SIZE` was not applied to exception tracebacks.
- Code Security: This fixes a bug in the AST patching process where `ImportError` exceptions were being caught, interfering with the proper application cycle if an `ImportError` was expected."
- Code Security: Ensure IAST propagation does not raise side effects related to Magic methods.
- Code Security: Fixes a potential memory corruption when the context was reset.
- langchain: This fix resolves an issue where specifying inputs as a keyword argument for batching on chains caused a crash.
- Code Security: Avoids calling terminate on the extend and join aspect when an exception is raised.
- tracing: Ensures spans are rate limited at the expected rate (100 spans per second by default). Previously long running spans would set the rate limiter to set an invalid window and this could cause the next trace to be dropped.
- RemoteConfig: This fix resolves an issue where remote config did not work for the tracer when using an agent that would add a flare item to the remote config payload. With this fix, the tracer will now correctly pull out the lib_config we need from the payload in order to implement remote config changes properly.
- opentelemetry: Records exceptions on spans in a manner that is consistent with the [otel specification](https://opentelemetry.io/docs/specs/otel/trace/exceptions/#recording-an-exception)
- tracing: Ensures W3C tracecontext headers take precedence over all other header formats when incoming headers reference different spans in the same trace.

### Other Changes

- LLM Observability: The SDK allowed users to submit an unsupported `numerical` evaluation metric type. All evaluation metric types submitted with `numerical` type will now be automatically converted to a `score` type. As an alternative to using the `numerical` type, use `score` instead.

- lib-injection: Updates base Alpine image to 3.20.

---

## 2.9.4


### Bug Fixes

- langchain: This fix resolves an issue where the wrong langchain class name was being used to check for Pinecone vectorstore instances.
- opentelemetry: Resolves circular imports raised by the OpenTelemetry API when the `ddcontextvars_context` entrypoint is loaded. This resolves an incompatibility introduced in `opentelemetry-api==1.25.0`.
- opentelemetry: Resolves an issue where the `get_tracer` function would raise a `TypeError` when called with the `attribute` argument. This resolves an incompatibility introduced in `opentelemetry-api==1.26.0`.
- redis: Resolves an issue in the `redis` exception handling where an `UnboundLocalError` was raised instead of the expected `BaseException`.
- Code Security: Logs warning instead of throwing an exception in the native module if IAST is not enabled by env var.
- langchain: Fixes an issue of `langchain` patching errors due to the `langchain-community` module becoming an optional dependency in `langchain>=0.2.0`. The `langchain` integration now conditionally patches `langchain-community` methods if it is available. See the langchain integration docs for more details.
- langchain: Resolves incompatibilities with langchain==0.2.0
- ASM: Resolves an issue where ASM one click feature could fail to deactivate ASM.


---

## 2.9.3


### Bug Fixes

- Code Security: Adds `encodings.idna` to the IAST patching denylist to avoid problems with gevent.
- Code Security: Adds the boto package to the IAST patching denylist.
- celery: Changes `error.message` span tag to no longer include the traceback that is already included in the `error.stack` span tag.
- CI Visibility: Fixes source file information that would be incorrect in certain decorated / wrapped scenarios, and forces paths to be relative to the repository root, if present.
- LLM Observability: Resolves a typing hint error in the `ddtrace.llmobs.utils.Documents` helper class constructor where type hints did not accept input dictionaries with integer or float values.
- LLM Observability: Resolves an issue where the OpenAI and AWS Bedrock integrations were always setting `temperature` and `max_tokens` parameters to LLM invocations. The OpenAI integration in particular was setting the wrong `temperature` default values. These parameters are now only set if provided in the request.
- profiling: Fixes an issue where task information coming from `echion` was encoded improperly, which could segfault the application.
- tracing: Fixes a potential crash where using partial flushes and `tracer.configure()` could result in an `IndexError`.
- internal: Fixes an issue where some `pathlib` functions return `OSError`g on Windows.
- flask: Fixes scenarios when using flask-like frameworks would cause a crash because of patching issues on startup.
- wsgi: Ensures the status of wsgi Spans are not set to error when a `StopIteration` exception is raised marked the span as an error. With this change, `StopIteration` exceptions in this context will be ignored.
- langchain: Tags non-dict inputs to LCEL chains appropriately. Non-dict inputs are stringified, and dict inputs are tagged by key-value pairs.

### Other Changes

- LLM Observability: The SDK allowed users to submit an unsupported `numerical` evaluation metric type. All evaluation metric types submitted with `numerical` type will now be automatically converted to a `score` type. As an alternative to using the `numerical` type, use `score` instead.


---

## 2.9.2


### Bug Fixes

- futures: Fixes inconsistent behavior with `concurrent.futures.ThreadPoolExecutor` context propagation by passing the current trace context instead of the currently active span to tasks. This prevents edge cases of disconnected spans when the task executes after the parent span has finished.

### Other Changes

- lib-injection: Updates base Alpine image to 3.20.


---

## 2.9.1


### Deprecation Notes

- Removes the deprecated sqlparse dependency.


---

## 2.9.0

### New Features

- LLM Observability: This introduces the LLM Observability SDK, which enhances the observability of Python-based LLM applications. See the [LLM Observability Overview](https://docs.datadoghq.com/tracing/llm_observability/) or the [SDK documentation](https://docs.datadoghq.com/tracing/llm_observability/sdk) for more information about this feature.
- ASM:  Application Security Management (ASM) introduces its new "Exploit Prevention" feature in public beta, a new type of in-app security monitoring that detects and blocks vulnerability exploits. This introduces full support for exploit prevention in the python tracer.  
  - LFI (via standard API open)
  - SSRF (via standard API urllib or third party requests)

  with monitoring and blocking features, telemetry, and span metrics reports.

- opentelemetry: Adds support for span events.

- tracing: Ensures the following OpenTelemetry environment variables are mapped to an equivalent Datadog configuration (datadog environment variables taking precedence in cases where both are configured):

      OTEL_SERVICE_NAME -> DD_SERVICE
      OTEL_LOG_LEVEL -> DD_TRACE_DEBUG
      OTEL_PROPAGATORS -> DD_TRACE_PROPAGATION_STYLE
      OTEL_TRACES_SAMPLER -> DD_TRACE_SAMPLE_RATE
      OTEL_TRACES_EXPORTER -> DD_TRACE_ENABLED
      OTEL_METRICS_EXPORTER -> DD_RUNTIME_METRICS_ENABLED
      OTEL_RESOURCE_ATTRIBUTES -> DD_TAGS
      OTEL_SDK_DISABLED -> DD_TRACE_OTEL_ENABLED

- otel: Adds support for generating Datadog trace metrics using OpenTelemetry instrumentations
- aiomysql, asyncpg, mysql, mysqldb, pymysql: Adds Database Monitoring (DBM) for remaining mysql and postgres integrations lacking support.
- (aiomysql, aiopg): Implements span service naming determination to be consistent with other database integrations.
- ASM: This introduces the capability to enable or disable SCA using the environment variable DD_APPSEC_SCA_ENABLED. By default this env var is unset and in that case it doesn't affect the product.
- Code Security: Taints strings from gRPC messages.
- botocore: This introduces tracing support for bedrock-runtime embedding operations.
- Vulnerability Management for Code-level (IAST): Enables IAST in the application. Needed to start application with `ddtrace-run [your-application-run-command]` prior to this release. Now, you can also activate IAST with the `patch_all` function.
- langchain: This adds tracing support for LCEL (LangChain Expression Language) chaining syntax. This change specifically adds synchronous and asynchronous tracing support for the `invoke` and `batch` methods.

### Known Issues

- Code Security: Security tracing for the `builtins.open` function is experimental and may not be stable. This aspect is not replaced by default.
- grpc: Tracing for the `grpc.aio` clients and servers is experimental and may not be stable. This integration is now disabled by default.

### Upgrade Notes

- aiopg: Upgrades supported versions to \>=1.2. Drops support for 0.x versions.

### Deprecation Notes

- LLM Observability: `DD_LLMOBS_APP_NAME` is deprecated and will be removed in the next major version of ddtrace. As an alternative to `DD_LLMOBS_APP_NAME`, you can use `DD_LLMOBS_ML_APP` instead. See the [SDK setup documentation](https://docs.datadoghq.com/tracing/llm_observability/sdk/#setup) for more details on how to configure the LLM Observability SDK.

### Bug Fixes

- opentelemetry: Records exceptions on spans in a manner that is consistent with the [otel specification](https://opentelemetry.io/docs/specs/otel/trace/exceptions/#recording-an-exception)
- ASM: Resolves an issue where an org could not customize actions through remote config.
- Resolves an issue where importing `asyncio` after a trace has already been started will reset the currently active span.
- grpc: Fixes a bug in the `grpc.aio` integration specific to streaming responses.
- openai: Resolves an issue where specifying `n=None` for streamed chat completions resulted in a `TypeError`.
- openai: Removes patching for the edits and fine tunes endpoints, which have been removed from the OpenAI API.
- openai: Resolves an issue where streamed OpenAI responses raised errors when being used as context managers.
- tracing: Fixes an issue where `DD_TRACE_SPAN_TRACEBACK_MAX_SIZE` was not applied to exception tracebacks.
- Code Security: Ensures IAST propagation does not raise side effects related to Magic methods.
- Code Security: Fixes a potential memory corruption when the context was reset.
- langchain: Resolves an issue where specifying inputs as a keyword argument for batching on chains caused a crash.
- Code Security: Avoids calling `terminate` on the `extend` and `join` aspect when an exception is raised.
- botocore: Adds additional key name checking and appropriate defaults for responses from Cohere and Amazon models.
- telemetry: Resolves an issue when using `pytest` + `gevent` where the telemetry writer was eager initialized by `pytest` entry points loading of our plugin causing a potential dead lock.
- Code Security: Fixes a bug in the AST patching process where `ImportError` exceptions were being caught, interfering with the proper application cycle if an `ImportError` was expected."
- RemoteConfig: Resolves an issue where remote config did not work for the tracer when using an agent that would add a flare item to the remote config payload. With this fix, the tracer will now correctly pull out the lib_config we need from the payload in order to implement remote config changes properly.
- Code Security: Fixes setting the wrong source on map elements tainted from `taint_structure`.
- Code Security: Fixes an issue where the AST patching process fails when the origin of a module is reported as None, raising a `FileNotFoundError`.
- CI Visibility: Fixes an issue where tests were less likely to be skipped due to ITR skippable tests requests timing out earlier than they should
- Code Security: Solves an issue with fstrings where formatting was not applied to int parameters
- tracing: Resolves an issue where sampling rules were not matching correctly on float values that had a 0 decimal value. Sampling rules now evaluate such values as integers.
- langchain: Resolves an issue where the LangChain integration always attempted to patch LangChain partner  
  libraries, even if they were not available.
- langchain: Resolves an issue where tracing `Chain.invoke()` instead of `Chain.__call__()` resulted in the an `ArgumentError` due to an argument name change for inputs between the two methods.
- langchain: Adds error handling for checking if a traced LLM or chat model is an OpenAI instance, as the `langchain_community` package does not allow automatic submodule importing.
- internal: Resolves an error regarding the remote config module with payloads missing a `lib_config` entry
- profiling: Fixes a bug that caused the HTTP exporter to crash when attempting to serialize tags.
- grpc: Resolves segfaults raised when `grpc.aio` interceptors are registered
- Code Security (IAST): Fixes an issue with AES functions from the pycryptodome package that caused the application to crash and stop.
- Code Security: Ensures that when tainting the headers of a Flask application, iterating over the headers (i.e., with `headers.items()`) does not duplicate them.
- Vulnerability Management for Code-level (IAST): Some native exceptions were not being caught correctly by the python tracer. This fix removes those exceptions to avoid fatal error executions.
- kafka: Resolves an issue where an empty message list returned from consume calls could cause crashes in the Kafka integration. Empty lists from consume can occur when the call times out.
- logging: Resolves an issue where `tracer.get_log_correlation_context()` incorrectly returned a 128-bit trace_id even with `DD_TRACE_128_BIT_TRACEID_LOGGING_ENABLED` set to `False` (the default), breaking log correlation. It now returns a 64-bit trace_id.
- profiling: Fixes a defect where the deprecated path to the Datadog span type was used by the profiler.
- Profiling: Resolves an issue where the profiler was forcing `protobuf` to load in injected environments,  
  causing crashes in configurations which relied on older `protobuf` versions. The profiler will now detect when injection is used and try loading with the native exporter. If that fails, it will self-disable rather than loading protobuf.
- pymongo: Resolves an issue where the library raised an error in `pymongo.pool.validate_session`
- ASM: Resolves an issue where lfi attack on request path was not always detected with `flask` and `uwsgi`.
- ASM: Removes non-required API security metrics.
- instrumentation: Fixes crashes that could occur in certain integrations with packages that use non-integer components in their version specifiers


---

## 2.8.5


### Known Issues

- Code Security: Security tracing for the `builtins.open` function is experimental and may not be stable. This aspect is not replaced by default.
- grpc: Tracing for the `grpc.aio` clients and servers is experimental and may not be stable. This integration is now disabled by default.

### Bug Fixes

- fix(grpc): This fix a bug in the grpc.aio support specific to streaming responses.
- RemoteConfig: This fix resolves an issue where remote config did not work for the tracer when using an agent that would add a flare item to the remote config payload. With this fix, the tracer will now correctly pull out the lib_config we need from the payload in order to implement remote config changes properly.


---

## 2.8.4


### Bug Fixes

- telemetry: This fix resolves an issue when using `pytest` + `gevent` where the telemetry writer was eager initialized by `pytest` entrypoints loading of our plugin causing a potential dead lock.


---

## 2.7.10

### Bug Fixes

- Code Security: This fix solves an issue with fstrings where formatting was not applied to int parameters
- logging: This fix resolves an issue where `tracer.get_log_correlation_context()` incorrectly returned a 128-bit trace_id even with `DD_TRACE_128_BIT_TRACEID_LOGGING_ENABLED` set to `False` (the default), breaking log correlation. It now returns a 64-bit trace_id.
- profiling: Fixes a defect where the deprecated path to the Datadog span type was used by the profiler.

---

## 2.8.3


### Bug Fixes

- Code Security: This fix solves an issue with fstrings where formatting was not applied to int parameters
- logging: This fix resolves an issue where `tracer.get_log_correlation_context()` incorrectly returned a 128-bit trace_id even with `DD_TRACE_128_BIT_TRACEID_LOGGING_ENABLED` set to `False` (the default), breaking log correlation. It now returns a 64-bit trace_id.
- profiling: Fixes a defect where the deprecated path to the Datadog span type was used by the profiler.


---

## 2.6.12


### Bug Fixes

- Code Security: This fix solves an issue with fstrings where formatting was not applied to int parameters


---

## 2.8.2


### Bug Fixes

- tracing: This fix resolves an issue where sampling rules were not matching correctly on float values that had a 0 decimal value. Sampling rules now evaluate such values as integers.

- langchain: This fix resolves an issue where the LangChain integration always attempted to patch LangChain partner  
  libraries, even if they were not available.

- langchain: This fix resolves an issue where tracing `Chain.invoke()` instead of `Chain.__call__()` resulted in the an `ArgumentError` due to an argument name change for inputs between the two methods.

- langchain: This fix adds error handling for checking if a traced LLM or chat model is an OpenAI instance, as the langchain_community package does not allow automatic submodule importing.

- internal: This fix resolves an error regarding the remote config module with payloads missing a `lib_config` entry

- profiling: fix a bug that caused the HTTP exporter to crash when attempting to serialize tags.

- grpc: Resolves segfaults raised when grpc.aio interceptors are registered

- Code Security: Ensure that when tainting the headers of a Flask application, iterating over the headers (i.e., with <span class="title-ref">headers.items()</span>) does not duplicate them.


---

## 2.7.9


### Bug Fixes

- internal: This fix resolves an error regarding the remote config module with payloads missing a `lib_config` entry
- grpc: Resolves segfaults raised when grpc.aio interceptors are registered
- Code Security: Ensure that when tainting the headers of a Flask application, iterating over the headers (i.e., with <span class="title-ref">headers.items()</span>) does not duplicate them.
- pymongo: this resolves an issue where the library raised an error in `pymongo.pool.validate_session`


---

## 2.6.11


### Bug Fixes

- internal: This fix resolves an error regarding the remote config module with payloads missing a `lib_config` entry
- Code Security: Ensure that when tainting the headers of a Flask application, iterating over the headers (i.e., with <span class="title-ref">headers.items()</span>) does not duplicate them.
- pymongo: this resolves an issue where the library raised an error in `pymongo.pool.validate_session`


---

## 2.8.1


### New Features

- Code Security: to enable IAST in the application, you had to start it with the command `ddtrace-run [your-application-run-command]` so far. Now, you can also activate IAST with the `patch_all` function.

### Bug Fixes

- Code Security: fix setting the wrong source on map elements tainted from <span class="title-ref">taint_structure</span>.
- Code Security: Fixes an issue where the AST patching process fails when the origin of a module is reported as None, raising a `FileNotFoundError`.
- CI Visibility: fixes an issue where tests were less likely to be skipped due to ITR skippable tests requests timing out earlier than they should
- Code Security: Fixed an issue with AES functions from the pycryptodome package that caused the application to crash and stop.
- kafka: This fix resolves an issue where an empty message list returned from consume calls could cause crashes in the Kafka integration. Empty lists from consume can occur when the call times out.
- ASM: This fix removes unrequired API security metrics.
- instrumentation: fixes crashes that could occur in certain integrations with packages that use non-integer components in their version specifiers

---

## 2.7.8


### Bug Fixes

- Code Security: fix setting the wrong source on map elements tainted from <span class="title-ref">taint_structure</span>.
- Code Security: Fixes an issue where the AST patching process fails when the origin of a module is reported as None, raising a `FileNotFoundError`.
- CI Visibility: fixes an issue where tests were less likely to be skipped due to ITR skippable tests requests timing out earlier than they should
- Code Security: Fixed an issue with AES functions from the pycryptodome package that caused the application to crash and stop.
- ASM: This fix removes unrequired API security metrics.
- instrumentation: fixes crashes that could occur in certain integrations with packages that use non-integer components in their version specifiers

---

## 2.6.10


### Bug Fixes

- ASM: This fix resolves an issue where django login failure events may send wrong information of user existence.
- Code Security: fix setting the wrong source on map elements tainted from <span class="title-ref">taint_structure</span>.
- datastreams: Changed DSM processor error logs to debug logs for a statement which is retried. If all retries fail, the stack trace is included
- Code Security: Fixes an issue where the AST patching process fails when the origin of a module is reported as None, raising a `FileNotFoundError`.
- CI Visibility: fixes an issue where tests were less likely to be skipped due to ITR skippable tests requests timing out earlier than they should
- internal: This fix resolves an issue where importing the `ddtrace.contrib.botocore.services` module would fail raising an ImportError
- starlette: Fix a bug that crashed background tasks started from functions without a <span class="title-ref">\_\_name\_\_</span> attribute
- Code Security: Fixed an issue with AES functions from the pycryptodome package that caused the application to crash and stop.
- Code Security: This fix addresses an issue where tainting objects may fail due to context not being created in the current span.
- Code Security: Some native exceptions were not being caught correctly by the python tracer. This fix remove those exceptions to avoid fatal error executions.
- ASM: This fix removes unrequired API security metrics.
- structlog: Fixes error where multiple loggers would duplicate processors. Also adds processors injection when resetting to defaults.

---

## 2.8.0

### Prelude

tracing: This release adds support for lazy sampling, essentially moving when we make a sampling decision for a trace to the latest possible moment. These include the following: 1. Before encoding a trace chunk to be sent to the agent 2. Before making an outgoing request via HTTP, gRPC, or a DB call for any automatically instrumented integration 3. Before running `os.fork()` For most users this change shouldn't have any impact on their traces, but it does allow for more flexibility in sampling (see `features` release note). It should be noted that if a user has application egress points that are not automatically instrumented, to other Datadog components (downstream instrumented services, databases, or execution context changes), and rely on the Python tracer to make the sampling decision (don't have an upstream service doing this), they will need to manually run the sampler for those traces, or use `HttpPropagator.inject()`. For more information please see the following: <https://ddtrace.readthedocs.io/en/stable/advanced_usage.html#distributed-tracing> <https://ddtrace.readthedocs.io/en/stable/advanced_usage.html#tracing-context-management>

### New Features

- DSM: Adds base64 format for encoding and decoding DSM context hash.
- botocore: adds dsm payload size stats for botocore messaging services of kinesis, sqs and sns.
- botocore: Adds support to the bedrock integration for tagging input and output messages.
- langchain: This introduces support for `langchain==0.1.0`. Note that this does not have tracing support for deprecated langchain operations. Please follow the langchain upgrade [guide](https://python.langchain.com/docs/changelog/core) or the langchain integration :ref: <span class="title-ref">docs\<langchain\></span> to enable full tracing support.
- dramatiq: Adds automatic tracing of the `dramatiq` library.
- tracing: Added support for lazy sampling, the benefit of which is the ability to make a sampling decision using `DD_TRACE_SAMPLING_RULES` based on any span attribute (service, resource, tags, name)regardless of when the value for the attribute is set. This change is particularly beneficial for sampling on tags, since the vast majority of tags are set after the span is created. Since sampling was previously done at span creation time, this meant that those tags could not be used for sampling decisions.
- openai: Adds support for tagging streamed responses for completion and chat completion endpoints.
- profiling: implement an experimental stack sampling feature, which can be enabled by setting `DD_PROFILING_STACK_V2_ENABLED=true`. This new sampler should resolve segfault issues on Python 3.11 and later, while also decreasing the latency contribution of the profiler in many situations, and also improving the accuracy of stack-sampling data. This feature is currently only available on Linux using CPython 3.8 or greater. Requires `DD_PROFILING_EXPORT_LIBDD_ENABLED=true` to be set.
- botocore: Changes botocore aws kinesis contrib to set DSM pathway using extracted DSM context, if found, instead of always using a new pathway with default context.
- kafka: Adds tracing and DSM support for `confluent_kafka.Consumer.consume()`. Previously only <span class="title-ref">confluent_kafka.Consumer.poll</span> was instrumented.

### Deprecation Notes

- tracing: Deprecates support for `ddtrace.contrib.asyncio.AsyncioContextProvider`. ddtrace fully support tracing across asyncio tasks. Asyncio no longer requires additional configurations.
- tracing: `tracer.sampler` is deprecated and will be removed in the next major version release. To manually sample please call `tracer.sample` instead.
- gevent: Deprecates `ddtrace.contrib.gevent.provider.GeventContextProvider`. Drops support for <span class="title-ref">gevent\<20.12.0</span> and <span class="title-ref">greenlet\<1.0</span>.

### Bug Fixes

- Vulnerability Management for Code-level (IAST): Some native exceptions were not being caught correctly by the python tracer. This fix remove those exceptions to avoid fatal error executions.

- otel: Ensures that the last datadog parent_id is added to w3c distributed tracing headers generated by the OpenTelemetry API.
- ASM: This fix resolves an issue where a valid user may trigger a failed login event.
- ASM: always clear the DDWaf context at the end of the span to avoid gc-induced latency spikes at the end of some requests.
- ASM: This fix resolves an issue where django login failure events may send wrong information of user existence.
- CI Visibility: fixes an issue where git author or committer names containing commas (eg: "Lastname, Firstname") would not work (and log an error) due to the use of comma as a separator.
- propagation: This fix resolves an issue where the sampling decision-maker tag in tracestate propagation headers was clobbered by a default value.
- datastreams: Changed DSM processor error logs to debug logs for a statement which is retried. If all retries fail, the stack trace is included
- internal telemetry: Ensures heartbeat events are sent at regular intervals even when no other events are being sent.
- Fix an incompatibility between the handling of namespace module imports and parts of the functionalities of the standard library importlib module.
- internal: This fix resolves an issue where importing the `ddtrace.appsec._iast._patches` module would fail raising an ImportError
- internal: This fix resolves an issue where importing the `ddtrace.internal.peer_service` module would fail raising an ImportError
- langchain: Ensures langchain vision APIs are correctly instrumented
- Fix for the declaration of dependencies for the package.
- internal: This fix resolves an issue where importing the `ddtrace.contrib.botocore.services` module would fail raising an ImportError
- profiling: handle unexpected stack data to prevent the profiler from stopping.
- starlette: Fix a bug that crashed background tasks started from functions without a <span class="title-ref">\_\_name\_\_</span> attribute
- ASM: This fix resolves an issue where the asgi middleware could crash with a RuntimeError "Unexpected message received".
- ASM: This fix resolves an issue with Flask instrumentation causing CPU leak with ASM, API Security and Telemetry enabled.
- Vulnerability Management for Code-level (IAST): Addresses an issue where the IAST native module was imported even though IAST was not enabled.
- Vulnerability Management for Code-level (IAST): This fix addresses an issue where tainting objects may fail due to context not being created in the current span.
- Vulnerability Management for Code-level (IAST): This fix addresses an issue where AST patching would generate code that fails to compile, thereby preventing the application from starting correctly.
- Vulnerability Management for Code-level (IAST): This fix addresses AST patching issues where other subscript operations than `Load` were being unintentionally patched, leading to compilation errors for the patched module.
- Vulnerability Management for Code-level (IAST): Fixes an issue where an atexit handler could lead to a segmentation fault.
- Vulnerability Management for Code-level (IAST): This fix addresses an issue where a vulnerability would be reported at line 0 if we couldn't extract the proper line number, whereas the default line number should be -1.
- kafka: This fix resolves an issue where `None` messages from confluent-kafka could cause crashes in the Kafka integration.
- appsec: This fix resolves an issue in which the library attempted to finalize twice a context object used by the Application Security Management product.
- tracing: Removes `allow_false` argument from ddtrace samplers. `allow_false` allows datadog samplers to return a value that differs from the sampling decision, this behavior is not supported.
- profiling: This fixes a `free(): invalid pointer` error which would arise as a result of incorrectly linking the C++ runtime.
- starlette: Ensures correct URL tag is set for starlette v0.34.0 and above.
- structlog: Fixes error where multiple loggers would duplicate processors. Also adds processors injection when resetting to defaults.


---

## 2.7.7

### Bug Fixes

- ASM: This fix resolves an issue where django login failure events may send wrong information of user existence.
- datastreams: Changed DSM processor error logs to debug logs for a statement which is retried.  If all retries fail, the stack trace is included
- internal: This fix resolves an issue where importing the ``ddtrace.internal.peer_service`` module would fail raising an ImportError
- starlette: Fix a bug that crashed background tasks started from functions without a `__name__` attribute
- Vulnerability Management for Code-level (IAST): This fix addresses an issue where tainting objects may fail due to context not being created in the current span.
- Vulnerability Management for Code-level (IAST): Some native exceptions were not being caught correctly by the python tracer.
  This fix remove those exceptions to avoid fatal error executions.
- kafka: This fix resolves an issue where an empty message list returned from consume calls could cause crashes in the Kafka integration.
  Empty lists from consume can occur when the call times out.


---

## 2.7.6


### Bug Fixes

- Profiling: This fix resolves an issue where the profiler was forcing protobuf to load in injected environments,
  causing crashes in configurations which relied on older protobuf versions. The profiler will now detect when injection is used and try loading with the native exporter. If that fails, it will self-disable rather than loading protobuf.


---

## 2.7.5


### New Features

- kafka: Adds tracing and DSM support for `confluent_kafka.Consumer.consume()`. Previously only <span class="title-ref">confluent_kafka.Consumer.poll</span> was instrumented.

### Bug Fixes

- ASM: always clear the DDWaf context at the end of the span to avoid gc-induced latency spikes at the end of some requests.
- internal: This fix resolves an issue where importing the `ddtrace.contrib.botocore.services` module would fail raising an ImportError
- setuptools_scm version: Updates the setuptools_scm versioning method to "guess-next-dev" from "release-branch-semver", which was affecting the CI
- structlog: Fixes error where multiple loggers would duplicate processors. Also adds processors injection when resetting to defaults.


---

## 2.6.9


### Bug Fixes

- propagation: This fix resolves an issue where the sampling decision-maker tag in tracestate propagation headers was clobbered by a default value.
- langchain: Ensures langchain vision APIs are correctly instrumented
- ASM: This fix resolves an issue where the asgi middleware could crash with a RuntimeError "Unexpected message received".
- kafka: This fix resolves an issue where `None` messages from confluent-kafka could cause crashes in the Kafka integration.


---

## v2.6.0

### Upgrade Notes

- CI Visibility: `DD_CIVISIBILITY_ITR_ENABLED` now defaults to true, and the Datadog API (configured via the Datadog dashboard) now determines whether code coverage and test skipping are enabled.
- CI Visibility: the CI Visibility service is no longer enabled when the initial query to the Datadog test service settings API fails due to a 403 status code.

### New Features

- botocore: Adds optional feature to propagate context between producers and consumers for AWS SQS, AWS SNS, and AWS Kinesis via <span class="title-ref">DD_BOTOCORE_PROPAGATION_ENABLED</span> environment variable. Adds optional feature to disable tracing of AWS SQS <span class="title-ref">poll()</span> operation and AWS Kinesis 'get_records()' operation when no data is consumed via <span class="title-ref">DD_BOTOCORE_EMPTY_POLL_ENABLED</span> environment variable.

- tracing: Adds new tag <span class="title-ref">python_main_package</span> containing the name of the main package of the application. profiling: Adds new tag <span class="title-ref">python_main_package</span> containing the name of the main package of the application.

- ASM: API Security schema collection is now officially supported for Django, Flask and FastAPI. It can be enabled in the tracer using environment variable DD_API_SECURITY_ENABLED=true It will only be active when ASM is also enabled.

- elasticsearch: This allows custom tags to be set on Elasticsearch spans via the Pin interface.

- botocore: This introduces tracing support for bedrock-runtime operations.
  See [the docs](https://ddtrace.readthedocs.io/en/stable/integrations.html#botocore) for more information.

- datastreams: this change adds kombu auto-instrumentation for datastreams monitoring. tracing: this change adds the `DD_KOMBU_DISTRIBUTED_TRACING` flag (default `True`)

- Vulnerability Management for Code-level (IAST): Add support for CMDi in langchain.

- botocore: Add the ability to inject trace context into the input field of botocore stepfunction start_execution and start_sync_execution calls.

- Removes another place where we always load instrumentation telemetry, even if it is disabled

- tracing: This introduces the ability to disable tracing at runtime based on configuration values sent from the Datadog frontend. Disabling tracing in this way also disables instrumentation telemetry.

- tracing: Adds support for remote configuration of `DD_TRACE_HEADER_TAGS`

- tracing: Add support for remote configuration of trace-logs correlation.

- grpc/grpc_aio: reports the available target host in client spans as `network.destination.ip` if only an IP is available, `peer.hostname` otherwise.

- span: Adds a public api for setting span links

- starlette,fastapi: Trace background tasks using span links

### Bug Fixes

- ASM: This fix resolves an issue where an exception would be logged while parsing an empty body JSON request.

- CI Visibility: fixes an issue where coverage data for suites could be lost for long-running test sessions, reducing the possibility of skipping tests when using the Intelligent Test Runner.

- IAST: Don't split AST Assign nodes since it's not needed for propagation to work.

- ASM: This fix resolves an issue where suspicious request blocking on request data was preventing API Security to collect schemas in FastAPI, due to route not being computed.

- ASM: This fix resolves an issue where ASM custom blocking actions with a redirect action could cause the server to drop the response.

- Fixed an incompatible version requirements for one of the internal dependencies that could have caused an exception to be raised at runtime with Python 3.12.

- data_streams: This change fixes a bug leading to lag being reported as 1 offset instead of 0 offsets.

- IAST: fixes import overhead when IAST is disabled.

- Fix an incomplete support for pkg_resouces that could have caused an exception on start-up.

- Fix an issue that caused an exception to be raised when trying to access resource files via `pkg_resources`.

- Fix for an import issue that caused the pytest plugin to fail to properly initialize a test session and exit with an import exception.

- openai: This fixes a bug that prevents logs from being correlated with traces in the Datadog UI.

- langchain: This fixes a bug that prevents logs from being correlated with traces in the Datadog UI.

- openai: This fix resolves an issue where an internal OpenAI method <span class="title-ref">SyncAPIClient.\_process_response</span>
  was not being patched correctly and led to to an AttributeError while patching.

- profiling: handle a potential system error that may be raised when running a Celery-based application with CPython 3.11.

- Fixed an issue that could have caused an exception as a result of a concurrent access to some internal value cache.

- tracing: Ensures span links are serialized with the expected traceflag when `DD_TRACE_API_VERSION=v0.4`

- ASM: This fix resolves an issue where IP Headers configured by the user in the environment could not work for frameworks handling requests with case insensitive headers like FastAPI.

- Vulnerability Management for Code-level (IAST): Fixes a bug in the `str` aspect where encoding and errors arguments were not honored correctly.

- Vulnerability Management for Code-level (IAST): Fix an unhandled ValueError in `ast_function` thrown in some cases (i.e. Numpy arrays when converted to bool).

- opentelemetry: Ensures that span links are serialized in a json-compatible representation.

- Pin importlib_metadata to 6.5.0 to avoid its issue 455 (<https://github.com/python/importlib_metadata/issues/455>).

- profiler: Fixes a sigabrt when shutdown occurs during an upload

- otel: Ensures all otel sampling decisions are consistent with Datadog Spans. This prevents otel spans in a distrbuted trace from being sampled differently than Datadog spans in the same trace.

- tracing: Fix an issue where remote configuration values would not be reverted when unset in the UI.

- tracing: Ensures hostnames are reported in statsd metrics if `DD_TRACE_REPORT_HOSTNAME=True` (default value is `False`).

### Other Changes

- setup: pins the default macOS deployment target to 10.14.
- tracing: Updates the default value of `DD_TRACE_PROPAGATION_STYLE` from `tracecontext,datadog` to `datadog,tracecontext`. With this change w3c tracecontext headers will be parsed before datadog headers. This change is backwards compatible and should not affect existing users.

---

## v2.5.0

### New Features

- aiohttp: add <span class="title-ref">split_by_domain</span> config to split service name by domain
- CI Visibility: Adds code coverage lines covered tag for `pytest` and `unittest`.
- aiohttp: Adds http.route tag to `aiohttp.request` spans.
- bottle: Adds http.route tag to `bottle.request` spans.
- falcon: Adds http.route tag to `falcon.request` spans.
- molten: Adds http.route tag to `molten.request` spans.
- Adds distributed tracing for confluent-kafka integration. Distributed tracing connects Kafka consumer spans with Kafka producer spans within the same trace if a message is valid. To enable distributed tracing, set the configuration: `DD_KAFKA_DISTRIBUTED_TRACING_ENABLED=True` for both the consumer and producer service.
- ASM: This introduces (experimental) api security support for fastAPI. Flask and Django were already supported in 2.4.0. Support schema computation on all addresses (requests and responses) and scanner support for pii, credentials and payment data.
- CI Visibility: introduces a CI visibility-specific logger (enabled for the `pytest` plugin), enabled by setting the `DD_CIVISIBILITY_LOG_LEVEL` environment variable (with the same level names as Python logging levels).
- CI Visibility: allows for waiting for the git metadata upload to complete before deciding whether or not to enable coverage (based on API response).
- Further lazy loads telemetry_writer so that it is not running when explicitly disabled. Users must explicitly set "DD_INSTRUMENTATION_TELEMETRY_ENABLED=false".
- tracer: Add support for remotely configuring trace tags.

### Bug Fixes

- loguru: Ensures log correlation is enabled when the root logger is initialized. Previously, log correlation was only enabled when a new sink was added.
- Fix compatibility with other tools that try to infer the type of a Python object at runtime.
- tracing: Fixes a bug that prevents span links from being visualized in the Datadog UI.
- tracing: Resolves span encoding errors raised when span links do not contain expected types
- ASM: This fix resolves an issue where custom event boolean properties were not reported as <span class="title-ref">true</span> and <span class="title-ref">false</span> like other tracers but as <span class="title-ref">True</span> and <span class="title-ref">False</span>.
- Vulnerability Management for Code-level (IAST): Ensure that Cookies vulnerabilities report only the cookie name.
- langchain: This fix resolves an `get_openai_token_cost_for_model` import error in langhcain version 0.0.351 or later.
- ASM: This fix resolves an issue where IAST could cause circular dependency at startup.
- tracing: Ensures all fields in `ddtrace.context.Context` are picklable.
- pytest: This fix resolves an issue where the <span class="title-ref">--no-cov</span> flag did not take precedence over the <span class="title-ref">--cov</span> flag when deciding whether to report code coverage on spans.
- rq: Fixed a bug where the RQ integration would emit a warning when setting `job.status` span tag.

---

## v2.4.0

### Upgrade Notes

- <div id="remove-unsupported-pylons">

  This removes the `pylons` integration, which does not support Python 3.

  </div>

### Deprecation Notes

- aioredis: The aioredis integration is deprecated and will be removed in a future version. As an alternative to the aioredis integration, you can use the redis integration with redis\>=4.2.0.

### New Features

- ASM: dependency telemetry metrics now will only report dependencies actually in use (imported) and will also report new imported modules periodically.

- ASM: This introduces Threat Monitoring and Blocking on FastAPI.
  - IP Blocking and all input addresses are supported on requests and responses

  \- Custom Blocking This does not contain user blocking specific features yet.

- tracing: Introduces support for OpenTracing Baggage Items with HTTP Propagation. Enable this support by `DD_TRACE_PROPAGATION_HTTP_BAGGAGE_ENABLED=true`. The `Context._set_baggage_item` and `Context._get_baggage_item` internal methods are provided for manual modifications to the Baggage Items. These API changes are subject to change.

- dynamic instrumentation: Add support for more built-in container types, such as `defaultdict`, `frozenset`, `OrderedDict` and `Counter`.

- Vulnerability Management for Code-level (IAST): Adds Python 3.12 compatibility

- Optionally lazy loads and disables Instrumentation Telemetry. Users must explicitly set "DD_INSTRUMENTATION_TELEMETRY_ENABLED=false".

- tracer: Add support for remotely setting the trace sample rate from the Datadog UI. This functionality is enabled by default when using `ddtrace-run` and library injection. To enable it when using the library manually, use `ddtrace.config.enable_remote_config()`.

### Bug Fixes

- tracer: tag spans that have been sampled due to an Agent sampling configuration.
- lambda: This change disables the use of `multiprocessing.queue` in Lambda, because it is not supported in Lambda
- langchain: This fix resolves a crash that could occur during embedding when no embeddings are found.
- Fix a regression with the support for gevent that could have occurred if some products, like ASM, telemetry, were enabled.
- kafka: Resolves `TypeError` raised by serializing producers and deserializing consumers when the `message.key` tag is set on spans.
- dynamic instrumentation: Fix an issue that caused the instrumented application to fail to start if a non-standard module was imported.
- openai: This fix resolves an issue where tagging image inputs in the chat completions endpoint resulted in attribute errors.
- openai: This fix resolves an issue where requesting raw API responses from openai\>=1.0 resulted in attribute errors while tagging.
- profiling: Fix an issue that prevented threading locks from being traced when using gevent.
- profiling: Fix a segmentation fault with CPython 3.12 when sampling thread stacks.
- pylibmc: Fixes an issue where using `ddtrace-run` or `ddtrace.patch_all()` with `DD_TRACE_ENABLED=False` would break with get, gets, and get_multi operations on pylibmc Clients.
- tracing: This fix resolves an issue where concurrent mutations to the `context._meta` dict caused <span class="title-ref">RuntimeError: dictionary changed size during iteration</span>.
- django: Resolves `AttributeError` raised by traced `StreamingHttpResponse`.
- Vulnerability Management for Code-level (IAST): This fix resolves an issue where certain aspects incorrectly expected at least one argument, leading to an IndexError when none were provided. The solution removes this constraint and incorporates regression tests for stability assurance.
- Vulnerability Management for Code-level (IAST): Cookies vulnerabilities are only reported if response cookies are insecure.
- Vulnerability Management for Code-level (IAST): Fix propagation error on `.format` string method.
- requests: Updates the resource names of `requests.requests` spans to include the method and path of the request.
- propagation: This fix resolves an issue where a `Context` generated from extracted headers could lack a span_id or trace_id, leading `SpanLink` encoding errors.
- psycopg: This fix resolves an issue where a circular import of the psycopg library could cause a crash during monkeypatching.
- psycopg: This fix resolves an issue where exceptions originating from asynchronous Psycopg cursors were not propagated up the call stack.
- redis: This fix resolves an issue where the yaaredis and aredis integrations imported code from the redis integration, causing a circular import error.
- tracing: Resolves trace encoding errors raised when `DD_TRACE_API_VERSION` is set to `v0.5` and a BufferFull Exception is raised by the TraceWriter. This fix ensures span fields are not overwritten and reduces the frequency of 4XX errors in the trace agent.

### Other Changes

- tracing: Upgrades the trace encoding format to v0.5. This change improves the performance of encoding and sending spans.

---

## v2.3.0

### New Features

- propagation: 128-bit trace ids are now used by default for propagation. Previously the default was 64-bit. This change is backwards compatible with tracers that still use 64-bit trace ids and should not cause any breaking behavior.
- Adds DSM `pathway.hash` tag to spans when DSM is enabled. This allows traces from the instrumented service to show up in the DSM traces tab.
- propagation: When the tracer is configured to extract and inject `tracecontext`, the tracer will propagate the tracestate values from other vendors so long as the traceparent trace-id matches the first found trace context, regardless of propagator configuration order. To disable this behavior `DD_TRACE_PROPAGATION_EXTRACT_FIRST=true` can be set.
- opentelemetry: Map reserved OpenTelemetry attributes to Datadog span model.
- opentelemetry: datadog operation name from semantic conventions
- propagation: If a valid context is extracted from headers, and the following extracted trace context's `trace_id`s do not match the valid context's, then add a span link to the root span to represent the broken propagation.
- tracing: This change treats spans that terminated with `sys.exit(0)` as successful non-error spans.
- tracing: This introduces the `DD_TRACE_SPAN_TRACEBACK_MAX_SIZE` environment variable, allowing the maximum size of tracebacks included on spans to be configured.

### Bug Fixes

- CI Visibility: fixes the fact that the GITHUB_SERVER_URL environment variable was not being sanitized for credentials
- dynamic instrumentation: Needs to update the pubsub instance when the application forks because the probe mechanism should run in the child process. For that, DI needs the callback as the method of an instance of Debugger, which lives in the child process.
- CI Visibility: Fixes an issue where a `ValueError` was raised when using different path drives on Windows
- Fixes an issue where ddtrace could not be installed from source when using `setuptools>=69` due to a change in the license field.
- tracing: Fixes an issue where the thread responsible for sending traces is killed due to concurrent dictionary modification.
- structlog: Fixes `TypeError` raised when ddtrace log processor is configured with a tuple
- Vulnerability Management for Code-level (IAST): Generates cookies vulnerabilities report if IAST is enabled. Before this fix, Cookies vulnerabilities were only generated if both IAST and Appsec were enabled.
- Vulnerability Management for Code-level (IAST): This fix resolves an issue where, at AST patching to replace code with IAST aspects, passing the original function/method as an extra parameter for accurate patching unintentionally triggers side effects in methods obtained from an expression (like `decode` in `file.read(n).decode()`), resulting in unexpected multiple calls to the expression (`file.read(n)` in the example).
- Vulnerability Management for Code-level (IAST): This fix eliminates some reference leaks and C-API usage when IAST reports a vulnerability and calls `get_info_frame`.
- kafka: This fix resolves an issue where calls to `confluent_kafka`'s `produce` method with `key=None` would cause an exception to be raised.
- tracing: This fix resolves an issue where ddtrace's signal handlers could cause Flask apps not to respond correctly to SIGINT.
- logging: A log handler is automatically added to the ddtrace logger upon ddtrace import, when not using ddtrace-run. This can lead to duplicate logging if users add additional loggers and do not explicitly modify the ddtrace logger. This fix adds a feature flag that can be used to toggle this behavior off `DD_TRACE_LOG_STREAM_HANDLER` which defaults to `true`.

---

## v2.2.0

### Upgrade Notes

- The `wrapt` and `psutil` packages are vendored to help users avoid building these packages if wheels were not available for a given platform. This reverses a change released in v2.0.0.

### New Features

- CI Visibility: adds ITR support for `unittest`
- CI Visibility: adds start/end line support for `pytest` test spans
- CI Visibility: adds start/end line source file data to `unittest` test spans
- aiohttp: This introduces basic tracing of streaming responses that stay open long after the <span class="title-ref">on_prepare</span> signal has been sent.
- CI Visibility: introduce pytest hooks for modifying the module, suite, and test naming logic
- CI Visibility: add support for AWS Codepipeline to CI env var gathering
- datastreams: this change adds message payload size metrics and aggregations for Kafka.
- structlog: Wraps get_logger function in order to add datadog injection processor regardless of configuration
- openai: This adds support for openai v1.
- Source Code: filters Git repo URLs from env vars and setuptools
- logbook: This introduces log correlation for the logbook library. Refer to `logbook-docs <ddtrace.contrib.logbook>` for more details.
- loguru: This introduces log correlation for the loguru library. Refer to `loguru-docs <ddtrace.contrib.loguru>` for more details.
- openai: This adds support for tagging function call arguments when using OpenAI's function calling feature.
- Adds ARM64 support for Single-Step instrumentation
- structlog: This introduces log correlation for the structlog library. Refer to `structlog-docs <ddtrace.contrib.structlog>` for more details.
- celery: Adds Python 3.11 and 3.12 support for the celery integration.

### Known Issues

- ASM: fix a body read problem on some corner case where passing empty content length makes wsgi.input.read() blocks.

### Bug Fixes

- Application Security Management (ASM): fix a body read error when `Transfer-Encoding: chunked` header is sent
- CI Visibility: fixes an issue where class-based test methods with the same name across classes would be considered duplicates, and cause one (or more) tests to be dropped from results, by adding `--ddtrace-include-class-name` as an optional flag (defaulting to false) to prepend the class name to the test name.
- CI Visibility: fixes a crash where the unittest integration would try to enable coverage when tests are run even if the Intelligent Test Runner is not enabled.
- data_streams: This fix resolves an issue where tracing would crash if a kafka client produced a message with no key or value.
- CI: fixes an issue which prevented the library from filtering user credentials for SSH Git repository URLs
- dynamic instrumentation: fix an issue that caused function probes on the same module to fail to instrument and be reported in the `ERROR` status in the UI if the module was not yet imported.
- Use a unique default service name across all the products provided by the library when one is not given via the configuration interface.
- sampling: This fix reverts a refactor which affected how the tracer handled the trace-agent's recommended trace sampling rates, leading to an unintended increase in traces sampled.
- tracing: Fixes a msgpack import error when `DD_TRACE_API` is set to `v0.5`
- fix(profiling): numeric type exception in memalloc When pushing allocation samples, an exception was being thrown due to a float being passed instead of an integer. We now cast the ceiled value to an integer.
- CI Visibility: fixes `unittest` data not being initialized properly
- CI Visibility: fixes an issue where just importing <span class="title-ref">unittest</span> enabled CIVisibility and potentially caused unexpected logs and API requests
- Vulnerability Management for Code-level (IAST): This fix addresses AST patching issues where custom functions or methods could be replaced by aspects with differing argument numbers, causing runtime errors as a result. Furthermore, it addresses a case during patching where the module is inadvertently passed as the first argument to the aspect.
- Vulnerability Management for Code-level (IAST): Fix potential string id collisions that could cause false positives with non tainted objects being marked as tainted.
- IAST: This fix resolves an issue where JSON encoder would throw an exception while encoding a tainted dict or list.
- Vulnerability Management for Code-level (IAST): This fix resolves an issue where SimpleJSON encoder would throw an exception while encoding a tainted dict or list.
- ASM: add support for psycopg2 adapt mechanism to LazyTaintList, preventing a ProgrammingError when using psycopg2 with IAST.
- tracing: This fix resolves an issue where unserializable tracer attributes caused crashes when `DD_TRACE_DEBUG` was set.
- This fix resolves an issue where `confluent_kafka`'s `SerializingProducer` and `DeserializingConsumer` classes were incorrectly patched, causing crashes when these classes are in use with Datadog patching.
- langchain: This fix resolves an issue with tagging pydantic <span class="title-ref">SecretStr</span> type api keys.
- lib injection: Fix permissions error raised when non-root users copy single step instrumentation files.
- redis: The Datadog Agent removes command arguments from the resource name. However there are cases, like compressed keys, where this obfuscation cannot correctly remove command arguments. To safeguard that situation, the resource name set by the tracer will only be the command (e.g. SET) with no arguments. To retain the previous behavior and keep arguments in the span resource, with the potential risk of some command arguments not being fully obfuscated, set `DD_REDIS_RESOURCE_ONLY_COMMAND=false`.

### Other Changes

- tags: Previously `DD_TRACE_X_DATADOG_TAGS_MAX_LENGTH` had a max limit setting of 512 characters. This change removes that limit but keeps the default at 512.

---

## v2.0.0

### Prelude

The Datadog APM Python team is happy to announce the release of v2.0.0 of ddtrace. This release drops support for Python 2.7, 3.5, and 3.6. This release adds support for Python 3.12.

<div class="important">

<div class="title">

Important

</div>

If you are on version of Python not supported by v2, we will continue to maintain the ddtrace v1 with bug fixes.

</div>

<div class="note">

<div class="title">

Note

</div>

Before upgrading to v2.0.0, we recommend users install `ddtrace~=1.20.0` and enable deprecation warnings. All removals to the library interface and environment variables in v2 were deprecated in the 1.x release line.

</div>

<div class="note">

<div class="title">

Note

</div>

The changes to environment variables apply only to the configuration of the ddtrace library and not the Datadog Agent.

</div>

#### Upgrading summary

##### Functionality changes

The default logging configuration functionality of ddtrace has been changed to avoid conflicting with application logging configurations. `DD_CALL_BASIC_CONFIG` has been removed and the ddtrace logger will log to stdout by default, or a log file as specified using `DD_TRACE_LOG_FILE`.

Setting the environment variable `DD_TRACE_PROPAGATION_STYLE='b3'`, which previously enabled `b3multi` now enables `b3 single header`. `b3 single header` still works but is deprecated for `b3`. Simplified: `b3` used to enable `b3multi`, but now enables `b3 single header` to better align with Opentelemetry's terms.

##### Removed deprecated environment variables

These environment variables have been removed. In all cases the same functionality is provided by other environment variables and replacements are provided as recommended actions for upgrading.

| Variable                                   | Replacement                                | Note                                                |
|--------------------------------------------|--------------------------------------------|-----------------------------------------------------|
| `DD_GEVENT_PATCH_ALL`                      | None                                       | `📝<remove-dd-gevent-patch-all>`                    |
| `DD_AWS_TAG_ALL_PARAMS`                    | None                                       | `📝<remove-aws-tag-all-params>`                     |
| `DD_REMOTECONFIG_POLL_SECONDS`             | `DD_REMOTE_CONFIG_POLL_INTERVAL_SECONDS`   | `📝<rename-remote-config-poll-seconds>`             |
| `DD_CALL_BASIC_CONFIG`                     | None                                       | `📝<remove-basic-config>`                           |
| `DD_TRACE_OBFUSCATION_QUERY_STRING_PATERN` | `DD_TRACE_OBFUSCATION_QUERY_STRING_REGEXP` | `📝<remove-trace-obfuscation-query-string-pattern>` |

##### Removed deprecated library interfaces

These methods and module attributes have been removed. Where the same functionality is provided by a different public method or module attribute, a recommended action is provided for upgrading. In a few limited cases, because the interface was no longer used or had been moved to the internal interface, it was removed and so no action is provided for upgrading.

| Module                            | Method/Attribute                | Note                                               |
|-----------------------------------|---------------------------------|----------------------------------------------------|
| `ddtrace.constants`               | `APPSEC_ENABLED`                | `📝<remove-appsec-private-constants>`              |
|                                   | `APPSEC_JSON`                   | `📝<remove-appsec-private-constants>`              |
|                                   | `APPSEC_EVENT_RULE_VERSION`     | `📝<remove-appsec-private-constants>`              |
|                                   | `APPSEC_EVENT_RULE_ERRORS`      | `📝<remove-appsec-private-constants>`              |
|                                   | `APPSEC_EVENT_RULE_LOADED`      | `📝<remove-appsec-private-constants>`              |
|                                   | `APPSEC_EVENT_RULE_ERROR_COUNT` | `📝<remove-appsec-private-constants>`              |
|                                   | `APPSEC_WAF_DURATION`           | `📝<remove-appsec-private-constants>`              |
|                                   | `APPSEC_WAF_DURATION_EXT`       | `📝<remove-appsec-private-constants>`              |
|                                   | `APPSEC_WAF_TIMEOUTS`           | `📝<remove-appsec-private-constants>`              |
|                                   | `APPSEC_WAF_VERSION`            | `📝<remove-appsec-private-constants>`              |
|                                   | `APPSEC_ORIGIN_VALUE`           | `📝<remove-appsec-private-constants>`              |
|                                   | `APPSEC_BLOCKED`                | `📝<remove-appsec-private-constants>`              |
|                                   | `IAST_JSON`                     | `📝<remove-appsec-private-constants>`              |
|                                   | `IAST_ENABLED`                  | `📝<remove-appsec-private-constants>`              |
|                                   | `IAST_CONTEXT_KEY`              | `📝<remove-appsec-private-constants>`              |
| `ddtrace.contrib.fastapi.patch`   | `span_modifier`                 | `📝<remove-fastapi-starlette-span-modifier>`       |
|                                   | `aggregate_resources`           | `📝<remove-fastapi-starlette-aggregate-resources>` |
| `ddtrace.contrib.starlette.patch` | `span_modifier`                 | `📝<remove-fastapi-starlette-span-modifier>`       |
|                                   | `aggregate_resources`           | `📝<remove-fastapi-starlette-aggregate-resources>` |
|                                   | `get_resource`                  | `📝<remove-fastapi-starlette-span-modifier>`       |
| `ddtrace.contrib.grpc.constants`  | `GRPC_PORT_KEY`                 | `📝<remove-grpc-port-key>`                         |
| `ddtrace.ext.cassandra`           | `ROW_COUNT`                     | `📝<remove-cassandra-row-count>`                   |
| `ddtrace.ext.mongo`               | `ROWS`                          | `📝<remove-mongo-row-count>`                       |
| `ddtrace.ext.sql`                 | `ROWS`                          | `📝<remove-sql-row-count>`                         |
| `ddtrace.filters`                 | `TraceCiVisibilityFilter`       | `📝<remove-trace-ci-visibility-filter>`            |
| `ddtrace.tracer`                  | `DD_LOG_FORMAT`                 | `📝<remove-dd-log-format>`                         |

### Upgrade Notes

- <div id="remove-dd-gevent-patch-all">

  `DD_GEVENT_PATCH_ALL` is removed. There is no special configuration necessary to make ddtrace work with gevent if using ddtrace-run.

  </div>

- <div id="remove-aws-tag-all-params">

  `DD_AWS_TAG_ALL_PARAMS` is removed. The boto/botocore/aiobotocore integrations no longer collect all API parameters by default.

  </div>

- <div id="rename-remote-config-poll-seconds">

  `DD_REMOTECONFIG_POLL_SECONDS` is removed. Use the environment variable `DD_REMOTE_CONFIG_POLL_INTERVAL_SECONDS` instead.

  </div>

- <div id="remove-appsec-private-constants">

  `APPSEC_ENABLED`, `APPSEC_JSON`, `APPSEC_EVENT_RULE_VERSION`, `APPSEC_EVENT_RULE_ERRORS`, `APPSEC_EVENT_RULE_LOADED`, `APPSEC_EVENT_RULE_ERROR_COUNT`, `APPSEC_WAF_DURATION`, `APPSEC_WAF_DURATION_EXT`, `APPSEC_WAF_TIMEOUTS`, `APPSEC_WAF_VERSION`, `APPSEC_ORIGIN_VALUE`, `APPSEC_BLOCKED`, `IAST_JSON`, `IAST_ENABLED`, `IAST_CONTEXT_KEY` are removed. This should not affect existing code as these deprecated ASM constants were meant for private use only.

  </div>

- <div id="remove-fastapi-starlette-span-modifier">

  `ddtrace.contrib.starlette.get_resource`, `ddtrace.contrib.starlette.span_modifier`, and `ddtrace.contrib.fastapi.span_modifier` are removed. The starlette and fastapi integrations now provide the full route and not just the mounted route for sub-applications.

  </div>

- <div id="remove-fastapi-starlette-aggregate-resources">

  `ddtrace.contrib.starlette.config['aggregate_resources']` and `ddtrace.contrib.fastapi.config['aggregate_resources']` are removed. The starlette and fastapi integrations no longer have the option to `aggregate_resources`, as it now occurs by default.

  </div>

- <div id="remove-grpc-port-key">

  `ddtrace.contrib.grpc.constants.GRPC_PORT_KEY` is removed. Use `ddtrace.ext.net.TARGET_PORT` instead.

  </div>

- <div id="remove-cassandra-row-count">

  `ddtrace.ext.cassandra.ROW_COUNT` is removed. Use `ddtrace.ext.db.ROWCOUNT` instead.

  </div>

- <div id="remove-mongo-row-count">

  `ddtrace.ext.mongo.ROW_COUNT` is removed. Use `ddtrace.ext.db.ROWCOUNT` instead.

  </div>

- <div id="remove-sql-row-count">

  `ddtrace.ext.sql.ROW_COUNT` is removed. Use `ddtrace.ext.db.ROWCOUNT` instead.

  </div>

- <div id="remove-trace-ci-visibility-filter">

  `ddtrace.filters.TraceCiVisibilityFilter` is removed.

  </div>

- <div id="remove-dd-log-format">

  `ddtrace.tracer.DD_LOG_FORMAT` is removed. As an alternative, please follow the log injection formatting as provided in the [log injection docs](https://ddtrace.readthedocs.io/en/stable/advanced_usage.html#update-log-format).

  </div>

- <div id="remove-basic-config">

  `DD_CALL_BASIC_CONFIG` is removed. There is no special configuration necessary to replace `DD_CALL_BASIC_CONFIG`. The ddtrace logger will log to stdout by default or additionally to a file specified by `DD_TRACE_LOG_FILE`.

  </div>

- <div id="remove-trace-obfuscation-query-string-pattern">

  `DD_TRACE_OBFUSCATION_QUERY_STRING_PATTERN` is removed. Use `DD_TRACE_OBFUSCATION_QUERY_STRING_REGEXP` instead.

  </div>

### New Features

- Adds support for Python 3.12.

### Known Issues

- aiohttp: Python 3.12 is not supported.
- aiohttp-jinja: Python 3.12 is not supported.
- aiobotocore: Python 3.12 is not supported.
- asm: IAST for Python 3.12 is not supported.
- flask-caching: Python 3.12 is not supported.
- openai/langchain: Python 3.12 is not supported.
- opentelemetry-api: Python 3.12 is not supported.
- opentracing: Python 3.12 is not supported.
- pyramid: Python 3.12 is not supported.
- pynamodb: Python 3.12 is not supported.
- redis/redis-py-cluster: Python 3.12 is not supported.

---

## v1.20.0

### Prelude

Vulnerability Management for Code-level (IAST) is now available in private beta. Use the environment variable `DD_IAST_ENABLED=True` to enable this feature.

### New Features

- ASM: This introduces support for custom blocking actions of type redirect_request.
- data_streams: Adds public api `set_produce_checkpoint` and `set_consume_checkpoint`

### Bug Fixes

- kafka: Resolves an issue where traced kafka connections were assigned a default timeout of 1 second. The default timeout in [Consumer.poll(...)](https://docs.confluent.io/platform/current/clients/confluent-kafka-python/html/index.html#confluent_kafka.Consumer.poll) should be None.
- openai: This fix resolves an issue where errors during streamed requests resulted in unfinished spans.

---

## v1.19.0

### New Features

- Adds the <span class="title-ref">db.row_count</span> tag to redis and other redis-like integrations. The tag represents the number of returned results.
- CI Visibility: adds test level visibility for [unittest](https://docs.python.org/3/library/unittest.html)
- ASM: Adds detection of insecure cookie vulnerabilities on responses.
- ASM: This introduces trusted IPs capabilities in the tracer, to allow specific IPs not to be blocked by ASM but still be monitored.
- ASM: This introduces a new capability to configure the blocking response of ASM. Users can change the default blocking response behavior or create new custom actions. Configuration of a custom blocking page or payload can still be provided by using <span class="title-ref">DD_APPSEC_HTTP_BLOCKED_TEMPLATE_JSON</span> and <span class="title-ref">DD_APPSEC_HTTP_BLOCKED_TEMPLATE_HTML</span> to change the static files used for the response body. The action block, that can be defined in the static rule file or via remote configuration, allows now to create new custom blocking actions with any status code for the response.
- The aiopg and aiomysql integrations no longer set the sql.query tag on query spans. This tag duplicated the value captured by the span resource. Users who want to send this query unobfuscated can use the tracer API to set tags on the query span.
- data_streams: Starts tracking Kafka lag in seconds.
- kafka: Adds support for the Kafka serializing producer and deserializing consumer.
- profiling: allow individual collectors to be disabled.
- tracing: This change introduces the `allow_false` keyword argument to `BaseSampler.sample()`, which defaults to `True`. `allow_false` controls the function's return value. If `allow_false` is `False`, the function will always return `True` regardless of the sampling decision it made. This is useful when `sample` is called only for its side effects, which can include setting span tags.

### Known Issues

- There are known issues configuring python's builtin multiprocessing library when ddtrace is installed. To use the multiprocessing library with ddtrace ensure `DD_UNLOAD_MODULES_FROM_SITECUSTOMIZE` is set to `True`.
- When running setup.py extensions with the CMake parameter "-j", it could potentially raise an out-of-memory error. If someone wants to expedite the ddtrace installation, they should manually set the "CMAKE_BUILD_PARALLEL_LEVEL" environment variable.

### Bug Fixes

- ASM: avoid potentially unneeded import of the IAST native module.

- ASM: avoid potentially unneeded import of the IAST native module if setup doesn't build extensions correctly.

- data_streams: This fix resolves an issue where data stream context propagation would not propagate via SNS if raw message delivery was enabled.

- dynamic instrumentation: function duration measurements are now reported in milliseconds to match the expectation from the UI.

- dynamic instrumentation: fixed an issue that prevented line probes from being injected in some finally blocks.

- dynamic instrumentation: Fixed the programmatic API to ensure that the dynamic instrumentation service is fully enabled when `Dynamic Instrumentation.enable()` is called.

- dynamic instrumentation: fixed a bug that might have caused probe status to fail to update correctly.

- django: This fix resolves an issue where 'span.resource' would not include the endpoint when a Handler was interrupted, such as in the case of gunicorn worker timeouts.

- CI Visibility: fixes an issue where the Intelligent Test Runner would not work when in EVP proxy mode due to missing `X-Datadog-NeedsAppKey` header.

- CI Visibility: revert to using DD_CIVISIBILITY_ITR_ENABLED (instead of \_DISABLED) to conform with other tracers.

- profiling: fixed a bug that prevented profiles from being correctly correlated to traces in gevent-based applications, thus causing code hotspot and end point data to be missing from the UI.

- docs: Fix undefined variable reference in otel documentation

- CI Visibility: fixes that Python 2.7 test results were not visible in UI due to improperly msgpack-ed data

- ASM: This fix resolves an issue where <span class="title-ref">track_user_signup_event</span> and <span class="title-ref">track_custom_event</span> where not correctly tagging the span. This could lead to the loss of some events in the sampling.

- appsec: Fixes an issue where ddtrace.appsec is imported and assumed to be available in all deployments of ddtrace

- lib-inject: This fix resolves an issue where `libdl.so.2: cannot open shared object file: No such file or directory` errors occurred when the
  injection image started.

- lib-injection: Resolves permissions errors raised when ddtrace packages are copied from the InitContainer to the shared volume.

- mariadb: This fix resolves an issue where MariaDB connection information objects not including the user or port caused exceptions to be raised.

- appsec: This fix resolves an issue in which the library attempted to finalize twice a context object used by the Application Security Management product.

- propagation: Prevent propagating unsupported non-ascii `origin` header values.

- pymongo: This upgrades the PyMongo integration to work with PyMongo versions 4.5.0 and above by choosing the root function of the integration on the basis of the PyMongo version.

- tracing: This fix resolves an issue where the <span class="title-ref">\_dd.p.dm</span> and <span class="title-ref">\_dd.\*\_psr</span> tags were applied to spans in ways that did not match their intended semantics, increasing the potential for metrics-counting bugs.

- ASM: This fix resolves issue where user information was only set in root span. Now span for user information can be selected.

- sqlalchemy: sqlalchemy rollbacks could previously cause intermittent deadlocks in some cases. To fix this `DD_TRACE_SPAN_AGGREGATOR_RLOCK` was introduced in 1.16.2 with the default as `False`. We are now changing the default to `True`.

### Other Changes

- Adds a <span class="title-ref">get_version</span> method to each integration and updates the basic template for developing an integration to include this method. The <span class="title-ref">get_version</span> method returns the integration's package distribution version and is to be included in the APM Telemetry integrations payload.
- Add a <span class="title-ref">ddtrace_iast_flask_patch</span> function defined in <span class="title-ref">ddtrace.appsec.iast</span> to ensure that the main Flask <span class="title-ref">app.py</span> file is patched for IAST propagation. This function should be called before the <span class="title-ref">app.run()</span> call. You only need this if you have set <span class="title-ref">DD_IAST_ENABLED=1</span>. Only the main file needs to call this functions, other imported modules are automatically patched.
- docs: Fixes formatting in ddtrace docs.
- ASM: Improve default value of regex for query string obfuscation. Rename env var `DD_TRACE_OBFUSCATION_QUERY_STRING_PATTERN` to `DD_TRACE_OBFUSCATION_QUERY_STRING_REGEXP`.

---

## v1.18.0

### Prelude

Data Streams Monitoring (DSM) has added support for AWS Kinesis

**Breaking change** for CI Visibility: `test.suite` and `test.full_name` are changed, so any visualization or monitor that uses these fields is potentially affected.

### Deprecation Notes

- `DD_CALL_BASIC_CONFIG` will be removed in the upcoming 2.0.0 release. As an alternative to `DD_CALL_BASIC_CONFIG`, you can call `logging.basicConfig()` to configure logging in your application.
- `DD_LOG_FORMAT` is deprecated and will be removed in 2.0.0. As an alternative, please follow the log injection formatting as provided in the [log injection docs](https://ddtrace.readthedocs.io/en/stable/advanced_usage.html#update-log-format).

### New Features

- CI Visibility: added tracing support for pytest-benchmark

- ASM: The vulnerability report now includes a feature to scrub potentially sensitive information. This scrubbing process looks for common patterns, and it can be further expanded using environment variables such as `DD_IAST_REDACTION_NAME_PATTERN` and `DD_IAST_REDACTION_VALUE_PATTERN`. See the [docs](https://ddtrace.readthedocs.io/en/stable/configuration.html#DD_IAST_REDACTION_ENABLED) for more information.

- DSM: Adds DSM support for AWS Kinesis. For information about DSM, see the [official documentation](https://docs.datadoghq.com/data_streams/). This change requires users to use botocore version 1.26.30 or later and update calls to Kinesis' <span class="title-ref">PutRecord</span>, <span class="title-ref">PutRecords</span>, and <span class="title-ref">GetRecords</span> calls with the StreamARN argument.

- pytest: This change introduces an option to the pytest plugin to disable ddtrace: `--no-ddtrace`

- CI visibility: Adds support for tracking repository URLs via the BITBUCKET_GIT_HTTP_ORIGIN environment variable

- CI visibility: Adds CodeFresh integration

- CI Visibility: Beta release of `pytest` support for the [Intelligent Test Runner](https://docs.datadoghq.com/continuous_integration/intelligent_test_runner/) .

- openai: `tiktoken` has been introduced as an optional package dependency to calculate the number of
  tokens used in a prompt for a streamed completion or streamed chat completion. To enable this feature, install `ddtrace[openai]` or `tiktoken`. If `tiktoken` is not installed, the prompt token count will be continue to be estimated instead.

- Allows the use of a new backend for storing and exporting profiling data. This feature can be enabled for now by setting the DD_PROFILING_EXPORT_LIBDD_ENABLED environment variable to true. This should improve performance while decreasing memory overhead.

### Known Issues

- sqlalchemy: sqlalchemy rollbacks can intermittently cause deadlocks in some cases. If experiencing this issue, set `DD_TRACE_SPAN_AGGREGATOR_RLOCK=True`. After testing and feedback we intend to make True the default value.

### Bug Fixes

- CI Visibility: fixes an issue where the CIVisibility client would raise an exception if it was started in agentless mode without the DD_API_KEY set

- core: This fix moves `cmake` from `install_requires` to `setup_requires`.

- data_streams: This change fixes a bug in the Kafka & SQS integrations in which the Data Streams product code incorrect set timestamps for statistics. This led to all points being submitted for the same timestamp (the start of the application).

- dynamic instrumentation: handle null literal in conditions and expressions.

- dynamic instrumentation: fixed a bug that prevented span decoration probes from being received and instrumented.

- dynamic instrumentation: ensure that probes that fail to be instrumented because of invalid conditions/expressions are reported with status `ERROR` in the UI.

- CI Visibility: This fix solves an issue where the git unshallow command wasn't called

- tracing: Ensures health metrics are tagged with the correct values.

- CI Visibility: This fix resolves an issue where test skipping was not working properly.

- langchain: This fix resolves an issue where chat messages and embedding arguments
  passed in as keyword arguments were not parsed correctly and resulted in an `ArgumentError`.

- langchain: This fix resolves an issue where `langchain.embeddings.HuggingFaceEmbeddings` embedding
  methods, and `langchain.vectorstores.Milvus.similarity_search` were patched twice due to a nested class hierarchy in `langchain`.

- profiling: prevent deadlocks while recording events of different type.

- pytest: This fix resolves an issue where test modules could be non-existent, causing errors in the CI Visibility product.

- kafka: Resolves `UnicodeDecodeError` raised when kafka messages key contain characters that are not supported by UTF-8 encoding.

- lib-injection: Adds support for non-root run applications in containers.

- This fix resolves an issue causing span tags used by the Datadog backend not to be inherited by spans that exist in a different process from their parents.

### Other Changes

- tracing: Previously the maximum size of a span tag was set to the full size of trace writer buffer (via DD_TRACE_WRITER_BUFFER_SIZE_BYTES). With this change the maximum size of span tags will be set to 10% of the size of the writer's buffer. This should decrease the frequency of encoding errors due to large span tags.

---

## v1.17.0

### Prelude

Datadog has added support for automatically creating login success or failure events when a configured Django authentication backend is used. This will automatically fill the following tags in these cases:

> - <span class="title-ref">appsec.events.users.login.success.track</span>
> - <span class="title-ref">appsec.events.users.login.failure.track</span>
> - <span class="title-ref">appsec.events.users.login.success.\[email\|login\|username\]</span>
> - <span class="title-ref">appsec.events.users.login.failure.usr.exists</span>

### New Features

- ASM: Add support for automatic user login events in Django.

- langchain: Adds integration with support for metrics, logs, and traces from LangChain requests.
  See the `docs<langchain>` for more information.

- redis: Add support for Async RedisCluster.

### Bug Fixes

- core: This fix removes the inclusion of our `benchmarks/` directory in the `ddtrace` wheels.
- internal: call `_fixupChildren` when retrieving `DDLogger`
- profiling: Fixed a regression whereby the profile exporter would not handle known request errors and asks the user to report an issue instead.
- profiling: Handles a race condition, which would occasionally throw an error, which would read `"RuntimeError: the memalloc module was not started."`
- CI visibility: fix version and step arguments gathering to enable plugin compatibility with pytest-bdd 6.1.x
- Fixed a bug that caused applications using gevent and cassandra to fail to start with the ddtrace-run command.
- tracing: This fix resolves a `google.protobuf` import error when module unloading.
- wsgi: This fix resolves an issues when trying to parse the `environ` property `HTTPS` as an HTTP header.
- Pin `cython<3` due to an incompatibility with `cython==3.0.0` and typing annotations in profiling code.
- telemetry: resolves issue with sending unnecessary duplicate logs

---

## v1.16.0

### Prelude

Application Security Management (ASM) has added support for tracing subprocess executions.

Exception Debugging allows capturing debug information from exceptions attached to traces. The information about local variables and function arguments is displayed in the Error Tracking UI and augments the traceback data already collected.

### New Features

- ASM: vulnerabilities related to insecure request cookies will be reported when `DD_APPSEC_ENABLED` is set to `true`.

- ASM: add support for tracing subprocess executions (like <span class="title-ref">os.system</span>, <span class="title-ref">os.spawn</span>, <span class="title-ref">subprocess.Popen</span> and others) and adding
  information to a span names <span class="title-ref">command_execution</span> with the new type <span class="title-ref">system</span>. Currently we add the <span class="title-ref">cmd.exec</span> or <span class="title-ref">cmd.shell</span> tags to store the full command line (<span class="title-ref">cmd.shell</span> will be used when the command is run under a shell like with <span class="title-ref">os.system</span> or <span class="title-ref">Popen</span> with <span class="title-ref">shell=True</span>), <span class="title-ref">cmd.exit_code</span> to hold the return code when available, <span class="title-ref">component</span> which will hold the Python module used and the span <span class="title-ref">resource</span> will hold the binary used. This feature requires ASM to be activated using the <span class="title-ref">DD_APPSEC_ENABLED=True</span> configuration environment variable.

- botocore: Introduces environment variable `DD_BOTOCORE_INSTRUMENT_INTERNALS` that opts into tracing certain internal functionality.

- botocore: Added message attributes to Amazon Simple Queue Service spans to support data streams monitoring.

- exception debugging: Introduced the Exception Debugging feature that allows capturing debug information from exceptions attached to traces. This new feature can be enabled via the <span class="title-ref">DD_EXCEPTION_DEBUGGING_ENABLED</span>\` environment variable.

- openai: Adds support for metrics, logs, and traces for the models, edits, images, audio, files, fine-tunes, and
  moderations endpoints. See [the docs](https://ddtrace.readthedocs.io/en/stable/integrations.html#openai) for more information.

- CI Visibility: Updates how pytest modules and test suites are reported. Modules names are now set to the fully qualified name, whereas test suites will be set to the file name.
  Before this change: {"module": "tests", "suite":"my_module/tests/test_suite.py"} After this change: {"module": "my_module.tests", "suite": "test_suite.py"}

- core: Apply `DD_TAGS` to runtime metrics.

- kafka: Adds <span class="title-ref">messaging.kafka.bootstrap.servers</span> tag for the confluent-kafka producer configuration value found in <span class="title-ref">metadata.broker.list</span> or <span class="title-ref">bootstrap.servers</span>

- tracing: This reports the GRPC package name (optional) and service name in a single <span class="title-ref">rpc.service</span> tag

### Bug Fixes

- botocore: This fix resolves an issue where ddtrace attempted to parse as URLs SQS QueueUrl attributes that were not well-formed URLs.
- psycopg: Resolves `TypeError` raised when an async cursor object is traced. This fix ensures <span class="title-ref">exc_type</span>, <span class="title-ref">exc_val</span>, and <span class="title-ref">exc_tb</span> are passed down to the wrapped object on <span class="title-ref">\_\_aexit\_\_</span>.
- Fixed an issue that prevented the library from working as expected when a combination of gevent and asyncio-based frameworks that rely on the functionalities of the ssl module is used.
- openai: Fixes the issue with `ImportError` of `TypedDict` from `typing` module in Python 3.7.
- openai: This fix resolves an issue where embeddings inputs were always tagged regardless of the configured prompt-completion sample rate.
- pytest: This fix resolves an issue where failures and non-skipped tests were not propagated properly when `unittest.TestCase` classes were used.
- Fixes an issue where harvesting runtime metrics on certain managed environments, such as Google Cloud Run, would cause ddtrace to throw an exception.
- graphql: `graphql.execute` spans are now marked as measured.
- tracing: This fix resolves an issue where negative trace ID values were allowed to propagate via Datadog distributed tracing HTTP headers.
- openai: Resolves some inconsistencies in logs generated by the image and audio endpoints, including filenames, prompts, and not logging raw binary image data.
- pymemcache: This fix resolves an issue where overriding span attributes on `HashClient` failed when `use_pooling` was set.
- This fix resolves an issue causing MyPy linting to fail on files that import ddtrace.
- The 1.15.0 version has a bug that arises when Remote Config receives both kinds of actions (removing target file configurations and loading new target file configurations) simultaneously, as the load action overrides the remove action. This error occurs if someone creates and removes Dynamic Instrumentation Probes rapidly, within a time interval shorter than the Remote Config interval (5s). To fix this issue, this update appends all new configurations and configurations to remove, and dispatches them at the end of the RC request.

---

## v1.15.0

### New Features

- pyramid: Adds http.route tag to `pyramid.request` spans.
- data_streams: Add data streams core integration and instrument the confluent Kafka library with it. For more information, check out the docs, <https://docs.datadoghq.com/data_streams/>
- dynamic instrumentation: Added support for span decoration probes.

### Bug Fixes

- ASM: This fix resolves an issue where the WAF rule file specified by DD_APPSEC_RULES was wrongly updated and modified by remote config.
- celery: Resolves an issue where hostname tags were not set in spans generated by `celery>4.0`.
- django: Resolves an issue where the resource name of django.request span did not contain the full name of a view when `DD_DJANGO_USE_HANDLER_RESOURCE_FORMAT=True`. This issue impacts `django>=4.0`.
- CI Visibility: This fix resolves the compatibility for Gitlab 16.0 deprecated urls
- openai: Resolves an issue where using an array of tokens or an array of token arrays for the Embeddings endpoint caused an AttributeError.
- profiling: Fixed an issue with gunicorn and gevent workers that occasionally caused an `AttributeError` exception to be raised on profiler start-up.
- psycopg: Fixes `ValueError` raised when dsn connection strings are parsed. This was fixed in ddtrace v1.9.0 and was re-introduced in v1.13.0.
- gunicorn: This fix ensures ddtrace threads do not block the master process from spawning workers when `DD_TRACE_DEBUG=true`. This issue impacts gunicorn applications using gevent and `python<=3.6`.

---

## v1.14.0

### Prelude

profiling: Code provenance is a feature that enhances the "My code" experience in the Datadog UI by allowing the tracer to report packaging metadata about installed source files. This information is used to distinguish between user and third-party code.

### New Features

- aws: Adds span tags for consistency with tags collected by Datadog for AWS metrics and logs.

- botocore: Adds the ability to control which botocore submodules will be patched.

- ASM: Send WAF metrics over telemetry

- pytest: This introduces test suite and module level visibility for the pytest integration. Pytest test traces will now include test session, test module, test suite, and test spans, which correlate to pytest session, pytest package, pytest module, and pytest test functions respectively.

- redis: Introducing redis command span tag max length configuration for `aioredis<aioredis>`, `aredis<aredis>`, `redis<redis>`, `rediscluster<rediscluster>`, and `yaaredis<yaaredis>` integrations.

- profiling: Code provenance is enabled by default.

- OpenAI: Add integration with support for metrics, logs and traces from
  OpenAI requests. See [the docs](https://ddtrace.readthedocs.io/en/stable/integrations.html#openai) for more information.

### Bug Fixes

- dependencies: Resolves an issue where ddtrace installs an incompatible version of cattrs when Python 3.6 is used.

- tracing: Resolves an issue where `DD_TRACE_<INTEGRATION>_ENABLED=False` could not be used to disable the following integrations when `ddtrace-run` was used: flask, django, bottle, falcon, and pyramid.

- asgi: Ensures `error.message` and `error.stack` tags are set when an exception is raised in a route.

- appsec: Fixes an encoding error when we are unable to cleanup the AppSec request context associated with a span.

- ASM: Fixes encoding error when using AppSec and a trace is partial flushed.

- CI Visibility: This fix resolves an issue where the tracer was doing extra requests if the `DD_CIVISIBILITY_ITR_ENABLED` env var was not set.

- CI Visibility: This fix resolves an issue where the API call would fail because it is reporting a null service name

- bootstrap: fixed an issue with the behavior of `ddtrace.auto` that could have caused incompatibilities with frameworks such as `gevent` when used as a programmatic alternative to the `ddtrace-run` command.

- django: Fixed a bug that prevented a Django application from starting with celery and gevent workers if `DJANGO_SETTINGS_MODULE` was not explicitly set.

- tracing: Fixes a cryptic encoding exception message when a span tag is not a string.

- ASM: fix extract_body for Django such that users of Django Rest Framework can still use custom parsers.

- flask: Remove patching for Flask hooks `app.before_first_request` and `bp.before_app_first_request` if Flask version \>= 2.3.0.

- gevent: Fix a bug that caused traceback objects to fail to pickle when using gevent.

- OpenAI: Resolved an issue where OpenAI API keys set in individual requests rather than as an environment variable caused an error in the integration.

- profiler: Fixed a bug that caused segmentation faults in applications that use protobuf as a runtime dependency.

- redis: Resolves an issue where the aioredis/aredis/yaaredis integrations cross-imported a helper method from the redis integration, which triggered redis patching before the redis integration was fully loaded.

- wsgi: Resolves an issue where accessing the `__len__` attribute on traced wsgi middlewares raised a TypeError

- django: Adds catch to guard against a ValueError, AttributeError, or NotImplementedError from being thrown when evaluating a django cache result for `db.row_count` tag.

- lib-injection: Ensure local package is installed. Previously the package
  could still be pulled from the internet causing application slowdowns.

- kafka: Fixes `TypeError` raised when arbitrary keyword arguments are passed to `confluent_kafka.Consumer`

- profiler: Fix support for latest versions of protobuf.

- psycopg: Resolves an issue where an AttributeError is raised when `psycopg.AsyncConnection` is traced.

- sanic: Resolves `sanic_routing.exceptions.InvalidUsage` error raised when gevent is installed or `DD_UNLOAD_MODULES_FROM_SITECUSTOMIZE` is set to True.

- elasticsearch: This fix resolves an issue where the tracer would throw an error when patching unsupported versions of elasticsearch (\> 8.0). Patching is now skipped if an unsupported version is detected.

### Other Changes

- span: Increases the traceback limit in `error.stack` tags from 20 to 30
- aws_lambda: Logs warnings and exceptions on cold start only.

---

## v1.13.0

### New Features

- psycopg: This release adds support for the new psycopg3 package. This new integration has all the same tracing functionality as the previous psycopg2-binary package, with added support for new methods including async connection and async cursor classes. The release also adds support for using Django\>=4.2 with psycopg3 integrated tracing.

### Bug Fixes

- algoliasearch: This fix resolves an issue where non-text search query arguments caused Type Errors when being added as tags.

- ASM: fix calling <span class="title-ref">set_user</span> without a created span raising a <span class="title-ref">ValueError</span>.

- django: Adds fix for bug where Django cache return object throws an error if it does not implement `__bool__()`.

- kafka: Previously instantiating a subclass of kafka's Producer/Consumer classes would result in attribute errors due to patching the Producer/Consumer classes with an ObjectProxy. This fix resolves this issue by making the traced classes directly inherit from kafka's base Producer/Consumer classes.

- profiling: Fixed a regression in the memory collector that caused it to fail to cleanly re-initialize after a fork, causing error messages to be logged.

- logging: Ensure that the logging module can report thread information, such as thread names, correctly when a framework like gevent is used that requires modules cleanup.

- ASM: This fix resolves an issue where path parameters for the Flask framework were handled at response time instead of at request time for suspicious request blocking. This close a known issue opened in 1.10.0.

- lib-injection: Switch installation to install from included wheels. Prior,
  the wheels were merged together which caused conflicts between versions of dependencies based on Python version.

- tracer: Handle exceptions besides `ImportError` when integrations are loaded.

### Other Changes

- ASM: Add information about Application Security config values on <span class="title-ref">ddtrace-run --info</span>.
- otel: Fixes code formatting in api docs

---

## v1.12.0

### New Features

- tracing: Adds support for 128 bit trace ids for b3 and w3c distributing tracing headers.
- pytest: Adds the `DD_CIVISIBILITY_AGENTLESS_ENABLED` environment variable to configure the `CIVisibility` service to use an agent-less test reporting `CIVisibilityWriter`. Note that the `CIVisibility` service will use regular agent reporting by default.
- sci: Extracts and sends git metadata from environment variables `DD_GIT_REPOSITORY_URL`, `DD_GIT_COMMIT_SHA`, or from the python package specified in the `DD_MAIN_PACKAGE`. This feature can be disabled by setting `DD_TRACE_GIT_METADATA_ENABLED=False`.
- otel: Adds support for the [OpenTelemetry Tracing API](https://opentelemetry.io/docs/reference/specification/trace/api/). Please refer to the `docs <ddtrace.opentelemetry>` for more details.

### Bug Fixes

- tracing: Ensure datadog headers propagate 128 bit trace ids when `DD_TRACE_128_BIT_TRACEID_GENERATION_ENABLED=False`
- aws_lambda: Fix AttributeError raised when `ddtrace.patch_all()`, or `ddtrace.patch(aws_lambda=True)`, is set on user handler.
- aws_lambda: Fix AttributeError raised when extracting context from arguments.
- aws_lambda: Fix AttributeError raised when callable handlers are traced.
- dynamic instrumentation: Fixed an issue with expressions in metric probes that prevented them from being evaluated.
- Prevent exceptions when autoreloading modules that directly or indirectly import ddtrace with the iPython autoreload extension.
- profiling: Corrects accounting of wall and CPU time for gevent tasks within the main Python thread.
- profiling: Fixed an issue with the memory collector where a segmentation fault could occur during shutdown.
- lib-injection: The ddtrace package is now provided via the Docker image rather than relying on a run-time `pip install`. This solves issues like containers blocking network requests, installation overhead during application startup, permissions issues with the install.

---

## v1.11.0

### Deprecation Notes

- ASM: Several deprecated ASM constants that were added to the public API will be removed. This should not affect existing code as they were meant for private use only.

### New Features

- tracing: Adds support for 128 bit trace ids. To generate and propagate 128 bit trace ids using Datadog distributed tracing headers set the following configuration: `DD_TRACE_128_BIT_TRACEID_GENERATION_ENABLED=True`. Support for B3 and W3C distributed tracing headers will be added in a future change.
- aiohttp: Add missing component meta tag to aiohttp server spans.
- redis: Adds tracing support for <span class="title-ref">redis.cluster.RedisCluster</span>.
- celery: Adds automatic tracing of the `celery.beat` scheduling service to the `celery` integration.
- kafka: Adds instrumentation support for `confluent-kafka>=1.7`. See the `confluent-kafka<https://ddtrace.readthedocs.io/en/stable/integrations.html#kafka>` documentation for more information.
- dynamic instrumentation: introduced support for dynamic span probes.
- Adds source code integration with setuptools build metadata. This enables traces and profiles to be automatically tagged with git metadata to track deployments in Datadog.

### Bug Fixes

- tracing: This fix resolves an issue where making a sampling decision before the `env` span tag had been set caused sample rate data from the Datadog Agent to be ignored.
- ASM: make `track_custom_event()` also set `appsec.events.<custom_event>.track` which was missing.
- django: Fixes an issue where `http.route` was only set if `use_handler_resource_format` and `use_legacy_resource_format` were set to `False`.
- tracing: This fix resolves an issue where a very long string as a span attribute would cause that span not to be delivered. It replaces string span attributes larger than DD_TRACE_WRITER_BUFFER_SIZE_BYTES (which as of this version defaults to 8388608) with a small string containing debug information and not containing any of the original attribute string.
- ASM: Resolves installation issues with compiling native code on Windows and unknown platforms.
- aws_lambda: Fixes a `RecursionError` which is raised when aws lambda signal handlers are wrapped infinitely. This caused lambdas to crash on startup.
- botocore: Fix TypeError raised by injecting trace context into Kinesis messages.
- dynamic instrumentation: Fix a bug where the dynamic instrumentation would stop injecting function probes after the first failed one.
- dynamic instrumentation: This change fixes a bug whereby probes that have been disabled/removed from the front-end would not be removed by the client library.
- futures: Resolves an issue that prevents tasks from being submitted to a thread pool executor when gevent is used (e.g. as a worker class for gunicorn or celery).
- propagation: This fix resolves an issue where previously W3C tracestate propagation could not handle whitespace. With this fix whitespace is now removed for incoming and outgoing requests.
- httplib: Fixes an issue with patching of http client upon import
- Ensure DD_REMOTE_CONFIGURATION_ENABLED environment variable disables remote config if set to False

### Other Changes

- aws_lambda: Updates how <span class="title-ref">DD_APM_FLUSH_DEADLINE_MILLISECONDS</span> is used. Previously, we would set the deadline as the environment variable value, if set. Now, when the remaining time in an AWS Lambda invocation is less than <span class="title-ref">DD_APM_FLUSH_DEADLINE_MILLISECONDS</span>, the tracer will attempt to submit the current active spans and all finished spans. the value in the environment variable is used to subtract from the deadline. The default is still 100ms.

---

## v1.9.1

### Deprecation Notes

- gevent: `DD_GEVENT_PATCH_ALL` is deprecated and will be removed in the next major version. Gevent compatibility is now automatic and does not require extra configuration when running with `ddtrace-run`. If not using `ddtrace-run`, please import `ddtrace.auto` before calling `gevent.monkey.patch_all()`.

### Bug Fixes

- aws_lambda: Resolves an exception not being handled, which occurs when no root span is found before a lambda times out.
- gevent: This fix resolves an incompatibility between ddtrace and gevent that caused threads to hang in certain configurations, for example the profiler running in a gunicorn application's gevent worker process.

### Other Changes

- ASM: The list of headers for retrieving the IP when Application Security Management is enabled or the
  <span class="title-ref">DD_TRACE_CLIENT_IP_ENABLED</span> environment variable is set has been updated. "Via" has been removed as it rarely contains IP data and some common vendor headers have been added. You can also set the environment variable <span class="title-ref">DD_TRACE_CLIENT_IP_HEADER</span> to always retrieve the IP from the header specified as the value.

---

## v1.10.0

### Prelude

Application Security Management (ASM) has added Django support for blocking malicious users using one click within Datadog.

<div class="note">

<div class="title">

Note

</div>

One click blocking for ASM is currently in beta.

</div>

### Deprecation Notes

- dbapi: `ddtrace.ext.mongo.ROWS` is deprecated. Use `ddtrace.ext.db.ROWCOUNT` instead.

### New Features

- starlette: Add http.route tag to `starlette.request` spans.
- fastapi: Add http.route tag to `fastapi.request` spans.
- ASM: Add support for one click blocking of user ids with the Django framework using Remote Configuration Management.
- ASM: This introduces the "suspicious request blocking" feature for Django and Flask.

### Known Issues

- ASM: There is a known issue with the flask support for any rule blocking on `server.request.path_params`. The request will be correctly blocked but the client application will be receiving and processing the suspicious request. Possible workaround: use `server.request.uri.raw` instead, if you want the request to be blocked before entering the flask application.

### Bug Fixes

- dbapi: The dbapi integration no longer assumes that a cursor object will have a rowcount as not all database drivers implement rowcount.

- dbm: Support sql queries with the type `byte`.

- elasticsearch: Omit large `elasticsearch.body` tag values that are
  greater than 25000 characters to prevent traces from being too large to send.

- aws_lambda: This fix resolves an issue where existing signals were wrapped multiple times.

- profiling: Handles a race condition on process shutdown that would cause an error about a module not being started to occasionally appear in the logs.

- Fix for KeyError exceptions when when <span class="title-ref">ASM_FEATURES</span> (1-click activation) disabled all ASM products. This could cause 1-click activation to work incorrectly in some cases.
- ASM: Solve some corner cases where a Flask blocking request would fail because headers would be already sent.
- ASM: Solve the content-type not always being correct in blocking responses.
- ASM: Ensure the blocking responses have the following tags: <span class="title-ref">http.url</span>, <span class="title-ref">http.query_string</span>, <span class="title-ref">http.useragent</span>, <span class="title-ref">http.method</span>, <span class="title-ref">http.response.headers.content-type</span> and <span class="title-ref">http.response.headers.content-length</span>.
- ASM: fix memory leaks and memory corruption in the interface between ASM and the WAF library
- psycopg2: Fixes a bug with DSN parsing integration.

### Other Changes

- remote_config: Change the level of remote config startup logs to debug.

---

## v1.9.0

### Prelude

Application Security Management (ASM) has added Django support for blocking malicious IPs using one click within Datadog.

<div class="note">

<div class="title">

Note

</div>

One click blocking for ASM is currently in beta.

</div>

Application Security Management (ASM) has added Flask support for blocking malicious IPs using one click within Datadog.

<div class="note">

<div class="title">

Note

</div>

One click blocking for ASM is currently in beta.

</div>

### Deprecation Notes

- grpc: Deprecates `ddtrace.contrib.grpc.constants.GRPC_PORT_KEY`. Use `ddtrace.ext.net.TARGET_PORT` instead.
- dbapi: `ddtrace.ext.sql.ROWS` is deprecated. Use `ddtrace.ext.db.ROWCOUNT` instead.
- cassandra: `ddtrace.ext.cassandra.ROW_COUNT` is deprecated. Use `ddtrace.ext.db.ROWCOUNT` instead.

### New Features

- Enable traces to be sent before an impending timeout for `datadog_lambda>=4.66.0`. Use `DD_APM_FLUSH_DEADLINE` to override the default flush deadline. The default is the AWS Lambda function configured timeout limit.

- debugger: Add dynamic log probes to that generate a log message and optionally capture local variables, return value and exceptions

- tracing: Add support for enabling collecting of HTTP request client IP addresses as the `http.client_ip` span tag. You can set the `DD_TRACE_CLIENT_IP_ENABLED` environment variable to `true` to enable. This feature is disabled by default.

- ASM: add support for one click blocking of IPs with the Django framework using Remote Configuration Management.

- ASM: add support for one click blocking of IPs with the Flask framework using
  Remote Configuration Management.

- ASM: also fetch loopback IPs if client IP fetching is enabled (either via ASM or DD_TRACE_CLIENT_IP_ENABLED).

- ASM: Enable ability to remotely activate and configure ASM features. To enable, check the Python Security page in your account. Note that this is a beta feature.

- profiling: Collects endpoint invocation counts.

- dynamic instrumentation: Python 3.11 is now supported.

- graphene: Adds support for Python 3.11.

- graphql: Adds support for Python 3.11.

- httpx: Add support for `httpx<0.14.0,>=0.9.0`.

- tracer/span: Add `Span.finish_with_ancestors` method to enable the abrupt
  finishing of a trace in cases where the trace or application must be immediately terminated.

### Known Issues

- remote config: There is a known issue with remote configuration management (RCM) when paired with gevent which can cause child processes to deadlock. If you are experiencing issues, we recommend disabling RCM with `DD_REMOTE_CONFIGURATION_ENABLED=false`. Note, this will disable one click activation for ASM.
- gunicorn: ddtrace-run does not work with gunicorn. To instrument a gunicorn application, follow the instructions [here](https://ddtrace.readthedocs.io/en/latest/integrations.html#gunicorn).

### Bug Fixes

- fastapi: Previously, custom fastapi middlewares configured after application startup were not traced. This fix ensures that all fastapi middlewares are captured in the <span class="title-ref">fastapi.request</span> span.

- tracing: Pads trace_id and span_ids in b3 headers to have a minimum length of 16.

- Fix full stacktrace being sent to the log on remote config connection errors.

- httpx: Only patch `httpx.AsyncClient` for `httpx>=0.11.0`.

- tracing: This fix resolves an issue with the encoding of traces when using the v0.5 API version with the Python optimization option flag `-O` or the `PYTHONOPTIMIZE` environment variable.

- pylons: This fix resolves an issue where `str.decode` could cause critical unicode decode errors when ASM is enabled. ASM is disabled by default.

- gevent: This fix resolves incompatibility under 3.8\>=Python\<=3.10 between `ddtrace-run` and applications that depend on `gevent`, for example `gunicorn` servers. It accomplishes this by keeping copies that have not been monkey patched by `gevent` of most modules used by `ddtrace`. This "module cloning" logic can be controlled by the environment variable `DD_UNLOAD_MODULES_FROM_SITECUSTOMIZE`. Valid values for this variable are "1", "0", and "auto". "1" tells `ddtrace` to run its module cloning logic unconditionally, "0" tells it never to run that logic, and "auto" tells it to run module cloning logic *only if* `gevent` is accessible from the application's runtime. The default value is "0".

- lib-injection: Use package versions published to PyPI to install the
  library. Formerly the published image was installing the package from source using the tagged commit SHA which resulted in slow and potentially failing installs.

- profiler: Handles potential `AttributeErrors` which would arise while collecting frames during stack unwinding in Python 3.11.

- remote config: ensure proper validation of responses from the agent.

---

## v1.8.0

### Upgrade Notes

- ASM: libddwaf upgraded to version 1.6.1 using a new library loading mechanism
- profiling: upgrades the profiler to support the `v2.4` backend API for profile uploads, using a new request format.

### Deprecation Notes

- `DD_REMOTECONFIG_POLL_SECONDS` environment variable is deprecated and will be removed in v2.0. Please use `DD_REMOTE_CONFIG_POLL_INTERVAL_SECONDS` instead.

### New Features

- CI Visibility: Add support for CI provider buddy.works

- The component tag has been added for all auto-instrumented spans. The value of the component tag is equal to the name of the integration that produced the span.

- tracing: Adds support for IPv6 agent hostnames for <span class="title-ref">DD_AGENT_HOST</span>.

- elasticsearch: Update `elasticsearch` integration to add support for `opensearch-py`. See [the elasticsearch documentation](https://ddtrace.readthedocs.io/en/stable/integrations.html#elasticsearch) for more information.

- ASM: one click activation enabled by default using Remote Configuration Management (RCM). Set `DD_REMOTE_CONFIGURATION_ENABLED=false` to disable this feature.

- ASM: New Application Security Events Tracking API, starting with the functions `track_user_login_success_event` and
  `track_user_login_failure_event` for tracking user logins (it will also internally call `set_user`) and `track_custom_event` for any custom events. You can find these functions in the `ddtrace.appsec.trace_utils` module. Calling these functions will create new tags under the `appsec.events` namespace (`appsec.events.user.login` for logins) allowing you to track these events with Datadog. In the future this will be used to provide protection against account takeover attacks (ATO). Public documentation will be online soon.

- celery: Enhances context tags containing dictionaries so that their contents are sent as individual tags (issue \#4771).

- tornado: Support custom error codes: <https://ddtrace.readthedocs.io/en/stable/advanced_usage.html#custom-error-codes>.

- CI Visibility: Support reliably linking tests to the pipeline that executed them.

### Known Issues

- profiling: There is currently a known performance regression issue with the profiler's code provenance feature. Note that this feature is disabled by default and will only be enabled if `DD_PROFILING_ENABLE_CODE_PROVENANCE` is set to true.

### Bug Fixes

- This fix improves a cryptic error message encountered during some `pip install ddtrace` runs under pip versions \<18.
- dynamic instrumentation: remove unnecessary log line from application start up
- This fix removes unintended url parts in the `http.url` tag.
- botocore: Before this change, the botocore integration stripped newlines from the JSON string encoded in the data blob of Amazon Kinesis records. This change includes a terminating newline if it is present in the decoded data.
- profiling: This fix resolves an issue in Python 3.11 where a PyFrameObject strong reference count was not properly decremented in the stack collector.
- telemetry: This fix resolves an issue when we try to fetch `platform.libc_ver()` on an unsupported system.
- Fix for ValueError when `@` is not present in network location but other part of the url.

### Other Changes

- profiler: CPU overhead reduction.

---

## v1.7.0

### Prelude

Initial library support has been added for Python 3.11.

<div class="note">

<div class="title">

Note

</div>

Continuous Profiler and Dynamic Instrumentation are not yet compatible and must be disabled in order to use the library with Python 3.11. Support for them will be added in a future release. To track the status, see the [Support Python 3.11](https://github.com/DataDog/dd-trace-py/issues/4149) issue on GitHub.

</div>

### Upgrade Notes

- The default propagation style configuration changes to `DD_TRACE_PROPAGATION_STYLE=tracecontext,datadog`. To only support Datadog propagation and retain the existing default behavior, set `DD_TRACE_PROPAGATION_STYLE=datadog`.
- tracer: support for Datadog Agent v5 has been dropped. Datadog Agent v5 is no longer supported since ddtrace==1.0.0. See <https://ddtrace.readthedocs.io/en/v1.0.0/versioning.html#release-support> for the version support.
- Python 3.11: Continuous Profiler and Dynamic Instrumentation must be disabled as they do not current support Python 3.11.
- The configured styles in `DD_TRACE_PROPAGATION_STYLE_EXTRACT` are now evaluated in order to specification. To keep the previous fixed evaluation order, set: `DD_TRACE_PROPAGATION_STYLE_EXTRACT=datadog,b3,b3 single header`.
- tracing: upgrades the default trace API version to `v0.5` for non-Windows systems. The `v0.5` trace API version generates smaller payloads, thus increasing the throughput to the Datadog agent especially with larger traces.
- tracing: configuring the `v0.5` trace API version on Windows machines will raise a `RuntimeError` due to known compatibility issues. Please see <https://github.com/DataDog/dd-trace-py/issues/4829> for more details.

### Deprecation Notes

- propagation: Configuration of propagation style with `DD_TRACE_PROPAGATION_STYLE=b3` is deprecated and will be removed in version 2.0.0. Please use the newly added `DD_TRACE_PROPAGATION_STYLE=b3multi` instead.
- aws: The boto, botocore and aiobotocore integrations no longer include all API parameters by default. To retain the deprecated behavior, set the environment variable `DD_AWS_TAG_ALL_PARAMS=1`. The deprecated behavior and environment variable will be removed in v2.0.0.

### New Features

- django: add configuration option to allow a resource format like <span class="title-ref">{method} {handler}.{url_name}</span> in projects with Django \<2.2.0
- django: Adds the `DD_DJANGO_INCLUDE_USER_NAME` option to toggle whether the integration sets the `django.user.name` tag.
- Added environment variable `DD_TRACE_PROPAGATION_STYLE` to configure both injection and extraction propagation styles. The configured styles can be overridden with environment variables `DD_TRACE_PROPAGATION_STYLE_INJECT` and `DD_TRACE_PROPAGATION_STYLE_EXTRACT`.
- tracing: This introduces `none` as a supported propagator for trace context extraction and injection. When `none` is the only propagator listed, the corresponding trace context operation is disabled. If there are other propagators in the inject or extract list, the none propagator has no effect. For example `DD_TRACE_PROPAGATION_STYLE=none`
- ASM: now http.client_ip and network.client.ip will only be collected if ASM is enabled.
- tracing: Adds support for W3C Trace Context propagation style for distributed tracing. The `traceparent` and `tracestate` HTTP headers are enabled by default for all incoming and outgoing HTTP request headers. The Datadog propagation style continue to be enabled by default.
- flask: Adds support for streamed responses. Note that two additional spans: `flask.application` and `flask.response` will be generated.
- profiling: Adds support for Python 3.11.
- tracer: added support for Python 3.11.

### Bug Fixes

- ASGI: response headers are correctly processed instead of ignored
- Fix issue with `attrs` and `contextlib2` version constraints for Python 2.7.
- CGroup file parsing was fixed to correctly parse container UUID for PCF containers.
- ASM: Do not raise exceptions when failing to parse XML request body.
- ASM: fix a body read problem on some corner case where don't passing the content length makes wsgi.input.read() blocks.
- aws: We are reducing the number of API parameters that the boto, botocore and aiobotocore integrations collect as span tags by default. This change limits span tags to a narrow set of parameters for specific AWS APIs using standard tag names. To opt out of the new default behavior and collect no API parameters, set the environment variable `DD_AWS_TAG_NO_PARAMS=1`. To retain the deprecated behavior and collect all API parameters, set the environment variable `DD_AWS_TAG_ALL_PARAMS=1`.
- tracing: make `ddtrace.context.Context` serializable which fixes distributed tracing across processes.
- django: avoid `SynchronousOnlyOperation` when failing to retrieve user information.
- Remove `forbiddenfruit` as dependency and rollback `wrapt` changes where `forbiddenfruit` was called. IAST: Patch builtins only when IAST is enabled.
- httpx: Fixes an incompatibility from `httpx==0.23.1` when the `URL.raw` property is not available.
- Fix error in patching functions. `forbiddenfruit` package has conflicts with some libraries such as `asynctest`. This conflict raises `AttributeError` exception. See issue \#4484.
- tracer: This fix resolves an issue where the rate limiter used for span and trace sampling rules did not reset the time since last call properly if the rate limiter already had max tokens. This fix resets the time since last call always, which leads to more accurate rate limiting.
- Ensure that worker threads that run on start-up are recreated at the right time after fork on Python \< 3.7.
- tracing: This fix resolves an issue where the `DD_SERVICE_MAPPING` mapped service names were not used when updating span metadata with the `DD_VERSION` set version string.
- wsgi: This fix resolves an issue where `BaseException` raised in a WSGI application caused spans to not be submitted.
- library injection: Pin the library version in the library injection image. Prior, the latest version of `ddtrace` would always be installed, regardless of the image version.
- Fix error in the agent response payload when the user disabled ASM in a dashboard using 1-click Remote Configuration.
- flask: add support for flask v2.3. Remove deprecated usages of `flask._app_ctx_stack` and `flask._request_ctx_stack`.
- The specification of `DD_TRACE_PROPAGATION_STYLE_EXTRACT` now respects the configured styles evaluation order. The evaluation order had previously been fixed and so the configured order was ignored.
- tracing: Ensures that encoding errors due to wrong span tag types will be logged. Previously, if non-text span tags were set, this resulted in v0.5 encoding errors to be output to `stderr` instead of to a logger.

### Other Changes

- Kubernetes library injection: run commands as non-root user.
- tracing: The value of `ddtrace.constants.PID` has been changed from `system.pid` to `process_id`. All spans will now use the metric tag of `process_id` instead.
- tracing: The exception logged for writing errors no longer includes a long, unhelpful stack trace. The message now also includes the number of traces dropped and the number of retries attempted.

---

## v1.6.0

### Prelude

Application Security Management (ASM) has added support for preventing attacks by blocking malicious IPs using one click within Datadog.

<div class="note">

<div class="title">

Note

</div>

One click activation for ASM is currently in beta.

</div>

Dynamic instrumentation allows instrumenting a running service dynamically to extract runtime information that could be useful for, e.g., debugging purposes, or to add extra metrics without having to make code changes and re-deploy the service. See <https://ddtrace.readthedocs.io/en/stable/configuration.html> for more details.

### Upgrade Notes

- Pin \[attrs\](<https://pypi.org/project/attrs/>) dependency to version `>=20` due to incompatibility with \[cattrs\](<https://pypi.org/project/cattrs/>) version `22.1.0`.
- Use `Span.set_tag_str()` instead of `Span.set_tag()` when the tag value is a text type as a performance optimizations in manual instrumentation.

### New Features

- ASM: add support for one click activation using Remote Configuration Management (RCM). Set `DD_REMOTE_CONFIGURATION_ENABLED=true` to enable this feature.
- ASM: ip address collection will be enabled if not explicitly disabled and appsec is enabled.
- tracing: HTTP query string tagged by default in http.url tag (sensitive query strings will be obfuscated).
- Django: set <span class="title-ref">usr.id</span> tag by default if <span class="title-ref">request.user</span> is authenticated.
- Introduced the public interface for the dynamic instrumentation service. See <https://ddtrace.readthedocs.io/en/stable/configuration.html> for more details.
- Add `Span.set_tag_str()` as an alternative to the overloaded functionality of `Span.set_tag()` when the value can be coerced to unicode text.
- Enable `telemetry <Instrumentation Telemetry>` collection when tracing is enabled.

### Bug Fixes

- ASM: only report actor.ip on attack.
- aioredis: added exception handling for <span class="title-ref">CancelledError</span> in the aioredis integration.
- CI Visibility: fixed AppVeyor integration not extracting the full commit message.
- Add iterable methods on TracedCursor. Previously these were not present and would cause iterable usage of cursors in DB API integrations to fail.
- Fix parsing of the `DD_TAGS` environment variable value to include support for values with colons (e.g. URLs). Also fixed the parsing of invalid tags that begin with a space (e.g. `DD_TAGS=" key:val"` will now produce a tag with label `key`, instead of `key`, and value `val`).
- opentracing: don't raise an exception when distributed tracing headers are not present when attempting to extract.
- sqlite3: fix error when using `connection.backup` method.
- Change dependency from `` backport_ipaddress` to ``ipaddress`. Only install`ipaddress\`\` for Python \< 3.7.
- gevent: disable gevent after fork hook which could result in a performance regression.
- profiling: restart automatically on all Python versions.
- profiling: fixes an issue with Gunicorn child processes not storing profiling events.
- wsgi: when using more than one nested wsgi traced middleware in the same app ensure wsgi spans have the correct parenting.

### Other Changes

- tracing: add http.route tag to root span for Flask framework.

---

## v1.5.0

### New Features

- graphene: add support for `graphene>=2`. [See the graphql documentation](https://ddtrace.readthedocs.io/en/stable/integrations.html#graphql) for more information.
- Add support for aiobotocore 1.x and 2.x.
- ASM: add user information to traces.
- ASM: collect http client_ip.
- ASM: configure the sensitive data obfuscator.
- ASM: Detect attacks on Pylons body.
- ASM: propagate user id.
- ASM: Support In-App WAF metrics report.
- Collect user agent in normalized span tag `http.useragent`.
- ASM: Detect attacks on XML body (for Django, Pylons and Flask).
- Adds support for Lambda profiling, which can be enabled by starting the profiler outside of the handler (on cold start).
- profiler: collect and export the class name for the wall time, CPU time and lock profiles, when available.
- add DD_PYMONGO_SERVICE configuration
- ASM: Redact sensitive query strings if sent in http.url.
- redis: track the connection client_name.
- rediscluster: add service name configuration with `DD_REDISCLUSTER_SERVICE`
- snowflake: add snowflake query id tag to `sql.query` span

### Bug Fixes

- aiohttp_jinja2: use `app_key` to look up templates.
- ASM: (flask) avoid json decode error while parsing request body.
- ASM: fix Python 2 error reading WAF rules.
- ASM: reset wsgi input after reading.
- tracing: fix handling of unicode `_dd.origin` tag for Python 2
- tracing: fix nested web frameworks re-extracting and activating HTTP context propagation headers.
- requests: fix split-by-domain service name when multiple `@` signs are present in the url
- profiling: internal use of RLock needs to ensure original threading locks are used rather than gevent threading lock. Because of an indirection in the initialization of the original RLock, we end up getting an underlying gevent lock. We work around this behavior with gevent by creating a patched RLock for use internally.
- profiler: Remove lock for data structure linking threads to spans to avoid deadlocks with the trade-off of correctness of spans linked to threads by stack profiler at a given point in time.
- profiling: fix a possible deadlock due to spans being activated unexpectedly.

---

## v1.4.0

### New Features

- graphql: add tracing for `graphql-core>2`. See [the graphql documentation](https://ddtrace.readthedocs.io/en/stable/integrations.html#graphql) for more information.
- ASM: Detect attacks on Django body.
- ASM: Detect attacks on Flask request cookies
- ASM: Detect attacks on Django request cookies
- ASM: Detect attacks on Pylons HTTP query.
- ASM: Detect attacks on Pylons request cookies
- ASM: detect attacks on Pylons path parameters.
- ASM: Report HTTP method on Pylons framework
- ASM: Collect raw uri for Pylons framework.
- AppSec: collect response headers
- ASM: Detect attacks on Flask body.
- ASM: Detect attacks on path parameters
- The profiler now supports Windows.
- The profiler now supports code provenance reporting. This can be enabled by using the `enable_code_provenance=True` argument to the profiler or by setting the environment variable `DD_PROFILING_ENABLE_CODE_PROVENANCE` to `true`.

### Bug Fixes

- flask: add support for `flask>=2.2.0`
- Fixed the environment variable used for log file size bytes to be `DD_TRACE_LOG_FILE_SIZE_BYTES` as documented.
- jinja2: fix handling of template names which are not strings.
- Fixed support for pytest-bdd 6.
- Fixes cases where a pytest test parameter object string representation includes the `id()` of the object, causing the test fingerprint to constantly change across executions.
- wsgi: ignore GeneratorExit Exception in wsgi.response spans
- wsgi: ensures resource and http tags are always set on <span class="title-ref">wsgi.request</span> spans.

### Other Changes

- profiler: don't initialize the `AsyncioLockCollector` unless asyncio is
  available. This prevents noisy logs messages from being emitted in Python 2.

- docs: Added troubleshooting section for missing error details in the root span of a trace.

---

## v1.3.0

### New Features

- internal: Add support for Datadog trace tag propagation
- django: added `DD_DJANGO_INSTRUMENT_TEMPLATES=false` to allow tracing of Django template rendering.
- internal: Add sampling mechanism trace tag
- Add environment variables to write `ddtrace` logs to a file with `DD_TRACE_LOG_FILE`, `DD_TRACE_LOG_FILE_LEVEL`, and `DD_TRACE_FILE_SIZE_BYTES`
- Adds pytest-bdd integration to show more details in CI Visibility product.

### Bug Fixes

- starlette: Add back removed `aggregate_resources` feature.
- fastapi: Add back removed `aggregate_resources` feature.
- aiomysql: fix `AttributeError: __aenter__` when using cursors as context managers.
- asgi, starlette, fastapi: Exclude background tasks duration from web request spans.
- asgi: set the `http.url` tag using the hostname in the request header before defaulting to the hostname of the asgi server.
- mypy: Avoid parsing redis asyncio files when type checking Python 2
- starlette: Add back removed `ddtrace.contrib.starlette.get_resource` and `ddtrace.contrib.starlette.span_modifier`.
- fastapi: Add back removed `ddtrace.contrib.fastapi.span_modifier`.
- internal: fix exception raised for invalid values of `DD_TRACE_X_DATADOG_TAGS_MAX_LENGTH`.
- flask_caching: fix redis tagging after the v2.0 release.
- redis: create default Pin on asyncio client. Not having a Pin was resulting in no traces being produced for the async redis client.

### Other Changes

- perf: don't encode default parent_id value.
- profiling: add support for protobuf \>=4.0.

---

## v1.2.0

### Upgrade Notes

- The profiler `asyncio_loop_policy` attribute has been renamed to `asyncio_loop_policy_class` to accept a user-defined class. This guarantees the same asyncio loop policy class can be used process children.

### New Features

- Add tracing support for `aiomysql>=0.1.0`.

- Add support for `grpc.aio`.

- botocore: allow defining error status codes for specific API operations.

  See our `botocore` document for more information on how to enable this feature.

- ciapp: detect code owners of PyTest tests

- The memory profile collector can now entirely disabled with the `DD_PROFILING_MEMORY_ENABLED` environment variable.

- psycopg2: add option to enable tracing `psycopg2.connect` method.

  See our `psycopg2` documentation for more information.

- Add asyncio support of redis ≥ 4.2.0

### Bug Fixes

- Fixes deprecation warning for `asyncio.coroutine` decorator.

- internal: normalize header names in ASM

- profiling: implement `__aenter__` and `__aexit__` methods on `asyncio.Lock` wrapper.

- tracing: fix issue with `ddtrace-run` having the wrong priority order of tracer host/port/url env variable configuration.

- django,redis: fix unicode decode error when using unicode cache key on Python 2.7

- fastapi/starlette: when using sub-apps, formerly a call to `/sub-app/hello/{name}` would give a resource name of `/sub-app`. Now the full path `/sub-app/hello/{name}` is used for the resource name.

- sanic: Don't send non-500s error traces.

- pin protobuf to version `>=3,<4` due to incompatibility with version `4.21`.

- Fixes a performance issue with the profiler when used in an asyncio application.

- The profiler now copy all user-provided attributes on fork.

- pytest: Add note for disabling ddtrace plugin as workaround for side-effects

- Set required header to indicate top level span computation is done in the client to the Datadog agent. This fixes an issue where spans were erroneously being marked as top level when partial flushing or in certain asynchronous applications.

  The impact of this bug is the unintended computation of stats for non-top level spans.

### Other Changes

- The default number of events kept by the profiler has been reduced to decreased CPU and memory overhead.

---

## v1.1.4

### Bug Fixes

- pin protobuf to version `>=3,<4` due to incompatibility with version `4.21`.

---

## v1.1.3

### Bug Fixes

- tracing: fix issue with `ddtrace-run` having the wrong priority order of tracer host/port/url env variable configuration.
- sanic: Don't send non-500s error traces.
- Fixes a performance issue with the profiler when used in an asyncio application.

---

## v1.1.2

### Bug Fixes

- profiling: implement `__aenter__` and `__aexit__` methods on `asyncio.Lock` wrapper.

---

## v1.1.1

### Bug Fixes

- internal: normalize header names in ASM

- Set required header to indicate top level span computation is done in the client to the Datadog agent. This fixes an issue where spans were erroneously being marked as top level when partial flushing or in certain asynchronous applications.

  The impact of this bug is the unintended computation of stats for non-top level spans.

---

## v1.1.0

### Prelude

The Datadog APM Python team is happy to announce the release of v1.0.0 of ddtrace. This release introduces a formal `versioning policy<versioning>` that simplifies the public `interface<versioning_interfaces>` and defines a `release version policy<versioning_release>` for backwards compatible and incompatible changes to the public interface.

The v1.0.0 release is an important milestone for the library as it has grown substantially in scope. The first commit to the library was made on June 20, 2016. Nearly sixty minor releases later, the library now includes over sixty integrations for libraries. And the library has expanded from Tracing to support the Continuous Profiler and CI Visibility.

<div class="important">

<div class="title">

Important

</div>

Before upgrading to v1.0.0, we recommend users install `ddtrace>=0.60.0,<1.0.0` and enable deprecation warnings. All removals to the library interface and environment variables were deprecated on 0.x branch. Consult `Upgrade 0.x<upgrade-0.x>` for recommendations on migrating from the 0.x release branch.

</div>

<div class="note">

<div class="title">

Note

</div>

The changes to environment variables apply only to the configuration of the ddtrace library and not the Datadog Agent.

</div>

#### Upgrading summary

##### Functionality changes

The default logging configuration functionality of `ddtrace-run` has changed to address conflicts with application logging configuration. See `note on the new default behavior<disable-basic-config-call-by-default>` and `note on deprecation<deprecate-basic-config-call>` for future removal.

##### Removed legacy environment variables

These environment variables have been removed. In all cases the same functionality is provided by other environment variables and replacements are provided as recommended actions for upgrading.

| Variable                            | Replacement                        | Note                                   |
|-------------------------------------|------------------------------------|----------------------------------------|
| `DATADOG_` prefix                   | `DD_` prefix                       | `📝<remove-datadog-envs>`              |
| `DATADOG_SERVICE_NAME`              | `DD_SERVICE`                       | `📝<remove-legacy-service-name-envs>`  |
| `DD_LOGGING_RATE_LIMIT`             | `DD_TRACE_LOGGING_RATE`            | `📝<remove-logging-env>`               |
| `DD_TRACER_PARTIAL_FLUSH_ENABLED`   | `DD_TRACE_PARTIAL_FLUSH_ENABLED`   | `📝<remove-partial-flush-enabled-env>` |
| `DD_TRACER_PARTIAL_FLUSH_MIN_SPANS` | `DD_TRACE_PARTIAL_FLUSH_MIN_SPANS` | `📝<remove-partial-flush-min-envs>`    |

##### Removed legacy tracing interfaces

These methods and module attributes have been removed. Where the same functionality is provided by a different public method or module attribute, a recommended action is provided for upgrading. In a few limited cases, because the interface was no longer used or had been moved to the internal interface, it was removed and so no action is provided for upgrading.

| Module             | Method/Attribute           | Note                                  |
|--------------------|----------------------------|---------------------------------------|
| `ddtrace.context`  | `Context.clone`            | `📝<remove-clone-context>`            |
| `ddtrace.pin`      | `Pin.app`                  | `📝<remove-pin-app>`                  |
|                    | `Pin.app_type`             | `📝<remove-pin-apptype>`              |
| `ddtrace.sampler`  | `Sampler.default_sampler`  | `📝<remove-default-sampler>`          |
| `ddtrace.span`     | `Span.tracer`              | `📝<remove-span-tracer>`              |
|                    | `Span.__init__(tracer=)`   | `📝<remove-span-init-tracer>`         |
|                    | `Span.meta`                | `📝<remove-span-meta>`                |
|                    | `Span.metrics`             | `📝<remove-span-metrics>`             |
|                    | `Span.set_meta`            | `📝<remove-span-set-meta>`            |
|                    | `Span.set_metas`           | `📝<remove-span-set-metas>`           |
|                    | `Span.pprint`              | `📝<remove-span-pprint>`              |
| `ddtrace.tracer`   | `Tracer.debug_logging`     | `📝<remove-tracer-debug-logging>`     |
|                    | `Tracer.get_call_context`  | `📝<remove-tracer-get-call-context>`  |
|                    | `Tracer.tags`              | `📝<remove-tracer-tags>`              |
|                    | `Tracer.writer`            | `📝<remove-tracer-writer>`            |
|                    | `Tracer.__call__`          | `📝<remove-tracer-call>`              |
|                    | `Tracer.global_excepthook` | `📝<remove-tracer-global-excepthook>` |
|                    | `Tracer.log`               | `📝<remove-tracer-log>`               |
|                    | `Tracer.priority_sampler`  | `📝<remove-tracer-priority-sampler>`  |
|                    | `Tracer.sampler`           | `📝<remove-tracer-sampler>`           |
|                    | `Tracer.set_service_info`  | `📝<remove-tracer-set-service-info>`  |
| `ddtrace.ext`      | `SpanTypes`                | `📝<remove-span-types-enum>`          |
| `ddtrace.helpers`  | `get_correlation_ids`      | `📝<remove-helpers>`                  |
| `ddtrace.settings` | `Config.HTTPServerConfig`  | `📝<remove-config-httpserver>`        |

##### Removed legacy integration tracing

These tracing functions in integrations were no longer used for automatic instrumentation so have been removed. Any manual instrumentation code in an application will need to be replaced with `ddtrace.patch_all` or `ddtrace.patch` when upgrading.

| Module                        | Function/Class                          |                                          |
|-------------------------------|-----------------------------------------|------------------------------------------|
| `ddtrace.contrib.cassandra`   | `get_traced_cassandra`                  | `📝<remove-cassandra-traced>`            |
| `ddtrace.contrib.celery`      | `patch_task`                            | `📝<remove-celery-patch-task>`           |
| `ddtrace.contrib.celery`      | `unpatch_task`                          | `📝<remove-celery-unpatch-task>`         |
| `ddtrace.contrib.flask`       | `middleware.TraceMiddleware`            | `📝<remove-flask-middleware>`            |
| `ddtrace.contrib.mongoengine` | `trace_mongoengine`                     | `📝<remove-mongoengine-traced>`          |
| `ddtrace.contrib.mysql`       | `get_traced_mysql_connection`           | `📝<remove-mysql-legacy>`                |
| `ddtrace.contrib.psycopg`     | `connection_factory`                    | `📝<remove-psycopg-legacy>`              |
| `ddtrace.contrib.pymongo`     | `patch.trace_mongo_client`              | `📝<remove-pymongo-client>`              |
| `ddtrace.contrib.pymysql`     | `tracers.get_traced_pymysql_connection` | `📝<remove-pymysql-connection>`          |
| `ddtrace.contrib.requests`    | `legacy`                                | `📝<remove-requests-legacy-distributed>` |
| `ddtrace.contrib.redis`       | `tracers.get_traced_redis`              | `📝<remove-redis-traced>`                |
| `ddtrace.contrib.redis`       | `tracers.get_traced_redis_from`         | `📝<remove-redis-traced-from>`           |
| `ddtrace.contrib.sqlite3`     | `connection_factory`                    | `📝<remove-sqlite3-legacy>`              |

##### Removed deprecated modules

These modules have been removed. Many were moved to the internal interface as they were not intended to be used as part of the public interface. In these cases, no action is provided for upgrading. In a few cases, other modules are provided as alternatives to maintain functionality. See the notes for more information.

| Module                      | Note                                   |
|-----------------------------|----------------------------------------|
| `ddtrace.compat`            | `📝<remove-ddtrace-compat>`            |
| `ddtrace.contrib.util`      | `📝<remove-contrib-util>`              |
| `ddtrace.encoding`          | `📝<remove-ddtrace-encoding>`          |
| `ddtrace.ext.errors`        | `📝<remove-ext-errors>`                |
| `ddtrace.ext.priority`      | `📝<remove-ext-priority>`              |
| `ddtrace.ext.system`        | `📝<remove-ext-system>`                |
| `ddtrace.http`              | `📝<remove-http>`                      |
| `ddtrace.monkey`            | `📝<remove-ddtrace-monkey>`            |
| `ddtrace.propagation.utils` | `📝<remove-ddtrace-propagation-utils>` |
| `ddtrace.util`              | `📝<remove-ddtrace-util>`              |
| `ddtrace.utils`             | `📝<remove-ddtrace-utils>`             |

### New Features

- Add `Span.get_tags` and `Span.get_metrics`.

- aiohttp: add client integration. This integration traces requests made using the aiohttp client and includes support for distributed tracing. See [the documentation](https://ddtrace.readthedocs.io/en/stable/integrations.html#aiohttp) for more information.

- aiohttp_jinja2: move into new integration. Formerly the aiohttp_jinja2 instrumentation was enabled using the aiohttp integration. Use `patch(aiohttp_jinja2=True)` instead of `patch(aiohttp=True)`. To support legacy behavior `patch(aiohttp=True)` will still enable aiohttp_jinja2.

- asyncpg: add integration supporting v0.18.0 and above. See `the docs<asyncpg>` for more information.

- fastapi: add support for tracing `fastapi.routing.serialize_response`.

  This will give an insight into how much time is spent calling `jsonable_encoder` within a given request. This does not provide visibility into how long it takes for `Response.render`/`json.dumps`.

- Add support to reuse HTTP connections when sending trace payloads to the agent. This feature is disabled by default. Set `DD_TRACE_WRITER_REUSE_CONNECTIONS=true` to enable this feature.

- MySQLdb: Added optional tracing for MySQLdb.connect, using the configuration option `here<mysqldb_config_trace_connect>`.

- The profiler now supports profiling `asyncio.Lock` objects.

- psycopg2: add option to enable tracing `psycopg2.connect` method.

  See our `psycopg2` documentation for more information.

- Add support for injecting and extracting B3 propagation headers.

  See `DD_TRACE_PROPAGATION_STYLE_EXTRACT <dd-trace-propagation-style-extract>` and `DD_TRACE_PROPAGATION_STYLE_INJECT <dd-trace-propagation-style-inject>` configuration documentation to enable.

### Upgrade Notes

- <div id="remove-default-sampler">

  The deprecated attribute `ddtrace.Sampler.default_sampler` is removed.

  </div>

- Spans started after `Tracer.shutdown()` has been called will no longer be sent to the Datadog Agent.

- <div id="disable-basic-config-call-by-default">

  Default value of `DD_CALL_BASIC_CONFIG` was updated from `True` to `False`. Call `logging.basicConfig()` to configure logging in your application.

  </div>

- aiohttp_jinja2: use `patch(aiohttp_jinja2=True)` instead of `patch(aiohttp=True)` for enabling/disabling the integration.

- <div id="remove-config-httpserver">

  `ddtrace.settings.Config.HTTPServerConfig` is removed.

  </div>

- <div id="remove-cassandra-traced">

  cassandra: `get_traced_cassandra` is removed. Use `ddtrace.patch(cassandra=True)` or `ddtrace.patch_all()` instead.

  </div>

- <div id="remove-celery-patch-task">

  celery: `ddtrace.contrib.celery.patch_task` is removed. Use `ddtrace.patch(celery=True)` or `ddtrace.patch_all()` instead.

  </div>

- <div id="remove-celery-unpatch-task">

  celery: `ddtrace.contrib.celery.unpatch_task` is removed. Use `ddtrace.contrib.celery.unpatch()` instead.

  </div>

- <div id="remove-clone-context">

  `ddrace.context.Context.clone` is removed. This is no longer needed since the tracer now supports asynchronous frameworks out of the box.

  </div>

- `ddtrace.constants.FILTERS_KEY` is removed.

- `ddtrace.constants.NUMERIC_TAGS` is removed.

- `ddtrace.constants.LOG_SPAN_KEY` is removed.

- <div id="remove-contrib-util">

  The deprecated module `ddtrace.contrib.util` is removed.

  </div>

- <div id="remove-ddtrace-compat">

  The deprecated module `ddtrace.compat` is removed.

  </div>

- <div id="remove-ddtrace-encoding">

  The deprecated module `ddtrace.encoding` is removed.

  </div>

- <div id="remove-http">

  The deprecated modules `ddtrace.http` and `ddtrace.http.headers` are removed. Use `ddtrace.contrib.trace_utils.set_http_meta` to store request and response headers on a span.

  </div>

- <div id="remove-ddtrace-install-excepthooks">

  Remove deprecated `ddtrace.install_excepthook`.

  </div>

- <div id="remove-ddtrace-uninstall-excepthooks">

  Remove deprecated `ddtrace.uninstall_excepthook`.

  </div>

- <div id="remove-ddtrace-monkey">

  The deprecated module `ddtrace.monkey` is removed. Use `ddtrace.patch <ddtrace.patch>` or `ddtrace.patch_all <ddtrace.patch_all>` instead.

  </div>

- <div id="remove-ddtrace-propagation-utils">

  The deprecated module `ddtrace.propagation.utils` is removed.

  </div>

- <div id="remove-ddtrace-utils">

  The deprecated module `ddtrace.utils` and its submodules are removed:
  - `ddtrace.utils.attr`
  - `ddtrace.utils.attrdict`
  - `ddtrace.utils.cache`
  - `ddtrace.utils.config`
  - `ddtrace.utils.deprecation`
  - `ddtrace.utils.formats`
  - `ddtrace.utils.http`
  - `ddtrace.utils.importlib`
  - `ddtrace.utils.time`
  - `ddtrace.utils.version`
  - `ddtrace.utils.wrappers`

  </div>

- <div id="remove-tracer-sampler">

  `ddtrace.Tracer.sampler` is removed.

  </div>

- <div id="remove-tracer-priority-sampler">

  `ddtrace.Tracer.priority_sampler` is removed.

  </div>

- <div id="remove-tracer-tags">

  `ddtrace.Tracer.tags` is removed. Use the environment variable `DD_TAGS<dd-tags>` to set the global tags instead.

  </div>

- <div id="remove-tracer-log">

  `ddtrace.Tracer.log` was removed.

  </div>

- <div id="remove-ext-errors">

  The deprecated module `ddtrace.ext.errors` is removed. Use the `ddtrace.constants` module instead:

      from ddtrace.constants import ERROR_MSG
      from ddtrace.constants import ERROR_STACK
      from ddtrace.constants import ERROR_TYPE

  </div>

- <div id="remove-ext-priority">

  The deprecated module `ddtrace.ext.priority` is removed. Use the `ddtrace.constants` module instead for setting sampling priority tags:

      from ddtrace.constants import USER_KEEP
      from ddtrace.constants import USER_REJECT

  </div>

- <div id="remove-ext-system">

  The deprecated module `ddtrace.ext.system` is removed. Use `ddtrace.constants.PID` instead.

  </div>

- <div id="remove-helpers">

  The deprecated method `ddtrace.helpers.get_correlation_ids` is removed. Use `ddtrace.Tracer.get_log_correlation_context` instead.

  </div>

- <div id="remove-legacy-service-name-envs">

  The legacy environment variables `DD_SERVICE_NAME` and `DATADOG_SERVICE_NAME` are removed. Use `DD_SERVICE` instead.

  </div>

- <div id="remove-mongoengine-traced">

  mongoengine: The deprecated method `ddtrace.contrib.mongoengine.trace_mongoengine` is removed. Use `ddtrace.patch(mongoengine=True)` or `ddtrace.patch()` instead.

  </div>

- <div id="remove-mysql-legacy">

  mysql: The deprecated method `ddtrace.contrib.mysql.get_traced_mysql_connection` is removed. Use `ddtrace.patch(mysql=True)` or `ddtrace.patch_all()` instead.

  </div>

- <div id="remove-pin-app">

  `Pin.app` is removed.

  </div>

- <div id="remove-pin-apptype">

  `Pin.app_type` is removed.

  </div>

- <div id="remove-psycopg-legacy">

  psycopg: `ddtrace.contrib.psycopg.connection_factory` is removed. Use `ddtrace.patch(psycopg=True)` or `ddtrace.patch_all()` instead.

  </div>

- <div id="remove-requests-legacy-distributed">

  requests: The legacy distributed tracing configuration is removed. Use `ddtrace.config.requests['distributed_tracing']<requests-config-distributed-tracing>` instead.

  </div>

- <div id="remove-span-meta">

  `ddtrace.Span.meta` is removed. Use `ddtrace.Span.get_tag` and `ddtrace.Span.set_tag` instead.

  </div>

- <div id="remove-span-metrics">

  `ddtrace.Span.metrics` is removed. Use `ddtrace.Span.get_metric` and `ddtrace.Span.set_metric` instead.

  </div>

- <div id="remove-span-pprint">

  `ddtrace.Span.pprint` is removed.

  </div>

- <div id="remove-span-set-meta">

  `ddtrace.Span.set_meta` is removed. Use `ddtrace.Span.set_tag` instead.

  </div>

- <div id="remove-span-set-metas">

  `ddtrace.Span.set_metas` is removed. Use `ddtrace.Span.set_tags` instead.

  </div>

- `Span.to_dict` is removed.

- <div id="remove-span-tracer">

  `Span.tracer` is removed.

  </div>

- <div id="remove-span-init-tracer">

  The deprecated <span class="title-ref">tracer</span> argument is removed from `ddtrace.Span.__init__`.

  </div>

- <div id="remove-sqlite3-legacy">

  sqlite3: `ddtrace.contrib.sqlite3.connection_factory` is removed. Use `ddtrace.patch(sqlite3=True)` or `ddtrace.patch_all()` instead.

  </div>

- <div id="remove-tracer-debug-logging">

  Remove deprecated attribute `ddtrace.Tracer.debug_logging`. Set the logging level for the `ddtrace.tracer` logger instead:

      import logging
      log = logging.getLogger("ddtrace.tracer")
      log.setLevel(logging.DEBUG)

  </div>

- <div id="remove-tracer-call">

  `ddtrace.Tracer.__call__` is removed.

  </div>

- <div id="remove-tracer-global-excepthook">

  `ddtrace.Tracer.global_excepthook` is removed.

  </div>

- <div id="remove-tracer-get-call-context">

  `ddtrace.Tracer.get_call_context` is removed. Use `ddtrace.Tracer.current_trace_context` instead.

  </div>

- <div id="remove-tracer-set-service-info">

  `ddtrace.Tracer.set_service_info` is removed.

  </div>

- <div id="remove-tracer-writer">

  `ddtrace.Tracer.writer` is removed. To force flushing of buffered traces to the agent, use `ddtrace.Tracer.flush` instead.

  </div>

- `ddtrace.warnings.DDTraceDeprecationWarning` is removed.

- `DD_TRACE_RAISE_DEPRECATIONWARNING` environment variable is removed.

- <div id="remove-datadog-envs">

  The environment variables prefixed with `DATADOG_` are removed. Use environment variables prefixed with `DD_` instead.

  </div>

- <div id="remove-logging-env">

  The environment variable `DD_LOGGING_RATE_LIMIT` is removed. Use `DD_TRACE_LOGGING_RATE` instead.

  </div>

- <div id="remove-partial-flush-enabled-env">

  The environment variable `DD_TRACER_PARTIAL_FLUSH_ENABLED` is removed. Use `DD_TRACE_PARTIAL_FLUSH_ENABLED` instead.

  </div>

- <div id="remove-partial-flush-min-envs">

  The environment variable `DD_TRACER_PARTIAL_FLUSH_MIN_SPANS` is removed. Use `DD_TRACE_PARTIAL_FLUSH_MIN_SPANS` instead.

  </div>

- <div id="remove-ddtrace-util">

  `ddtrace.util` is removed.

  </div>

- <div id="remove-span-types-enum">

  `ddtrace.ext.SpanTypes` is no longer an `Enum`. Use `SpanTypes.<TYPE>` instead of `SpanTypes.<TYPE>.value`.

  </div>

- `Tracer.write` has been removed.

- <div id="remove-flask-middleware">

  Removed deprecated middleware `ddtrace.contrib.flask.middleware.py:TraceMiddleware`. Use `ddtrace.patch_all` or `ddtrace.patch` instead.

  </div>

- <div id="remove-pymongo-client">

  Removed deprecated function `ddtrace.contrib.pymongo.patch.py:trace_mongo_client`. Use `ddtrace.patch_all` or `ddtrace.patch` instead.

  </div>

- <div id="remove-pymysql-connection">

  Removed deprecated function `ddtrace.contrib.pymysql.tracers.py:get_traced_pymysql_connection`. Use `ddtrace.patch_all` or `ddtrace.patch` instead.

  </div>

- <div id="remove-redis-traced">

  Removed deprecated function `ddtrace.contrib.redis.tracers.py:get_traced_redis`. Use `ddtrace.patch_all` or `ddtrace.patch` instead.

  </div>

- <div id="remove-redis-traced-from">

  Removed deprecated function `ddtrace.contrib.redis.tracers.py:get_traced_redis_from`. Use `ddtrace.patch_all` or `ddtrace.patch` instead.

  </div>

### Deprecation Notes

- <div id="deprecate-basic-config-call">

  `DD_CALL_BASIC_CONFIG` is deprecated.

  </div>

### Bug Fixes

- Fixes deprecation warning for `asyncio.coroutine` decorator.

- botocore: fix incorrect context propagation message attribute types for SNS. This addresses [Datadog/serverless-plugin-datadog#232](https://github.com/DataDog/serverless-plugin-datadog/issues/232)

- aiohttp: fix issue causing `ddtrace.contrib.aiohttp_jinja2.patch` module to be imported instead of the `patch()` function.

- botocore: omit `SecretBinary` and `SecretString` from span metadata for calls to Secrets Manager.

- tracing/internal: fix encoding of propagated internal tags.

- Fix issue building `ddtrace` from source on macOS 12.

- Fix issue building `ddtrace` for the Pyston Python implementation by not building the `_memalloc` extension anymore when using Pyston.

- `tracer.get_log_correlation_context()`: use active context in addition to
  active span. Formerly just the span was used and this would break cross execution log correlation as a context object is used for the propagation.

- opentracer: update `set_tag` and `set_operation_name` to return a
  reference to the span to match the OpenTracing spec.

- The CPU profiler now reports the main thread CPU usage even when asyncio tasks are running.

- Fixes wrong numbers of memory allocation being reported in the memory profiler.

- pymongo: fix `write_command` being patched with the wrong method signature.

### Other Notes

- tracing/internal: disable Datadog internal tag propagation

---

## v1.0.3

### Bug Fixes

- Set required header to indicate top level span computation is done in the client to the Datadog agent. This fixes an issue where spans were erroneously being marked as top level when partial flushing or in certain asynchronous applications.

  The impact of this bug is the unintended computation of stats for non-top level spans.

---

## v1.0.2

### Bug Fixes

- Fixes deprecation warning for `asyncio.coroutine` decorator.

---

## v1.0.1

### Bug Fixes

- Fix issue building `ddtrace` for the Pyston Python implementation by not building the `_memalloc` extension anymore when using Pyston.

- `tracer.get_log_correlation_context()`: use active context in addition to
  active span. Formerly just the span was used and this would break cross execution log correlation as a context object is used for the propagation.

- The CPU profiler now reports the main thread CPU usage even when asyncio tasks are running.

---

## v1.0.0

### Prelude

The Datadog APM Python team is happy to announce the release of v1.0.0 of ddtrace. This release introduces a formal `versioning policy<versioning>` that simplifies the public `interface<versioning_interfaces>` and defines a `release version policy<versioning_release>` for backwards compatible and incompatible changes to the public interface.

The v1.0.0 release is an important milestone for the library as it has grown substantially in scope. The first commit to the library was made on June 20, 2016. Nearly sixty minor releases later, the library now includes over sixty integrations for libraries. And the library has expanded from Tracing to support the Continuous Profiler and CI Visibility.

<div class="important">

<div class="title">

Important

</div>

Before upgrading to v1.0.0, we recommend users install `ddtrace>=0.60.0,<1.0.0` and enable deprecation warnings. All removals to the library interface and environment variables were deprecated on 0.x branch. Consult `Upgrade 0.x<upgrade-0.x>` for recommendations on migrating from the 0.x release branch.

</div>

<div class="note">

<div class="title">

Note

</div>

The changes to environment variables apply only to the configuration of the ddtrace library and not the Datadog Agent.

</div>

#### Upgrading summary

##### Functionality changes

The default logging configuration functionality of `ddtrace-run` has changed to address conflicts with application logging configuration. See `note on the new default behavior<disable-basic-config-call-by-default>` and `note on deprecation<deprecate-basic-config-call>` for future removal.

##### Removed legacy environment variables

These environment variables have been removed. In all cases the same functionality is provided by other environment variables and replacements are provided as recommended actions for upgrading.

| Variable                            | Replacement                        | Note                                   |
|-------------------------------------|------------------------------------|----------------------------------------|
| `DATADOG_` prefix                   | `DD_` prefix                       | `📝<remove-datadog-envs>`              |
| `DATADOG_SERVICE_NAME`              | `DD_SERVICE`                       | `📝<remove-legacy-service-name-envs>`  |
| `DD_LOGGING_RATE_LIMIT`             | `DD_TRACE_LOGGING_RATE`            | `📝<remove-logging-env>`               |
| `DD_TRACER_PARTIAL_FLUSH_ENABLED`   | `DD_TRACE_PARTIAL_FLUSH_ENABLED`   | `📝<remove-partial-flush-enabled-env>` |
| `DD_TRACER_PARTIAL_FLUSH_MIN_SPANS` | `DD_TRACE_PARTIAL_FLUSH_MIN_SPANS` | `📝<remove-partial-flush-min-envs>`    |

##### Removed legacy tracing interfaces

These methods and module attributes have been removed. Where the same functionality is provided by a different public method or module attribute, a recommended action is provided for upgrading. In a few limited cases, because the interface was no longer used or had been moved to the internal interface, it was removed and so no action is provided for upgrading.

| Module             | Method/Attribute           | Note                                  |
|--------------------|----------------------------|---------------------------------------|
| `ddtrace.context`  | `Context.clone`            | `📝<remove-clone-context>`            |
| `ddtrace.pin`      | `Pin.app`                  | `📝<remove-pin-app>`                  |
|                    | `Pin.app_type`             | `📝<remove-pin-apptype>`              |
| `ddtrace.sampler`  | `Sampler.default_sampler`  | `📝<remove-default-sampler>`          |
| `ddtrace.span`     | `Span.tracer`              | `📝<remove-span-tracer>`              |
|                    | `Span.__init__(tracer=)`   | `📝<remove-span-init-tracer>`         |
|                    | `Span.meta`                | `📝<remove-span-meta>`                |
|                    | `Span.metrics`             | `📝<remove-span-metrics>`             |
|                    | `Span.set_meta`            | `📝<remove-span-set-meta>`            |
|                    | `Span.set_metas`           | `📝<remove-span-set-metas>`           |
|                    | `Span.pprint`              | `📝<remove-span-pprint>`              |
| `ddtrace.tracer`   | `Tracer.debug_logging`     | `📝<remove-tracer-debug-logging>`     |
|                    | `Tracer.get_call_context`  | `📝<remove-tracer-get-call-context>`  |
|                    | `Tracer.tags`              | `📝<remove-tracer-tags>`              |
|                    | `Tracer.writer`            | `📝<remove-tracer-writer>`            |
|                    | `Tracer.__call__`          | `📝<remove-tracer-call>`              |
|                    | `Tracer.global_excepthook` | `📝<remove-tracer-global-excepthook>` |
|                    | `Tracer.log`               | `📝<remove-tracer-log>`               |
|                    | `Tracer.priority_sampler`  | `📝<remove-tracer-priority-sampler>`  |
|                    | `Tracer.sampler`           | `📝<remove-tracer-sampler>`           |
|                    | `Tracer.set_service_info`  | `📝<remove-tracer-set-service-info>`  |
| `ddtrace.ext`      | `SpanTypes`                | `📝<remove-span-types-enum>`          |
| `ddtrace.helpers`  | `get_correlation_ids`      | `📝<remove-helpers>`                  |
| `ddtrace.settings` | `Config.HTTPServerConfig`  | `📝<remove-config-httpserver>`        |

##### Removed legacy integration tracing

These tracing functions in integrations were no longer used for automatic instrumentation so have been removed. Any manual instrumentation code in an application will need to be replaced with `ddtrace.patch_all` or `ddtrace.patch` when upgrading.

| Module                        | Function/Class                          |                                          |
|-------------------------------|-----------------------------------------|------------------------------------------|
| `ddtrace.contrib.cassandra`   | `get_traced_cassandra`                  | `📝<remove-cassandra-traced>`            |
| `ddtrace.contrib.celery`      | `patch_task`                            | `📝<remove-celery-patch-task>`           |
| `ddtrace.contrib.celery`      | `unpatch_task`                          | `📝<remove-celery-unpatch-task>`         |
| `ddtrace.contrib.flask`       | `middleware.TraceMiddleware`            | `📝<remove-flask-middleware>`            |
| `ddtrace.contrib.mongoengine` | `trace_mongoengine`                     | `📝<remove-mongoengine-traced>`          |
| `ddtrace.contrib.mysql`       | `get_traced_mysql_connection`           | `📝<remove-mysql-legacy>`                |
| `ddtrace.contrib.psycopg`     | `connection_factory`                    | `📝<remove-psycopg-legacy>`              |
| `ddtrace.contrib.pymongo`     | `patch.trace_mongo_client`              | `📝<remove-pymongo-client>`              |
| `ddtrace.contrib.pymysql`     | `tracers.get_traced_pymysql_connection` | `📝<remove-pymysql-connection>`          |
| `ddtrace.contrib.requests`    | `legacy`                                | `📝<remove-requests-legacy-distributed>` |
| `ddtrace.contrib.redis`       | `tracers.get_traced_redis`              | `📝<remove-redis-traced>`                |
| `ddtrace.contrib.redis`       | `tracers.get_traced_redis_from`         | `📝<remove-redis-traced-from>`           |
| `ddtrace.contrib.sqlite3`     | `connection_factory`                    | `📝<remove-sqlite3-legacy>`              |

##### Removed deprecated modules

These modules have been removed. Many were moved to the internal interface as they were not intended to be used as part of the public interface. In these cases, no action is provided for upgrading. In a few cases, other modules are provided as alternatives to maintain functionality. See the notes for more information.

| Module                      | Note                                   |
|-----------------------------|----------------------------------------|
| `ddtrace.compat`            | `📝<remove-ddtrace-compat>`            |
| `ddtrace.contrib.util`      | `📝<remove-contrib-util>`              |
| `ddtrace.encoding`          | `📝<remove-ddtrace-encoding>`          |
| `ddtrace.ext.errors`        | `📝<remove-ext-errors>`                |
| `ddtrace.ext.priority`      | `📝<remove-ext-priority>`              |
| `ddtrace.ext.system`        | `📝<remove-ext-system>`                |
| `ddtrace.http`              | `📝<remove-http>`                      |
| `ddtrace.monkey`            | `📝<remove-ddtrace-monkey>`            |
| `ddtrace.propagation.utils` | `📝<remove-ddtrace-propagation-utils>` |
| `ddtrace.util`              | `📝<remove-ddtrace-util>`              |
| `ddtrace.utils`             | `📝<remove-ddtrace-utils>`             |

### New Features

- Add `Span.get_tags` and `Span.get_metrics`.
- aiohttp: add client integration. This integration traces requests made using the aiohttp client and includes support for distributed tracing. See [the documentation](https://ddtrace.readthedocs.io/en/stable/integrations.html#aiohttp) for more information.
- aiohttp_jinja2: move into new integration. Formerly the aiohttp_jinja2 instrumentation was enabled using the aiohttp integration. Use `patch(aiohttp_jinja2=True)` instead of `patch(aiohttp=True)`. To support legacy behavior `patch(aiohttp=True)` will still enable aiohttp_jinja2.
- asyncpg: add integration supporting v0.18.0 and above. See `the docs<asyncpg>` for more information.

### Upgrade Notes

- <div id="remove-default-sampler">

  The deprecated attribute `ddtrace.Sampler.default_sampler` is removed.

  </div>

- Spans started after `Tracer.shutdown()` has been called will no longer be sent to the Datadog Agent.

- <div id="disable-basic-config-call-by-default">

  Default value of `DD_CALL_BASIC_CONFIG` was updated from `True` to `False`. Call `logging.basicConfig()` to configure logging in your application.

  </div>

- aiohttp_jinja2: use `patch(aiohttp_jinja2=True)` instead of `patch(aiohttp=True)` for enabling/disabling the integration.

- <div id="remove-config-httpserver">

  `ddtrace.settings.Config.HTTPServerConfig` is removed.

  </div>

- <div id="remove-cassandra-traced">

  cassandra: `get_traced_cassandra` is removed. Use `ddtrace.patch(cassandra=True)` or `ddtrace.patch_all()` instead.

  </div>

- <div id="remove-celery-patch-task">

  celery: `ddtrace.contrib.celery.patch_task` is removed. Use `ddtrace.patch(celery=True)` or `ddtrace.patch_all()` instead.

  </div>

- <div id="remove-celery-unpatch-task">

  celery: `ddtrace.contrib.celery.unpatch_task` is removed. Use `ddtrace.contrib.celery.unpatch()` instead.

  </div>

- <div id="remove-clone-context">

  `ddrace.context.Context.clone` is removed. This is no longer needed since the tracer now supports asynchronous frameworks out of the box.

  </div>

- `ddtrace.constants.FILTERS_KEY` is removed.

- `ddtrace.constants.NUMERIC_TAGS` is removed.

- `ddtrace.constants.LOG_SPAN_KEY` is removed.

- <div id="remove-contrib-util">

  The deprecated module `ddtrace.contrib.util` is removed.

  </div>

- <div id="remove-ddtrace-compat">

  The deprecated module `ddtrace.compat` is removed.

  </div>

- <div id="remove-ddtrace-encoding">

  The deprecated module `ddtrace.encoding` is removed.

  </div>

- <div id="remove-http">

  The deprecated modules `ddtrace.http` and `ddtrace.http.headers` are removed. Use `ddtrace.contrib.trace_utils.set_http_meta` to store request and response headers on a span.

  </div>

- <div id="remove-ddtrace-install-excepthooks">

  Remove deprecated `ddtrace.install_excepthook`.

  </div>

- <div id="remove-ddtrace-uninstall-excepthooks">

  Remove deprecated `ddtrace.uninstall_excepthook`.

  </div>

- <div id="remove-ddtrace-monkey">

  The deprecated module `ddtrace.monkey` is removed. Use `ddtrace.patch <ddtrace.patch>` or `ddtrace.patch_all <ddtrace.patch_all>` instead.

  </div>

- <div id="remove-ddtrace-propagation-utils">

  The deprecated module `ddtrace.propagation.utils` is removed.

  </div>

- <div id="remove-ddtrace-utils">

  The deprecated module `ddtrace.utils` and its submodules are removed:
  - `ddtrace.utils.attr`
  - `ddtrace.utils.attrdict`
  - `ddtrace.utils.cache`
  - `ddtrace.utils.config`
  - `ddtrace.utils.deprecation`
  - `ddtrace.utils.formats`
  - `ddtrace.utils.http`
  - `ddtrace.utils.importlib`
  - `ddtrace.utils.time`
  - `ddtrace.utils.version`
  - `ddtrace.utils.wrappers`

  </div>

- <div id="remove-tracer-sampler">

  `ddtrace.Tracer.sampler` is removed.

  </div>

- <div id="remove-tracer-priority-sampler">

  `ddtrace.Tracer.priority_sampler` is removed.

  </div>

- <div id="remove-tracer-tags">

  `ddtrace.Tracer.tags` is removed. Use the environment variable `DD_TAGS<dd-tags>` to set the global tags instead.

  </div>

- <div id="remove-tracer-log">

  `ddtrace.Tracer.log` was removed.

  </div>

- <div id="remove-ext-errors">

  The deprecated module `ddtrace.ext.errors` is removed. Use the `ddtrace.constants` module instead:

      from ddtrace.constants import ERROR_MSG
      from ddtrace.constants import ERROR_STACK
      from ddtrace.constants import ERROR_TYPE

  </div>

- <div id="remove-ext-priority">

  The deprecated module `ddtrace.ext.priority` is removed. Use the `ddtrace.constants` module instead for setting sampling priority tags:

      from ddtrace.constants import USER_KEEP
      from ddtrace.constants import USER_REJECT

  </div>

- <div id="remove-ext-system">

  The deprecated module `ddtrace.ext.system` is removed. Use `ddtrace.constants.PID` instead.

  </div>

- <div id="remove-helpers">

  The deprecated method `ddtrace.helpers.get_correlation_ids` is removed. Use `ddtrace.Tracer.get_log_correlation_context` instead.

  </div>

- <div id="remove-legacy-service-name-envs">

  The legacy environment variables `DD_SERVICE_NAME` and `DATADOG_SERVICE_NAME` are removed. Use `DD_SERVICE` instead.

  </div>

- <div id="remove-mongoengine-traced">

  mongoengine: The deprecated method `ddtrace.contrib.mongoengine.trace_mongoengine` is removed. Use `ddtrace.patch(mongoengine=True)` or `ddtrace.patch()` instead.

  </div>

- <div id="remove-mysql-legacy">

  mysql: The deprecated method `ddtrace.contrib.mysql.get_traced_mysql_connection` is removed. Use `ddtrace.patch(mysql=True)` or `ddtrace.patch_all()` instead.

  </div>

- <div id="remove-pin-app">

  `Pin.app` is removed.

  </div>

- <div id="remove-pin-apptype">

  `Pin.app_type` is removed.

  </div>

- <div id="remove-psycopg-legacy">

  psycopg: `ddtrace.contrib.psycopg.connection_factory` is removed. Use `ddtrace.patch(psycopg=True)` or `ddtrace.patch_all()` instead.

  </div>

- <div id="remove-requests-legacy-distributed">

  requests: The legacy distributed tracing configuration is removed. Use `ddtrace.config.requests['distributed_tracing']<requests-config-distributed-tracing>` instead.

  </div>

- <div id="remove-span-meta">

  `ddtrace.Span.meta` is removed. Use `ddtrace.Span.get_tag` and `ddtrace.Span.set_tag` instead.

  </div>

- <div id="remove-span-metrics">

  `ddtrace.Span.metrics` is removed. Use `ddtrace.Span.get_metric` and `ddtrace.Span.set_metric` instead.

  </div>

- <div id="remove-span-pprint">

  `ddtrace.Span.pprint` is removed.

  </div>

- <div id="remove-span-set-meta">

  `ddtrace.Span.set_meta` is removed. Use `ddtrace.Span.set_tag` instead.

  </div>

- <div id="remove-span-set-metas">

  `ddtrace.Span.set_metas` is removed. Use `ddtrace.Span.set_tags` instead.

  </div>

- `Span.to_dict` is removed.

- <div id="remove-span-tracer">

  `Span.tracer` is removed.

  </div>

- <div id="remove-span-init-tracer">

  The deprecated <span class="title-ref">tracer</span> argument is removed from `ddtrace.Span.__init__`.

  </div>

- <div id="remove-sqlite3-legacy">

  sqlite3: `ddtrace.contrib.sqlite3.connection_factory` is removed. Use `ddtrace.patch(sqlite3=True)` or `ddtrace.patch_all()` instead.

  </div>

- <div id="remove-tracer-debug-logging">

  Remove deprecated attribute `ddtrace.Tracer.debug_logging`. Set the logging level for the `ddtrace.tracer` logger instead:

      import logging
      log = logging.getLogger("ddtrace.tracer")
      log.setLevel(logging.DEBUG)

  </div>

- <div id="remove-tracer-call">

  `ddtrace.Tracer.__call__` is removed.

  </div>

- <div id="remove-tracer-global-excepthook">

  `ddtrace.Tracer.global_excepthook` is removed.

  </div>

- <div id="remove-tracer-get-call-context">

  `ddtrace.Tracer.get_call_context` is removed. Use `ddtrace.Tracer.current_trace_context` instead.

  </div>

- <div id="remove-tracer-set-service-info">

  `ddtrace.Tracer.set_service_info` is removed.

  </div>

- <div id="remove-tracer-writer">

  `ddtrace.Tracer.writer` is removed. To force flushing of buffered traces to the agent, use `ddtrace.Tracer.flush` instead.

  </div>

- `ddtrace.warnings.DDTraceDeprecationWarning` is removed.

- `DD_TRACE_RAISE_DEPRECATIONWARNING` environment variable is removed.

- <div id="remove-datadog-envs">

  The environment variables prefixed with `DATADOG_` are removed. Use environment variables prefixed with `DD_` instead.

  </div>

- <div id="remove-logging-env">

  The environment variable `DD_LOGGING_RATE_LIMIT` is removed. Use `DD_TRACE_LOGGING_RATE` instead.

  </div>

- <div id="remove-partial-flush-enabled-env">

  The environment variable `DD_TRACER_PARTIAL_FLUSH_ENABLED` is removed. Use `DD_TRACE_PARTIAL_FLUSH_ENABLED` instead.

  </div>

- <div id="remove-partial-flush-min-envs">

  The environment variable `DD_TRACER_PARTIAL_FLUSH_MIN_SPANS` is removed. Use `DD_TRACE_PARTIAL_FLUSH_MIN_SPANS` instead.

  </div>

- <div id="remove-ddtrace-util">

  `ddtrace.util` is removed.

  </div>

- <div id="remove-span-types-enum">

  `ddtrace.ext.SpanTypes` is no longer an `Enum`. Use `SpanTypes.<TYPE>` instead of `SpanTypes.<TYPE>.value`.

  </div>

- `Tracer.write` has been removed.

- <div id="remove-flask-middleware">

  Removed deprecated middleware `ddtrace.contrib.flask.middleware.py:TraceMiddleware`. Use `ddtrace.patch_all` or `ddtrace.patch` instead.

  </div>

- <div id="remove-pymongo-client">

  Removed deprecated function `ddtrace.contrib.pymongo.patch.py:trace_mongo_client`. Use `ddtrace.patch_all` or `ddtrace.patch` instead.

  </div>

- <div id="remove-pymysql-connection">

  Removed deprecated function `ddtrace.contrib.pymysql.tracers.py:get_traced_pymysql_connection`. Use `ddtrace.patch_all` or `ddtrace.patch` instead.

  </div>

- <div id="remove-redis-traced">

  Removed deprecated function `ddtrace.contrib.redis.tracers.py:get_traced_redis`. Use `ddtrace.patch_all` or `ddtrace.patch` instead.

  </div>

- <div id="remove-redis-traced-from">

  Removed deprecated function `ddtrace.contrib.redis.tracers.py:get_traced_redis_from`. Use `ddtrace.patch_all` or `ddtrace.patch` instead.

  </div>

### Deprecation Notes

- <div id="deprecate-basic-config-call">

  `DD_CALL_BASIC_CONFIG` is deprecated.

  </div>

### Bug Fixes

- botocore: fix incorrect context propagation message attribute types for SNS. This addresses [Datadog/serverless-plugin-datadog#232](https://github.com/DataDog/serverless-plugin-datadog/issues/232)
- aiohttp: fix issue causing `ddtrace.contrib.aiohttp_jinja2.patch` module to be imported instead of the `patch()` function.
- tracing/internal: fix encoding of propagated internal tags.
- Fix issue building `ddtrace` from source on macOS 12.
- Fixes wrong numbers of memory allocation being reported in the memory profiler.
- pymongo: fix `write_command` being patched with the wrong method signature.

### Other Notes

- tracing/internal: disable Datadog internal tag propagation

---

## v0.59.2

### Bug Fixes

- botocore: fix incorrect context propagation message attribute types for SNS. This addresses [Datadog/serverless-plugin-datadog#232](https://github.com/DataDog/serverless-plugin-datadog/issues/232)

---

## v0.59.1

### Bug Fixes

- Fix issue building `ddtrace` from source on macOS 12.
- Fixes wrong numbers of memory allocation being reported in the memory profiler.
- pymongo: fix `write_command` being patched with the wrong method signature.

---

## v0.59.0

### Deprecation Notes

- `ddtrace.constants.FILTERS_KEY` is deprecated. Use `settings={"FILTERS": ...}` instead when calling `tracer.configure`.
- `ddtrace.constants.NUMERIC_TAGS` is deprecated.
- `ddtrace.constants.LOG_SPAN_KEY` is deprecated.
- `Pin.app` is deprecated.
- `ddtrace.Span.set_meta` is deprecated. Use `ddtrace.Span.set_tag` instead.
- `ddtrace.Span.set_metas` is deprecated. Use `ddtrace.Span.set_tags` instead.
- `ddtrace.Span.metrics` is deprecated. Use `ddtrace.Span.get_metric` and `ddtrace.Span.set_metric` instead.
- `ddtrace.Span.tracer` is deprecated.
- `ddtrace.Tracer.log` is deprecated. Use `ddtrace.tracer.log` instead.
- `ddtrace.Tracer.sampler` is deprecated.
- `ddtrace.Tracer.priority_sampler` is deprecated.
- `ddtrace.Tracer.tags` is deprecated. Use the environment variable `DD_TAGS<dd-tags>` to set the global tags instead.

### New Features

- The profiler now reports asyncio tasks as part as the task field in profiles. This is enabled by default by replacing the default asyncio loop policy. CPU time, wall time and threading lock times are supported.
- Add tracing support for `sanic>=21.9.0`.

### Bug Fixes

- Fix internal import of deprecated `ddtrace.utils` module.
- Set correct service in logs correlation attributes when a span override the service.
- Fixes import path to not reference `__init__`. This could otherwise be a problem for `mypy`.
- flask: fix resource naming of request span when errors occur in middleware.
- Fix issue when `httpx` service name is `bytes`.
- Fixes build issues on older MacOS versions by updating `libddwaf` to 1.0.18
- pytest: fix unsafe access to xfail reason.

---

## v0.58.5

### Bug Fixes

- tracing/internal: fix encoding of propagated internal tags.

---

## v0.58.4

### Bug Fixes

- Set correct service in logs correlation attributes when a span override the service.

---

## v0.58.3

### Bug Fixes

- Fixes build issues on older MacOS versions by updating `libddwaf` to 1.0.18

---

## v0.58.2

### Bug Fixes

- flask: fix resource naming of request span when errors occur in middleware.
- pytest: fix unsafe access to xfail reason.

---

## v0.58.1

### Bug Fixes

- Fix internal import of deprecated `ddtrace.utils` module.
- Fixes import path to not reference `__init__`. This could otherwise be a problem for `mypy`.

---

## v0.58.0

### Deprecation Notes

- HttpServerConfig is no longer part of the public API.
- `ddtrace.Span.meta` has been deprecated. Use `ddtrace.Span.get_tag` and `ddtrace.Span.set_tag` instead.
- `ddtrace.Span.pprint` is deprecated and will be removed in v1.0.
- `ddtrace.Tracer.writer` is deprecated. To force flushing of buffered traces to the agent, use `ddtrace.Tracer.flush` instead.

### New Features

- botocore: add distributed tracing support for AWS EventBridge, AWS SNS & AWS Kinesis.
- Add `ddtrace.Tracer.agent_trace_url` and `ddtrace.Tracer.flush`.
- Only for CI Visibility (`pytest` integration): remove traces whose root span is not a test.

### Bug Fixes

- Fix application crash on startup when using `channels >= 3.0`.
- Fix parenting of Redis command spans when using aioredis 1.3. Redis spans should now be correctly attributed as child of any active parent spans.
- Fixes incompatibility of wrapped aioredis pipelines in `async with` statements.
- Fixes issue with aioredis when empty pool is not available and execute returns a coroutine instead of a future. When patch tries to add callback for the span using add_done_callback function it crashes because this function is only for futures.
- Escape non-Unicode bytes when decoding aioredis args. This fixes a `UnicodeDecodeError` that can be thrown from the aioredis integration when interacting with binary-encoded data, as is done in channels-redis.
- Ensure `gevent` is automatically patched.
- grpc: ensure grpc.intercept_channel is unpatched properly
- Fix JSON encoding error when a `bytes` string is used for span metadata.
- Profiler raises a typing error when `Span.resource` is unicode on Python 2.7.
- Fix a bug in the heap profiler that could be triggered if more than 2^16 memory items were freed during heap data collection.
- Fix a possible bug in the heap memory profiler that could trigger an overflow when too many allocations were being tracked.
- Fix an issue in the heap profiler where it would iterate on the wrong heap allocation tracker.
- Pymongo instrumentation raises an AttributeError when `tracer.enabled == False`

---

## v0.57.4

### Bug Fixes

- Fix an issue in the heap profiler where it would iterate on the wrong heap allocation tracker.

---

## v0.57.3

### Bug Fixes

- Fix JSON encoding error when a `bytes` string is used for span metadata.
- Fix a bug in the heap profiler that could be triggered if more than 2^16 memory items were freed during heap data collection.
- Fix a possible bug in the heap memory profiler that could trigger an overflow when too many allocations were being tracked.
- Pymongo instrumentation raises an AttributeError when `tracer.enabled == False`

---

## v0.57.2

### Bug Fixes

- Fix application crash on startup when using `channels >= 3.0`.
- Fix parenting of Redis command spans when using aioredis 1.3. Redis spans should now be correctly attributed as child of any active parent spans.
- Fixes issue with aioredis when empty pool is not available and execute returns a coroutine instead of a future. When patch tries to add callback for the span using add_done_callback function it crashes because this function is only for futures.
- Profiler raises a typing error when `Span.resource` is unicode on Python 2.7.

---

## v0.57.1

### Bug Fixes

- Fixes incompatibility of wrapped aioredis pipelines in `async with` statements.
- Escape non-Unicode bytes when decoding aioredis args. This fixes a `UnicodeDecodeError` that can be thrown from the aioredis integration when interacting with binary-encoded data, as is done in channels-redis.
- grpc: ensure grpc.intercept_channel is unpatched properly

---

## v0.57.0

### Deprecation Notes

- `ddtrace.sampler.DatadogSampler.default_sampler` property is deprecated and will be removed in 1.0.
- `ddtrace.propagation.utils` has been deprecated and will be removed in version 1.0.

### New Features

- Add new environment variables to enable/disable django database and cache instrumentation.

  `DD_DJANGO_INSTRUMENT_DATABASES`, `DD_DJANGO_INSTRUMENT_CACHES`

- Add tracing support for the `aioredis` library. Version 1.3+ is fully supported.

- Add django 4.0 support.

- The profiler now automatically injects running greenlets as tasks into the main thread. They can be seen within the wall time profiles.

### Bug Fixes

- The thread safety of the custom buffered encoder was fixed in order to eliminate a potential cause of decoding errors of trace payloads (missing trace data) in the agent.
- Fix handling of Python exceptions during trace encoding. The tracer will no longer silently fail to encode invalid span data and instead log an exception.
- Fix error when calling `concurrent.futures.ThreadPoolExecutor.submit` with `fn` keyword argument.
- Configure a writer thread in a child process after forking based on writer configuration from its parent process.
- Only for CI Visibility (`pytest` integration): Fix calculation of pipeline URL for GitHub Actions.

---

## v0.56.1

### Bug Fixes

- Fix error when calling `concurrent.futures.ThreadPoolExecutor.submit` with `fn` keyword argument.

---

## v0.56.0

### Upgrade Notes

- The aredis integration is now enabled by default.

### Deprecation Notes

- The contents of `monkey.py` have been moved into `_monkey.py` in an effort to internalize the module. Public methods have been imported back into `monkey.py` in order to retain compatibility, but monkey.py will be removed entirely in version 1.0.0.
- The `ddtrace.utils` module and all of its submodules have been copied over into `ddtrace.internal` in an effort to internalize these modules. Their public counterparts will be removed entirely in version 1.0.0.

### New Features

- Profiling now supports tracing greenlets with gevent version prior to 1.3.
- The heap profiler is now enabled by default.
- Add yaaredis ≥ 2.0.0 support.

### Bug Fixes

- Fix Pyramid caller_package level issue which resulted in crashes when starting Pyramid applications. Level now left at default (2).
- Set the correct package name in the Pyramid instrumentation. This should fix an issue where the incorrect package name was being used which would crash the application when trying to do relative imports within Pyramid (e.g. when including routes from a relative path).
- Fix memory leak caused when the tracer is disabled.
- Allow the elasticsearch service name to be overridden using the integration config or the DD_SERVICE_MAPPING environment variable.
- Fixes parsing of `botocore` env variables to ensure they are parsed as booleans.
- Ensure tornado spans are marked as an error if the response status code is 500 \<= x \< 600.

---

## v0.55.4

### Bug Fixes

- Fixes parsing of `botocore` env variables to ensure they are parsed as booleans.
- Ensure tornado spans are marked as an error if the response status code is 500 \<= x \< 600.

---

## v0.55.3

### Bug Fixes

- Fix memory leak caused when the tracer is disabled.

---

## v0.55.2

### Bug Fixes

- Set the correct package name in the Pyramid instrumentation. This should fix an issue where the incorrect package name was being used which would crash the application when trying to do relative imports within Pyramid (e.g. when including routes from a relative path).

---

## v0.55.1

### Bug Fixes

- Fix Pyramid caller_package level issue which resulted in crashes when starting Pyramid applications. Level now left at default (2).

---

## v0.55.0

### Upgrade Notes

- Instead of using error constants from `ddtrace.ext.errors`. Use constants from `ddtrace.constants` module. For example: `ddtrace.ext.errors.ERROR_MSG` -\> `ddtrace.constants.ERROR_MSG`
- Instead of using priority constants from `ddtrace.ext.priority`. Use constants from `ddtrace.constants` module. For Example:: `ddtrace.ext.priority.AUTO_KEEP` -\> `ddtrace.constants.AUTO_KEEP`
- Instead of using system constants from `ddtrace.ext.system`. Use constants from `ddtrace.constants` module. For Example:: `ddtrace.ext.system.PID` -\> `ddtrace.constants.PID`

### Deprecation Notes

- Deprecate DATADOG_TRACE_AGENT_HOSTNAME, DATADOG_TRACE_AGENT_PORT, DATADOG_PRIORITY_SAMPLING, DATADOG_PATCH_MODULES in favor of their DD equivalents.

  \[Deprecated environment variable\] \| \[Recommended environment variable\]

  - For `DATADOG_TRACE_AGENT_HOSTNAME`, use `DD_AGENT_HOST`
  - For `DATADOG_TRACE_AGENT_PORT` use `DD_AGENT_PORT`
  - For `DATADOG_PRIORITY_SAMPLING`, [follow ingestion controls](https://docs.datadoghq.com/tracing/trace_retention_and_ingestion/#recommended-setting-the-global-ingestion-rate-to-100)
  - For `DATADOG_PATCH_MODULES`, use `DD_PATCH_MODULES`

- Moved `ddtrace.ext.errors` constants into the `ddtrace.constants` module. `ddtrace.ext.errors` will be removed in v1.0. Shorthand error constant (MSG,TYPE,STACK) in `ddtrace.ext.errors` will be removed in v1.0. Function `get_traceback()` in ddtrace.ext.errors is now deprecated and will be removed v1.0.

- Moved `ddtrace.ext.priority` constants into `ddtrace.constants` module.

- Moved `ddtrace.ext.system` constants into `ddtrace.constants` module.

### New Features

- Add aredis support \>= 1.1.0
- Add automatic unix domain socket detection for Dogstatsd. The expected path for the socket is `/var/run/datadog/dsd.socket` which if exists, will be used instead of the previous UDP default, `udp://localhost:8125/`. To be used in conjunction with `dogstatsd_socket` in your `datadog.yaml` file, or the `DD_DOGSTATSD_SOCKET` environment variable set on the Datadog agent.
- Add new `DD_TRACE_SAMPLING_RULES` environment variable to override default sampling rules. For Example:: `DD_TRACE_SAMPLING_RULES='[{"sample_rate":0.5,"service":"my-service"}]'`
- Add support for [snowflake-connector-python](https://pypi.org/project/snowflake-connector-python/) \>= 2.0.0. Note that this integration is in beta and is not enabled by default. See the snowflake integration documentation for how to enable.
- Only for CI Visibility (`pytest` integration): include `pytest` version as a tag in the test span.
- Added official support for Python 3.10
- Only for CI Visibility (`pytest` integration): Extract stage and job name from environment data in Azure Pipelines.

### Bug Fixes

- Fixes an issue where all Django function middleware will share the same resource name.
- Fixed an issue with gevent worker processes that caused them to crash and stop.
- Fixes exceptions raised when logging during tracer initialization when `DD_LOGS_INJECTION` is enabled.
- The `ddtrace.utils.wrappers.unwrap` function now raises an error if trying to unwrap a non-wrapped object.
- Only for CI Visibility (`pytest` integration): Fix extraction of branch in GitLab CI.

---

## v0.54.1

### Bug Fixes

- Fixed an issue with gevent worker processes that caused them to crash and stop.
- Fixes exceptions raised when logging during tracer initialization when `DD_LOGS_INJECTION` is enabled.

---

## v0.54.0

### Deprecation Notes

- Deprecate the DATADOG_ENV environment variable in favor of DD_ENV. The use of DD_ENV should follow [Unified Service Tagging](https://docs.datadoghq.com/getting_started/tagging/unified_service_tagging) recommendations.

### New Features

- Add automatic unix domain socket detection for traces. The expected path for the socket is `/var/run/datadog/apm.socket` which if exists, will be used instead of the previous http default, `http://localhost:8126/`. To be used in conjunction with `apm_config.receiver_socket` in your `datadog.yaml` file, or the `DD_APM_RECEIVER_SOCKET` environment variable set on the Datadog agent.
- Update the --info command to be easier to read and provide more helpful information.
- Add support for `DD_PROFILING_ENDPOINT_COLLECTION_ENABLED` env variable to disable endpoint name collection in profiler.
- Add rq integration.
- Tag traces with HTTP headers specified on the `DD_TRACE_HEADER_TAGS` environment variable. Value must be either comma or space separated. e.g. `Host:http.host,User-Agent,http.user_agent` or `referer:http.referer Content-Type:http.content_type`.

### Bug Fixes

- pytest: report exception details directly instead of through a <span class="title-ref">RuntimeWarning</span> exception.
- Fixed the support for Celery workers that fork sub-processes with Python 3.6 and earlier versions.
- Fix the reporting of the allocated memory and the number of allocations in the profiler.
- Fixes cases in which the `test.status` tag of a test span from `pytest` would be missing because `pytest_runtest_makereport` hook is not run, like when `pytest` has an internal error.
- Pin `protobuf` version to `<3.18` for Python \<=3.5 due to support being dropped.
- Make sure that correct endpoint name collected for profiling.

### Other Changes

- Added runtime metrics status and sampling rules to start-up logs.

---

## v0.53.3

### Bug Fixes

- Fixes an issue where all Django function middleware will share the same resource name.

---

## v0.53.2

### Bug Fixes

- Fix the reporting of the allocated memory and the number of allocations in the profiler.

---

## v0.53.1

### Bug Fixes

- Fixed the support for Celery workers that fork sub-processes with Python 3.6 and earlier versions.
- Fixes cases in which the `test.status` tag of a test span from `pytest` would be missing because `pytest_runtest_makereport` hook is not run, like when `pytest` has an internal error.
- Pin `protobuf` version to `<3.18` for Python \<=3.5 due to support being dropped.

---

## v0.53.0

### Upgrade Notes

- Replace DD_TRACER_PARTIAL_FLUSH_ENABLED with DD_TRACE_PARTIAL_FLUSH_ENABLED Replace DD_TRACER_PARTIAL_FLUSH_MIN_SPANS with DD_TRACE_PARTIAL_FLUSH_MIN_SPANS

### Deprecation Notes

- The DD_TRACER_PARTIAL_FLUSH_ENABLED and DD_TRACER_PARTIAL_FLUSH_MIN_SPANS environment variables have been deprecated and will be removed in version 1.0 of the library.

### New Features

- The `ddtrace.Tracer.get_log_correlation_context` method has been added to replace `ddtrace.helpers.get_correlation_ids`. It now returns a dictionary which includes the current span's trace and span ids, as well as the configured service, version, and environment names.
- The gevent tasks are now tracked by the threading lock events

### Bug Fixes

- Fixes an issue where a manually set `django.request` span resource would get overwritten by the integration.
- Pin `setup_requires` dependency `setuptools_scm[toml]>=4,<6.1` to avoid breaking changes.
- The profiler now updates the trace resource when capturing span information with the stack and lock collectors. That means that if the trace resource changes after the profiling events are created, the profiler samples will also be updated. This avoids having trace resource being empty when profiling, e.g., WSGI middleware.

---

## v0.52.2

### Bug Fixes

- Pin `protobuf` version to `<3.18` for Python \<=3.5 due to support being dropped.

---

## v0.52.1

### Bug Fixes

- Pin `setup_requires` dependency `setuptools_scm[toml]>=4,<6.1` to avoid breaking changes.

---

## v0.52.0

### Deprecation Notes

- Removed the `collect_metrics` argument from `Tracer.configure`. See the release notes for v0.49.0 for the migration instructions.

### New Features

- Add tracing support for the `httpx` library. Supported versions `>=0.14.0`.

- ASGI: store the ASGI span in the scope. The span can be retrieved with the
  `ddtrace.contrib.asgi.span_from_scope` function.

- Submit runtime metrics as distribution metrics instead of gauge metrics.

- Support flask-caching (\>= 1.10.0) with the Flask-Cache tracer.

- Only for CI Visibility (<span class="title-ref">pytest</span> integration): It is now possible to specify any of the following git metadata through environment variables:
  - \`DD_GIT_REPOSITORY_URL\`: The url of the repository where the code is stored
  - \`DD_GIT_TAG\`: The tag of the commit, if it has one
  - \`DD_GIT_BRANCH\`: The branch where this commit belongs to
  - \`DD_GIT_COMMIT_SHA\`: The commit hash of the current code
  - \`DD_GIT_COMMIT_MESSAGE\`: Commit message
  - \`DD_GIT_COMMIT_AUTHOR_NAME\`: Commit author name
  - \`DD_GIT_COMMIT_AUTHOR_EMAIL\`: Commit author email
  - \`DD_GIT_COMMIT_AUTHOR_DATE\`: The commit author date (ISO 8601)
  - \`DD_GIT_COMMIT_COMMITTER_NAME\`: Commit committer name
  - \`DD_GIT_COMMIT_COMMITTER_EMAIL\`: Commit committer email
  - \`DD_GIT_COMMIT_COMMITTER_DATE\`: The commit committer date (ISO 8601)

### Bug Fixes

- ASGI: handle decoding errors when extracting headers for trace propagation.

- Corrected some typing annotations for PEP 484 compliance

- Django: add support for version 3.1+ ASGI applications. A different codepath is taken for requests starting in Django 3.1 which led to the top level span not being generated for requests. The fix introduces automatic installation of the ASGI middleware to trace Django requests.

- dogpile.cache: handle both kwargs and args in the wrapper functions (using
  only kwargs would result in an IndexError.

- Fixes an issue with the Django integration where if the `urlconf` changes at any point during the handling of the request then the resource name will only be `<METHOD> 404`. This fix moves resource name resolution to the end of the request.

- Fixes error with tagging non-string Flask view args.

- `werkzeug.exceptions.NotFound` 404 errors are no longer raised and logged as a server error in the Flask integration.

- Fixes type hinting for `**patch_modules` parameter for `patch`/`patch_all` functions.

- Fixes an issue when using the pytest plugin with doctest which raises an `AttributeError` on `DoctestItem`.

- Fixes a bug in the pytest plugin where xfail test cases in a test file with a module-wide skip raises attribute errors and are marked as xfail rather than skipped.

- Fixed the handling of sanic endpoint paths with non-string arguments.

- opentracer: don't override default tracing config for the <span class="title-ref">ENABLED</span>,
  <span class="title-ref">AGENT_HOSTNAME</span>, <span class="title-ref">AGENT_HTTPS</span> or <span class="title-ref">AGENT_PORT</span> settings.

---

## v0.51.3

### Bug Fixes

- Pin `setup_requires` dependency `setuptools_scm[toml]>=4,<6.1` to avoid breaking changes.

---

## v0.51.2

### New Features

- ASGI: store the ASGI span in the scope. The span can be retrieved with the
  `ddtrace.contrib.asgi.span_from_scope` function.

### Bug Fixes

- ASGI: handle decoding errors when extracting headers for trace propagation.
- Corrected some typing annotations for PEP 484 compliance
- Django: add support for version 3.1+ ASGI applications. A different codepath is taken for requests starting in Django 3.1 which led to the top level span not being generated for requests. The fix introduces automatic installation of the ASGI middleware to trace Django requests.
- Fixes error with tagging non-string Flask view args.
- Fixes type hinting for `**patch_modules` parameter for `patch`/`patch_all` functions.
- Fixes a bug in the pytest plugin where xfail test cases in a test file with a module-wide skip raises attribute errors and are marked as xfail rather than skipped.

---

## v0.51.0

### Upgrade Notes

- The legacy Django configuration method (deprecated in 0.34) has been removed.
- botocore: Update trace propagation format for directly invoked Lambda functions. This breaks compatibility with Lambda functions instrumented with datadog-lambda-python \< v41 or datadog-lambda-js \< v3.57.0. Please upgrade datadog-lambda-\* in invoked lambda functions, or engage legacy compatibility mode in one of two ways:
  - ddtrace.config.botocore.invoke_with_legacy_context = True
  - DD_BOTOCORE_INVOKE_WITH_LEGACY_CONTEXT=true

### Deprecation Notes

- `monkey.patch_module` is deprecated.
- `monkey.get_patch_module` is deprecated.

### New Features

- Added support for `jinja2~=3.0.0`.
- The pytest integration now uses the name of the repository being tested as the default test service name.
- Added support for `aiopg~=0.16.0`.
- Add MariaDB integration.
- The profiler now exports active tasks for CPU and wall time profiles.

### Bug Fixes

- Fixes an issue with enabling the runtime worker introduced in v0.49.0 where no runtime metrics were sent to the agent.
- Fix pymongo 3.12.0+ spans not being generated.
- Fixed JSON encoding errors in the pytest plugin for parameterized tests with dictionary parameters with tuple keys. The pytest plugin now always JSON encodes the string representations of test parameters.
- Fixed JSON encoding errors in the pytest plugin for parameterized tests with complex Python object parameters. The pytest plugin now defaults to encoding the string representations of non-JSON serializable test parameters.
- Fix a possible NoneType error in the WSGI middleware start_response method.

---

## v0.50.4

### Bug Fixes

- Fixes a bug in the pytest plugin where xfail test cases in a test file with a module-wide skip raises attribute errors and are marked as xfail rather than skipped.

---

## v0.50.3

### Bug Fixes

- Fixed the handling of sanic endpoint paths with non-string arguments.

---

## v0.50.2

### Bug Fixes

- Fixed JSON encoding errors in the pytest plugin for parameterized tests with dictionary parameters with tuple keys. The pytest plugin now always JSON encodes the string representations of test parameters.

---

## v0.50.1

### Bug Fixes

- Fixed JSON encoding errors in the pytest plugin for parameterized tests with complex Python object parameters. The pytest plugin now defaults to encoding the string representations of non-JSON serializable test parameters.
- Fix pymongo 3.12.0+ spans not being generated.
- Fix a possible NoneType error in the WSGI middleware start_response method.

---

## v0.50.0

### Prelude

Major changes to context management. See the upgrade section for the specifics. Note that only advanced users of the library should be affected by these changes. For the details please refer to the Context section of the docs: <https://ddtrace.readthedocs.io/en/v0.50.0/advanced_usage.html>

### Deprecation Notes

- The reuse of a tracer that has been shut down has been deprecated. A new tracer should be created for generating new traces.
- The deprecated dbapi2 configuration has been removed. The integration-specific configuration should be used instead. Look at the v0.48.0 release notes for migration instructions.

### Upgrade Notes

- `ddtrace.contrib.asyncio`

  - `AsyncioContextProvider` can now return and activate `None`, `Span` or `Context` objects.

- `ddtrace.contrib.gevent`

  - `GeventContextProvider` can now return and activate `None`, `Span` or `Context` objects.

- `ddtrace.contrib.tornado`

  - `TracerStackContext` can now return and activate `None`, `Span` or `Context` objects.

- `ddtrace.context.Context` no longer maintains the active/current span state.

  `get_current_root_span()` has been removed. Use `tracer.current_root_span()` instead. `get_current_span()` has been removed. Use `tracer.current_span()` instead. `add_span()` has been removed. To activate a span in an execution use `tracer.context_provider.activate()` instead. `close_span()` has been removed. To deactivate a span in an execution use `tracer.context_provider.activate()` instead.

- `ddtrace.provider.BaseContextProvider` `active()` now returns `None`, `Span` or `Context` objects. `activate()` now accepts `None`, `Span` or `Context` objects.

- `ddtrace.span.Span`

  - `Span.context` will now return a `Context`

- `ddtrace.tracer.Tracer` `tracer.get_call_context()` will now return a one-off `Context` reference. This is to maintain backwards compatibility with the API but the functionality differs slightly. `tracer.start_span()` passing a `span.context` for `child_of` no longer adds the strong `_parent` reference to the new span.

- Support for MySQL-python has been removed.

- Support for psycopg \< 2.7 has been removed.

### New Features

- Add `DD_CALL_BASIC_CONFIG={true,false}` environment variable to control whether `ddtrace` calls `logging.basicConfig`. By default when using `ddtrace-run` or running in debug mode `logging.basicConfig` is called to ensure there is always a root handler. This has compatibility issues for some logging configurations. `DD_CALL_BASIC_CONFIG=false` can be used to skip calling `logging.basicConfig`. The default value is `true` to maintain existing behavior.
- agent: support URL with a base path
- Automated context management should now work in all asynchronous frameworks that use `contextvars`.
- `tracer.start_span()` now accepts an `activate` argument (default `False`) to allow manual context management.
- `tracer.current_trace_context()` has been added to be used to access the trace context of the active trace.
- A warning has been added to alert when gevent monkey patching is done after ddtrace has been imported.
- Add support for Flask 2
- Added retry logic to the tracer to mitigate potential networking issues, like timeouts or dropped connections.
- Add new `DD_TRACE_AGENT_TIMEOUT_SECONDS` to override the default connection timeout used when sending data to the trace agent. The default is `2.0` seconds.
- The CI tagging for the pytest plugin now includes OS and Python Runtime metadata including system architecture, platform, version, and Python runtime name and version.
- Add new environment variables to configure the internal trace writer.

  `DD_TRACE_WRITER_MAX_BUFFER_SIZE`, `DD_TRACE_WRITER_INTERVAL_SECONDS`, `DD_TRACE_WRITER_MAX_PAYLOAD_SIZE_BYTES`

- The exception profiler now gathers and exports the traces and spans information.
- The pytest plugin now includes support for automatically tagging spans with parameters in parameterized tests.
- The Python heap profiler can now be enabled by setting the `DD_PROFILING_HEAP_ENABLED` environment variable to `1`.

### Bug Fixes

- The OpenTracing `tracer.start_span` method no longer activates spans.
- Datadog active spans will no longer take precedence over OpenTracing active spans.
- django: fix a bug where multiple database backends would not be instrumented.
- django: fix a bug when postgres query is composable sql object.
- A possible memory leak that occurs when tracing across a fork has been fixed. See <https://github.com/DataDog/dd-trace-py/pull/2497> for more information.
- Fix double patching of `pymongo` client topology.
- The shutdown task is re-registered when a tracer is reused after it has been shut down.
- Fixed the optional argument of `Span.finish` to `Optional[float]` instead of `Optional[int]`.
- Fixed the handling of the Django template name tag causing type errors.

- Fixes an issue when trying to manually start the runtime metrics worker:

      AttributeError: module 'ddtrace.internal.runtime' has no attribute 'runtime_metrics'

- sanic: update instrumentation to support version 21.

- Performance of the Celery integration has been improved.

- Fix runtime-id and system.pid tags not being set on distributed traces.

### Other Changes

- The pytest plugin now includes git metadata tags including author name and email as well as commit message from CI provider environments.
- The profiler won't be ignoring its own resource usage anymore and will report it in the profiles.
- The botocore integration excludes AWS endpoint call parameters that have a name ending with `Body` from the set of span tags.

---

## v0.49.4

### Bug Fixes

- Fixes an issue when trying to manually start the runtime metrics worker:

      AttributeError: module 'ddtrace.internal.runtime' has no attribute 'runtime_metrics'

- Fixes an issue with enabling the runtime worker introduced in v0.49.0 where no runtime metrics were sent to the agent.

---

## v0.49.3

### Bug Fixes

- django: fix a bug where multiple database backends would not be instrumented.
- django: fix a bug when postgres query is composable sql object.

---

## v0.49.2

### Bug Fixes

- Fix double patching of `pymongo` client topology.

---

## v0.49.1

### New Features

- Add support for Flask 2

---

## v0.49.0

### Prelude

Several deprecations have been made to `Context` as we prepare to move active span management out of this class.

### Upgrade Notes

- Support for aiohttp previous to 2.0 has been removed.

- Support for deprecated <span class="title-ref">DD_PROFILING_API_URL</span> environment variable has been removed. Use <span class="title-ref">DD_SITE</span> instead.

- Support for deprecated <span class="title-ref">DD_PROFILING_API_KEY</span> environment variable has been removed. Use <span class="title-ref">DD_API_KEY</span> instead.

- Profiling support for agentless mode must now be explicitly enabled.

- The ddtrace pytest plugin can now label spans from test cases marked xfail with the tag "pytest.result"
  and the reason for being marked xfail under the tag "pytest.xfail.reason".

- Removed <span class="title-ref">ddtrace.ext.AppTypes</span> and its usages in the tracer library.

- requests: spans will no longer inherit the service name from the parent.

- The return value of `Span.pprint()` has been changed to a single line in the tracer debug logs rather than the previous custom multiline format.

- Spans are now processed per tracer instance. Formerly spans were stored per-Context which could be shared between tracer instances. Note that context management is not affected. Tracers will still share active spans.

- Spans from asynchronous executions (asyncio, gevent, tornado) will now be processed and flushed together. Formerly the spans were handled per-task.

- `tracer.write()` will no longer have filters applied to the spans passed to it.

- The function `ddtrace.utils.merge_dicts` has been removed.

### Deprecation Notes

- `Context.clone` is deprecated. It will not be required in 0.50.

- `Context.add_span` is deprecated and will be removed in 0.50.

- `Context.add_span` is deprecated and will be removed in 0.50.

- `Context.close_span` is deprecated and will be removed in 0.50.

- `Context.get_current_span` is deprecated and will be removed in 0.50 please use <span class="title-ref">Tracer.current_span</span> instead.

- `Context.get_current_root_span` is deprecated and will be removed in 0.50 please use `Tracer.current_root_span` instead.

- Deprecate the configuration of the analytics through the generic dbapi2 configuration. This should now be configured via integration configurations, for example:

      # Before
      export DD_TRACE_DBAPI2_ANALYTICS_ENABLED=1

      # After
      export DD_TRACE_SQLITE3_ANALYTICS_ENABLED=1

- <span class="title-ref">ddtrace.compat</span> has been deprecated and will be removed from the public API in ddtrace version 1.0.0.

- Deprecate <span class="title-ref">ddtrace.config.dbapi2</span> as default for <span class="title-ref">TracedCursor</span> and <span class="title-ref">TracedConnection</span> as well as <span class="title-ref">DD_DBAPI2_TRACE_FETCH_METHODS</span>. Use <span class="title-ref">IntegrationConfig</span> and <span class="title-ref">DD\_\<INTEGRATION\>\_TRACE_FETCH_METHODS</span> specific to each dbapi-compliant library. For example:

      # Before
      config.dbapi2.trace_fetch_methods = True

      # After
      config.psycopg2.trace_fetch_methods = True

- The use of `ddtrace.encoding` has been deprecated and will be removed in version 1.0.0.

- The <span class="title-ref">ddtrace.http</span> module has been deprecated and will be removed in version 1.0.0, with the <span class="title-ref">ddtrace.http.headers</span> module now merged into <span class="title-ref">ddtrace.trace_utils</span>.

- The `collect_metrics` argument of the `tracer.configure` method has been deprecated. Runtime metrics should be enabled only via the `DD_RUNTIME_METRICS_ENABLED` environment variable.

### New Features

- The futures integration is now enabled by default.
- requests: add global config support. This enables the requests service name to be configured with `ddtrace.config.requests['service']` or the `DD_REQUESTS_SERVICE` environment variable.

### Bug Fixes

- Fix broken builds for Python 2.7 on windows where `<stdint.h>` was not available. This change also ensures we build and publish `cp27-win` wheels.
- CGroup file parsing was fixed to correctly parse container ID with preceding characters.
- grpc: handle None values for span tags.
- grpc: handle no package in fully qualified method
- grpc: Add done callback in streaming response to avoid unfinished spans if a <span class="title-ref">StopIteration</span> is never raised, as is found in the Google Cloud libraries.
- grpc: handle IPv6 addresses and no port in target.
- Fix DD_LOGS_INJECTION incompatibility when using a `logging.StrFormatStyle` (`logging.Formatter(fmt, style="{")`) log formatter.
- Fixed a bug that prevented the right integration name to be used when trying to patch a module on import that is already loaded.
- Fix `urllib3` patching not properly activating the integration.
- gRPC client spans are now marked as measured by default.
- Fixes issue of unfinished spans when response is not a <span class="title-ref">grpc.Future</span> but has the same interface, as is the case with the base future class in <span class="title-ref">google-api-core</span>.
- In certain circumstances, the profiles generated in a uWSGI application could have been empty. This is now fixed and the profiler records correctly the generated events.
- The default agent timeout for profiling has been restored from 2 to 10 seconds to avoid too many profiles from being dropped.
- Fix issue with missing traces when using `pymemcache.client.hash.HashClient`.
- Added missing pymongo integration configuration, which allows overriding the service name for all the emitted spans.

### Other Changes

- Added environment variable <span class="title-ref">DD_BOTTLE_DISTRIBUTED_TRACING</span> to enable distributed tracing for bottle.
- The <span class="title-ref">attrs</span> library has been unvendored and is now required as a normal Python dependency with a minimum version requirement of 19.2.0.
- The <span class="title-ref">six</span> library has been removed from <span class="title-ref">vendor</span> and the system-wide version is being used. It requires version 1.12.0 or later.
- Documentation on how to use Gunicorn with the `gevent` worker class has been added.
- Added environment variable <span class="title-ref">DD_FALCON_DISTRIBUTED_TRACING</span> to enable distributed tracing for falcon.
- When extracting context information from HTTP headers, a new context is created when the trace ID is either 0 or not available within the headers.
- Added environment variable <span class="title-ref">DD_PYLONS_DISTRIBUTED_TRACING</span> to enable distributed tracing for pylons.
- Update `pymemcache` test suite to test latest versions.
- Added <span class="title-ref">config.pyramid.distributed_tracing</span> setting to integration config for pyramid.
- The `ddtrace.payload` submodule has been removed.
- Added environment variable <span class="title-ref">DD_TORNADO_DISTRIBUTED_TRACING</span> to enable distributed tracing for tornado.

---

## v0.48.5

### Bug Fixes

- django: fix a bug where multiple database backends would not be instrumented.
- django: fix a bug when postgres query is composable sql object.

---

## v0.48.4

### Bug Fixes

- grpc: handle None values for span tags.
- grpc: Add done callback in streaming response to avoid unfinished spans if a <span class="title-ref">StopIteration</span> is never raised, as is found in the Google Cloud libraries.

## v0.48.3

---

### Bug Fixes

- grpc: handle no package in fully qualified method
- grpc: handle IPv6 addresses and no port in target.
- gRPC client spans are now marked as measured by default.
- Fixes issue of unfinished spans when response is not a <span class="title-ref">grpc.Future</span> but has the same interface, as is the case with the base future class in <span class="title-ref">google-api-core</span>.

## v0.48.2

---

### Bug Fixes

- The default agent timeout for profiling has been restored from 2 to 10 seconds to avoid too many profiles from being dropped.

---

## v0.48.1

### Bug Fixes

- Fix `urllib3` patching not properly activating the integration.
- In certain circumstances, the profiles generated in a uWSGI application could have been empty. This is now fixed and the profiler records correctly the generated events.

---

## v0.48.0

### Upgrade Notes

- The deprecated <span class="title-ref">dogstatsd_host</span> and <span class="title-ref">dogstatsd_port</span> arguments to <span class="title-ref">tracer.configure()</span> have been removed.
- Support for gevent 1.0 has been removed and gevent \>= 1.1 is required.
- flask: deprecated configuration option <span class="title-ref">extra_error_codes</span> has been removed.
- The deprecated `pyddprofile` wrapper has been removed. Use `ddtrace-run` with `DD_PROFILING_ENABLED=1` set instead.
- A <span class="title-ref">ValueError</span> will now be raised on tracer initialization if the Agent URL specified to the initializer or with the environment variable <span class="title-ref">DD_TRACE_AGENT_URL</span> is malformed.
- **uWSGI** is no longer supported with `ddtrace-run` due to a limitation of how tracer initialization occurs. See the updated instructions for enabling tracing in the library `uWSGI documentation<uwsgi>`.

### New Features

- dogpile.cache: is now automatically instrumented by default.
- pylons: now supports all the standard http tagging including query string, custom error codes, and request/response headers.
- The ddtrace pytest plugin can now call `ddtrace.patch_all` via the `--ddtrace-patch-all` option.
- `Span` now accepts a `on_finish` argument used for specifying functions to call when a span finishes.
- Adds support for the Datadog Lambda Extension. The tracer will send traces to the extension by default if it is present.
- Add support for space-separated <span class="title-ref">DD_TAGS</span>.
- urllib3: add urllib3 integration

### Bug Fixes

- The `Records` parameter to `Firehose` endpoint calls is being excluded from the tags to avoid generating traces with a large payload.
- Tracer: fix configuring tracer with dogstatsd url.
- elasticsearch: patch versioned elasticsearch modules (elasticsearch1, ..., elasticsearch7).
- botocore: Do not assume that ResponseMeta exists in the results.
- django: handle erroneous middleware gracefully.
- The tracer now captures the task ID from the cgroups file for Fargate \>= 1.4.0 and reports it to the agent as the Datadog-Container-ID tag.
- Fix a bug when tracing a mako `DefTemplate` or any `Template` that does not have a `filename` property.
- flask: fix a bug when the query string would contain non-Unicode characters
- Fix a formatting issue on error exporting profiles.
- A workaround is provided for the problem with uWSGI worker processes failing to respawn. This can occur when using `ddtrace-run` for automatic instrumentation and configuration or manual instrumentation and configuration without the necessary uWSGI options. The problem is caused by how the tracer can end up starting threads in the master process before uWSGI forks to initialize the workers processes. To avoid this, we have provided updated instructions for enabling tracing in the library `uWSGI documentation<uwsgi>`.

### Other Changes

- The logic behind the header extraction for distributed tracing has been improved.
- The default connection timeout for the profiling agent has now been reduced from 10 to 2 seconds to match the tracer behavior.
- The tracemalloc memory profiler, which was disabled by default, has been removed.
- Query strings are stripped out from URLs by default when setting URL metadata on a span. This change affects all integrations that store HTTP metadata, like aiohttp, falcon, requests, urllib3.

---

## v0.47.0

### Upgrade Notes

- elasticsearch: removed <span class="title-ref">get_traced_transport</span> method and <span class="title-ref">ddtrace.contrib.elasticsearch.transport</span> module.
- The profiler now automatically sets up uWSGI compatibility in auto mode or with <span class="title-ref">profile_children=True</span>. Make sure that you don't have custom code instrumenting the profiler in those cases.
- The `Tracer` class properties DEFAULT_HOSTNAME, DEFAULT_PORT, DEFAULT_DOGSTATSD_PORT, DEFAULT_DOGSTATSD_URL, DEFAULT_AGENT_URL have been removed.

### New Features

- cherrypy: introduce TraceMiddleware for the CherryPy web framework.
- django: tag root spans as measured.
- elasticsearch: add support for version 7.
- fastapi: add integration.
- Introduce support for the DD_SERVICE_MAPPING environment variable to allow remapping service names on emitted spans.
- httplib: distributed tracing is now enabled by default.
- The profiler now supports most operation mode from uWSGI without much configuration. It will automatically plug itself in post fork hooks when multiprocess mode is used.
- wsgi: add tracing middleware.

### Bug Fixes

- Resolves an issue in Django tracing where, if <span class="title-ref">query_string</span> is not present in request.META, a KeyError is raised, causing the request to 500
- Deprecate the DD_LOGGING_RATE_LIMIT variable in favor of the standard DD_TRACE_LOGGING_RATE for configuring the logging rate limit.
- sampler: removed bug causing sample_rate of 0 to be reset to 1, and raise ValueError instead of logging.
- starlette: unpatch calls correctly.
- flask: fix memory leak of sampled out traces.
- Fix CPU time and wall time profiling not ignoring the profiler tasks with gevent.

### Other Changes

- The default maximum CPU time used for the stack profiler (CPU time, wall time and exceptions profiling) has been decreased from 2% to 1%.

---

## v0.46.0

### Upgrade Notes

- The profiler will only load tags from the DD_TAGS environment variable once at start.

### Deprecation Notes

- flask: Use `HTTP Custom Error Codes <http-custom-error>` instead of `ddtrace.config.flask['extra_error_codes']`.

### New Features

- aiohttp: store request and response headers.
- bottle: store request and response headers.
- flask: store response headers.
- molten: store request headers.
- pyramid: store request and response headers.
- flask: store request and response headers when auto-instrumented.
- The <span class="title-ref">ddtrace.profiling.auto</span> module will warn users if gevent monkey patching is done after the profiler is auto-instrumented.
- The <span class="title-ref">Profiler</span> object can now be passed tags with the <span class="title-ref">tags</span> keyword argument.

### Bug Fixes

- dbapi: avoid type error with potential non-compliance in db libraries when setting tag for row count.
- django: add legacy resource format of <span class="title-ref">{handler}</span>.
- grpc: fix wrapper for streaming response to support libraries that call an internal method directly.
- sanic: use path parameter names instead of parameter values for the resource.
- The profiler won't deadlock on fork when gevent monkey patch is enabled.
- requests: fix TracedSession when patches are not applied.

---

## v0.45.0

### Prelude

Build and deploy Python 3.9 wheels for releases

### Upgrade Notes

- Context.get() has been removed and the functionality has been rolled into Context.close_span().
- Tracer.record() has similarly been removed as it is no longer useful with Context.get() removed.
- The deprecated compatibility module <span class="title-ref">ddtrace.profile</span> has been removed.
- The profiler now uses the tracer configuration is no configuration is provided.

### Deprecation Notes

- The <span class="title-ref">pyddprofile</span> wrapper is deprecated. Use <span class="title-ref">DD_PROFILING_ENABLED=true ddtrace-run</span> instead.
- The profiler does not catch uncaught exception anymore.

### New Features

- botocore: added <span class="title-ref">distributed_tracing</span> configuration setting which is enabled by default.

- The ddtrace-run command now supports the following arguments:
  -h, --help -d, --debug enable debug mode (disabled by default) -i, --info print library info useful for debugging -p, --profiling enable profiling (disabled by default) -v, --version show program's version number and exit

  It now also has friendlier error messages when used incorrectly.

- Add functionality to call gevent.monkey.patch_all() with ddtrace-run by setting the environment variable DD_GEVENT_PATCH_ALL=true. This ensures that gevent patching is done as early as possible in the application.

- botocore: inject distributed tracing data to <span class="title-ref">ClientContext</span> to trace lambda invocations.

- botocore: inject tracing data to <span class="title-ref">MessageAttributes</span>.

- The profiler now tracks the running gevent Greenlet and store it as part of the CPU and wall time profiling information.

- The profiler is now able to upload profiles to the Datadog Agent by using a Unix Domain Socket.

- It is now possible to pass a <span class="title-ref">url</span> parameter to the <span class="title-ref">Profiler</span> to specify the Datadog agent location.

- The new memory profiler for Python is now enabled by default. This improves the profiler memory consumption and performance impact. It can still be disabled by setting <span class="title-ref">DD_PROFILING_MEMALLOC=0</span> as an environment variable.

- The profiler now uses the tracer configuration is no configuration is provided.

- pytest integration. This enables the [pytest](https://pytest.org) runner to trace test executions.

### Bug Fixes

- core: always reset the current_span in the context.
- django: Http404 exceptions will no longer be flagged as errors
- django: add safe guards for building http.url span tag.
- aiobotocore: set span error for 5xx status codes.
- elasticsearch: set span error for 5xx status codes.
- django, DRF, ASGI: fix span type for web request spans.
- Fixes span id tagging in lock profiling.
- Fix UDS upload for profiling not using the correct path.
- Fixed an issue in profiling exporting profiles twice when forking.
- core: fix race condition in TracerTagCollector.

### Other Changes

- Start-up logs are now disabled by default. To enable start-up logs use <span class="title-ref">DD_TRACE_STARTUP_LOGS=true</span> or <span class="title-ref">DD_TRACE_DEBUG=true</span>.

---

## v0.44.1

### Bug Fixes

- Fixes span id tagging in lock profiling.

---

## v0.44.0

### Prelude

Add support for Python 3.9

### New Features

- Store request headers in Flask integration.
- pyodbc integration. This enables the [pyodbc](https://github.com/mkleehammer/pyodbc) library to trace queries.
- starlette integration resource aggregation This aggregates endpoints to the starlette application resource that was accessed. It occurs by default but it is configurable through config.starlette\["aggregate_resources"\].
- The profiler now captures the traces information with the lock profiling.
- The Profiler instances now restart automatically in child process when the main program is forked. This only works for Python ≥ 3.7.

### Bug Fixes

- dbapi: add support for connection context manager usage
- django: check view before instrumenting MRO.
- core: use loose types when encoding.
- Patch pynamodb on import to prevent patching conflicts with gevent.
- tornado: handle when the current span is None in log_exception().

---

## 0.43.0 (5/10/2020)

- fix(django): avoid mixing str and non-str args for uri helper
- fix(asgi): tag 500-level responses as errors
- fix(asgi): set http status when exception raised
- fix(rediscluster): support rediscluster==2.1.0
- fix(asyncio): enable patch by default
- fix(asyncio): patch base event loop class
- fix(vertica): use strings in `__all__`
- feat(core): backport contextvars
- fix(sanic): fix patching for sanic async http server (#1659)
- fix(flask): make template patching idempotent
- fix(core): Do not rate limit log lines when in debug
- fix(profiling): Fix a potential deadlock on profiler restart after fork()

---

## 0.42.0 (14/09/2020)

- feat(django): add database_service_name config option
- feat: add global service name configuration for dbapi integrations
- fix(falcon): set span error for 5xx responses
- fix(core): always store span_type as str on span
- feat(pymongo): trace tcp connections
- fix(logging): cast span_id and trace_id as string when adding to the record.
- fix(gevent): patch ssl modules on import
- feat(core): add trace_utils module
- fix(core): expose http setting on global config
- feat(core): consolidate fork checks

---

## 0.41.2 (25/08/2020)

- Fix for an issue introduced by patching classes in the MRO of a Django View class (#1625).

---

## 0.41.1 (25/08/2020)

- reintroduce wrapt for patching Django view methods. ([#1622](https://github.com/DataDog/dd-trace-py/pull/1622))

---

## 0.41 (05/08/2020)

### Changes

- feat: add asgi integration (#1567)
- feat(profiling): reduce the default amount of sampling for memory/lock to 2% (#1586)
- fix(profiling/line2def): handle empty filename (#1585)
- fix(grpc): GRPC Channel Pin (#1582 -- thanks @munagekar)
- feat(core): make environment variables consistent with other languages (#1575)
- fix(profiling,gevent): fix race condition with periodic thread (#1569)
- fix(core): disable import hooks (#1563)
- feat(core): set tags from DD_TAGS (#1561)
- fix(profiling): lock Recorder on reset (#1560)
- feat(django): add option for using legacy resource format (#1551 -- thanks @tredzko, @jheld)
- feat(core): add startup logging (#1548)
- feat(core): add msgpack encoder (#1491)

### Full changeset

https://github.com/DataDog/dd-trace-py/compare/v0.40.0...v0.41.0


---


## 0.40.2 (25/08/2020)

- Fix for an issue introduced by patching classes in the MRO of a Django View class (#1625).

---


## 0.40.1 (25/08/2020)

- reintroduce wrapt for patching Django view methods. ([#1622](https://github.com/DataDog/dd-trace-py/pull/1622))

---

## 0.40 (17/07/2020)

# Upgrading to 0.40.0

This release includes performance improvements in the core library, updates profiling, and configuration changes to several integrations. This release also adds support for installing on Windows.

## grpc

* Use `ddtrace.config.grpc["service_name"]` to set service name reported by default for gRPC client instances. The ``DD_GRPC_SERVICE`` environment variable can also be used.

## redis

* Use `ddtrace.config.redis["service"]` to set the service name for the `redis` integration. The environment variable `DD_REDIS_SERVICE` can also be used.

## httplib

* To enable distributed tracing, use `ddtrace.config.httplib["distributed_tracing"]`. By default, distributed tracing for `httplib` is disabled.

# Changes

## Improvements

- fix(monkey): use lock on manual patched module add (#1479 -- thanks @uniq10)
- core: re-enable custom rng (#1474)
- core: rewrite queue (#1534)
- pin: make service optional (#1529)
- feat(ddtrace-run): allow to enable profiling (#1537)
- feat(profiling): enable flush on exit by default for Profiler (#1524)
- fix(grpc): compute service name dynamically (#1530)
- feat(redis): add global service configuration (#1515)
- feat(httplib): support distributed tracing (#1522 -- thanks @jirikuncar)
- refactor(profiling): hide Profiler._schedulers (#1523)
- feat(profiling): set Datadog-Container-Id when uploading profiles (#1520)
- feat(profiling/http): emit log message when server returns 400 (#1477)
- feat(profiling): validate API key format (#1459)

## Bug fixes

- fix(profiling): fix memory leak in Python 2 stack collector (#1568)
- fix(profiling): disable exception profiling on Windows (#1538)
- fix(profiling/stack): fix GIL switching (#1475)

## Full changeset

Read the [full changeset](https://github.com/DataDog/dd-trace-py/compare/v0.39.0...v0.40.0).

---

## 0.39.2 (25/08/2020)

- Fix for an issue introduced by patching classes in the MRO of a Django View class (#1625).

---

## 0.39.1 (25/08/2020)

- reintroduce wrapt for patching Django view methods. ([#1622](https://github.com/DataDog/dd-trace-py/pull/1622))

---

## 0.39 (11/06/2020)

### Deprecations

- The `decode()` method on our encoders located in `ddtrace.encoders` is scheduled to be removed in 0.40.

### Integrations

#### Django

- Add headers tracing configuration. This will enable headers on requests to be attached as tags on request spans. This can be done by using the `ddtrace.config` API like so: `config.django.http.trace_headers(["my-header-i-want-to-trace"])`. Thanks to @JoseKilo for contributing this feature!
- Fix for a bug where we didn't handle all cases for a template name. Thanks @sibsibsib!

#### Elasticsearch

- Fix for a bug that causes the tracer to crash if params is `None`.

#### grpc

- Fix handling `None` RpcMethodHandlers

### Tracer

- core: deprecate encoder decode()

### Profiling

- Now included by default with the tracing package
- Support for the `DD_ENV` and `DD_VERSION` environment variable configuration.
- A bunch of gevent fixes. See below for the details.

### OpenTracing

- Support for tracer interleaving between the Datadog tracer (used in integrations) and the OpenTracing tracer provided in the library.


## Full Change set

### Deprecations

- core: deprecate encoder decode() (#1496)

### Features

- docs: add changelog from github (#1503)
- feat(profiling): disable trace tracking in tracer by default (#1488)
- feat(profiling): allow to pass version to Profiler (#1478)
- feat(profiling): allow to pass env to Profiler (#1473)
- feat(profiling): install the profiling extra by default (#1463)
- feat(profiling): raise an error on start if endpoint is empty (#1460)
- feat(profiling): validate API key format (#1459)
- feat(profiling): track gevent greenlets (#1456)
- feat(profiling/pprof): export trace id as stack labels (#1454)
- feat(django): Implement headers tracing (#1443 -- thanks @JoseKilo)
- feat(profiling): allow to pass service_name to the Profiler object (#1440)
- feat(opentracing): support for tracer interleaving (#1394)

### Fixes

- fix(profiling): multi-threading/gevent issues with ThreadLinkSpan (#1485)
- refactor(profiling/recorder): remove filtering mechanism (#1482)
- fix(profiling/stack): lock _WeakSet in ThreadSpanLinks (#1469)
- span: changed finished attribute implementation (#1467)
- fix(grpc): RpcMethodHandler can be None (#1465)
- fix(elasticsearch): ensure params is a dict before urlencoding (#1449, #1451)
- fix(profiling): identify Python main thread properly with gevent (#1445)
- fix(django) handle different template view name types (#1441 -- thanks @sibsibsib)
- fix(profiling/periodic): make sure that a service cannot be started twice (#1439)
- fix(profiling): use gevent.monkey rather than private _threading module (#1438)
- fix(profiling): fix negative CPU time (#1437)
- fix(profiling/periodic): PERIODIC_THREAD_IDS race condition (#1435)

### Tests

- test: show 10 slowest tests (#1504)
- test(profiling): fix stress test (#1500)
- test(profiling): fix test_truncate random failure (#1498)
- test(profiling): fix test_collect_once random failure (#1497)
- test(profiling/http): fix fail cases (#1493)
- test(profiling): enable verbose + no capture (#1490)
- test(profiling): increase error tolerance (#1489)
- test(profiling): make stack stress test gevent compatible (#1486)
- tests: wait for uds server to start before using it (#1472)
- ci: update Python versions (#1446)

https://github.com/DataDog/dd-trace-py/compare/v0.38.2...v0.39.0

https://github.com/DataDog/dd-trace-py/milestone/57?closed=1

---


## 0.38.4 (25/08/2020)

- Fix for an issue introduced by patching classes in the MRO of a Django View class (#1625).

---

## 0.38.3 (25/08/2020)

- reintroduce wrapt for patching Django view methods. ([#1622](https://github.com/DataDog/dd-trace-py/pull/1622))

---

## 0.38.2 (11/06/2020)
This patch release disables span linkage by default in the profiler which was causing some threading lock up issues in gevent. See #1488 and #1485 for the details.

---

## 0.38.1 (28/05/2020)
# 0.38.1

This patch release includes 2 fixes:

- Fix span/trace id generation collisions when forking by reverting the changes we made to speed up id generation. (#1470)

- Force rebuilding of Cython files in setup.py. This will ensure that we build for the right Python
version. (#1468)
---

## 0.38.0 (21/05/2020)
# Upgrading to 0.38.0

## Integrations

### Celery
- Support for distributed tracing was added in #1194. It is default disabled but is easily enabled via `DD_CELERY_DISTRIBUTED_TRACING=true` or via the config API `ddtrace.config.celery['distributed_tracing'] = True`. Thanks @thieman!
- Analyzed span configuration was added to easily configure Celery spans to be analyzed. This can be done via the environment variable `DD_CELERY_ANALYTICS_ENABLED=true` or with the config API `ddtrace.config.celery['analytics_enabled'] = True`.

### Django
- A config option was added to allow enabling/disabling instrumenting middleware. It can be set with the environment variable `DD_DJANGO_INSTRUMENT_MIDDLEWARE=true|false` or via the config API `ddtrace.config.django['instrument_middleware'] = False # default is True`.


## Core
- Runtime ID tag support for traces and profiles. This will allow us to correlate traces and profiles generated by applications.

### OpenTracing
- Support for `active_span()` was added to our OpenTracing tracer.

### Profiling
- Storing of span id in profiling events which will enable linking between a trace and a profile in the product.

### Tracer
- `DD_TAGS` environment variable added to replace `DD_TRACE_GLOBAL_TAGS`.


# Changes

## New features
- opentracer: implement active_span (#1395)
- django: add config for instrumenting middleware (#1384)
- celery: Add analyzed span configuration option (#1383)
- Add runtime id tag support for traces & profiles (#1379)
- profiling: retry on upload error (#1376)
- tracer: Add DD_TAGS environment variable support (#1315)
- celery: Add distributed tracing (#1194 -- thanks @thieman)
- profiling: Store span ids in profiling events (#1043)


## Improvements
- monkey: add better error messages (#1430)
- Make hooks settings generic (#1428)
- internal: Change trace too large message to debug (#1403 -- thanks @ZStriker19)
- internal: Ensure queue is at or over max size before dropping (#1399)
- performance: improve span id generation (#1378)


## Bug fixes
- hooks: use log.error to log hook exceptions (#1436)
- writer: raise RuntimeError("threads can only be started once") (#1425 -- thanks @YasuoSasaki)
- settings: pass the `memodict` argument to subcall to deepcopy (#1401)
- profiling: correct the scheduler sleep time based on exporter time (#1386)
- integration config: copy and deepcopy implementations (#1381)
- utils: do not expose deepmerge function (#1375)


## Documentation
- Updated to pypi advance usage docs (#1402)


## Testing
- update tests to latest versions of libraries (#1434, #1433, #1432, #1424, #1423, #1422, #1421, #1420, #1419, #1418, #1417, #1416, #1412, #1411, #1410, #1409, #1408, #1407, #1406, #1405)
- circleci: remove unused busybox (#1426)

---

## 0.37.3 (25/08/2020)

- Fix for an issue introduced by patching classes in the MRO of a Django View class (#1625).

---

## 0.37.2 (25/08/2020)

- reintroduce wrapt for patching Django view methods. ([#1622](https://github.com/DataDog/dd-trace-py/pull/1622))


---

## 0.37.1 (15/05/2020)
# 0.37.1

This patch release includes fixes for install problems with Alpine Linux as well as for a bug with tag encoding in the profiler.

## Fixes

- fix(profiling/http): make sure tags are UTF-8 encoded (#1393)
- fix(profiling): allow to build on Alpine Linux (#1391)
- fix: don't allow package version to be `None` (#1380)
---

## 0.37.0 (27/04/2020)
# Upgrading to 0.37.0

This release introduces mainly bug fixes as well as some new configuration options for the profiling library.

## Profiler
New environment variables have been added to allow you to easily configure and describe your application in Datadog.

- `DD_SITE`: Specify which site to use for uploading profiles. Set to ``datadoghq.eu`` to use EU site.
- `DD_API_KEY`:  an alias to `DD_PROFILING_API_KEY`.
- `DD_ENV`:  the environment in which your application is running. eg: prod, staging
- `DD_VERSION`: the version of your application. eg: 1.2.3, 6c44da20, 2020.02.13
- `DD_SERVICE`: the service which your application represents.


# Changes

## Bug fixes
- tracer: stop previous writer if a new one is created (#1356)
- Fix task context management for asyncio in Python <3.7 (#1353)
- fix(profiling): pthread_t is defined as unsigned long, not int (#1347)
- span: handle non-string tag keys (#1345)
- fix(profiling): use formats.asbool to convert bool from env (#1342)
- fix: avoid context deadlock with logs injection enabled (#1338 -- thanks @zhammer)
- fix: make C extensions mandatory (#1333)
- fix(profiling): allow to override options after load (#1332)
- fix(profiling): ignore failure on shutdown (#1327)
- logging: fix docs typo (#1323)

## Integrations

- Add config to omit `django.user.name` tag from request root span (#1361 -- thanks @sebcoetzee)
- Update error event handler name within SQLAlchemy engine (#1324 -- thanks @RobertTownley)
- docs(opentracing): add celery example (#1329)


## Core

- refactor(tracer): remove property for Tracer.context_provider (#1371)
- writer: allow configuration of queue maxsize via env var (#1364)
- feat(profiling): replace http_client by urllib for uploading (#1359)
- feat(profiling): allow to pass service_name to HTTP exporter (#1358)
- Updates configuration docs (#1360 -- thanks @sburns)
- feat(profiling): add the pip install when recompilation is needed (#1334)
- tracer: support tracing across `fork()` (#1331)
- Allow Profiler to finish upload data in the background when stopped (#1322)


## Tests
- test(profiling): check for thread presence rather than number of threads (#1357)
- aiobotocore: pin to <1.0 (#1330)
- ci: allow to use latest pytest version (#1326)
- fix(tests/profiling): use a string with setenv, not an int (#1321)

---

## 0.36.3 (25/08/2020)

- Fix for an issue introduced by patching classes in the MRO of a Django View class (#1625).

---

## 0.36.2 (25/08/2020)

- reintroduce wrapt for patching Django view methods. ([#1622](https://github.com/DataDog/dd-trace-py/pull/1622))

---

## 0.36.1 (08/04/2020)
## Changes

This patch release addresses an issue when debug logging is enabled:

* fix: avoid context deadlock with logs injection enabled (#1338 -- thanks @zhammer)

### Changeset

Read the [full changeset](https://github.com/DataDog/dd-trace-py/compare/v0.36.0...v0.36.1).
---

## 0.36.0 (01/04/2020)
# Upgrading to 0.36.0

This release includes support for setting global application tags which will help Datadog better correlate your Python application traces and logs with other services in your infrastructure.

By providing the following settings, `ddtrace` will tag your application's traces and logs appropriately:

- `DD_ENV` environment variable or `ddtrace.config.env`: the environment in which your application is running. eg: `prod`, `staging`.
- `DD_VERSION` environment variable or `ddtrace.config.version`: the version of your application. eg: `1.2.3`, `6c44da20`, `2020.02.13`
- `DD_SERVICE` environment variable or `ddtrace.config.service`: the service which your application represents.

In you are using our logging integration manually, please update your formatter to also include the `dd.env`, `dd.service` and `dd.version` attributes as well. See our docs on [Logs Injection](http://pypi.datadoghq.com/trace/docs/advanced_usage.html?highlight=injection#logs-injection) for more details.

## Profiling
If you are using the profiler, please note that `ddtrace.profile` has been renamed to `ddtrace.profiling`.

# Changes

## Core

- core: Add support for DD_ENV (#1240)
- core: Add support for DD_VERSION (#1222)
- core: Add support for DD_SERVICE (#1280, #1292, #1294, #1296, #1297)
- inject dd.service, dd.env, and dd.version into logs (#1270)
- Log exporter support (#1276)
- chore: update wrapt to `1.12.1` (#1283)
- Update _dd.measured tag support (#1302)
- feat(tracer): deprecate global excepthook (#1307)


## Integrations

- guard against missing botocore response metadata (#1264 -- thanks @zhammer)
- integrations: prioritize DD_SERVICE (#1298)


## Profiler
- refactor: rename ddtrace.profile to ddtrace.profiling (#1289)
- fix(profiling): fix Lock issue when stored in a class attribute (#1301)
- feat(profiling): expose the Profiler object directly in ddtrace.profiling (#1303)
- fix(tests/profiling): use a string with setenv, not a int (#1321)
- fix(profiling/http): converts nanoseconds timestamp to seconds (#1325)

## Opentracing

- Add uds_path to ddtrace.opentracer.Tracer (#1275 -- thanks @worldwise001)


## Documentation
- fix import for profiling docs (#1271)
- fix profiler example and more details about API usage (#1284)
- Fixed typos in ddtrace.contrib.django docs (#1286 -- thanks @sergeykolosov)
- Fix tiny typo in Issue template (#1288)
- Typo in readme (#1300 -- thanks @Holek)


## Testing and tooling
- Check profiler accuracy (#1260)
- chore(ci): fix flake8 and pin pytest and readme_renderer (#1278)
- fix(tests,profile): do not test the number of locking events (#1282)
- fix: do not build wheels on Python 3.4 + run test buildin wheels in the CI (#1287)
- fix(tests,profiling): correct number of frames handling (#1290)
- fix(tests, opentracer): flaky threading test (#1293)
- build: use latest manylinux images (#1305)
- feat(wheels): update to manylinux2010 (#1308)

---

## 0.35.2 (25/08/2020)

- Fix for an issue introduced by patching classes in the MRO of a Django View class (#1625).

---

## 0.35.1 (25/08/2020)

- reintroduce wrapt for patching Django view methods. ([#1622](https://github.com/DataDog/dd-trace-py/pull/1622))

---

## 0.35.0 (13/03/2020)
## Upgrading to 0.35.0

This release adds:
- A Python profiler
- New hook registry for patching on import
- `botocore` support for `RequestId`
- Support `aiobotocore>=0.11.0`
- Support `rediscluster==2.0.0`
- Documentation for uWSGI
- Python 3.8 support

## Changes

### Core

* internal: Add import patching and import hook registry (#981)
* core: Add logs injection setting to Config (#1258)

### Integrations

* fix(aiobotocore): add support for aiobotocore>=0.11.0 (#1268)
* botocore - support tag for AWS RequestId (#1248 -- thanks @someboredkiddo)
* rediscluster: Add support for v2.0.0 (#1225)
* Use DATADOG_SERVICE_NAME as default tornado name (#1257 -- thanks @zhammer)

### Profiler

* Import profiling library (#1203)

### Documentation

* Django is automatically instrumented now (#1269 -- thanks @awiddersheim)
* docs: basic uWSGI section (#1251 -- thanks @MikeTarkington)
* fix doc for migrate from ddtrace<=0.33.0 (#1236 -- thanks @martbln)

### Testing and tooling

* ci: use medium resource class (#1266)
* fix(ci): use machine executor for deploy jobs (#1261, #1265)
* ci: improve tooling for building and pushing wheels (#1256, #1254, #1253, #1252)
* fix: local docs (#1250)
* chore(ci): use system Python version for flake8 and black target #1245)
* ci(tox): leverage tox factor to simplify setenv directives (#1244)
* fix(ci): remove virtualenv<20 limitation (#1242)
* refactor: use tox flavor to specify Celery usedevelop setting (#1238)
* ci: make sure we install cython for deploy_dev (#1232)
* ci: requires virtualenv < 20 (#1228)
* fix(tests): do not use numeric value for errno (#1226)
* fix(docs): s3 deploy requires rebuild of docs (#1223)
* fix(tests): use encoder decode in tests (#1221)
* fix(encoding): always return bytes when decoding (#1220)
* fix(tox): do not skip install for docs (#1218)
* add Python 3.8 support (#1098)

### Changeset

Read the [full changeset](https://github.com/DataDog/dd-trace-py/compare/v0.34.1...v0.35.0).
---

## 0.34.2 (25/08/2020)

- Fix for an issue introduced by patching classes in the MRO of a Django View class (#1625).

---

## 0.34.1 (09/03/2020)
## Changes

This patch release addresses issues with the new Django integration introduced in 0.34.0:

* fix(django): handle disallowed hosts (#1235)
* fix(django): patch staticmethods in views (#1246)
* docs(django): enabling automatically and manually (#1249)

### Changeset

Read the [full changeset](https://github.com/DataDog/dd-trace-py/compare/v0.34.0...v0.34.1).
---

## 0.34.0 (21/02/2020)
## Upgrading to 0.34.0

This release adds a new integration for Django. The goal of this effort was to make the Django integration more consistent with our other integrations, simplifying configuration and patching. See the [Django documentation](https://ddtrace.readthedocs.io/en/latest/integrations.html#django) for details on how to get started with the integration. For existing Django applications, be sure to consult the [migration section](https://ddtrace.readthedocs.io/en/v0.50.3/integrations.html#migration-from-ddtrace-0-33-0) of the documentation.

While we are now vendoring `psutil`, `msgpack` will no longer be vendored and instead specified as a requirement.

Finally, improvements have been made to the testing and continuous integration.

## Changes

### Core

* Unvendor msgpack (#1199, #1216, #1202)
* Vendor psutil (#1160)
* Update get_env to support any number of parts (#1208)
* Set _dd.measured tag on integration spans (#1196)
* Start writer thread as late as possible (#1193)
* Refactor setup.py c-extension building (#1191)

### Integrations

* New Django Integration (#1161, #1197)

### Testing and tooling

* CircleCI updates (#1213, #1212, #1210, #1209)
* Tox updates (#1214, #1207, #1206, #1205, #1204, #1201, #1200)
* Black updates (#1190, #1188, #1187, #1185)
* Fix botocore tests on py3.4 (#1189)


### Changeset

Read the [full changeset](https://github.com/DataDog/dd-trace-py/compare/v0.33.0...v0.34.0).
---

## 0.33.0 (23/01/2020)
## Upgrading to 0.33.0

This release introduces setting numeric tags as metrics, addresses a regression in Python 3 performance, and introduces a dual license.

## Changes

### Core

* Prefer random.getrandbits on Python 3+, fall back to urandom implementation on 2 (#1183 -- thanks @thieman)
* Set numeric tags on `Span.metrics` instead of `Span.meta` (#1169, #1182)
* Update default sampler to new `DatadogSampler` (#1172, #1166)
* Safely deprecate `ext` type constants (#1165)

### Tooling

* Fix botocore tests (#1177)

### Documentation

* Add Dual License (#1181)
* Improve `tracer.trace` docs (#1180 -- thanks @adamchainz)
---

## 0.32.1 (09/01/2020)
## Changes

This patch release addresses an issue with installation:

* use environment markers for install requirements (#1174  -- thanks @JBKahn, #1175)

### Changeset

Read the [full changeset](https://github.com/DataDog/dd-trace-py/compare/v0.32.0...v0.32.1).
---

## 0.32.2 (10/01/2020)
## Changes

This patch release addresses an issue with installation:

* add funcsigs backport to install (#1176)

### Changeset

Read the [full changeset](https://github.com/DataDog/dd-trace-py/compare/v0.32.1...v0.32.2).
---

## 0.32.0 (08/01/2020)
## Upgrading to 0.32.0

This release adds support for dogpile.cache, fixes an issue with the bottle integration, addresses issues with CI, and makes several improvements to the core library.

## Changes

### Core

- Deprecating app type (#1144, #1162)
- Refactor span types (#1150)
- Use debtcollector (#1152, #1147)
- Change DatadogSampler defaults (#1151)
- Initial black formatting (#1137, #1141)
- Health metrics improvements (#1135, #1134, #1131)

### Integrations

- Add support for dogpile.cache (#1123 -- thanks @goodspark)

### Bug fixes

- Bottle: fix status code for error responses (#1158)

### Tooling

- Improve flake8 checks (#1132)
- Pin multidict dependency for aiobotocore02 tests (#1145 -- thanks @codeboten)
- Fixing sqlalchemy test failures (#1138 -- thanks @codeboten)
- Remove unneeded tox dependencies (#1124)
---

## 0.31.0 (15/11/2019)
## Upgrading to 0.31.0

This release addresses issues with the gRPC, Celery, Elasticsearch integrations. In addition, there are internal improvements to how timing for spans is being handled.

## Changes

### Integrations

- celery: use strongrefs for celery signals (#1122) fixes #1011
- elasticsearch: Add support for elasticsearch6 module (#1089)
- grpc: improve handling exceptions (#1117, #1119) and use callbacks to avoid waits (#1097)
- opentracing: fix for compatibility tags (#1096 -- thanks @marshallbrekka)

### Core and Internal

- core: replace time.time by monotonic clock (#1109)
- core: rewrite agent writer on new process (#1106)
- core: add support for dogstatsd unix socket (#1101)
- core: always set rate limit metric (#1060)
- internal: fix setting analytics sample rate of None (#1120)
- internal: initial work on tracer health metrics (#1130, #1129, #1127, #1125)
- internal: use args for LogRecord when logging (#1116 -- thanks @karolinepauls)
- span: use ns time (#1113, #1112, #1105, #964)
- tracer: allow to override agent URL with a env var (#1054)

### Documentation

- docs: add a GitHub issue template (#1118)
- Remove extra import from tracer get_call_context code snippet (#1041)

Read the [full changeset](https://github.com/DataDog/dd-trace-py/compare/v0.30.2...v0.31.0) and the [release milestone](https://github.com/DataDog/dd-trace-py/milestone/47?closed=1).
---

## 0.30.2 (21/10/2019)
## Changes

This bug fix release introduces a fix for the agent writer that would cause traces to not be successfully flushed when the process forks.

Whenever we detect that we are in a new process (`os.getpid()` changes) we create a new queue to push finished traces into for flushing. In the previous version of the tracer (`v0.29.x`) we would also recreate the background thread that would read from this queue to ensure that we 1) had one background worker per-process and 2) had an updated reference to the new queue we created.

In the process of simplifying the code for the agent writer in `v0.30.0` we kept the code to recreate the queue, but didn't fully replicate the behavior for recreating the background thread. This meant that whenever the process was forked the background thread would maintain a reference to the old queue object and therefore be unable to pull traces from the queue we were pushing them into causing traces to get stuck in memory in the new queue (since no one was pulling from it).

With these changes we are recreating the entire background worker whenever the process is forked. This will cause us to once again create a new queue and new background thread for flushing finished traces.

### Core and Internal

* core: rewrite agent writer on new process (#1106)
* grpc: use callbacks to avoid waits (#1097)

### Changeset

Read the [full changeset](https://github.com/DataDog/dd-trace-py/compare/v0.30.1...v0.30.2).
---

## 0.30.1 (11/10/2019)
## Changes

### Core and Internal

* writer: disable `excepthook` metric by default (#1095)
* writer: send statistics less often and disable by default (#1094)

### Changeset

Read the [full changeset](https://github.com/DataDog/dd-trace-py/compare/v0.30.0...v0.30.1) and the [release milestone](https://github.com/DataDog/dd-trace-py/milestone/48?closed=1).
---

## 0.30.0 (11/10/2019)
## Upgrading to 0.30.0

In addition to resolving several integration related issues, this release improves critical core components for tracing and runtime metrics.

## Changes

### Core and Internal

* core: ensure we cast sample rate to a float (#1072)
* core: add https support (#1055 -- thanks @raylu)
* core: tag sampling decision (#1045)
* internal: allow to ignore certain field when computing object size (#1087)
* internal: enable `rediscluster` by default (#1084)
* internal: remove unused slot (#1081)
* internal: fix iteration on slot class if attribute is unset (#1080)
* internal: add platform tags as default for runtime metrics (#1078)
* internal: add rate limit effective sample rate (#1046)
* runtime: add lang and tracer_version tags to runtime metrics (#1069)
* runtime: flush writer stats to dogstatsd (#1068)
* runtime: fix gc0 test (#1067)
* runtime: batch statsd flushes (#1063)
* runtime: add tracer env tag to runtime metrics (#1051)
* tracer: fix configure(collect_metrics) argument (#1066)
* tracer: count the number of unhandled exception via dogstatsd (#1077)
* tracer: grab the env tag from the tags, not a special var (#1070)
* tracer: expose finished attribute (#1058)
* tracer: remove tracer property function (#1042)
* writer: add memory size statistics to the queue (#1071)
* writer: add statistics to `Q` (#1065)

### Integrations

* aiohttp: handle 5XX responses as errors (#1082)
* bottle: handle 5XX responses as errors  (#1083)
* cassandra: handle batched bound statements in python3 (#1062 -- thanks @jdost)
* consul: add instrumentation for consul (#1048 -- thanks @phil-dd)
* consul: use consistent span name (#1053 -- thanks @phil-dd)
* grpc: fix channel interceptors (#1050)
* httplib: make docs consistent with implementation (#1049)
* tornado: code snippet fix in documentation (#1047)

### Changeset

Read the [full changeset](https://github.com/DataDog/dd-trace-py/compare/v0.29.0...v0.30.0) and the [release milestone](https://github.com/DataDog/dd-trace-py/milestone/46?closed=1).
---

## 0.29.0 (05/09/2019)
## Upgrading to 0.29.0

This release introduces a new contextvars-based context manager in Python 3.7 and adds support for Tornado 5 and 6 with Python 3.7. In addition, the release includes several updates for our Django integration.

## Changes

### Core

[internal] Add generic rate limiter (#1029)
[internal] Add support for contextvars to tracer in py37 (#990)
[internal] Vendor monotonic package (#1026)
[dev] Update span test utils (#1028)
[dev] Allow extra args to scripts/run-tox-scenario (#1027)
[dev] Remove unused circle env vars for release (#1016)

### Integrations

[tornado] minor documentation fix (#1038)
[tornado] document overriding on_finish and log_exception (#1037)
[tornado] Add support for Tornado 5 and 6 with Python 3.7 (#1034)
[pymongo] Add support for PyMongo 3.9 (#1023)
[django] enable distributed tracing by default (#1031)
[django] Create test for empty middleware (#1022 -- thanks @ryanwilsonperkin)
[django] Patch DBs in django app config (#1019 -- thanks @JBKahn)
[django] Setup pytest-django (#995)

Read the [full changeset](https://github.com/DataDog/dd-trace-py/compare/v0.28.0...v0.29.0) and the [release milestone](https://github.com/DataDog/dd-trace-py/milestone/45?closed=1).
---

## 0.28.0 (16/08/2019)
## Upgrading to 0.28.0

This release introduces container tagging and adds support for gRPC server.

## Changes

### Integrations

* [grpc] Add support for GRPC server (#960)
* [django] Only set sample rate if rate is set (#1009)
* [django] Update how we get the http.url (#1010)
* [django] Improve Django docs (#1002 -- thanks @adamchainz)
* [pylibmc] Fix client when tracer is disabled (#1004)

### Core

* [core] Parse and send container id with payloads to the agent (#1007)
* [internal] Change log from exception to debug (#1013)
* documentation bugfix (#1017)
* Add back release:wheel (#1015)
* [tests] Adding in helpful default packages (#1008)
* [dev] Map .git into ddtest for setuptools_scm (#1006)
* Use setuptools_scm to handle version numbers (#999)
* Use Python 3 for test_build job (#994)
* writer: fix deprecated log.warn use (#993 -- thanks @deterralba)
* Upload wheels on release (#989)

Read the [full changeset](https://github.com/DataDog/dd-trace-py/compare/v0.27.1...v0.28.0) and the [release milestone](https://github.com/DataDog/dd-trace-py/milestone/44?closed=1).
---

## 0.27.1 (25/07/2019)
# Upgrading to 0.27.1

This patch release includes performance fix which is highly recommended for anyone currently using 0.27.0.

# Changes

* 0.27 Performance Fix #1000

Read the [full changeset](https://github.com/DataDog/dd-trace-py/compare/v0.27.0...v0.27.1)
---

## 0.27.0 (12/07/2019)
## Upgrading to 0.27.0

This release introduces improvements to the trace writer. In addition, the release fixes some issues with integrations.

## Changes

### Core

* api: implement __str__ (#980)
* API: add Unix Domain Socket connection support (#975)
* [core] Remove references to runtime-id (#971)
* sampler: rewrite RateByServiceSampler without using Lock (#959)
* Handle HTTP timeout in API writer (#955)
* payload: raise PayloadFull on full payload (#941)

### Integrations

* [pymongo] Support newer msg requests (#985)
* pymongo: Add missing 2013 opcode (#961)
* Refs #983 - Make AIOTracedCursor an async generator  (#984 -- thanks @ewjoachim)
* Fix a typo in AIOTracedCursor docstring (#982 -- thanks @ewjoachim)
* [sqlalchemy] Only set sample rate if configured (#978)

### Documentation

* LICENSE: Fix copyright holder notice (#977 -- thanks @underyx)

Read the [full changeset](https://github.com/DataDog/dd-trace-py/compare/v0.26.0...v0.27.0) and the [release milestone](https://github.com/DataDog/dd-trace-py/milestone/43?closed=1).
---

## 0.26.0 (05/06/2019)
## Upgrading to 0.26.0

This release introduces several core improvements and continues addressing pain points in our tooling and testing.

## Changes

### Core

* Add a PeriodicWorker base class for periodic tasks (#934)
* Fix runtime workers not flushing to Dogstatsd (#939)
* api: simplify _put codepath (#956)
* make psutil requirement more accurate (#949 -- thanks @chrono)
* writer: log a message when a trace is dropped (#942)
* span: use system random source to generate span id (#940)
* [core] Add config to set hostname tag on trace root span (#938)

### Integrations

* Support keyword 'target' parameter when wrapping GRPC channels (#946 -- thanks @asnr)
* Record HTTP status code correctly when using abort() with Bottle (#943 -- thanks @equake)
* boto: add support for Python 3.5+ (#930)

### Documentation

* fix documentation for current_root_span (#950 -- thanks @chrono)

### Tooling

* Run flake8 with Python 3 (#957)
* tox: fix ignore path for integrations (#954)
* Remove mention of -dev branch in CircleCI (#931)

### Testing

* [tests] Add benchmarks (#952)
* [tests] increase deviation for sampler by service test (#948)
* [tests] Fix thread synchronization (#947)
* [tests] fix brittle deviation test for tracer (#945)
* [tests] fix threading synchronization to opentracer test (#944
* [pyramid] Fix dotted name for autopatched config test (#932)
* tests: always skip sdist, use develop mode (#928)

Read the [full changeset](https://github.com/DataDog/dd-trace-py/compare/v0.25.0...v0.26.0) and the [release milestone](https://github.com/DataDog/dd-trace-py/milestone/42?closed=1).
---

## 0.25.0 (07/05/2019)
## Upgrading to 0.25.0

This release includes several core improvements and addresses pain points in our testing/CI. The release also adds a new integration for Algolia Search.

## Changes

### Improvements

- Type cast port number to avoid surprise unicode type (#892 -- thanks @tancnle)
- Add support for Python 3.7 (#864)
- [writer] Enhance Q implementation with a wait based one (#862)
- [core] Add Span 'manual.keep' and 'manual.drop' tag support (#849)
- [core] Vendor msgpack dependency (#848)
- Fix http.url tag inconsistency (#899)
- aiohttp: do not set query string in http.url tag (#923)
- tornado: do not include query string in the http.url tag (#922)
- bottle: fix query string embedded in URL (#921)
- django: remove query string from http.url tag (#920)

### Integrations

- Implement algolia search (#894)

### Tooling

- [dev/tooling] Enforce single quote strings (#884)
- [tests] Leverage tox environment listing to simplify CircleCI tox target list (#882)

### Testing

- tests/tornado: enhance `test_concurrent_requests` (#915)
- doc: disable fixed sidebar (#906)
- [opentracer] Refactor time usage (#902)
- [opentracer] Fix flaky test based on sleep (#901)
- [internal] Add and use RuntimeWorker.join() to remove race condition in testing (#887)
---

## 0.24.0 (15/04/2019)
## Upgrading to 0.24.0

This release introduces a new feature (disabled by default), supports new versions of integrations and improves our testing and tooling.

## Changes

### Improvements

- [core] Enable requests integration by default (#879)
- [core] Fix logging with unset DATADOG_PATCH_MODULES (#872)
- [core] Use DEBUG log level for RateSampler initialization (#861 -- thanks @bmurphey)
- [core] Guard against when there is no current call context (#852)
- [core] Collect run-time metrics (#819)

### Integrations

- [mysql] Remove mysql-connector 2.1 support (#866)
- [aiobotocore] Add support for versions up to 0.10.0 (#865)

### Tooling

- [dev/tooling] Update flake8 to 3.7 branch (#856)
- [dev/tooling] Add script to build wheels (#853)
- [ci] Use tox.ini checksum to update cache (#850)

### Testing

- [tests] Use a macro to persist result to workspace in CircleCI (#880)
- [tests] add psycopg2 2.8 support (#878)
- [aiohttp] Fix race condition in testing (#877)
- [docs] Remove confusing testing instructions from README (#874)
- [tests] Add support for aiohttp up to 3.5 (#873)
- Remove useless __future__ imports (#871)
- [testing] Remove nose usage (#870)
- [tests] Add support for pytest4 (#869)
- [tests] Add testing for Celery 4.3 (#868)
- [tests] Enable integration tests in docker-compose environment (#863)
- [tests] Do not test celery 4.2 with Kombu 4.4 (#858)
- [tests] Fix ddtrace sitecustomize negative test (#857)
- [tests] Use spotify cassandra image for tests (#855)
- [tests] Fix requests gevent tests (#854)
---

## 0.23.0 (19/03/2019)
## Upgrading to 0.23.0

With this release we are introducing a new configuration system across integrations to generate APM events for [Trace Search & Analytics](https://docs.datadoghq.com/tracing/visualization/search/). The other core changes are the beginnings of a new approach to address issues with tracer loads and improve debugging.

## Changes

### Improvements

* Trace search client configuration (#828)
* [core] fix wrapt wrappers sources (#836)
* [core] Add Payload class helper (#834)
* [internal] Add rate limited logger (#822)

### Bugs

* Fix for broken celery tests (#839 -- thanks @JackWink)

Read the [full changeset](https://github.com/DataDog/dd-trace-py/compare/v0.22.0...v0.23.0) and the [release milestone](https://github.com/DataDog/dd-trace-py/milestone/39?closed=1).
---

## 0.22.0 (01/03/2019)
## Upgrading to 0.22.0

This release contains a few improvements for not marking a Celery task as an error if it is an expected and allowed exception, for propagating synthetics origin header, and to vendor our `six` and `wrapt` dependencies.

## Changes
### Improvements
- [celery] Don't mark expected failures as errors (#820 -- thanks @sciyoshi)
- [core] Propagate x-datadog-origin (#821)
- [core] vendor wrapt and six dependencies (#755)

Read the [full changeset](https://github.com/DataDog/dd-trace-py/compare/v0.21.1...v0.22.0) and the [release milestone](https://github.com/DataDog/dd-trace-py/milestone/36?closed=1).

---

## 0.21.1 (21/02/2019)
## Upgrading to 0.21.1

This is a bug fix release that requires no changes to your code.

Included in this release is a fix for some database cursors where we would force `Cursor.execute` and `Cursor.executemany` to return a cursor instead of the originally intended output. This caused an issue specifically with MySQL libraries which tried to return the row count and we were returning a cursor instead.

## Changes
### Bugs
* [core] Patch logging earlier for ddtrace-run (#832)
* [dbapi2] Fix dbapi2 execute/executemany return value (#830 )
* [core] Use case-insensitive comparison of header names during extract (#826 -- thanks @defanator)

Read the [full changeset](https://github.com/DataDog/dd-trace-py/compare/v0.21.0...v0.21.1) and the [release milestone](https://github.com/DataDog/dd-trace-py/milestone/38?closed=1).

---

## 0.21.0 (19/02/2019)
## Upgrading to 0.21.0

With this release we are moving distributed tracing settings to be enabled by default. This change means that you no longer need to explicitly enable distributed tracing for any integration.

## Changes
### Improvements
- Enable distributed tracing by default (#818)
  - aiohttp
  - bottle
  - flask
  - molten
  - pylons
  - pyramid
  - requests
  - tornado
- [testing] Ensure consistent use of override_config and override_env (#815)
- [core] Break up ddtrace.settings into sub-modules (#814)
- [tests] Simplify elasticsearch CI test commands (#813)
- [core] Remove sending of service info (#811)
- [core] Add import hook module (#769)

Read the [full changeset](https://github.com/DataDog/dd-trace-py/compare/v0.20.4...v0.21) and the [release milestone](https://github.com/DataDog/dd-trace-py/milestone/35?closed=1).
---

## 0.20.4 (08/02/2019)
## Upgrading to 0.20.4

This is a bug fix release, no code changes are required.

In this release we have fixed a bug that caused some configuration values to not get updated when set.

## Changes
### Bug fixes
* [bug] Integration config keys not being updated (#816)

Read the [full changeset](https://github.com/DataDog/dd-trace-py/compare/v0.20.3...v0.20.4) and the [release milestone](https://github.com/DataDog/dd-trace-py/milestone/37?closed=1).

---

## 0.20.3 (04/02/2019)
## Upgrading to 0.20.3

This is a bug fix release that requires no changes.

This release includes a fix for context propagation with `futures`. Under the right conditions we could incorrectly share a trace context between multiple `futures` threads which result in multiple traces being joined together in one.

## Changes
### Bug fixes
* [core] Allow futures to skip creating new context if one doesn't exist (#806)

Read the [full changeset](https://github.com/DataDog/dd-trace-py/compare/v0.20.2...v0.20.3) and the [release milestone](https://github.com/DataDog/dd-trace-py/milestone/37?closed=1).
---

## 0.20.2 (29/01/2019)
## Upgrading to 0.20.2

No changes are needed to upgrade to `0.20.2`.

This big fix release includes changes to ensure we properly read the HTTP response body from the trace agent before we close the HTTP connection.

## Changes
### Bug fixes

- [core] Call HTTPResponse.read() before HTTPConnection.close() (#800)

### Improvements
- [tests] limit grpcio version to >=1.8.0,<1.18.0 (#802)
- [tools] Add confirmation to 'rake pypi:release' task (#791 )

Read the [full changeset](https://github.com/DataDog/dd-trace-py/compare/v0.20.1...v0.20.2) and the [release milestone](https://github.com/DataDog/dd-trace-py/milestone/36?closed=1).
---

## 0.20.1 (17/01/2019)
## Upgrading to 0.20.1

No changes are needed to upgrade

## Changes
### Bug fixes
[celery] Ensure `celery.run` span is closed when task is retried (#787)

Read the [full changeset](https://github.com/DataDog/dd-trace-py/compare/v0.20.0...v0.20.1) and the [release milestone](https://github.com/DataDog/dd-trace-py/milestone/36?closed=1).
---

## 0.20.0 (09/01/2019)
# Upgrading to 0.20.0

We have added support for logs injection to the tracer. If you are already using `ddtrace-run`, the integration can be enabled with setting the environment variable `DD_LOGS_INJECTION=true`. The default behavior once logs injection is enabled is to have trace information inserted into all log entries. If you prefer more customization, you can manually instrument and configure a log formatter with the tracer information.

# Changes

## New Integrations

* [mako] Add Mako integration (#779 -- thanks @wklken)

## Enhancements

* [core] Tracer and logs integration (#777)

Read the [full changeset](https://github.com/DataDog/dd-trace-py/compare/v0.19.0...v0.20.0) and the [release milestone](https://github.com/DataDog/dd-trace-py/milestone/34?closed=1).
---

## 0.19.0 (28/12/2018)
## Upgrading to 0.19.0

With `0.19.0` we have decided to disable the tracing of `dbapi2` `fetchone()`/`fetchmany()`/`fetchall()` methods by default.

This change effects all integrations which rely on the `dbapi2` API, including `psycopg2`, `mysql`, `mysqldb`, `pymysql`, and `sqlite3`.

We have introduced this change to reduce the noise added to traces from having these methods (mostly `fetchone()`) traced by default.

With `fetchone()` enabled the traces received can get very large for large result sets, the resulting traces either become difficult to read or become too large causing issues when flushing to the trace agent, potentially causing traces to be dropped.

To re-enable the tracing of these methods you can either configure via the environment variable `DD_DBAPI2_TRACE_FETCH_METHODS=true` or manually via:

```python
from ddtrace import config
config.dbapi2.trace_fetch_methods = True
```

## Changes
### Bugs
[dbapi2] disable fetchone/fetchmany/fetchall tracing by default (#780)
[opentracing] Fixing context provider imports for scope manager (#771 -- thanks @Maximilien-R)

### Enhancements
[tests] test python setup.py sdist and twine check on build (#782)
[core] Add API to configure Trace Search (#781)
[core] Enable priority sampling by default (#774)

Read the [full changeset](https://github.com/DataDog/dd-trace-py/compare/v0.18.0...v0.19.0) and the [release milestone](https://github.com/DataDog/dd-trace-py/milestone/32?closed=1).
---

## 0.18.0 (12/12/2018)
## New Integrations

* [molten] Add molten support (#685)

## Bug Fixes

* [aws] Blacklist arguments stored as tags (#761)
* [psycopg2] Fix composable query tracing (#736)

## Improvements

* [aiohttp] Add HTTP method to the root span resource (#652 -- thanks @k4nar)
* [aws]Flatten span tag names (#768)
* [opentracer] Set global tags (#764)
* [core] add six and replace custom compat functions (#751)
* [config] make IntegrationConfig an AttrDict (#742)
* [tests] remove unused monkey.py test file (#760)
* [tests] fix linting in test files (#752)
* [psycopg2] fix linting issues (#749)
* [tests] have most tests use pytest test runner (#748)
* [tests] Provide default implementation of patch test methods (#747)
* [tests] run flake8 on all test files (#745)
* [tests] Add patch mixin and base test case (#721)
* [tests] Add Subprocess TestCase (#720)

Read the [full changeset](https://github.com/DataDog/dd-trace-py/compare/v0.17.1...v0.18.0) and the [release milestone](https://github.com/DataDog/dd-trace-py/milestone/30?closed=1).
---

## 0.17.1 (05/12/2018)
This release includes the removal of service sending, this should resolve many of the 400s that are being returned from the Agent resulting in an unfriendly `ERROR` message and giving the impression that the tracer is failing. (#757)

## Improvements
- [core] Make writing services a no-op (#735)
- [tests] upgrade flake8 to 3.5.0 (#743)
- remove flake8 ignores and fix issues (#744)

Read the [full changeset](https://github.com/DataDog/dd-trace-py/compare/v0.17.0...v0.17.1) and the [release milestone](https://github.com/DataDog/dd-trace-py/milestone/31?closed=1).
---

## 0.17.0 (28/11/2018)
## New features
- [redis] add support for redis 3.0.0 (#716)
- [core] Allow DD_AGENT_HOST and DD_TRACE_AGENT_PORT env variables (#708)
- [core] Add global tracer tags (#702)
- [core] Trace http headers (#647)

## Improvements
- [docs] add Flask configuration documentation (#734)
- Add long_description to setup.py (#728)
- [tests] pin version of redis-py-cluster for 'tox -e wait' (#725)
- [requests] Add another split_by_domain test (#713)
- [docs] Add kombu references (#711)
- [ci] Use small circleci resource class for all jobs (#710)
- [requests] patch Session.send instead of Session.request (#707)
- [ci] reorganize CircleCI workflows (#705)
- [elasticsearch] add support for elasticsearch{1,2,5} packages (#701)
- [tests] add base test case classes and rewrite tracer tests (#689)
- [dbapi] Trace db fetch and session methods (#664)

## Bugfixes
- [elasticsearch] add alias for default _perform_request (#737)
- [tests] Pin pytest to 3.x.x and redis to 2.10.x for rediscluster (#727)
- [django] Use a set instead of list for cache_backends to avoid duplicates (#726 -- thanks @wenbochang)
- [tests] fix broken redis check (#722)
- [docs] Fix broken flask link (#712)
- [mongodb] Fix pymongo query metadata (#706)

Read the [full changeset](https://github.com/DataDog/dd-trace-py/compare/v0.16.0...v0.17.0) and the [release milestone](https://github.com/DataDog/dd-trace-py/milestone/29?closed=1).
---

## 0.16.0 (13/11/2018)
## New Integrations
* [jinja2] Add jinja2 integration (#649 -- thanks @mgu)
* [kombu] add Kombu integration (#515 -- thanks @tebriel)
* [grpc] Add grpc client support. (#641)
* [gevent] Support gevent 1.3 (#663)
* [flask] rewrite Flask integration (#667)

## Bug Fixes
* [mysqldb] Fix mysqldb monkey patch (#623 -- thanks @benjamin-lim)
* [requests] exclude basic auth from service name (#646 -- thanks @snopoke)

## Improvements
* [core] Add IntegrationConfig helper class (#684)
* [core] add support for integration span hooks (#679)
* [httplib, requests] Sanitize urls in span metadata (#688)
* [tests] ensure we are running tests.contrib.test_utils (#678)
* [celery] [bottle] Add span type information for celery and bottle. (#636)
* [ci] Reorganize autopatch test calls (#670)
* [core] initial support for partial flushes (#668)
* [django] Remove query from django db span's tag sql.query (#659)
* [tests] Make CI faster by disabling dist and install in autopatching tests (#654)
* [core] Trace http headers (#647)
* [django] Infer span resource name when internal error handler is used (#645)
* [elasticsearch] Make constant organization consistent with other integrations (#628)

Read the [full changeset](https://github.com/DataDog/dd-trace-py/compare/v0.15.0...v0.16.0) and the [release milestone](https://github.com/DataDog/dd-trace-py/milestone/28?closed=1).

---

## 0.15.0 (16/10/2018)
**New integrations**

- Add [rediscluster](https://pypi.org/project/redis-py-cluster/) integration (#533, #637)
- Add [Vertica](https://github.com/vertica/vertica-python) Integration (#634)

**Bug fixes**

- [django] Fix minimum Django version for user.is_authenticated property (#626 -- thanks @browniebroke)

**Improvements**

- [celery] Add retry reason metadata to spans (#630)
- [core] Update config to allow configuration before patching (#650)
- [core] Add Tracer API to retrieve the root Span (#625)
- [core] Fixed `HTTPConnection` leaking (#542 -- thanks @mackeyja92)
- [django] Allow Django cache to be seen as a different service. (#629)
- [gevent] Patch modules on first import (#632)
- [gevent] Add support for gevent.pool.Pool and gevent.pool.Group (#600)
- [redis] Removed unused tag (#627)
- [requests] Patch modules on first import (#632)
- [tests] Add Span.span_type tests (#633)
- [tests] Update the integrations libraries versions to the latest possible. (#607)
- [tests] CircleCI run tests in the new alpine-based test runner (#638)
- [tests] Add test cases for API._put (#640)
- [tests] Skip flaky TestWorkers.test_worker_multiple_traces test case (#643)
- [tests] Remove tests for not supported gevent 1.3 (#644)

Read the [full changeset](https://github.com/DataDog/dd-trace-py/compare/v0.14.1...v0.15.0) and the [release milestone](https://github.com/DataDog/dd-trace-py/milestone/25?closed=1).
---

## 0.14.1 (25/09/2018)
**Bug fixes**
- [opentracer] Activate span context on extract (#606, #608)
- [opentracer] Fix "does not provide the extra opentracing" (#611, #616)

**Improvements**
- [docs] Clarify debug mode (#610)
- [docs] Fix docstring for `Tracer.set_tags` (#612 -- thanks @goodspark)
- [docs] Add priority sampling to ddtrace-run usage (#621)
- [circleci] Imrpve python docs deployment strategy (#615)
- [tests] Refactor tox.ini file (#609)
- [tests] Improve performance of tests execution (#605)

Read the [full changeset](https://github.com/DataDog/dd-trace-py/compare/v0.14.0...v0.14.1) and the [release milestone](https://github.com/DataDog/dd-trace-py/milestone/27?closed=1).
---

## 0.14.0 (11/09/2018)
**OpenTracing**

In this release we are happy to introduce the beta for the long-awaited OpenTracing compatible API layer for `ddtrace`!

Support for `opentracing>=2.0.0` is provided in this release. Namely, the following are supported:

- `start_span`/`start_active_span`
- `inject` and `extract` functionality
- `baggage`, through `set_baggage_item` and `get_baggage_item`
- compatible tags from the [OpenTracing specification](https://github.com/opentracing/specification/blob/b193756f1fe646b79ef4f901bed92c0e72845440/semantic_conventions.md#standard-span-tags-and-log-fields)
- scope manager support
- seamless integration with the Datadog tracer when using `ddtrace-run`

For setup information and usage see [our docs for the Datadog OpenTracing tracer](http://pypi.datadoghq.com/trace/docs/installation_quickstart.html#opentracing).


**CI Improvements**

Also included in this release are some optimizations to our CI which should get things running a bit quicker.

Thanks @labbati!



Read the [full changeset](https://github.com/DataDog/dd-trace-py/compare/v0.13.1...v0.14.0) and the [release milestone](https://github.com/DataDog/dd-trace-py/milestone/20?closed=1).
---

## 0.13.1 (04/09/2018)
**Bug fixes**

* [core] remove the root logger configuration within the library (#556)

Read the [full changeset](https://github.com/DataDog/dd-trace-py/compare/v0.13.0...v0.13.1) and the [release milestone](https://github.com/DataDog/dd-trace-py/milestone/24?closed=1).
---

## 0.13.0 (23/08/2018)
**New integrations**
- [`pymemcache`](https://github.com/pinterest/pymemcache) integration (#511)

**Celery integration**

Due to some limitations with our Celery integration, we changed our instrumentation to a [signals based approach](http://docs.celeryproject.org/en/latest/userguide/signals.html). We also started using import hooks to instrument Celery, so that enabling the instrumentation doesn't trigger a `celery` import.

- Signals implementation: #530
- Moving to import hooks: #534
- Resolved issues: #357, #493, #495, #495, #510, #370

**Breaking changes**
Using the signal based approach increase the stability of our instrumentation, but it limits what is currently traced. This is a list of changes that are considered breaking changes in the behavior and not in the API, so no changes are needed in your code unless you want a different behavior:
- By default all tasks will be traced if they use the Celery signals API, so tasks invoked with methods like `apply()`,  `apply_async()` and `delay()` will be traced but tasks invoked with `run()` will **not** be traced.
- `patch_task()` is deprecated; if it's used, all tasks will be instrumented

**Bug fixes**
- [core] check if bootstrap dir is in path before removal (#516 -- thanks @beezz!)
- [core] have hostname default to `DATADOG_TRACE_AGENT_HOSTNAME` environment variable if available (#509, #524 -- thanks @hfern!)
- [core] add WSGI-style http headers support to HTTP propagator (#456, #522)
- [core] Enable buffering on `getresponse` (#464, #527)
- [core] configure the root logger (#536)
- [aiopg] set the `app_type` during initialization (#492, #507)
- [boto] default to `None` if no region (#525, #526)
- [flask] avoid double instrumentation when `TraceMiddleware` is used (#538)
- [pymongo] fix multiple host kwargs (#535)
- [tornado] make settings object accessible during configuration (#499, #498 -- thanks @kave!)

**Improvements**
- [core/helpers] add a shortcut to retrieve Trace correlation identifiers (#488)

Read the [full changeset](https://github.com/DataDog/dd-trace-py/compare/v0.12.1...v0.13.0) and the [release milestone](https://github.com/DataDog/dd-trace-py/milestone/21?closed=1).
---

## 0.12.1 (14/06/2018)
**Bugfixes**

* [celery] add support for celery v1 tasks (old-style tasks) (#465, #423)
* [celery] `ddtrace-run` broke third-party script support; now it handles correctly the `argv` params (#469, #423)
* [celery] patch `TaskRegistry` to support old-style task with `ddtrace-run` (#484)
* [django] update error handling if another middleware has handled the exception already (#418, #462)
* [django] `DatabaseWrapper` loaded in right thread, after removing `setting_changed` signal from the `DatadogSettings` (#481, #435)
* [django/celery] add `shared_task` decorator wrapper to trace properly Celery tasks (#486, #451)
* [django/docs] notes about Debug Mode, and debugging (#476 -- thanks @ndkv!)
* [gevent] pass `sampling_priority` field when Distributed Tracing is enabled (#457)
* [mysqlb] add missing services info when they're flushed (#468, #428)
* [psycopg2] properly patch the driver when `quote_ident` typing is used (#477, #474, #383)
* [pylons] ensure the middleware code is Python 3 compatible to avoid crashes on import (#475, #472)
* [requests] add missing services info when they're flushed (#471, #428)

Read the [full changeset](https://github.com/DataDog/dd-trace-py/compare/v0.12.0...v0.12.1) and the [release milestone](https://github.com/DataDog/dd-trace-py/milestone/19?closed=1).
---

## 0.12.0 (03/05/2018)
**New integrations**
* [boto] Botocore and boto instrumentation is enabled by default using `patch_all()` (#319)
* [futures] provide context propagation for `concurrent` module (#429, [docs](http://pypi.datadoghq.com/trace/docs/#module-ddtrace.contrib.futures))
* [mysql] add `pymysql` support (#296, [docs](http://pypi.datadoghq.com/trace/docs/#mysql) -- thanks @wklken)

**Improvements**
* [core] introducing a low-level API to define configurations for each integration. This API is used only by the `requests` module and will be implemented in other integrations in newer releases (#445, #443, #450, #454, #441)
* [celery] split the service name in `celery-producer` and `celery-worker` for better stats (#432)
* [falcon] add distributed tracing (#437)
* [requests] provide a default service name for the request `Span` (#433)
* [requests] add `split_by_domain ` config to split service name by domain (#434)
* [tornado] better compatibility using `futures` instrumentation (#431)

**Bugfixes**
* [core] ensure `sitecustomize.py` is imported when `ddtrace-run` wrapper is used (#458)
* [flask] use `ddtrace` logger instead of Flask to avoid having a custom log filter (#447, #455)

**Breaking changes**
* [celery] the name of the service is now split in two different services: `celery-producer` and `celery-worker`. After the upgrade, you'll stop sending data to what was the default service name (`celery`). You should check the new services instead because you'll see a drop. Previously reported traces in the `celery` service, are still available if you move back the time selector.

Read the [full changeset](https://github.com/DataDog/dd-trace-py/compare/v0.11.1...v0.12.0) and the [release milestone](https://github.com/DataDog/dd-trace-py/milestone/17?closed=1).
---

## 0.11.1 (30/03/2018)
**Improvements**

* [bottle] use the `route` argument in `TracePlugin`, to support Bottle 0.11.x (#439)

**Bugfixes**

* [django] gunicorn gevent worker wasn't instrumenting database connections (#442)
* [django] remove `MIDDLEWARE_CLASSES` deprecation warning from tests (#444)
* [django] ensure only `MIDDLEWARE` or `MIDDLEWARE_CLASSES` are loaded with tracing middlewares (#446)

Read the [full changeset](https://github.com/DataDog/dd-trace-py/compare/v0.11.0...v0.11.1) and the [release milestone](https://github.com/DataDog/dd-trace-py/milestone/18?closed=1).
---

## 0.11.0 (05/03/2018)
**Security fixes**

* [dbapi] remove `sql.query` tag from SQL spans, so that the content is properly obfuscated in the Agent. This security fix is required to prevent wrong data collection of reported SQL queries. This issue impacts only MySQL integrations and NOT `psycopg2` or `sqlalchemy` while using the PostgreSQL driver. (#421)

**New integrations**

* [django] add support for Django 2.0 (#415 -- thanks @sciyoshi!)
* [mysql] `MySQL-python` and `mysqlclient` packages are currently supported (#376 -- thanks @yoichi!)
* [psycopg2] add support for version 2.4 (#424)
* [pylons] Pylons >= 0.9.6 is officially supported (#416)

**Bugfixes**

* [core] `ddtrace-run` script accepts `DATADOG_PRIORITY_SAMPLING` to enable [Priority Sampling](http://pypi.datadoghq.com/trace/docs/#priority-sampling) (#426)
* [pylons] add distributed tracing via kwarg and environment variable (#425, [docs](http://pypi.datadoghq.com/trace/docs/#module-ddtrace.contrib.pylons))
* [pylons] `ddtrace-run` script can patch a `PylonsApp` (#416)
* [pylons] add tracing to Pylons `render` function (#420)

Read the [full changeset](https://github.com/DataDog/dd-trace-py/compare/v0.10.1...v0.11.0) and [0.11.0 milestone](https://github.com/DataDog/dd-trace-py/milestone/15?closed=1).
---

## 0.10.1 (05/02/2018)
**Distributed Tracing**
Add distributed tracing using integration settings for the following libraries/frameworks:
* `bottle` (#382)
* `requests` (#372)
* `pyramid` (#403)

**Improvements**
* [core] provide constants to pick Priority Sampling values (#391)
* [django] add support for Django Rest Framework (#389)
* [tooling] add missing classifiers for pypi (#395 -- thanks @PCManticore)
* [tornado] patch `concurrent.futures` if available, improving the way traces are built when propagation happens between threads (#362 -- thanks @codywilbourn)

**Bugfixes**
* [httplib] don't overwrite return value (#380 -- thanks @yoichi)
* [psycopg2] patch all imports of `register_type` (#393 -- thanks @stj)
* [pyramid] keep request as part of `render` kwargs (#384 -- thanks @joual)
* [pyramid] use pyramid `HTTPExceptions` as valid response types (#401, #386 -- thanks @TylerLubeck)
* [requests] add `unpatch` and double-patch protection (#404)
* [flask] don't override code of already handled errors (#390, #409)
* [flask] allow mutability of `resource` field within request (#353, #410)

Read the [full changeset](https://github.com/DataDog/dd-trace-py/compare/v0.10.0...v0.10.1).
---

## 0.10.0 (08/11/2017)
**Distributed Sampling (beta)**

New feature that propagates the sampling priority across services. This is useful to mark traces as "don’t keep the trace" or "must have" when distributed tracing is used. This new functionality requires at least the Datadog Agent 5.19+. Frameworks with out-of-the-box support are: Django, Flask, Tornado (#358, #325, #359, #364, #366, #365, #371, [docs](http://pypi.datadoghq.com/trace/docs/#priority-sampling))

**Improvements**
* [core] update the Context propagation API, that includes a new way to retrieve and set the current active `Span` context. (#339)
* [core] implement Propagators API to simplify Distributed Tracing. You can use `HTTPPropagator` class to inject and extract the tracing context in HTTP headers (#363, #374 [docs](http://pypi.datadoghq.com/trace/docs/#ddtrace.propagation.http.HTTPPropagator))
* [celery] use service name from `DATADOG_SERVICE_NAME` env var, if defined (#347 -- thanks @miketheman)
* [django] respect env Agent host and port if defined (#354 -- thanks @spesnova)

**Bugfixes**
* [pylons] handle exception with non standard 'code' attribute (#350)
* [pyramid] the application was not traced when the tween list was explicitly specified (#349)

Read the full [changeset](https://github.com/DataDog/dd-trace-py/compare/v0.9.2...v0.10.0)
---

## 0.9.2 (12/09/2017)
**New features**
* [django] disable database or cache instrumentation via settings so that each Django component instrumentation can be disabled (#314, [docs](http://localhost:8000/#module-ddtrace.contrib.django) -- thanks @mcanaves)
* [django] it's not required anymore to add the Django middleware because the Django app ensures that it is installed. You can safely remove `ddtrace.contrib.django.TraceMiddleware` for your middleware list after the upgrade. This is not mandatory but suggested (#314, #346)
* [cassandra] trace `execute_async()` operations (#333)

**Bugfixes**
* [mysql]  prevent the Pin from attaching empty tags (#327)
* [django] fixed the initialization order to prevent logs when the tracer is disabled (#334)
* [sqlite3] add tests to ensure that services are properly sent (#337)
* [pyramid] fixed Pyramid crash when 'include()' is used with relative import paths (#342)
* [pylons] re-raise the exception with the original traceback in case of errors. Before Pylons exceptions were correctly handled but hidden by the tracing middleware. (#317)
* [pyramid] disable autocommit in Pyramid patching, to avoid altering the `Configurator` behavior (#343)
* [flask] fix Flask instrumentation that didn't close Jinja spans if an error was thrown (#344)

**Integration coverage**
* officially support ElasticSearch 1.6+ (#341)

**Documentation**
* fixed usage examples for `patch_all()` and `patch()` (#321 -- thanks @gomlgs)
* added a section about updating the hostname and port (#335)

Read the [full changeset](https://github.com/DataDog/dd-trace-py/compare/v0.9.1...v0.9.2).
---

## 0.9.1 (01/08/2017)
**New features**
* [core] add a processing pipeline to the `AsyncWorker`, so that traces can be filtered easily. This change doesn't have any performance impact with existing installations, and is expected to work well with async frameworks / libraries (#303, [docs](http://pypi.datadoghq.com/trace/docs/#trace-filtering))
* [core] add language and library version metadata to keep track of them in the Datadog Agent. All values are sent via headers (#289)

**Bugfixes**
* [aiobotocore] update `async with` context manager so that it returns the wrapper instead of the wrapped object (#307)
* [boto, botocore] change the service metadata app for AWS with a more meaningful name (#315)

**Documentation**
* improving documentation so that it's more explicit how a framework should be auto-instrumented (#305, #308)
* add the list of auto-instrumented modules (#306)

Read the [full changeset](https://github.com/DataDog/dd-trace-py/compare/v0.9.0...v0.9.1).
---

## 0.9.0 (05/07/2017)
**New features**

* [core] add process ID in root spans metadata (#293)

**Improvements**

* [falcon] extended support for Falcon 1.2; improved error handling (#295)
* [gevent] create a new `Context` when a Greenlet is created so that the tracing context is automatically propagated with the right parenting (#287)
* [asyncio] providing helpers and `patch()` method to automatically propagate the tracing context between different asyncio tasks (#260 #297, [docs](http://pypi.datadoghq.com/trace/docs/#module-ddtrace.contrib.asyncio) -- thanks @thehesiod)
* [aiohttp] add experimental feature to continue a trace from request headers (#259, [docs](http://pypi.datadoghq.com/trace/docs/#module-ddtrace.contrib.aiohttp) -- thanks @thehesiod)
* [django] add `DEFAULT_DATABASE_PREFIX` setting to append a prefix to database service (#291, [docs](http://pypi.datadoghq.com/trace/docs/#module-ddtrace.contrib.django) -- thanks @jairhenrique)

**Bugfixes**

* [logging] use specific logger instead of the root one in `monkey.py` module (#281)
* [django] `ddtrace` exception middleware catches exceptions even if a custom middleware returns a `Response` object (#278)
* [pylons] handle correctly the http status code when it's wrongly formatted (#284)
* [django] request resource handles the case where the `View` is a partial function (#292)
* [flask] attach stack trace to Flask errors (#302)

**New integrations**

* [httplib] add patching for `httplib` and `http.lib`(#137 -- thanks @brettlangdon)
* [aio-libs] add `aiobotocore` support (#257, #298, [docs](http://pypi.datadoghq.com/trace/docs/#module-ddtrace.contrib.aiobotocore) -- thanks @thehesiod)
* [aio-libs] add `aiopg` support (#258, [docs](http://pypi.datadoghq.com/trace/docs/#module-ddtrace.contrib.aiopg) -- thanks @thehesiod)

Read the [full changeset](https://github.com/DataDog/dd-trace-py/compare/v0.8.5...v0.9.0).
---

## 0.8.5 (30/05/2017)
**Bugfixes**

* [flask] add the http method to flask spans (#274)
* [sqlite3] changed the app_type to `db` (#276)
* [core] `span.set_traceback()`now sets the traceback even if there's no exception (#277)

Read the [full changeset][1].

[1]: https://github.com/DataDog/dd-trace-py/compare/v0.8.4...v0.8.5
---

## 0.8.4 (19/05/2017)
**Bugfixes**

* [flask] avoid using weak references when Flask is instrumented via Blinker. This resolves initialization issues when the `traced_app = TraceMiddleware(app, ...)` reference goes out of the scope or is garbage collected (#273)
---

## 0.8.3 (15/05/2017)
**Improvements**

* [transport] add presampler header (`X-Datadog-Trace-Count`) so that the receiving agent has more information when dealing with sampling (#254)
* [docs] updated our documentation (#264, #271)

**Bugfixes**
* [core] patch loader raises `PatchException` that is handled in the `patch_all()` when the patch failed. This distinguishes: errors during patch, when an integration is not available and simply when the module is not installed (#262)
* [mysql] distinguish `MySQL-Python` instrumentation so that only `mysql-connector` package is patched; this provides better feedback about what library is supported (#263, #266)
* [sqlalchemy] provide a `patch()` method that uses the PIN object; this is not a breaking change, but the preferred way to instrument SQLAlchemy is through `patch_all(sqlalchemy=True)` or `patch(sqlalchemy=True)` (#261)
* [pylons] catch `BaseException` since a `SystemExit` might've been raised; `500` errors are handled if a timeout occurs (#267, #270)
* [pyramid] catch `BaseException` since a `SystemExit` might've been raised; `500` errors are handled if a timeout occurs (#269)

Read the [full changeset][1]

[1]: https://github.com/DataDog/dd-trace-py/compare/v0.8.2...v0.8.3
---

## 0.8.2 (28/04/2017)
**Bugfixes**

* [django] handle tuple `INSTALLED_APPS` for Django < 1.9 (#253)

Read the [full changeset][1]

[1]: https://github.com/DataDog/dd-trace-py/compare/v0.8.1...v0.8.2
---

## 0.8.1 (30/05/2017)
**Bugfixes**

* [core] fixed `msgpack-python` kwarg usage for versions earlier than `0.4.x` (#245)
* [pyramid] add request method to Pyramid trace span resource name (#249, thanks @johnpkennedy)

Read the [full changeset][1].

[1]: https://github.com/DataDog/dd-trace-py/compare/v0.8.0...v0.8.1
---

## 0.8.0 (10/04/2017)
**New integrations**
* Add support for Tornado web `4.0+`. Currently this integration is ignored by autopatching, but can be enabled via `patch_all(tornado=True)` (#204, [docs][1] -- thanks @ross for reviewing and testing the implementation)

**Bugfixes**
* [docs] Minor updates to our documentation (#239, #237, #242, #244 -- thanks @liubin @pahaz)
* [boto] Boto2 and Botocore integrations have safety check to prevent double patching (#240)
* [boto] Use frames directly without calling `getouterframes()`. This is a major improvement that reduces the impact of our tracing calls for Boto2 (#243 -- thanks @wackywendell)
* [django] make `func_name` work with any callable and not only with functions (#195, #203 -- thanks @m0n5t3r)

**Breaking change**
* [elasticsearch] when importing `elasticsearch` before executing `patch_all()`, no traces are created. This patch changed where the `PIN` object is attached, so you should update your instrumentation as described below (#238)

**Migrate from 0.7.x to 0.8.0**

* [elasticsearch] the PIN object was previously attached to the `elasticsearch` module while now it uses `elasticsearch.Transport`. If you were using the `Pin` to override some tracing settings, you must update your code from:
```python
Pin.override(client, service='elasticsearch-traces')
```
to:
```python
Pin.override(client.transport, service='elasticsearch-traces')
```

**Internals update**
* the Python traces logs and returns error when there is a communication issue with the APM Agent (#173)
* the `wrap()` tracer decorator can be extended by Python integrations when the usual approach is not suitable for the given execution context (#221)

Read the [full changeset][2].

[1]: http://pypi.datadoghq.com/trace/docs/#module-ddtrace.contrib.tornado
[2]: https://github.com/DataDog/dd-trace-py/compare/v0.7.0...v0.8.0
---

## 0.7.0 (29/03/2017)
**New integrations**
* Add support for `boto` (>=2.29.0) and `botocore` (>= 1.4.51) #209 . Currently these integrations are ignored by autopatching, but can be enabled via `patch_all(boto=True, botocore=True)`

**New features**
* Add the `ddtrace-run` command-line entrypoint to provide tracing without explicit additions to code. More information here http://pypi.datadoghq.com/trace/docs/#get-started #169

**Bugfixes**
* [dbapi] Ensure cursors play well with context managers #231
* [django] Provide a unique `datadog_django` app label to avoid clashes with existing app configs #235
* [pyramid] Ensure pyramid spans have method and route metadata consistent with other web frameworks #220 (thanks @johnpkennedy)
---

## 0.6.0 (09/03/2017)
**New integrations**
* Add support for asynchronous Python. This is a major improvement that adds support for `asyncio`, `aiohttp` and `gevent` (#161, docs: [asyncio][1] - [aiohttp][2] - [gevent][3])
* Add Celery integration (#135, #196, [docs][6])

**New features**
* Add explicit support for Python 3.5, and 3.6 (#215, see [supported versions][7])
* print the list of unfinished spans if the `debug_logging` is activated; useful in synchronous environments to detect unfinished/unreported traces (#210)

**Bugfixes**
* [mysql] `mysql` integration is patched when using `patch()` or `patch_all()` (#178)
* [django] set global tracer tags from Django `DATADOG_TRACE` setting (#159)
* [bottle] wrong `tracer` reference when `set_service_info` is invoked (#199)

**Breaking changes**
* Default port `7777` has been replaced with the new `8126` available from Datadog Agent 5.11.0 and above (#212)
* Removed the `ThreadLocalSpanBuffer`. It has been fully replaced by the `Context` propagation (#211)

**Migrate from 0.5.x to 0.6.0**

* Datadog Agent 5.11.0 or above is required.
* If you're using the `ThreadLocalSpanBuffer` manually, you need to use the [Context class][8] in your logic so that it is compliant with the `Context` propagation. Check the [Advanced usage][9] section.

**Advanced usage**
This is a list of new features that may be used for manual instrumentation when you're using a library or a framework that is not currently supported:
* Use `Context` propagation instead of a global buffer. This plays well with asynchronous programming where a context switching may happen while handling different logical execution flows (#172)
* `tracer.trace()` handles automatically the `Context` propagation and remains the preferable API
* Add `tracer.get_call_context()` to retrieve the current `Context` instance that is holding the entire trace for this logical execution ([docs][4])
* Add `start_span` as a way to manually create spans, while handling the Context propagation ([docs][5])

Read the [full changeset](https://github.com/DataDog/dd-trace-py/compare/v0.5.5...v0.6.0).

[1]: http://pypi.datadoghq.com/trace/docs/#module-ddtrace.contrib.asyncio
[2]: http://pypi.datadoghq.com/trace/docs/#module-ddtrace.contrib.aiohttp
[3]: http://pypi.datadoghq.com/trace/docs/#module-ddtrace.contrib.gevent
[4]: http://pypi.datadoghq.com/trace/docs/#ddtrace.Tracer.get_call_context
[5]: http://pypi.datadoghq.com/trace/docs/#ddtrace.Tracer.start_span
[6]: http://pypi.datadoghq.com/trace/docs/#module-ddtrace.contrib.celery
[7]: http://pypi.datadoghq.com/trace/docs/#supported-versions
[8]: https://github.com/DataDog/dd-trace-py/blob/853081c0f2707bcda59c50239505a5ceaed33945/ddtrace/context.py#L8
[9]: http://pypi.datadoghq.com/trace/docs/#advanced-usage
---

## 0.5.5 (15/02/2017)
**Improvements**
- ElasticSearch integration takes care of the returning status code in case of a `TransportError` (#175)

**Bugfixes**
- Pyramid integration handles properly the `Span.error` attribute if the response is a server error (#176)

Read the [full changeset](https://github.com/DataDog/dd-trace-py/compare/v0.5.4...v0.5.5).

---

## 0.5.4 (14/02/2017)
## Integrations
- added the Pyramid web framework

## Enhancements
- `tracer.set_tags()` will add tags to all spans created by a tracer.
- `span.tracer()` will return the tracer that created a given span

## Bug Fixes
- correctly set service types on the Mongo and Falcon integrations.
- documentation fixes
- send less data to the agent in the SQL and redis integrations.

Read the [full changeset](https://github.com/DataDog/dd-trace-py/compare/v0.5.3...v0.5.4)

---

## 0.5.3 (23/12/2016)
**Bugfixes**
- [ElasticSearch] use ElasticSearch serializer so that the serialization works with dates, decimals and UUIDs #131
- [Django] use an integer value for `AGENT_PORT` because Django recast strings as unicode strings, which invalidate the input for `getaddrinfo()` in Python 2.7 #140
- [Tracer] downgrade high throughput log messages to debug so that it doesn't flood users logs #143

**Compatibility**
- don't check if `django.contrib.auth` is installed through the `django.apps` module. This improves the best-effort support for `Django < 1.7` #136

Read the [full changeset](https://github.com/DataDog/dd-trace-py/compare/v0.5.2...v0.5.3)

---

## 0.5.2 (14/12/2016)
0.5.2 is a bugfix release.

### Bug Fixes
- include bottle docs

Read the [full changeset](https://github.com/DataDog/dd-trace-py/compare/v0.5.1...v0.5.2).

---

## 0.5.1 (13/12/2016)
0.5.1 is a bugfix release.

### Bug Fixes
- properly trace pymongo `$in` queries (See #125)
- properly normalize bound and batch cassandra statements (see #126)
- made the legacy cassandra tracing a no-op.

Read the [full changeset](https://github.com/DataDog/dd-trace-py/compare/v0.5.0...v0.5.1).

---

## 0.5.0 (07/12/2016)
**Major changes**
- added`msgpack-python` as a dependency
- using Trace Agent API `v0.3` that supports both JSON and Msgpack formats
- provided `JSONEncoder` and `MsgpackEncoder` that are switched at runtime the API `v0.3` is not reachable (`404`)
- `MsgpackEncoder` is the current default encoder
- `MsgpackEncoder` will not be used if the pure Python implementation is used

**Documentation**
- added [ElasticSearch docs](http://pypi.datadoghq.com/trace/docs/#module-ddtrace.contrib.elasticsearch)

Read the [full changeset](https://github.com/DataDog/dd-trace-py/compare/v0.4.0...v0.5.0)

---

## 0.4.0 (26/11/2016)
0.4.0 is a "major" release of the `dd-trace-py`. Please test thoroughly on staging before rolling out to your production clusters.

### Enhancements
- automatically patch contrib libraries with `from ddtrace import monkey; monkey.patch_all()`. A few notes:
  - The previous ways of patching still exist, but are deprecated and might be no-ops. They will be removed in a future version.
  - When you add `patch_all` remove your old instrumentation code.
  - Web frameworks still require middleware.
- experimental support for (much faster) msgpack serialization. disabled by default. will be enabled in a future release.

### Integrations
- add integration for the [Bottle](web framework) web framework. (see #86)

### Bug Fixes
- correctly trace django without auth middleware (see #116)

###

Read the [full changeset](https://github.com/DataDog/dd-trace-py/compare/v0.3.16...v0.4.0).

---

## v0.3.16 (03/11/2016)
### Bugfixes
- Handle memory leaks when tracing happens in a forked process (Issue #84)
- Fix error code in spans from the request library (thanks @brettlangdon)
- Better handling of unicode tags (thanks @brettlangdon)
- Allow easy configuration of host & port in the Django integration.

### Enhancements
- Cap the number of traces buffered in memory.
- Higher trace submission throughput.
- Preliminary work on gevent support. Not fully complete.

Read the [full changeset](https://github.com/DataDog/dd-trace-py/compare/v0.3.15...v0.3.16)

---

## v0.3.15 (01/11/2016)
### Integrations
- add tracing for the requests library

Read the [full changeset](https://github.com/DataDog/dd-trace-py/compare/v0.3.14...v0.3.15)

---

## 0.3.14 (30/09/2016)
### Integrations
- [pylons] allow users to set resources inside handlers
- [django] add support for the Django cache framework

### Enhancements
- add a trace sampler so that users can discard spans using a `RateSampler` (more info: http://pypi.datadoghq.com/trace/docs/#sampling)

Read the [full changeset](https://github.com/DataDog/dd-trace-py/compare/v0.3.13...v0.3.14)

---

## v0.3.13 (21/09/2016)
### New integrations
- added `pylibmc` Memcached client integration
- improved Django integration providing a Django app that instrument Django internals

Read the full [changeset](https://github.com/DataDog/dd-trace-py/compare/v0.3.12...v0.3.13)

---

## v0.3.12 (14/09/2016)
[change set](https://github.com/DataDog/dd-trace-py/compare/v0.3.11...v0.3.12)
- Added MySQL integration, using [mysql.connector](https://dev.mysql.com/doc/connector-python/en/) v2.1

---

## v0.3.11 (31/08/2016)
## Bugfixes
- fixed an unpacking error for `elasticsearch>=2.4`
- fixed the behavior of the `tracer.wrap()` method; now it works as expected

## Documentation
- better organization of libraries usage on docs
- provided a [benchmark script](https://github.com/DataDog/dd-trace-py/commit/7d30c2d6703e21ea3dc94ecdeb88dbe2ad9a286a)

Read the [full changeset](https://github.com/DataDog/dd-trace-py/compare/v0.3.10...v0.3.11)

---

## v0.3.10 (22/08/2016)
[change set](https://github.com/DataDog/dd-trace-py/compare/v0.3.9...v0.3.10)
- add `flask_cache` integration; supporting the `0.12` and `0.13` versions
- catch `500` errors on `pylons` integration

---

## v0.3.9 (12/08/2016)
[change set](https://github.com/DataDog/dd-trace-py/compare/v0.3.8...v0.3.9)
- send service info from the sqlalchemy integration

---

## v0.3.7 (12/08/2016)
[change set](https://github.com/DataDog/dd-trace-py/compare/v0.3.6...v0.3.7)
- Released Falcon Integration
- Minor bugfixes in Redis & Cassandra integration

---

## v0.3.8 (12/08/2016)
[change set](https://github.com/DataDog/dd-trace-py/compare/v0.3.7...v0.3.8)
- Added support for the most recent bugfix versions of pymongo 3.0, 3.1 and 3.2<|MERGE_RESOLUTION|>--- conflicted
+++ resolved
@@ -4,7 +4,6 @@
 
 ---
 
-<<<<<<< HEAD
 ## 2.14.3
 
 
@@ -14,7 +13,6 @@
 - tracing: Ensures `DD_TRACE_RATE_LIMIT` environment variable is only applied to spans for which tracer sampling is configured. For spans not matching sampling rules default rate limits should be applied by the Datadog Agent.
 - profiling: enables endpoint profiling for stack v2, `DD_PROFILING_STACK_V2_ENABLED` is set.
 
-=======
 ## 2.12.3
 
 ### Bug Fixes
@@ -45,7 +43,6 @@
   - Removes a reference cycle that caused unnecessary garbage collection for top-level spans.
   - Fixed an issue where a `TypeError` exception would be raised if the first message's `topic()` returned `None` during consumption.
   - Kinesis: Resolves an issue where unparsable data in a Kinesis record would cause a NoneType error.
->>>>>>> e0dd63b3
 
 ---
 
