--- conflicted
+++ resolved
@@ -4,16 +4,10 @@
 
 ---
 
-<<<<<<< HEAD
 ## 2.9.5
-=======
-## 2.8.6
->>>>>>> 24b31f79
-
-
-### Bug Fixes
-
-<<<<<<< HEAD
+
+### Bug Fixes
+
 - ASM: This fix resolves an issue where the WAF could be disabled if the ASM_DD rule file was not found in Remote Config.
 - CI Visibility: Fixes an issue where the pytest plugin would crash if the git binary was absent
 - CI Visibility: Fixes incorrect URL for telemetry intake in EU that was causing missing telemetry data and SSL error log messages.
@@ -22,7 +16,13 @@
 - profiling: captures lock usages with `with` context managers, e.g. `with lock:`
 - profiling: propagates `runtime_id` tag to libdatadog exporter. It is a unique string identifier for the profiled process. For example, Thread Timeline visualization uses it to distinguish different processes.
 - psycopg: Ensures traced async cursors return an asynchronous iterator object.
-=======
+
+---
+
+## 2.8.6
+
+### Bug Fixes
+
 - ASM: This fix resolves an issue where an org could not customize actions through remote config.
 - Code Security: add the boto package to the IAST patching denylist.
 - CI Visibility: Fixes an issue where the pytest plugin would crash if the git binary was absent
@@ -38,13 +38,10 @@
 - flask: Fix scenarios when using flask-like frameworks would cause a crash because of patching issues on startup.
 - profiling: captures lock usages with `with` context managers, e.g. `with lock:`
 - profiling: propagates `runtime_id` tag to libdatadog exporter. It is a unique string identifier for the profiled process. For example, Thread Timeline visualization uses it to distinguish different processes.
->>>>>>> 24b31f79
-
 
 ---
 
 ## 2.10.2
-
 
 ### Bug Fixes
 
@@ -54,7 +51,6 @@
 - Code Security: fix potential infinite loop with path traversal when the analyze quota has been exceeded.
 - profiling: captures lock usages with `with` context managers, e.g. `with lock:`
 - profiling: propagates `runtime_id` tag to libdatadog exporter. It is a unique string identifier for the profiled process. For example, Thread Timeline visualization uses it to distinguish different processes.
-
 
 ---
 
