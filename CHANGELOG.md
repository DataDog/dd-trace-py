# Changelog

Changelogs for versions not listed here can be found at https://github.com/DataDog/dd-trace-py/releases

---

<<<<<<< HEAD
## 2.12.1
=======
## 2.10.7
>>>>>>> 6de80fba


### Bug Fixes

<<<<<<< HEAD
- SSI: This fix ensures injection denylist is included in published OCI package.
=======
- CI Visibility: Resolves an issue where exceptions other than timeouts and connection errors raised while fetching the list of skippable tests for ITR were not being handled correctly and caused the tracer to crash.
- CI Visibility: Fixes a bug where `.git` was incorrectly being stripped from repository URLs when extracting service names, resulting in `g`, `i`, or `t` being removed (eg: `test-environment.git` incorrectly becoming `test-environmen`)
- openai: Fixes a bug where `asyncio.TimeoutError`s were not being propagated correctly from canceled OpenAI API requests.
- profiling: Fixes endpoing profiling for stack v2 when `DD_PROFILING_STACK_V2_ENABLED` is set.
>>>>>>> 6de80fba


---

## 2.9.6


### Bug Fixes

- CI Visibility: Resolves an issue where exceptions other than timeouts and connection errors raised while fetching the list of skippable tests for ITR were not being handled correctly and caused the tracer to crash.
- CI Visibility: Fixes a bug where `.git` was incorrectly being stripped from repository URLs when extracting service names, resulting in `g`, `i`, or `t` being removed (eg: `test-environment.git` incorrectly becoming `test-environmen`)
- SSI: Fixes incorrect file permissions on lib-injection images.
- Code Security: Adds null pointer checks when creating new objects ids.
- profiling: Fixes endpoing profiling for stack v2 when `DD_PROFILING_STACK_V2_ENABLED` is set.


---

## 2.11.4


### Bug Fixes

- CI Visibility: Resolves an issue where exceptions other than timeouts and connection errors raised while fetching the list of skippable tests for ITR were not being handled correctly and caused the tracer to crash.
- CI Visibility: Fixes a bug where `.git` was incorrectly being stripped from repository URLs when extracting service names, resulting in `g`, `i`, or `t` being removed (eg: `test-environment.git` incorrectly becoming `test-environmen`)
- LLM Observability: Resolves an issue where custom trace filters were being overwritten in forked processes.
- tracing: Fixes a side-effect issue with module import callbacks that could cause a runtime exception.
- LLM Observability: Resolves an issue where `session_id` was being defaulted to `trace_id` which was causing unexpected UI behavior.


---

## 2.12.0

### New Features

- openai: Introduces the `model` tag for openai integration metrics for consistency with the OpenAI SaaS Integration. It has the same value as `openai.request.model`.
- database_clients: Adds `server.address` tag to all `<database>.query` spans (ex: postgres.query). This tag stores the name of the database host.
- LLM Observability: Flushes the buffer of spans to be sent when the payload size would otherwise exceed the payload size limit for the event platform.
- LLM Observability: Span events that exceed the event platform event size limit (1 MB) will now have their inputs and outputs dropped.
- tracing: Adds `ddtrace.trace.Context` to the public api. This class can now be used to propagate context across execution boundaries (ex: threads).


### Deprecation Notes

- config: `DD_TRACE_128_BIT_TRACEID_LOGGING_ENABLED` is deprecated. Trace id logging format is now configured automatically.
- tracing: Deprecates all modules in the `ddtrace.contrib.[integration_name]` package. Use attributes exposed in `ddtrace.contrib.[integration_name].__all__` instead. The following are impacted:
  - `aioredis`, `algoliasearch`. `anthropic`, `aredis`, `asgi`, `asyncpg`, `aws_lambda`, `boto`, `botocore`, `bottle`, `cassandra`, `celery`, `cherrypy`, `consul`, `coverage`, `django`, `dogpile_cache`, `dramatiq`, `elasticsearch`, `falcon`, `fastapi`, `flask`, `flask_cache`, `futures`, `gevent`, `graphql`, `grpc`, `httplib`, `httpx`, `jinja2`, `kafka`, `kombu`, `langchain`, `logbook`, `logging`, `loguru`, `mako`, `mariadb`, `molten`, `mongoengine`, `mysql`, `mysqldb`, `openai`, `psycopg`, `pylibmc`, `pymemcache`, `pymongo`, `pymysql`, `pynamodb`, `pyodbc`, `pyramid`, `redis`, `rediscluster`, `requests`, `sanic`, `snowflake`, `sqlalchemy`, `sqlite3`, `starlette`, `structlog`, `subprocess`, `tornado`, `urllib`, `urllib3`, `vertica`, `webbrowser`, `wsgi`, `yaaredis`
### Bug Fixes

- CI Visibility: Resolves an issue where exceptions other than timeouts and connection errors raised while fetching the list of skippable tests for ITR were not being handled correctly and caused the tracer to crash.
- CI Visibility: Fixes a bug where `.git` was incorrectly being stripped from repository URLs when extracting service names, resulting in `g`, `i`, or `t` being removed (eg: `test-environment.git` incorrectly becoming `test-environmen`)
- LLM Observability: Resolves an issue where custom trace filters were being overwritten in forked processes.
- tracing: Fixes a side-effect issue with module import callbacks that could cause a runtime exception.
- LLM Observability: Resolves an issue where `session_id` was being defaulted to `trace_id`, which was causing unexpected UI behavior.
- LLM Observability: Resolves an issue where LLM Observability spans were not being submitted in forked processes, such as when using `celery` or `gunicorn` workers. The LLM Observability writer thread now automatically restarts when a forked process is detected.
- tracing: Fixes an issue with some module imports with native specs that don't support attribute assignments, resulting in a `TypeError` exception at runtime.
- tracing: Resolves an issue where `ddtrace` package files were published with incorrect file attributes.
- tracing: Resolves an issue where django db instrumentation could fail.
- openai: Fixes a bug where `asyncio.TimeoutError`s were not being propagated correctly from canceled OpenAI API requests.

- aiobotocore: Fixes an issue where the `_make_api_call` arguments were not captured correctly when using keyword arguments.
- tracing(django): Resolves a bug where ddtrace was exhausting a Django stream response before returning it to user.
- LLM Observability: Fixes an issue in the OpenAI integration where integration metrics would still be submitted even if `LLMObs.enable(agentless_enabled=True)` was set.
- internal: Fixes the `Already mutably borrowed` error when rate limiter is accessed across threads.
- internal: Fixes the `Already mutably borrowed` error by reverting back to pure-python rate limiter.
- Code Security: Adds null pointer checks when creating new objects ids.
- profiling: Fixes an issue where the profiler could erroneously try to load protobuf in autoinjected environments, where it is not available.
- crashtracking: Fixes an issue where crashtracking environment variables for Python were inconsistent with those used by other runtimes.
- profiling: Fixes endpoint profiling for stack v2 when `DD_PROFILING_STACK_V2_ENABLED` is set.
- profiling: Turns on the new native exporter when `DD_PROFILING_TIMELINE_ENABLED=True` is set.


---

## 2.11.3


### Bug Fixes

- ASM: Improves internal stability for the new fingerprinting feature.


---

## 2.11.2


### New Features

- openai: Introduces `model` tag for openai integration metrics for consistency with the OpenAI SaaS Integration. It has the same value as `openai.request.model`.

### Bug Fixes

- LLM Observability: Resolves an issue where LLM Observability spans were not being submitted in forked processes, such as when using `celery` or `gunicorn` workers. The LLM Observability writer thread now automatically restarts when a forked process is detected.
- openai: Fixes a bug where `asyncio.TimeoutError`s were not being propagated correctly from canceled OpenAI API requests.


---

## 2.11.1


### Bug Fixes

- tracing(django): This fix resolves a bug where ddtrace was exhausting a Django stream response before returning it to user.
- Fixed an issue with some module imports with native specs that don't support attribute assignments, resulting in a `TypeError` exception at runtime.
- internal: Fix `Already mutably borrowed` error by reverting back to pure-python rate limiter.
- This fix resolves an issue where `ddtrace` package files were published with incorrect file attributes.
- profiling: Fixes an issue where the profiler could erroneously try to load protobuf in autoinjected environments, where it is not available.
- Fixes an issue where crashtracking environment variables for Python were inconsistent with those used by other runtimes.
- profiling: Fixes endpoing profiling for stack v2, that is when `DD_PROFILING_STACK_V2_ENABLED` set.


---

## 2.11.0

### New Features

- ASM: This update introduces new Auto User Events support.

  ASM’s \[Account TakeOver (ATO) detection\](<https://docs.datadoghq.com/security/account_takeover_protection>) is now automatically monitoring \[all compatible user authentication frameworks\](<https://docs.datadoghq.com/security/application_security/enabling/compatibility/>) to detect attempted or leaked user credentials during an ATO campaign.

  To do so, the monitoring of the user activity is extended to now collect all forms of user IDs, including non-numerical forms such as usernames or emails. This is configurable with 3 different working modes: <span class="title-ref">identification</span> to send the user IDs in clear text; <span class="title-ref">anonymization</span> to send anonymized user IDs; or <span class="title-ref">disabled</span> to completely turn off any type of user ID collection (which leads to the disablement of the ATO detection).

  The default collection mode being used is <span class="title-ref">identification</span> and this is configurable in your remote service configuration settings in the \[service catalog\]( <https://app.datadog.com/security/appsec/inventory/services?tab=capabilities>) (clicking on a service), or with the service environment variable <span class="title-ref">DD_APPSEC_AUTO_USER_INSTRUMENTATION_MODE</span>.

  You can read more \[here\](<https://docs.datadoghq.com/security/account_takeover_protection>).

  New local configuration environment variables include:

  - \`DD_APPSEC_AUTOMATED_USER_EVENTS_TRACKING_ENABLED\`: Can be set to "true"/"1" (default if missing) or "false"/"0" (default if set to any other value). If set to false, the feature is completely disabled. If enabled, the feature is active.
  - \`DD_APPSEC_AUTO_USER_INSTRUMENTATION_MODE\`: Can be set to "identification" (default if missing), "anonymization", or "disabled" (default if the environment variable is set to any other value). *The values can be modified via remote configuration if the feature is active*. If set to "disabled", user events are not collected. Otherwise, user events are collected, using either plain text user_id (in identification mode) or hashed user_id (in anonymization mode).

  Additionally, an optional argument for the public API <span class="title-ref">track_user_login_success_event</span> and \`track_user_login_failure_event\`: <span class="title-ref">login_events_mode="auto"</span>. This allows manual instrumentation to follow remote configuration settings, enabling or disabling manual instrumentation with a single remote action on the Datadog UI.

  Also prevents non numerical user ids to be reported by default without user instrumentation in Django.

- Anthropic: Adds support for tracing message calls using tools.

- LLM Observability: Adds support for tracing Anthropic messages using tool calls.

- botocore: Adds support for overriding the default service name in botocore by either setting the environment variable `DD_BOTOCORE_SERVICE` or configuring it via <span class="title-ref">ddtrace.config.botocore\["service"\]</span>.

- azure: Removes the restrictions on the tracer to only run the mini-agent on the consumption plan. The mini-agent now runs regardless of the hosting plan

- ASM: Adds Threat Monitoring support for gRPC.

- Code Security: add propagation for GRPC server sources.

- LLM Observability: This introduces improved support for capturing tool call responses from the OpenAI and Anthropic integrations.

- LLM Observability: This introduces the agentless mode configuration for LLM Observability. To enable agentless mode, set the environment variable `DD_LLMOBS_AGENTLESS_ENABLED=1`, or use the enable option `LLMObs.enable(agentless_enabled=True)`.

- LLM Observability: Function decorators now support tracing asynchronous functions.

- LLM Observability: This introduces automatic input/output annotation for task/tool/workflow/agent/retrieval spans traced by function decorators. Note that manual annotations for input/output values will override automatic annotations.

- LLM Observability: The OpenAI integration now submits embedding spans to LLM Observability.

- LLM Observability: All OpenAI model parameters specified in a completion/chat completion request are now captured.

- LLM Observability: This changes OpenAI-generated LLM Observability span names from `openai.request` to `openai.createCompletion`, `openai.createChatCompletion`, and `openai.createEmbedding` for completions, chat completions, and embeddings spans, respectively.

- LLM Observability: This introduces the agent proxy mode for LLM Observability. By default, LLM Observability spans will be sent to the Datadog agent and then forwarded to LLM Observability. To continue submitting data directly to LLM Observability without the Datadog agent, set `DD_LLMOBS_AGENTLESS_ENABLED=1` or set programmatically using `LLMObs.enable(agentless_enabled=True)`.

- LLM Observability: The Langchain integration now submits embedding spans to LLM Observability.

- LLM Observability: The `LLMObs.annotate()` method now replaces non-JSON serializable values with a placeholder string `[Unserializable object: <string representation of object>]` instead of rejecting the annotation entirely.

- pylibmc: adds traces for memcached add command

- ASM: This introduces fingerprinting with libddwaf 1.19.1

- Database Monitoring: Adds Database Monitoring (DBM) trace propagation for postgres databases used through Django.

- langchain: Tags tool calls on chat completions.

- LLM Observability: Adds retry logic to the agentless span writer to mitigate potential networking issues, like timeouts or dropped connections.

- ASM: This introduces Command Injection support for Exploit Prevention on os.system only.

- ASM: This introduces suspicious attacker blocking with libddwaf 1.19.1
### Upgrade Notes

- ASM: This upgrade prevents the WAF from being invoked for exploit prevention if the corresponding rules are not enabled via remote configuration.
### Deprecation Notes

- ASM: The environment variable DD_APPSEC_AUTOMATED_USER_EVENTS_TRACKING is deprecated and will be removed in the next major release. Instead of DD_APPSEC_AUTOMATED_USER_EVENTS_TRACKING, you should use DD_APPSEC_AUTO_USER_INSTRUMENTATION_MODE. The "safe" and "extended" modes are deprecated and have been replaced by "anonymization" and "identification", respectively.
- botocore: All methods in botocore/patch.py except `patch()` and `unpatch()` are deprecated and will be removed in version 3.0.0.
- consul: All methods in consul/patch.py except `patch()` and `unpatch()` are deprecated and will be removed in version 3.0.0.
- psycopg: All methods in psycopg/patch.py except `patch()` and `unpatch()` are deprecated and will be removed in version 3.0.0.
- pylibmc: All methods in pylibmc/patch.py except `patch()` and `unpatch()` are deprecated and will be removed in version 3.0.0.
- pymemcache: All methods in pymemcache/patch.py except `patch()` and `unpatch()` are deprecated and will be removed in version 3.0.0.
- pymongo: All methods in pymongo/patch.py except `patch()` and `unpatch()` are deprecated and will be removed in version 3.0.0.
- pymysql: All methods in pymysql/patch.py except `patch()` and `unpatch()` are deprecated and will be removed in version 3.0.0.
- pynamodb: All methods in pynamodb/patch.py except `patch()` and `unpatch()` are deprecated and will be removed in version 3.0.0.
- pyodbc: All methods in pyodbc/patch.py except `patch()` and `unpatch()` are deprecated and will be removed in version 3.0.0.
- pyramid: All methods in pyramid/patch.py except `patch()` and `unpatch()` are deprecated and will be removed in version 3.0.0.
- exception replay: The `DD_EXCEPTION_DEBUGGING_ENABLED` environment variable has been deprecated in favor of `DD_EXCEPTION_REPLAY_ENABLED`. The old environment variable will be removed in a future major release.
- ASM: This removes the partial auto instrumentation of flask login. It was giving only partial and possibly confusing picture of the login activity. We recommend customers to switch to \[manual instrumentation\](<https://docs.datadoghq.com/security/application_security/threats/add-user-info/?tab=loginsuccess&code-lang=python#adding-business-logic-information-login-success-login-failure-any-business-logic-to-traces>).
### Bug Fixes

- LLM Observability: Fixes an issue in the OpenAI integration where integration metrics would still be submitted even if `LLMObs.enable(agentless_enabled=True)` was set.
- Code Security: add null pointer checks when creating new objects ids.

- Code Security: add encodings.idna to the IAST patching denylist to avoid problems with gevent.
- Code Security: add the boto package to the IAST patching denylist.
- Code Security: fix two small memory leaks with Python 3.11 and 3.12.
- CI Visibility: Fixes an issue where the pytest plugin would crash if the git binary was absent
- CI Visibility: fixes incorrect URL for telemetry intake in EU that was causing missing telemetry data and SSL error log messages.
- celery: changes `error.message` span tag to no longer include the traceback that is already included in the `error.stack` span tag.
- CI Visibility: fixes source file information that would be incorrect in certain decorated / wrapped scenarios and forces paths to be relative to the repository root, if present.
- futures: Fixes inconsistent behavior with `concurrent.futures.ThreadPoolExecutor` context propagation by passing the current trace context instead of the currently active span to tasks. This prevents edge cases of disconnected spans when the task executes after the parent span has finished.
- kafka: Fixes `ArgumentError` raised when injecting span context into non-existent Kafka message headers.
- botocore: Fixes Botocore Kinesis span parenting to use active trace context if a propagated child context is not found instead of empty context.
- langchain: This fix resolves an issue where the wrong langchain class name was being used to check for Pinecone vectorstore instances.
- LLM Observability: This resolves a typing hint error in the `ddtrace.llmobs.utils.Documents` helper class constructor where type hints did not accept input dictionaries with integer or float values.
- LLM Observability: This fix resolves an issue where the OpenAI, Anthropic, and AWS Bedrock integrations were always setting `temperature` and `max_tokens` parameters to LLM invocations. The OpenAI integration in particular was setting the wrong `temperature` default values. These parameters are now only set if provided in the request.
- opentelemetry: Resolves circular imports raised by the OpenTelemetry API when the `ddcontextvars_context` entrypoint is loaded. This resolves an incompatibility introduced in `opentelemetry-api==1.25.0`.
- opentelemetry: Resolves an issue where the `get_tracer` function would raise a `TypeError` when called with the `attribute` argument. This resolves an incompatibility introduced in `opentelemetry-api==1.26.0`.
- psycopg: Ensures traced async cursors return an asynchronous iterator object.
- redis: This fix resolves an issue in the redis exception handling where an UnboundLocalError was raised instead of the expected BaseException.
- ASM: This fix resolves an issue where the <span class="title-ref">requests</span> integration would not propagate when apm is opted out (i.e. in ASM Standalone).
- profiling: Fixes an issue where task information coming from echion was encoded improperly, which could segfault the application.
- tracing: fixes a potential crash where using partial flushes and `tracer.configure()` could result in an IndexError
- tracer: This fix resolves an issue where the tracer was not starting properly on a read-only file system.
- internal: fixes an issue where some pathlib functions return OSError on Windows.
- ASM: This fix resolves an issue where the WAF could be disabled if the ASM_DD rule file was not found in Remote Config.
- flask: Fix scenarios when using flask-like frameworks would cause a crash because of patching issues on startup.
- Code Security: Logs warning instead of throwing an exception in the native module if IAST is not enabled by env var.
- Code Security: fix potential infinite loop with path traversal when the analyze quota has been exceeded.
- wsgi: Ensures the status of wsgi Spans are not set to error when a `StopIteration` exception is raised marked the span as an error. With this change, `StopIteration` exceptions in this context will be ignored.
- langchain: tag non-dict inputs to LCEL chains appropriately. Non-dict inputs are stringified, and dict inputs are tagged by key-value pairs.
- tracing: Updates `DD_HEADER_TAGS` and `DD_TAGS` to support the following formats: `key1,key2,key3`, `key1:val,key2:val,key3:val3`, `key1:val key2:val key3:val3`, and `key1 key2 key3`. Key value pairs that do not match an expected format will be logged and ignored by the tracer.
- loguru: This fix avoids copying attributes from a log record's "extras" field to the record's top level if those attributes were not added by the Datadog integration.
- opentelemetry: Resolves an edge case where distributed tracing headers could be generated before a sampling decision is made, resulting in dropped spans in downstream services.
- profiling: captures lock usages with `with` context managers, e.g. `with lock:`
- profiling: propagates `runtime_id` tag to libdatadog exporter. It is a unique string identifier for the profiled process. For example, Thread Timeline visualization uses it to distinguish different processes.
- profiling: show lock init location in Lock Name and hide profiler internal frames from Stack Frame in Timeline Details tab.
- ASM: This fix resolves an issue where ASM one click feature could fail to deactivate ASM.
- redis: This fix resolves an issue in redis utils where a variable may not be declared within a try/catch
### Other Changes

- LLM Observability: the SDK allowed users to submit an unsupported <span class="title-ref">numerical</span> evaluation metric type. All evaluation metric types submitted with <span class="title-ref">numerical</span> type will now be automatically converted to a <span class="title-ref">score</span> type. As an alternative to using the <span class="title-ref">numerical type, use \`score</span> instead.
- LLM Observability: `LLMObs.submit_evaluation()` requires a Datadog API key to send custom evaluations to LLM Observability. If an API key is not set using either `DD_API_KEY` or `LLMObs.enable(api_key="<api-key>")`, this method will log a warning and return `None`.


---

## 2.10.6


### Bug Fixes

- tracing(django): Resolves a bug where `ddtrace` was exhausting a Django stream response before returning it to user.
- internal: Fixes `Already mutably borrowed` error by reverting back to pure-python rate limiter.


---

## 2.8.7


### Bug Fixes

- opentelemetry: Resolves circular imports raised by the OpenTelemetry API when the `ddcontextvars_context` entrypoint is loaded. This resolves an incompatibility introduced in `opentelemetry-api==1.25.0`.
- opentelemetry: Resolves an issue where the `get_tracer` function would raise a `TypeError` when called with the `attribute` argument. This resolves an incompatibility introduced in `opentelemetry-api==1.26.0`.
- opentelemetry: Resolves an edge case where distributed tracing headers could be generated before a sampling decision is made, resulting in dropped spans in downstream services.


---

## 2.10.4


### Bug Fixes

- SSI: Fixes incorrect file permissions on lib-injection images.
- profiling: Shows lock init location in Lock Name and hides profiler internal frames from Stack Frame in Timeline Details tab.


---

## 2.10.3

### Bug Fixes

- ASM: This fix resolves an issue where the WAF could be disabled if the ASM_DD rule file was not found in Remote Config.
- CI Visibility: Fixes an issue where the pytest plugin would crash if the git binary was absent
- CI Visibility: Fixes incorrect URL for telemetry intake in EU that was causing missing telemetry data and SSL error log messages.
- Code Security: Add encodings.idna to the IAST patching denylist to avoid problems with gevent.
- internal: Fixes an issue where some pathlib functions return OSError on Windows.
- opentelemetry: Resolves an edge case where distributed tracing headers could be generated before a sampling decision is made, resulting in dropped spans in downstream services.

---

## 2.9.5

### Bug Fixes

- ASM: This fix resolves an issue where the WAF could be disabled if the ASM_DD rule file was not found in Remote Config.
- CI Visibility: Fixes an issue where the pytest plugin would crash if the git binary was absent
- CI Visibility: Fixes incorrect URL for telemetry intake in EU that was causing missing telemetry data and SSL error log messages.
- Code Security: fix potential infinite loop with path traversal when the analyze quota has been exceeded.
- opentelemetry: Resolves an edge case where distributed tracing headers could be generated before a sampling decision is made, resulting in dropped spans in downstream services.
- profiling: captures lock usages with `with` context managers, e.g. `with lock:`
- profiling: propagates `runtime_id` tag to libdatadog exporter. It is a unique string identifier for the profiled process. For example, Thread Timeline visualization uses it to distinguish different processes.
- psycopg: Ensures traced async cursors return an asynchronous iterator object.

---

## 2.8.6

### Bug Fixes

- ASM: This fix resolves an issue where an org could not customize actions through remote config.
- Code Security: add the boto package to the IAST patching denylist.
- CI Visibility: Fixes an issue where the pytest plugin would crash if the git binary was absent
- CI Visibility: fixes source file information that would be incorrect in certain decorated / wrapped scenarios and forces paths to be relative to the repository root, if present.
- CI Visibility: fixes that traces were not properly being sent in agentless mode, and were otherwise not properly attached to the test that started them
- openai: This fix resolves an issue where specifying `None` for streamed chat completions resulted in a `TypeError`.
- openai: This fix removes patching for the edits and fine tunes endpoints, which have been removed from the OpenAI API.
- openai: This fix resolves an issue where streamed OpenAI responses raised errors when being used as context managers.
- profiling: Fixes an issue where task information coming from echion was encoded improperly, which could segfault the application.
- tracing: fixes a potential crash where using partial flushes and `tracer.configure()` could result in an IndexError
- tracing: Fixes an issue where `DD_TRACE_SPAN_TRACEBACK_MAX_SIZE` was not applied to exception tracebacks.
- tracing: This fix resolves an issue where importing `asyncio` after a trace has already been started will reset the currently active span.
- flask: Fix scenarios when using flask-like frameworks would cause a crash because of patching issues on startup.
- profiling: captures lock usages with `with` context managers, e.g. `with lock:`
- profiling: propagates `runtime_id` tag to libdatadog exporter. It is a unique string identifier for the profiled process. For example, Thread Timeline visualization uses it to distinguish different processes.

---

## 2.10.2

### Bug Fixes

- lib-injection: This fix resolves an issue with docker layer caching and the final lib-injection image size.
- psycopg: Ensures traced async cursors return an asynchronous iterator object.
- tracer: This fix resolves an issue where the tracer was not starting properly on a read-only file system.
- Code Security: fix potential infinite loop with path traversal when the analyze quota has been exceeded.
- profiling: captures lock usages with `with` context managers, e.g. `with lock:`
- profiling: propagates `runtime_id` tag to libdatadog exporter. It is a unique string identifier for the profiled process. For example, Thread Timeline visualization uses it to distinguish different processes.

---

## 2.10.1


### Bug Fixes

- langchain: This fix resolves an issue where the wrong langchain class name was being used to check for Pinecone vectorstore instances.
- opentelemetry: Resolves circular imports raised by the OpenTelemetry API when the `ddcontextvars_context` entrypoint is loaded. This resolves an incompatibility introduced in `opentelemetry-api==1.25.0`.
- opentelemetry: Resolves an issue where the `get_tracer` function would raise a `TypeError` when called with the `attribute` argument. This resolves an incompatibility introduced in `opentelemetry-api==1.26.0`.
- ASM: This fix resolves an issue where ASM one click feature could fail to deactivate ASM.


---


## 2.10.0

### New Features

- botocore: Adds support for overriding the default service name in botocore by either setting the environment variable `DD_BOTOCORE_SERVICE` or configuring it via `ddtrace.config.botocore["service"]`.
- Database Monitoring: Adds Database Monitoring (DBM) trace propagation for postgres databases used through Django.
- Anthropic: Adds support for tracing message calls using tools.
- LLM Observability: Adds support for tracing Anthropic messages using tool calls.
- azure: Removes the restrictions on the tracer to only run the mini-agent on the consumption plan. The mini-agent now runs regardless of the hosting plan
- Anthropic: Adds support for tracing synchronous and asynchronous message streaming.
- LLM Observability: Adds support for tracing synchronous and asynchronous message streaming.
- SSI: Introduces generic safeguards for automatic instrumentation when using single step install in the form of early exit conditions. Early exit from instrumentation is triggered if a version of software in the environment is not explicitly supported by ddtrace. The Python runtime itself and many Python packages are checked for explicit support on the basis of their version.
- langchain: Introduces support for `langchain==0.2.0` by conditionally patching the `langchain-community` module if available, which is an optional dependency for `langchain>=0.2.0`. See the langchain integration docs for more details.
- LLM Observability: Adds support to automatically submit Anthropic chat messages to LLM Observability.

- tracer: This introduces the tracer flare functionality. Currently the tracer flare includes the tracer logs and tracer configurations.

- Code Security: Expands SSRF vulnerability support for Code Security and Exploit Prevention for the modules `urllib3`, `http.client`, `webbrowser` and `urllib.request`.

- ASM: This introduces full support for exploit prevention in the python tracer.  
  - LFI (via standard API open)
  - SSRF (via standard API urllib or third party requests)

  with monitoring and blocking feature, telemetry and span metrics reports.

- ASM: This introduces SQL injection support for exploit prevention.

- anthropic: This introduces tracing support for anthropic chat messages.  
  See [the docs](https://ddtrace.readthedocs.io/en/stable/integrations.html#anthropic) for more information.

- ASM: This introduces "Standalone ASM", a feature that disables APM in the tracer but keeps ASM enabled. In order to enable it, set the environment variables `DD_APPSEC_ENABLED=1` and `DD_EXPERIMENTAL_APPSEC_STANDALONE_ENABLED=1`.

- LLM Observability: This introduces the LLM Observability SDK, which enhances the observability of Python-based LLM applications. See the [LLM Observability Overview](https://docs.datadoghq.com/tracing/llm_observability/) or the [SDK documentation](https://docs.datadoghq.com/tracing/llm_observability/sdk) for more information about this feature.

- opentelemetry: Adds support for span events.

- tracing: Ensures the following OpenTelemetry environment variables are mapped to an equivalent Datadog configuration (datadog environment variables taking precedence in cases where both are configured):

      OTEL_SERVICE_NAME -> DD_SERVICE
      OTEL_LOG_LEVEL -> DD_TRACE_DEBUG
      OTEL_PROPAGATORS -> DD_TRACE_PROPAGATION_STYLE
      OTEL_TRACES_SAMPLER -> DD_TRACE_SAMPLE_RATE
      OTEL_TRACES_EXPORTER -> DD_TRACE_ENABLED
      OTEL_METRICS_EXPORTER -> DD_RUNTIME_METRICS_ENABLED
      OTEL_LOGS_EXPORTER -> none
      OTEL_RESOURCE_ATTRIBUTES -> DD_TAGS
      OTEL_SDK_DISABLED -> DD_TRACE_OTEL_ENABLED

- otel: Adds support for generating Datadog trace metrics using OpenTelemetry instrumentations

### Known Issues

- Code Security: Security tracing for the `builtins.open` function is experimental and may not be stable. This aspect is not replaced by default.
- grpc: Tracing for the `grpc.aio` clients and servers is experimental and may not be stable. This integration is now disabled by default.

### Deprecation Notes

- Removes the deprecated sqlparse dependency.
- LLM Observability: `DD_LLMOBS_APP_NAME` is deprecated and will be removed in the next major version of ddtrace. As an alternative to `DD_LLMOBS_APP_NAME`, you can use `DD_LLMOBS_ML_APP` instead. See the [SDK setup documentation](https://docs.datadoghq.com/tracing/llm_observability/sdk/#setup) for more details on how to configure the LLM Observability SDK.

### Bug Fixes

- Code Security: Logs warning instead of throwing an exception in the native module if IAST is not enabled by env var.
- redis: This fix resolves an issue in redis utils where a variable may not be declared within a try/catch

- Code Security: Adds the `boto` package to the IAST patching denylist.
- celery: Changes `error.message` span tag to no longer include the traceback that is already included in the `error.stack` span tag.
- CI Visibility: Fixes source file information that would be incorrect in certain decorated / wrapped scenarios and forces paths to be relative to the repository root, if present.
- LLM Observability: This resolves a typing hint error in the `ddtrace.llmobs.utils.Documents` helper class constructor where type hints did not accept input dictionaries with integer or float values.
- LLM Observability: This fix resolves an issue where the OpenAI, Anthropic, and AWS Bedrock integrations were always setting `temperature` and `max_tokens` parameters to LLM invocations. The OpenAI integration in particular was setting the wrong `temperature` default values. These parameters are now only set if provided in the request.
- redis: This fix resolves an issue in the redis exception handling where an UnboundLocalError was raised instead of the expected BaseException.
- ASM: This fix resolves an issue where the requests integration would not propagate when apm is opted out (i.e. in ASM Standalone).
- profiling: Fixes an issue where task information coming from echion was encoded improperly, which could segfault the application.
- tracing: Fixes a potential crash where using partial flushes and `tracer.configure()` could result in an `IndexError`.
- flask: Fixes scenarios when using flask-like frameworks would cause a crash because of patching issues on startup.
- wsgi: Ensures the status of wsgi Spans are not set to error when a `StopIteration` exception is raised marked the span as an error. With this change, `StopIteration` exceptions in this context will be ignored.
- langchain: Tags non-dict inputs to LCEL chains appropriately. Non-dict inputs are stringified, and dict inputs are tagged by key-value pairs.
- langchain: Fixes an issue of langchain patching errors due to the `langchain-community` module becoming an optional dependency in `langchain>=0.2.0`. The langchain integration now conditionally patches `langchain-community` methods if it is available. See the langchain integration docs for more details.

- ASM: This fix resolves an issue where an org could not customize actions through remote config.
- ASM: Protects against potentially returning `None` when tainting a gRPC message.
- botocore: This fix adds additional key name checking and appropriate defaults for responses from Cohere and Amazon models.
- Tracer: This fix resolves an issue where importing `asyncio` after a trace has already been started will reset the currently active span.
- CI Visibility: Fixes traces that were not properly being sent in agentless mode, and were otherwise not properly attached to the test that started them
- grpc: Fixes a bug in the `grpc.aio` support specific to streaming responses.
- openai: This fix resolves an issue where specifying `n=None` for streamed chat completions resulted in a `TypeError`.
- openai: This fix removes patching for the edits and fine tunes endpoints, which have been removed from the OpenAI API.
- openai: This fix resolves an issue where streamed OpenAI responses raised errors when being used as context managers.
- tracing: Ensures span links generated by distributed tracing headers record the correct sampling decision.
- telemetry: This fix resolves an issue when using `pytest` + `gevent` where the telemetry writer was eager initialized by `pytest` entrypoints loading of our plugin causing a potential dead lock.
- tracing: Fixes an issue where `DD_TRACE_SPAN_TRACEBACK_MAX_SIZE` was not applied to exception tracebacks.
- Code Security: This fixes a bug in the AST patching process where `ImportError` exceptions were being caught, interfering with the proper application cycle if an `ImportError` was expected."
- Code Security: Ensure IAST propagation does not raise side effects related to Magic methods.
- Code Security: Fixes a potential memory corruption when the context was reset.
- langchain: This fix resolves an issue where specifying inputs as a keyword argument for batching on chains caused a crash.
- Code Security: Avoids calling terminate on the extend and join aspect when an exception is raised.
- tracing: Ensures spans are rate limited at the expected rate (100 spans per second by default). Previously long running spans would set the rate limiter to set an invalid window and this could cause the next trace to be dropped.
- RemoteConfig: This fix resolves an issue where remote config did not work for the tracer when using an agent that would add a flare item to the remote config payload. With this fix, the tracer will now correctly pull out the lib_config we need from the payload in order to implement remote config changes properly.
- opentelemetry: Records exceptions on spans in a manner that is consistent with the [otel specification](https://opentelemetry.io/docs/specs/otel/trace/exceptions/#recording-an-exception)
- tracing: Ensures W3C tracecontext headers take precedence over all other header formats when incoming headers reference different spans in the same trace.

### Other Changes

- LLM Observability: The SDK allowed users to submit an unsupported `numerical` evaluation metric type. All evaluation metric types submitted with `numerical` type will now be automatically converted to a `score` type. As an alternative to using the `numerical` type, use `score` instead.

- lib-injection: Updates base Alpine image to 3.20.

---

## 2.9.4


### Bug Fixes

- langchain: This fix resolves an issue where the wrong langchain class name was being used to check for Pinecone vectorstore instances.
- opentelemetry: Resolves circular imports raised by the OpenTelemetry API when the `ddcontextvars_context` entrypoint is loaded. This resolves an incompatibility introduced in `opentelemetry-api==1.25.0`.
- opentelemetry: Resolves an issue where the `get_tracer` function would raise a `TypeError` when called with the `attribute` argument. This resolves an incompatibility introduced in `opentelemetry-api==1.26.0`.
- redis: Resolves an issue in the `redis` exception handling where an `UnboundLocalError` was raised instead of the expected `BaseException`.
- Code Security: Logs warning instead of throwing an exception in the native module if IAST is not enabled by env var.
- langchain: Fixes an issue of `langchain` patching errors due to the `langchain-community` module becoming an optional dependency in `langchain>=0.2.0`. The `langchain` integration now conditionally patches `langchain-community` methods if it is available. See the langchain integration docs for more details.
- langchain: Resolves incompatibilities with langchain==0.2.0
- ASM: Resolves an issue where ASM one click feature could fail to deactivate ASM.


---

## 2.9.3


### Bug Fixes

- Code Security: Adds `encodings.idna` to the IAST patching denylist to avoid problems with gevent.
- Code Security: Adds the boto package to the IAST patching denylist.
- celery: Changes `error.message` span tag to no longer include the traceback that is already included in the `error.stack` span tag.
- CI Visibility: Fixes source file information that would be incorrect in certain decorated / wrapped scenarios, and forces paths to be relative to the repository root, if present.
- LLM Observability: Resolves a typing hint error in the `ddtrace.llmobs.utils.Documents` helper class constructor where type hints did not accept input dictionaries with integer or float values.
- LLM Observability: Resolves an issue where the OpenAI and AWS Bedrock integrations were always setting `temperature` and `max_tokens` parameters to LLM invocations. The OpenAI integration in particular was setting the wrong `temperature` default values. These parameters are now only set if provided in the request.
- profiling: Fixes an issue where task information coming from `echion` was encoded improperly, which could segfault the application.
- tracing: Fixes a potential crash where using partial flushes and `tracer.configure()` could result in an `IndexError`.
- internal: Fixes an issue where some `pathlib` functions return `OSError`g on Windows.
- flask: Fixes scenarios when using flask-like frameworks would cause a crash because of patching issues on startup.
- wsgi: Ensures the status of wsgi Spans are not set to error when a `StopIteration` exception is raised marked the span as an error. With this change, `StopIteration` exceptions in this context will be ignored.
- langchain: Tags non-dict inputs to LCEL chains appropriately. Non-dict inputs are stringified, and dict inputs are tagged by key-value pairs.

### Other Changes

- LLM Observability: The SDK allowed users to submit an unsupported `numerical` evaluation metric type. All evaluation metric types submitted with `numerical` type will now be automatically converted to a `score` type. As an alternative to using the `numerical` type, use `score` instead.


---

## 2.9.2


### Bug Fixes

- futures: Fixes inconsistent behavior with `concurrent.futures.ThreadPoolExecutor` context propagation by passing the current trace context instead of the currently active span to tasks. This prevents edge cases of disconnected spans when the task executes after the parent span has finished.

### Other Changes

- lib-injection: Updates base Alpine image to 3.20.


---

## 2.9.1


### Deprecation Notes

- Removes the deprecated sqlparse dependency.


---

## 2.9.0

### New Features

- LLM Observability: This introduces the LLM Observability SDK, which enhances the observability of Python-based LLM applications. See the [LLM Observability Overview](https://docs.datadoghq.com/tracing/llm_observability/) or the [SDK documentation](https://docs.datadoghq.com/tracing/llm_observability/sdk) for more information about this feature.
- ASM:  Application Security Management (ASM) introduces its new "Exploit Prevention" feature in public beta, a new type of in-app security monitoring that detects and blocks vulnerability exploits. This introduces full support for exploit prevention in the python tracer.  
  - LFI (via standard API open)
  - SSRF (via standard API urllib or third party requests)

  with monitoring and blocking features, telemetry, and span metrics reports.

- opentelemetry: Adds support for span events.

- tracing: Ensures the following OpenTelemetry environment variables are mapped to an equivalent Datadog configuration (datadog environment variables taking precedence in cases where both are configured):

      OTEL_SERVICE_NAME -> DD_SERVICE
      OTEL_LOG_LEVEL -> DD_TRACE_DEBUG
      OTEL_PROPAGATORS -> DD_TRACE_PROPAGATION_STYLE
      OTEL_TRACES_SAMPLER -> DD_TRACE_SAMPLE_RATE
      OTEL_TRACES_EXPORTER -> DD_TRACE_ENABLED
      OTEL_METRICS_EXPORTER -> DD_RUNTIME_METRICS_ENABLED
      OTEL_RESOURCE_ATTRIBUTES -> DD_TAGS
      OTEL_SDK_DISABLED -> DD_TRACE_OTEL_ENABLED

- otel: Adds support for generating Datadog trace metrics using OpenTelemetry instrumentations
- aiomysql, asyncpg, mysql, mysqldb, pymysql: Adds Database Monitoring (DBM) for remaining mysql and postgres integrations lacking support.
- (aiomysql, aiopg): Implements span service naming determination to be consistent with other database integrations.
- ASM: This introduces the capability to enable or disable SCA using the environment variable DD_APPSEC_SCA_ENABLED. By default this env var is unset and in that case it doesn't affect the product.
- Code Security: Taints strings from gRPC messages.
- botocore: This introduces tracing support for bedrock-runtime embedding operations.
- Vulnerability Management for Code-level (IAST): Enables IAST in the application. Needed to start application with `ddtrace-run [your-application-run-command]` prior to this release. Now, you can also activate IAST with the `patch_all` function.
- langchain: This adds tracing support for LCEL (LangChain Expression Language) chaining syntax. This change specifically adds synchronous and asynchronous tracing support for the `invoke` and `batch` methods.

### Known Issues

- Code Security: Security tracing for the `builtins.open` function is experimental and may not be stable. This aspect is not replaced by default.
- grpc: Tracing for the `grpc.aio` clients and servers is experimental and may not be stable. This integration is now disabled by default.

### Upgrade Notes

- aiopg: Upgrades supported versions to \>=1.2. Drops support for 0.x versions.

### Deprecation Notes

- LLM Observability: `DD_LLMOBS_APP_NAME` is deprecated and will be removed in the next major version of ddtrace. As an alternative to `DD_LLMOBS_APP_NAME`, you can use `DD_LLMOBS_ML_APP` instead. See the [SDK setup documentation](https://docs.datadoghq.com/tracing/llm_observability/sdk/#setup) for more details on how to configure the LLM Observability SDK.

### Bug Fixes

- opentelemetry: Records exceptions on spans in a manner that is consistent with the [otel specification](https://opentelemetry.io/docs/specs/otel/trace/exceptions/#recording-an-exception)
- ASM: Resolves an issue where an org could not customize actions through remote config.
- Resolves an issue where importing `asyncio` after a trace has already been started will reset the currently active span.
- grpc: Fixes a bug in the `grpc.aio` integration specific to streaming responses.
- openai: Resolves an issue where specifying `n=None` for streamed chat completions resulted in a `TypeError`.
- openai: Removes patching for the edits and fine tunes endpoints, which have been removed from the OpenAI API.
- openai: Resolves an issue where streamed OpenAI responses raised errors when being used as context managers.
- tracing: Fixes an issue where `DD_TRACE_SPAN_TRACEBACK_MAX_SIZE` was not applied to exception tracebacks.
- Code Security: Ensures IAST propagation does not raise side effects related to Magic methods.
- Code Security: Fixes a potential memory corruption when the context was reset.
- langchain: Resolves an issue where specifying inputs as a keyword argument for batching on chains caused a crash.
- Code Security: Avoids calling `terminate` on the `extend` and `join` aspect when an exception is raised.
- botocore: Adds additional key name checking and appropriate defaults for responses from Cohere and Amazon models.
- telemetry: Resolves an issue when using `pytest` + `gevent` where the telemetry writer was eager initialized by `pytest` entry points loading of our plugin causing a potential dead lock.
- Code Security: Fixes a bug in the AST patching process where `ImportError` exceptions were being caught, interfering with the proper application cycle if an `ImportError` was expected."
- RemoteConfig: Resolves an issue where remote config did not work for the tracer when using an agent that would add a flare item to the remote config payload. With this fix, the tracer will now correctly pull out the lib_config we need from the payload in order to implement remote config changes properly.
- Code Security: Fixes setting the wrong source on map elements tainted from `taint_structure`.
- Code Security: Fixes an issue where the AST patching process fails when the origin of a module is reported as None, raising a `FileNotFoundError`.
- CI Visibility: Fixes an issue where tests were less likely to be skipped due to ITR skippable tests requests timing out earlier than they should
- Code Security: Solves an issue with fstrings where formatting was not applied to int parameters
- tracing: Resolves an issue where sampling rules were not matching correctly on float values that had a 0 decimal value. Sampling rules now evaluate such values as integers.
- langchain: Resolves an issue where the LangChain integration always attempted to patch LangChain partner  
  libraries, even if they were not available.
- langchain: Resolves an issue where tracing `Chain.invoke()` instead of `Chain.__call__()` resulted in the an `ArgumentError` due to an argument name change for inputs between the two methods.
- langchain: Adds error handling for checking if a traced LLM or chat model is an OpenAI instance, as the `langchain_community` package does not allow automatic submodule importing.
- internal: Resolves an error regarding the remote config module with payloads missing a `lib_config` entry
- profiling: Fixes a bug that caused the HTTP exporter to crash when attempting to serialize tags.
- grpc: Resolves segfaults raised when `grpc.aio` interceptors are registered
- Code Security (IAST): Fixes an issue with AES functions from the pycryptodome package that caused the application to crash and stop.
- Code Security: Ensures that when tainting the headers of a Flask application, iterating over the headers (i.e., with `headers.items()`) does not duplicate them.
- Vulnerability Management for Code-level (IAST): Some native exceptions were not being caught correctly by the python tracer. This fix removes those exceptions to avoid fatal error executions.
- kafka: Resolves an issue where an empty message list returned from consume calls could cause crashes in the Kafka integration. Empty lists from consume can occur when the call times out.
- logging: Resolves an issue where `tracer.get_log_correlation_context()` incorrectly returned a 128-bit trace_id even with `DD_TRACE_128_BIT_TRACEID_LOGGING_ENABLED` set to `False` (the default), breaking log correlation. It now returns a 64-bit trace_id.
- profiling: Fixes a defect where the deprecated path to the Datadog span type was used by the profiler.
- Profiling: Resolves an issue where the profiler was forcing `protobuf` to load in injected environments,  
  causing crashes in configurations which relied on older `protobuf` versions. The profiler will now detect when injection is used and try loading with the native exporter. If that fails, it will self-disable rather than loading protobuf.
- pymongo: Resolves an issue where the library raised an error in `pymongo.pool.validate_session`
- ASM: Resolves an issue where lfi attack on request path was not always detected with `flask` and `uwsgi`.
- ASM: Removes non-required API security metrics.
- instrumentation: Fixes crashes that could occur in certain integrations with packages that use non-integer components in their version specifiers


---

## 2.8.5


### Known Issues

- Code Security: Security tracing for the `builtins.open` function is experimental and may not be stable. This aspect is not replaced by default.
- grpc: Tracing for the `grpc.aio` clients and servers is experimental and may not be stable. This integration is now disabled by default.

### Bug Fixes

- fix(grpc): This fix a bug in the grpc.aio support specific to streaming responses.
- RemoteConfig: This fix resolves an issue where remote config did not work for the tracer when using an agent that would add a flare item to the remote config payload. With this fix, the tracer will now correctly pull out the lib_config we need from the payload in order to implement remote config changes properly.


---

## 2.8.4


### Bug Fixes

- telemetry: This fix resolves an issue when using `pytest` + `gevent` where the telemetry writer was eager initialized by `pytest` entrypoints loading of our plugin causing a potential dead lock.


---

## 2.7.10

### Bug Fixes

- Code Security: This fix solves an issue with fstrings where formatting was not applied to int parameters
- logging: This fix resolves an issue where `tracer.get_log_correlation_context()` incorrectly returned a 128-bit trace_id even with `DD_TRACE_128_BIT_TRACEID_LOGGING_ENABLED` set to `False` (the default), breaking log correlation. It now returns a 64-bit trace_id.
- profiling: Fixes a defect where the deprecated path to the Datadog span type was used by the profiler.

---

## 2.8.3


### Bug Fixes

- Code Security: This fix solves an issue with fstrings where formatting was not applied to int parameters
- logging: This fix resolves an issue where `tracer.get_log_correlation_context()` incorrectly returned a 128-bit trace_id even with `DD_TRACE_128_BIT_TRACEID_LOGGING_ENABLED` set to `False` (the default), breaking log correlation. It now returns a 64-bit trace_id.
- profiling: Fixes a defect where the deprecated path to the Datadog span type was used by the profiler.


---

## 2.6.12


### Bug Fixes

- Code Security: This fix solves an issue with fstrings where formatting was not applied to int parameters


---

## 2.8.2


### Bug Fixes

- tracing: This fix resolves an issue where sampling rules were not matching correctly on float values that had a 0 decimal value. Sampling rules now evaluate such values as integers.

- langchain: This fix resolves an issue where the LangChain integration always attempted to patch LangChain partner  
  libraries, even if they were not available.

- langchain: This fix resolves an issue where tracing `Chain.invoke()` instead of `Chain.__call__()` resulted in the an `ArgumentError` due to an argument name change for inputs between the two methods.

- langchain: This fix adds error handling for checking if a traced LLM or chat model is an OpenAI instance, as the langchain_community package does not allow automatic submodule importing.

- internal: This fix resolves an error regarding the remote config module with payloads missing a `lib_config` entry

- profiling: fix a bug that caused the HTTP exporter to crash when attempting to serialize tags.

- grpc: Resolves segfaults raised when grpc.aio interceptors are registered

- Code Security: Ensure that when tainting the headers of a Flask application, iterating over the headers (i.e., with <span class="title-ref">headers.items()</span>) does not duplicate them.


---

## 2.7.9


### Bug Fixes

- internal: This fix resolves an error regarding the remote config module with payloads missing a `lib_config` entry
- grpc: Resolves segfaults raised when grpc.aio interceptors are registered
- Code Security: Ensure that when tainting the headers of a Flask application, iterating over the headers (i.e., with <span class="title-ref">headers.items()</span>) does not duplicate them.
- pymongo: this resolves an issue where the library raised an error in `pymongo.pool.validate_session`


---

## 2.6.11


### Bug Fixes

- internal: This fix resolves an error regarding the remote config module with payloads missing a `lib_config` entry
- Code Security: Ensure that when tainting the headers of a Flask application, iterating over the headers (i.e., with <span class="title-ref">headers.items()</span>) does not duplicate them.
- pymongo: this resolves an issue where the library raised an error in `pymongo.pool.validate_session`


---

## 2.8.1


### New Features

- Code Security: to enable IAST in the application, you had to start it with the command `ddtrace-run [your-application-run-command]` so far. Now, you can also activate IAST with the `patch_all` function.

### Bug Fixes

- Code Security: fix setting the wrong source on map elements tainted from <span class="title-ref">taint_structure</span>.
- Code Security: Fixes an issue where the AST patching process fails when the origin of a module is reported as None, raising a `FileNotFoundError`.
- CI Visibility: fixes an issue where tests were less likely to be skipped due to ITR skippable tests requests timing out earlier than they should
- Code Security: Fixed an issue with AES functions from the pycryptodome package that caused the application to crash and stop.
- kafka: This fix resolves an issue where an empty message list returned from consume calls could cause crashes in the Kafka integration. Empty lists from consume can occur when the call times out.
- ASM: This fix removes unrequired API security metrics.
- instrumentation: fixes crashes that could occur in certain integrations with packages that use non-integer components in their version specifiers

---

## 2.7.8


### Bug Fixes

- Code Security: fix setting the wrong source on map elements tainted from <span class="title-ref">taint_structure</span>.
- Code Security: Fixes an issue where the AST patching process fails when the origin of a module is reported as None, raising a `FileNotFoundError`.
- CI Visibility: fixes an issue where tests were less likely to be skipped due to ITR skippable tests requests timing out earlier than they should
- Code Security: Fixed an issue with AES functions from the pycryptodome package that caused the application to crash and stop.
- ASM: This fix removes unrequired API security metrics.
- instrumentation: fixes crashes that could occur in certain integrations with packages that use non-integer components in their version specifiers

---

## 2.6.10


### Bug Fixes

- ASM: This fix resolves an issue where django login failure events may send wrong information of user existence.
- Code Security: fix setting the wrong source on map elements tainted from <span class="title-ref">taint_structure</span>.
- datastreams: Changed DSM processor error logs to debug logs for a statement which is retried. If all retries fail, the stack trace is included
- Code Security: Fixes an issue where the AST patching process fails when the origin of a module is reported as None, raising a `FileNotFoundError`.
- CI Visibility: fixes an issue where tests were less likely to be skipped due to ITR skippable tests requests timing out earlier than they should
- internal: This fix resolves an issue where importing the `ddtrace.contrib.botocore.services` module would fail raising an ImportError
- starlette: Fix a bug that crashed background tasks started from functions without a <span class="title-ref">\_\_name\_\_</span> attribute
- Code Security: Fixed an issue with AES functions from the pycryptodome package that caused the application to crash and stop.
- Code Security: This fix addresses an issue where tainting objects may fail due to context not being created in the current span.
- Code Security: Some native exceptions were not being caught correctly by the python tracer. This fix remove those exceptions to avoid fatal error executions.
- ASM: This fix removes unrequired API security metrics.
- structlog: Fixes error where multiple loggers would duplicate processors. Also adds processors injection when resetting to defaults.

---

## 2.8.0

### Prelude

tracing: This release adds support for lazy sampling, essentially moving when we make a sampling decision for a trace to the latest possible moment. These include the following: 1. Before encoding a trace chunk to be sent to the agent 2. Before making an outgoing request via HTTP, gRPC, or a DB call for any automatically instrumented integration 3. Before running `os.fork()` For most users this change shouldn't have any impact on their traces, but it does allow for more flexibility in sampling (see `features` release note). It should be noted that if a user has application egress points that are not automatically instrumented, to other Datadog components (downstream instrumented services, databases, or execution context changes), and rely on the Python tracer to make the sampling decision (don't have an upstream service doing this), they will need to manually run the sampler for those traces, or use `HttpPropagator.inject()`. For more information please see the following: <https://ddtrace.readthedocs.io/en/stable/advanced_usage.html#distributed-tracing> <https://ddtrace.readthedocs.io/en/stable/advanced_usage.html#tracing-context-management>

### New Features

- DSM: Adds base64 format for encoding and decoding DSM context hash.
- botocore: adds dsm payload size stats for botocore messaging services of kinesis, sqs and sns.
- botocore: Adds support to the bedrock integration for tagging input and output messages.
- langchain: This introduces support for `langchain==0.1.0`. Note that this does not have tracing support for deprecated langchain operations. Please follow the langchain upgrade [guide](https://python.langchain.com/docs/changelog/core) or the langchain integration :ref: <span class="title-ref">docs\<langchain\></span> to enable full tracing support.
- dramatiq: Adds automatic tracing of the `dramatiq` library.
- tracing: Added support for lazy sampling, the benefit of which is the ability to make a sampling decision using `DD_TRACE_SAMPLING_RULES` based on any span attribute (service, resource, tags, name)regardless of when the value for the attribute is set. This change is particularly beneficial for sampling on tags, since the vast majority of tags are set after the span is created. Since sampling was previously done at span creation time, this meant that those tags could not be used for sampling decisions.
- openai: Adds support for tagging streamed responses for completion and chat completion endpoints.
- profiling: implement an experimental stack sampling feature, which can be enabled by setting `DD_PROFILING_STACK_V2_ENABLED=true`. This new sampler should resolve segfault issues on Python 3.11 and later, while also decreasing the latency contribution of the profiler in many situations, and also improving the accuracy of stack-sampling data. This feature is currently only available on Linux using CPython 3.8 or greater. Requires `DD_PROFILING_EXPORT_LIBDD_ENABLED=true` to be set.
- botocore: Changes botocore aws kinesis contrib to set DSM pathway using extracted DSM context, if found, instead of always using a new pathway with default context.
- kafka: Adds tracing and DSM support for `confluent_kafka.Consumer.consume()`. Previously only <span class="title-ref">confluent_kafka.Consumer.poll</span> was instrumented.

### Deprecation Notes

- tracing: Deprecates support for `ddtrace.contrib.asyncio.AsyncioContextProvider`. ddtrace fully support tracing across asyncio tasks. Asyncio no longer requires additional configurations.
- tracing: `tracer.sampler` is deprecated and will be removed in the next major version release. To manually sample please call `tracer.sample` instead.
- gevent: Deprecates `ddtrace.contrib.gevent.provider.GeventContextProvider`. Drops support for <span class="title-ref">gevent\<20.12.0</span> and <span class="title-ref">greenlet\<1.0</span>.

### Bug Fixes

- Vulnerability Management for Code-level (IAST): Some native exceptions were not being caught correctly by the python tracer. This fix remove those exceptions to avoid fatal error executions.

- otel: Ensures that the last datadog parent_id is added to w3c distributed tracing headers generated by the OpenTelemetry API.
- ASM: This fix resolves an issue where a valid user may trigger a failed login event.
- ASM: always clear the DDWaf context at the end of the span to avoid gc-induced latency spikes at the end of some requests.
- ASM: This fix resolves an issue where django login failure events may send wrong information of user existence.
- CI Visibility: fixes an issue where git author or committer names containing commas (eg: "Lastname, Firstname") would not work (and log an error) due to the use of comma as a separator.
- propagation: This fix resolves an issue where the sampling decision-maker tag in tracestate propagation headers was clobbered by a default value.
- datastreams: Changed DSM processor error logs to debug logs for a statement which is retried. If all retries fail, the stack trace is included
- internal telemetry: Ensures heartbeat events are sent at regular intervals even when no other events are being sent.
- Fix an incompatibility between the handling of namespace module imports and parts of the functionalities of the standard library importlib module.
- internal: This fix resolves an issue where importing the `ddtrace.appsec._iast._patches` module would fail raising an ImportError
- internal: This fix resolves an issue where importing the `ddtrace.internal.peer_service` module would fail raising an ImportError
- langchain: Ensures langchain vision APIs are correctly instrumented
- Fix for the declaration of dependencies for the package.
- internal: This fix resolves an issue where importing the `ddtrace.contrib.botocore.services` module would fail raising an ImportError
- profiling: handle unexpected stack data to prevent the profiler from stopping.
- starlette: Fix a bug that crashed background tasks started from functions without a <span class="title-ref">\_\_name\_\_</span> attribute
- ASM: This fix resolves an issue where the asgi middleware could crash with a RuntimeError "Unexpected message received".
- ASM: This fix resolves an issue with Flask instrumentation causing CPU leak with ASM, API Security and Telemetry enabled.
- Vulnerability Management for Code-level (IAST): Addresses an issue where the IAST native module was imported even though IAST was not enabled.
- Vulnerability Management for Code-level (IAST): This fix addresses an issue where tainting objects may fail due to context not being created in the current span.
- Vulnerability Management for Code-level (IAST): This fix addresses an issue where AST patching would generate code that fails to compile, thereby preventing the application from starting correctly.
- Vulnerability Management for Code-level (IAST): This fix addresses AST patching issues where other subscript operations than `Load` were being unintentionally patched, leading to compilation errors for the patched module.
- Vulnerability Management for Code-level (IAST): Fixes an issue where an atexit handler could lead to a segmentation fault.
- Vulnerability Management for Code-level (IAST): This fix addresses an issue where a vulnerability would be reported at line 0 if we couldn't extract the proper line number, whereas the default line number should be -1.
- kafka: This fix resolves an issue where `None` messages from confluent-kafka could cause crashes in the Kafka integration.
- appsec: This fix resolves an issue in which the library attempted to finalize twice a context object used by the Application Security Management product.
- tracing: Removes `allow_false` argument from ddtrace samplers. `allow_false` allows datadog samplers to return a value that differs from the sampling decision, this behavior is not supported.
- profiling: This fixes a `free(): invalid pointer` error which would arise as a result of incorrectly linking the C++ runtime.
- starlette: Ensures correct URL tag is set for starlette v0.34.0 and above.
- structlog: Fixes error where multiple loggers would duplicate processors. Also adds processors injection when resetting to defaults.


---

## 2.7.7

### Bug Fixes

- ASM: This fix resolves an issue where django login failure events may send wrong information of user existence.
- datastreams: Changed DSM processor error logs to debug logs for a statement which is retried.  If all retries fail, the stack trace is included
- internal: This fix resolves an issue where importing the ``ddtrace.internal.peer_service`` module would fail raising an ImportError
- starlette: Fix a bug that crashed background tasks started from functions without a `__name__` attribute
- Vulnerability Management for Code-level (IAST): This fix addresses an issue where tainting objects may fail due to context not being created in the current span.
- Vulnerability Management for Code-level (IAST): Some native exceptions were not being caught correctly by the python tracer.
  This fix remove those exceptions to avoid fatal error executions.
- kafka: This fix resolves an issue where an empty message list returned from consume calls could cause crashes in the Kafka integration.
  Empty lists from consume can occur when the call times out.


---

## 2.7.6


### Bug Fixes

- Profiling: This fix resolves an issue where the profiler was forcing protobuf to load in injected environments,
  causing crashes in configurations which relied on older protobuf versions. The profiler will now detect when injection is used and try loading with the native exporter. If that fails, it will self-disable rather than loading protobuf.


---

## 2.7.5


### New Features

- kafka: Adds tracing and DSM support for `confluent_kafka.Consumer.consume()`. Previously only <span class="title-ref">confluent_kafka.Consumer.poll</span> was instrumented.

### Bug Fixes

- ASM: always clear the DDWaf context at the end of the span to avoid gc-induced latency spikes at the end of some requests.
- internal: This fix resolves an issue where importing the `ddtrace.contrib.botocore.services` module would fail raising an ImportError
- setuptools_scm version: Updates the setuptools_scm versioning method to "guess-next-dev" from "release-branch-semver", which was affecting the CI
- structlog: Fixes error where multiple loggers would duplicate processors. Also adds processors injection when resetting to defaults.


---

## 2.6.9


### Bug Fixes

- propagation: This fix resolves an issue where the sampling decision-maker tag in tracestate propagation headers was clobbered by a default value.
- langchain: Ensures langchain vision APIs are correctly instrumented
- ASM: This fix resolves an issue where the asgi middleware could crash with a RuntimeError "Unexpected message received".
- kafka: This fix resolves an issue where `None` messages from confluent-kafka could cause crashes in the Kafka integration.


---

## v2.6.0

### Upgrade Notes

- CI Visibility: `DD_CIVISIBILITY_ITR_ENABLED` now defaults to true, and the Datadog API (configured via the Datadog dashboard) now determines whether code coverage and test skipping are enabled.
- CI Visibility: the CI Visibility service is no longer enabled when the initial query to the Datadog test service settings API fails due to a 403 status code.

### New Features

- botocore: Adds optional feature to propagate context between producers and consumers for AWS SQS, AWS SNS, and AWS Kinesis via <span class="title-ref">DD_BOTOCORE_PROPAGATION_ENABLED</span> environment variable. Adds optional feature to disable tracing of AWS SQS <span class="title-ref">poll()</span> operation and AWS Kinesis 'get_records()' operation when no data is consumed via <span class="title-ref">DD_BOTOCORE_EMPTY_POLL_ENABLED</span> environment variable.

- tracing: Adds new tag <span class="title-ref">python_main_package</span> containing the name of the main package of the application. profiling: Adds new tag <span class="title-ref">python_main_package</span> containing the name of the main package of the application.

- ASM: API Security schema collection is now officially supported for Django, Flask and FastAPI. It can be enabled in the tracer using environment variable DD_API_SECURITY_ENABLED=true It will only be active when ASM is also enabled.

- elasticsearch: This allows custom tags to be set on Elasticsearch spans via the Pin interface.

- botocore: This introduces tracing support for bedrock-runtime operations.
  See [the docs](https://ddtrace.readthedocs.io/en/stable/integrations.html#botocore) for more information.

- datastreams: this change adds kombu auto-instrumentation for datastreams monitoring. tracing: this change adds the `DD_KOMBU_DISTRIBUTED_TRACING` flag (default `True`)

- Vulnerability Management for Code-level (IAST): Add support for CMDi in langchain.

- botocore: Add the ability to inject trace context into the input field of botocore stepfunction start_execution and start_sync_execution calls.

- Removes another place where we always load instrumentation telemetry, even if it is disabled

- tracing: This introduces the ability to disable tracing at runtime based on configuration values sent from the Datadog frontend. Disabling tracing in this way also disables instrumentation telemetry.

- tracing: Adds support for remote configuration of `DD_TRACE_HEADER_TAGS`

- tracing: Add support for remote configuration of trace-logs correlation.

- grpc/grpc_aio: reports the available target host in client spans as `network.destination.ip` if only an IP is available, `peer.hostname` otherwise.

- span: Adds a public api for setting span links

- starlette,fastapi: Trace background tasks using span links

### Bug Fixes

- ASM: This fix resolves an issue where an exception would be logged while parsing an empty body JSON request.

- CI Visibility: fixes an issue where coverage data for suites could be lost for long-running test sessions, reducing the possibility of skipping tests when using the Intelligent Test Runner.

- IAST: Don't split AST Assign nodes since it's not needed for propagation to work.

- ASM: This fix resolves an issue where suspicious request blocking on request data was preventing API Security to collect schemas in FastAPI, due to route not being computed.

- ASM: This fix resolves an issue where ASM custom blocking actions with a redirect action could cause the server to drop the response.

- Fixed an incompatible version requirements for one of the internal dependencies that could have caused an exception to be raised at runtime with Python 3.12.

- data_streams: This change fixes a bug leading to lag being reported as 1 offset instead of 0 offsets.

- IAST: fixes import overhead when IAST is disabled.

- Fix an incomplete support for pkg_resouces that could have caused an exception on start-up.

- Fix an issue that caused an exception to be raised when trying to access resource files via `pkg_resources`.

- Fix for an import issue that caused the pytest plugin to fail to properly initialize a test session and exit with an import exception.

- openai: This fixes a bug that prevents logs from being correlated with traces in the Datadog UI.

- langchain: This fixes a bug that prevents logs from being correlated with traces in the Datadog UI.

- openai: This fix resolves an issue where an internal OpenAI method <span class="title-ref">SyncAPIClient.\_process_response</span>
  was not being patched correctly and led to to an AttributeError while patching.

- profiling: handle a potential system error that may be raised when running a Celery-based application with CPython 3.11.

- Fixed an issue that could have caused an exception as a result of a concurrent access to some internal value cache.

- tracing: Ensures span links are serialized with the expected traceflag when `DD_TRACE_API_VERSION=v0.4`

- ASM: This fix resolves an issue where IP Headers configured by the user in the environment could not work for frameworks handling requests with case insensitive headers like FastAPI.

- Vulnerability Management for Code-level (IAST): Fixes a bug in the `str` aspect where encoding and errors arguments were not honored correctly.

- Vulnerability Management for Code-level (IAST): Fix an unhandled ValueError in `ast_function` thrown in some cases (i.e. Numpy arrays when converted to bool).

- opentelemetry: Ensures that span links are serialized in a json-compatible representation.

- Pin importlib_metadata to 6.5.0 to avoid its issue 455 (<https://github.com/python/importlib_metadata/issues/455>).

- profiler: Fixes a sigabrt when shutdown occurs during an upload

- otel: Ensures all otel sampling decisions are consistent with Datadog Spans. This prevents otel spans in a distrbuted trace from being sampled differently than Datadog spans in the same trace.

- tracing: Fix an issue where remote configuration values would not be reverted when unset in the UI.

- tracing: Ensures hostnames are reported in statsd metrics if `DD_TRACE_REPORT_HOSTNAME=True` (default value is `False`).

### Other Changes

- setup: pins the default macOS deployment target to 10.14.
- tracing: Updates the default value of `DD_TRACE_PROPAGATION_STYLE` from `tracecontext,datadog` to `datadog,tracecontext`. With this change w3c tracecontext headers will be parsed before datadog headers. This change is backwards compatible and should not affect existing users.

---

## v2.5.0

### New Features

- aiohttp: add <span class="title-ref">split_by_domain</span> config to split service name by domain
- CI Visibility: Adds code coverage lines covered tag for `pytest` and `unittest`.
- aiohttp: Adds http.route tag to `aiohttp.request` spans.
- bottle: Adds http.route tag to `bottle.request` spans.
- falcon: Adds http.route tag to `falcon.request` spans.
- molten: Adds http.route tag to `molten.request` spans.
- Adds distributed tracing for confluent-kafka integration. Distributed tracing connects Kafka consumer spans with Kafka producer spans within the same trace if a message is valid. To enable distributed tracing, set the configuration: `DD_KAFKA_DISTRIBUTED_TRACING_ENABLED=True` for both the consumer and producer service.
- ASM: This introduces (experimental) api security support for fastAPI. Flask and Django were already supported in 2.4.0. Support schema computation on all addresses (requests and responses) and scanner support for pii, credentials and payment data.
- CI Visibility: introduces a CI visibility-specific logger (enabled for the `pytest` plugin), enabled by setting the `DD_CIVISIBILITY_LOG_LEVEL` environment variable (with the same level names as Python logging levels).
- CI Visibility: allows for waiting for the git metadata upload to complete before deciding whether or not to enable coverage (based on API response).
- Further lazy loads telemetry_writer so that it is not running when explicitly disabled. Users must explicitly set "DD_INSTRUMENTATION_TELEMETRY_ENABLED=false".
- tracer: Add support for remotely configuring trace tags.

### Bug Fixes

- loguru: Ensures log correlation is enabled when the root logger is initialized. Previously, log correlation was only enabled when a new sink was added.
- Fix compatibility with other tools that try to infer the type of a Python object at runtime.
- tracing: Fixes a bug that prevents span links from being visualized in the Datadog UI.
- tracing: Resolves span encoding errors raised when span links do not contain expected types
- ASM: This fix resolves an issue where custom event boolean properties were not reported as <span class="title-ref">true</span> and <span class="title-ref">false</span> like other tracers but as <span class="title-ref">True</span> and <span class="title-ref">False</span>.
- Vulnerability Management for Code-level (IAST): Ensure that Cookies vulnerabilities report only the cookie name.
- langchain: This fix resolves an `get_openai_token_cost_for_model` import error in langhcain version 0.0.351 or later.
- ASM: This fix resolves an issue where IAST could cause circular dependency at startup.
- tracing: Ensures all fields in `ddtrace.context.Context` are picklable.
- pytest: This fix resolves an issue where the <span class="title-ref">--no-cov</span> flag did not take precedence over the <span class="title-ref">--cov</span> flag when deciding whether to report code coverage on spans.
- rq: Fixed a bug where the RQ integration would emit a warning when setting `job.status` span tag.

---

## v2.4.0

### Upgrade Notes

- <div id="remove-unsupported-pylons">

  This removes the `pylons` integration, which does not support Python 3.

  </div>

### Deprecation Notes

- aioredis: The aioredis integration is deprecated and will be removed in a future version. As an alternative to the aioredis integration, you can use the redis integration with redis\>=4.2.0.

### New Features

- ASM: dependency telemetry metrics now will only report dependencies actually in use (imported) and will also report new imported modules periodically.

- ASM: This introduces Threat Monitoring and Blocking on FastAPI.
  - IP Blocking and all input addresses are supported on requests and responses

  \- Custom Blocking This does not contain user blocking specific features yet.

- tracing: Introduces support for OpenTracing Baggage Items with HTTP Propagation. Enable this support by `DD_TRACE_PROPAGATION_HTTP_BAGGAGE_ENABLED=true`. The `Context._set_baggage_item` and `Context._get_baggage_item` internal methods are provided for manual modifications to the Baggage Items. These API changes are subject to change.

- dynamic instrumentation: Add support for more built-in container types, such as `defaultdict`, `frozenset`, `OrderedDict` and `Counter`.

- Vulnerability Management for Code-level (IAST): Adds Python 3.12 compatibility

- Optionally lazy loads and disables Instrumentation Telemetry. Users must explicitly set "DD_INSTRUMENTATION_TELEMETRY_ENABLED=false".

- tracer: Add support for remotely setting the trace sample rate from the Datadog UI. This functionality is enabled by default when using `ddtrace-run` and library injection. To enable it when using the library manually, use `ddtrace.config.enable_remote_config()`.

### Bug Fixes

- tracer: tag spans that have been sampled due to an Agent sampling configuration.
- lambda: This change disables the use of `multiprocessing.queue` in Lambda, because it is not supported in Lambda
- langchain: This fix resolves a crash that could occur during embedding when no embeddings are found.
- Fix a regression with the support for gevent that could have occurred if some products, like ASM, telemetry, were enabled.
- kafka: Resolves `TypeError` raised by serializing producers and deserializing consumers when the `message.key` tag is set on spans.
- dynamic instrumentation: Fix an issue that caused the instrumented application to fail to start if a non-standard module was imported.
- openai: This fix resolves an issue where tagging image inputs in the chat completions endpoint resulted in attribute errors.
- openai: This fix resolves an issue where requesting raw API responses from openai\>=1.0 resulted in attribute errors while tagging.
- profiling: Fix an issue that prevented threading locks from being traced when using gevent.
- profiling: Fix a segmentation fault with CPython 3.12 when sampling thread stacks.
- pylibmc: Fixes an issue where using `ddtrace-run` or `ddtrace.patch_all()` with `DD_TRACE_ENABLED=False` would break with get, gets, and get_multi operations on pylibmc Clients.
- tracing: This fix resolves an issue where concurrent mutations to the `context._meta` dict caused <span class="title-ref">RuntimeError: dictionary changed size during iteration</span>.
- django: Resolves `AttributeError` raised by traced `StreamingHttpResponse`.
- Vulnerability Management for Code-level (IAST): This fix resolves an issue where certain aspects incorrectly expected at least one argument, leading to an IndexError when none were provided. The solution removes this constraint and incorporates regression tests for stability assurance.
- Vulnerability Management for Code-level (IAST): Cookies vulnerabilities are only reported if response cookies are insecure.
- Vulnerability Management for Code-level (IAST): Fix propagation error on `.format` string method.
- requests: Updates the resource names of `requests.requests` spans to include the method and path of the request.
- propagation: This fix resolves an issue where a `Context` generated from extracted headers could lack a span_id or trace_id, leading `SpanLink` encoding errors.
- psycopg: This fix resolves an issue where a circular import of the psycopg library could cause a crash during monkeypatching.
- psycopg: This fix resolves an issue where exceptions originating from asynchronous Psycopg cursors were not propagated up the call stack.
- redis: This fix resolves an issue where the yaaredis and aredis integrations imported code from the redis integration, causing a circular import error.
- tracing: Resolves trace encoding errors raised when `DD_TRACE_API_VERSION` is set to `v0.5` and a BufferFull Exception is raised by the TraceWriter. This fix ensures span fields are not overwritten and reduces the frequency of 4XX errors in the trace agent.

### Other Changes

- tracing: Upgrades the trace encoding format to v0.5. This change improves the performance of encoding and sending spans.

---

## v2.3.0

### New Features

- propagation: 128-bit trace ids are now used by default for propagation. Previously the default was 64-bit. This change is backwards compatible with tracers that still use 64-bit trace ids and should not cause any breaking behavior.
- Adds DSM `pathway.hash` tag to spans when DSM is enabled. This allows traces from the instrumented service to show up in the DSM traces tab.
- propagation: When the tracer is configured to extract and inject `tracecontext`, the tracer will propagate the tracestate values from other vendors so long as the traceparent trace-id matches the first found trace context, regardless of propagator configuration order. To disable this behavior `DD_TRACE_PROPAGATION_EXTRACT_FIRST=true` can be set.
- opentelemetry: Map reserved OpenTelemetry attributes to Datadog span model.
- opentelemetry: datadog operation name from semantic conventions
- propagation: If a valid context is extracted from headers, and the following extracted trace context's `trace_id`s do not match the valid context's, then add a span link to the root span to represent the broken propagation.
- tracing: This change treats spans that terminated with `sys.exit(0)` as successful non-error spans.
- tracing: This introduces the `DD_TRACE_SPAN_TRACEBACK_MAX_SIZE` environment variable, allowing the maximum size of tracebacks included on spans to be configured.

### Bug Fixes

- CI Visibility: fixes the fact that the GITHUB_SERVER_URL environment variable was not being sanitized for credentials
- dynamic instrumentation: Needs to update the pubsub instance when the application forks because the probe mechanism should run in the child process. For that, DI needs the callback as the method of an instance of Debugger, which lives in the child process.
- CI Visibility: Fixes an issue where a `ValueError` was raised when using different path drives on Windows
- Fixes an issue where ddtrace could not be installed from source when using `setuptools>=69` due to a change in the license field.
- tracing: Fixes an issue where the thread responsible for sending traces is killed due to concurrent dictionary modification.
- structlog: Fixes `TypeError` raised when ddtrace log processor is configured with a tuple
- Vulnerability Management for Code-level (IAST): Generates cookies vulnerabilities report if IAST is enabled. Before this fix, Cookies vulnerabilities were only generated if both IAST and Appsec were enabled.
- Vulnerability Management for Code-level (IAST): This fix resolves an issue where, at AST patching to replace code with IAST aspects, passing the original function/method as an extra parameter for accurate patching unintentionally triggers side effects in methods obtained from an expression (like `decode` in `file.read(n).decode()`), resulting in unexpected multiple calls to the expression (`file.read(n)` in the example).
- Vulnerability Management for Code-level (IAST): This fix eliminates some reference leaks and C-API usage when IAST reports a vulnerability and calls `get_info_frame`.
- kafka: This fix resolves an issue where calls to `confluent_kafka`'s `produce` method with `key=None` would cause an exception to be raised.
- tracing: This fix resolves an issue where ddtrace's signal handlers could cause Flask apps not to respond correctly to SIGINT.
- logging: A log handler is automatically added to the ddtrace logger upon ddtrace import, when not using ddtrace-run. This can lead to duplicate logging if users add additional loggers and do not explicitly modify the ddtrace logger. This fix adds a feature flag that can be used to toggle this behavior off `DD_TRACE_LOG_STREAM_HANDLER` which defaults to `true`.

---

## v2.2.0

### Upgrade Notes

- The `wrapt` and `psutil` packages are vendored to help users avoid building these packages if wheels were not available for a given platform. This reverses a change released in v2.0.0.

### New Features

- CI Visibility: adds ITR support for `unittest`
- CI Visibility: adds start/end line support for `pytest` test spans
- CI Visibility: adds start/end line source file data to `unittest` test spans
- aiohttp: This introduces basic tracing of streaming responses that stay open long after the <span class="title-ref">on_prepare</span> signal has been sent.
- CI Visibility: introduce pytest hooks for modifying the module, suite, and test naming logic
- CI Visibility: add support for AWS Codepipeline to CI env var gathering
- datastreams: this change adds message payload size metrics and aggregations for Kafka.
- structlog: Wraps get_logger function in order to add datadog injection processor regardless of configuration
- openai: This adds support for openai v1.
- Source Code: filters Git repo URLs from env vars and setuptools
- logbook: This introduces log correlation for the logbook library. Refer to `logbook-docs <ddtrace.contrib.logbook>` for more details.
- loguru: This introduces log correlation for the loguru library. Refer to `loguru-docs <ddtrace.contrib.loguru>` for more details.
- openai: This adds support for tagging function call arguments when using OpenAI's function calling feature.
- Adds ARM64 support for Single-Step instrumentation
- structlog: This introduces log correlation for the structlog library. Refer to `structlog-docs <ddtrace.contrib.structlog>` for more details.
- celery: Adds Python 3.11 and 3.12 support for the celery integration.

### Known Issues

- ASM: fix a body read problem on some corner case where passing empty content length makes wsgi.input.read() blocks.

### Bug Fixes

- Application Security Management (ASM): fix a body read error when `Transfer-Encoding: chunked` header is sent
- CI Visibility: fixes an issue where class-based test methods with the same name across classes would be considered duplicates, and cause one (or more) tests to be dropped from results, by adding `--ddtrace-include-class-name` as an optional flag (defaulting to false) to prepend the class name to the test name.
- CI Visibility: fixes a crash where the unittest integration would try to enable coverage when tests are run even if the Intelligent Test Runner is not enabled.
- data_streams: This fix resolves an issue where tracing would crash if a kafka client produced a message with no key or value.
- CI: fixes an issue which prevented the library from filtering user credentials for SSH Git repository URLs
- dynamic instrumentation: fix an issue that caused function probes on the same module to fail to instrument and be reported in the `ERROR` status in the UI if the module was not yet imported.
- Use a unique default service name across all the products provided by the library when one is not given via the configuration interface.
- sampling: This fix reverts a refactor which affected how the tracer handled the trace-agent's recommended trace sampling rates, leading to an unintended increase in traces sampled.
- tracing: Fixes a msgpack import error when `DD_TRACE_API` is set to `v0.5`
- fix(profiling): numeric type exception in memalloc When pushing allocation samples, an exception was being thrown due to a float being passed instead of an integer. We now cast the ceiled value to an integer.
- CI Visibility: fixes `unittest` data not being initialized properly
- CI Visibility: fixes an issue where just importing <span class="title-ref">unittest</span> enabled CIVisibility and potentially caused unexpected logs and API requests
- Vulnerability Management for Code-level (IAST): This fix addresses AST patching issues where custom functions or methods could be replaced by aspects with differing argument numbers, causing runtime errors as a result. Furthermore, it addresses a case during patching where the module is inadvertently passed as the first argument to the aspect.
- Vulnerability Management for Code-level (IAST): Fix potential string id collisions that could cause false positives with non tainted objects being marked as tainted.
- IAST: This fix resolves an issue where JSON encoder would throw an exception while encoding a tainted dict or list.
- Vulnerability Management for Code-level (IAST): This fix resolves an issue where SimpleJSON encoder would throw an exception while encoding a tainted dict or list.
- ASM: add support for psycopg2 adapt mechanism to LazyTaintList, preventing a ProgrammingError when using psycopg2 with IAST.
- tracing: This fix resolves an issue where unserializable tracer attributes caused crashes when `DD_TRACE_DEBUG` was set.
- This fix resolves an issue where `confluent_kafka`'s `SerializingProducer` and `DeserializingConsumer` classes were incorrectly patched, causing crashes when these classes are in use with Datadog patching.
- langchain: This fix resolves an issue with tagging pydantic <span class="title-ref">SecretStr</span> type api keys.
- lib injection: Fix permissions error raised when non-root users copy single step instrumentation files.
- redis: The Datadog Agent removes command arguments from the resource name. However there are cases, like compressed keys, where this obfuscation cannot correctly remove command arguments. To safeguard that situation, the resource name set by the tracer will only be the command (e.g. SET) with no arguments. To retain the previous behavior and keep arguments in the span resource, with the potential risk of some command arguments not being fully obfuscated, set `DD_REDIS_RESOURCE_ONLY_COMMAND=false`.

### Other Changes

- tags: Previously `DD_TRACE_X_DATADOG_TAGS_MAX_LENGTH` had a max limit setting of 512 characters. This change removes that limit but keeps the default at 512.

---

## v2.0.0

### Prelude

The Datadog APM Python team is happy to announce the release of v2.0.0 of ddtrace. This release drops support for Python 2.7, 3.5, and 3.6. This release adds support for Python 3.12.

<div class="important">

<div class="title">

Important

</div>

If you are on version of Python not supported by v2, we will continue to maintain the ddtrace v1 with bug fixes.

</div>

<div class="note">

<div class="title">

Note

</div>

Before upgrading to v2.0.0, we recommend users install `ddtrace~=1.20.0` and enable deprecation warnings. All removals to the library interface and environment variables in v2 were deprecated in the 1.x release line.

</div>

<div class="note">

<div class="title">

Note

</div>

The changes to environment variables apply only to the configuration of the ddtrace library and not the Datadog Agent.

</div>

#### Upgrading summary

##### Functionality changes

The default logging configuration functionality of ddtrace has been changed to avoid conflicting with application logging configurations. `DD_CALL_BASIC_CONFIG` has been removed and the ddtrace logger will log to stdout by default, or a log file as specified using `DD_TRACE_LOG_FILE`.

Setting the environment variable `DD_TRACE_PROPAGATION_STYLE='b3'`, which previously enabled `b3multi` now enables `b3 single header`. `b3 single header` still works but is deprecated for `b3`. Simplified: `b3` used to enable `b3multi`, but now enables `b3 single header` to better align with Opentelemetry's terms.

##### Removed deprecated environment variables

These environment variables have been removed. In all cases the same functionality is provided by other environment variables and replacements are provided as recommended actions for upgrading.

| Variable                                   | Replacement                                | Note                                                |
|--------------------------------------------|--------------------------------------------|-----------------------------------------------------|
| `DD_GEVENT_PATCH_ALL`                      | None                                       | `📝<remove-dd-gevent-patch-all>`                    |
| `DD_AWS_TAG_ALL_PARAMS`                    | None                                       | `📝<remove-aws-tag-all-params>`                     |
| `DD_REMOTECONFIG_POLL_SECONDS`             | `DD_REMOTE_CONFIG_POLL_INTERVAL_SECONDS`   | `📝<rename-remote-config-poll-seconds>`             |
| `DD_CALL_BASIC_CONFIG`                     | None                                       | `📝<remove-basic-config>`                           |
| `DD_TRACE_OBFUSCATION_QUERY_STRING_PATERN` | `DD_TRACE_OBFUSCATION_QUERY_STRING_REGEXP` | `📝<remove-trace-obfuscation-query-string-pattern>` |

##### Removed deprecated library interfaces

These methods and module attributes have been removed. Where the same functionality is provided by a different public method or module attribute, a recommended action is provided for upgrading. In a few limited cases, because the interface was no longer used or had been moved to the internal interface, it was removed and so no action is provided for upgrading.

| Module                            | Method/Attribute                | Note                                               |
|-----------------------------------|---------------------------------|----------------------------------------------------|
| `ddtrace.constants`               | `APPSEC_ENABLED`                | `📝<remove-appsec-private-constants>`              |
|                                   | `APPSEC_JSON`                   | `📝<remove-appsec-private-constants>`              |
|                                   | `APPSEC_EVENT_RULE_VERSION`     | `📝<remove-appsec-private-constants>`              |
|                                   | `APPSEC_EVENT_RULE_ERRORS`      | `📝<remove-appsec-private-constants>`              |
|                                   | `APPSEC_EVENT_RULE_LOADED`      | `📝<remove-appsec-private-constants>`              |
|                                   | `APPSEC_EVENT_RULE_ERROR_COUNT` | `📝<remove-appsec-private-constants>`              |
|                                   | `APPSEC_WAF_DURATION`           | `📝<remove-appsec-private-constants>`              |
|                                   | `APPSEC_WAF_DURATION_EXT`       | `📝<remove-appsec-private-constants>`              |
|                                   | `APPSEC_WAF_TIMEOUTS`           | `📝<remove-appsec-private-constants>`              |
|                                   | `APPSEC_WAF_VERSION`            | `📝<remove-appsec-private-constants>`              |
|                                   | `APPSEC_ORIGIN_VALUE`           | `📝<remove-appsec-private-constants>`              |
|                                   | `APPSEC_BLOCKED`                | `📝<remove-appsec-private-constants>`              |
|                                   | `IAST_JSON`                     | `📝<remove-appsec-private-constants>`              |
|                                   | `IAST_ENABLED`                  | `📝<remove-appsec-private-constants>`              |
|                                   | `IAST_CONTEXT_KEY`              | `📝<remove-appsec-private-constants>`              |
| `ddtrace.contrib.fastapi.patch`   | `span_modifier`                 | `📝<remove-fastapi-starlette-span-modifier>`       |
|                                   | `aggregate_resources`           | `📝<remove-fastapi-starlette-aggregate-resources>` |
| `ddtrace.contrib.starlette.patch` | `span_modifier`                 | `📝<remove-fastapi-starlette-span-modifier>`       |
|                                   | `aggregate_resources`           | `📝<remove-fastapi-starlette-aggregate-resources>` |
|                                   | `get_resource`                  | `📝<remove-fastapi-starlette-span-modifier>`       |
| `ddtrace.contrib.grpc.constants`  | `GRPC_PORT_KEY`                 | `📝<remove-grpc-port-key>`                         |
| `ddtrace.ext.cassandra`           | `ROW_COUNT`                     | `📝<remove-cassandra-row-count>`                   |
| `ddtrace.ext.mongo`               | `ROWS`                          | `📝<remove-mongo-row-count>`                       |
| `ddtrace.ext.sql`                 | `ROWS`                          | `📝<remove-sql-row-count>`                         |
| `ddtrace.filters`                 | `TraceCiVisibilityFilter`       | `📝<remove-trace-ci-visibility-filter>`            |
| `ddtrace.tracer`                  | `DD_LOG_FORMAT`                 | `📝<remove-dd-log-format>`                         |

### Upgrade Notes

- <div id="remove-dd-gevent-patch-all">

  `DD_GEVENT_PATCH_ALL` is removed. There is no special configuration necessary to make ddtrace work with gevent if using ddtrace-run.

  </div>

- <div id="remove-aws-tag-all-params">

  `DD_AWS_TAG_ALL_PARAMS` is removed. The boto/botocore/aiobotocore integrations no longer collect all API parameters by default.

  </div>

- <div id="rename-remote-config-poll-seconds">

  `DD_REMOTECONFIG_POLL_SECONDS` is removed. Use the environment variable `DD_REMOTE_CONFIG_POLL_INTERVAL_SECONDS` instead.

  </div>

- <div id="remove-appsec-private-constants">

  `APPSEC_ENABLED`, `APPSEC_JSON`, `APPSEC_EVENT_RULE_VERSION`, `APPSEC_EVENT_RULE_ERRORS`, `APPSEC_EVENT_RULE_LOADED`, `APPSEC_EVENT_RULE_ERROR_COUNT`, `APPSEC_WAF_DURATION`, `APPSEC_WAF_DURATION_EXT`, `APPSEC_WAF_TIMEOUTS`, `APPSEC_WAF_VERSION`, `APPSEC_ORIGIN_VALUE`, `APPSEC_BLOCKED`, `IAST_JSON`, `IAST_ENABLED`, `IAST_CONTEXT_KEY` are removed. This should not affect existing code as these deprecated ASM constants were meant for private use only.

  </div>

- <div id="remove-fastapi-starlette-span-modifier">

  `ddtrace.contrib.starlette.get_resource`, `ddtrace.contrib.starlette.span_modifier`, and `ddtrace.contrib.fastapi.span_modifier` are removed. The starlette and fastapi integrations now provide the full route and not just the mounted route for sub-applications.

  </div>

- <div id="remove-fastapi-starlette-aggregate-resources">

  `ddtrace.contrib.starlette.config['aggregate_resources']` and `ddtrace.contrib.fastapi.config['aggregate_resources']` are removed. The starlette and fastapi integrations no longer have the option to `aggregate_resources`, as it now occurs by default.

  </div>

- <div id="remove-grpc-port-key">

  `ddtrace.contrib.grpc.constants.GRPC_PORT_KEY` is removed. Use `ddtrace.ext.net.TARGET_PORT` instead.

  </div>

- <div id="remove-cassandra-row-count">

  `ddtrace.ext.cassandra.ROW_COUNT` is removed. Use `ddtrace.ext.db.ROWCOUNT` instead.

  </div>

- <div id="remove-mongo-row-count">

  `ddtrace.ext.mongo.ROW_COUNT` is removed. Use `ddtrace.ext.db.ROWCOUNT` instead.

  </div>

- <div id="remove-sql-row-count">

  `ddtrace.ext.sql.ROW_COUNT` is removed. Use `ddtrace.ext.db.ROWCOUNT` instead.

  </div>

- <div id="remove-trace-ci-visibility-filter">

  `ddtrace.filters.TraceCiVisibilityFilter` is removed.

  </div>

- <div id="remove-dd-log-format">

  `ddtrace.tracer.DD_LOG_FORMAT` is removed. As an alternative, please follow the log injection formatting as provided in the [log injection docs](https://ddtrace.readthedocs.io/en/stable/advanced_usage.html#update-log-format).

  </div>

- <div id="remove-basic-config">

  `DD_CALL_BASIC_CONFIG` is removed. There is no special configuration necessary to replace `DD_CALL_BASIC_CONFIG`. The ddtrace logger will log to stdout by default or additionally to a file specified by `DD_TRACE_LOG_FILE`.

  </div>

- <div id="remove-trace-obfuscation-query-string-pattern">

  `DD_TRACE_OBFUSCATION_QUERY_STRING_PATTERN` is removed. Use `DD_TRACE_OBFUSCATION_QUERY_STRING_REGEXP` instead.

  </div>

### New Features

- Adds support for Python 3.12.

### Known Issues

- aiohttp: Python 3.12 is not supported.
- aiohttp-jinja: Python 3.12 is not supported.
- aiobotocore: Python 3.12 is not supported.
- asm: IAST for Python 3.12 is not supported.
- flask-caching: Python 3.12 is not supported.
- openai/langchain: Python 3.12 is not supported.
- opentelemetry-api: Python 3.12 is not supported.
- opentracing: Python 3.12 is not supported.
- pyramid: Python 3.12 is not supported.
- pynamodb: Python 3.12 is not supported.
- redis/redis-py-cluster: Python 3.12 is not supported.

---

## v1.20.0

### Prelude

Vulnerability Management for Code-level (IAST) is now available in private beta. Use the environment variable `DD_IAST_ENABLED=True` to enable this feature.

### New Features

- ASM: This introduces support for custom blocking actions of type redirect_request.
- data_streams: Adds public api `set_produce_checkpoint` and `set_consume_checkpoint`

### Bug Fixes

- kafka: Resolves an issue where traced kafka connections were assigned a default timeout of 1 second. The default timeout in [Consumer.poll(...)](https://docs.confluent.io/platform/current/clients/confluent-kafka-python/html/index.html#confluent_kafka.Consumer.poll) should be None.
- openai: This fix resolves an issue where errors during streamed requests resulted in unfinished spans.

---

## v1.19.0

### New Features

- Adds the <span class="title-ref">db.row_count</span> tag to redis and other redis-like integrations. The tag represents the number of returned results.
- CI Visibility: adds test level visibility for [unittest](https://docs.python.org/3/library/unittest.html)
- ASM: Adds detection of insecure cookie vulnerabilities on responses.
- ASM: This introduces trusted IPs capabilities in the tracer, to allow specific IPs not to be blocked by ASM but still be monitored.
- ASM: This introduces a new capability to configure the blocking response of ASM. Users can change the default blocking response behavior or create new custom actions. Configuration of a custom blocking page or payload can still be provided by using <span class="title-ref">DD_APPSEC_HTTP_BLOCKED_TEMPLATE_JSON</span> and <span class="title-ref">DD_APPSEC_HTTP_BLOCKED_TEMPLATE_HTML</span> to change the static files used for the response body. The action block, that can be defined in the static rule file or via remote configuration, allows now to create new custom blocking actions with any status code for the response.
- The aiopg and aiomysql integrations no longer set the sql.query tag on query spans. This tag duplicated the value captured by the span resource. Users who want to send this query unobfuscated can use the tracer API to set tags on the query span.
- data_streams: Starts tracking Kafka lag in seconds.
- kafka: Adds support for the Kafka serializing producer and deserializing consumer.
- profiling: allow individual collectors to be disabled.
- tracing: This change introduces the `allow_false` keyword argument to `BaseSampler.sample()`, which defaults to `True`. `allow_false` controls the function's return value. If `allow_false` is `False`, the function will always return `True` regardless of the sampling decision it made. This is useful when `sample` is called only for its side effects, which can include setting span tags.

### Known Issues

- There are known issues configuring python's builtin multiprocessing library when ddtrace is installed. To use the multiprocessing library with ddtrace ensure `DD_UNLOAD_MODULES_FROM_SITECUSTOMIZE` is set to `True`.
- When running setup.py extensions with the CMake parameter "-j", it could potentially raise an out-of-memory error. If someone wants to expedite the ddtrace installation, they should manually set the "CMAKE_BUILD_PARALLEL_LEVEL" environment variable.

### Bug Fixes

- ASM: avoid potentially unneeded import of the IAST native module.

- ASM: avoid potentially unneeded import of the IAST native module if setup doesn't build extensions correctly.

- data_streams: This fix resolves an issue where data stream context propagation would not propagate via SNS if raw message delivery was enabled.

- dynamic instrumentation: function duration measurements are now reported in milliseconds to match the expectation from the UI.

- dynamic instrumentation: fixed an issue that prevented line probes from being injected in some finally blocks.

- dynamic instrumentation: Fixed the programmatic API to ensure that the dynamic instrumentation service is fully enabled when `Dynamic Instrumentation.enable()` is called.

- dynamic instrumentation: fixed a bug that might have caused probe status to fail to update correctly.

- django: This fix resolves an issue where 'span.resource' would not include the endpoint when a Handler was interrupted, such as in the case of gunicorn worker timeouts.

- CI Visibility: fixes an issue where the Intelligent Test Runner would not work when in EVP proxy mode due to missing `X-Datadog-NeedsAppKey` header.

- CI Visibility: revert to using DD_CIVISIBILITY_ITR_ENABLED (instead of \_DISABLED) to conform with other tracers.

- profiling: fixed a bug that prevented profiles from being correctly correlated to traces in gevent-based applications, thus causing code hotspot and end point data to be missing from the UI.

- docs: Fix undefined variable reference in otel documentation

- CI Visibility: fixes that Python 2.7 test results were not visible in UI due to improperly msgpack-ed data

- ASM: This fix resolves an issue where <span class="title-ref">track_user_signup_event</span> and <span class="title-ref">track_custom_event</span> where not correctly tagging the span. This could lead to the loss of some events in the sampling.

- appsec: Fixes an issue where ddtrace.appsec is imported and assumed to be available in all deployments of ddtrace

- lib-inject: This fix resolves an issue where `libdl.so.2: cannot open shared object file: No such file or directory` errors occurred when the
  injection image started.

- lib-injection: Resolves permissions errors raised when ddtrace packages are copied from the InitContainer to the shared volume.

- mariadb: This fix resolves an issue where MariaDB connection information objects not including the user or port caused exceptions to be raised.

- appsec: This fix resolves an issue in which the library attempted to finalize twice a context object used by the Application Security Management product.

- propagation: Prevent propagating unsupported non-ascii `origin` header values.

- pymongo: This upgrades the PyMongo integration to work with PyMongo versions 4.5.0 and above by choosing the root function of the integration on the basis of the PyMongo version.

- tracing: This fix resolves an issue where the <span class="title-ref">\_dd.p.dm</span> and <span class="title-ref">\_dd.\*\_psr</span> tags were applied to spans in ways that did not match their intended semantics, increasing the potential for metrics-counting bugs.

- ASM: This fix resolves issue where user information was only set in root span. Now span for user information can be selected.

- sqlalchemy: sqlalchemy rollbacks could previously cause intermittent deadlocks in some cases. To fix this `DD_TRACE_SPAN_AGGREGATOR_RLOCK` was introduced in 1.16.2 with the default as `False`. We are now changing the default to `True`.

### Other Changes

- Adds a <span class="title-ref">get_version</span> method to each integration and updates the basic template for developing an integration to include this method. The <span class="title-ref">get_version</span> method returns the integration's package distribution version and is to be included in the APM Telemetry integrations payload.
- Add a <span class="title-ref">ddtrace_iast_flask_patch</span> function defined in <span class="title-ref">ddtrace.appsec.iast</span> to ensure that the main Flask <span class="title-ref">app.py</span> file is patched for IAST propagation. This function should be called before the <span class="title-ref">app.run()</span> call. You only need this if you have set <span class="title-ref">DD_IAST_ENABLED=1</span>. Only the main file needs to call this functions, other imported modules are automatically patched.
- docs: Fixes formatting in ddtrace docs.
- ASM: Improve default value of regex for query string obfuscation. Rename env var `DD_TRACE_OBFUSCATION_QUERY_STRING_PATTERN` to `DD_TRACE_OBFUSCATION_QUERY_STRING_REGEXP`.

---

## v1.18.0

### Prelude

Data Streams Monitoring (DSM) has added support for AWS Kinesis

**Breaking change** for CI Visibility: `test.suite` and `test.full_name` are changed, so any visualization or monitor that uses these fields is potentially affected.

### Deprecation Notes

- `DD_CALL_BASIC_CONFIG` will be removed in the upcoming 2.0.0 release. As an alternative to `DD_CALL_BASIC_CONFIG`, you can call `logging.basicConfig()` to configure logging in your application.
- `DD_LOG_FORMAT` is deprecated and will be removed in 2.0.0. As an alternative, please follow the log injection formatting as provided in the [log injection docs](https://ddtrace.readthedocs.io/en/stable/advanced_usage.html#update-log-format).

### New Features

- CI Visibility: added tracing support for pytest-benchmark

- ASM: The vulnerability report now includes a feature to scrub potentially sensitive information. This scrubbing process looks for common patterns, and it can be further expanded using environment variables such as `DD_IAST_REDACTION_NAME_PATTERN` and `DD_IAST_REDACTION_VALUE_PATTERN`. See the [docs](https://ddtrace.readthedocs.io/en/stable/configuration.html#DD_IAST_REDACTION_ENABLED) for more information.

- DSM: Adds DSM support for AWS Kinesis. For information about DSM, see the [official documentation](https://docs.datadoghq.com/data_streams/). This change requires users to use botocore version 1.26.30 or later and update calls to Kinesis' <span class="title-ref">PutRecord</span>, <span class="title-ref">PutRecords</span>, and <span class="title-ref">GetRecords</span> calls with the StreamARN argument.

- pytest: This change introduces an option to the pytest plugin to disable ddtrace: `--no-ddtrace`

- CI visibility: Adds support for tracking repository URLs via the BITBUCKET_GIT_HTTP_ORIGIN environment variable

- CI visibility: Adds CodeFresh integration

- CI Visibility: Beta release of `pytest` support for the [Intelligent Test Runner](https://docs.datadoghq.com/continuous_integration/intelligent_test_runner/) .

- openai: `tiktoken` has been introduced as an optional package dependency to calculate the number of
  tokens used in a prompt for a streamed completion or streamed chat completion. To enable this feature, install `ddtrace[openai]` or `tiktoken`. If `tiktoken` is not installed, the prompt token count will be continue to be estimated instead.

- Allows the use of a new backend for storing and exporting profiling data. This feature can be enabled for now by setting the DD_PROFILING_EXPORT_LIBDD_ENABLED environment variable to true. This should improve performance while decreasing memory overhead.

### Known Issues

- sqlalchemy: sqlalchemy rollbacks can intermittently cause deadlocks in some cases. If experiencing this issue, set `DD_TRACE_SPAN_AGGREGATOR_RLOCK=True`. After testing and feedback we intend to make True the default value.

### Bug Fixes

- CI Visibility: fixes an issue where the CIVisibility client would raise an exception if it was started in agentless mode without the DD_API_KEY set

- core: This fix moves `cmake` from `install_requires` to `setup_requires`.

- data_streams: This change fixes a bug in the Kafka & SQS integrations in which the Data Streams product code incorrect set timestamps for statistics. This led to all points being submitted for the same timestamp (the start of the application).

- dynamic instrumentation: handle null literal in conditions and expressions.

- dynamic instrumentation: fixed a bug that prevented span decoration probes from being received and instrumented.

- dynamic instrumentation: ensure that probes that fail to be instrumented because of invalid conditions/expressions are reported with status `ERROR` in the UI.

- CI Visibility: This fix solves an issue where the git unshallow command wasn't called

- tracing: Ensures health metrics are tagged with the correct values.

- CI Visibility: This fix resolves an issue where test skipping was not working properly.

- langchain: This fix resolves an issue where chat messages and embedding arguments
  passed in as keyword arguments were not parsed correctly and resulted in an `ArgumentError`.

- langchain: This fix resolves an issue where `langchain.embeddings.HuggingFaceEmbeddings` embedding
  methods, and `langchain.vectorstores.Milvus.similarity_search` were patched twice due to a nested class hierarchy in `langchain`.

- profiling: prevent deadlocks while recording events of different type.

- pytest: This fix resolves an issue where test modules could be non-existent, causing errors in the CI Visibility product.

- kafka: Resolves `UnicodeDecodeError` raised when kafka messages key contain characters that are not supported by UTF-8 encoding.

- lib-injection: Adds support for non-root run applications in containers.

- This fix resolves an issue causing span tags used by the Datadog backend not to be inherited by spans that exist in a different process from their parents.

### Other Changes

- tracing: Previously the maximum size of a span tag was set to the full size of trace writer buffer (via DD_TRACE_WRITER_BUFFER_SIZE_BYTES). With this change the maximum size of span tags will be set to 10% of the size of the writer's buffer. This should decrease the frequency of encoding errors due to large span tags.

---

## v1.17.0

### Prelude

Datadog has added support for automatically creating login success or failure events when a configured Django authentication backend is used. This will automatically fill the following tags in these cases:

> - <span class="title-ref">appsec.events.users.login.success.track</span>
> - <span class="title-ref">appsec.events.users.login.failure.track</span>
> - <span class="title-ref">appsec.events.users.login.success.\[email\|login\|username\]</span>
> - <span class="title-ref">appsec.events.users.login.failure.usr.exists</span>

### New Features

- ASM: Add support for automatic user login events in Django.

- langchain: Adds integration with support for metrics, logs, and traces from LangChain requests.
  See the `docs<langchain>` for more information.

- redis: Add support for Async RedisCluster.

### Bug Fixes

- core: This fix removes the inclusion of our `benchmarks/` directory in the `ddtrace` wheels.
- internal: call `_fixupChildren` when retrieving `DDLogger`
- profiling: Fixed a regression whereby the profile exporter would not handle known request errors and asks the user to report an issue instead.
- profiling: Handles a race condition, which would occasionally throw an error, which would read `"RuntimeError: the memalloc module was not started."`
- CI visibility: fix version and step arguments gathering to enable plugin compatibility with pytest-bdd 6.1.x
- Fixed a bug that caused applications using gevent and cassandra to fail to start with the ddtrace-run command.
- tracing: This fix resolves a `google.protobuf` import error when module unloading.
- wsgi: This fix resolves an issues when trying to parse the `environ` property `HTTPS` as an HTTP header.
- Pin `cython<3` due to an incompatibility with `cython==3.0.0` and typing annotations in profiling code.
- telemetry: resolves issue with sending unnecessary duplicate logs

---

## v1.16.0

### Prelude

Application Security Management (ASM) has added support for tracing subprocess executions.

Exception Debugging allows capturing debug information from exceptions attached to traces. The information about local variables and function arguments is displayed in the Error Tracking UI and augments the traceback data already collected.

### New Features

- ASM: vulnerabilities related to insecure request cookies will be reported when `DD_APPSEC_ENABLED` is set to `true`.

- ASM: add support for tracing subprocess executions (like <span class="title-ref">os.system</span>, <span class="title-ref">os.spawn</span>, <span class="title-ref">subprocess.Popen</span> and others) and adding
  information to a span names <span class="title-ref">command_execution</span> with the new type <span class="title-ref">system</span>. Currently we add the <span class="title-ref">cmd.exec</span> or <span class="title-ref">cmd.shell</span> tags to store the full command line (<span class="title-ref">cmd.shell</span> will be used when the command is run under a shell like with <span class="title-ref">os.system</span> or <span class="title-ref">Popen</span> with <span class="title-ref">shell=True</span>), <span class="title-ref">cmd.exit_code</span> to hold the return code when available, <span class="title-ref">component</span> which will hold the Python module used and the span <span class="title-ref">resource</span> will hold the binary used. This feature requires ASM to be activated using the <span class="title-ref">DD_APPSEC_ENABLED=True</span> configuration environment variable.

- botocore: Introduces environment variable `DD_BOTOCORE_INSTRUMENT_INTERNALS` that opts into tracing certain internal functionality.

- botocore: Added message attributes to Amazon Simple Queue Service spans to support data streams monitoring.

- exception debugging: Introduced the Exception Debugging feature that allows capturing debug information from exceptions attached to traces. This new feature can be enabled via the <span class="title-ref">DD_EXCEPTION_DEBUGGING_ENABLED</span>\` environment variable.

- openai: Adds support for metrics, logs, and traces for the models, edits, images, audio, files, fine-tunes, and
  moderations endpoints. See [the docs](https://ddtrace.readthedocs.io/en/stable/integrations.html#openai) for more information.

- CI Visibility: Updates how pytest modules and test suites are reported. Modules names are now set to the fully qualified name, whereas test suites will be set to the file name.
  Before this change: {"module": "tests", "suite":"my_module/tests/test_suite.py"} After this change: {"module": "my_module.tests", "suite": "test_suite.py"}

- core: Apply `DD_TAGS` to runtime metrics.

- kafka: Adds <span class="title-ref">messaging.kafka.bootstrap.servers</span> tag for the confluent-kafka producer configuration value found in <span class="title-ref">metadata.broker.list</span> or <span class="title-ref">bootstrap.servers</span>

- tracing: This reports the GRPC package name (optional) and service name in a single <span class="title-ref">rpc.service</span> tag

### Bug Fixes

- botocore: This fix resolves an issue where ddtrace attempted to parse as URLs SQS QueueUrl attributes that were not well-formed URLs.
- psycopg: Resolves `TypeError` raised when an async cursor object is traced. This fix ensures <span class="title-ref">exc_type</span>, <span class="title-ref">exc_val</span>, and <span class="title-ref">exc_tb</span> are passed down to the wrapped object on <span class="title-ref">\_\_aexit\_\_</span>.
- Fixed an issue that prevented the library from working as expected when a combination of gevent and asyncio-based frameworks that rely on the functionalities of the ssl module is used.
- openai: Fixes the issue with `ImportError` of `TypedDict` from `typing` module in Python 3.7.
- openai: This fix resolves an issue where embeddings inputs were always tagged regardless of the configured prompt-completion sample rate.
- pytest: This fix resolves an issue where failures and non-skipped tests were not propagated properly when `unittest.TestCase` classes were used.
- Fixes an issue where harvesting runtime metrics on certain managed environments, such as Google Cloud Run, would cause ddtrace to throw an exception.
- graphql: `graphql.execute` spans are now marked as measured.
- tracing: This fix resolves an issue where negative trace ID values were allowed to propagate via Datadog distributed tracing HTTP headers.
- openai: Resolves some inconsistencies in logs generated by the image and audio endpoints, including filenames, prompts, and not logging raw binary image data.
- pymemcache: This fix resolves an issue where overriding span attributes on `HashClient` failed when `use_pooling` was set.
- This fix resolves an issue causing MyPy linting to fail on files that import ddtrace.
- The 1.15.0 version has a bug that arises when Remote Config receives both kinds of actions (removing target file configurations and loading new target file configurations) simultaneously, as the load action overrides the remove action. This error occurs if someone creates and removes Dynamic Instrumentation Probes rapidly, within a time interval shorter than the Remote Config interval (5s). To fix this issue, this update appends all new configurations and configurations to remove, and dispatches them at the end of the RC request.

---

## v1.15.0

### New Features

- pyramid: Adds http.route tag to `pyramid.request` spans.
- data_streams: Add data streams core integration and instrument the confluent Kafka library with it. For more information, check out the docs, <https://docs.datadoghq.com/data_streams/>
- dynamic instrumentation: Added support for span decoration probes.

### Bug Fixes

- ASM: This fix resolves an issue where the WAF rule file specified by DD_APPSEC_RULES was wrongly updated and modified by remote config.
- celery: Resolves an issue where hostname tags were not set in spans generated by `celery>4.0`.
- django: Resolves an issue where the resource name of django.request span did not contain the full name of a view when `DD_DJANGO_USE_HANDLER_RESOURCE_FORMAT=True`. This issue impacts `django>=4.0`.
- CI Visibility: This fix resolves the compatibility for Gitlab 16.0 deprecated urls
- openai: Resolves an issue where using an array of tokens or an array of token arrays for the Embeddings endpoint caused an AttributeError.
- profiling: Fixed an issue with gunicorn and gevent workers that occasionally caused an `AttributeError` exception to be raised on profiler start-up.
- psycopg: Fixes `ValueError` raised when dsn connection strings are parsed. This was fixed in ddtrace v1.9.0 and was re-introduced in v1.13.0.
- gunicorn: This fix ensures ddtrace threads do not block the master process from spawning workers when `DD_TRACE_DEBUG=true`. This issue impacts gunicorn applications using gevent and `python<=3.6`.

---

## v1.14.0

### Prelude

profiling: Code provenance is a feature that enhances the "My code" experience in the Datadog UI by allowing the tracer to report packaging metadata about installed source files. This information is used to distinguish between user and third-party code.

### New Features

- aws: Adds span tags for consistency with tags collected by Datadog for AWS metrics and logs.

- botocore: Adds the ability to control which botocore submodules will be patched.

- ASM: Send WAF metrics over telemetry

- pytest: This introduces test suite and module level visibility for the pytest integration. Pytest test traces will now include test session, test module, test suite, and test spans, which correlate to pytest session, pytest package, pytest module, and pytest test functions respectively.

- redis: Introducing redis command span tag max length configuration for `aioredis<aioredis>`, `aredis<aredis>`, `redis<redis>`, `rediscluster<rediscluster>`, and `yaaredis<yaaredis>` integrations.

- profiling: Code provenance is enabled by default.

- OpenAI: Add integration with support for metrics, logs and traces from
  OpenAI requests. See [the docs](https://ddtrace.readthedocs.io/en/stable/integrations.html#openai) for more information.

### Bug Fixes

- dependencies: Resolves an issue where ddtrace installs an incompatible version of cattrs when Python 3.6 is used.

- tracing: Resolves an issue where `DD_TRACE_<INTEGRATION>_ENABLED=False` could not be used to disable the following integrations when `ddtrace-run` was used: flask, django, bottle, falcon, and pyramid.

- asgi: Ensures `error.message` and `error.stack` tags are set when an exception is raised in a route.

- appsec: Fixes an encoding error when we are unable to cleanup the AppSec request context associated with a span.

- ASM: Fixes encoding error when using AppSec and a trace is partial flushed.

- CI Visibility: This fix resolves an issue where the tracer was doing extra requests if the `DD_CIVISIBILITY_ITR_ENABLED` env var was not set.

- CI Visibility: This fix resolves an issue where the API call would fail because it is reporting a null service name

- bootstrap: fixed an issue with the behavior of `ddtrace.auto` that could have caused incompatibilities with frameworks such as `gevent` when used as a programmatic alternative to the `ddtrace-run` command.

- django: Fixed a bug that prevented a Django application from starting with celery and gevent workers if `DJANGO_SETTINGS_MODULE` was not explicitly set.

- tracing: Fixes a cryptic encoding exception message when a span tag is not a string.

- ASM: fix extract_body for Django such that users of Django Rest Framework can still use custom parsers.

- flask: Remove patching for Flask hooks `app.before_first_request` and `bp.before_app_first_request` if Flask version \>= 2.3.0.

- gevent: Fix a bug that caused traceback objects to fail to pickle when using gevent.

- OpenAI: Resolved an issue where OpenAI API keys set in individual requests rather than as an environment variable caused an error in the integration.

- profiler: Fixed a bug that caused segmentation faults in applications that use protobuf as a runtime dependency.

- redis: Resolves an issue where the aioredis/aredis/yaaredis integrations cross-imported a helper method from the redis integration, which triggered redis patching before the redis integration was fully loaded.

- wsgi: Resolves an issue where accessing the `__len__` attribute on traced wsgi middlewares raised a TypeError

- django: Adds catch to guard against a ValueError, AttributeError, or NotImplementedError from being thrown when evaluating a django cache result for `db.row_count` tag.

- lib-injection: Ensure local package is installed. Previously the package
  could still be pulled from the internet causing application slowdowns.

- kafka: Fixes `TypeError` raised when arbitrary keyword arguments are passed to `confluent_kafka.Consumer`

- profiler: Fix support for latest versions of protobuf.

- psycopg: Resolves an issue where an AttributeError is raised when `psycopg.AsyncConnection` is traced.

- sanic: Resolves `sanic_routing.exceptions.InvalidUsage` error raised when gevent is installed or `DD_UNLOAD_MODULES_FROM_SITECUSTOMIZE` is set to True.

- elasticsearch: This fix resolves an issue where the tracer would throw an error when patching unsupported versions of elasticsearch (\> 8.0). Patching is now skipped if an unsupported version is detected.

### Other Changes

- span: Increases the traceback limit in `error.stack` tags from 20 to 30
- aws_lambda: Logs warnings and exceptions on cold start only.

---

## v1.13.0

### New Features

- psycopg: This release adds support for the new psycopg3 package. This new integration has all the same tracing functionality as the previous psycopg2-binary package, with added support for new methods including async connection and async cursor classes. The release also adds support for using Django\>=4.2 with psycopg3 integrated tracing.

### Bug Fixes

- algoliasearch: This fix resolves an issue where non-text search query arguments caused Type Errors when being added as tags.

- ASM: fix calling <span class="title-ref">set_user</span> without a created span raising a <span class="title-ref">ValueError</span>.

- django: Adds fix for bug where Django cache return object throws an error if it does not implement `__bool__()`.

- kafka: Previously instantiating a subclass of kafka's Producer/Consumer classes would result in attribute errors due to patching the Producer/Consumer classes with an ObjectProxy. This fix resolves this issue by making the traced classes directly inherit from kafka's base Producer/Consumer classes.

- profiling: Fixed a regression in the memory collector that caused it to fail to cleanly re-initialize after a fork, causing error messages to be logged.

- logging: Ensure that the logging module can report thread information, such as thread names, correctly when a framework like gevent is used that requires modules cleanup.

- ASM: This fix resolves an issue where path parameters for the Flask framework were handled at response time instead of at request time for suspicious request blocking. This close a known issue opened in 1.10.0.

- lib-injection: Switch installation to install from included wheels. Prior,
  the wheels were merged together which caused conflicts between versions of dependencies based on Python version.

- tracer: Handle exceptions besides `ImportError` when integrations are loaded.

### Other Changes

- ASM: Add information about Application Security config values on <span class="title-ref">ddtrace-run --info</span>.
- otel: Fixes code formatting in api docs

---

## v1.12.0

### New Features

- tracing: Adds support for 128 bit trace ids for b3 and w3c distributing tracing headers.
- pytest: Adds the `DD_CIVISIBILITY_AGENTLESS_ENABLED` environment variable to configure the `CIVisibility` service to use an agent-less test reporting `CIVisibilityWriter`. Note that the `CIVisibility` service will use regular agent reporting by default.
- sci: Extracts and sends git metadata from environment variables `DD_GIT_REPOSITORY_URL`, `DD_GIT_COMMIT_SHA`, or from the python package specified in the `DD_MAIN_PACKAGE`. This feature can be disabled by setting `DD_TRACE_GIT_METADATA_ENABLED=False`.
- otel: Adds support for the [OpenTelemetry Tracing API](https://opentelemetry.io/docs/reference/specification/trace/api/). Please refer to the `docs <ddtrace.opentelemetry>` for more details.

### Bug Fixes

- tracing: Ensure datadog headers propagate 128 bit trace ids when `DD_TRACE_128_BIT_TRACEID_GENERATION_ENABLED=False`
- aws_lambda: Fix AttributeError raised when `ddtrace.patch_all()`, or `ddtrace.patch(aws_lambda=True)`, is set on user handler.
- aws_lambda: Fix AttributeError raised when extracting context from arguments.
- aws_lambda: Fix AttributeError raised when callable handlers are traced.
- dynamic instrumentation: Fixed an issue with expressions in metric probes that prevented them from being evaluated.
- Prevent exceptions when autoreloading modules that directly or indirectly import ddtrace with the iPython autoreload extension.
- profiling: Corrects accounting of wall and CPU time for gevent tasks within the main Python thread.
- profiling: Fixed an issue with the memory collector where a segmentation fault could occur during shutdown.
- lib-injection: The ddtrace package is now provided via the Docker image rather than relying on a run-time `pip install`. This solves issues like containers blocking network requests, installation overhead during application startup, permissions issues with the install.

---

## v1.11.0

### Deprecation Notes

- ASM: Several deprecated ASM constants that were added to the public API will be removed. This should not affect existing code as they were meant for private use only.

### New Features

- tracing: Adds support for 128 bit trace ids. To generate and propagate 128 bit trace ids using Datadog distributed tracing headers set the following configuration: `DD_TRACE_128_BIT_TRACEID_GENERATION_ENABLED=True`. Support for B3 and W3C distributed tracing headers will be added in a future change.
- aiohttp: Add missing component meta tag to aiohttp server spans.
- redis: Adds tracing support for <span class="title-ref">redis.cluster.RedisCluster</span>.
- celery: Adds automatic tracing of the `celery.beat` scheduling service to the `celery` integration.
- kafka: Adds instrumentation support for `confluent-kafka>=1.7`. See the `confluent-kafka<https://ddtrace.readthedocs.io/en/stable/integrations.html#kafka>` documentation for more information.
- dynamic instrumentation: introduced support for dynamic span probes.
- Adds source code integration with setuptools build metadata. This enables traces and profiles to be automatically tagged with git metadata to track deployments in Datadog.

### Bug Fixes

- tracing: This fix resolves an issue where making a sampling decision before the `env` span tag had been set caused sample rate data from the Datadog Agent to be ignored.
- ASM: make `track_custom_event()` also set `appsec.events.<custom_event>.track` which was missing.
- django: Fixes an issue where `http.route` was only set if `use_handler_resource_format` and `use_legacy_resource_format` were set to `False`.
- tracing: This fix resolves an issue where a very long string as a span attribute would cause that span not to be delivered. It replaces string span attributes larger than DD_TRACE_WRITER_BUFFER_SIZE_BYTES (which as of this version defaults to 8388608) with a small string containing debug information and not containing any of the original attribute string.
- ASM: Resolves installation issues with compiling native code on Windows and unknown platforms.
- aws_lambda: Fixes a `RecursionError` which is raised when aws lambda signal handlers are wrapped infinitely. This caused lambdas to crash on startup.
- botocore: Fix TypeError raised by injecting trace context into Kinesis messages.
- dynamic instrumentation: Fix a bug where the dynamic instrumentation would stop injecting function probes after the first failed one.
- dynamic instrumentation: This change fixes a bug whereby probes that have been disabled/removed from the front-end would not be removed by the client library.
- futures: Resolves an issue that prevents tasks from being submitted to a thread pool executor when gevent is used (e.g. as a worker class for gunicorn or celery).
- propagation: This fix resolves an issue where previously W3C tracestate propagation could not handle whitespace. With this fix whitespace is now removed for incoming and outgoing requests.
- httplib: Fixes an issue with patching of http client upon import
- Ensure DD_REMOTE_CONFIGURATION_ENABLED environment variable disables remote config if set to False

### Other Changes

- aws_lambda: Updates how <span class="title-ref">DD_APM_FLUSH_DEADLINE_MILLISECONDS</span> is used. Previously, we would set the deadline as the environment variable value, if set. Now, when the remaining time in an AWS Lambda invocation is less than <span class="title-ref">DD_APM_FLUSH_DEADLINE_MILLISECONDS</span>, the tracer will attempt to submit the current active spans and all finished spans. the value in the environment variable is used to subtract from the deadline. The default is still 100ms.

---

## v1.9.1

### Deprecation Notes

- gevent: `DD_GEVENT_PATCH_ALL` is deprecated and will be removed in the next major version. Gevent compatibility is now automatic and does not require extra configuration when running with `ddtrace-run`. If not using `ddtrace-run`, please import `ddtrace.auto` before calling `gevent.monkey.patch_all()`.

### Bug Fixes

- aws_lambda: Resolves an exception not being handled, which occurs when no root span is found before a lambda times out.
- gevent: This fix resolves an incompatibility between ddtrace and gevent that caused threads to hang in certain configurations, for example the profiler running in a gunicorn application's gevent worker process.

### Other Changes

- ASM: The list of headers for retrieving the IP when Application Security Management is enabled or the
  <span class="title-ref">DD_TRACE_CLIENT_IP_ENABLED</span> environment variable is set has been updated. "Via" has been removed as it rarely contains IP data and some common vendor headers have been added. You can also set the environment variable <span class="title-ref">DD_TRACE_CLIENT_IP_HEADER</span> to always retrieve the IP from the header specified as the value.

---

## v1.10.0

### Prelude

Application Security Management (ASM) has added Django support for blocking malicious users using one click within Datadog.

<div class="note">

<div class="title">

Note

</div>

One click blocking for ASM is currently in beta.

</div>

### Deprecation Notes

- dbapi: `ddtrace.ext.mongo.ROWS` is deprecated. Use `ddtrace.ext.db.ROWCOUNT` instead.

### New Features

- starlette: Add http.route tag to `starlette.request` spans.
- fastapi: Add http.route tag to `fastapi.request` spans.
- ASM: Add support for one click blocking of user ids with the Django framework using Remote Configuration Management.
- ASM: This introduces the "suspicious request blocking" feature for Django and Flask.

### Known Issues

- ASM: There is a known issue with the flask support for any rule blocking on `server.request.path_params`. The request will be correctly blocked but the client application will be receiving and processing the suspicious request. Possible workaround: use `server.request.uri.raw` instead, if you want the request to be blocked before entering the flask application.

### Bug Fixes

- dbapi: The dbapi integration no longer assumes that a cursor object will have a rowcount as not all database drivers implement rowcount.

- dbm: Support sql queries with the type `byte`.

- elasticsearch: Omit large `elasticsearch.body` tag values that are
  greater than 25000 characters to prevent traces from being too large to send.

- aws_lambda: This fix resolves an issue where existing signals were wrapped multiple times.

- profiling: Handles a race condition on process shutdown that would cause an error about a module not being started to occasionally appear in the logs.

- Fix for KeyError exceptions when when <span class="title-ref">ASM_FEATURES</span> (1-click activation) disabled all ASM products. This could cause 1-click activation to work incorrectly in some cases.
- ASM: Solve some corner cases where a Flask blocking request would fail because headers would be already sent.
- ASM: Solve the content-type not always being correct in blocking responses.
- ASM: Ensure the blocking responses have the following tags: <span class="title-ref">http.url</span>, <span class="title-ref">http.query_string</span>, <span class="title-ref">http.useragent</span>, <span class="title-ref">http.method</span>, <span class="title-ref">http.response.headers.content-type</span> and <span class="title-ref">http.response.headers.content-length</span>.
- ASM: fix memory leaks and memory corruption in the interface between ASM and the WAF library
- psycopg2: Fixes a bug with DSN parsing integration.

### Other Changes

- remote_config: Change the level of remote config startup logs to debug.

---

## v1.9.0

### Prelude

Application Security Management (ASM) has added Django support for blocking malicious IPs using one click within Datadog.

<div class="note">

<div class="title">

Note

</div>

One click blocking for ASM is currently in beta.

</div>

Application Security Management (ASM) has added Flask support for blocking malicious IPs using one click within Datadog.

<div class="note">

<div class="title">

Note

</div>

One click blocking for ASM is currently in beta.

</div>

### Deprecation Notes

- grpc: Deprecates `ddtrace.contrib.grpc.constants.GRPC_PORT_KEY`. Use `ddtrace.ext.net.TARGET_PORT` instead.
- dbapi: `ddtrace.ext.sql.ROWS` is deprecated. Use `ddtrace.ext.db.ROWCOUNT` instead.
- cassandra: `ddtrace.ext.cassandra.ROW_COUNT` is deprecated. Use `ddtrace.ext.db.ROWCOUNT` instead.

### New Features

- Enable traces to be sent before an impending timeout for `datadog_lambda>=4.66.0`. Use `DD_APM_FLUSH_DEADLINE` to override the default flush deadline. The default is the AWS Lambda function configured timeout limit.

- debugger: Add dynamic log probes to that generate a log message and optionally capture local variables, return value and exceptions

- tracing: Add support for enabling collecting of HTTP request client IP addresses as the `http.client_ip` span tag. You can set the `DD_TRACE_CLIENT_IP_ENABLED` environment variable to `true` to enable. This feature is disabled by default.

- ASM: add support for one click blocking of IPs with the Django framework using Remote Configuration Management.

- ASM: add support for one click blocking of IPs with the Flask framework using
  Remote Configuration Management.

- ASM: also fetch loopback IPs if client IP fetching is enabled (either via ASM or DD_TRACE_CLIENT_IP_ENABLED).

- ASM: Enable ability to remotely activate and configure ASM features. To enable, check the Python Security page in your account. Note that this is a beta feature.

- profiling: Collects endpoint invocation counts.

- dynamic instrumentation: Python 3.11 is now supported.

- graphene: Adds support for Python 3.11.

- graphql: Adds support for Python 3.11.

- httpx: Add support for `httpx<0.14.0,>=0.9.0`.

- tracer/span: Add `Span.finish_with_ancestors` method to enable the abrupt
  finishing of a trace in cases where the trace or application must be immediately terminated.

### Known Issues

- remote config: There is a known issue with remote configuration management (RCM) when paired with gevent which can cause child processes to deadlock. If you are experiencing issues, we recommend disabling RCM with `DD_REMOTE_CONFIGURATION_ENABLED=false`. Note, this will disable one click activation for ASM.
- gunicorn: ddtrace-run does not work with gunicorn. To instrument a gunicorn application, follow the instructions [here](https://ddtrace.readthedocs.io/en/latest/integrations.html#gunicorn).

### Bug Fixes

- fastapi: Previously, custom fastapi middlewares configured after application startup were not traced. This fix ensures that all fastapi middlewares are captured in the <span class="title-ref">fastapi.request</span> span.

- tracing: Pads trace_id and span_ids in b3 headers to have a minimum length of 16.

- Fix full stacktrace being sent to the log on remote config connection errors.

- httpx: Only patch `httpx.AsyncClient` for `httpx>=0.11.0`.

- tracing: This fix resolves an issue with the encoding of traces when using the v0.5 API version with the Python optimization option flag `-O` or the `PYTHONOPTIMIZE` environment variable.

- pylons: This fix resolves an issue where `str.decode` could cause critical unicode decode errors when ASM is enabled. ASM is disabled by default.

- gevent: This fix resolves incompatibility under 3.8\>=Python\<=3.10 between `ddtrace-run` and applications that depend on `gevent`, for example `gunicorn` servers. It accomplishes this by keeping copies that have not been monkey patched by `gevent` of most modules used by `ddtrace`. This "module cloning" logic can be controlled by the environment variable `DD_UNLOAD_MODULES_FROM_SITECUSTOMIZE`. Valid values for this variable are "1", "0", and "auto". "1" tells `ddtrace` to run its module cloning logic unconditionally, "0" tells it never to run that logic, and "auto" tells it to run module cloning logic *only if* `gevent` is accessible from the application's runtime. The default value is "0".

- lib-injection: Use package versions published to PyPI to install the
  library. Formerly the published image was installing the package from source using the tagged commit SHA which resulted in slow and potentially failing installs.

- profiler: Handles potential `AttributeErrors` which would arise while collecting frames during stack unwinding in Python 3.11.

- remote config: ensure proper validation of responses from the agent.

---

## v1.8.0

### Upgrade Notes

- ASM: libddwaf upgraded to version 1.6.1 using a new library loading mechanism
- profiling: upgrades the profiler to support the `v2.4` backend API for profile uploads, using a new request format.

### Deprecation Notes

- `DD_REMOTECONFIG_POLL_SECONDS` environment variable is deprecated and will be removed in v2.0. Please use `DD_REMOTE_CONFIG_POLL_INTERVAL_SECONDS` instead.

### New Features

- CI Visibility: Add support for CI provider buddy.works

- The component tag has been added for all auto-instrumented spans. The value of the component tag is equal to the name of the integration that produced the span.

- tracing: Adds support for IPv6 agent hostnames for <span class="title-ref">DD_AGENT_HOST</span>.

- elasticsearch: Update `elasticsearch` integration to add support for `opensearch-py`. See [the elasticsearch documentation](https://ddtrace.readthedocs.io/en/stable/integrations.html#elasticsearch) for more information.

- ASM: one click activation enabled by default using Remote Configuration Management (RCM). Set `DD_REMOTE_CONFIGURATION_ENABLED=false` to disable this feature.

- ASM: New Application Security Events Tracking API, starting with the functions `track_user_login_success_event` and
  `track_user_login_failure_event` for tracking user logins (it will also internally call `set_user`) and `track_custom_event` for any custom events. You can find these functions in the `ddtrace.appsec.trace_utils` module. Calling these functions will create new tags under the `appsec.events` namespace (`appsec.events.user.login` for logins) allowing you to track these events with Datadog. In the future this will be used to provide protection against account takeover attacks (ATO). Public documentation will be online soon.

- celery: Enhances context tags containing dictionaries so that their contents are sent as individual tags (issue \#4771).

- tornado: Support custom error codes: <https://ddtrace.readthedocs.io/en/stable/advanced_usage.html#custom-error-codes>.

- CI Visibility: Support reliably linking tests to the pipeline that executed them.

### Known Issues

- profiling: There is currently a known performance regression issue with the profiler's code provenance feature. Note that this feature is disabled by default and will only be enabled if `DD_PROFILING_ENABLE_CODE_PROVENANCE` is set to true.

### Bug Fixes

- This fix improves a cryptic error message encountered during some `pip install ddtrace` runs under pip versions \<18.
- dynamic instrumentation: remove unnecessary log line from application start up
- This fix removes unintended url parts in the `http.url` tag.
- botocore: Before this change, the botocore integration stripped newlines from the JSON string encoded in the data blob of Amazon Kinesis records. This change includes a terminating newline if it is present in the decoded data.
- profiling: This fix resolves an issue in Python 3.11 where a PyFrameObject strong reference count was not properly decremented in the stack collector.
- telemetry: This fix resolves an issue when we try to fetch `platform.libc_ver()` on an unsupported system.
- Fix for ValueError when `@` is not present in network location but other part of the url.

### Other Changes

- profiler: CPU overhead reduction.

---

## v1.7.0

### Prelude

Initial library support has been added for Python 3.11.

<div class="note">

<div class="title">

Note

</div>

Continuous Profiler and Dynamic Instrumentation are not yet compatible and must be disabled in order to use the library with Python 3.11. Support for them will be added in a future release. To track the status, see the [Support Python 3.11](https://github.com/DataDog/dd-trace-py/issues/4149) issue on GitHub.

</div>

### Upgrade Notes

- The default propagation style configuration changes to `DD_TRACE_PROPAGATION_STYLE=tracecontext,datadog`. To only support Datadog propagation and retain the existing default behavior, set `DD_TRACE_PROPAGATION_STYLE=datadog`.
- tracer: support for Datadog Agent v5 has been dropped. Datadog Agent v5 is no longer supported since ddtrace==1.0.0. See <https://ddtrace.readthedocs.io/en/v1.0.0/versioning.html#release-support> for the version support.
- Python 3.11: Continuous Profiler and Dynamic Instrumentation must be disabled as they do not current support Python 3.11.
- The configured styles in `DD_TRACE_PROPAGATION_STYLE_EXTRACT` are now evaluated in order to specification. To keep the previous fixed evaluation order, set: `DD_TRACE_PROPAGATION_STYLE_EXTRACT=datadog,b3,b3 single header`.
- tracing: upgrades the default trace API version to `v0.5` for non-Windows systems. The `v0.5` trace API version generates smaller payloads, thus increasing the throughput to the Datadog agent especially with larger traces.
- tracing: configuring the `v0.5` trace API version on Windows machines will raise a `RuntimeError` due to known compatibility issues. Please see <https://github.com/DataDog/dd-trace-py/issues/4829> for more details.

### Deprecation Notes

- propagation: Configuration of propagation style with `DD_TRACE_PROPAGATION_STYLE=b3` is deprecated and will be removed in version 2.0.0. Please use the newly added `DD_TRACE_PROPAGATION_STYLE=b3multi` instead.
- aws: The boto, botocore and aiobotocore integrations no longer include all API parameters by default. To retain the deprecated behavior, set the environment variable `DD_AWS_TAG_ALL_PARAMS=1`. The deprecated behavior and environment variable will be removed in v2.0.0.

### New Features

- django: add configuration option to allow a resource format like <span class="title-ref">{method} {handler}.{url_name}</span> in projects with Django \<2.2.0
- django: Adds the `DD_DJANGO_INCLUDE_USER_NAME` option to toggle whether the integration sets the `django.user.name` tag.
- Added environment variable `DD_TRACE_PROPAGATION_STYLE` to configure both injection and extraction propagation styles. The configured styles can be overridden with environment variables `DD_TRACE_PROPAGATION_STYLE_INJECT` and `DD_TRACE_PROPAGATION_STYLE_EXTRACT`.
- tracing: This introduces `none` as a supported propagator for trace context extraction and injection. When `none` is the only propagator listed, the corresponding trace context operation is disabled. If there are other propagators in the inject or extract list, the none propagator has no effect. For example `DD_TRACE_PROPAGATION_STYLE=none`
- ASM: now http.client_ip and network.client.ip will only be collected if ASM is enabled.
- tracing: Adds support for W3C Trace Context propagation style for distributed tracing. The `traceparent` and `tracestate` HTTP headers are enabled by default for all incoming and outgoing HTTP request headers. The Datadog propagation style continue to be enabled by default.
- flask: Adds support for streamed responses. Note that two additional spans: `flask.application` and `flask.response` will be generated.
- profiling: Adds support for Python 3.11.
- tracer: added support for Python 3.11.

### Bug Fixes

- ASGI: response headers are correctly processed instead of ignored
- Fix issue with `attrs` and `contextlib2` version constraints for Python 2.7.
- CGroup file parsing was fixed to correctly parse container UUID for PCF containers.
- ASM: Do not raise exceptions when failing to parse XML request body.
- ASM: fix a body read problem on some corner case where don't passing the content length makes wsgi.input.read() blocks.
- aws: We are reducing the number of API parameters that the boto, botocore and aiobotocore integrations collect as span tags by default. This change limits span tags to a narrow set of parameters for specific AWS APIs using standard tag names. To opt out of the new default behavior and collect no API parameters, set the environment variable `DD_AWS_TAG_NO_PARAMS=1`. To retain the deprecated behavior and collect all API parameters, set the environment variable `DD_AWS_TAG_ALL_PARAMS=1`.
- tracing: make `ddtrace.context.Context` serializable which fixes distributed tracing across processes.
- django: avoid `SynchronousOnlyOperation` when failing to retrieve user information.
- Remove `forbiddenfruit` as dependency and rollback `wrapt` changes where `forbiddenfruit` was called. IAST: Patch builtins only when IAST is enabled.
- httpx: Fixes an incompatibility from `httpx==0.23.1` when the `URL.raw` property is not available.
- Fix error in patching functions. `forbiddenfruit` package has conflicts with some libraries such as `asynctest`. This conflict raises `AttributeError` exception. See issue \#4484.
- tracer: This fix resolves an issue where the rate limiter used for span and trace sampling rules did not reset the time since last call properly if the rate limiter already had max tokens. This fix resets the time since last call always, which leads to more accurate rate limiting.
- Ensure that worker threads that run on start-up are recreated at the right time after fork on Python \< 3.7.
- tracing: This fix resolves an issue where the `DD_SERVICE_MAPPING` mapped service names were not used when updating span metadata with the `DD_VERSION` set version string.
- wsgi: This fix resolves an issue where `BaseException` raised in a WSGI application caused spans to not be submitted.
- library injection: Pin the library version in the library injection image. Prior, the latest version of `ddtrace` would always be installed, regardless of the image version.
- Fix error in the agent response payload when the user disabled ASM in a dashboard using 1-click Remote Configuration.
- flask: add support for flask v2.3. Remove deprecated usages of `flask._app_ctx_stack` and `flask._request_ctx_stack`.
- The specification of `DD_TRACE_PROPAGATION_STYLE_EXTRACT` now respects the configured styles evaluation order. The evaluation order had previously been fixed and so the configured order was ignored.
- tracing: Ensures that encoding errors due to wrong span tag types will be logged. Previously, if non-text span tags were set, this resulted in v0.5 encoding errors to be output to `stderr` instead of to a logger.

### Other Changes

- Kubernetes library injection: run commands as non-root user.
- tracing: The value of `ddtrace.constants.PID` has been changed from `system.pid` to `process_id`. All spans will now use the metric tag of `process_id` instead.
- tracing: The exception logged for writing errors no longer includes a long, unhelpful stack trace. The message now also includes the number of traces dropped and the number of retries attempted.

---

## v1.6.0

### Prelude

Application Security Management (ASM) has added support for preventing attacks by blocking malicious IPs using one click within Datadog.

<div class="note">

<div class="title">

Note

</div>

One click activation for ASM is currently in beta.

</div>

Dynamic instrumentation allows instrumenting a running service dynamically to extract runtime information that could be useful for, e.g., debugging purposes, or to add extra metrics without having to make code changes and re-deploy the service. See <https://ddtrace.readthedocs.io/en/stable/configuration.html> for more details.

### Upgrade Notes

- Pin \[attrs\](<https://pypi.org/project/attrs/>) dependency to version `>=20` due to incompatibility with \[cattrs\](<https://pypi.org/project/cattrs/>) version `22.1.0`.
- Use `Span.set_tag_str()` instead of `Span.set_tag()` when the tag value is a text type as a performance optimizations in manual instrumentation.

### New Features

- ASM: add support for one click activation using Remote Configuration Management (RCM). Set `DD_REMOTE_CONFIGURATION_ENABLED=true` to enable this feature.
- ASM: ip address collection will be enabled if not explicitly disabled and appsec is enabled.
- tracing: HTTP query string tagged by default in http.url tag (sensitive query strings will be obfuscated).
- Django: set <span class="title-ref">usr.id</span> tag by default if <span class="title-ref">request.user</span> is authenticated.
- Introduced the public interface for the dynamic instrumentation service. See <https://ddtrace.readthedocs.io/en/stable/configuration.html> for more details.
- Add `Span.set_tag_str()` as an alternative to the overloaded functionality of `Span.set_tag()` when the value can be coerced to unicode text.
- Enable `telemetry <Instrumentation Telemetry>` collection when tracing is enabled.

### Bug Fixes

- ASM: only report actor.ip on attack.
- aioredis: added exception handling for <span class="title-ref">CancelledError</span> in the aioredis integration.
- CI Visibility: fixed AppVeyor integration not extracting the full commit message.
- Add iterable methods on TracedCursor. Previously these were not present and would cause iterable usage of cursors in DB API integrations to fail.
- Fix parsing of the `DD_TAGS` environment variable value to include support for values with colons (e.g. URLs). Also fixed the parsing of invalid tags that begin with a space (e.g. `DD_TAGS=" key:val"` will now produce a tag with label `key`, instead of `key`, and value `val`).
- opentracing: don't raise an exception when distributed tracing headers are not present when attempting to extract.
- sqlite3: fix error when using `connection.backup` method.
- Change dependency from `` backport_ipaddress` to ``ipaddress`. Only install`ipaddress\`\` for Python \< 3.7.
- gevent: disable gevent after fork hook which could result in a performance regression.
- profiling: restart automatically on all Python versions.
- profiling: fixes an issue with Gunicorn child processes not storing profiling events.
- wsgi: when using more than one nested wsgi traced middleware in the same app ensure wsgi spans have the correct parenting.

### Other Changes

- tracing: add http.route tag to root span for Flask framework.

---

## v1.5.0

### New Features

- graphene: add support for `graphene>=2`. [See the graphql documentation](https://ddtrace.readthedocs.io/en/stable/integrations.html#graphql) for more information.
- Add support for aiobotocore 1.x and 2.x.
- ASM: add user information to traces.
- ASM: collect http client_ip.
- ASM: configure the sensitive data obfuscator.
- ASM: Detect attacks on Pylons body.
- ASM: propagate user id.
- ASM: Support In-App WAF metrics report.
- Collect user agent in normalized span tag `http.useragent`.
- ASM: Detect attacks on XML body (for Django, Pylons and Flask).
- Adds support for Lambda profiling, which can be enabled by starting the profiler outside of the handler (on cold start).
- profiler: collect and export the class name for the wall time, CPU time and lock profiles, when available.
- add DD_PYMONGO_SERVICE configuration
- ASM: Redact sensitive query strings if sent in http.url.
- redis: track the connection client_name.
- rediscluster: add service name configuration with `DD_REDISCLUSTER_SERVICE`
- snowflake: add snowflake query id tag to `sql.query` span

### Bug Fixes

- aiohttp_jinja2: use `app_key` to look up templates.
- ASM: (flask) avoid json decode error while parsing request body.
- ASM: fix Python 2 error reading WAF rules.
- ASM: reset wsgi input after reading.
- tracing: fix handling of unicode `_dd.origin` tag for Python 2
- tracing: fix nested web frameworks re-extracting and activating HTTP context propagation headers.
- requests: fix split-by-domain service name when multiple `@` signs are present in the url
- profiling: internal use of RLock needs to ensure original threading locks are used rather than gevent threading lock. Because of an indirection in the initialization of the original RLock, we end up getting an underlying gevent lock. We work around this behavior with gevent by creating a patched RLock for use internally.
- profiler: Remove lock for data structure linking threads to spans to avoid deadlocks with the trade-off of correctness of spans linked to threads by stack profiler at a given point in time.
- profiling: fix a possible deadlock due to spans being activated unexpectedly.

---

## v1.4.0

### New Features

- graphql: add tracing for `graphql-core>2`. See [the graphql documentation](https://ddtrace.readthedocs.io/en/stable/integrations.html#graphql) for more information.
- ASM: Detect attacks on Django body.
- ASM: Detect attacks on Flask request cookies
- ASM: Detect attacks on Django request cookies
- ASM: Detect attacks on Pylons HTTP query.
- ASM: Detect attacks on Pylons request cookies
- ASM: detect attacks on Pylons path parameters.
- ASM: Report HTTP method on Pylons framework
- ASM: Collect raw uri for Pylons framework.
- AppSec: collect response headers
- ASM: Detect attacks on Flask body.
- ASM: Detect attacks on path parameters
- The profiler now supports Windows.
- The profiler now supports code provenance reporting. This can be enabled by using the `enable_code_provenance=True` argument to the profiler or by setting the environment variable `DD_PROFILING_ENABLE_CODE_PROVENANCE` to `true`.

### Bug Fixes

- flask: add support for `flask>=2.2.0`
- Fixed the environment variable used for log file size bytes to be `DD_TRACE_LOG_FILE_SIZE_BYTES` as documented.
- jinja2: fix handling of template names which are not strings.
- Fixed support for pytest-bdd 6.
- Fixes cases where a pytest test parameter object string representation includes the `id()` of the object, causing the test fingerprint to constantly change across executions.
- wsgi: ignore GeneratorExit Exception in wsgi.response spans
- wsgi: ensures resource and http tags are always set on <span class="title-ref">wsgi.request</span> spans.

### Other Changes

- profiler: don't initialize the `AsyncioLockCollector` unless asyncio is
  available. This prevents noisy logs messages from being emitted in Python 2.

- docs: Added troubleshooting section for missing error details in the root span of a trace.

---

## v1.3.0

### New Features

- internal: Add support for Datadog trace tag propagation
- django: added `DD_DJANGO_INSTRUMENT_TEMPLATES=false` to allow tracing of Django template rendering.
- internal: Add sampling mechanism trace tag
- Add environment variables to write `ddtrace` logs to a file with `DD_TRACE_LOG_FILE`, `DD_TRACE_LOG_FILE_LEVEL`, and `DD_TRACE_FILE_SIZE_BYTES`
- Adds pytest-bdd integration to show more details in CI Visibility product.

### Bug Fixes

- starlette: Add back removed `aggregate_resources` feature.
- fastapi: Add back removed `aggregate_resources` feature.
- aiomysql: fix `AttributeError: __aenter__` when using cursors as context managers.
- asgi, starlette, fastapi: Exclude background tasks duration from web request spans.
- asgi: set the `http.url` tag using the hostname in the request header before defaulting to the hostname of the asgi server.
- mypy: Avoid parsing redis asyncio files when type checking Python 2
- starlette: Add back removed `ddtrace.contrib.starlette.get_resource` and `ddtrace.contrib.starlette.span_modifier`.
- fastapi: Add back removed `ddtrace.contrib.fastapi.span_modifier`.
- internal: fix exception raised for invalid values of `DD_TRACE_X_DATADOG_TAGS_MAX_LENGTH`.
- flask_caching: fix redis tagging after the v2.0 release.
- redis: create default Pin on asyncio client. Not having a Pin was resulting in no traces being produced for the async redis client.

### Other Changes

- perf: don't encode default parent_id value.
- profiling: add support for protobuf \>=4.0.

---

## v1.2.0

### Upgrade Notes

- The profiler `asyncio_loop_policy` attribute has been renamed to `asyncio_loop_policy_class` to accept a user-defined class. This guarantees the same asyncio loop policy class can be used process children.

### New Features

- Add tracing support for `aiomysql>=0.1.0`.

- Add support for `grpc.aio`.

- botocore: allow defining error status codes for specific API operations.

  See our `botocore` document for more information on how to enable this feature.

- ciapp: detect code owners of PyTest tests

- The memory profile collector can now entirely disabled with the `DD_PROFILING_MEMORY_ENABLED` environment variable.

- psycopg2: add option to enable tracing `psycopg2.connect` method.

  See our `psycopg2` documentation for more information.

- Add asyncio support of redis ≥ 4.2.0

### Bug Fixes

- Fixes deprecation warning for `asyncio.coroutine` decorator.

- internal: normalize header names in ASM

- profiling: implement `__aenter__` and `__aexit__` methods on `asyncio.Lock` wrapper.

- tracing: fix issue with `ddtrace-run` having the wrong priority order of tracer host/port/url env variable configuration.

- django,redis: fix unicode decode error when using unicode cache key on Python 2.7

- fastapi/starlette: when using sub-apps, formerly a call to `/sub-app/hello/{name}` would give a resource name of `/sub-app`. Now the full path `/sub-app/hello/{name}` is used for the resource name.

- sanic: Don't send non-500s error traces.

- pin protobuf to version `>=3,<4` due to incompatibility with version `4.21`.

- Fixes a performance issue with the profiler when used in an asyncio application.

- The profiler now copy all user-provided attributes on fork.

- pytest: Add note for disabling ddtrace plugin as workaround for side-effects

- Set required header to indicate top level span computation is done in the client to the Datadog agent. This fixes an issue where spans were erroneously being marked as top level when partial flushing or in certain asynchronous applications.

  The impact of this bug is the unintended computation of stats for non-top level spans.

### Other Changes

- The default number of events kept by the profiler has been reduced to decreased CPU and memory overhead.

---

## v1.1.4

### Bug Fixes

- pin protobuf to version `>=3,<4` due to incompatibility with version `4.21`.

---

## v1.1.3

### Bug Fixes

- tracing: fix issue with `ddtrace-run` having the wrong priority order of tracer host/port/url env variable configuration.
- sanic: Don't send non-500s error traces.
- Fixes a performance issue with the profiler when used in an asyncio application.

---

## v1.1.2

### Bug Fixes

- profiling: implement `__aenter__` and `__aexit__` methods on `asyncio.Lock` wrapper.

---

## v1.1.1

### Bug Fixes

- internal: normalize header names in ASM

- Set required header to indicate top level span computation is done in the client to the Datadog agent. This fixes an issue where spans were erroneously being marked as top level when partial flushing or in certain asynchronous applications.

  The impact of this bug is the unintended computation of stats for non-top level spans.

---

## v1.1.0

### Prelude

The Datadog APM Python team is happy to announce the release of v1.0.0 of ddtrace. This release introduces a formal `versioning policy<versioning>` that simplifies the public `interface<versioning_interfaces>` and defines a `release version policy<versioning_release>` for backwards compatible and incompatible changes to the public interface.

The v1.0.0 release is an important milestone for the library as it has grown substantially in scope. The first commit to the library was made on June 20, 2016. Nearly sixty minor releases later, the library now includes over sixty integrations for libraries. And the library has expanded from Tracing to support the Continuous Profiler and CI Visibility.

<div class="important">

<div class="title">

Important

</div>

Before upgrading to v1.0.0, we recommend users install `ddtrace>=0.60.0,<1.0.0` and enable deprecation warnings. All removals to the library interface and environment variables were deprecated on 0.x branch. Consult `Upgrade 0.x<upgrade-0.x>` for recommendations on migrating from the 0.x release branch.

</div>

<div class="note">

<div class="title">

Note

</div>

The changes to environment variables apply only to the configuration of the ddtrace library and not the Datadog Agent.

</div>

#### Upgrading summary

##### Functionality changes

The default logging configuration functionality of `ddtrace-run` has changed to address conflicts with application logging configuration. See `note on the new default behavior<disable-basic-config-call-by-default>` and `note on deprecation<deprecate-basic-config-call>` for future removal.

##### Removed legacy environment variables

These environment variables have been removed. In all cases the same functionality is provided by other environment variables and replacements are provided as recommended actions for upgrading.

| Variable                            | Replacement                        | Note                                   |
|-------------------------------------|------------------------------------|----------------------------------------|
| `DATADOG_` prefix                   | `DD_` prefix                       | `📝<remove-datadog-envs>`              |
| `DATADOG_SERVICE_NAME`              | `DD_SERVICE`                       | `📝<remove-legacy-service-name-envs>`  |
| `DD_LOGGING_RATE_LIMIT`             | `DD_TRACE_LOGGING_RATE`            | `📝<remove-logging-env>`               |
| `DD_TRACER_PARTIAL_FLUSH_ENABLED`   | `DD_TRACE_PARTIAL_FLUSH_ENABLED`   | `📝<remove-partial-flush-enabled-env>` |
| `DD_TRACER_PARTIAL_FLUSH_MIN_SPANS` | `DD_TRACE_PARTIAL_FLUSH_MIN_SPANS` | `📝<remove-partial-flush-min-envs>`    |

##### Removed legacy tracing interfaces

These methods and module attributes have been removed. Where the same functionality is provided by a different public method or module attribute, a recommended action is provided for upgrading. In a few limited cases, because the interface was no longer used or had been moved to the internal interface, it was removed and so no action is provided for upgrading.

| Module             | Method/Attribute           | Note                                  |
|--------------------|----------------------------|---------------------------------------|
| `ddtrace.context`  | `Context.clone`            | `📝<remove-clone-context>`            |
| `ddtrace.pin`      | `Pin.app`                  | `📝<remove-pin-app>`                  |
|                    | `Pin.app_type`             | `📝<remove-pin-apptype>`              |
| `ddtrace.sampler`  | `Sampler.default_sampler`  | `📝<remove-default-sampler>`          |
| `ddtrace.span`     | `Span.tracer`              | `📝<remove-span-tracer>`              |
|                    | `Span.__init__(tracer=)`   | `📝<remove-span-init-tracer>`         |
|                    | `Span.meta`                | `📝<remove-span-meta>`                |
|                    | `Span.metrics`             | `📝<remove-span-metrics>`             |
|                    | `Span.set_meta`            | `📝<remove-span-set-meta>`            |
|                    | `Span.set_metas`           | `📝<remove-span-set-metas>`           |
|                    | `Span.pprint`              | `📝<remove-span-pprint>`              |
| `ddtrace.tracer`   | `Tracer.debug_logging`     | `📝<remove-tracer-debug-logging>`     |
|                    | `Tracer.get_call_context`  | `📝<remove-tracer-get-call-context>`  |
|                    | `Tracer.tags`              | `📝<remove-tracer-tags>`              |
|                    | `Tracer.writer`            | `📝<remove-tracer-writer>`            |
|                    | `Tracer.__call__`          | `📝<remove-tracer-call>`              |
|                    | `Tracer.global_excepthook` | `📝<remove-tracer-global-excepthook>` |
|                    | `Tracer.log`               | `📝<remove-tracer-log>`               |
|                    | `Tracer.priority_sampler`  | `📝<remove-tracer-priority-sampler>`  |
|                    | `Tracer.sampler`           | `📝<remove-tracer-sampler>`           |
|                    | `Tracer.set_service_info`  | `📝<remove-tracer-set-service-info>`  |
| `ddtrace.ext`      | `SpanTypes`                | `📝<remove-span-types-enum>`          |
| `ddtrace.helpers`  | `get_correlation_ids`      | `📝<remove-helpers>`                  |
| `ddtrace.settings` | `Config.HTTPServerConfig`  | `📝<remove-config-httpserver>`        |

##### Removed legacy integration tracing

These tracing functions in integrations were no longer used for automatic instrumentation so have been removed. Any manual instrumentation code in an application will need to be replaced with `ddtrace.patch_all` or `ddtrace.patch` when upgrading.

| Module                        | Function/Class                          |                                          |
|-------------------------------|-----------------------------------------|------------------------------------------|
| `ddtrace.contrib.cassandra`   | `get_traced_cassandra`                  | `📝<remove-cassandra-traced>`            |
| `ddtrace.contrib.celery`      | `patch_task`                            | `📝<remove-celery-patch-task>`           |
| `ddtrace.contrib.celery`      | `unpatch_task`                          | `📝<remove-celery-unpatch-task>`         |
| `ddtrace.contrib.flask`       | `middleware.TraceMiddleware`            | `📝<remove-flask-middleware>`            |
| `ddtrace.contrib.mongoengine` | `trace_mongoengine`                     | `📝<remove-mongoengine-traced>`          |
| `ddtrace.contrib.mysql`       | `get_traced_mysql_connection`           | `📝<remove-mysql-legacy>`                |
| `ddtrace.contrib.psycopg`     | `connection_factory`                    | `📝<remove-psycopg-legacy>`              |
| `ddtrace.contrib.pymongo`     | `patch.trace_mongo_client`              | `📝<remove-pymongo-client>`              |
| `ddtrace.contrib.pymysql`     | `tracers.get_traced_pymysql_connection` | `📝<remove-pymysql-connection>`          |
| `ddtrace.contrib.requests`    | `legacy`                                | `📝<remove-requests-legacy-distributed>` |
| `ddtrace.contrib.redis`       | `tracers.get_traced_redis`              | `📝<remove-redis-traced>`                |
| `ddtrace.contrib.redis`       | `tracers.get_traced_redis_from`         | `📝<remove-redis-traced-from>`           |
| `ddtrace.contrib.sqlite3`     | `connection_factory`                    | `📝<remove-sqlite3-legacy>`              |

##### Removed deprecated modules

These modules have been removed. Many were moved to the internal interface as they were not intended to be used as part of the public interface. In these cases, no action is provided for upgrading. In a few cases, other modules are provided as alternatives to maintain functionality. See the notes for more information.

| Module                      | Note                                   |
|-----------------------------|----------------------------------------|
| `ddtrace.compat`            | `📝<remove-ddtrace-compat>`            |
| `ddtrace.contrib.util`      | `📝<remove-contrib-util>`              |
| `ddtrace.encoding`          | `📝<remove-ddtrace-encoding>`          |
| `ddtrace.ext.errors`        | `📝<remove-ext-errors>`                |
| `ddtrace.ext.priority`      | `📝<remove-ext-priority>`              |
| `ddtrace.ext.system`        | `📝<remove-ext-system>`                |
| `ddtrace.http`              | `📝<remove-http>`                      |
| `ddtrace.monkey`            | `📝<remove-ddtrace-monkey>`            |
| `ddtrace.propagation.utils` | `📝<remove-ddtrace-propagation-utils>` |
| `ddtrace.util`              | `📝<remove-ddtrace-util>`              |
| `ddtrace.utils`             | `📝<remove-ddtrace-utils>`             |

### New Features

- Add `Span.get_tags` and `Span.get_metrics`.

- aiohttp: add client integration. This integration traces requests made using the aiohttp client and includes support for distributed tracing. See [the documentation](https://ddtrace.readthedocs.io/en/stable/integrations.html#aiohttp) for more information.

- aiohttp_jinja2: move into new integration. Formerly the aiohttp_jinja2 instrumentation was enabled using the aiohttp integration. Use `patch(aiohttp_jinja2=True)` instead of `patch(aiohttp=True)`. To support legacy behavior `patch(aiohttp=True)` will still enable aiohttp_jinja2.

- asyncpg: add integration supporting v0.18.0 and above. See `the docs<asyncpg>` for more information.

- fastapi: add support for tracing `fastapi.routing.serialize_response`.

  This will give an insight into how much time is spent calling `jsonable_encoder` within a given request. This does not provide visibility into how long it takes for `Response.render`/`json.dumps`.

- Add support to reuse HTTP connections when sending trace payloads to the agent. This feature is disabled by default. Set `DD_TRACE_WRITER_REUSE_CONNECTIONS=true` to enable this feature.

- MySQLdb: Added optional tracing for MySQLdb.connect, using the configuration option `here<mysqldb_config_trace_connect>`.

- The profiler now supports profiling `asyncio.Lock` objects.

- psycopg2: add option to enable tracing `psycopg2.connect` method.

  See our `psycopg2` documentation for more information.

- Add support for injecting and extracting B3 propagation headers.

  See `DD_TRACE_PROPAGATION_STYLE_EXTRACT <dd-trace-propagation-style-extract>` and `DD_TRACE_PROPAGATION_STYLE_INJECT <dd-trace-propagation-style-inject>` configuration documentation to enable.

### Upgrade Notes

- <div id="remove-default-sampler">

  The deprecated attribute `ddtrace.Sampler.default_sampler` is removed.

  </div>

- Spans started after `Tracer.shutdown()` has been called will no longer be sent to the Datadog Agent.

- <div id="disable-basic-config-call-by-default">

  Default value of `DD_CALL_BASIC_CONFIG` was updated from `True` to `False`. Call `logging.basicConfig()` to configure logging in your application.

  </div>

- aiohttp_jinja2: use `patch(aiohttp_jinja2=True)` instead of `patch(aiohttp=True)` for enabling/disabling the integration.

- <div id="remove-config-httpserver">

  `ddtrace.settings.Config.HTTPServerConfig` is removed.

  </div>

- <div id="remove-cassandra-traced">

  cassandra: `get_traced_cassandra` is removed. Use `ddtrace.patch(cassandra=True)` or `ddtrace.patch_all()` instead.

  </div>

- <div id="remove-celery-patch-task">

  celery: `ddtrace.contrib.celery.patch_task` is removed. Use `ddtrace.patch(celery=True)` or `ddtrace.patch_all()` instead.

  </div>

- <div id="remove-celery-unpatch-task">

  celery: `ddtrace.contrib.celery.unpatch_task` is removed. Use `ddtrace.contrib.celery.unpatch()` instead.

  </div>

- <div id="remove-clone-context">

  `ddrace.context.Context.clone` is removed. This is no longer needed since the tracer now supports asynchronous frameworks out of the box.

  </div>

- `ddtrace.constants.FILTERS_KEY` is removed.

- `ddtrace.constants.NUMERIC_TAGS` is removed.

- `ddtrace.constants.LOG_SPAN_KEY` is removed.

- <div id="remove-contrib-util">

  The deprecated module `ddtrace.contrib.util` is removed.

  </div>

- <div id="remove-ddtrace-compat">

  The deprecated module `ddtrace.compat` is removed.

  </div>

- <div id="remove-ddtrace-encoding">

  The deprecated module `ddtrace.encoding` is removed.

  </div>

- <div id="remove-http">

  The deprecated modules `ddtrace.http` and `ddtrace.http.headers` are removed. Use `ddtrace.contrib.trace_utils.set_http_meta` to store request and response headers on a span.

  </div>

- <div id="remove-ddtrace-install-excepthooks">

  Remove deprecated `ddtrace.install_excepthook`.

  </div>

- <div id="remove-ddtrace-uninstall-excepthooks">

  Remove deprecated `ddtrace.uninstall_excepthook`.

  </div>

- <div id="remove-ddtrace-monkey">

  The deprecated module `ddtrace.monkey` is removed. Use `ddtrace.patch <ddtrace.patch>` or `ddtrace.patch_all <ddtrace.patch_all>` instead.

  </div>

- <div id="remove-ddtrace-propagation-utils">

  The deprecated module `ddtrace.propagation.utils` is removed.

  </div>

- <div id="remove-ddtrace-utils">

  The deprecated module `ddtrace.utils` and its submodules are removed:
  - `ddtrace.utils.attr`
  - `ddtrace.utils.attrdict`
  - `ddtrace.utils.cache`
  - `ddtrace.utils.config`
  - `ddtrace.utils.deprecation`
  - `ddtrace.utils.formats`
  - `ddtrace.utils.http`
  - `ddtrace.utils.importlib`
  - `ddtrace.utils.time`
  - `ddtrace.utils.version`
  - `ddtrace.utils.wrappers`

  </div>

- <div id="remove-tracer-sampler">

  `ddtrace.Tracer.sampler` is removed.

  </div>

- <div id="remove-tracer-priority-sampler">

  `ddtrace.Tracer.priority_sampler` is removed.

  </div>

- <div id="remove-tracer-tags">

  `ddtrace.Tracer.tags` is removed. Use the environment variable `DD_TAGS<dd-tags>` to set the global tags instead.

  </div>

- <div id="remove-tracer-log">

  `ddtrace.Tracer.log` was removed.

  </div>

- <div id="remove-ext-errors">

  The deprecated module `ddtrace.ext.errors` is removed. Use the `ddtrace.constants` module instead:

      from ddtrace.constants import ERROR_MSG
      from ddtrace.constants import ERROR_STACK
      from ddtrace.constants import ERROR_TYPE

  </div>

- <div id="remove-ext-priority">

  The deprecated module `ddtrace.ext.priority` is removed. Use the `ddtrace.constants` module instead for setting sampling priority tags:

      from ddtrace.constants import USER_KEEP
      from ddtrace.constants import USER_REJECT

  </div>

- <div id="remove-ext-system">

  The deprecated module `ddtrace.ext.system` is removed. Use `ddtrace.constants.PID` instead.

  </div>

- <div id="remove-helpers">

  The deprecated method `ddtrace.helpers.get_correlation_ids` is removed. Use `ddtrace.Tracer.get_log_correlation_context` instead.

  </div>

- <div id="remove-legacy-service-name-envs">

  The legacy environment variables `DD_SERVICE_NAME` and `DATADOG_SERVICE_NAME` are removed. Use `DD_SERVICE` instead.

  </div>

- <div id="remove-mongoengine-traced">

  mongoengine: The deprecated method `ddtrace.contrib.mongoengine.trace_mongoengine` is removed. Use `ddtrace.patch(mongoengine=True)` or `ddtrace.patch()` instead.

  </div>

- <div id="remove-mysql-legacy">

  mysql: The deprecated method `ddtrace.contrib.mysql.get_traced_mysql_connection` is removed. Use `ddtrace.patch(mysql=True)` or `ddtrace.patch_all()` instead.

  </div>

- <div id="remove-pin-app">

  `Pin.app` is removed.

  </div>

- <div id="remove-pin-apptype">

  `Pin.app_type` is removed.

  </div>

- <div id="remove-psycopg-legacy">

  psycopg: `ddtrace.contrib.psycopg.connection_factory` is removed. Use `ddtrace.patch(psycopg=True)` or `ddtrace.patch_all()` instead.

  </div>

- <div id="remove-requests-legacy-distributed">

  requests: The legacy distributed tracing configuration is removed. Use `ddtrace.config.requests['distributed_tracing']<requests-config-distributed-tracing>` instead.

  </div>

- <div id="remove-span-meta">

  `ddtrace.Span.meta` is removed. Use `ddtrace.Span.get_tag` and `ddtrace.Span.set_tag` instead.

  </div>

- <div id="remove-span-metrics">

  `ddtrace.Span.metrics` is removed. Use `ddtrace.Span.get_metric` and `ddtrace.Span.set_metric` instead.

  </div>

- <div id="remove-span-pprint">

  `ddtrace.Span.pprint` is removed.

  </div>

- <div id="remove-span-set-meta">

  `ddtrace.Span.set_meta` is removed. Use `ddtrace.Span.set_tag` instead.

  </div>

- <div id="remove-span-set-metas">

  `ddtrace.Span.set_metas` is removed. Use `ddtrace.Span.set_tags` instead.

  </div>

- `Span.to_dict` is removed.

- <div id="remove-span-tracer">

  `Span.tracer` is removed.

  </div>

- <div id="remove-span-init-tracer">

  The deprecated <span class="title-ref">tracer</span> argument is removed from `ddtrace.Span.__init__`.

  </div>

- <div id="remove-sqlite3-legacy">

  sqlite3: `ddtrace.contrib.sqlite3.connection_factory` is removed. Use `ddtrace.patch(sqlite3=True)` or `ddtrace.patch_all()` instead.

  </div>

- <div id="remove-tracer-debug-logging">

  Remove deprecated attribute `ddtrace.Tracer.debug_logging`. Set the logging level for the `ddtrace.tracer` logger instead:

      import logging
      log = logging.getLogger("ddtrace.tracer")
      log.setLevel(logging.DEBUG)

  </div>

- <div id="remove-tracer-call">

  `ddtrace.Tracer.__call__` is removed.

  </div>

- <div id="remove-tracer-global-excepthook">

  `ddtrace.Tracer.global_excepthook` is removed.

  </div>

- <div id="remove-tracer-get-call-context">

  `ddtrace.Tracer.get_call_context` is removed. Use `ddtrace.Tracer.current_trace_context` instead.

  </div>

- <div id="remove-tracer-set-service-info">

  `ddtrace.Tracer.set_service_info` is removed.

  </div>

- <div id="remove-tracer-writer">

  `ddtrace.Tracer.writer` is removed. To force flushing of buffered traces to the agent, use `ddtrace.Tracer.flush` instead.

  </div>

- `ddtrace.warnings.DDTraceDeprecationWarning` is removed.

- `DD_TRACE_RAISE_DEPRECATIONWARNING` environment variable is removed.

- <div id="remove-datadog-envs">

  The environment variables prefixed with `DATADOG_` are removed. Use environment variables prefixed with `DD_` instead.

  </div>

- <div id="remove-logging-env">

  The environment variable `DD_LOGGING_RATE_LIMIT` is removed. Use `DD_TRACE_LOGGING_RATE` instead.

  </div>

- <div id="remove-partial-flush-enabled-env">

  The environment variable `DD_TRACER_PARTIAL_FLUSH_ENABLED` is removed. Use `DD_TRACE_PARTIAL_FLUSH_ENABLED` instead.

  </div>

- <div id="remove-partial-flush-min-envs">

  The environment variable `DD_TRACER_PARTIAL_FLUSH_MIN_SPANS` is removed. Use `DD_TRACE_PARTIAL_FLUSH_MIN_SPANS` instead.

  </div>

- <div id="remove-ddtrace-util">

  `ddtrace.util` is removed.

  </div>

- <div id="remove-span-types-enum">

  `ddtrace.ext.SpanTypes` is no longer an `Enum`. Use `SpanTypes.<TYPE>` instead of `SpanTypes.<TYPE>.value`.

  </div>

- `Tracer.write` has been removed.

- <div id="remove-flask-middleware">

  Removed deprecated middleware `ddtrace.contrib.flask.middleware.py:TraceMiddleware`. Use `ddtrace.patch_all` or `ddtrace.patch` instead.

  </div>

- <div id="remove-pymongo-client">

  Removed deprecated function `ddtrace.contrib.pymongo.patch.py:trace_mongo_client`. Use `ddtrace.patch_all` or `ddtrace.patch` instead.

  </div>

- <div id="remove-pymysql-connection">

  Removed deprecated function `ddtrace.contrib.pymysql.tracers.py:get_traced_pymysql_connection`. Use `ddtrace.patch_all` or `ddtrace.patch` instead.

  </div>

- <div id="remove-redis-traced">

  Removed deprecated function `ddtrace.contrib.redis.tracers.py:get_traced_redis`. Use `ddtrace.patch_all` or `ddtrace.patch` instead.

  </div>

- <div id="remove-redis-traced-from">

  Removed deprecated function `ddtrace.contrib.redis.tracers.py:get_traced_redis_from`. Use `ddtrace.patch_all` or `ddtrace.patch` instead.

  </div>

### Deprecation Notes

- <div id="deprecate-basic-config-call">

  `DD_CALL_BASIC_CONFIG` is deprecated.

  </div>

### Bug Fixes

- Fixes deprecation warning for `asyncio.coroutine` decorator.

- botocore: fix incorrect context propagation message attribute types for SNS. This addresses [Datadog/serverless-plugin-datadog#232](https://github.com/DataDog/serverless-plugin-datadog/issues/232)

- aiohttp: fix issue causing `ddtrace.contrib.aiohttp_jinja2.patch` module to be imported instead of the `patch()` function.

- botocore: omit `SecretBinary` and `SecretString` from span metadata for calls to Secrets Manager.

- tracing/internal: fix encoding of propagated internal tags.

- Fix issue building `ddtrace` from source on macOS 12.

- Fix issue building `ddtrace` for the Pyston Python implementation by not building the `_memalloc` extension anymore when using Pyston.

- `tracer.get_log_correlation_context()`: use active context in addition to
  active span. Formerly just the span was used and this would break cross execution log correlation as a context object is used for the propagation.

- opentracer: update `set_tag` and `set_operation_name` to return a
  reference to the span to match the OpenTracing spec.

- The CPU profiler now reports the main thread CPU usage even when asyncio tasks are running.

- Fixes wrong numbers of memory allocation being reported in the memory profiler.

- pymongo: fix `write_command` being patched with the wrong method signature.

### Other Notes

- tracing/internal: disable Datadog internal tag propagation

---

## v1.0.3

### Bug Fixes

- Set required header to indicate top level span computation is done in the client to the Datadog agent. This fixes an issue where spans were erroneously being marked as top level when partial flushing or in certain asynchronous applications.

  The impact of this bug is the unintended computation of stats for non-top level spans.

---

## v1.0.2

### Bug Fixes

- Fixes deprecation warning for `asyncio.coroutine` decorator.

---

## v1.0.1

### Bug Fixes

- Fix issue building `ddtrace` for the Pyston Python implementation by not building the `_memalloc` extension anymore when using Pyston.

- `tracer.get_log_correlation_context()`: use active context in addition to
  active span. Formerly just the span was used and this would break cross execution log correlation as a context object is used for the propagation.

- The CPU profiler now reports the main thread CPU usage even when asyncio tasks are running.

---

## v1.0.0

### Prelude

The Datadog APM Python team is happy to announce the release of v1.0.0 of ddtrace. This release introduces a formal `versioning policy<versioning>` that simplifies the public `interface<versioning_interfaces>` and defines a `release version policy<versioning_release>` for backwards compatible and incompatible changes to the public interface.

The v1.0.0 release is an important milestone for the library as it has grown substantially in scope. The first commit to the library was made on June 20, 2016. Nearly sixty minor releases later, the library now includes over sixty integrations for libraries. And the library has expanded from Tracing to support the Continuous Profiler and CI Visibility.

<div class="important">

<div class="title">

Important

</div>

Before upgrading to v1.0.0, we recommend users install `ddtrace>=0.60.0,<1.0.0` and enable deprecation warnings. All removals to the library interface and environment variables were deprecated on 0.x branch. Consult `Upgrade 0.x<upgrade-0.x>` for recommendations on migrating from the 0.x release branch.

</div>

<div class="note">

<div class="title">

Note

</div>

The changes to environment variables apply only to the configuration of the ddtrace library and not the Datadog Agent.

</div>

#### Upgrading summary

##### Functionality changes

The default logging configuration functionality of `ddtrace-run` has changed to address conflicts with application logging configuration. See `note on the new default behavior<disable-basic-config-call-by-default>` and `note on deprecation<deprecate-basic-config-call>` for future removal.

##### Removed legacy environment variables

These environment variables have been removed. In all cases the same functionality is provided by other environment variables and replacements are provided as recommended actions for upgrading.

| Variable                            | Replacement                        | Note                                   |
|-------------------------------------|------------------------------------|----------------------------------------|
| `DATADOG_` prefix                   | `DD_` prefix                       | `📝<remove-datadog-envs>`              |
| `DATADOG_SERVICE_NAME`              | `DD_SERVICE`                       | `📝<remove-legacy-service-name-envs>`  |
| `DD_LOGGING_RATE_LIMIT`             | `DD_TRACE_LOGGING_RATE`            | `📝<remove-logging-env>`               |
| `DD_TRACER_PARTIAL_FLUSH_ENABLED`   | `DD_TRACE_PARTIAL_FLUSH_ENABLED`   | `📝<remove-partial-flush-enabled-env>` |
| `DD_TRACER_PARTIAL_FLUSH_MIN_SPANS` | `DD_TRACE_PARTIAL_FLUSH_MIN_SPANS` | `📝<remove-partial-flush-min-envs>`    |

##### Removed legacy tracing interfaces

These methods and module attributes have been removed. Where the same functionality is provided by a different public method or module attribute, a recommended action is provided for upgrading. In a few limited cases, because the interface was no longer used or had been moved to the internal interface, it was removed and so no action is provided for upgrading.

| Module             | Method/Attribute           | Note                                  |
|--------------------|----------------------------|---------------------------------------|
| `ddtrace.context`  | `Context.clone`            | `📝<remove-clone-context>`            |
| `ddtrace.pin`      | `Pin.app`                  | `📝<remove-pin-app>`                  |
|                    | `Pin.app_type`             | `📝<remove-pin-apptype>`              |
| `ddtrace.sampler`  | `Sampler.default_sampler`  | `📝<remove-default-sampler>`          |
| `ddtrace.span`     | `Span.tracer`              | `📝<remove-span-tracer>`              |
|                    | `Span.__init__(tracer=)`   | `📝<remove-span-init-tracer>`         |
|                    | `Span.meta`                | `📝<remove-span-meta>`                |
|                    | `Span.metrics`             | `📝<remove-span-metrics>`             |
|                    | `Span.set_meta`            | `📝<remove-span-set-meta>`            |
|                    | `Span.set_metas`           | `📝<remove-span-set-metas>`           |
|                    | `Span.pprint`              | `📝<remove-span-pprint>`              |
| `ddtrace.tracer`   | `Tracer.debug_logging`     | `📝<remove-tracer-debug-logging>`     |
|                    | `Tracer.get_call_context`  | `📝<remove-tracer-get-call-context>`  |
|                    | `Tracer.tags`              | `📝<remove-tracer-tags>`              |
|                    | `Tracer.writer`            | `📝<remove-tracer-writer>`            |
|                    | `Tracer.__call__`          | `📝<remove-tracer-call>`              |
|                    | `Tracer.global_excepthook` | `📝<remove-tracer-global-excepthook>` |
|                    | `Tracer.log`               | `📝<remove-tracer-log>`               |
|                    | `Tracer.priority_sampler`  | `📝<remove-tracer-priority-sampler>`  |
|                    | `Tracer.sampler`           | `📝<remove-tracer-sampler>`           |
|                    | `Tracer.set_service_info`  | `📝<remove-tracer-set-service-info>`  |
| `ddtrace.ext`      | `SpanTypes`                | `📝<remove-span-types-enum>`          |
| `ddtrace.helpers`  | `get_correlation_ids`      | `📝<remove-helpers>`                  |
| `ddtrace.settings` | `Config.HTTPServerConfig`  | `📝<remove-config-httpserver>`        |

##### Removed legacy integration tracing

These tracing functions in integrations were no longer used for automatic instrumentation so have been removed. Any manual instrumentation code in an application will need to be replaced with `ddtrace.patch_all` or `ddtrace.patch` when upgrading.

| Module                        | Function/Class                          |                                          |
|-------------------------------|-----------------------------------------|------------------------------------------|
| `ddtrace.contrib.cassandra`   | `get_traced_cassandra`                  | `📝<remove-cassandra-traced>`            |
| `ddtrace.contrib.celery`      | `patch_task`                            | `📝<remove-celery-patch-task>`           |
| `ddtrace.contrib.celery`      | `unpatch_task`                          | `📝<remove-celery-unpatch-task>`         |
| `ddtrace.contrib.flask`       | `middleware.TraceMiddleware`            | `📝<remove-flask-middleware>`            |
| `ddtrace.contrib.mongoengine` | `trace_mongoengine`                     | `📝<remove-mongoengine-traced>`          |
| `ddtrace.contrib.mysql`       | `get_traced_mysql_connection`           | `📝<remove-mysql-legacy>`                |
| `ddtrace.contrib.psycopg`     | `connection_factory`                    | `📝<remove-psycopg-legacy>`              |
| `ddtrace.contrib.pymongo`     | `patch.trace_mongo_client`              | `📝<remove-pymongo-client>`              |
| `ddtrace.contrib.pymysql`     | `tracers.get_traced_pymysql_connection` | `📝<remove-pymysql-connection>`          |
| `ddtrace.contrib.requests`    | `legacy`                                | `📝<remove-requests-legacy-distributed>` |
| `ddtrace.contrib.redis`       | `tracers.get_traced_redis`              | `📝<remove-redis-traced>`                |
| `ddtrace.contrib.redis`       | `tracers.get_traced_redis_from`         | `📝<remove-redis-traced-from>`           |
| `ddtrace.contrib.sqlite3`     | `connection_factory`                    | `📝<remove-sqlite3-legacy>`              |

##### Removed deprecated modules

These modules have been removed. Many were moved to the internal interface as they were not intended to be used as part of the public interface. In these cases, no action is provided for upgrading. In a few cases, other modules are provided as alternatives to maintain functionality. See the notes for more information.

| Module                      | Note                                   |
|-----------------------------|----------------------------------------|
| `ddtrace.compat`            | `📝<remove-ddtrace-compat>`            |
| `ddtrace.contrib.util`      | `📝<remove-contrib-util>`              |
| `ddtrace.encoding`          | `📝<remove-ddtrace-encoding>`          |
| `ddtrace.ext.errors`        | `📝<remove-ext-errors>`                |
| `ddtrace.ext.priority`      | `📝<remove-ext-priority>`              |
| `ddtrace.ext.system`        | `📝<remove-ext-system>`                |
| `ddtrace.http`              | `📝<remove-http>`                      |
| `ddtrace.monkey`            | `📝<remove-ddtrace-monkey>`            |
| `ddtrace.propagation.utils` | `📝<remove-ddtrace-propagation-utils>` |
| `ddtrace.util`              | `📝<remove-ddtrace-util>`              |
| `ddtrace.utils`             | `📝<remove-ddtrace-utils>`             |

### New Features

- Add `Span.get_tags` and `Span.get_metrics`.
- aiohttp: add client integration. This integration traces requests made using the aiohttp client and includes support for distributed tracing. See [the documentation](https://ddtrace.readthedocs.io/en/stable/integrations.html#aiohttp) for more information.
- aiohttp_jinja2: move into new integration. Formerly the aiohttp_jinja2 instrumentation was enabled using the aiohttp integration. Use `patch(aiohttp_jinja2=True)` instead of `patch(aiohttp=True)`. To support legacy behavior `patch(aiohttp=True)` will still enable aiohttp_jinja2.
- asyncpg: add integration supporting v0.18.0 and above. See `the docs<asyncpg>` for more information.

### Upgrade Notes

- <div id="remove-default-sampler">

  The deprecated attribute `ddtrace.Sampler.default_sampler` is removed.

  </div>

- Spans started after `Tracer.shutdown()` has been called will no longer be sent to the Datadog Agent.

- <div id="disable-basic-config-call-by-default">

  Default value of `DD_CALL_BASIC_CONFIG` was updated from `True` to `False`. Call `logging.basicConfig()` to configure logging in your application.

  </div>

- aiohttp_jinja2: use `patch(aiohttp_jinja2=True)` instead of `patch(aiohttp=True)` for enabling/disabling the integration.

- <div id="remove-config-httpserver">

  `ddtrace.settings.Config.HTTPServerConfig` is removed.

  </div>

- <div id="remove-cassandra-traced">

  cassandra: `get_traced_cassandra` is removed. Use `ddtrace.patch(cassandra=True)` or `ddtrace.patch_all()` instead.

  </div>

- <div id="remove-celery-patch-task">

  celery: `ddtrace.contrib.celery.patch_task` is removed. Use `ddtrace.patch(celery=True)` or `ddtrace.patch_all()` instead.

  </div>

- <div id="remove-celery-unpatch-task">

  celery: `ddtrace.contrib.celery.unpatch_task` is removed. Use `ddtrace.contrib.celery.unpatch()` instead.

  </div>

- <div id="remove-clone-context">

  `ddrace.context.Context.clone` is removed. This is no longer needed since the tracer now supports asynchronous frameworks out of the box.

  </div>

- `ddtrace.constants.FILTERS_KEY` is removed.

- `ddtrace.constants.NUMERIC_TAGS` is removed.

- `ddtrace.constants.LOG_SPAN_KEY` is removed.

- <div id="remove-contrib-util">

  The deprecated module `ddtrace.contrib.util` is removed.

  </div>

- <div id="remove-ddtrace-compat">

  The deprecated module `ddtrace.compat` is removed.

  </div>

- <div id="remove-ddtrace-encoding">

  The deprecated module `ddtrace.encoding` is removed.

  </div>

- <div id="remove-http">

  The deprecated modules `ddtrace.http` and `ddtrace.http.headers` are removed. Use `ddtrace.contrib.trace_utils.set_http_meta` to store request and response headers on a span.

  </div>

- <div id="remove-ddtrace-install-excepthooks">

  Remove deprecated `ddtrace.install_excepthook`.

  </div>

- <div id="remove-ddtrace-uninstall-excepthooks">

  Remove deprecated `ddtrace.uninstall_excepthook`.

  </div>

- <div id="remove-ddtrace-monkey">

  The deprecated module `ddtrace.monkey` is removed. Use `ddtrace.patch <ddtrace.patch>` or `ddtrace.patch_all <ddtrace.patch_all>` instead.

  </div>

- <div id="remove-ddtrace-propagation-utils">

  The deprecated module `ddtrace.propagation.utils` is removed.

  </div>

- <div id="remove-ddtrace-utils">

  The deprecated module `ddtrace.utils` and its submodules are removed:
  - `ddtrace.utils.attr`
  - `ddtrace.utils.attrdict`
  - `ddtrace.utils.cache`
  - `ddtrace.utils.config`
  - `ddtrace.utils.deprecation`
  - `ddtrace.utils.formats`
  - `ddtrace.utils.http`
  - `ddtrace.utils.importlib`
  - `ddtrace.utils.time`
  - `ddtrace.utils.version`
  - `ddtrace.utils.wrappers`

  </div>

- <div id="remove-tracer-sampler">

  `ddtrace.Tracer.sampler` is removed.

  </div>

- <div id="remove-tracer-priority-sampler">

  `ddtrace.Tracer.priority_sampler` is removed.

  </div>

- <div id="remove-tracer-tags">

  `ddtrace.Tracer.tags` is removed. Use the environment variable `DD_TAGS<dd-tags>` to set the global tags instead.

  </div>

- <div id="remove-tracer-log">

  `ddtrace.Tracer.log` was removed.

  </div>

- <div id="remove-ext-errors">

  The deprecated module `ddtrace.ext.errors` is removed. Use the `ddtrace.constants` module instead:

      from ddtrace.constants import ERROR_MSG
      from ddtrace.constants import ERROR_STACK
      from ddtrace.constants import ERROR_TYPE

  </div>

- <div id="remove-ext-priority">

  The deprecated module `ddtrace.ext.priority` is removed. Use the `ddtrace.constants` module instead for setting sampling priority tags:

      from ddtrace.constants import USER_KEEP
      from ddtrace.constants import USER_REJECT

  </div>

- <div id="remove-ext-system">

  The deprecated module `ddtrace.ext.system` is removed. Use `ddtrace.constants.PID` instead.

  </div>

- <div id="remove-helpers">

  The deprecated method `ddtrace.helpers.get_correlation_ids` is removed. Use `ddtrace.Tracer.get_log_correlation_context` instead.

  </div>

- <div id="remove-legacy-service-name-envs">

  The legacy environment variables `DD_SERVICE_NAME` and `DATADOG_SERVICE_NAME` are removed. Use `DD_SERVICE` instead.

  </div>

- <div id="remove-mongoengine-traced">

  mongoengine: The deprecated method `ddtrace.contrib.mongoengine.trace_mongoengine` is removed. Use `ddtrace.patch(mongoengine=True)` or `ddtrace.patch()` instead.

  </div>

- <div id="remove-mysql-legacy">

  mysql: The deprecated method `ddtrace.contrib.mysql.get_traced_mysql_connection` is removed. Use `ddtrace.patch(mysql=True)` or `ddtrace.patch_all()` instead.

  </div>

- <div id="remove-pin-app">

  `Pin.app` is removed.

  </div>

- <div id="remove-pin-apptype">

  `Pin.app_type` is removed.

  </div>

- <div id="remove-psycopg-legacy">

  psycopg: `ddtrace.contrib.psycopg.connection_factory` is removed. Use `ddtrace.patch(psycopg=True)` or `ddtrace.patch_all()` instead.

  </div>

- <div id="remove-requests-legacy-distributed">

  requests: The legacy distributed tracing configuration is removed. Use `ddtrace.config.requests['distributed_tracing']<requests-config-distributed-tracing>` instead.

  </div>

- <div id="remove-span-meta">

  `ddtrace.Span.meta` is removed. Use `ddtrace.Span.get_tag` and `ddtrace.Span.set_tag` instead.

  </div>

- <div id="remove-span-metrics">

  `ddtrace.Span.metrics` is removed. Use `ddtrace.Span.get_metric` and `ddtrace.Span.set_metric` instead.

  </div>

- <div id="remove-span-pprint">

  `ddtrace.Span.pprint` is removed.

  </div>

- <div id="remove-span-set-meta">

  `ddtrace.Span.set_meta` is removed. Use `ddtrace.Span.set_tag` instead.

  </div>

- <div id="remove-span-set-metas">

  `ddtrace.Span.set_metas` is removed. Use `ddtrace.Span.set_tags` instead.

  </div>

- `Span.to_dict` is removed.

- <div id="remove-span-tracer">

  `Span.tracer` is removed.

  </div>

- <div id="remove-span-init-tracer">

  The deprecated <span class="title-ref">tracer</span> argument is removed from `ddtrace.Span.__init__`.

  </div>

- <div id="remove-sqlite3-legacy">

  sqlite3: `ddtrace.contrib.sqlite3.connection_factory` is removed. Use `ddtrace.patch(sqlite3=True)` or `ddtrace.patch_all()` instead.

  </div>

- <div id="remove-tracer-debug-logging">

  Remove deprecated attribute `ddtrace.Tracer.debug_logging`. Set the logging level for the `ddtrace.tracer` logger instead:

      import logging
      log = logging.getLogger("ddtrace.tracer")
      log.setLevel(logging.DEBUG)

  </div>

- <div id="remove-tracer-call">

  `ddtrace.Tracer.__call__` is removed.

  </div>

- <div id="remove-tracer-global-excepthook">

  `ddtrace.Tracer.global_excepthook` is removed.

  </div>

- <div id="remove-tracer-get-call-context">

  `ddtrace.Tracer.get_call_context` is removed. Use `ddtrace.Tracer.current_trace_context` instead.

  </div>

- <div id="remove-tracer-set-service-info">

  `ddtrace.Tracer.set_service_info` is removed.

  </div>

- <div id="remove-tracer-writer">

  `ddtrace.Tracer.writer` is removed. To force flushing of buffered traces to the agent, use `ddtrace.Tracer.flush` instead.

  </div>

- `ddtrace.warnings.DDTraceDeprecationWarning` is removed.

- `DD_TRACE_RAISE_DEPRECATIONWARNING` environment variable is removed.

- <div id="remove-datadog-envs">

  The environment variables prefixed with `DATADOG_` are removed. Use environment variables prefixed with `DD_` instead.

  </div>

- <div id="remove-logging-env">

  The environment variable `DD_LOGGING_RATE_LIMIT` is removed. Use `DD_TRACE_LOGGING_RATE` instead.

  </div>

- <div id="remove-partial-flush-enabled-env">

  The environment variable `DD_TRACER_PARTIAL_FLUSH_ENABLED` is removed. Use `DD_TRACE_PARTIAL_FLUSH_ENABLED` instead.

  </div>

- <div id="remove-partial-flush-min-envs">

  The environment variable `DD_TRACER_PARTIAL_FLUSH_MIN_SPANS` is removed. Use `DD_TRACE_PARTIAL_FLUSH_MIN_SPANS` instead.

  </div>

- <div id="remove-ddtrace-util">

  `ddtrace.util` is removed.

  </div>

- <div id="remove-span-types-enum">

  `ddtrace.ext.SpanTypes` is no longer an `Enum`. Use `SpanTypes.<TYPE>` instead of `SpanTypes.<TYPE>.value`.

  </div>

- `Tracer.write` has been removed.

- <div id="remove-flask-middleware">

  Removed deprecated middleware `ddtrace.contrib.flask.middleware.py:TraceMiddleware`. Use `ddtrace.patch_all` or `ddtrace.patch` instead.

  </div>

- <div id="remove-pymongo-client">

  Removed deprecated function `ddtrace.contrib.pymongo.patch.py:trace_mongo_client`. Use `ddtrace.patch_all` or `ddtrace.patch` instead.

  </div>

- <div id="remove-pymysql-connection">

  Removed deprecated function `ddtrace.contrib.pymysql.tracers.py:get_traced_pymysql_connection`. Use `ddtrace.patch_all` or `ddtrace.patch` instead.

  </div>

- <div id="remove-redis-traced">

  Removed deprecated function `ddtrace.contrib.redis.tracers.py:get_traced_redis`. Use `ddtrace.patch_all` or `ddtrace.patch` instead.

  </div>

- <div id="remove-redis-traced-from">

  Removed deprecated function `ddtrace.contrib.redis.tracers.py:get_traced_redis_from`. Use `ddtrace.patch_all` or `ddtrace.patch` instead.

  </div>

### Deprecation Notes

- <div id="deprecate-basic-config-call">

  `DD_CALL_BASIC_CONFIG` is deprecated.

  </div>

### Bug Fixes

- botocore: fix incorrect context propagation message attribute types for SNS. This addresses [Datadog/serverless-plugin-datadog#232](https://github.com/DataDog/serverless-plugin-datadog/issues/232)
- aiohttp: fix issue causing `ddtrace.contrib.aiohttp_jinja2.patch` module to be imported instead of the `patch()` function.
- tracing/internal: fix encoding of propagated internal tags.
- Fix issue building `ddtrace` from source on macOS 12.
- Fixes wrong numbers of memory allocation being reported in the memory profiler.
- pymongo: fix `write_command` being patched with the wrong method signature.

### Other Notes

- tracing/internal: disable Datadog internal tag propagation

---

## v0.59.2

### Bug Fixes

- botocore: fix incorrect context propagation message attribute types for SNS. This addresses [Datadog/serverless-plugin-datadog#232](https://github.com/DataDog/serverless-plugin-datadog/issues/232)

---

## v0.59.1

### Bug Fixes

- Fix issue building `ddtrace` from source on macOS 12.
- Fixes wrong numbers of memory allocation being reported in the memory profiler.
- pymongo: fix `write_command` being patched with the wrong method signature.

---

## v0.59.0

### Deprecation Notes

- `ddtrace.constants.FILTERS_KEY` is deprecated. Use `settings={"FILTERS": ...}` instead when calling `tracer.configure`.
- `ddtrace.constants.NUMERIC_TAGS` is deprecated.
- `ddtrace.constants.LOG_SPAN_KEY` is deprecated.
- `Pin.app` is deprecated.
- `ddtrace.Span.set_meta` is deprecated. Use `ddtrace.Span.set_tag` instead.
- `ddtrace.Span.set_metas` is deprecated. Use `ddtrace.Span.set_tags` instead.
- `ddtrace.Span.metrics` is deprecated. Use `ddtrace.Span.get_metric` and `ddtrace.Span.set_metric` instead.
- `ddtrace.Span.tracer` is deprecated.
- `ddtrace.Tracer.log` is deprecated. Use `ddtrace.tracer.log` instead.
- `ddtrace.Tracer.sampler` is deprecated.
- `ddtrace.Tracer.priority_sampler` is deprecated.
- `ddtrace.Tracer.tags` is deprecated. Use the environment variable `DD_TAGS<dd-tags>` to set the global tags instead.

### New Features

- The profiler now reports asyncio tasks as part as the task field in profiles. This is enabled by default by replacing the default asyncio loop policy. CPU time, wall time and threading lock times are supported.
- Add tracing support for `sanic>=21.9.0`.

### Bug Fixes

- Fix internal import of deprecated `ddtrace.utils` module.
- Set correct service in logs correlation attributes when a span override the service.
- Fixes import path to not reference `__init__`. This could otherwise be a problem for `mypy`.
- flask: fix resource naming of request span when errors occur in middleware.
- Fix issue when `httpx` service name is `bytes`.
- Fixes build issues on older MacOS versions by updating `libddwaf` to 1.0.18
- pytest: fix unsafe access to xfail reason.

---

## v0.58.5

### Bug Fixes

- tracing/internal: fix encoding of propagated internal tags.

---

## v0.58.4

### Bug Fixes

- Set correct service in logs correlation attributes when a span override the service.

---

## v0.58.3

### Bug Fixes

- Fixes build issues on older MacOS versions by updating `libddwaf` to 1.0.18

---

## v0.58.2

### Bug Fixes

- flask: fix resource naming of request span when errors occur in middleware.
- pytest: fix unsafe access to xfail reason.

---

## v0.58.1

### Bug Fixes

- Fix internal import of deprecated `ddtrace.utils` module.
- Fixes import path to not reference `__init__`. This could otherwise be a problem for `mypy`.

---

## v0.58.0

### Deprecation Notes

- HttpServerConfig is no longer part of the public API.
- `ddtrace.Span.meta` has been deprecated. Use `ddtrace.Span.get_tag` and `ddtrace.Span.set_tag` instead.
- `ddtrace.Span.pprint` is deprecated and will be removed in v1.0.
- `ddtrace.Tracer.writer` is deprecated. To force flushing of buffered traces to the agent, use `ddtrace.Tracer.flush` instead.

### New Features

- botocore: add distributed tracing support for AWS EventBridge, AWS SNS & AWS Kinesis.
- Add `ddtrace.Tracer.agent_trace_url` and `ddtrace.Tracer.flush`.
- Only for CI Visibility (`pytest` integration): remove traces whose root span is not a test.

### Bug Fixes

- Fix application crash on startup when using `channels >= 3.0`.
- Fix parenting of Redis command spans when using aioredis 1.3. Redis spans should now be correctly attributed as child of any active parent spans.
- Fixes incompatibility of wrapped aioredis pipelines in `async with` statements.
- Fixes issue with aioredis when empty pool is not available and execute returns a coroutine instead of a future. When patch tries to add callback for the span using add_done_callback function it crashes because this function is only for futures.
- Escape non-Unicode bytes when decoding aioredis args. This fixes a `UnicodeDecodeError` that can be thrown from the aioredis integration when interacting with binary-encoded data, as is done in channels-redis.
- Ensure `gevent` is automatically patched.
- grpc: ensure grpc.intercept_channel is unpatched properly
- Fix JSON encoding error when a `bytes` string is used for span metadata.
- Profiler raises a typing error when `Span.resource` is unicode on Python 2.7.
- Fix a bug in the heap profiler that could be triggered if more than 2^16 memory items were freed during heap data collection.
- Fix a possible bug in the heap memory profiler that could trigger an overflow when too many allocations were being tracked.
- Fix an issue in the heap profiler where it would iterate on the wrong heap allocation tracker.
- Pymongo instrumentation raises an AttributeError when `tracer.enabled == False`

---

## v0.57.4

### Bug Fixes

- Fix an issue in the heap profiler where it would iterate on the wrong heap allocation tracker.

---

## v0.57.3

### Bug Fixes

- Fix JSON encoding error when a `bytes` string is used for span metadata.
- Fix a bug in the heap profiler that could be triggered if more than 2^16 memory items were freed during heap data collection.
- Fix a possible bug in the heap memory profiler that could trigger an overflow when too many allocations were being tracked.
- Pymongo instrumentation raises an AttributeError when `tracer.enabled == False`

---

## v0.57.2

### Bug Fixes

- Fix application crash on startup when using `channels >= 3.0`.
- Fix parenting of Redis command spans when using aioredis 1.3. Redis spans should now be correctly attributed as child of any active parent spans.
- Fixes issue with aioredis when empty pool is not available and execute returns a coroutine instead of a future. When patch tries to add callback for the span using add_done_callback function it crashes because this function is only for futures.
- Profiler raises a typing error when `Span.resource` is unicode on Python 2.7.

---

## v0.57.1

### Bug Fixes

- Fixes incompatibility of wrapped aioredis pipelines in `async with` statements.
- Escape non-Unicode bytes when decoding aioredis args. This fixes a `UnicodeDecodeError` that can be thrown from the aioredis integration when interacting with binary-encoded data, as is done in channels-redis.
- grpc: ensure grpc.intercept_channel is unpatched properly

---

## v0.57.0

### Deprecation Notes

- `ddtrace.sampler.DatadogSampler.default_sampler` property is deprecated and will be removed in 1.0.
- `ddtrace.propagation.utils` has been deprecated and will be removed in version 1.0.

### New Features

- Add new environment variables to enable/disable django database and cache instrumentation.

  `DD_DJANGO_INSTRUMENT_DATABASES`, `DD_DJANGO_INSTRUMENT_CACHES`

- Add tracing support for the `aioredis` library. Version 1.3+ is fully supported.

- Add django 4.0 support.

- The profiler now automatically injects running greenlets as tasks into the main thread. They can be seen within the wall time profiles.

### Bug Fixes

- The thread safety of the custom buffered encoder was fixed in order to eliminate a potential cause of decoding errors of trace payloads (missing trace data) in the agent.
- Fix handling of Python exceptions during trace encoding. The tracer will no longer silently fail to encode invalid span data and instead log an exception.
- Fix error when calling `concurrent.futures.ThreadPoolExecutor.submit` with `fn` keyword argument.
- Configure a writer thread in a child process after forking based on writer configuration from its parent process.
- Only for CI Visibility (`pytest` integration): Fix calculation of pipeline URL for GitHub Actions.

---

## v0.56.1

### Bug Fixes

- Fix error when calling `concurrent.futures.ThreadPoolExecutor.submit` with `fn` keyword argument.

---

## v0.56.0

### Upgrade Notes

- The aredis integration is now enabled by default.

### Deprecation Notes

- The contents of `monkey.py` have been moved into `_monkey.py` in an effort to internalize the module. Public methods have been imported back into `monkey.py` in order to retain compatibility, but monkey.py will be removed entirely in version 1.0.0.
- The `ddtrace.utils` module and all of its submodules have been copied over into `ddtrace.internal` in an effort to internalize these modules. Their public counterparts will be removed entirely in version 1.0.0.

### New Features

- Profiling now supports tracing greenlets with gevent version prior to 1.3.
- The heap profiler is now enabled by default.
- Add yaaredis ≥ 2.0.0 support.

### Bug Fixes

- Fix Pyramid caller_package level issue which resulted in crashes when starting Pyramid applications. Level now left at default (2).
- Set the correct package name in the Pyramid instrumentation. This should fix an issue where the incorrect package name was being used which would crash the application when trying to do relative imports within Pyramid (e.g. when including routes from a relative path).
- Fix memory leak caused when the tracer is disabled.
- Allow the elasticsearch service name to be overridden using the integration config or the DD_SERVICE_MAPPING environment variable.
- Fixes parsing of `botocore` env variables to ensure they are parsed as booleans.
- Ensure tornado spans are marked as an error if the response status code is 500 \<= x \< 600.

---

## v0.55.4

### Bug Fixes

- Fixes parsing of `botocore` env variables to ensure they are parsed as booleans.
- Ensure tornado spans are marked as an error if the response status code is 500 \<= x \< 600.

---

## v0.55.3

### Bug Fixes

- Fix memory leak caused when the tracer is disabled.

---

## v0.55.2

### Bug Fixes

- Set the correct package name in the Pyramid instrumentation. This should fix an issue where the incorrect package name was being used which would crash the application when trying to do relative imports within Pyramid (e.g. when including routes from a relative path).

---

## v0.55.1

### Bug Fixes

- Fix Pyramid caller_package level issue which resulted in crashes when starting Pyramid applications. Level now left at default (2).

---

## v0.55.0

### Upgrade Notes

- Instead of using error constants from `ddtrace.ext.errors`. Use constants from `ddtrace.constants` module. For example: `ddtrace.ext.errors.ERROR_MSG` -\> `ddtrace.constants.ERROR_MSG`
- Instead of using priority constants from `ddtrace.ext.priority`. Use constants from `ddtrace.constants` module. For Example:: `ddtrace.ext.priority.AUTO_KEEP` -\> `ddtrace.constants.AUTO_KEEP`
- Instead of using system constants from `ddtrace.ext.system`. Use constants from `ddtrace.constants` module. For Example:: `ddtrace.ext.system.PID` -\> `ddtrace.constants.PID`

### Deprecation Notes

- Deprecate DATADOG_TRACE_AGENT_HOSTNAME, DATADOG_TRACE_AGENT_PORT, DATADOG_PRIORITY_SAMPLING, DATADOG_PATCH_MODULES in favor of their DD equivalents.

  \[Deprecated environment variable\] \| \[Recommended environment variable\]

  - For `DATADOG_TRACE_AGENT_HOSTNAME`, use `DD_AGENT_HOST`
  - For `DATADOG_TRACE_AGENT_PORT` use `DD_AGENT_PORT`
  - For `DATADOG_PRIORITY_SAMPLING`, [follow ingestion controls](https://docs.datadoghq.com/tracing/trace_retention_and_ingestion/#recommended-setting-the-global-ingestion-rate-to-100)
  - For `DATADOG_PATCH_MODULES`, use `DD_PATCH_MODULES`

- Moved `ddtrace.ext.errors` constants into the `ddtrace.constants` module. `ddtrace.ext.errors` will be removed in v1.0. Shorthand error constant (MSG,TYPE,STACK) in `ddtrace.ext.errors` will be removed in v1.0. Function `get_traceback()` in ddtrace.ext.errors is now deprecated and will be removed v1.0.

- Moved `ddtrace.ext.priority` constants into `ddtrace.constants` module.

- Moved `ddtrace.ext.system` constants into `ddtrace.constants` module.

### New Features

- Add aredis support \>= 1.1.0
- Add automatic unix domain socket detection for Dogstatsd. The expected path for the socket is `/var/run/datadog/dsd.socket` which if exists, will be used instead of the previous UDP default, `udp://localhost:8125/`. To be used in conjunction with `dogstatsd_socket` in your `datadog.yaml` file, or the `DD_DOGSTATSD_SOCKET` environment variable set on the Datadog agent.
- Add new `DD_TRACE_SAMPLING_RULES` environment variable to override default sampling rules. For Example:: `DD_TRACE_SAMPLING_RULES='[{"sample_rate":0.5,"service":"my-service"}]'`
- Add support for [snowflake-connector-python](https://pypi.org/project/snowflake-connector-python/) \>= 2.0.0. Note that this integration is in beta and is not enabled by default. See the snowflake integration documentation for how to enable.
- Only for CI Visibility (`pytest` integration): include `pytest` version as a tag in the test span.
- Added official support for Python 3.10
- Only for CI Visibility (`pytest` integration): Extract stage and job name from environment data in Azure Pipelines.

### Bug Fixes

- Fixes an issue where all Django function middleware will share the same resource name.
- Fixed an issue with gevent worker processes that caused them to crash and stop.
- Fixes exceptions raised when logging during tracer initialization when `DD_LOGS_INJECTION` is enabled.
- The `ddtrace.utils.wrappers.unwrap` function now raises an error if trying to unwrap a non-wrapped object.
- Only for CI Visibility (`pytest` integration): Fix extraction of branch in GitLab CI.

---

## v0.54.1

### Bug Fixes

- Fixed an issue with gevent worker processes that caused them to crash and stop.
- Fixes exceptions raised when logging during tracer initialization when `DD_LOGS_INJECTION` is enabled.

---

## v0.54.0

### Deprecation Notes

- Deprecate the DATADOG_ENV environment variable in favor of DD_ENV. The use of DD_ENV should follow [Unified Service Tagging](https://docs.datadoghq.com/getting_started/tagging/unified_service_tagging) recommendations.

### New Features

- Add automatic unix domain socket detection for traces. The expected path for the socket is `/var/run/datadog/apm.socket` which if exists, will be used instead of the previous http default, `http://localhost:8126/`. To be used in conjunction with `apm_config.receiver_socket` in your `datadog.yaml` file, or the `DD_APM_RECEIVER_SOCKET` environment variable set on the Datadog agent.
- Update the --info command to be easier to read and provide more helpful information.
- Add support for `DD_PROFILING_ENDPOINT_COLLECTION_ENABLED` env variable to disable endpoint name collection in profiler.
- Add rq integration.
- Tag traces with HTTP headers specified on the `DD_TRACE_HEADER_TAGS` environment variable. Value must be either comma or space separated. e.g. `Host:http.host,User-Agent,http.user_agent` or `referer:http.referer Content-Type:http.content_type`.

### Bug Fixes

- pytest: report exception details directly instead of through a <span class="title-ref">RuntimeWarning</span> exception.
- Fixed the support for Celery workers that fork sub-processes with Python 3.6 and earlier versions.
- Fix the reporting of the allocated memory and the number of allocations in the profiler.
- Fixes cases in which the `test.status` tag of a test span from `pytest` would be missing because `pytest_runtest_makereport` hook is not run, like when `pytest` has an internal error.
- Pin `protobuf` version to `<3.18` for Python \<=3.5 due to support being dropped.
- Make sure that correct endpoint name collected for profiling.

### Other Changes

- Added runtime metrics status and sampling rules to start-up logs.

---

## v0.53.3

### Bug Fixes

- Fixes an issue where all Django function middleware will share the same resource name.

---

## v0.53.2

### Bug Fixes

- Fix the reporting of the allocated memory and the number of allocations in the profiler.

---

## v0.53.1

### Bug Fixes

- Fixed the support for Celery workers that fork sub-processes with Python 3.6 and earlier versions.
- Fixes cases in which the `test.status` tag of a test span from `pytest` would be missing because `pytest_runtest_makereport` hook is not run, like when `pytest` has an internal error.
- Pin `protobuf` version to `<3.18` for Python \<=3.5 due to support being dropped.

---

## v0.53.0

### Upgrade Notes

- Replace DD_TRACER_PARTIAL_FLUSH_ENABLED with DD_TRACE_PARTIAL_FLUSH_ENABLED Replace DD_TRACER_PARTIAL_FLUSH_MIN_SPANS with DD_TRACE_PARTIAL_FLUSH_MIN_SPANS

### Deprecation Notes

- The DD_TRACER_PARTIAL_FLUSH_ENABLED and DD_TRACER_PARTIAL_FLUSH_MIN_SPANS environment variables have been deprecated and will be removed in version 1.0 of the library.

### New Features

- The `ddtrace.Tracer.get_log_correlation_context` method has been added to replace `ddtrace.helpers.get_correlation_ids`. It now returns a dictionary which includes the current span's trace and span ids, as well as the configured service, version, and environment names.
- The gevent tasks are now tracked by the threading lock events

### Bug Fixes

- Fixes an issue where a manually set `django.request` span resource would get overwritten by the integration.
- Pin `setup_requires` dependency `setuptools_scm[toml]>=4,<6.1` to avoid breaking changes.
- The profiler now updates the trace resource when capturing span information with the stack and lock collectors. That means that if the trace resource changes after the profiling events are created, the profiler samples will also be updated. This avoids having trace resource being empty when profiling, e.g., WSGI middleware.

---

## v0.52.2

### Bug Fixes

- Pin `protobuf` version to `<3.18` for Python \<=3.5 due to support being dropped.

---

## v0.52.1

### Bug Fixes

- Pin `setup_requires` dependency `setuptools_scm[toml]>=4,<6.1` to avoid breaking changes.

---

## v0.52.0

### Deprecation Notes

- Removed the `collect_metrics` argument from `Tracer.configure`. See the release notes for v0.49.0 for the migration instructions.

### New Features

- Add tracing support for the `httpx` library. Supported versions `>=0.14.0`.

- ASGI: store the ASGI span in the scope. The span can be retrieved with the
  `ddtrace.contrib.asgi.span_from_scope` function.

- Submit runtime metrics as distribution metrics instead of gauge metrics.

- Support flask-caching (\>= 1.10.0) with the Flask-Cache tracer.

- Only for CI Visibility (<span class="title-ref">pytest</span> integration): It is now possible to specify any of the following git metadata through environment variables:
  - \`DD_GIT_REPOSITORY_URL\`: The url of the repository where the code is stored
  - \`DD_GIT_TAG\`: The tag of the commit, if it has one
  - \`DD_GIT_BRANCH\`: The branch where this commit belongs to
  - \`DD_GIT_COMMIT_SHA\`: The commit hash of the current code
  - \`DD_GIT_COMMIT_MESSAGE\`: Commit message
  - \`DD_GIT_COMMIT_AUTHOR_NAME\`: Commit author name
  - \`DD_GIT_COMMIT_AUTHOR_EMAIL\`: Commit author email
  - \`DD_GIT_COMMIT_AUTHOR_DATE\`: The commit author date (ISO 8601)
  - \`DD_GIT_COMMIT_COMMITTER_NAME\`: Commit committer name
  - \`DD_GIT_COMMIT_COMMITTER_EMAIL\`: Commit committer email
  - \`DD_GIT_COMMIT_COMMITTER_DATE\`: The commit committer date (ISO 8601)

### Bug Fixes

- ASGI: handle decoding errors when extracting headers for trace propagation.

- Corrected some typing annotations for PEP 484 compliance

- Django: add support for version 3.1+ ASGI applications. A different codepath is taken for requests starting in Django 3.1 which led to the top level span not being generated for requests. The fix introduces automatic installation of the ASGI middleware to trace Django requests.

- dogpile.cache: handle both kwargs and args in the wrapper functions (using
  only kwargs would result in an IndexError.

- Fixes an issue with the Django integration where if the `urlconf` changes at any point during the handling of the request then the resource name will only be `<METHOD> 404`. This fix moves resource name resolution to the end of the request.

- Fixes error with tagging non-string Flask view args.

- `werkzeug.exceptions.NotFound` 404 errors are no longer raised and logged as a server error in the Flask integration.

- Fixes type hinting for `**patch_modules` parameter for `patch`/`patch_all` functions.

- Fixes an issue when using the pytest plugin with doctest which raises an `AttributeError` on `DoctestItem`.

- Fixes a bug in the pytest plugin where xfail test cases in a test file with a module-wide skip raises attribute errors and are marked as xfail rather than skipped.

- Fixed the handling of sanic endpoint paths with non-string arguments.

- opentracer: don't override default tracing config for the <span class="title-ref">ENABLED</span>,
  <span class="title-ref">AGENT_HOSTNAME</span>, <span class="title-ref">AGENT_HTTPS</span> or <span class="title-ref">AGENT_PORT</span> settings.

---

## v0.51.3

### Bug Fixes

- Pin `setup_requires` dependency `setuptools_scm[toml]>=4,<6.1` to avoid breaking changes.

---

## v0.51.2

### New Features

- ASGI: store the ASGI span in the scope. The span can be retrieved with the
  `ddtrace.contrib.asgi.span_from_scope` function.

### Bug Fixes

- ASGI: handle decoding errors when extracting headers for trace propagation.
- Corrected some typing annotations for PEP 484 compliance
- Django: add support for version 3.1+ ASGI applications. A different codepath is taken for requests starting in Django 3.1 which led to the top level span not being generated for requests. The fix introduces automatic installation of the ASGI middleware to trace Django requests.
- Fixes error with tagging non-string Flask view args.
- Fixes type hinting for `**patch_modules` parameter for `patch`/`patch_all` functions.
- Fixes a bug in the pytest plugin where xfail test cases in a test file with a module-wide skip raises attribute errors and are marked as xfail rather than skipped.

---

## v0.51.0

### Upgrade Notes

- The legacy Django configuration method (deprecated in 0.34) has been removed.
- botocore: Update trace propagation format for directly invoked Lambda functions. This breaks compatibility with Lambda functions instrumented with datadog-lambda-python \< v41 or datadog-lambda-js \< v3.57.0. Please upgrade datadog-lambda-\* in invoked lambda functions, or engage legacy compatibility mode in one of two ways:
  - ddtrace.config.botocore.invoke_with_legacy_context = True
  - DD_BOTOCORE_INVOKE_WITH_LEGACY_CONTEXT=true

### Deprecation Notes

- `monkey.patch_module` is deprecated.
- `monkey.get_patch_module` is deprecated.

### New Features

- Added support for `jinja2~=3.0.0`.
- The pytest integration now uses the name of the repository being tested as the default test service name.
- Added support for `aiopg~=0.16.0`.
- Add MariaDB integration.
- The profiler now exports active tasks for CPU and wall time profiles.

### Bug Fixes

- Fixes an issue with enabling the runtime worker introduced in v0.49.0 where no runtime metrics were sent to the agent.
- Fix pymongo 3.12.0+ spans not being generated.
- Fixed JSON encoding errors in the pytest plugin for parameterized tests with dictionary parameters with tuple keys. The pytest plugin now always JSON encodes the string representations of test parameters.
- Fixed JSON encoding errors in the pytest plugin for parameterized tests with complex Python object parameters. The pytest plugin now defaults to encoding the string representations of non-JSON serializable test parameters.
- Fix a possible NoneType error in the WSGI middleware start_response method.

---

## v0.50.4

### Bug Fixes

- Fixes a bug in the pytest plugin where xfail test cases in a test file with a module-wide skip raises attribute errors and are marked as xfail rather than skipped.

---

## v0.50.3

### Bug Fixes

- Fixed the handling of sanic endpoint paths with non-string arguments.

---

## v0.50.2

### Bug Fixes

- Fixed JSON encoding errors in the pytest plugin for parameterized tests with dictionary parameters with tuple keys. The pytest plugin now always JSON encodes the string representations of test parameters.

---

## v0.50.1

### Bug Fixes

- Fixed JSON encoding errors in the pytest plugin for parameterized tests with complex Python object parameters. The pytest plugin now defaults to encoding the string representations of non-JSON serializable test parameters.
- Fix pymongo 3.12.0+ spans not being generated.
- Fix a possible NoneType error in the WSGI middleware start_response method.

---

## v0.50.0

### Prelude

Major changes to context management. See the upgrade section for the specifics. Note that only advanced users of the library should be affected by these changes. For the details please refer to the Context section of the docs: <https://ddtrace.readthedocs.io/en/v0.50.0/advanced_usage.html>

### Deprecation Notes

- The reuse of a tracer that has been shut down has been deprecated. A new tracer should be created for generating new traces.
- The deprecated dbapi2 configuration has been removed. The integration-specific configuration should be used instead. Look at the v0.48.0 release notes for migration instructions.

### Upgrade Notes

- `ddtrace.contrib.asyncio`

  - `AsyncioContextProvider` can now return and activate `None`, `Span` or `Context` objects.

- `ddtrace.contrib.gevent`

  - `GeventContextProvider` can now return and activate `None`, `Span` or `Context` objects.

- `ddtrace.contrib.tornado`

  - `TracerStackContext` can now return and activate `None`, `Span` or `Context` objects.

- `ddtrace.context.Context` no longer maintains the active/current span state.

  `get_current_root_span()` has been removed. Use `tracer.current_root_span()` instead. `get_current_span()` has been removed. Use `tracer.current_span()` instead. `add_span()` has been removed. To activate a span in an execution use `tracer.context_provider.activate()` instead. `close_span()` has been removed. To deactivate a span in an execution use `tracer.context_provider.activate()` instead.

- `ddtrace.provider.BaseContextProvider` `active()` now returns `None`, `Span` or `Context` objects. `activate()` now accepts `None`, `Span` or `Context` objects.

- `ddtrace.span.Span`

  - `Span.context` will now return a `Context`

- `ddtrace.tracer.Tracer` `tracer.get_call_context()` will now return a one-off `Context` reference. This is to maintain backwards compatibility with the API but the functionality differs slightly. `tracer.start_span()` passing a `span.context` for `child_of` no longer adds the strong `_parent` reference to the new span.

- Support for MySQL-python has been removed.

- Support for psycopg \< 2.7 has been removed.

### New Features

- Add `DD_CALL_BASIC_CONFIG={true,false}` environment variable to control whether `ddtrace` calls `logging.basicConfig`. By default when using `ddtrace-run` or running in debug mode `logging.basicConfig` is called to ensure there is always a root handler. This has compatibility issues for some logging configurations. `DD_CALL_BASIC_CONFIG=false` can be used to skip calling `logging.basicConfig`. The default value is `true` to maintain existing behavior.
- agent: support URL with a base path
- Automated context management should now work in all asynchronous frameworks that use `contextvars`.
- `tracer.start_span()` now accepts an `activate` argument (default `False`) to allow manual context management.
- `tracer.current_trace_context()` has been added to be used to access the trace context of the active trace.
- A warning has been added to alert when gevent monkey patching is done after ddtrace has been imported.
- Add support for Flask 2
- Added retry logic to the tracer to mitigate potential networking issues, like timeouts or dropped connections.
- Add new `DD_TRACE_AGENT_TIMEOUT_SECONDS` to override the default connection timeout used when sending data to the trace agent. The default is `2.0` seconds.
- The CI tagging for the pytest plugin now includes OS and Python Runtime metadata including system architecture, platform, version, and Python runtime name and version.
- Add new environment variables to configure the internal trace writer.

  `DD_TRACE_WRITER_MAX_BUFFER_SIZE`, `DD_TRACE_WRITER_INTERVAL_SECONDS`, `DD_TRACE_WRITER_MAX_PAYLOAD_SIZE_BYTES`

- The exception profiler now gathers and exports the traces and spans information.
- The pytest plugin now includes support for automatically tagging spans with parameters in parameterized tests.
- The Python heap profiler can now be enabled by setting the `DD_PROFILING_HEAP_ENABLED` environment variable to `1`.

### Bug Fixes

- The OpenTracing `tracer.start_span` method no longer activates spans.
- Datadog active spans will no longer take precedence over OpenTracing active spans.
- django: fix a bug where multiple database backends would not be instrumented.
- django: fix a bug when postgres query is composable sql object.
- A possible memory leak that occurs when tracing across a fork has been fixed. See <https://github.com/DataDog/dd-trace-py/pull/2497> for more information.
- Fix double patching of `pymongo` client topology.
- The shutdown task is re-registered when a tracer is reused after it has been shut down.
- Fixed the optional argument of `Span.finish` to `Optional[float]` instead of `Optional[int]`.
- Fixed the handling of the Django template name tag causing type errors.

- Fixes an issue when trying to manually start the runtime metrics worker:

      AttributeError: module 'ddtrace.internal.runtime' has no attribute 'runtime_metrics'

- sanic: update instrumentation to support version 21.

- Performance of the Celery integration has been improved.

- Fix runtime-id and system.pid tags not being set on distributed traces.

### Other Changes

- The pytest plugin now includes git metadata tags including author name and email as well as commit message from CI provider environments.
- The profiler won't be ignoring its own resource usage anymore and will report it in the profiles.
- The botocore integration excludes AWS endpoint call parameters that have a name ending with `Body` from the set of span tags.

---

## v0.49.4

### Bug Fixes

- Fixes an issue when trying to manually start the runtime metrics worker:

      AttributeError: module 'ddtrace.internal.runtime' has no attribute 'runtime_metrics'

- Fixes an issue with enabling the runtime worker introduced in v0.49.0 where no runtime metrics were sent to the agent.

---

## v0.49.3

### Bug Fixes

- django: fix a bug where multiple database backends would not be instrumented.
- django: fix a bug when postgres query is composable sql object.

---

## v0.49.2

### Bug Fixes

- Fix double patching of `pymongo` client topology.

---

## v0.49.1

### New Features

- Add support for Flask 2

---

## v0.49.0

### Prelude

Several deprecations have been made to `Context` as we prepare to move active span management out of this class.

### Upgrade Notes

- Support for aiohttp previous to 2.0 has been removed.

- Support for deprecated <span class="title-ref">DD_PROFILING_API_URL</span> environment variable has been removed. Use <span class="title-ref">DD_SITE</span> instead.

- Support for deprecated <span class="title-ref">DD_PROFILING_API_KEY</span> environment variable has been removed. Use <span class="title-ref">DD_API_KEY</span> instead.

- Profiling support for agentless mode must now be explicitly enabled.

- The ddtrace pytest plugin can now label spans from test cases marked xfail with the tag "pytest.result"
  and the reason for being marked xfail under the tag "pytest.xfail.reason".

- Removed <span class="title-ref">ddtrace.ext.AppTypes</span> and its usages in the tracer library.

- requests: spans will no longer inherit the service name from the parent.

- The return value of `Span.pprint()` has been changed to a single line in the tracer debug logs rather than the previous custom multiline format.

- Spans are now processed per tracer instance. Formerly spans were stored per-Context which could be shared between tracer instances. Note that context management is not affected. Tracers will still share active spans.

- Spans from asynchronous executions (asyncio, gevent, tornado) will now be processed and flushed together. Formerly the spans were handled per-task.

- `tracer.write()` will no longer have filters applied to the spans passed to it.

- The function `ddtrace.utils.merge_dicts` has been removed.

### Deprecation Notes

- `Context.clone` is deprecated. It will not be required in 0.50.

- `Context.add_span` is deprecated and will be removed in 0.50.

- `Context.add_span` is deprecated and will be removed in 0.50.

- `Context.close_span` is deprecated and will be removed in 0.50.

- `Context.get_current_span` is deprecated and will be removed in 0.50 please use <span class="title-ref">Tracer.current_span</span> instead.

- `Context.get_current_root_span` is deprecated and will be removed in 0.50 please use `Tracer.current_root_span` instead.

- Deprecate the configuration of the analytics through the generic dbapi2 configuration. This should now be configured via integration configurations, for example:

      # Before
      export DD_TRACE_DBAPI2_ANALYTICS_ENABLED=1

      # After
      export DD_TRACE_SQLITE3_ANALYTICS_ENABLED=1

- <span class="title-ref">ddtrace.compat</span> has been deprecated and will be removed from the public API in ddtrace version 1.0.0.

- Deprecate <span class="title-ref">ddtrace.config.dbapi2</span> as default for <span class="title-ref">TracedCursor</span> and <span class="title-ref">TracedConnection</span> as well as <span class="title-ref">DD_DBAPI2_TRACE_FETCH_METHODS</span>. Use <span class="title-ref">IntegrationConfig</span> and <span class="title-ref">DD\_\<INTEGRATION\>\_TRACE_FETCH_METHODS</span> specific to each dbapi-compliant library. For example:

      # Before
      config.dbapi2.trace_fetch_methods = True

      # After
      config.psycopg2.trace_fetch_methods = True

- The use of `ddtrace.encoding` has been deprecated and will be removed in version 1.0.0.

- The <span class="title-ref">ddtrace.http</span> module has been deprecated and will be removed in version 1.0.0, with the <span class="title-ref">ddtrace.http.headers</span> module now merged into <span class="title-ref">ddtrace.trace_utils</span>.

- The `collect_metrics` argument of the `tracer.configure` method has been deprecated. Runtime metrics should be enabled only via the `DD_RUNTIME_METRICS_ENABLED` environment variable.

### New Features

- The futures integration is now enabled by default.
- requests: add global config support. This enables the requests service name to be configured with `ddtrace.config.requests['service']` or the `DD_REQUESTS_SERVICE` environment variable.

### Bug Fixes

- Fix broken builds for Python 2.7 on windows where `<stdint.h>` was not available. This change also ensures we build and publish `cp27-win` wheels.
- CGroup file parsing was fixed to correctly parse container ID with preceding characters.
- grpc: handle None values for span tags.
- grpc: handle no package in fully qualified method
- grpc: Add done callback in streaming response to avoid unfinished spans if a <span class="title-ref">StopIteration</span> is never raised, as is found in the Google Cloud libraries.
- grpc: handle IPv6 addresses and no port in target.
- Fix DD_LOGS_INJECTION incompatibility when using a `logging.StrFormatStyle` (`logging.Formatter(fmt, style="{")`) log formatter.
- Fixed a bug that prevented the right integration name to be used when trying to patch a module on import that is already loaded.
- Fix `urllib3` patching not properly activating the integration.
- gRPC client spans are now marked as measured by default.
- Fixes issue of unfinished spans when response is not a <span class="title-ref">grpc.Future</span> but has the same interface, as is the case with the base future class in <span class="title-ref">google-api-core</span>.
- In certain circumstances, the profiles generated in a uWSGI application could have been empty. This is now fixed and the profiler records correctly the generated events.
- The default agent timeout for profiling has been restored from 2 to 10 seconds to avoid too many profiles from being dropped.
- Fix issue with missing traces when using `pymemcache.client.hash.HashClient`.
- Added missing pymongo integration configuration, which allows overriding the service name for all the emitted spans.

### Other Changes

- Added environment variable <span class="title-ref">DD_BOTTLE_DISTRIBUTED_TRACING</span> to enable distributed tracing for bottle.
- The <span class="title-ref">attrs</span> library has been unvendored and is now required as a normal Python dependency with a minimum version requirement of 19.2.0.
- The <span class="title-ref">six</span> library has been removed from <span class="title-ref">vendor</span> and the system-wide version is being used. It requires version 1.12.0 or later.
- Documentation on how to use Gunicorn with the `gevent` worker class has been added.
- Added environment variable <span class="title-ref">DD_FALCON_DISTRIBUTED_TRACING</span> to enable distributed tracing for falcon.
- When extracting context information from HTTP headers, a new context is created when the trace ID is either 0 or not available within the headers.
- Added environment variable <span class="title-ref">DD_PYLONS_DISTRIBUTED_TRACING</span> to enable distributed tracing for pylons.
- Update `pymemcache` test suite to test latest versions.
- Added <span class="title-ref">config.pyramid.distributed_tracing</span> setting to integration config for pyramid.
- The `ddtrace.payload` submodule has been removed.
- Added environment variable <span class="title-ref">DD_TORNADO_DISTRIBUTED_TRACING</span> to enable distributed tracing for tornado.

---

## v0.48.5

### Bug Fixes

- django: fix a bug where multiple database backends would not be instrumented.
- django: fix a bug when postgres query is composable sql object.

---

## v0.48.4

### Bug Fixes

- grpc: handle None values for span tags.
- grpc: Add done callback in streaming response to avoid unfinished spans if a <span class="title-ref">StopIteration</span> is never raised, as is found in the Google Cloud libraries.

## v0.48.3

---

### Bug Fixes

- grpc: handle no package in fully qualified method
- grpc: handle IPv6 addresses and no port in target.
- gRPC client spans are now marked as measured by default.
- Fixes issue of unfinished spans when response is not a <span class="title-ref">grpc.Future</span> but has the same interface, as is the case with the base future class in <span class="title-ref">google-api-core</span>.

## v0.48.2

---

### Bug Fixes

- The default agent timeout for profiling has been restored from 2 to 10 seconds to avoid too many profiles from being dropped.

---

## v0.48.1

### Bug Fixes

- Fix `urllib3` patching not properly activating the integration.
- In certain circumstances, the profiles generated in a uWSGI application could have been empty. This is now fixed and the profiler records correctly the generated events.

---

## v0.48.0

### Upgrade Notes

- The deprecated <span class="title-ref">dogstatsd_host</span> and <span class="title-ref">dogstatsd_port</span> arguments to <span class="title-ref">tracer.configure()</span> have been removed.
- Support for gevent 1.0 has been removed and gevent \>= 1.1 is required.
- flask: deprecated configuration option <span class="title-ref">extra_error_codes</span> has been removed.
- The deprecated `pyddprofile` wrapper has been removed. Use `ddtrace-run` with `DD_PROFILING_ENABLED=1` set instead.
- A <span class="title-ref">ValueError</span> will now be raised on tracer initialization if the Agent URL specified to the initializer or with the environment variable <span class="title-ref">DD_TRACE_AGENT_URL</span> is malformed.
- **uWSGI** is no longer supported with `ddtrace-run` due to a limitation of how tracer initialization occurs. See the updated instructions for enabling tracing in the library `uWSGI documentation<uwsgi>`.

### New Features

- dogpile.cache: is now automatically instrumented by default.
- pylons: now supports all the standard http tagging including query string, custom error codes, and request/response headers.
- The ddtrace pytest plugin can now call `ddtrace.patch_all` via the `--ddtrace-patch-all` option.
- `Span` now accepts a `on_finish` argument used for specifying functions to call when a span finishes.
- Adds support for the Datadog Lambda Extension. The tracer will send traces to the extension by default if it is present.
- Add support for space-separated <span class="title-ref">DD_TAGS</span>.
- urllib3: add urllib3 integration

### Bug Fixes

- The `Records` parameter to `Firehose` endpoint calls is being excluded from the tags to avoid generating traces with a large payload.
- Tracer: fix configuring tracer with dogstatsd url.
- elasticsearch: patch versioned elasticsearch modules (elasticsearch1, ..., elasticsearch7).
- botocore: Do not assume that ResponseMeta exists in the results.
- django: handle erroneous middleware gracefully.
- The tracer now captures the task ID from the cgroups file for Fargate \>= 1.4.0 and reports it to the agent as the Datadog-Container-ID tag.
- Fix a bug when tracing a mako `DefTemplate` or any `Template` that does not have a `filename` property.
- flask: fix a bug when the query string would contain non-Unicode characters
- Fix a formatting issue on error exporting profiles.
- A workaround is provided for the problem with uWSGI worker processes failing to respawn. This can occur when using `ddtrace-run` for automatic instrumentation and configuration or manual instrumentation and configuration without the necessary uWSGI options. The problem is caused by how the tracer can end up starting threads in the master process before uWSGI forks to initialize the workers processes. To avoid this, we have provided updated instructions for enabling tracing in the library `uWSGI documentation<uwsgi>`.

### Other Changes

- The logic behind the header extraction for distributed tracing has been improved.
- The default connection timeout for the profiling agent has now been reduced from 10 to 2 seconds to match the tracer behavior.
- The tracemalloc memory profiler, which was disabled by default, has been removed.
- Query strings are stripped out from URLs by default when setting URL metadata on a span. This change affects all integrations that store HTTP metadata, like aiohttp, falcon, requests, urllib3.

---

## v0.47.0

### Upgrade Notes

- elasticsearch: removed <span class="title-ref">get_traced_transport</span> method and <span class="title-ref">ddtrace.contrib.elasticsearch.transport</span> module.
- The profiler now automatically sets up uWSGI compatibility in auto mode or with <span class="title-ref">profile_children=True</span>. Make sure that you don't have custom code instrumenting the profiler in those cases.
- The `Tracer` class properties DEFAULT_HOSTNAME, DEFAULT_PORT, DEFAULT_DOGSTATSD_PORT, DEFAULT_DOGSTATSD_URL, DEFAULT_AGENT_URL have been removed.

### New Features

- cherrypy: introduce TraceMiddleware for the CherryPy web framework.
- django: tag root spans as measured.
- elasticsearch: add support for version 7.
- fastapi: add integration.
- Introduce support for the DD_SERVICE_MAPPING environment variable to allow remapping service names on emitted spans.
- httplib: distributed tracing is now enabled by default.
- The profiler now supports most operation mode from uWSGI without much configuration. It will automatically plug itself in post fork hooks when multiprocess mode is used.
- wsgi: add tracing middleware.

### Bug Fixes

- Resolves an issue in Django tracing where, if <span class="title-ref">query_string</span> is not present in request.META, a KeyError is raised, causing the request to 500
- Deprecate the DD_LOGGING_RATE_LIMIT variable in favor of the standard DD_TRACE_LOGGING_RATE for configuring the logging rate limit.
- sampler: removed bug causing sample_rate of 0 to be reset to 1, and raise ValueError instead of logging.
- starlette: unpatch calls correctly.
- flask: fix memory leak of sampled out traces.
- Fix CPU time and wall time profiling not ignoring the profiler tasks with gevent.

### Other Changes

- The default maximum CPU time used for the stack profiler (CPU time, wall time and exceptions profiling) has been decreased from 2% to 1%.

---

## v0.46.0

### Upgrade Notes

- The profiler will only load tags from the DD_TAGS environment variable once at start.

### Deprecation Notes

- flask: Use `HTTP Custom Error Codes <http-custom-error>` instead of `ddtrace.config.flask['extra_error_codes']`.

### New Features

- aiohttp: store request and response headers.
- bottle: store request and response headers.
- flask: store response headers.
- molten: store request headers.
- pyramid: store request and response headers.
- flask: store request and response headers when auto-instrumented.
- The <span class="title-ref">ddtrace.profiling.auto</span> module will warn users if gevent monkey patching is done after the profiler is auto-instrumented.
- The <span class="title-ref">Profiler</span> object can now be passed tags with the <span class="title-ref">tags</span> keyword argument.

### Bug Fixes

- dbapi: avoid type error with potential non-compliance in db libraries when setting tag for row count.
- django: add legacy resource format of <span class="title-ref">{handler}</span>.
- grpc: fix wrapper for streaming response to support libraries that call an internal method directly.
- sanic: use path parameter names instead of parameter values for the resource.
- The profiler won't deadlock on fork when gevent monkey patch is enabled.
- requests: fix TracedSession when patches are not applied.

---

## v0.45.0

### Prelude

Build and deploy Python 3.9 wheels for releases

### Upgrade Notes

- Context.get() has been removed and the functionality has been rolled into Context.close_span().
- Tracer.record() has similarly been removed as it is no longer useful with Context.get() removed.
- The deprecated compatibility module <span class="title-ref">ddtrace.profile</span> has been removed.
- The profiler now uses the tracer configuration is no configuration is provided.

### Deprecation Notes

- The <span class="title-ref">pyddprofile</span> wrapper is deprecated. Use <span class="title-ref">DD_PROFILING_ENABLED=true ddtrace-run</span> instead.
- The profiler does not catch uncaught exception anymore.

### New Features

- botocore: added <span class="title-ref">distributed_tracing</span> configuration setting which is enabled by default.

- The ddtrace-run command now supports the following arguments:
  -h, --help -d, --debug enable debug mode (disabled by default) -i, --info print library info useful for debugging -p, --profiling enable profiling (disabled by default) -v, --version show program's version number and exit

  It now also has friendlier error messages when used incorrectly.

- Add functionality to call gevent.monkey.patch_all() with ddtrace-run by setting the environment variable DD_GEVENT_PATCH_ALL=true. This ensures that gevent patching is done as early as possible in the application.

- botocore: inject distributed tracing data to <span class="title-ref">ClientContext</span> to trace lambda invocations.

- botocore: inject tracing data to <span class="title-ref">MessageAttributes</span>.

- The profiler now tracks the running gevent Greenlet and store it as part of the CPU and wall time profiling information.

- The profiler is now able to upload profiles to the Datadog Agent by using a Unix Domain Socket.

- It is now possible to pass a <span class="title-ref">url</span> parameter to the <span class="title-ref">Profiler</span> to specify the Datadog agent location.

- The new memory profiler for Python is now enabled by default. This improves the profiler memory consumption and performance impact. It can still be disabled by setting <span class="title-ref">DD_PROFILING_MEMALLOC=0</span> as an environment variable.

- The profiler now uses the tracer configuration is no configuration is provided.

- pytest integration. This enables the [pytest](https://pytest.org) runner to trace test executions.

### Bug Fixes

- core: always reset the current_span in the context.
- django: Http404 exceptions will no longer be flagged as errors
- django: add safe guards for building http.url span tag.
- aiobotocore: set span error for 5xx status codes.
- elasticsearch: set span error for 5xx status codes.
- django, DRF, ASGI: fix span type for web request spans.
- Fixes span id tagging in lock profiling.
- Fix UDS upload for profiling not using the correct path.
- Fixed an issue in profiling exporting profiles twice when forking.
- core: fix race condition in TracerTagCollector.

### Other Changes

- Start-up logs are now disabled by default. To enable start-up logs use <span class="title-ref">DD_TRACE_STARTUP_LOGS=true</span> or <span class="title-ref">DD_TRACE_DEBUG=true</span>.

---

## v0.44.1

### Bug Fixes

- Fixes span id tagging in lock profiling.

---

## v0.44.0

### Prelude

Add support for Python 3.9

### New Features

- Store request headers in Flask integration.
- pyodbc integration. This enables the [pyodbc](https://github.com/mkleehammer/pyodbc) library to trace queries.
- starlette integration resource aggregation This aggregates endpoints to the starlette application resource that was accessed. It occurs by default but it is configurable through config.starlette\["aggregate_resources"\].
- The profiler now captures the traces information with the lock profiling.
- The Profiler instances now restart automatically in child process when the main program is forked. This only works for Python ≥ 3.7.

### Bug Fixes

- dbapi: add support for connection context manager usage
- django: check view before instrumenting MRO.
- core: use loose types when encoding.
- Patch pynamodb on import to prevent patching conflicts with gevent.
- tornado: handle when the current span is None in log_exception().

---

## 0.43.0 (5/10/2020)

- fix(django): avoid mixing str and non-str args for uri helper
- fix(asgi): tag 500-level responses as errors
- fix(asgi): set http status when exception raised
- fix(rediscluster): support rediscluster==2.1.0
- fix(asyncio): enable patch by default
- fix(asyncio): patch base event loop class
- fix(vertica): use strings in `__all__`
- feat(core): backport contextvars
- fix(sanic): fix patching for sanic async http server (#1659)
- fix(flask): make template patching idempotent
- fix(core): Do not rate limit log lines when in debug
- fix(profiling): Fix a potential deadlock on profiler restart after fork()

---

## 0.42.0 (14/09/2020)

- feat(django): add database_service_name config option
- feat: add global service name configuration for dbapi integrations
- fix(falcon): set span error for 5xx responses
- fix(core): always store span_type as str on span
- feat(pymongo): trace tcp connections
- fix(logging): cast span_id and trace_id as string when adding to the record.
- fix(gevent): patch ssl modules on import
- feat(core): add trace_utils module
- fix(core): expose http setting on global config
- feat(core): consolidate fork checks

---

## 0.41.2 (25/08/2020)

- Fix for an issue introduced by patching classes in the MRO of a Django View class (#1625).

---

## 0.41.1 (25/08/2020)

- reintroduce wrapt for patching Django view methods. ([#1622](https://github.com/DataDog/dd-trace-py/pull/1622))

---

## 0.41 (05/08/2020)

### Changes

- feat: add asgi integration (#1567)
- feat(profiling): reduce the default amount of sampling for memory/lock to 2% (#1586)
- fix(profiling/line2def): handle empty filename (#1585)
- fix(grpc): GRPC Channel Pin (#1582 -- thanks @munagekar)
- feat(core): make environment variables consistent with other languages (#1575)
- fix(profiling,gevent): fix race condition with periodic thread (#1569)
- fix(core): disable import hooks (#1563)
- feat(core): set tags from DD_TAGS (#1561)
- fix(profiling): lock Recorder on reset (#1560)
- feat(django): add option for using legacy resource format (#1551 -- thanks @tredzko, @jheld)
- feat(core): add startup logging (#1548)
- feat(core): add msgpack encoder (#1491)

### Full changeset

https://github.com/DataDog/dd-trace-py/compare/v0.40.0...v0.41.0


---


## 0.40.2 (25/08/2020)

- Fix for an issue introduced by patching classes in the MRO of a Django View class (#1625).

---


## 0.40.1 (25/08/2020)

- reintroduce wrapt for patching Django view methods. ([#1622](https://github.com/DataDog/dd-trace-py/pull/1622))

---

## 0.40 (17/07/2020)

# Upgrading to 0.40.0

This release includes performance improvements in the core library, updates profiling, and configuration changes to several integrations. This release also adds support for installing on Windows.

## grpc

* Use `ddtrace.config.grpc["service_name"]` to set service name reported by default for gRPC client instances. The ``DD_GRPC_SERVICE`` environment variable can also be used.

## redis

* Use `ddtrace.config.redis["service"]` to set the service name for the `redis` integration. The environment variable `DD_REDIS_SERVICE` can also be used.

## httplib

* To enable distributed tracing, use `ddtrace.config.httplib["distributed_tracing"]`. By default, distributed tracing for `httplib` is disabled.

# Changes

## Improvements

- fix(monkey): use lock on manual patched module add (#1479 -- thanks @uniq10)
- core: re-enable custom rng (#1474)
- core: rewrite queue (#1534)
- pin: make service optional (#1529)
- feat(ddtrace-run): allow to enable profiling (#1537)
- feat(profiling): enable flush on exit by default for Profiler (#1524)
- fix(grpc): compute service name dynamically (#1530)
- feat(redis): add global service configuration (#1515)
- feat(httplib): support distributed tracing (#1522 -- thanks @jirikuncar)
- refactor(profiling): hide Profiler._schedulers (#1523)
- feat(profiling): set Datadog-Container-Id when uploading profiles (#1520)
- feat(profiling/http): emit log message when server returns 400 (#1477)
- feat(profiling): validate API key format (#1459)

## Bug fixes

- fix(profiling): fix memory leak in Python 2 stack collector (#1568)
- fix(profiling): disable exception profiling on Windows (#1538)
- fix(profiling/stack): fix GIL switching (#1475)

## Full changeset

Read the [full changeset](https://github.com/DataDog/dd-trace-py/compare/v0.39.0...v0.40.0).

---

## 0.39.2 (25/08/2020)

- Fix for an issue introduced by patching classes in the MRO of a Django View class (#1625).

---

## 0.39.1 (25/08/2020)

- reintroduce wrapt for patching Django view methods. ([#1622](https://github.com/DataDog/dd-trace-py/pull/1622))

---

## 0.39 (11/06/2020)

### Deprecations

- The `decode()` method on our encoders located in `ddtrace.encoders` is scheduled to be removed in 0.40.

### Integrations

#### Django

- Add headers tracing configuration. This will enable headers on requests to be attached as tags on request spans. This can be done by using the `ddtrace.config` API like so: `config.django.http.trace_headers(["my-header-i-want-to-trace"])`. Thanks to @JoseKilo for contributing this feature!
- Fix for a bug where we didn't handle all cases for a template name. Thanks @sibsibsib!

#### Elasticsearch

- Fix for a bug that causes the tracer to crash if params is `None`.

#### grpc

- Fix handling `None` RpcMethodHandlers

### Tracer

- core: deprecate encoder decode()

### Profiling

- Now included by default with the tracing package
- Support for the `DD_ENV` and `DD_VERSION` environment variable configuration.
- A bunch of gevent fixes. See below for the details.

### OpenTracing

- Support for tracer interleaving between the Datadog tracer (used in integrations) and the OpenTracing tracer provided in the library.


## Full Change set

### Deprecations

- core: deprecate encoder decode() (#1496)

### Features

- docs: add changelog from github (#1503)
- feat(profiling): disable trace tracking in tracer by default (#1488)
- feat(profiling): allow to pass version to Profiler (#1478)
- feat(profiling): allow to pass env to Profiler (#1473)
- feat(profiling): install the profiling extra by default (#1463)
- feat(profiling): raise an error on start if endpoint is empty (#1460)
- feat(profiling): validate API key format (#1459)
- feat(profiling): track gevent greenlets (#1456)
- feat(profiling/pprof): export trace id as stack labels (#1454)
- feat(django): Implement headers tracing (#1443 -- thanks @JoseKilo)
- feat(profiling): allow to pass service_name to the Profiler object (#1440)
- feat(opentracing): support for tracer interleaving (#1394)

### Fixes

- fix(profiling): multi-threading/gevent issues with ThreadLinkSpan (#1485)
- refactor(profiling/recorder): remove filtering mechanism (#1482)
- fix(profiling/stack): lock _WeakSet in ThreadSpanLinks (#1469)
- span: changed finished attribute implementation (#1467)
- fix(grpc): RpcMethodHandler can be None (#1465)
- fix(elasticsearch): ensure params is a dict before urlencoding (#1449, #1451)
- fix(profiling): identify Python main thread properly with gevent (#1445)
- fix(django) handle different template view name types (#1441 -- thanks @sibsibsib)
- fix(profiling/periodic): make sure that a service cannot be started twice (#1439)
- fix(profiling): use gevent.monkey rather than private _threading module (#1438)
- fix(profiling): fix negative CPU time (#1437)
- fix(profiling/periodic): PERIODIC_THREAD_IDS race condition (#1435)

### Tests

- test: show 10 slowest tests (#1504)
- test(profiling): fix stress test (#1500)
- test(profiling): fix test_truncate random failure (#1498)
- test(profiling): fix test_collect_once random failure (#1497)
- test(profiling/http): fix fail cases (#1493)
- test(profiling): enable verbose + no capture (#1490)
- test(profiling): increase error tolerance (#1489)
- test(profiling): make stack stress test gevent compatible (#1486)
- tests: wait for uds server to start before using it (#1472)
- ci: update Python versions (#1446)

https://github.com/DataDog/dd-trace-py/compare/v0.38.2...v0.39.0

https://github.com/DataDog/dd-trace-py/milestone/57?closed=1

---


## 0.38.4 (25/08/2020)

- Fix for an issue introduced by patching classes in the MRO of a Django View class (#1625).

---

## 0.38.3 (25/08/2020)

- reintroduce wrapt for patching Django view methods. ([#1622](https://github.com/DataDog/dd-trace-py/pull/1622))

---

## 0.38.2 (11/06/2020)
This patch release disables span linkage by default in the profiler which was causing some threading lock up issues in gevent. See #1488 and #1485 for the details.

---

## 0.38.1 (28/05/2020)
# 0.38.1

This patch release includes 2 fixes:

- Fix span/trace id generation collisions when forking by reverting the changes we made to speed up id generation. (#1470)

- Force rebuilding of Cython files in setup.py. This will ensure that we build for the right Python
version. (#1468)
---

## 0.38.0 (21/05/2020)
# Upgrading to 0.38.0

## Integrations

### Celery
- Support for distributed tracing was added in #1194. It is default disabled but is easily enabled via `DD_CELERY_DISTRIBUTED_TRACING=true` or via the config API `ddtrace.config.celery['distributed_tracing'] = True`. Thanks @thieman!
- Analyzed span configuration was added to easily configure Celery spans to be analyzed. This can be done via the environment variable `DD_CELERY_ANALYTICS_ENABLED=true` or with the config API `ddtrace.config.celery['analytics_enabled'] = True`.

### Django
- A config option was added to allow enabling/disabling instrumenting middleware. It can be set with the environment variable `DD_DJANGO_INSTRUMENT_MIDDLEWARE=true|false` or via the config API `ddtrace.config.django['instrument_middleware'] = False # default is True`.


## Core
- Runtime ID tag support for traces and profiles. This will allow us to correlate traces and profiles generated by applications.

### OpenTracing
- Support for `active_span()` was added to our OpenTracing tracer.

### Profiling
- Storing of span id in profiling events which will enable linking between a trace and a profile in the product.

### Tracer
- `DD_TAGS` environment variable added to replace `DD_TRACE_GLOBAL_TAGS`.


# Changes

## New features
- opentracer: implement active_span (#1395)
- django: add config for instrumenting middleware (#1384)
- celery: Add analyzed span configuration option (#1383)
- Add runtime id tag support for traces & profiles (#1379)
- profiling: retry on upload error (#1376)
- tracer: Add DD_TAGS environment variable support (#1315)
- celery: Add distributed tracing (#1194 -- thanks @thieman)
- profiling: Store span ids in profiling events (#1043)


## Improvements
- monkey: add better error messages (#1430)
- Make hooks settings generic (#1428)
- internal: Change trace too large message to debug (#1403 -- thanks @ZStriker19)
- internal: Ensure queue is at or over max size before dropping (#1399)
- performance: improve span id generation (#1378)


## Bug fixes
- hooks: use log.error to log hook exceptions (#1436)
- writer: raise RuntimeError("threads can only be started once") (#1425 -- thanks @YasuoSasaki)
- settings: pass the `memodict` argument to subcall to deepcopy (#1401)
- profiling: correct the scheduler sleep time based on exporter time (#1386)
- integration config: copy and deepcopy implementations (#1381)
- utils: do not expose deepmerge function (#1375)


## Documentation
- Updated to pypi advance usage docs (#1402)


## Testing
- update tests to latest versions of libraries (#1434, #1433, #1432, #1424, #1423, #1422, #1421, #1420, #1419, #1418, #1417, #1416, #1412, #1411, #1410, #1409, #1408, #1407, #1406, #1405)
- circleci: remove unused busybox (#1426)

---

## 0.37.3 (25/08/2020)

- Fix for an issue introduced by patching classes in the MRO of a Django View class (#1625).

---

## 0.37.2 (25/08/2020)

- reintroduce wrapt for patching Django view methods. ([#1622](https://github.com/DataDog/dd-trace-py/pull/1622))


---

## 0.37.1 (15/05/2020)
# 0.37.1

This patch release includes fixes for install problems with Alpine Linux as well as for a bug with tag encoding in the profiler.

## Fixes

- fix(profiling/http): make sure tags are UTF-8 encoded (#1393)
- fix(profiling): allow to build on Alpine Linux (#1391)
- fix: don't allow package version to be `None` (#1380)
---

## 0.37.0 (27/04/2020)
# Upgrading to 0.37.0

This release introduces mainly bug fixes as well as some new configuration options for the profiling library.

## Profiler
New environment variables have been added to allow you to easily configure and describe your application in Datadog.

- `DD_SITE`: Specify which site to use for uploading profiles. Set to ``datadoghq.eu`` to use EU site.
- `DD_API_KEY`:  an alias to `DD_PROFILING_API_KEY`.
- `DD_ENV`:  the environment in which your application is running. eg: prod, staging
- `DD_VERSION`: the version of your application. eg: 1.2.3, 6c44da20, 2020.02.13
- `DD_SERVICE`: the service which your application represents.


# Changes

## Bug fixes
- tracer: stop previous writer if a new one is created (#1356)
- Fix task context management for asyncio in Python <3.7 (#1353)
- fix(profiling): pthread_t is defined as unsigned long, not int (#1347)
- span: handle non-string tag keys (#1345)
- fix(profiling): use formats.asbool to convert bool from env (#1342)
- fix: avoid context deadlock with logs injection enabled (#1338 -- thanks @zhammer)
- fix: make C extensions mandatory (#1333)
- fix(profiling): allow to override options after load (#1332)
- fix(profiling): ignore failure on shutdown (#1327)
- logging: fix docs typo (#1323)

## Integrations

- Add config to omit `django.user.name` tag from request root span (#1361 -- thanks @sebcoetzee)
- Update error event handler name within SQLAlchemy engine (#1324 -- thanks @RobertTownley)
- docs(opentracing): add celery example (#1329)


## Core

- refactor(tracer): remove property for Tracer.context_provider (#1371)
- writer: allow configuration of queue maxsize via env var (#1364)
- feat(profiling): replace http_client by urllib for uploading (#1359)
- feat(profiling): allow to pass service_name to HTTP exporter (#1358)
- Updates configuration docs (#1360 -- thanks @sburns)
- feat(profiling): add the pip install when recompilation is needed (#1334)
- tracer: support tracing across `fork()` (#1331)
- Allow Profiler to finish upload data in the background when stopped (#1322)


## Tests
- test(profiling): check for thread presence rather than number of threads (#1357)
- aiobotocore: pin to <1.0 (#1330)
- ci: allow to use latest pytest version (#1326)
- fix(tests/profiling): use a string with setenv, not an int (#1321)

---

## 0.36.3 (25/08/2020)

- Fix for an issue introduced by patching classes in the MRO of a Django View class (#1625).

---

## 0.36.2 (25/08/2020)

- reintroduce wrapt for patching Django view methods. ([#1622](https://github.com/DataDog/dd-trace-py/pull/1622))

---

## 0.36.1 (08/04/2020)
## Changes

This patch release addresses an issue when debug logging is enabled:

* fix: avoid context deadlock with logs injection enabled (#1338 -- thanks @zhammer)

### Changeset

Read the [full changeset](https://github.com/DataDog/dd-trace-py/compare/v0.36.0...v0.36.1).
---

## 0.36.0 (01/04/2020)
# Upgrading to 0.36.0

This release includes support for setting global application tags which will help Datadog better correlate your Python application traces and logs with other services in your infrastructure.

By providing the following settings, `ddtrace` will tag your application's traces and logs appropriately:

- `DD_ENV` environment variable or `ddtrace.config.env`: the environment in which your application is running. eg: `prod`, `staging`.
- `DD_VERSION` environment variable or `ddtrace.config.version`: the version of your application. eg: `1.2.3`, `6c44da20`, `2020.02.13`
- `DD_SERVICE` environment variable or `ddtrace.config.service`: the service which your application represents.

In you are using our logging integration manually, please update your formatter to also include the `dd.env`, `dd.service` and `dd.version` attributes as well. See our docs on [Logs Injection](http://pypi.datadoghq.com/trace/docs/advanced_usage.html?highlight=injection#logs-injection) for more details.

## Profiling
If you are using the profiler, please note that `ddtrace.profile` has been renamed to `ddtrace.profiling`.

# Changes

## Core

- core: Add support for DD_ENV (#1240)
- core: Add support for DD_VERSION (#1222)
- core: Add support for DD_SERVICE (#1280, #1292, #1294, #1296, #1297)
- inject dd.service, dd.env, and dd.version into logs (#1270)
- Log exporter support (#1276)
- chore: update wrapt to `1.12.1` (#1283)
- Update _dd.measured tag support (#1302)
- feat(tracer): deprecate global excepthook (#1307)


## Integrations

- guard against missing botocore response metadata (#1264 -- thanks @zhammer)
- integrations: prioritize DD_SERVICE (#1298)


## Profiler
- refactor: rename ddtrace.profile to ddtrace.profiling (#1289)
- fix(profiling): fix Lock issue when stored in a class attribute (#1301)
- feat(profiling): expose the Profiler object directly in ddtrace.profiling (#1303)
- fix(tests/profiling): use a string with setenv, not a int (#1321)
- fix(profiling/http): converts nanoseconds timestamp to seconds (#1325)

## Opentracing

- Add uds_path to ddtrace.opentracer.Tracer (#1275 -- thanks @worldwise001)


## Documentation
- fix import for profiling docs (#1271)
- fix profiler example and more details about API usage (#1284)
- Fixed typos in ddtrace.contrib.django docs (#1286 -- thanks @sergeykolosov)
- Fix tiny typo in Issue template (#1288)
- Typo in readme (#1300 -- thanks @Holek)


## Testing and tooling
- Check profiler accuracy (#1260)
- chore(ci): fix flake8 and pin pytest and readme_renderer (#1278)
- fix(tests,profile): do not test the number of locking events (#1282)
- fix: do not build wheels on Python 3.4 + run test buildin wheels in the CI (#1287)
- fix(tests,profiling): correct number of frames handling (#1290)
- fix(tests, opentracer): flaky threading test (#1293)
- build: use latest manylinux images (#1305)
- feat(wheels): update to manylinux2010 (#1308)

---

## 0.35.2 (25/08/2020)

- Fix for an issue introduced by patching classes in the MRO of a Django View class (#1625).

---

## 0.35.1 (25/08/2020)

- reintroduce wrapt for patching Django view methods. ([#1622](https://github.com/DataDog/dd-trace-py/pull/1622))

---

## 0.35.0 (13/03/2020)
## Upgrading to 0.35.0

This release adds:
- A Python profiler
- New hook registry for patching on import
- `botocore` support for `RequestId`
- Support `aiobotocore>=0.11.0`
- Support `rediscluster==2.0.0`
- Documentation for uWSGI
- Python 3.8 support

## Changes

### Core

* internal: Add import patching and import hook registry (#981)
* core: Add logs injection setting to Config (#1258)

### Integrations

* fix(aiobotocore): add support for aiobotocore>=0.11.0 (#1268)
* botocore - support tag for AWS RequestId (#1248 -- thanks @someboredkiddo)
* rediscluster: Add support for v2.0.0 (#1225)
* Use DATADOG_SERVICE_NAME as default tornado name (#1257 -- thanks @zhammer)

### Profiler

* Import profiling library (#1203)

### Documentation

* Django is automatically instrumented now (#1269 -- thanks @awiddersheim)
* docs: basic uWSGI section (#1251 -- thanks @MikeTarkington)
* fix doc for migrate from ddtrace<=0.33.0 (#1236 -- thanks @martbln)

### Testing and tooling

* ci: use medium resource class (#1266)
* fix(ci): use machine executor for deploy jobs (#1261, #1265)
* ci: improve tooling for building and pushing wheels (#1256, #1254, #1253, #1252)
* fix: local docs (#1250)
* chore(ci): use system Python version for flake8 and black target #1245)
* ci(tox): leverage tox factor to simplify setenv directives (#1244)
* fix(ci): remove virtualenv<20 limitation (#1242)
* refactor: use tox flavor to specify Celery usedevelop setting (#1238)
* ci: make sure we install cython for deploy_dev (#1232)
* ci: requires virtualenv < 20 (#1228)
* fix(tests): do not use numeric value for errno (#1226)
* fix(docs): s3 deploy requires rebuild of docs (#1223)
* fix(tests): use encoder decode in tests (#1221)
* fix(encoding): always return bytes when decoding (#1220)
* fix(tox): do not skip install for docs (#1218)
* add Python 3.8 support (#1098)

### Changeset

Read the [full changeset](https://github.com/DataDog/dd-trace-py/compare/v0.34.1...v0.35.0).
---

## 0.34.2 (25/08/2020)

- Fix for an issue introduced by patching classes in the MRO of a Django View class (#1625).

---

## 0.34.1 (09/03/2020)
## Changes

This patch release addresses issues with the new Django integration introduced in 0.34.0:

* fix(django): handle disallowed hosts (#1235)
* fix(django): patch staticmethods in views (#1246)
* docs(django): enabling automatically and manually (#1249)

### Changeset

Read the [full changeset](https://github.com/DataDog/dd-trace-py/compare/v0.34.0...v0.34.1).
---

## 0.34.0 (21/02/2020)
## Upgrading to 0.34.0

This release adds a new integration for Django. The goal of this effort was to make the Django integration more consistent with our other integrations, simplifying configuration and patching. See the [Django documentation](https://ddtrace.readthedocs.io/en/latest/integrations.html#django) for details on how to get started with the integration. For existing Django applications, be sure to consult the [migration section](https://ddtrace.readthedocs.io/en/v0.50.3/integrations.html#migration-from-ddtrace-0-33-0) of the documentation.

While we are now vendoring `psutil`, `msgpack` will no longer be vendored and instead specified as a requirement.

Finally, improvements have been made to the testing and continuous integration.

## Changes

### Core

* Unvendor msgpack (#1199, #1216, #1202)
* Vendor psutil (#1160)
* Update get_env to support any number of parts (#1208)
* Set _dd.measured tag on integration spans (#1196)
* Start writer thread as late as possible (#1193)
* Refactor setup.py c-extension building (#1191)

### Integrations

* New Django Integration (#1161, #1197)

### Testing and tooling

* CircleCI updates (#1213, #1212, #1210, #1209)
* Tox updates (#1214, #1207, #1206, #1205, #1204, #1201, #1200)
* Black updates (#1190, #1188, #1187, #1185)
* Fix botocore tests on py3.4 (#1189)


### Changeset

Read the [full changeset](https://github.com/DataDog/dd-trace-py/compare/v0.33.0...v0.34.0).
---

## 0.33.0 (23/01/2020)
## Upgrading to 0.33.0

This release introduces setting numeric tags as metrics, addresses a regression in Python 3 performance, and introduces a dual license.

## Changes

### Core

* Prefer random.getrandbits on Python 3+, fall back to urandom implementation on 2 (#1183 -- thanks @thieman)
* Set numeric tags on `Span.metrics` instead of `Span.meta` (#1169, #1182)
* Update default sampler to new `DatadogSampler` (#1172, #1166)
* Safely deprecate `ext` type constants (#1165)

### Tooling

* Fix botocore tests (#1177)

### Documentation

* Add Dual License (#1181)
* Improve `tracer.trace` docs (#1180 -- thanks @adamchainz)
---

## 0.32.1 (09/01/2020)
## Changes

This patch release addresses an issue with installation:

* use environment markers for install requirements (#1174  -- thanks @JBKahn, #1175)

### Changeset

Read the [full changeset](https://github.com/DataDog/dd-trace-py/compare/v0.32.0...v0.32.1).
---

## 0.32.2 (10/01/2020)
## Changes

This patch release addresses an issue with installation:

* add funcsigs backport to install (#1176)

### Changeset

Read the [full changeset](https://github.com/DataDog/dd-trace-py/compare/v0.32.1...v0.32.2).
---

## 0.32.0 (08/01/2020)
## Upgrading to 0.32.0

This release adds support for dogpile.cache, fixes an issue with the bottle integration, addresses issues with CI, and makes several improvements to the core library.

## Changes

### Core

- Deprecating app type (#1144, #1162)
- Refactor span types (#1150)
- Use debtcollector (#1152, #1147)
- Change DatadogSampler defaults (#1151)
- Initial black formatting (#1137, #1141)
- Health metrics improvements (#1135, #1134, #1131)

### Integrations

- Add support for dogpile.cache (#1123 -- thanks @goodspark)

### Bug fixes

- Bottle: fix status code for error responses (#1158)

### Tooling

- Improve flake8 checks (#1132)
- Pin multidict dependency for aiobotocore02 tests (#1145 -- thanks @codeboten)
- Fixing sqlalchemy test failures (#1138 -- thanks @codeboten)
- Remove unneeded tox dependencies (#1124)
---

## 0.31.0 (15/11/2019)
## Upgrading to 0.31.0

This release addresses issues with the gRPC, Celery, Elasticsearch integrations. In addition, there are internal improvements to how timing for spans is being handled.

## Changes

### Integrations

- celery: use strongrefs for celery signals (#1122) fixes #1011
- elasticsearch: Add support for elasticsearch6 module (#1089)
- grpc: improve handling exceptions (#1117, #1119) and use callbacks to avoid waits (#1097)
- opentracing: fix for compatibility tags (#1096 -- thanks @marshallbrekka)

### Core and Internal

- core: replace time.time by monotonic clock (#1109)
- core: rewrite agent writer on new process (#1106)
- core: add support for dogstatsd unix socket (#1101)
- core: always set rate limit metric (#1060)
- internal: fix setting analytics sample rate of None (#1120)
- internal: initial work on tracer health metrics (#1130, #1129, #1127, #1125)
- internal: use args for LogRecord when logging (#1116 -- thanks @karolinepauls)
- span: use ns time (#1113, #1112, #1105, #964)
- tracer: allow to override agent URL with a env var (#1054)

### Documentation

- docs: add a GitHub issue template (#1118)
- Remove extra import from tracer get_call_context code snippet (#1041)

Read the [full changeset](https://github.com/DataDog/dd-trace-py/compare/v0.30.2...v0.31.0) and the [release milestone](https://github.com/DataDog/dd-trace-py/milestone/47?closed=1).
---

## 0.30.2 (21/10/2019)
## Changes

This bug fix release introduces a fix for the agent writer that would cause traces to not be successfully flushed when the process forks.

Whenever we detect that we are in a new process (`os.getpid()` changes) we create a new queue to push finished traces into for flushing. In the previous version of the tracer (`v0.29.x`) we would also recreate the background thread that would read from this queue to ensure that we 1) had one background worker per-process and 2) had an updated reference to the new queue we created.

In the process of simplifying the code for the agent writer in `v0.30.0` we kept the code to recreate the queue, but didn't fully replicate the behavior for recreating the background thread. This meant that whenever the process was forked the background thread would maintain a reference to the old queue object and therefore be unable to pull traces from the queue we were pushing them into causing traces to get stuck in memory in the new queue (since no one was pulling from it).

With these changes we are recreating the entire background worker whenever the process is forked. This will cause us to once again create a new queue and new background thread for flushing finished traces.

### Core and Internal

* core: rewrite agent writer on new process (#1106)
* grpc: use callbacks to avoid waits (#1097)

### Changeset

Read the [full changeset](https://github.com/DataDog/dd-trace-py/compare/v0.30.1...v0.30.2).
---

## 0.30.1 (11/10/2019)
## Changes

### Core and Internal

* writer: disable `excepthook` metric by default (#1095)
* writer: send statistics less often and disable by default (#1094)

### Changeset

Read the [full changeset](https://github.com/DataDog/dd-trace-py/compare/v0.30.0...v0.30.1) and the [release milestone](https://github.com/DataDog/dd-trace-py/milestone/48?closed=1).
---

## 0.30.0 (11/10/2019)
## Upgrading to 0.30.0

In addition to resolving several integration related issues, this release improves critical core components for tracing and runtime metrics.

## Changes

### Core and Internal

* core: ensure we cast sample rate to a float (#1072)
* core: add https support (#1055 -- thanks @raylu)
* core: tag sampling decision (#1045)
* internal: allow to ignore certain field when computing object size (#1087)
* internal: enable `rediscluster` by default (#1084)
* internal: remove unused slot (#1081)
* internal: fix iteration on slot class if attribute is unset (#1080)
* internal: add platform tags as default for runtime metrics (#1078)
* internal: add rate limit effective sample rate (#1046)
* runtime: add lang and tracer_version tags to runtime metrics (#1069)
* runtime: flush writer stats to dogstatsd (#1068)
* runtime: fix gc0 test (#1067)
* runtime: batch statsd flushes (#1063)
* runtime: add tracer env tag to runtime metrics (#1051)
* tracer: fix configure(collect_metrics) argument (#1066)
* tracer: count the number of unhandled exception via dogstatsd (#1077)
* tracer: grab the env tag from the tags, not a special var (#1070)
* tracer: expose finished attribute (#1058)
* tracer: remove tracer property function (#1042)
* writer: add memory size statistics to the queue (#1071)
* writer: add statistics to `Q` (#1065)

### Integrations

* aiohttp: handle 5XX responses as errors (#1082)
* bottle: handle 5XX responses as errors  (#1083)
* cassandra: handle batched bound statements in python3 (#1062 -- thanks @jdost)
* consul: add instrumentation for consul (#1048 -- thanks @phil-dd)
* consul: use consistent span name (#1053 -- thanks @phil-dd)
* grpc: fix channel interceptors (#1050)
* httplib: make docs consistent with implementation (#1049)
* tornado: code snippet fix in documentation (#1047)

### Changeset

Read the [full changeset](https://github.com/DataDog/dd-trace-py/compare/v0.29.0...v0.30.0) and the [release milestone](https://github.com/DataDog/dd-trace-py/milestone/46?closed=1).
---

## 0.29.0 (05/09/2019)
## Upgrading to 0.29.0

This release introduces a new contextvars-based context manager in Python 3.7 and adds support for Tornado 5 and 6 with Python 3.7. In addition, the release includes several updates for our Django integration.

## Changes

### Core

[internal] Add generic rate limiter (#1029)
[internal] Add support for contextvars to tracer in py37 (#990)
[internal] Vendor monotonic package (#1026)
[dev] Update span test utils (#1028)
[dev] Allow extra args to scripts/run-tox-scenario (#1027)
[dev] Remove unused circle env vars for release (#1016)

### Integrations

[tornado] minor documentation fix (#1038)
[tornado] document overriding on_finish and log_exception (#1037)
[tornado] Add support for Tornado 5 and 6 with Python 3.7 (#1034)
[pymongo] Add support for PyMongo 3.9 (#1023)
[django] enable distributed tracing by default (#1031)
[django] Create test for empty middleware (#1022 -- thanks @ryanwilsonperkin)
[django] Patch DBs in django app config (#1019 -- thanks @JBKahn)
[django] Setup pytest-django (#995)

Read the [full changeset](https://github.com/DataDog/dd-trace-py/compare/v0.28.0...v0.29.0) and the [release milestone](https://github.com/DataDog/dd-trace-py/milestone/45?closed=1).
---

## 0.28.0 (16/08/2019)
## Upgrading to 0.28.0

This release introduces container tagging and adds support for gRPC server.

## Changes

### Integrations

* [grpc] Add support for GRPC server (#960)
* [django] Only set sample rate if rate is set (#1009)
* [django] Update how we get the http.url (#1010)
* [django] Improve Django docs (#1002 -- thanks @adamchainz)
* [pylibmc] Fix client when tracer is disabled (#1004)

### Core

* [core] Parse and send container id with payloads to the agent (#1007)
* [internal] Change log from exception to debug (#1013)
* documentation bugfix (#1017)
* Add back release:wheel (#1015)
* [tests] Adding in helpful default packages (#1008)
* [dev] Map .git into ddtest for setuptools_scm (#1006)
* Use setuptools_scm to handle version numbers (#999)
* Use Python 3 for test_build job (#994)
* writer: fix deprecated log.warn use (#993 -- thanks @deterralba)
* Upload wheels on release (#989)

Read the [full changeset](https://github.com/DataDog/dd-trace-py/compare/v0.27.1...v0.28.0) and the [release milestone](https://github.com/DataDog/dd-trace-py/milestone/44?closed=1).
---

## 0.27.1 (25/07/2019)
# Upgrading to 0.27.1

This patch release includes performance fix which is highly recommended for anyone currently using 0.27.0.

# Changes

* 0.27 Performance Fix #1000

Read the [full changeset](https://github.com/DataDog/dd-trace-py/compare/v0.27.0...v0.27.1)
---

## 0.27.0 (12/07/2019)
## Upgrading to 0.27.0

This release introduces improvements to the trace writer. In addition, the release fixes some issues with integrations.

## Changes

### Core

* api: implement __str__ (#980)
* API: add Unix Domain Socket connection support (#975)
* [core] Remove references to runtime-id (#971)
* sampler: rewrite RateByServiceSampler without using Lock (#959)
* Handle HTTP timeout in API writer (#955)
* payload: raise PayloadFull on full payload (#941)

### Integrations

* [pymongo] Support newer msg requests (#985)
* pymongo: Add missing 2013 opcode (#961)
* Refs #983 - Make AIOTracedCursor an async generator  (#984 -- thanks @ewjoachim)
* Fix a typo in AIOTracedCursor docstring (#982 -- thanks @ewjoachim)
* [sqlalchemy] Only set sample rate if configured (#978)

### Documentation

* LICENSE: Fix copyright holder notice (#977 -- thanks @underyx)

Read the [full changeset](https://github.com/DataDog/dd-trace-py/compare/v0.26.0...v0.27.0) and the [release milestone](https://github.com/DataDog/dd-trace-py/milestone/43?closed=1).
---

## 0.26.0 (05/06/2019)
## Upgrading to 0.26.0

This release introduces several core improvements and continues addressing pain points in our tooling and testing.

## Changes

### Core

* Add a PeriodicWorker base class for periodic tasks (#934)
* Fix runtime workers not flushing to Dogstatsd (#939)
* api: simplify _put codepath (#956)
* make psutil requirement more accurate (#949 -- thanks @chrono)
* writer: log a message when a trace is dropped (#942)
* span: use system random source to generate span id (#940)
* [core] Add config to set hostname tag on trace root span (#938)

### Integrations

* Support keyword 'target' parameter when wrapping GRPC channels (#946 -- thanks @asnr)
* Record HTTP status code correctly when using abort() with Bottle (#943 -- thanks @equake)
* boto: add support for Python 3.5+ (#930)

### Documentation

* fix documentation for current_root_span (#950 -- thanks @chrono)

### Tooling

* Run flake8 with Python 3 (#957)
* tox: fix ignore path for integrations (#954)
* Remove mention of -dev branch in CircleCI (#931)

### Testing

* [tests] Add benchmarks (#952)
* [tests] increase deviation for sampler by service test (#948)
* [tests] Fix thread synchronization (#947)
* [tests] fix brittle deviation test for tracer (#945)
* [tests] fix threading synchronization to opentracer test (#944
* [pyramid] Fix dotted name for autopatched config test (#932)
* tests: always skip sdist, use develop mode (#928)

Read the [full changeset](https://github.com/DataDog/dd-trace-py/compare/v0.25.0...v0.26.0) and the [release milestone](https://github.com/DataDog/dd-trace-py/milestone/42?closed=1).
---

## 0.25.0 (07/05/2019)
## Upgrading to 0.25.0

This release includes several core improvements and addresses pain points in our testing/CI. The release also adds a new integration for Algolia Search.

## Changes

### Improvements

- Type cast port number to avoid surprise unicode type (#892 -- thanks @tancnle)
- Add support for Python 3.7 (#864)
- [writer] Enhance Q implementation with a wait based one (#862)
- [core] Add Span 'manual.keep' and 'manual.drop' tag support (#849)
- [core] Vendor msgpack dependency (#848)
- Fix http.url tag inconsistency (#899)
- aiohttp: do not set query string in http.url tag (#923)
- tornado: do not include query string in the http.url tag (#922)
- bottle: fix query string embedded in URL (#921)
- django: remove query string from http.url tag (#920)

### Integrations

- Implement algolia search (#894)

### Tooling

- [dev/tooling] Enforce single quote strings (#884)
- [tests] Leverage tox environment listing to simplify CircleCI tox target list (#882)

### Testing

- tests/tornado: enhance `test_concurrent_requests` (#915)
- doc: disable fixed sidebar (#906)
- [opentracer] Refactor time usage (#902)
- [opentracer] Fix flaky test based on sleep (#901)
- [internal] Add and use RuntimeWorker.join() to remove race condition in testing (#887)
---

## 0.24.0 (15/04/2019)
## Upgrading to 0.24.0

This release introduces a new feature (disabled by default), supports new versions of integrations and improves our testing and tooling.

## Changes

### Improvements

- [core] Enable requests integration by default (#879)
- [core] Fix logging with unset DATADOG_PATCH_MODULES (#872)
- [core] Use DEBUG log level for RateSampler initialization (#861 -- thanks @bmurphey)
- [core] Guard against when there is no current call context (#852)
- [core] Collect run-time metrics (#819)

### Integrations

- [mysql] Remove mysql-connector 2.1 support (#866)
- [aiobotocore] Add support for versions up to 0.10.0 (#865)

### Tooling

- [dev/tooling] Update flake8 to 3.7 branch (#856)
- [dev/tooling] Add script to build wheels (#853)
- [ci] Use tox.ini checksum to update cache (#850)

### Testing

- [tests] Use a macro to persist result to workspace in CircleCI (#880)
- [tests] add psycopg2 2.8 support (#878)
- [aiohttp] Fix race condition in testing (#877)
- [docs] Remove confusing testing instructions from README (#874)
- [tests] Add support for aiohttp up to 3.5 (#873)
- Remove useless __future__ imports (#871)
- [testing] Remove nose usage (#870)
- [tests] Add support for pytest4 (#869)
- [tests] Add testing for Celery 4.3 (#868)
- [tests] Enable integration tests in docker-compose environment (#863)
- [tests] Do not test celery 4.2 with Kombu 4.4 (#858)
- [tests] Fix ddtrace sitecustomize negative test (#857)
- [tests] Use spotify cassandra image for tests (#855)
- [tests] Fix requests gevent tests (#854)
---

## 0.23.0 (19/03/2019)
## Upgrading to 0.23.0

With this release we are introducing a new configuration system across integrations to generate APM events for [Trace Search & Analytics](https://docs.datadoghq.com/tracing/visualization/search/). The other core changes are the beginnings of a new approach to address issues with tracer loads and improve debugging.

## Changes

### Improvements

* Trace search client configuration (#828)
* [core] fix wrapt wrappers sources (#836)
* [core] Add Payload class helper (#834)
* [internal] Add rate limited logger (#822)

### Bugs

* Fix for broken celery tests (#839 -- thanks @JackWink)

Read the [full changeset](https://github.com/DataDog/dd-trace-py/compare/v0.22.0...v0.23.0) and the [release milestone](https://github.com/DataDog/dd-trace-py/milestone/39?closed=1).
---

## 0.22.0 (01/03/2019)
## Upgrading to 0.22.0

This release contains a few improvements for not marking a Celery task as an error if it is an expected and allowed exception, for propagating synthetics origin header, and to vendor our `six` and `wrapt` dependencies.

## Changes
### Improvements
- [celery] Don't mark expected failures as errors (#820 -- thanks @sciyoshi)
- [core] Propagate x-datadog-origin (#821)
- [core] vendor wrapt and six dependencies (#755)

Read the [full changeset](https://github.com/DataDog/dd-trace-py/compare/v0.21.1...v0.22.0) and the [release milestone](https://github.com/DataDog/dd-trace-py/milestone/36?closed=1).

---

## 0.21.1 (21/02/2019)
## Upgrading to 0.21.1

This is a bug fix release that requires no changes to your code.

Included in this release is a fix for some database cursors where we would force `Cursor.execute` and `Cursor.executemany` to return a cursor instead of the originally intended output. This caused an issue specifically with MySQL libraries which tried to return the row count and we were returning a cursor instead.

## Changes
### Bugs
* [core] Patch logging earlier for ddtrace-run (#832)
* [dbapi2] Fix dbapi2 execute/executemany return value (#830 )
* [core] Use case-insensitive comparison of header names during extract (#826 -- thanks @defanator)

Read the [full changeset](https://github.com/DataDog/dd-trace-py/compare/v0.21.0...v0.21.1) and the [release milestone](https://github.com/DataDog/dd-trace-py/milestone/38?closed=1).

---

## 0.21.0 (19/02/2019)
## Upgrading to 0.21.0

With this release we are moving distributed tracing settings to be enabled by default. This change means that you no longer need to explicitly enable distributed tracing for any integration.

## Changes
### Improvements
- Enable distributed tracing by default (#818)
  - aiohttp
  - bottle
  - flask
  - molten
  - pylons
  - pyramid
  - requests
  - tornado
- [testing] Ensure consistent use of override_config and override_env (#815)
- [core] Break up ddtrace.settings into sub-modules (#814)
- [tests] Simplify elasticsearch CI test commands (#813)
- [core] Remove sending of service info (#811)
- [core] Add import hook module (#769)

Read the [full changeset](https://github.com/DataDog/dd-trace-py/compare/v0.20.4...v0.21) and the [release milestone](https://github.com/DataDog/dd-trace-py/milestone/35?closed=1).
---

## 0.20.4 (08/02/2019)
## Upgrading to 0.20.4

This is a bug fix release, no code changes are required.

In this release we have fixed a bug that caused some configuration values to not get updated when set.

## Changes
### Bug fixes
* [bug] Integration config keys not being updated (#816)

Read the [full changeset](https://github.com/DataDog/dd-trace-py/compare/v0.20.3...v0.20.4) and the [release milestone](https://github.com/DataDog/dd-trace-py/milestone/37?closed=1).

---

## 0.20.3 (04/02/2019)
## Upgrading to 0.20.3

This is a bug fix release that requires no changes.

This release includes a fix for context propagation with `futures`. Under the right conditions we could incorrectly share a trace context between multiple `futures` threads which result in multiple traces being joined together in one.

## Changes
### Bug fixes
* [core] Allow futures to skip creating new context if one doesn't exist (#806)

Read the [full changeset](https://github.com/DataDog/dd-trace-py/compare/v0.20.2...v0.20.3) and the [release milestone](https://github.com/DataDog/dd-trace-py/milestone/37?closed=1).
---

## 0.20.2 (29/01/2019)
## Upgrading to 0.20.2

No changes are needed to upgrade to `0.20.2`.

This big fix release includes changes to ensure we properly read the HTTP response body from the trace agent before we close the HTTP connection.

## Changes
### Bug fixes

- [core] Call HTTPResponse.read() before HTTPConnection.close() (#800)

### Improvements
- [tests] limit grpcio version to >=1.8.0,<1.18.0 (#802)
- [tools] Add confirmation to 'rake pypi:release' task (#791 )

Read the [full changeset](https://github.com/DataDog/dd-trace-py/compare/v0.20.1...v0.20.2) and the [release milestone](https://github.com/DataDog/dd-trace-py/milestone/36?closed=1).
---

## 0.20.1 (17/01/2019)
## Upgrading to 0.20.1

No changes are needed to upgrade

## Changes
### Bug fixes
[celery] Ensure `celery.run` span is closed when task is retried (#787)

Read the [full changeset](https://github.com/DataDog/dd-trace-py/compare/v0.20.0...v0.20.1) and the [release milestone](https://github.com/DataDog/dd-trace-py/milestone/36?closed=1).
---

## 0.20.0 (09/01/2019)
# Upgrading to 0.20.0

We have added support for logs injection to the tracer. If you are already using `ddtrace-run`, the integration can be enabled with setting the environment variable `DD_LOGS_INJECTION=true`. The default behavior once logs injection is enabled is to have trace information inserted into all log entries. If you prefer more customization, you can manually instrument and configure a log formatter with the tracer information.

# Changes

## New Integrations

* [mako] Add Mako integration (#779 -- thanks @wklken)

## Enhancements

* [core] Tracer and logs integration (#777)

Read the [full changeset](https://github.com/DataDog/dd-trace-py/compare/v0.19.0...v0.20.0) and the [release milestone](https://github.com/DataDog/dd-trace-py/milestone/34?closed=1).
---

## 0.19.0 (28/12/2018)
## Upgrading to 0.19.0

With `0.19.0` we have decided to disable the tracing of `dbapi2` `fetchone()`/`fetchmany()`/`fetchall()` methods by default.

This change effects all integrations which rely on the `dbapi2` API, including `psycopg2`, `mysql`, `mysqldb`, `pymysql`, and `sqlite3`.

We have introduced this change to reduce the noise added to traces from having these methods (mostly `fetchone()`) traced by default.

With `fetchone()` enabled the traces received can get very large for large result sets, the resulting traces either become difficult to read or become too large causing issues when flushing to the trace agent, potentially causing traces to be dropped.

To re-enable the tracing of these methods you can either configure via the environment variable `DD_DBAPI2_TRACE_FETCH_METHODS=true` or manually via:

```python
from ddtrace import config
config.dbapi2.trace_fetch_methods = True
```

## Changes
### Bugs
[dbapi2] disable fetchone/fetchmany/fetchall tracing by default (#780)
[opentracing] Fixing context provider imports for scope manager (#771 -- thanks @Maximilien-R)

### Enhancements
[tests] test python setup.py sdist and twine check on build (#782)
[core] Add API to configure Trace Search (#781)
[core] Enable priority sampling by default (#774)

Read the [full changeset](https://github.com/DataDog/dd-trace-py/compare/v0.18.0...v0.19.0) and the [release milestone](https://github.com/DataDog/dd-trace-py/milestone/32?closed=1).
---

## 0.18.0 (12/12/2018)
## New Integrations

* [molten] Add molten support (#685)

## Bug Fixes

* [aws] Blacklist arguments stored as tags (#761)
* [psycopg2] Fix composable query tracing (#736)

## Improvements

* [aiohttp] Add HTTP method to the root span resource (#652 -- thanks @k4nar)
* [aws]Flatten span tag names (#768)
* [opentracer] Set global tags (#764)
* [core] add six and replace custom compat functions (#751)
* [config] make IntegrationConfig an AttrDict (#742)
* [tests] remove unused monkey.py test file (#760)
* [tests] fix linting in test files (#752)
* [psycopg2] fix linting issues (#749)
* [tests] have most tests use pytest test runner (#748)
* [tests] Provide default implementation of patch test methods (#747)
* [tests] run flake8 on all test files (#745)
* [tests] Add patch mixin and base test case (#721)
* [tests] Add Subprocess TestCase (#720)

Read the [full changeset](https://github.com/DataDog/dd-trace-py/compare/v0.17.1...v0.18.0) and the [release milestone](https://github.com/DataDog/dd-trace-py/milestone/30?closed=1).
---

## 0.17.1 (05/12/2018)
This release includes the removal of service sending, this should resolve many of the 400s that are being returned from the Agent resulting in an unfriendly `ERROR` message and giving the impression that the tracer is failing. (#757)

## Improvements
- [core] Make writing services a no-op (#735)
- [tests] upgrade flake8 to 3.5.0 (#743)
- remove flake8 ignores and fix issues (#744)

Read the [full changeset](https://github.com/DataDog/dd-trace-py/compare/v0.17.0...v0.17.1) and the [release milestone](https://github.com/DataDog/dd-trace-py/milestone/31?closed=1).
---

## 0.17.0 (28/11/2018)
## New features
- [redis] add support for redis 3.0.0 (#716)
- [core] Allow DD_AGENT_HOST and DD_TRACE_AGENT_PORT env variables (#708)
- [core] Add global tracer tags (#702)
- [core] Trace http headers (#647)

## Improvements
- [docs] add Flask configuration documentation (#734)
- Add long_description to setup.py (#728)
- [tests] pin version of redis-py-cluster for 'tox -e wait' (#725)
- [requests] Add another split_by_domain test (#713)
- [docs] Add kombu references (#711)
- [ci] Use small circleci resource class for all jobs (#710)
- [requests] patch Session.send instead of Session.request (#707)
- [ci] reorganize CircleCI workflows (#705)
- [elasticsearch] add support for elasticsearch{1,2,5} packages (#701)
- [tests] add base test case classes and rewrite tracer tests (#689)
- [dbapi] Trace db fetch and session methods (#664)

## Bugfixes
- [elasticsearch] add alias for default _perform_request (#737)
- [tests] Pin pytest to 3.x.x and redis to 2.10.x for rediscluster (#727)
- [django] Use a set instead of list for cache_backends to avoid duplicates (#726 -- thanks @wenbochang)
- [tests] fix broken redis check (#722)
- [docs] Fix broken flask link (#712)
- [mongodb] Fix pymongo query metadata (#706)

Read the [full changeset](https://github.com/DataDog/dd-trace-py/compare/v0.16.0...v0.17.0) and the [release milestone](https://github.com/DataDog/dd-trace-py/milestone/29?closed=1).
---

## 0.16.0 (13/11/2018)
## New Integrations
* [jinja2] Add jinja2 integration (#649 -- thanks @mgu)
* [kombu] add Kombu integration (#515 -- thanks @tebriel)
* [grpc] Add grpc client support. (#641)
* [gevent] Support gevent 1.3 (#663)
* [flask] rewrite Flask integration (#667)

## Bug Fixes
* [mysqldb] Fix mysqldb monkey patch (#623 -- thanks @benjamin-lim)
* [requests] exclude basic auth from service name (#646 -- thanks @snopoke)

## Improvements
* [core] Add IntegrationConfig helper class (#684)
* [core] add support for integration span hooks (#679)
* [httplib, requests] Sanitize urls in span metadata (#688)
* [tests] ensure we are running tests.contrib.test_utils (#678)
* [celery] [bottle] Add span type information for celery and bottle. (#636)
* [ci] Reorganize autopatch test calls (#670)
* [core] initial support for partial flushes (#668)
* [django] Remove query from django db span's tag sql.query (#659)
* [tests] Make CI faster by disabling dist and install in autopatching tests (#654)
* [core] Trace http headers (#647)
* [django] Infer span resource name when internal error handler is used (#645)
* [elasticsearch] Make constant organization consistent with other integrations (#628)

Read the [full changeset](https://github.com/DataDog/dd-trace-py/compare/v0.15.0...v0.16.0) and the [release milestone](https://github.com/DataDog/dd-trace-py/milestone/28?closed=1).

---

## 0.15.0 (16/10/2018)
**New integrations**

- Add [rediscluster](https://pypi.org/project/redis-py-cluster/) integration (#533, #637)
- Add [Vertica](https://github.com/vertica/vertica-python) Integration (#634)

**Bug fixes**

- [django] Fix minimum Django version for user.is_authenticated property (#626 -- thanks @browniebroke)

**Improvements**

- [celery] Add retry reason metadata to spans (#630)
- [core] Update config to allow configuration before patching (#650)
- [core] Add Tracer API to retrieve the root Span (#625)
- [core] Fixed `HTTPConnection` leaking (#542 -- thanks @mackeyja92)
- [django] Allow Django cache to be seen as a different service. (#629)
- [gevent] Patch modules on first import (#632)
- [gevent] Add support for gevent.pool.Pool and gevent.pool.Group (#600)
- [redis] Removed unused tag (#627)
- [requests] Patch modules on first import (#632)
- [tests] Add Span.span_type tests (#633)
- [tests] Update the integrations libraries versions to the latest possible. (#607)
- [tests] CircleCI run tests in the new alpine-based test runner (#638)
- [tests] Add test cases for API._put (#640)
- [tests] Skip flaky TestWorkers.test_worker_multiple_traces test case (#643)
- [tests] Remove tests for not supported gevent 1.3 (#644)

Read the [full changeset](https://github.com/DataDog/dd-trace-py/compare/v0.14.1...v0.15.0) and the [release milestone](https://github.com/DataDog/dd-trace-py/milestone/25?closed=1).
---

## 0.14.1 (25/09/2018)
**Bug fixes**
- [opentracer] Activate span context on extract (#606, #608)
- [opentracer] Fix "does not provide the extra opentracing" (#611, #616)

**Improvements**
- [docs] Clarify debug mode (#610)
- [docs] Fix docstring for `Tracer.set_tags` (#612 -- thanks @goodspark)
- [docs] Add priority sampling to ddtrace-run usage (#621)
- [circleci] Imrpve python docs deployment strategy (#615)
- [tests] Refactor tox.ini file (#609)
- [tests] Improve performance of tests execution (#605)

Read the [full changeset](https://github.com/DataDog/dd-trace-py/compare/v0.14.0...v0.14.1) and the [release milestone](https://github.com/DataDog/dd-trace-py/milestone/27?closed=1).
---

## 0.14.0 (11/09/2018)
**OpenTracing**

In this release we are happy to introduce the beta for the long-awaited OpenTracing compatible API layer for `ddtrace`!

Support for `opentracing>=2.0.0` is provided in this release. Namely, the following are supported:

- `start_span`/`start_active_span`
- `inject` and `extract` functionality
- `baggage`, through `set_baggage_item` and `get_baggage_item`
- compatible tags from the [OpenTracing specification](https://github.com/opentracing/specification/blob/b193756f1fe646b79ef4f901bed92c0e72845440/semantic_conventions.md#standard-span-tags-and-log-fields)
- scope manager support
- seamless integration with the Datadog tracer when using `ddtrace-run`

For setup information and usage see [our docs for the Datadog OpenTracing tracer](http://pypi.datadoghq.com/trace/docs/installation_quickstart.html#opentracing).


**CI Improvements**

Also included in this release are some optimizations to our CI which should get things running a bit quicker.

Thanks @labbati!



Read the [full changeset](https://github.com/DataDog/dd-trace-py/compare/v0.13.1...v0.14.0) and the [release milestone](https://github.com/DataDog/dd-trace-py/milestone/20?closed=1).
---

## 0.13.1 (04/09/2018)
**Bug fixes**

* [core] remove the root logger configuration within the library (#556)

Read the [full changeset](https://github.com/DataDog/dd-trace-py/compare/v0.13.0...v0.13.1) and the [release milestone](https://github.com/DataDog/dd-trace-py/milestone/24?closed=1).
---

## 0.13.0 (23/08/2018)
**New integrations**
- [`pymemcache`](https://github.com/pinterest/pymemcache) integration (#511)

**Celery integration**

Due to some limitations with our Celery integration, we changed our instrumentation to a [signals based approach](http://docs.celeryproject.org/en/latest/userguide/signals.html). We also started using import hooks to instrument Celery, so that enabling the instrumentation doesn't trigger a `celery` import.

- Signals implementation: #530
- Moving to import hooks: #534
- Resolved issues: #357, #493, #495, #495, #510, #370

**Breaking changes**
Using the signal based approach increase the stability of our instrumentation, but it limits what is currently traced. This is a list of changes that are considered breaking changes in the behavior and not in the API, so no changes are needed in your code unless you want a different behavior:
- By default all tasks will be traced if they use the Celery signals API, so tasks invoked with methods like `apply()`,  `apply_async()` and `delay()` will be traced but tasks invoked with `run()` will **not** be traced.
- `patch_task()` is deprecated; if it's used, all tasks will be instrumented

**Bug fixes**
- [core] check if bootstrap dir is in path before removal (#516 -- thanks @beezz!)
- [core] have hostname default to `DATADOG_TRACE_AGENT_HOSTNAME` environment variable if available (#509, #524 -- thanks @hfern!)
- [core] add WSGI-style http headers support to HTTP propagator (#456, #522)
- [core] Enable buffering on `getresponse` (#464, #527)
- [core] configure the root logger (#536)
- [aiopg] set the `app_type` during initialization (#492, #507)
- [boto] default to `None` if no region (#525, #526)
- [flask] avoid double instrumentation when `TraceMiddleware` is used (#538)
- [pymongo] fix multiple host kwargs (#535)
- [tornado] make settings object accessible during configuration (#499, #498 -- thanks @kave!)

**Improvements**
- [core/helpers] add a shortcut to retrieve Trace correlation identifiers (#488)

Read the [full changeset](https://github.com/DataDog/dd-trace-py/compare/v0.12.1...v0.13.0) and the [release milestone](https://github.com/DataDog/dd-trace-py/milestone/21?closed=1).
---

## 0.12.1 (14/06/2018)
**Bugfixes**

* [celery] add support for celery v1 tasks (old-style tasks) (#465, #423)
* [celery] `ddtrace-run` broke third-party script support; now it handles correctly the `argv` params (#469, #423)
* [celery] patch `TaskRegistry` to support old-style task with `ddtrace-run` (#484)
* [django] update error handling if another middleware has handled the exception already (#418, #462)
* [django] `DatabaseWrapper` loaded in right thread, after removing `setting_changed` signal from the `DatadogSettings` (#481, #435)
* [django/celery] add `shared_task` decorator wrapper to trace properly Celery tasks (#486, #451)
* [django/docs] notes about Debug Mode, and debugging (#476 -- thanks @ndkv!)
* [gevent] pass `sampling_priority` field when Distributed Tracing is enabled (#457)
* [mysqlb] add missing services info when they're flushed (#468, #428)
* [psycopg2] properly patch the driver when `quote_ident` typing is used (#477, #474, #383)
* [pylons] ensure the middleware code is Python 3 compatible to avoid crashes on import (#475, #472)
* [requests] add missing services info when they're flushed (#471, #428)

Read the [full changeset](https://github.com/DataDog/dd-trace-py/compare/v0.12.0...v0.12.1) and the [release milestone](https://github.com/DataDog/dd-trace-py/milestone/19?closed=1).
---

## 0.12.0 (03/05/2018)
**New integrations**
* [boto] Botocore and boto instrumentation is enabled by default using `patch_all()` (#319)
* [futures] provide context propagation for `concurrent` module (#429, [docs](http://pypi.datadoghq.com/trace/docs/#module-ddtrace.contrib.futures))
* [mysql] add `pymysql` support (#296, [docs](http://pypi.datadoghq.com/trace/docs/#mysql) -- thanks @wklken)

**Improvements**
* [core] introducing a low-level API to define configurations for each integration. This API is used only by the `requests` module and will be implemented in other integrations in newer releases (#445, #443, #450, #454, #441)
* [celery] split the service name in `celery-producer` and `celery-worker` for better stats (#432)
* [falcon] add distributed tracing (#437)
* [requests] provide a default service name for the request `Span` (#433)
* [requests] add `split_by_domain ` config to split service name by domain (#434)
* [tornado] better compatibility using `futures` instrumentation (#431)

**Bugfixes**
* [core] ensure `sitecustomize.py` is imported when `ddtrace-run` wrapper is used (#458)
* [flask] use `ddtrace` logger instead of Flask to avoid having a custom log filter (#447, #455)

**Breaking changes**
* [celery] the name of the service is now split in two different services: `celery-producer` and `celery-worker`. After the upgrade, you'll stop sending data to what was the default service name (`celery`). You should check the new services instead because you'll see a drop. Previously reported traces in the `celery` service, are still available if you move back the time selector.

Read the [full changeset](https://github.com/DataDog/dd-trace-py/compare/v0.11.1...v0.12.0) and the [release milestone](https://github.com/DataDog/dd-trace-py/milestone/17?closed=1).
---

## 0.11.1 (30/03/2018)
**Improvements**

* [bottle] use the `route` argument in `TracePlugin`, to support Bottle 0.11.x (#439)

**Bugfixes**

* [django] gunicorn gevent worker wasn't instrumenting database connections (#442)
* [django] remove `MIDDLEWARE_CLASSES` deprecation warning from tests (#444)
* [django] ensure only `MIDDLEWARE` or `MIDDLEWARE_CLASSES` are loaded with tracing middlewares (#446)

Read the [full changeset](https://github.com/DataDog/dd-trace-py/compare/v0.11.0...v0.11.1) and the [release milestone](https://github.com/DataDog/dd-trace-py/milestone/18?closed=1).
---

## 0.11.0 (05/03/2018)
**Security fixes**

* [dbapi] remove `sql.query` tag from SQL spans, so that the content is properly obfuscated in the Agent. This security fix is required to prevent wrong data collection of reported SQL queries. This issue impacts only MySQL integrations and NOT `psycopg2` or `sqlalchemy` while using the PostgreSQL driver. (#421)

**New integrations**

* [django] add support for Django 2.0 (#415 -- thanks @sciyoshi!)
* [mysql] `MySQL-python` and `mysqlclient` packages are currently supported (#376 -- thanks @yoichi!)
* [psycopg2] add support for version 2.4 (#424)
* [pylons] Pylons >= 0.9.6 is officially supported (#416)

**Bugfixes**

* [core] `ddtrace-run` script accepts `DATADOG_PRIORITY_SAMPLING` to enable [Priority Sampling](http://pypi.datadoghq.com/trace/docs/#priority-sampling) (#426)
* [pylons] add distributed tracing via kwarg and environment variable (#425, [docs](http://pypi.datadoghq.com/trace/docs/#module-ddtrace.contrib.pylons))
* [pylons] `ddtrace-run` script can patch a `PylonsApp` (#416)
* [pylons] add tracing to Pylons `render` function (#420)

Read the [full changeset](https://github.com/DataDog/dd-trace-py/compare/v0.10.1...v0.11.0) and [0.11.0 milestone](https://github.com/DataDog/dd-trace-py/milestone/15?closed=1).
---

## 0.10.1 (05/02/2018)
**Distributed Tracing**
Add distributed tracing using integration settings for the following libraries/frameworks:
* `bottle` (#382)
* `requests` (#372)
* `pyramid` (#403)

**Improvements**
* [core] provide constants to pick Priority Sampling values (#391)
* [django] add support for Django Rest Framework (#389)
* [tooling] add missing classifiers for pypi (#395 -- thanks @PCManticore)
* [tornado] patch `concurrent.futures` if available, improving the way traces are built when propagation happens between threads (#362 -- thanks @codywilbourn)

**Bugfixes**
* [httplib] don't overwrite return value (#380 -- thanks @yoichi)
* [psycopg2] patch all imports of `register_type` (#393 -- thanks @stj)
* [pyramid] keep request as part of `render` kwargs (#384 -- thanks @joual)
* [pyramid] use pyramid `HTTPExceptions` as valid response types (#401, #386 -- thanks @TylerLubeck)
* [requests] add `unpatch` and double-patch protection (#404)
* [flask] don't override code of already handled errors (#390, #409)
* [flask] allow mutability of `resource` field within request (#353, #410)

Read the [full changeset](https://github.com/DataDog/dd-trace-py/compare/v0.10.0...v0.10.1).
---

## 0.10.0 (08/11/2017)
**Distributed Sampling (beta)**

New feature that propagates the sampling priority across services. This is useful to mark traces as "don’t keep the trace" or "must have" when distributed tracing is used. This new functionality requires at least the Datadog Agent 5.19+. Frameworks with out-of-the-box support are: Django, Flask, Tornado (#358, #325, #359, #364, #366, #365, #371, [docs](http://pypi.datadoghq.com/trace/docs/#priority-sampling))

**Improvements**
* [core] update the Context propagation API, that includes a new way to retrieve and set the current active `Span` context. (#339)
* [core] implement Propagators API to simplify Distributed Tracing. You can use `HTTPPropagator` class to inject and extract the tracing context in HTTP headers (#363, #374 [docs](http://pypi.datadoghq.com/trace/docs/#ddtrace.propagation.http.HTTPPropagator))
* [celery] use service name from `DATADOG_SERVICE_NAME` env var, if defined (#347 -- thanks @miketheman)
* [django] respect env Agent host and port if defined (#354 -- thanks @spesnova)

**Bugfixes**
* [pylons] handle exception with non standard 'code' attribute (#350)
* [pyramid] the application was not traced when the tween list was explicitly specified (#349)

Read the full [changeset](https://github.com/DataDog/dd-trace-py/compare/v0.9.2...v0.10.0)
---

## 0.9.2 (12/09/2017)
**New features**
* [django] disable database or cache instrumentation via settings so that each Django component instrumentation can be disabled (#314, [docs](http://localhost:8000/#module-ddtrace.contrib.django) -- thanks @mcanaves)
* [django] it's not required anymore to add the Django middleware because the Django app ensures that it is installed. You can safely remove `ddtrace.contrib.django.TraceMiddleware` for your middleware list after the upgrade. This is not mandatory but suggested (#314, #346)
* [cassandra] trace `execute_async()` operations (#333)

**Bugfixes**
* [mysql]  prevent the Pin from attaching empty tags (#327)
* [django] fixed the initialization order to prevent logs when the tracer is disabled (#334)
* [sqlite3] add tests to ensure that services are properly sent (#337)
* [pyramid] fixed Pyramid crash when 'include()' is used with relative import paths (#342)
* [pylons] re-raise the exception with the original traceback in case of errors. Before Pylons exceptions were correctly handled but hidden by the tracing middleware. (#317)
* [pyramid] disable autocommit in Pyramid patching, to avoid altering the `Configurator` behavior (#343)
* [flask] fix Flask instrumentation that didn't close Jinja spans if an error was thrown (#344)

**Integration coverage**
* officially support ElasticSearch 1.6+ (#341)

**Documentation**
* fixed usage examples for `patch_all()` and `patch()` (#321 -- thanks @gomlgs)
* added a section about updating the hostname and port (#335)

Read the [full changeset](https://github.com/DataDog/dd-trace-py/compare/v0.9.1...v0.9.2).
---

## 0.9.1 (01/08/2017)
**New features**
* [core] add a processing pipeline to the `AsyncWorker`, so that traces can be filtered easily. This change doesn't have any performance impact with existing installations, and is expected to work well with async frameworks / libraries (#303, [docs](http://pypi.datadoghq.com/trace/docs/#trace-filtering))
* [core] add language and library version metadata to keep track of them in the Datadog Agent. All values are sent via headers (#289)

**Bugfixes**
* [aiobotocore] update `async with` context manager so that it returns the wrapper instead of the wrapped object (#307)
* [boto, botocore] change the service metadata app for AWS with a more meaningful name (#315)

**Documentation**
* improving documentation so that it's more explicit how a framework should be auto-instrumented (#305, #308)
* add the list of auto-instrumented modules (#306)

Read the [full changeset](https://github.com/DataDog/dd-trace-py/compare/v0.9.0...v0.9.1).
---

## 0.9.0 (05/07/2017)
**New features**

* [core] add process ID in root spans metadata (#293)

**Improvements**

* [falcon] extended support for Falcon 1.2; improved error handling (#295)
* [gevent] create a new `Context` when a Greenlet is created so that the tracing context is automatically propagated with the right parenting (#287)
* [asyncio] providing helpers and `patch()` method to automatically propagate the tracing context between different asyncio tasks (#260 #297, [docs](http://pypi.datadoghq.com/trace/docs/#module-ddtrace.contrib.asyncio) -- thanks @thehesiod)
* [aiohttp] add experimental feature to continue a trace from request headers (#259, [docs](http://pypi.datadoghq.com/trace/docs/#module-ddtrace.contrib.aiohttp) -- thanks @thehesiod)
* [django] add `DEFAULT_DATABASE_PREFIX` setting to append a prefix to database service (#291, [docs](http://pypi.datadoghq.com/trace/docs/#module-ddtrace.contrib.django) -- thanks @jairhenrique)

**Bugfixes**

* [logging] use specific logger instead of the root one in `monkey.py` module (#281)
* [django] `ddtrace` exception middleware catches exceptions even if a custom middleware returns a `Response` object (#278)
* [pylons] handle correctly the http status code when it's wrongly formatted (#284)
* [django] request resource handles the case where the `View` is a partial function (#292)
* [flask] attach stack trace to Flask errors (#302)

**New integrations**

* [httplib] add patching for `httplib` and `http.lib`(#137 -- thanks @brettlangdon)
* [aio-libs] add `aiobotocore` support (#257, #298, [docs](http://pypi.datadoghq.com/trace/docs/#module-ddtrace.contrib.aiobotocore) -- thanks @thehesiod)
* [aio-libs] add `aiopg` support (#258, [docs](http://pypi.datadoghq.com/trace/docs/#module-ddtrace.contrib.aiopg) -- thanks @thehesiod)

Read the [full changeset](https://github.com/DataDog/dd-trace-py/compare/v0.8.5...v0.9.0).
---

## 0.8.5 (30/05/2017)
**Bugfixes**

* [flask] add the http method to flask spans (#274)
* [sqlite3] changed the app_type to `db` (#276)
* [core] `span.set_traceback()`now sets the traceback even if there's no exception (#277)

Read the [full changeset][1].

[1]: https://github.com/DataDog/dd-trace-py/compare/v0.8.4...v0.8.5
---

## 0.8.4 (19/05/2017)
**Bugfixes**

* [flask] avoid using weak references when Flask is instrumented via Blinker. This resolves initialization issues when the `traced_app = TraceMiddleware(app, ...)` reference goes out of the scope or is garbage collected (#273)
---

## 0.8.3 (15/05/2017)
**Improvements**

* [transport] add presampler header (`X-Datadog-Trace-Count`) so that the receiving agent has more information when dealing with sampling (#254)
* [docs] updated our documentation (#264, #271)

**Bugfixes**
* [core] patch loader raises `PatchException` that is handled in the `patch_all()` when the patch failed. This distinguishes: errors during patch, when an integration is not available and simply when the module is not installed (#262)
* [mysql] distinguish `MySQL-Python` instrumentation so that only `mysql-connector` package is patched; this provides better feedback about what library is supported (#263, #266)
* [sqlalchemy] provide a `patch()` method that uses the PIN object; this is not a breaking change, but the preferred way to instrument SQLAlchemy is through `patch_all(sqlalchemy=True)` or `patch(sqlalchemy=True)` (#261)
* [pylons] catch `BaseException` since a `SystemExit` might've been raised; `500` errors are handled if a timeout occurs (#267, #270)
* [pyramid] catch `BaseException` since a `SystemExit` might've been raised; `500` errors are handled if a timeout occurs (#269)

Read the [full changeset][1]

[1]: https://github.com/DataDog/dd-trace-py/compare/v0.8.2...v0.8.3
---

## 0.8.2 (28/04/2017)
**Bugfixes**

* [django] handle tuple `INSTALLED_APPS` for Django < 1.9 (#253)

Read the [full changeset][1]

[1]: https://github.com/DataDog/dd-trace-py/compare/v0.8.1...v0.8.2
---

## 0.8.1 (30/05/2017)
**Bugfixes**

* [core] fixed `msgpack-python` kwarg usage for versions earlier than `0.4.x` (#245)
* [pyramid] add request method to Pyramid trace span resource name (#249, thanks @johnpkennedy)

Read the [full changeset][1].

[1]: https://github.com/DataDog/dd-trace-py/compare/v0.8.0...v0.8.1
---

## 0.8.0 (10/04/2017)
**New integrations**
* Add support for Tornado web `4.0+`. Currently this integration is ignored by autopatching, but can be enabled via `patch_all(tornado=True)` (#204, [docs][1] -- thanks @ross for reviewing and testing the implementation)

**Bugfixes**
* [docs] Minor updates to our documentation (#239, #237, #242, #244 -- thanks @liubin @pahaz)
* [boto] Boto2 and Botocore integrations have safety check to prevent double patching (#240)
* [boto] Use frames directly without calling `getouterframes()`. This is a major improvement that reduces the impact of our tracing calls for Boto2 (#243 -- thanks @wackywendell)
* [django] make `func_name` work with any callable and not only with functions (#195, #203 -- thanks @m0n5t3r)

**Breaking change**
* [elasticsearch] when importing `elasticsearch` before executing `patch_all()`, no traces are created. This patch changed where the `PIN` object is attached, so you should update your instrumentation as described below (#238)

**Migrate from 0.7.x to 0.8.0**

* [elasticsearch] the PIN object was previously attached to the `elasticsearch` module while now it uses `elasticsearch.Transport`. If you were using the `Pin` to override some tracing settings, you must update your code from:
```python
Pin.override(client, service='elasticsearch-traces')
```
to:
```python
Pin.override(client.transport, service='elasticsearch-traces')
```

**Internals update**
* the Python traces logs and returns error when there is a communication issue with the APM Agent (#173)
* the `wrap()` tracer decorator can be extended by Python integrations when the usual approach is not suitable for the given execution context (#221)

Read the [full changeset][2].

[1]: http://pypi.datadoghq.com/trace/docs/#module-ddtrace.contrib.tornado
[2]: https://github.com/DataDog/dd-trace-py/compare/v0.7.0...v0.8.0
---

## 0.7.0 (29/03/2017)
**New integrations**
* Add support for `boto` (>=2.29.0) and `botocore` (>= 1.4.51) #209 . Currently these integrations are ignored by autopatching, but can be enabled via `patch_all(boto=True, botocore=True)`

**New features**
* Add the `ddtrace-run` command-line entrypoint to provide tracing without explicit additions to code. More information here http://pypi.datadoghq.com/trace/docs/#get-started #169

**Bugfixes**
* [dbapi] Ensure cursors play well with context managers #231
* [django] Provide a unique `datadog_django` app label to avoid clashes with existing app configs #235
* [pyramid] Ensure pyramid spans have method and route metadata consistent with other web frameworks #220 (thanks @johnpkennedy)
---

## 0.6.0 (09/03/2017)
**New integrations**
* Add support for asynchronous Python. This is a major improvement that adds support for `asyncio`, `aiohttp` and `gevent` (#161, docs: [asyncio][1] - [aiohttp][2] - [gevent][3])
* Add Celery integration (#135, #196, [docs][6])

**New features**
* Add explicit support for Python 3.5, and 3.6 (#215, see [supported versions][7])
* print the list of unfinished spans if the `debug_logging` is activated; useful in synchronous environments to detect unfinished/unreported traces (#210)

**Bugfixes**
* [mysql] `mysql` integration is patched when using `patch()` or `patch_all()` (#178)
* [django] set global tracer tags from Django `DATADOG_TRACE` setting (#159)
* [bottle] wrong `tracer` reference when `set_service_info` is invoked (#199)

**Breaking changes**
* Default port `7777` has been replaced with the new `8126` available from Datadog Agent 5.11.0 and above (#212)
* Removed the `ThreadLocalSpanBuffer`. It has been fully replaced by the `Context` propagation (#211)

**Migrate from 0.5.x to 0.6.0**

* Datadog Agent 5.11.0 or above is required.
* If you're using the `ThreadLocalSpanBuffer` manually, you need to use the [Context class][8] in your logic so that it is compliant with the `Context` propagation. Check the [Advanced usage][9] section.

**Advanced usage**
This is a list of new features that may be used for manual instrumentation when you're using a library or a framework that is not currently supported:
* Use `Context` propagation instead of a global buffer. This plays well with asynchronous programming where a context switching may happen while handling different logical execution flows (#172)
* `tracer.trace()` handles automatically the `Context` propagation and remains the preferable API
* Add `tracer.get_call_context()` to retrieve the current `Context` instance that is holding the entire trace for this logical execution ([docs][4])
* Add `start_span` as a way to manually create spans, while handling the Context propagation ([docs][5])

Read the [full changeset](https://github.com/DataDog/dd-trace-py/compare/v0.5.5...v0.6.0).

[1]: http://pypi.datadoghq.com/trace/docs/#module-ddtrace.contrib.asyncio
[2]: http://pypi.datadoghq.com/trace/docs/#module-ddtrace.contrib.aiohttp
[3]: http://pypi.datadoghq.com/trace/docs/#module-ddtrace.contrib.gevent
[4]: http://pypi.datadoghq.com/trace/docs/#ddtrace.Tracer.get_call_context
[5]: http://pypi.datadoghq.com/trace/docs/#ddtrace.Tracer.start_span
[6]: http://pypi.datadoghq.com/trace/docs/#module-ddtrace.contrib.celery
[7]: http://pypi.datadoghq.com/trace/docs/#supported-versions
[8]: https://github.com/DataDog/dd-trace-py/blob/853081c0f2707bcda59c50239505a5ceaed33945/ddtrace/context.py#L8
[9]: http://pypi.datadoghq.com/trace/docs/#advanced-usage
---

## 0.5.5 (15/02/2017)
**Improvements**
- ElasticSearch integration takes care of the returning status code in case of a `TransportError` (#175)

**Bugfixes**
- Pyramid integration handles properly the `Span.error` attribute if the response is a server error (#176)

Read the [full changeset](https://github.com/DataDog/dd-trace-py/compare/v0.5.4...v0.5.5).

---

## 0.5.4 (14/02/2017)
## Integrations
- added the Pyramid web framework

## Enhancements
- `tracer.set_tags()` will add tags to all spans created by a tracer.
- `span.tracer()` will return the tracer that created a given span

## Bug Fixes
- correctly set service types on the Mongo and Falcon integrations.
- documentation fixes
- send less data to the agent in the SQL and redis integrations.

Read the [full changeset](https://github.com/DataDog/dd-trace-py/compare/v0.5.3...v0.5.4)

---

## 0.5.3 (23/12/2016)
**Bugfixes**
- [ElasticSearch] use ElasticSearch serializer so that the serialization works with dates, decimals and UUIDs #131
- [Django] use an integer value for `AGENT_PORT` because Django recast strings as unicode strings, which invalidate the input for `getaddrinfo()` in Python 2.7 #140
- [Tracer] downgrade high throughput log messages to debug so that it doesn't flood users logs #143

**Compatibility**
- don't check if `django.contrib.auth` is installed through the `django.apps` module. This improves the best-effort support for `Django < 1.7` #136

Read the [full changeset](https://github.com/DataDog/dd-trace-py/compare/v0.5.2...v0.5.3)

---

## 0.5.2 (14/12/2016)
0.5.2 is a bugfix release.

### Bug Fixes
- include bottle docs

Read the [full changeset](https://github.com/DataDog/dd-trace-py/compare/v0.5.1...v0.5.2).

---

## 0.5.1 (13/12/2016)
0.5.1 is a bugfix release.

### Bug Fixes
- properly trace pymongo `$in` queries (See #125)
- properly normalize bound and batch cassandra statements (see #126)
- made the legacy cassandra tracing a no-op.

Read the [full changeset](https://github.com/DataDog/dd-trace-py/compare/v0.5.0...v0.5.1).

---

## 0.5.0 (07/12/2016)
**Major changes**
- added`msgpack-python` as a dependency
- using Trace Agent API `v0.3` that supports both JSON and Msgpack formats
- provided `JSONEncoder` and `MsgpackEncoder` that are switched at runtime the API `v0.3` is not reachable (`404`)
- `MsgpackEncoder` is the current default encoder
- `MsgpackEncoder` will not be used if the pure Python implementation is used

**Documentation**
- added [ElasticSearch docs](http://pypi.datadoghq.com/trace/docs/#module-ddtrace.contrib.elasticsearch)

Read the [full changeset](https://github.com/DataDog/dd-trace-py/compare/v0.4.0...v0.5.0)

---

## 0.4.0 (26/11/2016)
0.4.0 is a "major" release of the `dd-trace-py`. Please test thoroughly on staging before rolling out to your production clusters.

### Enhancements
- automatically patch contrib libraries with `from ddtrace import monkey; monkey.patch_all()`. A few notes:
  - The previous ways of patching still exist, but are deprecated and might be no-ops. They will be removed in a future version.
  - When you add `patch_all` remove your old instrumentation code.
  - Web frameworks still require middleware.
- experimental support for (much faster) msgpack serialization. disabled by default. will be enabled in a future release.

### Integrations
- add integration for the [Bottle](web framework) web framework. (see #86)

### Bug Fixes
- correctly trace django without auth middleware (see #116)

###

Read the [full changeset](https://github.com/DataDog/dd-trace-py/compare/v0.3.16...v0.4.0).

---

## v0.3.16 (03/11/2016)
### Bugfixes
- Handle memory leaks when tracing happens in a forked process (Issue #84)
- Fix error code in spans from the request library (thanks @brettlangdon)
- Better handling of unicode tags (thanks @brettlangdon)
- Allow easy configuration of host & port in the Django integration.

### Enhancements
- Cap the number of traces buffered in memory.
- Higher trace submission throughput.
- Preliminary work on gevent support. Not fully complete.

Read the [full changeset](https://github.com/DataDog/dd-trace-py/compare/v0.3.15...v0.3.16)

---

## v0.3.15 (01/11/2016)
### Integrations
- add tracing for the requests library

Read the [full changeset](https://github.com/DataDog/dd-trace-py/compare/v0.3.14...v0.3.15)

---

## 0.3.14 (30/09/2016)
### Integrations
- [pylons] allow users to set resources inside handlers
- [django] add support for the Django cache framework

### Enhancements
- add a trace sampler so that users can discard spans using a `RateSampler` (more info: http://pypi.datadoghq.com/trace/docs/#sampling)

Read the [full changeset](https://github.com/DataDog/dd-trace-py/compare/v0.3.13...v0.3.14)

---

## v0.3.13 (21/09/2016)
### New integrations
- added `pylibmc` Memcached client integration
- improved Django integration providing a Django app that instrument Django internals

Read the full [changeset](https://github.com/DataDog/dd-trace-py/compare/v0.3.12...v0.3.13)

---

## v0.3.12 (14/09/2016)
[change set](https://github.com/DataDog/dd-trace-py/compare/v0.3.11...v0.3.12)
- Added MySQL integration, using [mysql.connector](https://dev.mysql.com/doc/connector-python/en/) v2.1

---

## v0.3.11 (31/08/2016)
## Bugfixes
- fixed an unpacking error for `elasticsearch>=2.4`
- fixed the behavior of the `tracer.wrap()` method; now it works as expected

## Documentation
- better organization of libraries usage on docs
- provided a [benchmark script](https://github.com/DataDog/dd-trace-py/commit/7d30c2d6703e21ea3dc94ecdeb88dbe2ad9a286a)

Read the [full changeset](https://github.com/DataDog/dd-trace-py/compare/v0.3.10...v0.3.11)

---

## v0.3.10 (22/08/2016)
[change set](https://github.com/DataDog/dd-trace-py/compare/v0.3.9...v0.3.10)
- add `flask_cache` integration; supporting the `0.12` and `0.13` versions
- catch `500` errors on `pylons` integration

---

## v0.3.9 (12/08/2016)
[change set](https://github.com/DataDog/dd-trace-py/compare/v0.3.8...v0.3.9)
- send service info from the sqlalchemy integration

---

## v0.3.7 (12/08/2016)
[change set](https://github.com/DataDog/dd-trace-py/compare/v0.3.6...v0.3.7)
- Released Falcon Integration
- Minor bugfixes in Redis & Cassandra integration

---

## v0.3.8 (12/08/2016)
[change set](https://github.com/DataDog/dd-trace-py/compare/v0.3.7...v0.3.8)
- Added support for the most recent bugfix versions of pymongo 3.0, 3.1 and 3.2<|MERGE_RESOLUTION|>--- conflicted
+++ resolved
@@ -4,24 +4,22 @@
 
 ---
 
-<<<<<<< HEAD
 ## 2.12.1
-=======
+
+### Bug Fixes
+
+- SSI: This fix ensures injection denylist is included in published OCI package.
+
+---
+
 ## 2.10.7
->>>>>>> 6de80fba
-
-
-### Bug Fixes
-
-<<<<<<< HEAD
-- SSI: This fix ensures injection denylist is included in published OCI package.
-=======
+
+### Bug Fixes
+
 - CI Visibility: Resolves an issue where exceptions other than timeouts and connection errors raised while fetching the list of skippable tests for ITR were not being handled correctly and caused the tracer to crash.
 - CI Visibility: Fixes a bug where `.git` was incorrectly being stripped from repository URLs when extracting service names, resulting in `g`, `i`, or `t` being removed (eg: `test-environment.git` incorrectly becoming `test-environmen`)
 - openai: Fixes a bug where `asyncio.TimeoutError`s were not being propagated correctly from canceled OpenAI API requests.
 - profiling: Fixes endpoing profiling for stack v2 when `DD_PROFILING_STACK_V2_ENABLED` is set.
->>>>>>> 6de80fba
-
 
 ---
 
