--- conflicted
+++ resolved
@@ -4,33 +4,11 @@
 
 ---
 
-<<<<<<< HEAD
-## 2.9.3
-=======
 ## 2.10.1
->>>>>>> 49b8a747
-
-
-### Bug Fixes
-
-<<<<<<< HEAD
-- Code Security: add encodings.idna to the IAST patching denylist to avoid problems with gevent.
-- Code Security: add the boto package to the IAST patching denylist.
-- celery: changes `error.message` span tag to no longer include the traceback that is already included in the `error.stack` span tag.
-- CI Visibility: fixes source file information that would be incorrect in certain decorated / wrapped scenarios and forces paths to be relative to the repository root, if present.
-- LLM Observability: This resolves a typing hint error in the `ddtrace.llmobs.utils.Documents` helper class constructor where type hints did not accept input dictionaries with integer or float values.
-- LLM Observability: This fix resolves an issue where the OpenAI and AWS Bedrock integrations were always setting `temperature` and `max_tokens` parameters to LLM invocations. The OpenAI integration in particular was setting the wrong `temperature` default values. These parameters are now only set if provided in the request.
-- profiling: Fixes an issue where task information coming from echion was encoded improperly, which could segfault the application.
-- tracing: fixes a potential crash where using partial flushes and `tracer.configure()` could result in an IndexError
-- internal: fixes an issue where some pathlib functions return OSError on Windows.
-- flask: Fix scenarios when using flask-like frameworks would cause a crash because of patching issues on startup.
-- wsgi: Ensures the status of wsgi Spans are not set to error when a `StopIteration` exception is raised marked the span as an error. With this change, `StopIteration` exceptions in this context will be ignored.
-- langchain: tag non-dict inputs to LCEL chains appropriately. Non-dict inputs are stringified, and dict inputs are tagged by key-value pairs.
-
-### Other Changes
-
-- LLM Observability: the SDK allowed users to submit an unsupported <span class="title-ref">numerical</span> evaluation metric type. All evaluation metric types submitted with <span class="title-ref">numerical</span> type will now be automatically converted to a <span class="title-ref">score</span> type. As an alternative to using the <span class="title-ref">numerical type, use \`score</span> instead.
-=======
+
+
+### Bug Fixes
+
 - langchain: This fix resolves an issue where the wrong langchain class name was being used to check for Pinecone vectorstore instances.
 - opentelemetry: Resolves circular imports raised by the OpenTelemetry API when the `ddcontextvars_context` entrypoint is loaded. This resolves an incompatibility introduced in `opentelemetry-api==1.25.0`.
 - opentelemetry: Resolves an issue where the `get_tracer` function would raise a `TypeError` when called with the `attribute` argument. This resolves an incompatibility introduced in `opentelemetry-api==1.26.0`.
@@ -162,7 +140,29 @@
 - langchain: Fixes an issue of `langchain` patching errors due to the `langchain-community` module becoming an optional dependency in `langchain>=0.2.0`. The `langchain` integration now conditionally patches `langchain-community` methods if it is available. See the langchain integration docs for more details.
 - langchain: Resolves incompatibilities with langchain==0.2.0
 - ASM: Resolves an issue where ASM one click feature could fail to deactivate ASM.
->>>>>>> 49b8a747
+
+
+---
+
+## 2.9.3
+
+
+- Code Security: add encodings.idna to the IAST patching denylist to avoid problems with gevent.
+- Code Security: add the boto package to the IAST patching denylist.
+- celery: changes `error.message` span tag to no longer include the traceback that is already included in the `error.stack` span tag.
+- CI Visibility: fixes source file information that would be incorrect in certain decorated / wrapped scenarios and forces paths to be relative to the repository root, if present.
+- LLM Observability: This resolves a typing hint error in the `ddtrace.llmobs.utils.Documents` helper class constructor where type hints did not accept input dictionaries with integer or float values.
+- LLM Observability: This fix resolves an issue where the OpenAI and AWS Bedrock integrations were always setting `temperature` and `max_tokens` parameters to LLM invocations. The OpenAI integration in particular was setting the wrong `temperature` default values. These parameters are now only set if provided in the request.
+- profiling: Fixes an issue where task information coming from echion was encoded improperly, which could segfault the application.
+- tracing: fixes a potential crash where using partial flushes and `tracer.configure()` could result in an IndexError
+- internal: fixes an issue where some pathlib functions return OSError on Windows.
+- flask: Fix scenarios when using flask-like frameworks would cause a crash because of patching issues on startup.
+- wsgi: Ensures the status of wsgi Spans are not set to error when a `StopIteration` exception is raised marked the span as an error. With this change, `StopIteration` exceptions in this context will be ignored.
+- langchain: tag non-dict inputs to LCEL chains appropriately. Non-dict inputs are stringified, and dict inputs are tagged by key-value pairs.
+
+### Other Changes
+
+- LLM Observability: the SDK allowed users to submit an unsupported <span class="title-ref">numerical</span> evaluation metric type. All evaluation metric types submitted with <span class="title-ref">numerical</span> type will now be automatically converted to a <span class="title-ref">score</span> type. As an alternative to using the <span class="title-ref">numerical type, use \`score</span> instead.
 
 
 ---
