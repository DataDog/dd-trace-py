--- conflicted
+++ resolved
@@ -4,23 +4,26 @@
 
 ---
 
-<<<<<<< HEAD
 ## 2.7.8
-=======
-## 2.6.10
->>>>>>> 5376eb5c
-
-
-### Bug Fixes
-
-<<<<<<< HEAD
+
+
+### Bug Fixes
+
 - Code Security: fix setting the wrong source on map elements tainted from <span class="title-ref">taint_structure</span>.
 - Code Security: Fixes an issue where the AST patching process fails when the origin of a module is reported as None, raising a `FileNotFoundError`.
 - CI Visibility: fixes an issue where tests were less likely to be skipped due to ITR skippable tests requests timing out earlier than they should
 - Code Security: Fixed an issue with AES functions from the pycryptodome package that caused the application to crash and stop.
 - ASM: This fix removes unrequired API security metrics.
 - instrumentation: fixes crashes that could occur in certain integrations with packages that use non-integer components in their version specifiers
-=======
+
+
+---
+
+## 2.6.10
+
+
+### Bug Fixes
+
 - ASM: This fix resolves an issue where django login failure events may send wrong information of user existence.
 - Code Security: fix setting the wrong source on map elements tainted from <span class="title-ref">taint_structure</span>.
 - datastreams: Changed DSM processor error logs to debug logs for a statement which is retried. If all retries fail, the stack trace is included
@@ -33,7 +36,6 @@
 - Code Security: Some native exceptions were not being caught correctly by the python tracer. This fix remove those exceptions to avoid fatal error executions.
 - ASM: This fix removes unrequired API security metrics.
 - structlog: Fixes error where multiple loggers would duplicate processors. Also adds processors injection when resetting to defaults.
->>>>>>> 5376eb5c
 
 
 ---
