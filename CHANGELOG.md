# Changelog

Changelogs for versions not listed here can be found at https://github.com/DataDog/dd-trace-py/releases

---

<<<<<<< HEAD
## 2.14.6

### Bug Fixes

- Profiling
  - Fixes an issue where enabling native exporter via `DD_PROFILING_EXPORT_LIBDD_ENABLED`, `DD_PROFILING_TIMELINE_ENABLED` or `DD_PROFILING_STACK_V2_ENABLED` turned off live heap profiling.
  - Fixes an issue where the profiler was allocating too much memory from `ensure_binary_or_empty()` function, on Python versions before 3.12, with `DD_PROFILING_EXPORT_LIBDD_ENABLED` or `DD_PROFILING_TIMELINE_ENABLED`.
  - When a Python thread finishes, this change frees memory used for mapping its thread id to `Span`. The mapping is populated and used when `DD_PROFILING_ENDPOINT_COLLECTION_ENABLED` and `DD_PROFILING_STACK_V2_ENABLED` were set to enable grouping of profiles for endpoints.
  - Resolves an issue where asyncio task names are not captured by stack v2, when `DD_PROFILING_STACK_V2_ENABLED` is set.

- Tracing
  - pymongo: Adds type checking to solve an issue where `NoneType` instead of expected `Pin` object would throw an error in `TracedTopology` method.


---

## 2.15.2

### Bug Fixes

- Profiling: 
  - Fixes an issue where enabling native exporter via `DD_PROFILING_EXPORT_LIBDD_ENABLED`, `DD_PROFILING_TIMELINE_ENABLED` or `DD_PROFILING_STACK_V2_ENABLED` turned off live heap profiling.
  - Fixes an issue where the profiler was allocating too much memory from `ensure_binary_or_empty()` function, on Python versions before 3.12, with `DD_PROFILING_EXPORT_LIBDD_ENABLED` or `DD_PROFILING_TIMELINE_ENABLED`.
  - When a Python thread finishes, this change frees memory used for mapping its thread id to `Span`. The mapping is populated and used when `DD_PROFILING_ENDPOINT_COLLECTION_ENABLED` and `DD_PROFILING_STACK_V2_ENABLED` were set to enable grouping of profiles for endpoints.
  - Resolves an issue where asyncio task names are not captured by stack v2, when `DD_PROFILING_STACK_V2_ENABLED` is set.
- Tracing: 
  - pymongo: Adds type checking to solve an issue where `NoneType` instead of expected `Pin` object would throw an error in `TracedTopology` method.


---

## 2.16.0

### New Features
- LLM Observability
  - When starting LLM and embedding spans, the `model_name` argument is now optional and will default to `custom`. This applies to both inline methods (e.g. `LLMObs.llm()`) and function decorators (e.g. `@llm`).
  - Introduces the ability to add metadata for evaluation metrics via the `submit_evaluation` method. For more information, see [submitting evaluations with the SDK.](https://docs.datadoghq.com/llm_observability/submit_evaluations/#submitting-evaluations-with-the-sdk)

- Tracing
  - Introduces support for Baggage as defined by the [OpenTelemetry specification](https://opentelemetry.io/docs/specs/otel/baggage/api/).
  - botocore: Adds span pointers for successful DynamoDB `BatchWriteItem` spans. Table Primary Keys will need to be provided with the `ddtrace.config.botocore.dynamodb_primary_key_names_for_tables` option or the `DD_BOTOCORE_DYNAMODB_TABLE_PRIMARY_KEYS` environment variable to correctly handle the `PutRequest` items.
  - botocore: Adds span pointers for successful DynamoDB `TransactWriteItems` spans. Table Primary Keys will need to be provided with the `ddtrace.config.botocore.dynamodb_primary_key_names_for_tables` option or the `DD_BOTOCORE_DYNAMODB_TABLE_PRIMARY_KEYS` environment variable to correctly handle the `Put` items.
  - botocore: Adds `ddtrace.config.botocore.add_span_pointers` option or the `DD_BOTOCORE_ADD_SPAN_POINTERS` environment variable to control adding span pointers to some successful AWS API requests. This option is enabled by default.


### Bug Fixes
- CI Visibility
  - Fixes a bug where `CODEOWNERS` would incorrectly fail to discard line-level trailing comments (eg: `@code/owner # my comment` would result in codeowners being parsed as `@code/owner`, `#`, `my`, and `comment`)
  - Fixes unnecessary logging of an exception that would appear when trying to upload git metadata in an environment without functioning git (eg: missing `git` binary or `.git` directory)

- Code Security
  - Resolves an issue where importing the `google.cloud.storage.batch` module would fail raising an ImportError

- Dynamic Instrumentation
  - Fixes an issue that prevented dynamic span tags probes from adding the requested tags to the requested span.

- LLM Observability
  - Resolves two issues with annotation contexts:  
    - annotations registered via annotation contexts were being applied globally. Annotations are now only applied to the current trace context and do not pollute to other threads & processes.
    - annotations from nested annotation contexts were applied in a non-deterministic order. Annotations are now applied in the order they were registered.
  - Resolves an issue where input and output values equal to zero were not being annotated on workflow, task, agent and tool spans when using `LLMObs.annotate`.
  - Resolves errors where the disabled setting was being ignored when forking.

- Profiling
  - Fixes a data race where span information associated with a thread was read and updated concurrently, leading to segfaults.
  - Fixes an issue where enabling native exporter via `DD_PROFILING_EXPORT_LIBDD_ENABLED`, `DD_PROFILING_TIMELINE_ENABLED` or `DD_PROFILING_STACK_V2_ENABLED` turned off live heap profiling.
  - When a Python thread finishes, this change frees memory used for mapping its thread id to `Span`. The mapping is populated and used when `DD_PROFILING_ENDPOINT_COLLECTION_ENABLED` and `DD_PROFILING_STACK_V2_ENABLED` were set to enable grouping of profiles for endpoints.
  - Resolves an issue where asyncio task names are not captured by stack v2, when `DD_PROFILING_STACK_V2_ENABLED` is set.
  - Resolves an issue where endpoint profiling for stack v2 throws `TypeError` exception when it is given a `Span` with `None` span_type.

- Tracing
  - Resolves the issue where tracer flares would not be generated if unexpected types were received in the `AGENT_CONFIG` remote configuration product. 
  - elasticsearch: Resolves an issue where span tags were not fully populated on "sampled" spans, causing metric dimensions to be incorrect when spans were prematurely marked as sampled, including resource_name.


### Other Changes
- LLM Observability
  - Updates the merging behavior for tags when `LLMObs.annotate` is called multiple times on the same span so that the latest value for a tag key overrides the previous value.
=======
## 2.15.1


### Bug Fixes

- CI Visibility: 
  - Fixes a bug where `CODEOWNERS` would incorrectly fail to discard line-level trailing comments (eg: `@code/owner # my comment` would result in codeowners being parsed as `@code/owner`, `#`, `my`, and `comment`)
  - Fixes unnecessary logging of an exception that would appear when trying to upload git metadata in an environment without functioning git (eg: missing `git` binary or `.git` directory)
- Code Security: 
  - Resolves an issue where importing the `google.cloud.storage.batch` module would fail raising an ImportError.
- Dynamic Instrumentation: 
  - Fixes an issue that prevented dynamic span tags probes from adding the requested tags to the requested span.
- LLM Observability:
  - This fix resolves two issues with annotation contexts:  
    - annotations registered via annotation contexts were being applied globally. Annotations are now only applied to the current trace context and do not pollute to other threads & processes.
    - annotations from nested annotation contexts were applied in a non-deterministic order. Annotations are now applied in the order they were registered.
- Profiling: 
  - fix a data race where span information associated with a thread was read and updated concurrently, leading to segfaults
  - resolves an issue where endpoint profiling for stack v2 throws `TypeError` exception when it is given a `Span` with `None` span\_type.

### Other Changes
- LLM Observability: 
  - Updates the merging behavior for tags when <span class="title-ref">LLMObs.annotate</span> is called multiple times on the same span so that the latest value for a tag key overrides the previous value.
>>>>>>> 9facd394


---

## 2.15.0

### New Features
- LLM Observability
  - Introduces `prompt` and `name` arguments to `LLMObs.annotation_context` to support setting an integration generated span's name and `prompt` field. For more information on annotation contexts, see the docs [here](https://docs.datadoghq.com/llm_observability/setup/sdk/#annotating-a-span).
  - langchain: Adds support for tracing `stream` calls on LCEL chains, chat completion models, or completion models. Note that due to an upstream issue with the `langchain` library itself, streamed responses will not be tagged correctly based on the choice index when the underlying model is configured to return `n>1` choices. Please refer to [this GitHub issue](https://github.com/langchain-ai/langchain/issues/26719) for more details.
  - LangChain streamed calls (`llm.stream`, `chat_model.stream`, and `chain.stream`) submit to LLM Observability.

- CI Visibility
  - Adds the `test_session.name` tag to test events. The test session name can be set via the `DD_TEST_SESSION_NAME` environment variable. If `DD_TEST_SESSION_NAME` is not specified, the test session name is set from the CI job id and the test command.

- Tracing
  - Introduces Code Origin for Span, a new feature that allows collecting information about where entry and exit spans have been created in the user code . This feature is disabled by default and can be enabled by setting the `DD_CODE_ORIGIN_FOR_SPANS_ENABLED` environment variable to `true`.
  - botocore: Adds span pointers for successful DynamoDB `DeleteItem` spans.
  - botocore: Adds span pointers for successful DynamoDB `PutItem` spans. Table Primary Keys need to be provided with the `ddtrace.config.botocore.dynamodb_primary_key_names_for_tables` option or the `DD_BOTOCORE_DYNAMODB_TABLE_PRIMARY_KEYS` environment variable.
  - botocore: Adds span pointers for successful DynamoDB `UpdateItem` spans.
  - botocore: Adds span pointers for successful S3 `CompleteMultipartUpload` spans.
  - botocore: Adds span pointers for successful S3 CopyObject spans.
  - Adds `DD_TRACE_HTTP_CLIENT_ERROR_STATUSES` environment variable to configure the list of HTTP status codes that should be considered errors when instrumenting HTTP servers.


### Deprecation Notes
- Tracing
  - The following attributes are now private and should not be accessed directly. The corresponding environment variables should be used instead.  
    - Use `DD_TRACE_HTTP_CLIENT_TAG_QUERY_STRING` instead of `ddtrace.config.http_tag_query_string`
    - Use `DD_TRACE_HEADER_TAGS` instead of `ddtrace.config.trace_http_header_tags`
    - Use `DD_TRACE_REPORT_HOSTNAME` instead of `ddtrace.config.report_hostname`
    - Use `DD_TRACE_HEALTH_METRICS_ENABLED` instead of `ddtrace.config.health_metrics_enabled`
    - Use `DD_TRACE_ANALYTICS_ENABLED` instead of `ddtrace.config.analytics_enabled`
    - Use `DD_TRACE_CLIENT_IP_HEADER` instead of `ddtrace.config.client_ip_header`
    - Use `DD_TRACE_CLIENT_IP_ENABLED` instead of `ddtrace.config.retrieve_client_ip`
    - Use `DD_TRACE_PROPAGATION_HTTP_BAGGAGE_ENABLED` instead of `ddtrace.config.propagation_http_baggage_enabled`
    - Set `DD_TRACE_OBFUSCATION_QUERY_STRING_REGEXP` to an empty string instead of setting `ddtrace.config.global_query_string_obfuscation_disabled` to True (default value is False)
    - Use `DD_TRACE_METHODS` instead of `ddtrace.config.trace_methods`
    - Use `DD_CIVISIBILITY_LOG_LEVEL` instead of `ddtrace.config.ci_visibility_log_level`
  - Deprecates the `DD_TRACE_SAMPLE_RATE` environment variable. It will be removed in 3.0.0. Use `DD_TRACE_SAMPLING_RULES` to configure sampling rates instead.
  - `DD_TRACE_API_VERSION=v0.3` is deprecated. Use `v0.4` or `v0.5` instead.


### Bug Fixes
- Code security
  - Resolves an issue where partial matches on function names we aimed to patch were being patched instead of full matches on them.
  - Always report a telemetry log error when an IAST propagation error raises, regardless of whether the `_DD_IAST_DEBUG` environment variable is enabled or not.
  - Ensures that only the IAST propagation context is cleared instead of all contexts, which could otherwise cause propagation loss in multithreaded applications. Additionally, it improves validations in both the Processor and Vulnerability Reporter, depending on whether IAST is active or not.
  - Ensures IAST propagation does not raise side effects related to `re.finditer`.

- LLM Observability
  - Resolves an issue where `LLMObs.enable()` did not patch google_generativeai library.
  - botocore: Fixes the bedrock model and model provider interpretation from `modelId` when using cross-region inference.
  -  Resolves an issue where LLM Observability evaluation metrics were not being submitted in forked processes. The evaluation metric writer thread now automatically restarts when a forked process is detected.
  - The OpenAI, LangChain, Anthropic, Bedrock, and Gemini integrations now will handle and log errors during LLM Observability span processing to avoid disrupting user applications.

- Profiling
  - Improves the error message when the native exporter fails to load and stops profiling from starting if ddtrace is also being injected.
  - All files with platform-dependent code have had their filenames updated to reflect the platform they are for. This fixes issues where the wrong file would be used on a given platform.
  - Fixes endpoint profiling for stack v2, when `DD_PROFILING_STACK_V2_ENABLED` is set.
  - Fixes endpoint profiling when using libdatadog exporter, either with `DD_PROFILING_EXPORT_LIBDD_ENABLED` or `DD_PROFILING_TIMELINE_ENABLED`.
  - Enables code provenance when using libdatadog exporter with `DD_PROFILING_EXPORT_LIBDD_ENABLED`, `DD_PROFILING_STACK_V2_ENABLED`, or `DD_PROFILING_TIMELINE_ENABLED`.
  - Fixes an issue where stack v2 couldn't be enabled as pthread was not properly linked on some debian based images for aarch64 architecture.
  - Fixes an issue where the flame graph was upside down for stack v2 with `DD_PROFILING_STACK_V2_ENABLED`.

- Tracing
  - elasticsearch: Resolves an issue where span tags were not fully populated on "sampled" spans, causing metric dimensions to be incorrect when spans were prematurely marked as sampled, including `resource_name`.
  - Resolves the issue where tracer flares would not be generated if unexpected types were received in the `AGENT_CONFIG` remote configuration product.
  - celery: Fixes an issue where `celery.apply` spans didn't close if the `after_task_publish` or `task_postrun` signals didn't get sent when using `apply_async`, which can happen if there is an internal exception during the handling of the task. This update also marks the span as an error if an exception occurs.
  - celery: Fixes an issue where `celery.apply` spans using task_protocol 1 didn't close by improving the check for the task id in the body.
  - Removes a reference cycle that caused unnecessary garbage collection for top-level spans.
  - Ensures that `http.url` span tag contains the full query string when `DD_TRACE_OBFUSCATION_QUERY_STRING_REGEXP` is set to an empty string.
  - Ensures `DD_TRACE_RATE_LIMIT` environment variable is only applied to spans for which tracer sampling is configured. For spans not matching sampling rules default rate limits should be applied by the Datadog Agent.

- Other
  - Updates import path in FastAPI module to use the new ASGI module location.

### Other Changes
- Code Security
  - Update default security rules to 1.13.1. This enable Exploit Prevention powered by RASP for LFI and Command Injection by default when ASM is enabled.


---

## 2.14.4


### Bug Fixes
- Code Security
  - Ensures IAST propagation does not raise side effects related to `re.finditer`.
- LLM Observability
  - botocore: Fixes bedrock model and model provider interpretation from `modelId` when using cross-region inference.
- Profiling
  - Fixes an issue where stack v2 couldn't be enabled as pthread was not properly linked on some debian based images for aarch64 architecture.
- Tracing
  - Resolves the issue where tracer flares would not be generated if unexpected types were received in the `AGENT_CONFIG` remote configuration product.

---

## 2.13.2


### Bug Fixes
- Code Security
  - Ensures IAST propagation does not raise side effects related to `re.finditer`.
- LLM Observability
  - botocore: Fixes bedrock model and model provider interpretation from `modelId` when using cross-region inference.
- Profiling
  - Fixes an issue where stack v2 couldn't be enabled as pthread was not properly linked on some debian based images for aarch64 architecture.
- Tracing
  - Resolves the issue where tracer flares would not be generated if unexpected types were received in the `AGENT_CONFIG` remote configuration product.

---

## 2.12.4


### Bug Fixes
- Profiling
  - Fixes an issue where stack v2 couldn't be enabled as pthread was not properly linked on some debian based images for aarch64 architecture.
- Tracing
  - Resolves the issue where tracer flares would not be generated if unexpected types were received in the `AGENT_CONFIG` remote configuration product.

---

## 2.11.8


### Bug Fixes

- Tracing
  - Resolves the issue where tracer flares would not be generated if unexpected types were received in the `AGENT_CONFIG` remote configuration product.

---

## 2.11.7

### Bug Fixes

- LLM Observability
  - Fixes an issue where the OpenAI and LangChain integrations would still submit integration metrics even in agentless mode. Integration metrics are now disabled if using agentless mode via `LLMObs.enable(agentless_enabled=True)` or setting `DD_LLMOBS_AGENTLESS_ENABLED=1`.
- Code Security
  - Resolves an issue where exploit prevention was not properly blocking requests with custom redirection actions.
  - Resolves an issue where partial matches on function names we aimed to patch were being patched instead of full matches on them.
  - Ensures the `Initializer` object is always reset and freed before the Python runtime.
- Profiling
  - Improves the error message when the native exporter fails to load and stops profiling from starting if ddtrace is also being injected.
  - Fixes endpoint profiling when using libdatadog exporter, either with `DD_PROFILING_EXPORT_LIBDD_ENABLED` or `DD_PROFILING_TIMELINE_ENABLED`.

---

## 2.14.3

### Bug Fixes

- Code Security (IAST)
  - Ensures that only the IAST propagation context is cleared instead of all contexts, which could otherwise cause propagation loss in multithreaded applications. Additionally, it improves validations in both the Processor and Vulnerability Reporter, depending on whether IAST is active or not.
- Profiling
  - Fixes endpoint profiling for stack v2, when ``DD_PROFILING_STACK_V2_ENABLED`` is set.
- Tracing
  - Ensures `DD_TRACE_RATE_LIMIT` environment variable is only applied to spans for which tracer sampling is configured. For spans not matching sampling rules default rate limits should be applied by the Datadog Agent.

---

## 2.12.3

### Bug Fixes

- Code Security
  - This fix resolves an issue where exploit prevention was not properly blocking requests with custom redirection actions.
  - Ensure the `Initializer` object is always reset and freed before the Python runtime.

- LLM Observability
  - Fixes an issue where the OpenAI and LangChain integrations would still submit integration metrics even in agentless mode. Integration metrics are now disabled if using agentless mode via `LLMObs.enable(agentless_enabled=True)` or setting `DD_LLMOBS_AGENTLESS_ENABLED=1`.
  - Resolves an issue in the `LLMObs.annotate()` method where non-JSON serializable arguments were discarded entirely. Now, the `LLMObs.annotate()` method safely handles non-JSON-serializable arguments by defaulting to a placeholder text.
  - Resolves an issue where attempting to tag non-JSON serializable request/response parameters resulted in a `TypeError` in the OpenAI, LangChain, Bedrock, and Anthropic integrations.
  - Resolves an issue where attempting to tag non-JSON serializable request arguments caused a `TypeError`. The Anthropic integration now safely tags non-JSON serializable arguments with a default placeholder text.
  - Resolves an issue where attempting to tag non-JSON serializable tool config arguments resulted in a `TypeError`. The LangChain integration now safely tags non-JSON serializable arguments with a default placeholder text.

- Profiling
  - All files with platform-dependent code have had their filenames updated to reflect the platform they are for. This fixes issues where the wrong file would be used on a given platform.
  - Improves the error message when the native exporter fails to load and stops profiling from starting if ddtrace is also being injected.
  - Enables endpoint profiling for stack v2, `DD_PROFILING_STACK_V2_ENABLED` is set.
  - Fixes endpoint profiling when using libdatadog exporter, either with `DD_PROFILING_EXPORT_LIBDD_ENABLED` or `DD_PROFILING_TIMELINE_ENABLED`.
  - Enables code provenance when using libdatadog exporter, `DD_PROFILING_EXPORT_LIBDD_ENABLED`, `DD_PROFILING_STACK_V2_ENABLED`, or `DD_PROFILING_TIMELINE_ENABLED`.
  - Fixes an issue where flamegraph was upside down for stack v2, `DD_PROFILING_STACK_V2_ENABLED`.

- Tracing
  - Fixes an issue where `celery.apply` spans didn't close if the `after_task_publish` or `task_postrun` signals didn't get sent when using `apply_async`, which can happen if there is an internal exception during the handling of the task. This update also marks the span as an error if an exception occurs.
  - Fixes an issue where `celery.apply` spans using task_protocol 1 didn't close by improving the check for the task id in the body.
  - Fixes circular imports raised when psycopg automatic instrumentation is enabled.
  - Removes a reference cycle that caused unnecessary garbage collection for top-level spans.
  - Fixed an issue where a `TypeError` exception would be raised if the first message's `topic()` returned `None` during consumption.
  - Kinesis: Resolves an issue where unparsable data in a Kinesis record would cause a NoneType error.

---

## 2.13.1


### Bug Fixes

- Code Security (IAST)
  - Always report a telemetry log error when an IAST propagation error raises, regardless of whether the `_DD_IAST_DEBUG` environment variable is enabled or not.
  - Code Security: Fixes potential memory leak on IAST exception handling.

- Profiling:
  - Updates filenames for all files with platform-dependent code to reflect the platform they are for. This fixes issues where the wrong file would be used on a given platform.
  - Enables endpoint profiling for stack v2, `DD_PROFILING_STACK_V2_ENABLED` is set.
  - Fixes endpoint profiling when using libdatadog exporter, either with `DD_PROFILING_EXPORT_LIBDD_ENABLED` or `DD_PROFILING_TIMELINE_ENABLED`.
  - Enables code provenance when using libdatadog exporter, `DD_PROFILING_EXPORT_LIBDD_ENABLED`, `DD_PROFILING_STACK_V2_ENABLED`, or `DD_PROFILING_TIMELINE_ENABLED`.
  - Fixes an issue where the flamegraph was upside down for stack v2 when enabling  `DD_PROFILING_STACK_V2_ENABLED`.
 
- Tracing
  - Fixes an issue where `celery.apply` spans didn't close if the `after_task_publish` or `task_postrun` signals didn't get sent when using `apply_async`, which can happen if there is an internal exception during the handling of the task. This update also marks the span as an error if an exception occurs.
  - Fixes an issue where `celery.apply` spans using task_protocol 1 didn't close by improving the check for the task id in the body.
  - Removes a reference cycle that caused unnecessary garbage collection for top-level spans.

---

## 2.14.2


### Bug Fixes

- Tracing
  - celery: Fixes an issue where `celery.apply` spans didn't close if the `after_task_publish` or `task_postrun` signals didn't get sent when using `apply_async`, which can happen if there is an internal exception during the handling of the task. This update also marks the span as an error if an exception occurs.
  - celery: Fixes an issue where `celery.apply` spans using task_protocol 1 didn't close by improving the check for the task id in the body.

- Profiling
  - All files with platform-dependent code have had their filenames updated to reflect the platform they are for. This fixes issues where the wrong file would be used on a given platform.
  - Enables code provenance when using libdatadog exporter, `DD_PROFILING_EXPORT_LIBDD_ENABLED`, `DD_PROFILING_STACK_V2_ENABLED`, or `DD_PROFILING_TIMELINE_ENABLED`.
  - Fixes an issue where flamegraph was upside down for stack v2, `DD_PROFILING_STACK_V2_ENABLED`.

## 2.14.1


### New Features

  - Code Security (IAST): Always report a telemetry log error when an IAST propagation error raises, regardless of whether the `_DD_IAST_DEBUG` environment variable is enabled or not.

### Bug Fixes

  - tracing: Removes a reference cycle that caused unnecessary garbage collection for top-level spans.
  - Code Security: fix potential memory leak on IAST exception handling.
  - profiling: Fixes endpoint profiling when using libdatadog exporter, either with `DD_PROFILING_EXPORT_LIBDD_ENABLED` or `DD_PROFILING_TIMELINE_ENABLED`.

## 2.14.0

### Deprecation Notes
- Tracing
  - Deprecates the `DD_TRACE_SPAN_AGGREGATOR_RLOCK` environment variable. It will be removed in v3.0.0.
  - Deprecates support for [APM Legacy App Analytics](https://docs.datadoghq.com/tracing/legacy_app_analytics/). This feature and its associated configuration options are deprecated and will be removed in v3.0.0.
  - `DD_HTTP_CLIENT_TAG_QUERY_STRING` configuration is deprecated and will be removed in v3.0.0. Use `DD_TRACE_HTTP_CLIENT_TAG_QUERY_STRING` instead.

### New Features
- DSM
  - Introduces new tracing and datastreams monitoring functionality for Avro Schemas.
  - Introduces new tracing and datastreams monitoring functionality for Google Protobuf.

- LLM Observability
  - Adds support to automatically submit Gemini Python SDK calls to LLM Observability.
  - The OpenAI integration now captures tool calls returned from streamed responses when making calls to the chat completions endpoint.
  - The LangChain integration now submits tool spans to LLM Observability.
  - LLM Observability spans generated by the OpenAI integration now have updated span name and `model_provider` values. Span names are now prefixed with the OpenAI client name (possible values: `OpenAI/AzureOpenAI`) instead of the default `openai` prefix to better differentiate whether the request was made to Azure OpenAI or OpenAI. The `model_provider` field also now corresponds to `openai` or `azure_openai` based on the OpenAI client.
  - The OpenAI integration now ensures accurate token data from streamed OpenAI completions and chat completions, if provided in the streamed response. To ensure accurate token data in the traced streamed operation, ensure that the `stream_options={"include_usage": True}` option is set on the completion or chat completion call.
  - Introduces the `LLMObs.annotation_context()` context manager method, which allows modifying the tags of integration generated LLM Observability spans created while the context manager is active.
  - Introduces prompt template annotation, which can be passed as an argument to `LLMObs.annotate(prompt={...})` for LLM span kinds. For more information on prompt annotations, see [the docs](https://docs.datadoghq.com/llm_observability/setup/sdk/#annotating-a-span).
  - google_generativeai: Introduces tracing support for Google Gemini API `generate_content` calls.  
  See [the docs](https://ddtrace.readthedocs.io/en/stable/integrations.html#google_generativeai) for more information.
  - openai: The OpenAI integration now includes a new `openai.request.client` tag with the possible values `OpenAI/AzureOpenAI` to help differentiate whether the request was made to Azure OpenAI or OpenAI.
  - openai: The OpenAI integration now captures token data from streamed completions and chat completions, if provided in the streamed response. To ensure accurate token data in the traced streamed operation, ensure that the `stream_options={"include_usage": True}` option is set on the completion or chat completion call.

- Profiling
  - Captures `asyncio.Lock` usages with `with` context managers.

- Other
  - botocore: Adds span pointers to some successful AWS botocore spans. Currently only supports S3 PutObject.
  - pymongo: Adds support for pymongo>=4.9.0


### Bug Fixes
- Code Security (ASM)
  - Fixes a bug in the IAST patching process where `AttributeError` exceptions were being caught, interfering with the proper application cycle.
  - Resolves an issue where exploit prevention was not properly blocking requests with custom redirection actions.

- LLM Observability
  - Fixes an issue where the OpenAI and LangChain integrations would still submit integration metrics even in agentless mode. Integration metrics are now disabled if using agentless mode via `LLMObs.enable(agentless_enabled=True)` or setting `DD_LLMOBS_AGENTLESS_ENABLED=1`.
  - Resolves an issue in the `LLMObs.annotate()` method where non-JSON serializable arguments were discarded entirely. Now, the `LLMObs.annotate()` method safely handles non-JSON-serializable arguments by defaulting to a placeholder text.
  - Resolves an issue where attempting to tag non-JSON serializable request/response parameters resulted in a `TypeError` in the OpenAI, LangChain, Bedrock, and Anthropic integrations.
  - anthropic: Resolves an issue where attempting to tag non-JSON serializable request arguments caused a `TypeError`. The Anthropic integration now safely tags non-JSON serializable arguments with a default placeholder text.
  - langchain: Resolves an issue where attempting to tag non-JSON serializable tool config arguments resulted in a `TypeError`. The LangChain integration now safely tags non-JSON serializable arguments with a default placeholder text.

- Other
  - SSI: This fix ensures injection denylist is included in published OCI package.
  - postgres: Fixes circular imports raised when psycopg automatic instrumentation is enabled.
  - pymongo: Ensures instances of the `pymongo.MongoClient` can be patch after pymongo is imported


## 2.13.0


### New Features
- Datastreams Monitoring (DSM): Adds support for schema tracking.
- Exception Replay will capture any exceptions that are manually attached to a span with a call to `set_exc_info`.
- LLM Observability: The LangChain integration now submits vectorstore `similarity_search` spans to LLM Observability as retrieval spans.
- langchain: Adds support for tracing tool invocations.
- LLM Observability: Adds support for capturing tool calls returned from LangChain chat completions.
- LLM Observability: Introduces the ability to set `ml_app` and `timestamp_ms` fields in `LLMObs.submit_evaluation`
- openai: Introduces `model` tag for openai integration metrics for consistency with the OpenAI SaaS Integration. It has the same value as `openai.request.model`.

### Deprecation Notes
- tracing: All public patch modules are deprecated. The non-deprecated methods are included in the `__all__` attribute.
- yaaredis: The yaaredis integration is deprecated and will be removed in a future version. As an alternative to the yaaredis integration, the redis integration should be used.
- tracing: Deprecates the `priority_sampling` argument in `ddtrace.tracer.Tracer.configure(...)`.

### Bug Fixes
- library injection: Resolves an issue where the version of `attrs` installed by default on some Ubuntu installations was treated as incompatible with library injection
- anthropic: Resolves an issue where attempting to tag non-JSON serializable request arguments caused a `TypeError`. The Anthropic integration now safely tags non-JSON serializable arguments with a default placeholder text.
- postgres: Fixes circular imports raised when psycopg automatic instrumentation is enabled.
- ASM: Resolves an issue where exploit prevention was not properly blocking requests with custom redirection actions.
- CI Visibility: Resolves an issue where exceptions other than timeouts and connection errors raised while fetching the list of skippable tests for ITR were not being handled correctly and caused the tracer to crash.
- CI Visibility: Fixes a bug where `.git` was incorrectly being stripped from repository URLs when extracting service names, resulting in `g`, `i`, or `t` being removed (eg: `test-environment.git` incorrectly becoming `test-environmen`)
- botocore: Resolves a regression where trace context was not being injected into the input of Stepfunction `start_execution` commands. This re-enables distributed tracing when a Python service invokes a properly instrumented Step Function.
- LLM Observability: Resolves an issue where custom trace filters were being overwritten in forked processes.
- LLM Observability: Resolves an issue where LLM Observability spans were not being submitted in forked processes, such as when using `celery` or `gunicorn` workers. The LLM Observability writer thread now automatically restarts when a forked process is detected.
- tracing: Fixes a side-effect issue with module import callbacks that could cause a runtime exception.
- tracing: Fixes an issue with some module imports with native specs that don't support attribute assignments, resulting in a `TypeError` exception at runtime.
- tracing: Improves the accuracy of `X-Datadog-Trace-Count` payload header.
- tracing: Resolves an issue where `ddtrace` package files were published with incorrect file attributes.
- tracing: Resolves an issue where django db instrumentation could fail.
- LLM Observability: Resolves an issue where `session_id` was being defaulted to `trace_id`, which was causing unexpected UI behavior.
- openai: Fixes a bug where `asyncio.TimeoutError`s were not being propagated correctly from canceled OpenAI API requests.
- profiling: Propagates tags in `DD_PROFILING_TAGS` and `DD_TAGS` to the libdatadog exporter, a new exporter codepath which is enabled when either one of the following is set, `DD_PROFILING_STACK_V2_ENABLED`, `DD_PROFILING_EXPORT_LIBDD_ENABLED`, or `DD_PROFILING_TIMELINE_ENABLED` or dd-trace-py is running in an injected environment.
- ASM: Fixes a memory leak on the native slice aspect.

### Other Changes
- tracing: Removes the `DD_PRIORITY_SAMPLING` configuration option. This option is not used in any `ddtrace>=2.0` releases.

---

## 2.11.6

### Bug Fixes

- library injection: Resolves an issue where the version of `attrs` installed by default on some Ubuntu installations was treated as incompatible with library injection
- Code Security: This fixes a bug in the IAST patching process where `AttributeError` exceptions were being caught, interfering with the proper application cycle.


---

## 2.11.5

### Bug Fixes

- SSI: This fix ensures injection denylist is included in published OCI package.

---

## 2.10.7

### Bug Fixes

- CI Visibility: Resolves an issue where exceptions other than timeouts and connection errors raised while fetching the list of skippable tests for ITR were not being handled correctly and caused the tracer to crash.
- CI Visibility: Fixes a bug where `.git` was incorrectly being stripped from repository URLs when extracting service names, resulting in `g`, `i`, or `t` being removed (eg: `test-environment.git` incorrectly becoming `test-environmen`)
- openai: Fixes a bug where `asyncio.TimeoutError`s were not being propagated correctly from canceled OpenAI API requests.
- profiling: Fixes endpoing profiling for stack v2 when `DD_PROFILING_STACK_V2_ENABLED` is set.

---

## 2.9.6


### Bug Fixes

- CI Visibility: Resolves an issue where exceptions other than timeouts and connection errors raised while fetching the list of skippable tests for ITR were not being handled correctly and caused the tracer to crash.
- CI Visibility: Fixes a bug where `.git` was incorrectly being stripped from repository URLs when extracting service names, resulting in `g`, `i`, or `t` being removed (eg: `test-environment.git` incorrectly becoming `test-environmen`)
- SSI: Fixes incorrect file permissions on lib-injection images.
- Code Security: Adds null pointer checks when creating new objects ids.
- profiling: Fixes endpoing profiling for stack v2 when `DD_PROFILING_STACK_V2_ENABLED` is set.


---

## 2.11.4


### Bug Fixes

- CI Visibility: Resolves an issue where exceptions other than timeouts and connection errors raised while fetching the list of skippable tests for ITR were not being handled correctly and caused the tracer to crash.
- CI Visibility: Fixes a bug where `.git` was incorrectly being stripped from repository URLs when extracting service names, resulting in `g`, `i`, or `t` being removed (eg: `test-environment.git` incorrectly becoming `test-environmen`)
- LLM Observability: Resolves an issue where custom trace filters were being overwritten in forked processes.
- tracing: Fixes a side-effect issue with module import callbacks that could cause a runtime exception.
- LLM Observability: Resolves an issue where `session_id` was being defaulted to `trace_id` which was causing unexpected UI behavior.


---

## 2.12.2

### Bug Fixes

- library injection: Resolves an issue where the version of `attrs` installed by default on some Ubuntu installations was treated as incompatible with library injection
- Code Security: This fixes a bug in the IAST patching process where `AttributeError` exceptions were being caught, interfering with the proper application cycle.


---

## 2.12.1

### Bug Fixes

- SSI: This fix ensures injection denylist is included in published OCI package.


---

## 2.12.0

### New Features

- openai: Introduces the `model` tag for openai integration metrics for consistency with the OpenAI SaaS Integration. It has the same value as `openai.request.model`.
- database_clients: Adds `server.address` tag to all `<database>.query` spans (ex: postgres.query). This tag stores the name of the database host.
- LLM Observability: Flushes the buffer of spans to be sent when the payload size would otherwise exceed the payload size limit for the event platform.
- LLM Observability: Span events that exceed the event platform event size limit (1 MB) will now have their inputs and outputs dropped.
- tracing: Adds `ddtrace.trace.Context` to the public api. This class can now be used to propagate context across execution boundaries (ex: threads).


### Deprecation Notes

- config: `DD_TRACE_128_BIT_TRACEID_LOGGING_ENABLED` is deprecated. Trace id logging format is now configured automatically.
- tracing: Deprecates all modules in the `ddtrace.contrib.[integration_name]` package. Use attributes exposed in `ddtrace.contrib.[integration_name].__all__` instead. The following are impacted:
  - `aioredis`, `algoliasearch`. `anthropic`, `aredis`, `asgi`, `asyncpg`, `aws_lambda`, `boto`, `botocore`, `bottle`, `cassandra`, `celery`, `cherrypy`, `consul`, `coverage`, `django`, `dogpile_cache`, `dramatiq`, `elasticsearch`, `falcon`, `fastapi`, `flask`, `flask_cache`, `futures`, `gevent`, `graphql`, `grpc`, `httplib`, `httpx`, `jinja2`, `kafka`, `kombu`, `langchain`, `logbook`, `logging`, `loguru`, `mako`, `mariadb`, `molten`, `mongoengine`, `mysql`, `mysqldb`, `openai`, `psycopg`, `pylibmc`, `pymemcache`, `pymongo`, `pymysql`, `pynamodb`, `pyodbc`, `pyramid`, `redis`, `rediscluster`, `requests`, `sanic`, `snowflake`, `sqlalchemy`, `sqlite3`, `starlette`, `structlog`, `subprocess`, `tornado`, `urllib`, `urllib3`, `vertica`, `webbrowser`, `wsgi`, `yaaredis`
### Bug Fixes

- CI Visibility: Resolves an issue where exceptions other than timeouts and connection errors raised while fetching the list of skippable tests for ITR were not being handled correctly and caused the tracer to crash.
- CI Visibility: Fixes a bug where `.git` was incorrectly being stripped from repository URLs when extracting service names, resulting in `g`, `i`, or `t` being removed (eg: `test-environment.git` incorrectly becoming `test-environmen`)
- LLM Observability: Resolves an issue where custom trace filters were being overwritten in forked processes.
- tracing: Fixes a side-effect issue with module import callbacks that could cause a runtime exception.
- LLM Observability: Resolves an issue where `session_id` was being defaulted to `trace_id`, which was causing unexpected UI behavior.
- LLM Observability: Resolves an issue where LLM Observability spans were not being submitted in forked processes, such as when using `celery` or `gunicorn` workers. The LLM Observability writer thread now automatically restarts when a forked process is detected.
- tracing: Fixes an issue with some module imports with native specs that don't support attribute assignments, resulting in a `TypeError` exception at runtime.
- tracing: Resolves an issue where `ddtrace` package files were published with incorrect file attributes.
- tracing: Resolves an issue where django db instrumentation could fail.
- openai: Fixes a bug where `asyncio.TimeoutError`s were not being propagated correctly from canceled OpenAI API requests.

- aiobotocore: Fixes an issue where the `_make_api_call` arguments were not captured correctly when using keyword arguments.
- tracing(django): Resolves a bug where ddtrace was exhausting a Django stream response before returning it to user.
- LLM Observability: Fixes an issue in the OpenAI integration where integration metrics would still be submitted even if `LLMObs.enable(agentless_enabled=True)` was set.
- internal: Fixes the `Already mutably borrowed` error when rate limiter is accessed across threads.
- internal: Fixes the `Already mutably borrowed` error by reverting back to pure-python rate limiter.
- Code Security: Adds null pointer checks when creating new objects ids.
- profiling: Fixes an issue where the profiler could erroneously try to load protobuf in autoinjected environments, where it is not available.
- crashtracking: Fixes an issue where crashtracking environment variables for Python were inconsistent with those used by other runtimes.
- profiling: Fixes endpoint profiling for stack v2 when `DD_PROFILING_STACK_V2_ENABLED` is set.
- profiling: Turns on the new native exporter when `DD_PROFILING_TIMELINE_ENABLED=True` is set.


---

## 2.11.3


### Bug Fixes

- ASM: Improves internal stability for the new fingerprinting feature.


---

## 2.11.2


### New Features

- openai: Introduces `model` tag for openai integration metrics for consistency with the OpenAI SaaS Integration. It has the same value as `openai.request.model`.

### Bug Fixes

- LLM Observability: Resolves an issue where LLM Observability spans were not being submitted in forked processes, such as when using `celery` or `gunicorn` workers. The LLM Observability writer thread now automatically restarts when a forked process is detected.
- openai: Fixes a bug where `asyncio.TimeoutError`s were not being propagated correctly from canceled OpenAI API requests.


---

## 2.11.1


### Bug Fixes

- tracing(django): This fix resolves a bug where ddtrace was exhausting a Django stream response before returning it to user.
- Fixed an issue with some module imports with native specs that don't support attribute assignments, resulting in a `TypeError` exception at runtime.
- internal: Fix `Already mutably borrowed` error by reverting back to pure-python rate limiter.
- This fix resolves an issue where `ddtrace` package files were published with incorrect file attributes.
- profiling: Fixes an issue where the profiler could erroneously try to load protobuf in autoinjected environments, where it is not available.
- Fixes an issue where crashtracking environment variables for Python were inconsistent with those used by other runtimes.
- profiling: Fixes endpoing profiling for stack v2, that is when `DD_PROFILING_STACK_V2_ENABLED` set.


---

## 2.11.0

### New Features

- ASM: This update introduces new Auto User Events support.

  ASM’s \[Account TakeOver (ATO) detection\](<https://docs.datadoghq.com/security/account_takeover_protection>) is now automatically monitoring \[all compatible user authentication frameworks\](<https://docs.datadoghq.com/security/application_security/enabling/compatibility/>) to detect attempted or leaked user credentials during an ATO campaign.

  To do so, the monitoring of the user activity is extended to now collect all forms of user IDs, including non-numerical forms such as usernames or emails. This is configurable with 3 different working modes: <span class="title-ref">identification</span> to send the user IDs in clear text; <span class="title-ref">anonymization</span> to send anonymized user IDs; or <span class="title-ref">disabled</span> to completely turn off any type of user ID collection (which leads to the disablement of the ATO detection).

  The default collection mode being used is <span class="title-ref">identification</span> and this is configurable in your remote service configuration settings in the \[service catalog\]( <https://app.datadog.com/security/appsec/inventory/services?tab=capabilities>) (clicking on a service), or with the service environment variable <span class="title-ref">DD_APPSEC_AUTO_USER_INSTRUMENTATION_MODE</span>.

  You can read more \[here\](<https://docs.datadoghq.com/security/account_takeover_protection>).

  New local configuration environment variables include:

  - \`DD_APPSEC_AUTOMATED_USER_EVENTS_TRACKING_ENABLED\`: Can be set to "true"/"1" (default if missing) or "false"/"0" (default if set to any other value). If set to false, the feature is completely disabled. If enabled, the feature is active.
  - \`DD_APPSEC_AUTO_USER_INSTRUMENTATION_MODE\`: Can be set to "identification" (default if missing), "anonymization", or "disabled" (default if the environment variable is set to any other value). *The values can be modified via remote configuration if the feature is active*. If set to "disabled", user events are not collected. Otherwise, user events are collected, using either plain text user_id (in identification mode) or hashed user_id (in anonymization mode).

  Additionally, an optional argument for the public API <span class="title-ref">track_user_login_success_event</span> and \`track_user_login_failure_event\`: <span class="title-ref">login_events_mode="auto"</span>. This allows manual instrumentation to follow remote configuration settings, enabling or disabling manual instrumentation with a single remote action on the Datadog UI.

  Also prevents non numerical user ids to be reported by default without user instrumentation in Django.

- Anthropic: Adds support for tracing message calls using tools.

- LLM Observability: Adds support for tracing Anthropic messages using tool calls.

- botocore: Adds support for overriding the default service name in botocore by either setting the environment variable `DD_BOTOCORE_SERVICE` or configuring it via <span class="title-ref">ddtrace.config.botocore\["service"\]</span>.

- azure: Removes the restrictions on the tracer to only run the mini-agent on the consumption plan. The mini-agent now runs regardless of the hosting plan

- ASM: Adds Threat Monitoring support for gRPC.

- Code Security: add propagation for GRPC server sources.

- LLM Observability: This introduces improved support for capturing tool call responses from the OpenAI and Anthropic integrations.

- LLM Observability: This introduces the agentless mode configuration for LLM Observability. To enable agentless mode, set the environment variable `DD_LLMOBS_AGENTLESS_ENABLED=1`, or use the enable option `LLMObs.enable(agentless_enabled=True)`.

- LLM Observability: Function decorators now support tracing asynchronous functions.

- LLM Observability: This introduces automatic input/output annotation for task/tool/workflow/agent/retrieval spans traced by function decorators. Note that manual annotations for input/output values will override automatic annotations.

- LLM Observability: The OpenAI integration now submits embedding spans to LLM Observability.

- LLM Observability: All OpenAI model parameters specified in a completion/chat completion request are now captured.

- LLM Observability: This changes OpenAI-generated LLM Observability span names from `openai.request` to `openai.createCompletion`, `openai.createChatCompletion`, and `openai.createEmbedding` for completions, chat completions, and embeddings spans, respectively.

- LLM Observability: This introduces the agent proxy mode for LLM Observability. By default, LLM Observability spans will be sent to the Datadog agent and then forwarded to LLM Observability. To continue submitting data directly to LLM Observability without the Datadog agent, set `DD_LLMOBS_AGENTLESS_ENABLED=1` or set programmatically using `LLMObs.enable(agentless_enabled=True)`.

- LLM Observability: The Langchain integration now submits embedding spans to LLM Observability.

- LLM Observability: The `LLMObs.annotate()` method now replaces non-JSON serializable values with a placeholder string `[Unserializable object: <string representation of object>]` instead of rejecting the annotation entirely.

- pylibmc: adds traces for memcached add command

- ASM: This introduces fingerprinting with libddwaf 1.19.1

- Database Monitoring: Adds Database Monitoring (DBM) trace propagation for postgres databases used through Django.

- langchain: Tags tool calls on chat completions.

- LLM Observability: Adds retry logic to the agentless span writer to mitigate potential networking issues, like timeouts or dropped connections.

- ASM: This introduces Command Injection support for Exploit Prevention on os.system only.

- ASM: This introduces suspicious attacker blocking with libddwaf 1.19.1
### Upgrade Notes

- ASM: This upgrade prevents the WAF from being invoked for exploit prevention if the corresponding rules are not enabled via remote configuration.
### Deprecation Notes

- ASM: The environment variable DD_APPSEC_AUTOMATED_USER_EVENTS_TRACKING is deprecated and will be removed in the next major release. Instead of DD_APPSEC_AUTOMATED_USER_EVENTS_TRACKING, you should use DD_APPSEC_AUTO_USER_INSTRUMENTATION_MODE. The "safe" and "extended" modes are deprecated and have been replaced by "anonymization" and "identification", respectively.
- botocore: All methods in botocore/patch.py except `patch()` and `unpatch()` are deprecated and will be removed in version 3.0.0.
- consul: All methods in consul/patch.py except `patch()` and `unpatch()` are deprecated and will be removed in version 3.0.0.
- psycopg: All methods in psycopg/patch.py except `patch()` and `unpatch()` are deprecated and will be removed in version 3.0.0.
- pylibmc: All methods in pylibmc/patch.py except `patch()` and `unpatch()` are deprecated and will be removed in version 3.0.0.
- pymemcache: All methods in pymemcache/patch.py except `patch()` and `unpatch()` are deprecated and will be removed in version 3.0.0.
- pymongo: All methods in pymongo/patch.py except `patch()` and `unpatch()` are deprecated and will be removed in version 3.0.0.
- pymysql: All methods in pymysql/patch.py except `patch()` and `unpatch()` are deprecated and will be removed in version 3.0.0.
- pynamodb: All methods in pynamodb/patch.py except `patch()` and `unpatch()` are deprecated and will be removed in version 3.0.0.
- pyodbc: All methods in pyodbc/patch.py except `patch()` and `unpatch()` are deprecated and will be removed in version 3.0.0.
- pyramid: All methods in pyramid/patch.py except `patch()` and `unpatch()` are deprecated and will be removed in version 3.0.0.
- exception replay: The `DD_EXCEPTION_DEBUGGING_ENABLED` environment variable has been deprecated in favor of `DD_EXCEPTION_REPLAY_ENABLED`. The old environment variable will be removed in a future major release.
- ASM: This removes the partial auto instrumentation of flask login. It was giving only partial and possibly confusing picture of the login activity. We recommend customers to switch to \[manual instrumentation\](<https://docs.datadoghq.com/security/application_security/threats/add-user-info/?tab=loginsuccess&code-lang=python#adding-business-logic-information-login-success-login-failure-any-business-logic-to-traces>).
### Bug Fixes

- LLM Observability: Fixes an issue in the OpenAI integration where integration metrics would still be submitted even if `LLMObs.enable(agentless_enabled=True)` was set.
- Code Security: add null pointer checks when creating new objects ids.

- Code Security: add encodings.idna to the IAST patching denylist to avoid problems with gevent.
- Code Security: add the boto package to the IAST patching denylist.
- Code Security: fix two small memory leaks with Python 3.11 and 3.12.
- CI Visibility: Fixes an issue where the pytest plugin would crash if the git binary was absent
- CI Visibility: fixes incorrect URL for telemetry intake in EU that was causing missing telemetry data and SSL error log messages.
- celery: changes `error.message` span tag to no longer include the traceback that is already included in the `error.stack` span tag.
- CI Visibility: fixes source file information that would be incorrect in certain decorated / wrapped scenarios and forces paths to be relative to the repository root, if present.
- futures: Fixes inconsistent behavior with `concurrent.futures.ThreadPoolExecutor` context propagation by passing the current trace context instead of the currently active span to tasks. This prevents edge cases of disconnected spans when the task executes after the parent span has finished.
- kafka: Fixes `ArgumentError` raised when injecting span context into non-existent Kafka message headers.
- botocore: Fixes Botocore Kinesis span parenting to use active trace context if a propagated child context is not found instead of empty context.
- langchain: This fix resolves an issue where the wrong langchain class name was being used to check for Pinecone vectorstore instances.
- LLM Observability: This resolves a typing hint error in the `ddtrace.llmobs.utils.Documents` helper class constructor where type hints did not accept input dictionaries with integer or float values.
- LLM Observability: This fix resolves an issue where the OpenAI, Anthropic, and AWS Bedrock integrations were always setting `temperature` and `max_tokens` parameters to LLM invocations. The OpenAI integration in particular was setting the wrong `temperature` default values. These parameters are now only set if provided in the request.
- opentelemetry: Resolves circular imports raised by the OpenTelemetry API when the `ddcontextvars_context` entrypoint is loaded. This resolves an incompatibility introduced in `opentelemetry-api==1.25.0`.
- opentelemetry: Resolves an issue where the `get_tracer` function would raise a `TypeError` when called with the `attribute` argument. This resolves an incompatibility introduced in `opentelemetry-api==1.26.0`.
- psycopg: Ensures traced async cursors return an asynchronous iterator object.
- redis: This fix resolves an issue in the redis exception handling where an UnboundLocalError was raised instead of the expected BaseException.
- ASM: This fix resolves an issue where the <span class="title-ref">requests</span> integration would not propagate when apm is opted out (i.e. in ASM Standalone).
- profiling: Fixes an issue where task information coming from echion was encoded improperly, which could segfault the application.
- tracing: fixes a potential crash where using partial flushes and `tracer.configure()` could result in an IndexError
- tracer: This fix resolves an issue where the tracer was not starting properly on a read-only file system.
- internal: fixes an issue where some pathlib functions return OSError on Windows.
- ASM: This fix resolves an issue where the WAF could be disabled if the ASM_DD rule file was not found in Remote Config.
- flask: Fix scenarios when using flask-like frameworks would cause a crash because of patching issues on startup.
- Code Security: Logs warning instead of throwing an exception in the native module if IAST is not enabled by env var.
- Code Security: fix potential infinite loop with path traversal when the analyze quota has been exceeded.
- wsgi: Ensures the status of wsgi Spans are not set to error when a `StopIteration` exception is raised marked the span as an error. With this change, `StopIteration` exceptions in this context will be ignored.
- langchain: tag non-dict inputs to LCEL chains appropriately. Non-dict inputs are stringified, and dict inputs are tagged by key-value pairs.
- tracing: Updates `DD_HEADER_TAGS` and `DD_TAGS` to support the following formats: `key1,key2,key3`, `key1:val,key2:val,key3:val3`, `key1:val key2:val key3:val3`, and `key1 key2 key3`. Key value pairs that do not match an expected format will be logged and ignored by the tracer.
- loguru: This fix avoids copying attributes from a log record's "extras" field to the record's top level if those attributes were not added by the Datadog integration.
- opentelemetry: Resolves an edge case where distributed tracing headers could be generated before a sampling decision is made, resulting in dropped spans in downstream services.
- profiling: captures lock usages with `with` context managers, e.g. `with lock:`
- profiling: propagates `runtime_id` tag to libdatadog exporter. It is a unique string identifier for the profiled process. For example, Thread Timeline visualization uses it to distinguish different processes.
- profiling: show lock init location in Lock Name and hide profiler internal frames from Stack Frame in Timeline Details tab.
- ASM: This fix resolves an issue where ASM one click feature could fail to deactivate ASM.
- redis: This fix resolves an issue in redis utils where a variable may not be declared within a try/catch
### Other Changes

- LLM Observability: the SDK allowed users to submit an unsupported <span class="title-ref">numerical</span> evaluation metric type. All evaluation metric types submitted with <span class="title-ref">numerical</span> type will now be automatically converted to a <span class="title-ref">score</span> type. As an alternative to using the <span class="title-ref">numerical type, use \`score</span> instead.
- LLM Observability: `LLMObs.submit_evaluation()` requires a Datadog API key to send custom evaluations to LLM Observability. If an API key is not set using either `DD_API_KEY` or `LLMObs.enable(api_key="<api-key>")`, this method will log a warning and return `None`.


---

## 2.10.6


### Bug Fixes

- tracing(django): Resolves a bug where `ddtrace` was exhausting a Django stream response before returning it to user.
- internal: Fixes `Already mutably borrowed` error by reverting back to pure-python rate limiter.


---

## 2.8.7


### Bug Fixes

- opentelemetry: Resolves circular imports raised by the OpenTelemetry API when the `ddcontextvars_context` entrypoint is loaded. This resolves an incompatibility introduced in `opentelemetry-api==1.25.0`.
- opentelemetry: Resolves an issue where the `get_tracer` function would raise a `TypeError` when called with the `attribute` argument. This resolves an incompatibility introduced in `opentelemetry-api==1.26.0`.
- opentelemetry: Resolves an edge case where distributed tracing headers could be generated before a sampling decision is made, resulting in dropped spans in downstream services.


---

## 2.10.4


### Bug Fixes

- SSI: Fixes incorrect file permissions on lib-injection images.
- profiling: Shows lock init location in Lock Name and hides profiler internal frames from Stack Frame in Timeline Details tab.


---

## 2.10.3

### Bug Fixes

- ASM: This fix resolves an issue where the WAF could be disabled if the ASM_DD rule file was not found in Remote Config.
- CI Visibility: Fixes an issue where the pytest plugin would crash if the git binary was absent
- CI Visibility: Fixes incorrect URL for telemetry intake in EU that was causing missing telemetry data and SSL error log messages.
- Code Security: Add encodings.idna to the IAST patching denylist to avoid problems with gevent.
- internal: Fixes an issue where some pathlib functions return OSError on Windows.
- opentelemetry: Resolves an edge case where distributed tracing headers could be generated before a sampling decision is made, resulting in dropped spans in downstream services.

---

## 2.9.5

### Bug Fixes

- ASM: This fix resolves an issue where the WAF could be disabled if the ASM_DD rule file was not found in Remote Config.
- CI Visibility: Fixes an issue where the pytest plugin would crash if the git binary was absent
- CI Visibility: Fixes incorrect URL for telemetry intake in EU that was causing missing telemetry data and SSL error log messages.
- Code Security: fix potential infinite loop with path traversal when the analyze quota has been exceeded.
- opentelemetry: Resolves an edge case where distributed tracing headers could be generated before a sampling decision is made, resulting in dropped spans in downstream services.
- profiling: captures lock usages with `with` context managers, e.g. `with lock:`
- profiling: propagates `runtime_id` tag to libdatadog exporter. It is a unique string identifier for the profiled process. For example, Thread Timeline visualization uses it to distinguish different processes.
- psycopg: Ensures traced async cursors return an asynchronous iterator object.

---

## 2.8.6

### Bug Fixes

- ASM: This fix resolves an issue where an org could not customize actions through remote config.
- Code Security: add the boto package to the IAST patching denylist.
- CI Visibility: Fixes an issue where the pytest plugin would crash if the git binary was absent
- CI Visibility: fixes source file information that would be incorrect in certain decorated / wrapped scenarios and forces paths to be relative to the repository root, if present.
- CI Visibility: fixes that traces were not properly being sent in agentless mode, and were otherwise not properly attached to the test that started them
- openai: This fix resolves an issue where specifying `None` for streamed chat completions resulted in a `TypeError`.
- openai: This fix removes patching for the edits and fine tunes endpoints, which have been removed from the OpenAI API.
- openai: This fix resolves an issue where streamed OpenAI responses raised errors when being used as context managers.
- profiling: Fixes an issue where task information coming from echion was encoded improperly, which could segfault the application.
- tracing: fixes a potential crash where using partial flushes and `tracer.configure()` could result in an IndexError
- tracing: Fixes an issue where `DD_TRACE_SPAN_TRACEBACK_MAX_SIZE` was not applied to exception tracebacks.
- tracing: This fix resolves an issue where importing `asyncio` after a trace has already been started will reset the currently active span.
- flask: Fix scenarios when using flask-like frameworks would cause a crash because of patching issues on startup.
- profiling: captures lock usages with `with` context managers, e.g. `with lock:`
- profiling: propagates `runtime_id` tag to libdatadog exporter. It is a unique string identifier for the profiled process. For example, Thread Timeline visualization uses it to distinguish different processes.

---

## 2.10.2

### Bug Fixes

- lib-injection: This fix resolves an issue with docker layer caching and the final lib-injection image size.
- psycopg: Ensures traced async cursors return an asynchronous iterator object.
- tracer: This fix resolves an issue where the tracer was not starting properly on a read-only file system.
- Code Security: fix potential infinite loop with path traversal when the analyze quota has been exceeded.
- profiling: captures lock usages with `with` context managers, e.g. `with lock:`
- profiling: propagates `runtime_id` tag to libdatadog exporter. It is a unique string identifier for the profiled process. For example, Thread Timeline visualization uses it to distinguish different processes.

---

## 2.10.1


### Bug Fixes

- langchain: This fix resolves an issue where the wrong langchain class name was being used to check for Pinecone vectorstore instances.
- opentelemetry: Resolves circular imports raised by the OpenTelemetry API when the `ddcontextvars_context` entrypoint is loaded. This resolves an incompatibility introduced in `opentelemetry-api==1.25.0`.
- opentelemetry: Resolves an issue where the `get_tracer` function would raise a `TypeError` when called with the `attribute` argument. This resolves an incompatibility introduced in `opentelemetry-api==1.26.0`.
- ASM: This fix resolves an issue where ASM one click feature could fail to deactivate ASM.


---


## 2.10.0

### New Features

- botocore: Adds support for overriding the default service name in botocore by either setting the environment variable `DD_BOTOCORE_SERVICE` or configuring it via `ddtrace.config.botocore["service"]`.
- Database Monitoring: Adds Database Monitoring (DBM) trace propagation for postgres databases used through Django.
- Anthropic: Adds support for tracing message calls using tools.
- LLM Observability: Adds support for tracing Anthropic messages using tool calls.
- azure: Removes the restrictions on the tracer to only run the mini-agent on the consumption plan. The mini-agent now runs regardless of the hosting plan
- Anthropic: Adds support for tracing synchronous and asynchronous message streaming.
- LLM Observability: Adds support for tracing synchronous and asynchronous message streaming.
- SSI: Introduces generic safeguards for automatic instrumentation when using single step install in the form of early exit conditions. Early exit from instrumentation is triggered if a version of software in the environment is not explicitly supported by ddtrace. The Python runtime itself and many Python packages are checked for explicit support on the basis of their version.
- langchain: Introduces support for `langchain==0.2.0` by conditionally patching the `langchain-community` module if available, which is an optional dependency for `langchain>=0.2.0`. See the langchain integration docs for more details.
- LLM Observability: Adds support to automatically submit Anthropic chat messages to LLM Observability.

- tracer: This introduces the tracer flare functionality. Currently the tracer flare includes the tracer logs and tracer configurations.

- Code Security: Expands SSRF vulnerability support for Code Security and Exploit Prevention for the modules `urllib3`, `http.client`, `webbrowser` and `urllib.request`.

- ASM: This introduces full support for exploit prevention in the python tracer.  
  - LFI (via standard API open)
  - SSRF (via standard API urllib or third party requests)

  with monitoring and blocking feature, telemetry and span metrics reports.

- ASM: This introduces SQL injection support for exploit prevention.

- anthropic: This introduces tracing support for anthropic chat messages.  
  See [the docs](https://ddtrace.readthedocs.io/en/stable/integrations.html#anthropic) for more information.

- ASM: This introduces "Standalone ASM", a feature that disables APM in the tracer but keeps ASM enabled. In order to enable it, set the environment variables `DD_APPSEC_ENABLED=1` and `DD_EXPERIMENTAL_APPSEC_STANDALONE_ENABLED=1`.

- LLM Observability: This introduces the LLM Observability SDK, which enhances the observability of Python-based LLM applications. See the [LLM Observability Overview](https://docs.datadoghq.com/tracing/llm_observability/) or the [SDK documentation](https://docs.datadoghq.com/tracing/llm_observability/sdk) for more information about this feature.

- opentelemetry: Adds support for span events.

- tracing: Ensures the following OpenTelemetry environment variables are mapped to an equivalent Datadog configuration (datadog environment variables taking precedence in cases where both are configured):

      OTEL_SERVICE_NAME -> DD_SERVICE
      OTEL_LOG_LEVEL -> DD_TRACE_DEBUG
      OTEL_PROPAGATORS -> DD_TRACE_PROPAGATION_STYLE
      OTEL_TRACES_SAMPLER -> DD_TRACE_SAMPLE_RATE
      OTEL_TRACES_EXPORTER -> DD_TRACE_ENABLED
      OTEL_METRICS_EXPORTER -> DD_RUNTIME_METRICS_ENABLED
      OTEL_LOGS_EXPORTER -> none
      OTEL_RESOURCE_ATTRIBUTES -> DD_TAGS
      OTEL_SDK_DISABLED -> DD_TRACE_OTEL_ENABLED

- otel: Adds support for generating Datadog trace metrics using OpenTelemetry instrumentations

### Known Issues

- Code Security: Security tracing for the `builtins.open` function is experimental and may not be stable. This aspect is not replaced by default.
- grpc: Tracing for the `grpc.aio` clients and servers is experimental and may not be stable. This integration is now disabled by default.

### Deprecation Notes

- Removes the deprecated sqlparse dependency.
- LLM Observability: `DD_LLMOBS_APP_NAME` is deprecated and will be removed in the next major version of ddtrace. As an alternative to `DD_LLMOBS_APP_NAME`, you can use `DD_LLMOBS_ML_APP` instead. See the [SDK setup documentation](https://docs.datadoghq.com/tracing/llm_observability/sdk/#setup) for more details on how to configure the LLM Observability SDK.

### Bug Fixes

- Code Security: Logs warning instead of throwing an exception in the native module if IAST is not enabled by env var.
- redis: This fix resolves an issue in redis utils where a variable may not be declared within a try/catch

- Code Security: Adds the `boto` package to the IAST patching denylist.
- celery: Changes `error.message` span tag to no longer include the traceback that is already included in the `error.stack` span tag.
- CI Visibility: Fixes source file information that would be incorrect in certain decorated / wrapped scenarios and forces paths to be relative to the repository root, if present.
- LLM Observability: This resolves a typing hint error in the `ddtrace.llmobs.utils.Documents` helper class constructor where type hints did not accept input dictionaries with integer or float values.
- LLM Observability: This fix resolves an issue where the OpenAI, Anthropic, and AWS Bedrock integrations were always setting `temperature` and `max_tokens` parameters to LLM invocations. The OpenAI integration in particular was setting the wrong `temperature` default values. These parameters are now only set if provided in the request.
- redis: This fix resolves an issue in the redis exception handling where an UnboundLocalError was raised instead of the expected BaseException.
- ASM: This fix resolves an issue where the requests integration would not propagate when apm is opted out (i.e. in ASM Standalone).
- profiling: Fixes an issue where task information coming from echion was encoded improperly, which could segfault the application.
- tracing: Fixes a potential crash where using partial flushes and `tracer.configure()` could result in an `IndexError`.
- flask: Fixes scenarios when using flask-like frameworks would cause a crash because of patching issues on startup.
- wsgi: Ensures the status of wsgi Spans are not set to error when a `StopIteration` exception is raised marked the span as an error. With this change, `StopIteration` exceptions in this context will be ignored.
- langchain: Tags non-dict inputs to LCEL chains appropriately. Non-dict inputs are stringified, and dict inputs are tagged by key-value pairs.
- langchain: Fixes an issue of langchain patching errors due to the `langchain-community` module becoming an optional dependency in `langchain>=0.2.0`. The langchain integration now conditionally patches `langchain-community` methods if it is available. See the langchain integration docs for more details.

- ASM: This fix resolves an issue where an org could not customize actions through remote config.
- ASM: Protects against potentially returning `None` when tainting a gRPC message.
- botocore: This fix adds additional key name checking and appropriate defaults for responses from Cohere and Amazon models.
- Tracer: This fix resolves an issue where importing `asyncio` after a trace has already been started will reset the currently active span.
- CI Visibility: Fixes traces that were not properly being sent in agentless mode, and were otherwise not properly attached to the test that started them
- grpc: Fixes a bug in the `grpc.aio` support specific to streaming responses.
- openai: This fix resolves an issue where specifying `n=None` for streamed chat completions resulted in a `TypeError`.
- openai: This fix removes patching for the edits and fine tunes endpoints, which have been removed from the OpenAI API.
- openai: This fix resolves an issue where streamed OpenAI responses raised errors when being used as context managers.
- tracing: Ensures span links generated by distributed tracing headers record the correct sampling decision.
- telemetry: This fix resolves an issue when using `pytest` + `gevent` where the telemetry writer was eager initialized by `pytest` entrypoints loading of our plugin causing a potential dead lock.
- tracing: Fixes an issue where `DD_TRACE_SPAN_TRACEBACK_MAX_SIZE` was not applied to exception tracebacks.
- Code Security: This fixes a bug in the AST patching process where `ImportError` exceptions were being caught, interfering with the proper application cycle if an `ImportError` was expected."
- Code Security: Ensure IAST propagation does not raise side effects related to Magic methods.
- Code Security: Fixes a potential memory corruption when the context was reset.
- langchain: This fix resolves an issue where specifying inputs as a keyword argument for batching on chains caused a crash.
- Code Security: Avoids calling terminate on the extend and join aspect when an exception is raised.
- tracing: Ensures spans are rate limited at the expected rate (100 spans per second by default). Previously long running spans would set the rate limiter to set an invalid window and this could cause the next trace to be dropped.
- RemoteConfig: This fix resolves an issue where remote config did not work for the tracer when using an agent that would add a flare item to the remote config payload. With this fix, the tracer will now correctly pull out the lib_config we need from the payload in order to implement remote config changes properly.
- opentelemetry: Records exceptions on spans in a manner that is consistent with the [otel specification](https://opentelemetry.io/docs/specs/otel/trace/exceptions/#recording-an-exception)
- tracing: Ensures W3C tracecontext headers take precedence over all other header formats when incoming headers reference different spans in the same trace.

### Other Changes

- LLM Observability: The SDK allowed users to submit an unsupported `numerical` evaluation metric type. All evaluation metric types submitted with `numerical` type will now be automatically converted to a `score` type. As an alternative to using the `numerical` type, use `score` instead.

- lib-injection: Updates base Alpine image to 3.20.

---

## 2.9.4


### Bug Fixes

- langchain: This fix resolves an issue where the wrong langchain class name was being used to check for Pinecone vectorstore instances.
- opentelemetry: Resolves circular imports raised by the OpenTelemetry API when the `ddcontextvars_context` entrypoint is loaded. This resolves an incompatibility introduced in `opentelemetry-api==1.25.0`.
- opentelemetry: Resolves an issue where the `get_tracer` function would raise a `TypeError` when called with the `attribute` argument. This resolves an incompatibility introduced in `opentelemetry-api==1.26.0`.
- redis: Resolves an issue in the `redis` exception handling where an `UnboundLocalError` was raised instead of the expected `BaseException`.
- Code Security: Logs warning instead of throwing an exception in the native module if IAST is not enabled by env var.
- langchain: Fixes an issue of `langchain` patching errors due to the `langchain-community` module becoming an optional dependency in `langchain>=0.2.0`. The `langchain` integration now conditionally patches `langchain-community` methods if it is available. See the langchain integration docs for more details.
- langchain: Resolves incompatibilities with langchain==0.2.0
- ASM: Resolves an issue where ASM one click feature could fail to deactivate ASM.


---

## 2.9.3


### Bug Fixes

- Code Security: Adds `encodings.idna` to the IAST patching denylist to avoid problems with gevent.
- Code Security: Adds the boto package to the IAST patching denylist.
- celery: Changes `error.message` span tag to no longer include the traceback that is already included in the `error.stack` span tag.
- CI Visibility: Fixes source file information that would be incorrect in certain decorated / wrapped scenarios, and forces paths to be relative to the repository root, if present.
- LLM Observability: Resolves a typing hint error in the `ddtrace.llmobs.utils.Documents` helper class constructor where type hints did not accept input dictionaries with integer or float values.
- LLM Observability: Resolves an issue where the OpenAI and AWS Bedrock integrations were always setting `temperature` and `max_tokens` parameters to LLM invocations. The OpenAI integration in particular was setting the wrong `temperature` default values. These parameters are now only set if provided in the request.
- profiling: Fixes an issue where task information coming from `echion` was encoded improperly, which could segfault the application.
- tracing: Fixes a potential crash where using partial flushes and `tracer.configure()` could result in an `IndexError`.
- internal: Fixes an issue where some `pathlib` functions return `OSError`g on Windows.
- flask: Fixes scenarios when using flask-like frameworks would cause a crash because of patching issues on startup.
- wsgi: Ensures the status of wsgi Spans are not set to error when a `StopIteration` exception is raised marked the span as an error. With this change, `StopIteration` exceptions in this context will be ignored.
- langchain: Tags non-dict inputs to LCEL chains appropriately. Non-dict inputs are stringified, and dict inputs are tagged by key-value pairs.

### Other Changes

- LLM Observability: The SDK allowed users to submit an unsupported `numerical` evaluation metric type. All evaluation metric types submitted with `numerical` type will now be automatically converted to a `score` type. As an alternative to using the `numerical` type, use `score` instead.


---

## 2.9.2


### Bug Fixes

- futures: Fixes inconsistent behavior with `concurrent.futures.ThreadPoolExecutor` context propagation by passing the current trace context instead of the currently active span to tasks. This prevents edge cases of disconnected spans when the task executes after the parent span has finished.

### Other Changes

- lib-injection: Updates base Alpine image to 3.20.


---

## 2.9.1


### Deprecation Notes

- Removes the deprecated sqlparse dependency.


---

## 2.9.0

### New Features

- LLM Observability: This introduces the LLM Observability SDK, which enhances the observability of Python-based LLM applications. See the [LLM Observability Overview](https://docs.datadoghq.com/tracing/llm_observability/) or the [SDK documentation](https://docs.datadoghq.com/tracing/llm_observability/sdk) for more information about this feature.
- ASM:  Application Security Management (ASM) introduces its new "Exploit Prevention" feature in public beta, a new type of in-app security monitoring that detects and blocks vulnerability exploits. This introduces full support for exploit prevention in the python tracer.  
  - LFI (via standard API open)
  - SSRF (via standard API urllib or third party requests)

  with monitoring and blocking features, telemetry, and span metrics reports.

- opentelemetry: Adds support for span events.

- tracing: Ensures the following OpenTelemetry environment variables are mapped to an equivalent Datadog configuration (datadog environment variables taking precedence in cases where both are configured):

      OTEL_SERVICE_NAME -> DD_SERVICE
      OTEL_LOG_LEVEL -> DD_TRACE_DEBUG
      OTEL_PROPAGATORS -> DD_TRACE_PROPAGATION_STYLE
      OTEL_TRACES_SAMPLER -> DD_TRACE_SAMPLE_RATE
      OTEL_TRACES_EXPORTER -> DD_TRACE_ENABLED
      OTEL_METRICS_EXPORTER -> DD_RUNTIME_METRICS_ENABLED
      OTEL_RESOURCE_ATTRIBUTES -> DD_TAGS
      OTEL_SDK_DISABLED -> DD_TRACE_OTEL_ENABLED

- otel: Adds support for generating Datadog trace metrics using OpenTelemetry instrumentations
- aiomysql, asyncpg, mysql, mysqldb, pymysql: Adds Database Monitoring (DBM) for remaining mysql and postgres integrations lacking support.
- (aiomysql, aiopg): Implements span service naming determination to be consistent with other database integrations.
- ASM: This introduces the capability to enable or disable SCA using the environment variable DD_APPSEC_SCA_ENABLED. By default this env var is unset and in that case it doesn't affect the product.
- Code Security: Taints strings from gRPC messages.
- botocore: This introduces tracing support for bedrock-runtime embedding operations.
- Vulnerability Management for Code-level (IAST): Enables IAST in the application. Needed to start application with `ddtrace-run [your-application-run-command]` prior to this release. Now, you can also activate IAST with the `patch_all` function.
- langchain: This adds tracing support for LCEL (LangChain Expression Language) chaining syntax. This change specifically adds synchronous and asynchronous tracing support for the `invoke` and `batch` methods.

### Known Issues

- Code Security: Security tracing for the `builtins.open` function is experimental and may not be stable. This aspect is not replaced by default.
- grpc: Tracing for the `grpc.aio` clients and servers is experimental and may not be stable. This integration is now disabled by default.

### Upgrade Notes

- aiopg: Upgrades supported versions to \>=1.2. Drops support for 0.x versions.

### Deprecation Notes

- LLM Observability: `DD_LLMOBS_APP_NAME` is deprecated and will be removed in the next major version of ddtrace. As an alternative to `DD_LLMOBS_APP_NAME`, you can use `DD_LLMOBS_ML_APP` instead. See the [SDK setup documentation](https://docs.datadoghq.com/tracing/llm_observability/sdk/#setup) for more details on how to configure the LLM Observability SDK.

### Bug Fixes

- opentelemetry: Records exceptions on spans in a manner that is consistent with the [otel specification](https://opentelemetry.io/docs/specs/otel/trace/exceptions/#recording-an-exception)
- ASM: Resolves an issue where an org could not customize actions through remote config.
- Resolves an issue where importing `asyncio` after a trace has already been started will reset the currently active span.
- grpc: Fixes a bug in the `grpc.aio` integration specific to streaming responses.
- openai: Resolves an issue where specifying `n=None` for streamed chat completions resulted in a `TypeError`.
- openai: Removes patching for the edits and fine tunes endpoints, which have been removed from the OpenAI API.
- openai: Resolves an issue where streamed OpenAI responses raised errors when being used as context managers.
- tracing: Fixes an issue where `DD_TRACE_SPAN_TRACEBACK_MAX_SIZE` was not applied to exception tracebacks.
- Code Security: Ensures IAST propagation does not raise side effects related to Magic methods.
- Code Security: Fixes a potential memory corruption when the context was reset.
- langchain: Resolves an issue where specifying inputs as a keyword argument for batching on chains caused a crash.
- Code Security: Avoids calling `terminate` on the `extend` and `join` aspect when an exception is raised.
- botocore: Adds additional key name checking and appropriate defaults for responses from Cohere and Amazon models.
- telemetry: Resolves an issue when using `pytest` + `gevent` where the telemetry writer was eager initialized by `pytest` entry points loading of our plugin causing a potential dead lock.
- Code Security: Fixes a bug in the AST patching process where `ImportError` exceptions were being caught, interfering with the proper application cycle if an `ImportError` was expected."
- RemoteConfig: Resolves an issue where remote config did not work for the tracer when using an agent that would add a flare item to the remote config payload. With this fix, the tracer will now correctly pull out the lib_config we need from the payload in order to implement remote config changes properly.
- Code Security: Fixes setting the wrong source on map elements tainted from `taint_structure`.
- Code Security: Fixes an issue where the AST patching process fails when the origin of a module is reported as None, raising a `FileNotFoundError`.
- CI Visibility: Fixes an issue where tests were less likely to be skipped due to ITR skippable tests requests timing out earlier than they should
- Code Security: Solves an issue with fstrings where formatting was not applied to int parameters
- tracing: Resolves an issue where sampling rules were not matching correctly on float values that had a 0 decimal value. Sampling rules now evaluate such values as integers.
- langchain: Resolves an issue where the LangChain integration always attempted to patch LangChain partner  
  libraries, even if they were not available.
- langchain: Resolves an issue where tracing `Chain.invoke()` instead of `Chain.__call__()` resulted in the an `ArgumentError` due to an argument name change for inputs between the two methods.
- langchain: Adds error handling for checking if a traced LLM or chat model is an OpenAI instance, as the `langchain_community` package does not allow automatic submodule importing.
- internal: Resolves an error regarding the remote config module with payloads missing a `lib_config` entry
- profiling: Fixes a bug that caused the HTTP exporter to crash when attempting to serialize tags.
- grpc: Resolves segfaults raised when `grpc.aio` interceptors are registered
- Code Security (IAST): Fixes an issue with AES functions from the pycryptodome package that caused the application to crash and stop.
- Code Security: Ensures that when tainting the headers of a Flask application, iterating over the headers (i.e., with `headers.items()`) does not duplicate them.
- Vulnerability Management for Code-level (IAST): Some native exceptions were not being caught correctly by the python tracer. This fix removes those exceptions to avoid fatal error executions.
- kafka: Resolves an issue where an empty message list returned from consume calls could cause crashes in the Kafka integration. Empty lists from consume can occur when the call times out.
- logging: Resolves an issue where `tracer.get_log_correlation_context()` incorrectly returned a 128-bit trace_id even with `DD_TRACE_128_BIT_TRACEID_LOGGING_ENABLED` set to `False` (the default), breaking log correlation. It now returns a 64-bit trace_id.
- profiling: Fixes a defect where the deprecated path to the Datadog span type was used by the profiler.
- Profiling: Resolves an issue where the profiler was forcing `protobuf` to load in injected environments,  
  causing crashes in configurations which relied on older `protobuf` versions. The profiler will now detect when injection is used and try loading with the native exporter. If that fails, it will self-disable rather than loading protobuf.
- pymongo: Resolves an issue where the library raised an error in `pymongo.pool.validate_session`
- ASM: Resolves an issue where lfi attack on request path was not always detected with `flask` and `uwsgi`.
- ASM: Removes non-required API security metrics.
- instrumentation: Fixes crashes that could occur in certain integrations with packages that use non-integer components in their version specifiers


---

## 2.8.5


### Known Issues

- Code Security: Security tracing for the `builtins.open` function is experimental and may not be stable. This aspect is not replaced by default.
- grpc: Tracing for the `grpc.aio` clients and servers is experimental and may not be stable. This integration is now disabled by default.

### Bug Fixes

- fix(grpc): This fix a bug in the grpc.aio support specific to streaming responses.
- RemoteConfig: This fix resolves an issue where remote config did not work for the tracer when using an agent that would add a flare item to the remote config payload. With this fix, the tracer will now correctly pull out the lib_config we need from the payload in order to implement remote config changes properly.


---

## 2.8.4


### Bug Fixes

- telemetry: This fix resolves an issue when using `pytest` + `gevent` where the telemetry writer was eager initialized by `pytest` entrypoints loading of our plugin causing a potential dead lock.


---

## 2.7.10

### Bug Fixes

- Code Security: This fix solves an issue with fstrings where formatting was not applied to int parameters
- logging: This fix resolves an issue where `tracer.get_log_correlation_context()` incorrectly returned a 128-bit trace_id even with `DD_TRACE_128_BIT_TRACEID_LOGGING_ENABLED` set to `False` (the default), breaking log correlation. It now returns a 64-bit trace_id.
- profiling: Fixes a defect where the deprecated path to the Datadog span type was used by the profiler.

---

## 2.8.3


### Bug Fixes

- Code Security: This fix solves an issue with fstrings where formatting was not applied to int parameters
- logging: This fix resolves an issue where `tracer.get_log_correlation_context()` incorrectly returned a 128-bit trace_id even with `DD_TRACE_128_BIT_TRACEID_LOGGING_ENABLED` set to `False` (the default), breaking log correlation. It now returns a 64-bit trace_id.
- profiling: Fixes a defect where the deprecated path to the Datadog span type was used by the profiler.


---

## 2.6.12


### Bug Fixes

- Code Security: This fix solves an issue with fstrings where formatting was not applied to int parameters


---

## 2.8.2


### Bug Fixes

- tracing: This fix resolves an issue where sampling rules were not matching correctly on float values that had a 0 decimal value. Sampling rules now evaluate such values as integers.

- langchain: This fix resolves an issue where the LangChain integration always attempted to patch LangChain partner  
  libraries, even if they were not available.

- langchain: This fix resolves an issue where tracing `Chain.invoke()` instead of `Chain.__call__()` resulted in the an `ArgumentError` due to an argument name change for inputs between the two methods.

- langchain: This fix adds error handling for checking if a traced LLM or chat model is an OpenAI instance, as the langchain_community package does not allow automatic submodule importing.

- internal: This fix resolves an error regarding the remote config module with payloads missing a `lib_config` entry

- profiling: fix a bug that caused the HTTP exporter to crash when attempting to serialize tags.

- grpc: Resolves segfaults raised when grpc.aio interceptors are registered

- Code Security: Ensure that when tainting the headers of a Flask application, iterating over the headers (i.e., with <span class="title-ref">headers.items()</span>) does not duplicate them.


---

## 2.7.9


### Bug Fixes

- internal: This fix resolves an error regarding the remote config module with payloads missing a `lib_config` entry
- grpc: Resolves segfaults raised when grpc.aio interceptors are registered
- Code Security: Ensure that when tainting the headers of a Flask application, iterating over the headers (i.e., with <span class="title-ref">headers.items()</span>) does not duplicate them.
- pymongo: this resolves an issue where the library raised an error in `pymongo.pool.validate_session`


---

## 2.6.11


### Bug Fixes

- internal: This fix resolves an error regarding the remote config module with payloads missing a `lib_config` entry
- Code Security: Ensure that when tainting the headers of a Flask application, iterating over the headers (i.e., with <span class="title-ref">headers.items()</span>) does not duplicate them.
- pymongo: this resolves an issue where the library raised an error in `pymongo.pool.validate_session`


---

## 2.8.1


### New Features

- Code Security: to enable IAST in the application, you had to start it with the command `ddtrace-run [your-application-run-command]` so far. Now, you can also activate IAST with the `patch_all` function.

### Bug Fixes

- Code Security: fix setting the wrong source on map elements tainted from <span class="title-ref">taint_structure</span>.
- Code Security: Fixes an issue where the AST patching process fails when the origin of a module is reported as None, raising a `FileNotFoundError`.
- CI Visibility: fixes an issue where tests were less likely to be skipped due to ITR skippable tests requests timing out earlier than they should
- Code Security: Fixed an issue with AES functions from the pycryptodome package that caused the application to crash and stop.
- kafka: This fix resolves an issue where an empty message list returned from consume calls could cause crashes in the Kafka integration. Empty lists from consume can occur when the call times out.
- ASM: This fix removes unrequired API security metrics.
- instrumentation: fixes crashes that could occur in certain integrations with packages that use non-integer components in their version specifiers

---

## 2.7.8


### Bug Fixes

- Code Security: fix setting the wrong source on map elements tainted from <span class="title-ref">taint_structure</span>.
- Code Security: Fixes an issue where the AST patching process fails when the origin of a module is reported as None, raising a `FileNotFoundError`.
- CI Visibility: fixes an issue where tests were less likely to be skipped due to ITR skippable tests requests timing out earlier than they should
- Code Security: Fixed an issue with AES functions from the pycryptodome package that caused the application to crash and stop.
- ASM: This fix removes unrequired API security metrics.
- instrumentation: fixes crashes that could occur in certain integrations with packages that use non-integer components in their version specifiers

---

## 2.6.10


### Bug Fixes

- ASM: This fix resolves an issue where django login failure events may send wrong information of user existence.
- Code Security: fix setting the wrong source on map elements tainted from <span class="title-ref">taint_structure</span>.
- datastreams: Changed DSM processor error logs to debug logs for a statement which is retried. If all retries fail, the stack trace is included
- Code Security: Fixes an issue where the AST patching process fails when the origin of a module is reported as None, raising a `FileNotFoundError`.
- CI Visibility: fixes an issue where tests were less likely to be skipped due to ITR skippable tests requests timing out earlier than they should
- internal: This fix resolves an issue where importing the `ddtrace.contrib.botocore.services` module would fail raising an ImportError
- starlette: Fix a bug that crashed background tasks started from functions without a <span class="title-ref">\_\_name\_\_</span> attribute
- Code Security: Fixed an issue with AES functions from the pycryptodome package that caused the application to crash and stop.
- Code Security: This fix addresses an issue where tainting objects may fail due to context not being created in the current span.
- Code Security: Some native exceptions were not being caught correctly by the python tracer. This fix remove those exceptions to avoid fatal error executions.
- ASM: This fix removes unrequired API security metrics.
- structlog: Fixes error where multiple loggers would duplicate processors. Also adds processors injection when resetting to defaults.

---

## 2.8.0

### Prelude

tracing: This release adds support for lazy sampling, essentially moving when we make a sampling decision for a trace to the latest possible moment. These include the following: 1. Before encoding a trace chunk to be sent to the agent 2. Before making an outgoing request via HTTP, gRPC, or a DB call for any automatically instrumented integration 3. Before running `os.fork()` For most users this change shouldn't have any impact on their traces, but it does allow for more flexibility in sampling (see `features` release note). It should be noted that if a user has application egress points that are not automatically instrumented, to other Datadog components (downstream instrumented services, databases, or execution context changes), and rely on the Python tracer to make the sampling decision (don't have an upstream service doing this), they will need to manually run the sampler for those traces, or use `HttpPropagator.inject()`. For more information please see the following: <https://ddtrace.readthedocs.io/en/stable/advanced_usage.html#distributed-tracing> <https://ddtrace.readthedocs.io/en/stable/advanced_usage.html#tracing-context-management>

### New Features

- DSM: Adds base64 format for encoding and decoding DSM context hash.
- botocore: adds dsm payload size stats for botocore messaging services of kinesis, sqs and sns.
- botocore: Adds support to the bedrock integration for tagging input and output messages.
- langchain: This introduces support for `langchain==0.1.0`. Note that this does not have tracing support for deprecated langchain operations. Please follow the langchain upgrade [guide](https://python.langchain.com/docs/changelog/core) or the langchain integration :ref: <span class="title-ref">docs\<langchain\></span> to enable full tracing support.
- dramatiq: Adds automatic tracing of the `dramatiq` library.
- tracing: Added support for lazy sampling, the benefit of which is the ability to make a sampling decision using `DD_TRACE_SAMPLING_RULES` based on any span attribute (service, resource, tags, name)regardless of when the value for the attribute is set. This change is particularly beneficial for sampling on tags, since the vast majority of tags are set after the span is created. Since sampling was previously done at span creation time, this meant that those tags could not be used for sampling decisions.
- openai: Adds support for tagging streamed responses for completion and chat completion endpoints.
- profiling: implement an experimental stack sampling feature, which can be enabled by setting `DD_PROFILING_STACK_V2_ENABLED=true`. This new sampler should resolve segfault issues on Python 3.11 and later, while also decreasing the latency contribution of the profiler in many situations, and also improving the accuracy of stack-sampling data. This feature is currently only available on Linux using CPython 3.8 or greater. Requires `DD_PROFILING_EXPORT_LIBDD_ENABLED=true` to be set.
- botocore: Changes botocore aws kinesis contrib to set DSM pathway using extracted DSM context, if found, instead of always using a new pathway with default context.
- kafka: Adds tracing and DSM support for `confluent_kafka.Consumer.consume()`. Previously only <span class="title-ref">confluent_kafka.Consumer.poll</span> was instrumented.

### Deprecation Notes

- tracing: Deprecates support for `ddtrace.contrib.asyncio.AsyncioContextProvider`. ddtrace fully support tracing across asyncio tasks. Asyncio no longer requires additional configurations.
- tracing: `tracer.sampler` is deprecated and will be removed in the next major version release. To manually sample please call `tracer.sample` instead.
- gevent: Deprecates `ddtrace.contrib.gevent.provider.GeventContextProvider`. Drops support for <span class="title-ref">gevent\<20.12.0</span> and <span class="title-ref">greenlet\<1.0</span>.

### Bug Fixes

- Vulnerability Management for Code-level (IAST): Some native exceptions were not being caught correctly by the python tracer. This fix remove those exceptions to avoid fatal error executions.

- otel: Ensures that the last datadog parent_id is added to w3c distributed tracing headers generated by the OpenTelemetry API.
- ASM: This fix resolves an issue where a valid user may trigger a failed login event.
- ASM: always clear the DDWaf context at the end of the span to avoid gc-induced latency spikes at the end of some requests.
- ASM: This fix resolves an issue where django login failure events may send wrong information of user existence.
- CI Visibility: fixes an issue where git author or committer names containing commas (eg: "Lastname, Firstname") would not work (and log an error) due to the use of comma as a separator.
- propagation: This fix resolves an issue where the sampling decision-maker tag in tracestate propagation headers was clobbered by a default value.
- datastreams: Changed DSM processor error logs to debug logs for a statement which is retried. If all retries fail, the stack trace is included
- internal telemetry: Ensures heartbeat events are sent at regular intervals even when no other events are being sent.
- Fix an incompatibility between the handling of namespace module imports and parts of the functionalities of the standard library importlib module.
- internal: This fix resolves an issue where importing the `ddtrace.appsec._iast._patches` module would fail raising an ImportError
- internal: This fix resolves an issue where importing the `ddtrace.internal.peer_service` module would fail raising an ImportError
- langchain: Ensures langchain vision APIs are correctly instrumented
- Fix for the declaration of dependencies for the package.
- internal: This fix resolves an issue where importing the `ddtrace.contrib.botocore.services` module would fail raising an ImportError
- profiling: handle unexpected stack data to prevent the profiler from stopping.
- starlette: Fix a bug that crashed background tasks started from functions without a <span class="title-ref">\_\_name\_\_</span> attribute
- ASM: This fix resolves an issue where the asgi middleware could crash with a RuntimeError "Unexpected message received".
- ASM: This fix resolves an issue with Flask instrumentation causing CPU leak with ASM, API Security and Telemetry enabled.
- Vulnerability Management for Code-level (IAST): Addresses an issue where the IAST native module was imported even though IAST was not enabled.
- Vulnerability Management for Code-level (IAST): This fix addresses an issue where tainting objects may fail due to context not being created in the current span.
- Vulnerability Management for Code-level (IAST): This fix addresses an issue where AST patching would generate code that fails to compile, thereby preventing the application from starting correctly.
- Vulnerability Management for Code-level (IAST): This fix addresses AST patching issues where other subscript operations than `Load` were being unintentionally patched, leading to compilation errors for the patched module.
- Vulnerability Management for Code-level (IAST): Fixes an issue where an atexit handler could lead to a segmentation fault.
- Vulnerability Management for Code-level (IAST): This fix addresses an issue where a vulnerability would be reported at line 0 if we couldn't extract the proper line number, whereas the default line number should be -1.
- kafka: This fix resolves an issue where `None` messages from confluent-kafka could cause crashes in the Kafka integration.
- appsec: This fix resolves an issue in which the library attempted to finalize twice a context object used by the Application Security Management product.
- tracing: Removes `allow_false` argument from ddtrace samplers. `allow_false` allows datadog samplers to return a value that differs from the sampling decision, this behavior is not supported.
- profiling: This fixes a `free(): invalid pointer` error which would arise as a result of incorrectly linking the C++ runtime.
- starlette: Ensures correct URL tag is set for starlette v0.34.0 and above.
- structlog: Fixes error where multiple loggers would duplicate processors. Also adds processors injection when resetting to defaults.


---

## 2.7.7

### Bug Fixes

- ASM: This fix resolves an issue where django login failure events may send wrong information of user existence.
- datastreams: Changed DSM processor error logs to debug logs for a statement which is retried.  If all retries fail, the stack trace is included
- internal: This fix resolves an issue where importing the ``ddtrace.internal.peer_service`` module would fail raising an ImportError
- starlette: Fix a bug that crashed background tasks started from functions without a `__name__` attribute
- Vulnerability Management for Code-level (IAST): This fix addresses an issue where tainting objects may fail due to context not being created in the current span.
- Vulnerability Management for Code-level (IAST): Some native exceptions were not being caught correctly by the python tracer.
  This fix remove those exceptions to avoid fatal error executions.
- kafka: This fix resolves an issue where an empty message list returned from consume calls could cause crashes in the Kafka integration.
  Empty lists from consume can occur when the call times out.


---

## 2.7.6


### Bug Fixes

- Profiling: This fix resolves an issue where the profiler was forcing protobuf to load in injected environments,
  causing crashes in configurations which relied on older protobuf versions. The profiler will now detect when injection is used and try loading with the native exporter. If that fails, it will self-disable rather than loading protobuf.


---

## 2.7.5


### New Features

- kafka: Adds tracing and DSM support for `confluent_kafka.Consumer.consume()`. Previously only <span class="title-ref">confluent_kafka.Consumer.poll</span> was instrumented.

### Bug Fixes

- ASM: always clear the DDWaf context at the end of the span to avoid gc-induced latency spikes at the end of some requests.
- internal: This fix resolves an issue where importing the `ddtrace.contrib.botocore.services` module would fail raising an ImportError
- setuptools_scm version: Updates the setuptools_scm versioning method to "guess-next-dev" from "release-branch-semver", which was affecting the CI
- structlog: Fixes error where multiple loggers would duplicate processors. Also adds processors injection when resetting to defaults.


---

## 2.6.9


### Bug Fixes

- propagation: This fix resolves an issue where the sampling decision-maker tag in tracestate propagation headers was clobbered by a default value.
- langchain: Ensures langchain vision APIs are correctly instrumented
- ASM: This fix resolves an issue where the asgi middleware could crash with a RuntimeError "Unexpected message received".
- kafka: This fix resolves an issue where `None` messages from confluent-kafka could cause crashes in the Kafka integration.


---

## v2.6.0

### Upgrade Notes

- CI Visibility: `DD_CIVISIBILITY_ITR_ENABLED` now defaults to true, and the Datadog API (configured via the Datadog dashboard) now determines whether code coverage and test skipping are enabled.
- CI Visibility: the CI Visibility service is no longer enabled when the initial query to the Datadog test service settings API fails due to a 403 status code.

### New Features

- botocore: Adds optional feature to propagate context between producers and consumers for AWS SQS, AWS SNS, and AWS Kinesis via <span class="title-ref">DD_BOTOCORE_PROPAGATION_ENABLED</span> environment variable. Adds optional feature to disable tracing of AWS SQS <span class="title-ref">poll()</span> operation and AWS Kinesis 'get_records()' operation when no data is consumed via <span class="title-ref">DD_BOTOCORE_EMPTY_POLL_ENABLED</span> environment variable.

- tracing: Adds new tag <span class="title-ref">python_main_package</span> containing the name of the main package of the application. profiling: Adds new tag <span class="title-ref">python_main_package</span> containing the name of the main package of the application.

- ASM: API Security schema collection is now officially supported for Django, Flask and FastAPI. It can be enabled in the tracer using environment variable DD_API_SECURITY_ENABLED=true It will only be active when ASM is also enabled.

- elasticsearch: This allows custom tags to be set on Elasticsearch spans via the Pin interface.

- botocore: This introduces tracing support for bedrock-runtime operations.
  See [the docs](https://ddtrace.readthedocs.io/en/stable/integrations.html#botocore) for more information.

- datastreams: this change adds kombu auto-instrumentation for datastreams monitoring. tracing: this change adds the `DD_KOMBU_DISTRIBUTED_TRACING` flag (default `True`)

- Vulnerability Management for Code-level (IAST): Add support for CMDi in langchain.

- botocore: Add the ability to inject trace context into the input field of botocore stepfunction start_execution and start_sync_execution calls.

- Removes another place where we always load instrumentation telemetry, even if it is disabled

- tracing: This introduces the ability to disable tracing at runtime based on configuration values sent from the Datadog frontend. Disabling tracing in this way also disables instrumentation telemetry.

- tracing: Adds support for remote configuration of `DD_TRACE_HEADER_TAGS`

- tracing: Add support for remote configuration of trace-logs correlation.

- grpc/grpc_aio: reports the available target host in client spans as `network.destination.ip` if only an IP is available, `peer.hostname` otherwise.

- span: Adds a public api for setting span links

- starlette,fastapi: Trace background tasks using span links

### Bug Fixes

- ASM: This fix resolves an issue where an exception would be logged while parsing an empty body JSON request.

- CI Visibility: fixes an issue where coverage data for suites could be lost for long-running test sessions, reducing the possibility of skipping tests when using the Intelligent Test Runner.

- IAST: Don't split AST Assign nodes since it's not needed for propagation to work.

- ASM: This fix resolves an issue where suspicious request blocking on request data was preventing API Security to collect schemas in FastAPI, due to route not being computed.

- ASM: This fix resolves an issue where ASM custom blocking actions with a redirect action could cause the server to drop the response.

- Fixed an incompatible version requirements for one of the internal dependencies that could have caused an exception to be raised at runtime with Python 3.12.

- data_streams: This change fixes a bug leading to lag being reported as 1 offset instead of 0 offsets.

- IAST: fixes import overhead when IAST is disabled.

- Fix an incomplete support for pkg_resouces that could have caused an exception on start-up.

- Fix an issue that caused an exception to be raised when trying to access resource files via `pkg_resources`.

- Fix for an import issue that caused the pytest plugin to fail to properly initialize a test session and exit with an import exception.

- openai: This fixes a bug that prevents logs from being correlated with traces in the Datadog UI.

- langchain: This fixes a bug that prevents logs from being correlated with traces in the Datadog UI.

- openai: This fix resolves an issue where an internal OpenAI method <span class="title-ref">SyncAPIClient.\_process_response</span>
  was not being patched correctly and led to to an AttributeError while patching.

- profiling: handle a potential system error that may be raised when running a Celery-based application with CPython 3.11.

- Fixed an issue that could have caused an exception as a result of a concurrent access to some internal value cache.

- tracing: Ensures span links are serialized with the expected traceflag when `DD_TRACE_API_VERSION=v0.4`

- ASM: This fix resolves an issue where IP Headers configured by the user in the environment could not work for frameworks handling requests with case insensitive headers like FastAPI.

- Vulnerability Management for Code-level (IAST): Fixes a bug in the `str` aspect where encoding and errors arguments were not honored correctly.

- Vulnerability Management for Code-level (IAST): Fix an unhandled ValueError in `ast_function` thrown in some cases (i.e. Numpy arrays when converted to bool).

- opentelemetry: Ensures that span links are serialized in a json-compatible representation.

- Pin importlib_metadata to 6.5.0 to avoid its issue 455 (<https://github.com/python/importlib_metadata/issues/455>).

- profiler: Fixes a sigabrt when shutdown occurs during an upload

- otel: Ensures all otel sampling decisions are consistent with Datadog Spans. This prevents otel spans in a distrbuted trace from being sampled differently than Datadog spans in the same trace.

- tracing: Fix an issue where remote configuration values would not be reverted when unset in the UI.

- tracing: Ensures hostnames are reported in statsd metrics if `DD_TRACE_REPORT_HOSTNAME=True` (default value is `False`).

### Other Changes

- setup: pins the default macOS deployment target to 10.14.
- tracing: Updates the default value of `DD_TRACE_PROPAGATION_STYLE` from `tracecontext,datadog` to `datadog,tracecontext`. With this change w3c tracecontext headers will be parsed before datadog headers. This change is backwards compatible and should not affect existing users.

---

## v2.5.0

### New Features

- aiohttp: add <span class="title-ref">split_by_domain</span> config to split service name by domain
- CI Visibility: Adds code coverage lines covered tag for `pytest` and `unittest`.
- aiohttp: Adds http.route tag to `aiohttp.request` spans.
- bottle: Adds http.route tag to `bottle.request` spans.
- falcon: Adds http.route tag to `falcon.request` spans.
- molten: Adds http.route tag to `molten.request` spans.
- Adds distributed tracing for confluent-kafka integration. Distributed tracing connects Kafka consumer spans with Kafka producer spans within the same trace if a message is valid. To enable distributed tracing, set the configuration: `DD_KAFKA_DISTRIBUTED_TRACING_ENABLED=True` for both the consumer and producer service.
- ASM: This introduces (experimental) api security support for fastAPI. Flask and Django were already supported in 2.4.0. Support schema computation on all addresses (requests and responses) and scanner support for pii, credentials and payment data.
- CI Visibility: introduces a CI visibility-specific logger (enabled for the `pytest` plugin), enabled by setting the `DD_CIVISIBILITY_LOG_LEVEL` environment variable (with the same level names as Python logging levels).
- CI Visibility: allows for waiting for the git metadata upload to complete before deciding whether or not to enable coverage (based on API response).
- Further lazy loads telemetry_writer so that it is not running when explicitly disabled. Users must explicitly set "DD_INSTRUMENTATION_TELEMETRY_ENABLED=false".
- tracer: Add support for remotely configuring trace tags.

### Bug Fixes

- loguru: Ensures log correlation is enabled when the root logger is initialized. Previously, log correlation was only enabled when a new sink was added.
- Fix compatibility with other tools that try to infer the type of a Python object at runtime.
- tracing: Fixes a bug that prevents span links from being visualized in the Datadog UI.
- tracing: Resolves span encoding errors raised when span links do not contain expected types
- ASM: This fix resolves an issue where custom event boolean properties were not reported as <span class="title-ref">true</span> and <span class="title-ref">false</span> like other tracers but as <span class="title-ref">True</span> and <span class="title-ref">False</span>.
- Vulnerability Management for Code-level (IAST): Ensure that Cookies vulnerabilities report only the cookie name.
- langchain: This fix resolves an `get_openai_token_cost_for_model` import error in langhcain version 0.0.351 or later.
- ASM: This fix resolves an issue where IAST could cause circular dependency at startup.
- tracing: Ensures all fields in `ddtrace.context.Context` are picklable.
- pytest: This fix resolves an issue where the <span class="title-ref">--no-cov</span> flag did not take precedence over the <span class="title-ref">--cov</span> flag when deciding whether to report code coverage on spans.
- rq: Fixed a bug where the RQ integration would emit a warning when setting `job.status` span tag.

---

## v2.4.0

### Upgrade Notes

- <div id="remove-unsupported-pylons">

  This removes the `pylons` integration, which does not support Python 3.

  </div>

### Deprecation Notes

- aioredis: The aioredis integration is deprecated and will be removed in a future version. As an alternative to the aioredis integration, you can use the redis integration with redis\>=4.2.0.

### New Features

- ASM: dependency telemetry metrics now will only report dependencies actually in use (imported) and will also report new imported modules periodically.

- ASM: This introduces Threat Monitoring and Blocking on FastAPI.
  - IP Blocking and all input addresses are supported on requests and responses

  \- Custom Blocking This does not contain user blocking specific features yet.

- tracing: Introduces support for OpenTracing Baggage Items with HTTP Propagation. Enable this support by `DD_TRACE_PROPAGATION_HTTP_BAGGAGE_ENABLED=true`. The `Context._set_baggage_item` and `Context._get_baggage_item` internal methods are provided for manual modifications to the Baggage Items. These API changes are subject to change.

- dynamic instrumentation: Add support for more built-in container types, such as `defaultdict`, `frozenset`, `OrderedDict` and `Counter`.

- Vulnerability Management for Code-level (IAST): Adds Python 3.12 compatibility

- Optionally lazy loads and disables Instrumentation Telemetry. Users must explicitly set "DD_INSTRUMENTATION_TELEMETRY_ENABLED=false".

- tracer: Add support for remotely setting the trace sample rate from the Datadog UI. This functionality is enabled by default when using `ddtrace-run` and library injection. To enable it when using the library manually, use `ddtrace.config.enable_remote_config()`.

### Bug Fixes

- tracer: tag spans that have been sampled due to an Agent sampling configuration.
- lambda: This change disables the use of `multiprocessing.queue` in Lambda, because it is not supported in Lambda
- langchain: This fix resolves a crash that could occur during embedding when no embeddings are found.
- Fix a regression with the support for gevent that could have occurred if some products, like ASM, telemetry, were enabled.
- kafka: Resolves `TypeError` raised by serializing producers and deserializing consumers when the `message.key` tag is set on spans.
- dynamic instrumentation: Fix an issue that caused the instrumented application to fail to start if a non-standard module was imported.
- openai: This fix resolves an issue where tagging image inputs in the chat completions endpoint resulted in attribute errors.
- openai: This fix resolves an issue where requesting raw API responses from openai\>=1.0 resulted in attribute errors while tagging.
- profiling: Fix an issue that prevented threading locks from being traced when using gevent.
- profiling: Fix a segmentation fault with CPython 3.12 when sampling thread stacks.
- pylibmc: Fixes an issue where using `ddtrace-run` or `ddtrace.patch_all()` with `DD_TRACE_ENABLED=False` would break with get, gets, and get_multi operations on pylibmc Clients.
- tracing: This fix resolves an issue where concurrent mutations to the `context._meta` dict caused <span class="title-ref">RuntimeError: dictionary changed size during iteration</span>.
- django: Resolves `AttributeError` raised by traced `StreamingHttpResponse`.
- Vulnerability Management for Code-level (IAST): This fix resolves an issue where certain aspects incorrectly expected at least one argument, leading to an IndexError when none were provided. The solution removes this constraint and incorporates regression tests for stability assurance.
- Vulnerability Management for Code-level (IAST): Cookies vulnerabilities are only reported if response cookies are insecure.
- Vulnerability Management for Code-level (IAST): Fix propagation error on `.format` string method.
- requests: Updates the resource names of `requests.requests` spans to include the method and path of the request.
- propagation: This fix resolves an issue where a `Context` generated from extracted headers could lack a span_id or trace_id, leading `SpanLink` encoding errors.
- psycopg: This fix resolves an issue where a circular import of the psycopg library could cause a crash during monkeypatching.
- psycopg: This fix resolves an issue where exceptions originating from asynchronous Psycopg cursors were not propagated up the call stack.
- redis: This fix resolves an issue where the yaaredis and aredis integrations imported code from the redis integration, causing a circular import error.
- tracing: Resolves trace encoding errors raised when `DD_TRACE_API_VERSION` is set to `v0.5` and a BufferFull Exception is raised by the TraceWriter. This fix ensures span fields are not overwritten and reduces the frequency of 4XX errors in the trace agent.

### Other Changes

- tracing: Upgrades the trace encoding format to v0.5. This change improves the performance of encoding and sending spans.

---

## v2.3.0

### New Features

- propagation: 128-bit trace ids are now used by default for propagation. Previously the default was 64-bit. This change is backwards compatible with tracers that still use 64-bit trace ids and should not cause any breaking behavior.
- Adds DSM `pathway.hash` tag to spans when DSM is enabled. This allows traces from the instrumented service to show up in the DSM traces tab.
- propagation: When the tracer is configured to extract and inject `tracecontext`, the tracer will propagate the tracestate values from other vendors so long as the traceparent trace-id matches the first found trace context, regardless of propagator configuration order. To disable this behavior `DD_TRACE_PROPAGATION_EXTRACT_FIRST=true` can be set.
- opentelemetry: Map reserved OpenTelemetry attributes to Datadog span model.
- opentelemetry: datadog operation name from semantic conventions
- propagation: If a valid context is extracted from headers, and the following extracted trace context's `trace_id`s do not match the valid context's, then add a span link to the root span to represent the broken propagation.
- tracing: This change treats spans that terminated with `sys.exit(0)` as successful non-error spans.
- tracing: This introduces the `DD_TRACE_SPAN_TRACEBACK_MAX_SIZE` environment variable, allowing the maximum size of tracebacks included on spans to be configured.

### Bug Fixes

- CI Visibility: fixes the fact that the GITHUB_SERVER_URL environment variable was not being sanitized for credentials
- dynamic instrumentation: Needs to update the pubsub instance when the application forks because the probe mechanism should run in the child process. For that, DI needs the callback as the method of an instance of Debugger, which lives in the child process.
- CI Visibility: Fixes an issue where a `ValueError` was raised when using different path drives on Windows
- Fixes an issue where ddtrace could not be installed from source when using `setuptools>=69` due to a change in the license field.
- tracing: Fixes an issue where the thread responsible for sending traces is killed due to concurrent dictionary modification.
- structlog: Fixes `TypeError` raised when ddtrace log processor is configured with a tuple
- Vulnerability Management for Code-level (IAST): Generates cookies vulnerabilities report if IAST is enabled. Before this fix, Cookies vulnerabilities were only generated if both IAST and Appsec were enabled.
- Vulnerability Management for Code-level (IAST): This fix resolves an issue where, at AST patching to replace code with IAST aspects, passing the original function/method as an extra parameter for accurate patching unintentionally triggers side effects in methods obtained from an expression (like `decode` in `file.read(n).decode()`), resulting in unexpected multiple calls to the expression (`file.read(n)` in the example).
- Vulnerability Management for Code-level (IAST): This fix eliminates some reference leaks and C-API usage when IAST reports a vulnerability and calls `get_info_frame`.
- kafka: This fix resolves an issue where calls to `confluent_kafka`'s `produce` method with `key=None` would cause an exception to be raised.
- tracing: This fix resolves an issue where ddtrace's signal handlers could cause Flask apps not to respond correctly to SIGINT.
- logging: A log handler is automatically added to the ddtrace logger upon ddtrace import, when not using ddtrace-run. This can lead to duplicate logging if users add additional loggers and do not explicitly modify the ddtrace logger. This fix adds a feature flag that can be used to toggle this behavior off `DD_TRACE_LOG_STREAM_HANDLER` which defaults to `true`.

---

## v2.2.0

### Upgrade Notes

- The `wrapt` and `psutil` packages are vendored to help users avoid building these packages if wheels were not available for a given platform. This reverses a change released in v2.0.0.

### New Features

- CI Visibility: adds ITR support for `unittest`
- CI Visibility: adds start/end line support for `pytest` test spans
- CI Visibility: adds start/end line source file data to `unittest` test spans
- aiohttp: This introduces basic tracing of streaming responses that stay open long after the <span class="title-ref">on_prepare</span> signal has been sent.
- CI Visibility: introduce pytest hooks for modifying the module, suite, and test naming logic
- CI Visibility: add support for AWS Codepipeline to CI env var gathering
- datastreams: this change adds message payload size metrics and aggregations for Kafka.
- structlog: Wraps get_logger function in order to add datadog injection processor regardless of configuration
- openai: This adds support for openai v1.
- Source Code: filters Git repo URLs from env vars and setuptools
- logbook: This introduces log correlation for the logbook library. Refer to `logbook-docs <ddtrace.contrib.logbook>` for more details.
- loguru: This introduces log correlation for the loguru library. Refer to `loguru-docs <ddtrace.contrib.loguru>` for more details.
- openai: This adds support for tagging function call arguments when using OpenAI's function calling feature.
- Adds ARM64 support for Single-Step instrumentation
- structlog: This introduces log correlation for the structlog library. Refer to `structlog-docs <ddtrace.contrib.structlog>` for more details.
- celery: Adds Python 3.11 and 3.12 support for the celery integration.

### Known Issues

- ASM: fix a body read problem on some corner case where passing empty content length makes wsgi.input.read() blocks.

### Bug Fixes

- Application Security Management (ASM): fix a body read error when `Transfer-Encoding: chunked` header is sent
- CI Visibility: fixes an issue where class-based test methods with the same name across classes would be considered duplicates, and cause one (or more) tests to be dropped from results, by adding `--ddtrace-include-class-name` as an optional flag (defaulting to false) to prepend the class name to the test name.
- CI Visibility: fixes a crash where the unittest integration would try to enable coverage when tests are run even if the Intelligent Test Runner is not enabled.
- data_streams: This fix resolves an issue where tracing would crash if a kafka client produced a message with no key or value.
- CI: fixes an issue which prevented the library from filtering user credentials for SSH Git repository URLs
- dynamic instrumentation: fix an issue that caused function probes on the same module to fail to instrument and be reported in the `ERROR` status in the UI if the module was not yet imported.
- Use a unique default service name across all the products provided by the library when one is not given via the configuration interface.
- sampling: This fix reverts a refactor which affected how the tracer handled the trace-agent's recommended trace sampling rates, leading to an unintended increase in traces sampled.
- tracing: Fixes a msgpack import error when `DD_TRACE_API` is set to `v0.5`
- fix(profiling): numeric type exception in memalloc When pushing allocation samples, an exception was being thrown due to a float being passed instead of an integer. We now cast the ceiled value to an integer.
- CI Visibility: fixes `unittest` data not being initialized properly
- CI Visibility: fixes an issue where just importing <span class="title-ref">unittest</span> enabled CIVisibility and potentially caused unexpected logs and API requests
- Vulnerability Management for Code-level (IAST): This fix addresses AST patching issues where custom functions or methods could be replaced by aspects with differing argument numbers, causing runtime errors as a result. Furthermore, it addresses a case during patching where the module is inadvertently passed as the first argument to the aspect.
- Vulnerability Management for Code-level (IAST): Fix potential string id collisions that could cause false positives with non tainted objects being marked as tainted.
- IAST: This fix resolves an issue where JSON encoder would throw an exception while encoding a tainted dict or list.
- Vulnerability Management for Code-level (IAST): This fix resolves an issue where SimpleJSON encoder would throw an exception while encoding a tainted dict or list.
- ASM: add support for psycopg2 adapt mechanism to LazyTaintList, preventing a ProgrammingError when using psycopg2 with IAST.
- tracing: This fix resolves an issue where unserializable tracer attributes caused crashes when `DD_TRACE_DEBUG` was set.
- This fix resolves an issue where `confluent_kafka`'s `SerializingProducer` and `DeserializingConsumer` classes were incorrectly patched, causing crashes when these classes are in use with Datadog patching.
- langchain: This fix resolves an issue with tagging pydantic <span class="title-ref">SecretStr</span> type api keys.
- lib injection: Fix permissions error raised when non-root users copy single step instrumentation files.
- redis: The Datadog Agent removes command arguments from the resource name. However there are cases, like compressed keys, where this obfuscation cannot correctly remove command arguments. To safeguard that situation, the resource name set by the tracer will only be the command (e.g. SET) with no arguments. To retain the previous behavior and keep arguments in the span resource, with the potential risk of some command arguments not being fully obfuscated, set `DD_REDIS_RESOURCE_ONLY_COMMAND=false`.

### Other Changes

- tags: Previously `DD_TRACE_X_DATADOG_TAGS_MAX_LENGTH` had a max limit setting of 512 characters. This change removes that limit but keeps the default at 512.

---

## v2.0.0

### Prelude

The Datadog APM Python team is happy to announce the release of v2.0.0 of ddtrace. This release drops support for Python 2.7, 3.5, and 3.6. This release adds support for Python 3.12.

<div class="important">

<div class="title">

Important

</div>

If you are on version of Python not supported by v2, we will continue to maintain the ddtrace v1 with bug fixes.

</div>

<div class="note">

<div class="title">

Note

</div>

Before upgrading to v2.0.0, we recommend users install `ddtrace~=1.20.0` and enable deprecation warnings. All removals to the library interface and environment variables in v2 were deprecated in the 1.x release line.

</div>

<div class="note">

<div class="title">

Note

</div>

The changes to environment variables apply only to the configuration of the ddtrace library and not the Datadog Agent.

</div>

#### Upgrading summary

##### Functionality changes

The default logging configuration functionality of ddtrace has been changed to avoid conflicting with application logging configurations. `DD_CALL_BASIC_CONFIG` has been removed and the ddtrace logger will log to stdout by default, or a log file as specified using `DD_TRACE_LOG_FILE`.

Setting the environment variable `DD_TRACE_PROPAGATION_STYLE='b3'`, which previously enabled `b3multi` now enables `b3 single header`. `b3 single header` still works but is deprecated for `b3`. Simplified: `b3` used to enable `b3multi`, but now enables `b3 single header` to better align with Opentelemetry's terms.

##### Removed deprecated environment variables

These environment variables have been removed. In all cases the same functionality is provided by other environment variables and replacements are provided as recommended actions for upgrading.

| Variable                                   | Replacement                                | Note                                                |
|--------------------------------------------|--------------------------------------------|-----------------------------------------------------|
| `DD_GEVENT_PATCH_ALL`                      | None                                       | `📝<remove-dd-gevent-patch-all>`                    |
| `DD_AWS_TAG_ALL_PARAMS`                    | None                                       | `📝<remove-aws-tag-all-params>`                     |
| `DD_REMOTECONFIG_POLL_SECONDS`             | `DD_REMOTE_CONFIG_POLL_INTERVAL_SECONDS`   | `📝<rename-remote-config-poll-seconds>`             |
| `DD_CALL_BASIC_CONFIG`                     | None                                       | `📝<remove-basic-config>`                           |
| `DD_TRACE_OBFUSCATION_QUERY_STRING_PATERN` | `DD_TRACE_OBFUSCATION_QUERY_STRING_REGEXP` | `📝<remove-trace-obfuscation-query-string-pattern>` |

##### Removed deprecated library interfaces

These methods and module attributes have been removed. Where the same functionality is provided by a different public method or module attribute, a recommended action is provided for upgrading. In a few limited cases, because the interface was no longer used or had been moved to the internal interface, it was removed and so no action is provided for upgrading.

| Module                            | Method/Attribute                | Note                                               |
|-----------------------------------|---------------------------------|----------------------------------------------------|
| `ddtrace.constants`               | `APPSEC_ENABLED`                | `📝<remove-appsec-private-constants>`              |
|                                   | `APPSEC_JSON`                   | `📝<remove-appsec-private-constants>`              |
|                                   | `APPSEC_EVENT_RULE_VERSION`     | `📝<remove-appsec-private-constants>`              |
|                                   | `APPSEC_EVENT_RULE_ERRORS`      | `📝<remove-appsec-private-constants>`              |
|                                   | `APPSEC_EVENT_RULE_LOADED`      | `📝<remove-appsec-private-constants>`              |
|                                   | `APPSEC_EVENT_RULE_ERROR_COUNT` | `📝<remove-appsec-private-constants>`              |
|                                   | `APPSEC_WAF_DURATION`           | `📝<remove-appsec-private-constants>`              |
|                                   | `APPSEC_WAF_DURATION_EXT`       | `📝<remove-appsec-private-constants>`              |
|                                   | `APPSEC_WAF_TIMEOUTS`           | `📝<remove-appsec-private-constants>`              |
|                                   | `APPSEC_WAF_VERSION`            | `📝<remove-appsec-private-constants>`              |
|                                   | `APPSEC_ORIGIN_VALUE`           | `📝<remove-appsec-private-constants>`              |
|                                   | `APPSEC_BLOCKED`                | `📝<remove-appsec-private-constants>`              |
|                                   | `IAST_JSON`                     | `📝<remove-appsec-private-constants>`              |
|                                   | `IAST_ENABLED`                  | `📝<remove-appsec-private-constants>`              |
|                                   | `IAST_CONTEXT_KEY`              | `📝<remove-appsec-private-constants>`              |
| `ddtrace.contrib.fastapi.patch`   | `span_modifier`                 | `📝<remove-fastapi-starlette-span-modifier>`       |
|                                   | `aggregate_resources`           | `📝<remove-fastapi-starlette-aggregate-resources>` |
| `ddtrace.contrib.starlette.patch` | `span_modifier`                 | `📝<remove-fastapi-starlette-span-modifier>`       |
|                                   | `aggregate_resources`           | `📝<remove-fastapi-starlette-aggregate-resources>` |
|                                   | `get_resource`                  | `📝<remove-fastapi-starlette-span-modifier>`       |
| `ddtrace.contrib.grpc.constants`  | `GRPC_PORT_KEY`                 | `📝<remove-grpc-port-key>`                         |
| `ddtrace.ext.cassandra`           | `ROW_COUNT`                     | `📝<remove-cassandra-row-count>`                   |
| `ddtrace.ext.mongo`               | `ROWS`                          | `📝<remove-mongo-row-count>`                       |
| `ddtrace.ext.sql`                 | `ROWS`                          | `📝<remove-sql-row-count>`                         |
| `ddtrace.filters`                 | `TraceCiVisibilityFilter`       | `📝<remove-trace-ci-visibility-filter>`            |
| `ddtrace.tracer`                  | `DD_LOG_FORMAT`                 | `📝<remove-dd-log-format>`                         |

### Upgrade Notes

- <div id="remove-dd-gevent-patch-all">

  `DD_GEVENT_PATCH_ALL` is removed. There is no special configuration necessary to make ddtrace work with gevent if using ddtrace-run.

  </div>

- <div id="remove-aws-tag-all-params">

  `DD_AWS_TAG_ALL_PARAMS` is removed. The boto/botocore/aiobotocore integrations no longer collect all API parameters by default.

  </div>

- <div id="rename-remote-config-poll-seconds">

  `DD_REMOTECONFIG_POLL_SECONDS` is removed. Use the environment variable `DD_REMOTE_CONFIG_POLL_INTERVAL_SECONDS` instead.

  </div>

- <div id="remove-appsec-private-constants">

  `APPSEC_ENABLED`, `APPSEC_JSON`, `APPSEC_EVENT_RULE_VERSION`, `APPSEC_EVENT_RULE_ERRORS`, `APPSEC_EVENT_RULE_LOADED`, `APPSEC_EVENT_RULE_ERROR_COUNT`, `APPSEC_WAF_DURATION`, `APPSEC_WAF_DURATION_EXT`, `APPSEC_WAF_TIMEOUTS`, `APPSEC_WAF_VERSION`, `APPSEC_ORIGIN_VALUE`, `APPSEC_BLOCKED`, `IAST_JSON`, `IAST_ENABLED`, `IAST_CONTEXT_KEY` are removed. This should not affect existing code as these deprecated ASM constants were meant for private use only.

  </div>

- <div id="remove-fastapi-starlette-span-modifier">

  `ddtrace.contrib.starlette.get_resource`, `ddtrace.contrib.starlette.span_modifier`, and `ddtrace.contrib.fastapi.span_modifier` are removed. The starlette and fastapi integrations now provide the full route and not just the mounted route for sub-applications.

  </div>

- <div id="remove-fastapi-starlette-aggregate-resources">

  `ddtrace.contrib.starlette.config['aggregate_resources']` and `ddtrace.contrib.fastapi.config['aggregate_resources']` are removed. The starlette and fastapi integrations no longer have the option to `aggregate_resources`, as it now occurs by default.

  </div>

- <div id="remove-grpc-port-key">

  `ddtrace.contrib.grpc.constants.GRPC_PORT_KEY` is removed. Use `ddtrace.ext.net.TARGET_PORT` instead.

  </div>

- <div id="remove-cassandra-row-count">

  `ddtrace.ext.cassandra.ROW_COUNT` is removed. Use `ddtrace.ext.db.ROWCOUNT` instead.

  </div>

- <div id="remove-mongo-row-count">

  `ddtrace.ext.mongo.ROW_COUNT` is removed. Use `ddtrace.ext.db.ROWCOUNT` instead.

  </div>

- <div id="remove-sql-row-count">

  `ddtrace.ext.sql.ROW_COUNT` is removed. Use `ddtrace.ext.db.ROWCOUNT` instead.

  </div>

- <div id="remove-trace-ci-visibility-filter">

  `ddtrace.filters.TraceCiVisibilityFilter` is removed.

  </div>

- <div id="remove-dd-log-format">

  `ddtrace.tracer.DD_LOG_FORMAT` is removed. As an alternative, please follow the log injection formatting as provided in the [log injection docs](https://ddtrace.readthedocs.io/en/stable/advanced_usage.html#update-log-format).

  </div>

- <div id="remove-basic-config">

  `DD_CALL_BASIC_CONFIG` is removed. There is no special configuration necessary to replace `DD_CALL_BASIC_CONFIG`. The ddtrace logger will log to stdout by default or additionally to a file specified by `DD_TRACE_LOG_FILE`.

  </div>

- <div id="remove-trace-obfuscation-query-string-pattern">

  `DD_TRACE_OBFUSCATION_QUERY_STRING_PATTERN` is removed. Use `DD_TRACE_OBFUSCATION_QUERY_STRING_REGEXP` instead.

  </div>

### New Features

- Adds support for Python 3.12.

### Known Issues

- aiohttp: Python 3.12 is not supported.
- aiohttp-jinja: Python 3.12 is not supported.
- aiobotocore: Python 3.12 is not supported.
- asm: IAST for Python 3.12 is not supported.
- flask-caching: Python 3.12 is not supported.
- openai/langchain: Python 3.12 is not supported.
- opentelemetry-api: Python 3.12 is not supported.
- opentracing: Python 3.12 is not supported.
- pyramid: Python 3.12 is not supported.
- pynamodb: Python 3.12 is not supported.
- redis/redis-py-cluster: Python 3.12 is not supported.

---

## v1.20.0

### Prelude

Vulnerability Management for Code-level (IAST) is now available in private beta. Use the environment variable `DD_IAST_ENABLED=True` to enable this feature.

### New Features

- ASM: This introduces support for custom blocking actions of type redirect_request.
- data_streams: Adds public api `set_produce_checkpoint` and `set_consume_checkpoint`

### Bug Fixes

- kafka: Resolves an issue where traced kafka connections were assigned a default timeout of 1 second. The default timeout in [Consumer.poll(...)](https://docs.confluent.io/platform/current/clients/confluent-kafka-python/html/index.html#confluent_kafka.Consumer.poll) should be None.
- openai: This fix resolves an issue where errors during streamed requests resulted in unfinished spans.

---

## v1.19.0

### New Features

- Adds the <span class="title-ref">db.row_count</span> tag to redis and other redis-like integrations. The tag represents the number of returned results.
- CI Visibility: adds test level visibility for [unittest](https://docs.python.org/3/library/unittest.html)
- ASM: Adds detection of insecure cookie vulnerabilities on responses.
- ASM: This introduces trusted IPs capabilities in the tracer, to allow specific IPs not to be blocked by ASM but still be monitored.
- ASM: This introduces a new capability to configure the blocking response of ASM. Users can change the default blocking response behavior or create new custom actions. Configuration of a custom blocking page or payload can still be provided by using <span class="title-ref">DD_APPSEC_HTTP_BLOCKED_TEMPLATE_JSON</span> and <span class="title-ref">DD_APPSEC_HTTP_BLOCKED_TEMPLATE_HTML</span> to change the static files used for the response body. The action block, that can be defined in the static rule file or via remote configuration, allows now to create new custom blocking actions with any status code for the response.
- The aiopg and aiomysql integrations no longer set the sql.query tag on query spans. This tag duplicated the value captured by the span resource. Users who want to send this query unobfuscated can use the tracer API to set tags on the query span.
- data_streams: Starts tracking Kafka lag in seconds.
- kafka: Adds support for the Kafka serializing producer and deserializing consumer.
- profiling: allow individual collectors to be disabled.
- tracing: This change introduces the `allow_false` keyword argument to `BaseSampler.sample()`, which defaults to `True`. `allow_false` controls the function's return value. If `allow_false` is `False`, the function will always return `True` regardless of the sampling decision it made. This is useful when `sample` is called only for its side effects, which can include setting span tags.

### Known Issues

- There are known issues configuring python's builtin multiprocessing library when ddtrace is installed. To use the multiprocessing library with ddtrace ensure `DD_UNLOAD_MODULES_FROM_SITECUSTOMIZE` is set to `True`.
- When running setup.py extensions with the CMake parameter "-j", it could potentially raise an out-of-memory error. If someone wants to expedite the ddtrace installation, they should manually set the "CMAKE_BUILD_PARALLEL_LEVEL" environment variable.

### Bug Fixes

- ASM: avoid potentially unneeded import of the IAST native module.

- ASM: avoid potentially unneeded import of the IAST native module if setup doesn't build extensions correctly.

- data_streams: This fix resolves an issue where data stream context propagation would not propagate via SNS if raw message delivery was enabled.

- dynamic instrumentation: function duration measurements are now reported in milliseconds to match the expectation from the UI.

- dynamic instrumentation: fixed an issue that prevented line probes from being injected in some finally blocks.

- dynamic instrumentation: Fixed the programmatic API to ensure that the dynamic instrumentation service is fully enabled when `Dynamic Instrumentation.enable()` is called.

- dynamic instrumentation: fixed a bug that might have caused probe status to fail to update correctly.

- django: This fix resolves an issue where 'span.resource' would not include the endpoint when a Handler was interrupted, such as in the case of gunicorn worker timeouts.

- CI Visibility: fixes an issue where the Intelligent Test Runner would not work when in EVP proxy mode due to missing `X-Datadog-NeedsAppKey` header.

- CI Visibility: revert to using DD_CIVISIBILITY_ITR_ENABLED (instead of \_DISABLED) to conform with other tracers.

- profiling: fixed a bug that prevented profiles from being correctly correlated to traces in gevent-based applications, thus causing code hotspot and end point data to be missing from the UI.

- docs: Fix undefined variable reference in otel documentation

- CI Visibility: fixes that Python 2.7 test results were not visible in UI due to improperly msgpack-ed data

- ASM: This fix resolves an issue where <span class="title-ref">track_user_signup_event</span> and <span class="title-ref">track_custom_event</span> where not correctly tagging the span. This could lead to the loss of some events in the sampling.

- appsec: Fixes an issue where ddtrace.appsec is imported and assumed to be available in all deployments of ddtrace

- lib-inject: This fix resolves an issue where `libdl.so.2: cannot open shared object file: No such file or directory` errors occurred when the
  injection image started.

- lib-injection: Resolves permissions errors raised when ddtrace packages are copied from the InitContainer to the shared volume.

- mariadb: This fix resolves an issue where MariaDB connection information objects not including the user or port caused exceptions to be raised.

- appsec: This fix resolves an issue in which the library attempted to finalize twice a context object used by the Application Security Management product.

- propagation: Prevent propagating unsupported non-ascii `origin` header values.

- pymongo: This upgrades the PyMongo integration to work with PyMongo versions 4.5.0 and above by choosing the root function of the integration on the basis of the PyMongo version.

- tracing: This fix resolves an issue where the <span class="title-ref">\_dd.p.dm</span> and <span class="title-ref">\_dd.\*\_psr</span> tags were applied to spans in ways that did not match their intended semantics, increasing the potential for metrics-counting bugs.

- ASM: This fix resolves issue where user information was only set in root span. Now span for user information can be selected.

- sqlalchemy: sqlalchemy rollbacks could previously cause intermittent deadlocks in some cases. To fix this `DD_TRACE_SPAN_AGGREGATOR_RLOCK` was introduced in 1.16.2 with the default as `False`. We are now changing the default to `True`.

### Other Changes

- Adds a <span class="title-ref">get_version</span> method to each integration and updates the basic template for developing an integration to include this method. The <span class="title-ref">get_version</span> method returns the integration's package distribution version and is to be included in the APM Telemetry integrations payload.
- Add a <span class="title-ref">ddtrace_iast_flask_patch</span> function defined in <span class="title-ref">ddtrace.appsec.iast</span> to ensure that the main Flask <span class="title-ref">app.py</span> file is patched for IAST propagation. This function should be called before the <span class="title-ref">app.run()</span> call. You only need this if you have set <span class="title-ref">DD_IAST_ENABLED=1</span>. Only the main file needs to call this functions, other imported modules are automatically patched.
- docs: Fixes formatting in ddtrace docs.
- ASM: Improve default value of regex for query string obfuscation. Rename env var `DD_TRACE_OBFUSCATION_QUERY_STRING_PATTERN` to `DD_TRACE_OBFUSCATION_QUERY_STRING_REGEXP`.

---

## v1.18.0

### Prelude

Data Streams Monitoring (DSM) has added support for AWS Kinesis

**Breaking change** for CI Visibility: `test.suite` and `test.full_name` are changed, so any visualization or monitor that uses these fields is potentially affected.

### Deprecation Notes

- `DD_CALL_BASIC_CONFIG` will be removed in the upcoming 2.0.0 release. As an alternative to `DD_CALL_BASIC_CONFIG`, you can call `logging.basicConfig()` to configure logging in your application.
- `DD_LOG_FORMAT` is deprecated and will be removed in 2.0.0. As an alternative, please follow the log injection formatting as provided in the [log injection docs](https://ddtrace.readthedocs.io/en/stable/advanced_usage.html#update-log-format).

### New Features

- CI Visibility: added tracing support for pytest-benchmark

- ASM: The vulnerability report now includes a feature to scrub potentially sensitive information. This scrubbing process looks for common patterns, and it can be further expanded using environment variables such as `DD_IAST_REDACTION_NAME_PATTERN` and `DD_IAST_REDACTION_VALUE_PATTERN`. See the [docs](https://ddtrace.readthedocs.io/en/stable/configuration.html#DD_IAST_REDACTION_ENABLED) for more information.

- DSM: Adds DSM support for AWS Kinesis. For information about DSM, see the [official documentation](https://docs.datadoghq.com/data_streams/). This change requires users to use botocore version 1.26.30 or later and update calls to Kinesis' <span class="title-ref">PutRecord</span>, <span class="title-ref">PutRecords</span>, and <span class="title-ref">GetRecords</span> calls with the StreamARN argument.

- pytest: This change introduces an option to the pytest plugin to disable ddtrace: `--no-ddtrace`

- CI visibility: Adds support for tracking repository URLs via the BITBUCKET_GIT_HTTP_ORIGIN environment variable

- CI visibility: Adds CodeFresh integration

- CI Visibility: Beta release of `pytest` support for the [Intelligent Test Runner](https://docs.datadoghq.com/continuous_integration/intelligent_test_runner/) .

- openai: `tiktoken` has been introduced as an optional package dependency to calculate the number of
  tokens used in a prompt for a streamed completion or streamed chat completion. To enable this feature, install `ddtrace[openai]` or `tiktoken`. If `tiktoken` is not installed, the prompt token count will be continue to be estimated instead.

- Allows the use of a new backend for storing and exporting profiling data. This feature can be enabled for now by setting the DD_PROFILING_EXPORT_LIBDD_ENABLED environment variable to true. This should improve performance while decreasing memory overhead.

### Known Issues

- sqlalchemy: sqlalchemy rollbacks can intermittently cause deadlocks in some cases. If experiencing this issue, set `DD_TRACE_SPAN_AGGREGATOR_RLOCK=True`. After testing and feedback we intend to make True the default value.

### Bug Fixes

- CI Visibility: fixes an issue where the CIVisibility client would raise an exception if it was started in agentless mode without the DD_API_KEY set

- core: This fix moves `cmake` from `install_requires` to `setup_requires`.

- data_streams: This change fixes a bug in the Kafka & SQS integrations in which the Data Streams product code incorrect set timestamps for statistics. This led to all points being submitted for the same timestamp (the start of the application).

- dynamic instrumentation: handle null literal in conditions and expressions.

- dynamic instrumentation: fixed a bug that prevented span decoration probes from being received and instrumented.

- dynamic instrumentation: ensure that probes that fail to be instrumented because of invalid conditions/expressions are reported with status `ERROR` in the UI.

- CI Visibility: This fix solves an issue where the git unshallow command wasn't called

- tracing: Ensures health metrics are tagged with the correct values.

- CI Visibility: This fix resolves an issue where test skipping was not working properly.

- langchain: This fix resolves an issue where chat messages and embedding arguments
  passed in as keyword arguments were not parsed correctly and resulted in an `ArgumentError`.

- langchain: This fix resolves an issue where `langchain.embeddings.HuggingFaceEmbeddings` embedding
  methods, and `langchain.vectorstores.Milvus.similarity_search` were patched twice due to a nested class hierarchy in `langchain`.

- profiling: prevent deadlocks while recording events of different type.

- pytest: This fix resolves an issue where test modules could be non-existent, causing errors in the CI Visibility product.

- kafka: Resolves `UnicodeDecodeError` raised when kafka messages key contain characters that are not supported by UTF-8 encoding.

- lib-injection: Adds support for non-root run applications in containers.

- This fix resolves an issue causing span tags used by the Datadog backend not to be inherited by spans that exist in a different process from their parents.

### Other Changes

- tracing: Previously the maximum size of a span tag was set to the full size of trace writer buffer (via DD_TRACE_WRITER_BUFFER_SIZE_BYTES). With this change the maximum size of span tags will be set to 10% of the size of the writer's buffer. This should decrease the frequency of encoding errors due to large span tags.

---

## v1.17.0

### Prelude

Datadog has added support for automatically creating login success or failure events when a configured Django authentication backend is used. This will automatically fill the following tags in these cases:

> - <span class="title-ref">appsec.events.users.login.success.track</span>
> - <span class="title-ref">appsec.events.users.login.failure.track</span>
> - <span class="title-ref">appsec.events.users.login.success.\[email\|login\|username\]</span>
> - <span class="title-ref">appsec.events.users.login.failure.usr.exists</span>

### New Features

- ASM: Add support for automatic user login events in Django.

- langchain: Adds integration with support for metrics, logs, and traces from LangChain requests.
  See the `docs<langchain>` for more information.

- redis: Add support for Async RedisCluster.

### Bug Fixes

- core: This fix removes the inclusion of our `benchmarks/` directory in the `ddtrace` wheels.
- internal: call `_fixupChildren` when retrieving `DDLogger`
- profiling: Fixed a regression whereby the profile exporter would not handle known request errors and asks the user to report an issue instead.
- profiling: Handles a race condition, which would occasionally throw an error, which would read `"RuntimeError: the memalloc module was not started."`
- CI visibility: fix version and step arguments gathering to enable plugin compatibility with pytest-bdd 6.1.x
- Fixed a bug that caused applications using gevent and cassandra to fail to start with the ddtrace-run command.
- tracing: This fix resolves a `google.protobuf` import error when module unloading.
- wsgi: This fix resolves an issues when trying to parse the `environ` property `HTTPS` as an HTTP header.
- Pin `cython<3` due to an incompatibility with `cython==3.0.0` and typing annotations in profiling code.
- telemetry: resolves issue with sending unnecessary duplicate logs

---

## v1.16.0

### Prelude

Application Security Management (ASM) has added support for tracing subprocess executions.

Exception Debugging allows capturing debug information from exceptions attached to traces. The information about local variables and function arguments is displayed in the Error Tracking UI and augments the traceback data already collected.

### New Features

- ASM: vulnerabilities related to insecure request cookies will be reported when `DD_APPSEC_ENABLED` is set to `true`.

- ASM: add support for tracing subprocess executions (like <span class="title-ref">os.system</span>, <span class="title-ref">os.spawn</span>, <span class="title-ref">subprocess.Popen</span> and others) and adding
  information to a span names <span class="title-ref">command_execution</span> with the new type <span class="title-ref">system</span>. Currently we add the <span class="title-ref">cmd.exec</span> or <span class="title-ref">cmd.shell</span> tags to store the full command line (<span class="title-ref">cmd.shell</span> will be used when the command is run under a shell like with <span class="title-ref">os.system</span> or <span class="title-ref">Popen</span> with <span class="title-ref">shell=True</span>), <span class="title-ref">cmd.exit_code</span> to hold the return code when available, <span class="title-ref">component</span> which will hold the Python module used and the span <span class="title-ref">resource</span> will hold the binary used. This feature requires ASM to be activated using the <span class="title-ref">DD_APPSEC_ENABLED=True</span> configuration environment variable.

- botocore: Introduces environment variable `DD_BOTOCORE_INSTRUMENT_INTERNALS` that opts into tracing certain internal functionality.

- botocore: Added message attributes to Amazon Simple Queue Service spans to support data streams monitoring.

- exception debugging: Introduced the Exception Debugging feature that allows capturing debug information from exceptions attached to traces. This new feature can be enabled via the <span class="title-ref">DD_EXCEPTION_DEBUGGING_ENABLED</span>\` environment variable.

- openai: Adds support for metrics, logs, and traces for the models, edits, images, audio, files, fine-tunes, and
  moderations endpoints. See [the docs](https://ddtrace.readthedocs.io/en/stable/integrations.html#openai) for more information.

- CI Visibility: Updates how pytest modules and test suites are reported. Modules names are now set to the fully qualified name, whereas test suites will be set to the file name.
  Before this change: {"module": "tests", "suite":"my_module/tests/test_suite.py"} After this change: {"module": "my_module.tests", "suite": "test_suite.py"}

- core: Apply `DD_TAGS` to runtime metrics.

- kafka: Adds <span class="title-ref">messaging.kafka.bootstrap.servers</span> tag for the confluent-kafka producer configuration value found in <span class="title-ref">metadata.broker.list</span> or <span class="title-ref">bootstrap.servers</span>

- tracing: This reports the GRPC package name (optional) and service name in a single <span class="title-ref">rpc.service</span> tag

### Bug Fixes

- botocore: This fix resolves an issue where ddtrace attempted to parse as URLs SQS QueueUrl attributes that were not well-formed URLs.
- psycopg: Resolves `TypeError` raised when an async cursor object is traced. This fix ensures <span class="title-ref">exc_type</span>, <span class="title-ref">exc_val</span>, and <span class="title-ref">exc_tb</span> are passed down to the wrapped object on <span class="title-ref">\_\_aexit\_\_</span>.
- Fixed an issue that prevented the library from working as expected when a combination of gevent and asyncio-based frameworks that rely on the functionalities of the ssl module is used.
- openai: Fixes the issue with `ImportError` of `TypedDict` from `typing` module in Python 3.7.
- openai: This fix resolves an issue where embeddings inputs were always tagged regardless of the configured prompt-completion sample rate.
- pytest: This fix resolves an issue where failures and non-skipped tests were not propagated properly when `unittest.TestCase` classes were used.
- Fixes an issue where harvesting runtime metrics on certain managed environments, such as Google Cloud Run, would cause ddtrace to throw an exception.
- graphql: `graphql.execute` spans are now marked as measured.
- tracing: This fix resolves an issue where negative trace ID values were allowed to propagate via Datadog distributed tracing HTTP headers.
- openai: Resolves some inconsistencies in logs generated by the image and audio endpoints, including filenames, prompts, and not logging raw binary image data.
- pymemcache: This fix resolves an issue where overriding span attributes on `HashClient` failed when `use_pooling` was set.
- This fix resolves an issue causing MyPy linting to fail on files that import ddtrace.
- The 1.15.0 version has a bug that arises when Remote Config receives both kinds of actions (removing target file configurations and loading new target file configurations) simultaneously, as the load action overrides the remove action. This error occurs if someone creates and removes Dynamic Instrumentation Probes rapidly, within a time interval shorter than the Remote Config interval (5s). To fix this issue, this update appends all new configurations and configurations to remove, and dispatches them at the end of the RC request.

---

## v1.15.0

### New Features

- pyramid: Adds http.route tag to `pyramid.request` spans.
- data_streams: Add data streams core integration and instrument the confluent Kafka library with it. For more information, check out the docs, <https://docs.datadoghq.com/data_streams/>
- dynamic instrumentation: Added support for span decoration probes.

### Bug Fixes

- ASM: This fix resolves an issue where the WAF rule file specified by DD_APPSEC_RULES was wrongly updated and modified by remote config.
- celery: Resolves an issue where hostname tags were not set in spans generated by `celery>4.0`.
- django: Resolves an issue where the resource name of django.request span did not contain the full name of a view when `DD_DJANGO_USE_HANDLER_RESOURCE_FORMAT=True`. This issue impacts `django>=4.0`.
- CI Visibility: This fix resolves the compatibility for Gitlab 16.0 deprecated urls
- openai: Resolves an issue where using an array of tokens or an array of token arrays for the Embeddings endpoint caused an AttributeError.
- profiling: Fixed an issue with gunicorn and gevent workers that occasionally caused an `AttributeError` exception to be raised on profiler start-up.
- psycopg: Fixes `ValueError` raised when dsn connection strings are parsed. This was fixed in ddtrace v1.9.0 and was re-introduced in v1.13.0.
- gunicorn: This fix ensures ddtrace threads do not block the master process from spawning workers when `DD_TRACE_DEBUG=true`. This issue impacts gunicorn applications using gevent and `python<=3.6`.

---

## v1.14.0

### Prelude

profiling: Code provenance is a feature that enhances the "My code" experience in the Datadog UI by allowing the tracer to report packaging metadata about installed source files. This information is used to distinguish between user and third-party code.

### New Features

- aws: Adds span tags for consistency with tags collected by Datadog for AWS metrics and logs.

- botocore: Adds the ability to control which botocore submodules will be patched.

- ASM: Send WAF metrics over telemetry

- pytest: This introduces test suite and module level visibility for the pytest integration. Pytest test traces will now include test session, test module, test suite, and test spans, which correlate to pytest session, pytest package, pytest module, and pytest test functions respectively.

- redis: Introducing redis command span tag max length configuration for `aioredis<aioredis>`, `aredis<aredis>`, `redis<redis>`, `rediscluster<rediscluster>`, and `yaaredis<yaaredis>` integrations.

- profiling: Code provenance is enabled by default.

- OpenAI: Add integration with support for metrics, logs and traces from
  OpenAI requests. See [the docs](https://ddtrace.readthedocs.io/en/stable/integrations.html#openai) for more information.

### Bug Fixes

- dependencies: Resolves an issue where ddtrace installs an incompatible version of cattrs when Python 3.6 is used.

- tracing: Resolves an issue where `DD_TRACE_<INTEGRATION>_ENABLED=False` could not be used to disable the following integrations when `ddtrace-run` was used: flask, django, bottle, falcon, and pyramid.

- asgi: Ensures `error.message` and `error.stack` tags are set when an exception is raised in a route.

- appsec: Fixes an encoding error when we are unable to cleanup the AppSec request context associated with a span.

- ASM: Fixes encoding error when using AppSec and a trace is partial flushed.

- CI Visibility: This fix resolves an issue where the tracer was doing extra requests if the `DD_CIVISIBILITY_ITR_ENABLED` env var was not set.

- CI Visibility: This fix resolves an issue where the API call would fail because it is reporting a null service name

- bootstrap: fixed an issue with the behavior of `ddtrace.auto` that could have caused incompatibilities with frameworks such as `gevent` when used as a programmatic alternative to the `ddtrace-run` command.

- django: Fixed a bug that prevented a Django application from starting with celery and gevent workers if `DJANGO_SETTINGS_MODULE` was not explicitly set.

- tracing: Fixes a cryptic encoding exception message when a span tag is not a string.

- ASM: fix extract_body for Django such that users of Django Rest Framework can still use custom parsers.

- flask: Remove patching for Flask hooks `app.before_first_request` and `bp.before_app_first_request` if Flask version \>= 2.3.0.

- gevent: Fix a bug that caused traceback objects to fail to pickle when using gevent.

- OpenAI: Resolved an issue where OpenAI API keys set in individual requests rather than as an environment variable caused an error in the integration.

- profiler: Fixed a bug that caused segmentation faults in applications that use protobuf as a runtime dependency.

- redis: Resolves an issue where the aioredis/aredis/yaaredis integrations cross-imported a helper method from the redis integration, which triggered redis patching before the redis integration was fully loaded.

- wsgi: Resolves an issue where accessing the `__len__` attribute on traced wsgi middlewares raised a TypeError

- django: Adds catch to guard against a ValueError, AttributeError, or NotImplementedError from being thrown when evaluating a django cache result for `db.row_count` tag.

- lib-injection: Ensure local package is installed. Previously the package
  could still be pulled from the internet causing application slowdowns.

- kafka: Fixes `TypeError` raised when arbitrary keyword arguments are passed to `confluent_kafka.Consumer`

- profiler: Fix support for latest versions of protobuf.

- psycopg: Resolves an issue where an AttributeError is raised when `psycopg.AsyncConnection` is traced.

- sanic: Resolves `sanic_routing.exceptions.InvalidUsage` error raised when gevent is installed or `DD_UNLOAD_MODULES_FROM_SITECUSTOMIZE` is set to True.

- elasticsearch: This fix resolves an issue where the tracer would throw an error when patching unsupported versions of elasticsearch (\> 8.0). Patching is now skipped if an unsupported version is detected.

### Other Changes

- span: Increases the traceback limit in `error.stack` tags from 20 to 30
- aws_lambda: Logs warnings and exceptions on cold start only.

---

## v1.13.0

### New Features

- psycopg: This release adds support for the new psycopg3 package. This new integration has all the same tracing functionality as the previous psycopg2-binary package, with added support for new methods including async connection and async cursor classes. The release also adds support for using Django\>=4.2 with psycopg3 integrated tracing.

### Bug Fixes

- algoliasearch: This fix resolves an issue where non-text search query arguments caused Type Errors when being added as tags.

- ASM: fix calling <span class="title-ref">set_user</span> without a created span raising a <span class="title-ref">ValueError</span>.

- django: Adds fix for bug where Django cache return object throws an error if it does not implement `__bool__()`.

- kafka: Previously instantiating a subclass of kafka's Producer/Consumer classes would result in attribute errors due to patching the Producer/Consumer classes with an ObjectProxy. This fix resolves this issue by making the traced classes directly inherit from kafka's base Producer/Consumer classes.

- profiling: Fixed a regression in the memory collector that caused it to fail to cleanly re-initialize after a fork, causing error messages to be logged.

- logging: Ensure that the logging module can report thread information, such as thread names, correctly when a framework like gevent is used that requires modules cleanup.

- ASM: This fix resolves an issue where path parameters for the Flask framework were handled at response time instead of at request time for suspicious request blocking. This close a known issue opened in 1.10.0.

- lib-injection: Switch installation to install from included wheels. Prior,
  the wheels were merged together which caused conflicts between versions of dependencies based on Python version.

- tracer: Handle exceptions besides `ImportError` when integrations are loaded.

### Other Changes

- ASM: Add information about Application Security config values on <span class="title-ref">ddtrace-run --info</span>.
- otel: Fixes code formatting in api docs

---

## v1.12.0

### New Features

- tracing: Adds support for 128 bit trace ids for b3 and w3c distributing tracing headers.
- pytest: Adds the `DD_CIVISIBILITY_AGENTLESS_ENABLED` environment variable to configure the `CIVisibility` service to use an agent-less test reporting `CIVisibilityWriter`. Note that the `CIVisibility` service will use regular agent reporting by default.
- sci: Extracts and sends git metadata from environment variables `DD_GIT_REPOSITORY_URL`, `DD_GIT_COMMIT_SHA`, or from the python package specified in the `DD_MAIN_PACKAGE`. This feature can be disabled by setting `DD_TRACE_GIT_METADATA_ENABLED=False`.
- otel: Adds support for the [OpenTelemetry Tracing API](https://opentelemetry.io/docs/reference/specification/trace/api/). Please refer to the `docs <ddtrace.opentelemetry>` for more details.

### Bug Fixes

- tracing: Ensure datadog headers propagate 128 bit trace ids when `DD_TRACE_128_BIT_TRACEID_GENERATION_ENABLED=False`
- aws_lambda: Fix AttributeError raised when `ddtrace.patch_all()`, or `ddtrace.patch(aws_lambda=True)`, is set on user handler.
- aws_lambda: Fix AttributeError raised when extracting context from arguments.
- aws_lambda: Fix AttributeError raised when callable handlers are traced.
- dynamic instrumentation: Fixed an issue with expressions in metric probes that prevented them from being evaluated.
- Prevent exceptions when autoreloading modules that directly or indirectly import ddtrace with the iPython autoreload extension.
- profiling: Corrects accounting of wall and CPU time for gevent tasks within the main Python thread.
- profiling: Fixed an issue with the memory collector where a segmentation fault could occur during shutdown.
- lib-injection: The ddtrace package is now provided via the Docker image rather than relying on a run-time `pip install`. This solves issues like containers blocking network requests, installation overhead during application startup, permissions issues with the install.

---

## v1.11.0

### Deprecation Notes

- ASM: Several deprecated ASM constants that were added to the public API will be removed. This should not affect existing code as they were meant for private use only.

### New Features

- tracing: Adds support for 128 bit trace ids. To generate and propagate 128 bit trace ids using Datadog distributed tracing headers set the following configuration: `DD_TRACE_128_BIT_TRACEID_GENERATION_ENABLED=True`. Support for B3 and W3C distributed tracing headers will be added in a future change.
- aiohttp: Add missing component meta tag to aiohttp server spans.
- redis: Adds tracing support for <span class="title-ref">redis.cluster.RedisCluster</span>.
- celery: Adds automatic tracing of the `celery.beat` scheduling service to the `celery` integration.
- kafka: Adds instrumentation support for `confluent-kafka>=1.7`. See the `confluent-kafka<https://ddtrace.readthedocs.io/en/stable/integrations.html#kafka>` documentation for more information.
- dynamic instrumentation: introduced support for dynamic span probes.
- Adds source code integration with setuptools build metadata. This enables traces and profiles to be automatically tagged with git metadata to track deployments in Datadog.

### Bug Fixes

- tracing: This fix resolves an issue where making a sampling decision before the `env` span tag had been set caused sample rate data from the Datadog Agent to be ignored.
- ASM: make `track_custom_event()` also set `appsec.events.<custom_event>.track` which was missing.
- django: Fixes an issue where `http.route` was only set if `use_handler_resource_format` and `use_legacy_resource_format` were set to `False`.
- tracing: This fix resolves an issue where a very long string as a span attribute would cause that span not to be delivered. It replaces string span attributes larger than DD_TRACE_WRITER_BUFFER_SIZE_BYTES (which as of this version defaults to 8388608) with a small string containing debug information and not containing any of the original attribute string.
- ASM: Resolves installation issues with compiling native code on Windows and unknown platforms.
- aws_lambda: Fixes a `RecursionError` which is raised when aws lambda signal handlers are wrapped infinitely. This caused lambdas to crash on startup.
- botocore: Fix TypeError raised by injecting trace context into Kinesis messages.
- dynamic instrumentation: Fix a bug where the dynamic instrumentation would stop injecting function probes after the first failed one.
- dynamic instrumentation: This change fixes a bug whereby probes that have been disabled/removed from the front-end would not be removed by the client library.
- futures: Resolves an issue that prevents tasks from being submitted to a thread pool executor when gevent is used (e.g. as a worker class for gunicorn or celery).
- propagation: This fix resolves an issue where previously W3C tracestate propagation could not handle whitespace. With this fix whitespace is now removed for incoming and outgoing requests.
- httplib: Fixes an issue with patching of http client upon import
- Ensure DD_REMOTE_CONFIGURATION_ENABLED environment variable disables remote config if set to False

### Other Changes

- aws_lambda: Updates how <span class="title-ref">DD_APM_FLUSH_DEADLINE_MILLISECONDS</span> is used. Previously, we would set the deadline as the environment variable value, if set. Now, when the remaining time in an AWS Lambda invocation is less than <span class="title-ref">DD_APM_FLUSH_DEADLINE_MILLISECONDS</span>, the tracer will attempt to submit the current active spans and all finished spans. the value in the environment variable is used to subtract from the deadline. The default is still 100ms.

---

## v1.9.1

### Deprecation Notes

- gevent: `DD_GEVENT_PATCH_ALL` is deprecated and will be removed in the next major version. Gevent compatibility is now automatic and does not require extra configuration when running with `ddtrace-run`. If not using `ddtrace-run`, please import `ddtrace.auto` before calling `gevent.monkey.patch_all()`.

### Bug Fixes

- aws_lambda: Resolves an exception not being handled, which occurs when no root span is found before a lambda times out.
- gevent: This fix resolves an incompatibility between ddtrace and gevent that caused threads to hang in certain configurations, for example the profiler running in a gunicorn application's gevent worker process.

### Other Changes

- ASM: The list of headers for retrieving the IP when Application Security Management is enabled or the
  <span class="title-ref">DD_TRACE_CLIENT_IP_ENABLED</span> environment variable is set has been updated. "Via" has been removed as it rarely contains IP data and some common vendor headers have been added. You can also set the environment variable <span class="title-ref">DD_TRACE_CLIENT_IP_HEADER</span> to always retrieve the IP from the header specified as the value.

---

## v1.10.0

### Prelude

Application Security Management (ASM) has added Django support for blocking malicious users using one click within Datadog.

<div class="note">

<div class="title">

Note

</div>

One click blocking for ASM is currently in beta.

</div>

### Deprecation Notes

- dbapi: `ddtrace.ext.mongo.ROWS` is deprecated. Use `ddtrace.ext.db.ROWCOUNT` instead.

### New Features

- starlette: Add http.route tag to `starlette.request` spans.
- fastapi: Add http.route tag to `fastapi.request` spans.
- ASM: Add support for one click blocking of user ids with the Django framework using Remote Configuration Management.
- ASM: This introduces the "suspicious request blocking" feature for Django and Flask.

### Known Issues

- ASM: There is a known issue with the flask support for any rule blocking on `server.request.path_params`. The request will be correctly blocked but the client application will be receiving and processing the suspicious request. Possible workaround: use `server.request.uri.raw` instead, if you want the request to be blocked before entering the flask application.

### Bug Fixes

- dbapi: The dbapi integration no longer assumes that a cursor object will have a rowcount as not all database drivers implement rowcount.

- dbm: Support sql queries with the type `byte`.

- elasticsearch: Omit large `elasticsearch.body` tag values that are
  greater than 25000 characters to prevent traces from being too large to send.

- aws_lambda: This fix resolves an issue where existing signals were wrapped multiple times.

- profiling: Handles a race condition on process shutdown that would cause an error about a module not being started to occasionally appear in the logs.

- Fix for KeyError exceptions when when <span class="title-ref">ASM_FEATURES</span> (1-click activation) disabled all ASM products. This could cause 1-click activation to work incorrectly in some cases.
- ASM: Solve some corner cases where a Flask blocking request would fail because headers would be already sent.
- ASM: Solve the content-type not always being correct in blocking responses.
- ASM: Ensure the blocking responses have the following tags: <span class="title-ref">http.url</span>, <span class="title-ref">http.query_string</span>, <span class="title-ref">http.useragent</span>, <span class="title-ref">http.method</span>, <span class="title-ref">http.response.headers.content-type</span> and <span class="title-ref">http.response.headers.content-length</span>.
- ASM: fix memory leaks and memory corruption in the interface between ASM and the WAF library
- psycopg2: Fixes a bug with DSN parsing integration.

### Other Changes

- remote_config: Change the level of remote config startup logs to debug.

---

## v1.9.0

### Prelude

Application Security Management (ASM) has added Django support for blocking malicious IPs using one click within Datadog.

<div class="note">

<div class="title">

Note

</div>

One click blocking for ASM is currently in beta.

</div>

Application Security Management (ASM) has added Flask support for blocking malicious IPs using one click within Datadog.

<div class="note">

<div class="title">

Note

</div>

One click blocking for ASM is currently in beta.

</div>

### Deprecation Notes

- grpc: Deprecates `ddtrace.contrib.grpc.constants.GRPC_PORT_KEY`. Use `ddtrace.ext.net.TARGET_PORT` instead.
- dbapi: `ddtrace.ext.sql.ROWS` is deprecated. Use `ddtrace.ext.db.ROWCOUNT` instead.
- cassandra: `ddtrace.ext.cassandra.ROW_COUNT` is deprecated. Use `ddtrace.ext.db.ROWCOUNT` instead.

### New Features

- Enable traces to be sent before an impending timeout for `datadog_lambda>=4.66.0`. Use `DD_APM_FLUSH_DEADLINE` to override the default flush deadline. The default is the AWS Lambda function configured timeout limit.

- debugger: Add dynamic log probes to that generate a log message and optionally capture local variables, return value and exceptions

- tracing: Add support for enabling collecting of HTTP request client IP addresses as the `http.client_ip` span tag. You can set the `DD_TRACE_CLIENT_IP_ENABLED` environment variable to `true` to enable. This feature is disabled by default.

- ASM: add support for one click blocking of IPs with the Django framework using Remote Configuration Management.

- ASM: add support for one click blocking of IPs with the Flask framework using
  Remote Configuration Management.

- ASM: also fetch loopback IPs if client IP fetching is enabled (either via ASM or DD_TRACE_CLIENT_IP_ENABLED).

- ASM: Enable ability to remotely activate and configure ASM features. To enable, check the Python Security page in your account. Note that this is a beta feature.

- profiling: Collects endpoint invocation counts.

- dynamic instrumentation: Python 3.11 is now supported.

- graphene: Adds support for Python 3.11.

- graphql: Adds support for Python 3.11.

- httpx: Add support for `httpx<0.14.0,>=0.9.0`.

- tracer/span: Add `Span.finish_with_ancestors` method to enable the abrupt
  finishing of a trace in cases where the trace or application must be immediately terminated.

### Known Issues

- remote config: There is a known issue with remote configuration management (RCM) when paired with gevent which can cause child processes to deadlock. If you are experiencing issues, we recommend disabling RCM with `DD_REMOTE_CONFIGURATION_ENABLED=false`. Note, this will disable one click activation for ASM.
- gunicorn: ddtrace-run does not work with gunicorn. To instrument a gunicorn application, follow the instructions [here](https://ddtrace.readthedocs.io/en/latest/integrations.html#gunicorn).

### Bug Fixes

- fastapi: Previously, custom fastapi middlewares configured after application startup were not traced. This fix ensures that all fastapi middlewares are captured in the <span class="title-ref">fastapi.request</span> span.

- tracing: Pads trace_id and span_ids in b3 headers to have a minimum length of 16.

- Fix full stacktrace being sent to the log on remote config connection errors.

- httpx: Only patch `httpx.AsyncClient` for `httpx>=0.11.0`.

- tracing: This fix resolves an issue with the encoding of traces when using the v0.5 API version with the Python optimization option flag `-O` or the `PYTHONOPTIMIZE` environment variable.

- pylons: This fix resolves an issue where `str.decode` could cause critical unicode decode errors when ASM is enabled. ASM is disabled by default.

- gevent: This fix resolves incompatibility under 3.8\>=Python\<=3.10 between `ddtrace-run` and applications that depend on `gevent`, for example `gunicorn` servers. It accomplishes this by keeping copies that have not been monkey patched by `gevent` of most modules used by `ddtrace`. This "module cloning" logic can be controlled by the environment variable `DD_UNLOAD_MODULES_FROM_SITECUSTOMIZE`. Valid values for this variable are "1", "0", and "auto". "1" tells `ddtrace` to run its module cloning logic unconditionally, "0" tells it never to run that logic, and "auto" tells it to run module cloning logic *only if* `gevent` is accessible from the application's runtime. The default value is "0".

- lib-injection: Use package versions published to PyPI to install the
  library. Formerly the published image was installing the package from source using the tagged commit SHA which resulted in slow and potentially failing installs.

- profiler: Handles potential `AttributeErrors` which would arise while collecting frames during stack unwinding in Python 3.11.

- remote config: ensure proper validation of responses from the agent.

---

## v1.8.0

### Upgrade Notes

- ASM: libddwaf upgraded to version 1.6.1 using a new library loading mechanism
- profiling: upgrades the profiler to support the `v2.4` backend API for profile uploads, using a new request format.

### Deprecation Notes

- `DD_REMOTECONFIG_POLL_SECONDS` environment variable is deprecated and will be removed in v2.0. Please use `DD_REMOTE_CONFIG_POLL_INTERVAL_SECONDS` instead.

### New Features

- CI Visibility: Add support for CI provider buddy.works

- The component tag has been added for all auto-instrumented spans. The value of the component tag is equal to the name of the integration that produced the span.

- tracing: Adds support for IPv6 agent hostnames for <span class="title-ref">DD_AGENT_HOST</span>.

- elasticsearch: Update `elasticsearch` integration to add support for `opensearch-py`. See [the elasticsearch documentation](https://ddtrace.readthedocs.io/en/stable/integrations.html#elasticsearch) for more information.

- ASM: one click activation enabled by default using Remote Configuration Management (RCM). Set `DD_REMOTE_CONFIGURATION_ENABLED=false` to disable this feature.

- ASM: New Application Security Events Tracking API, starting with the functions `track_user_login_success_event` and
  `track_user_login_failure_event` for tracking user logins (it will also internally call `set_user`) and `track_custom_event` for any custom events. You can find these functions in the `ddtrace.appsec.trace_utils` module. Calling these functions will create new tags under the `appsec.events` namespace (`appsec.events.user.login` for logins) allowing you to track these events with Datadog. In the future this will be used to provide protection against account takeover attacks (ATO). Public documentation will be online soon.

- celery: Enhances context tags containing dictionaries so that their contents are sent as individual tags (issue \#4771).

- tornado: Support custom error codes: <https://ddtrace.readthedocs.io/en/stable/advanced_usage.html#custom-error-codes>.

- CI Visibility: Support reliably linking tests to the pipeline that executed them.

### Known Issues

- profiling: There is currently a known performance regression issue with the profiler's code provenance feature. Note that this feature is disabled by default and will only be enabled if `DD_PROFILING_ENABLE_CODE_PROVENANCE` is set to true.

### Bug Fixes

- This fix improves a cryptic error message encountered during some `pip install ddtrace` runs under pip versions \<18.
- dynamic instrumentation: remove unnecessary log line from application start up
- This fix removes unintended url parts in the `http.url` tag.
- botocore: Before this change, the botocore integration stripped newlines from the JSON string encoded in the data blob of Amazon Kinesis records. This change includes a terminating newline if it is present in the decoded data.
- profiling: This fix resolves an issue in Python 3.11 where a PyFrameObject strong reference count was not properly decremented in the stack collector.
- telemetry: This fix resolves an issue when we try to fetch `platform.libc_ver()` on an unsupported system.
- Fix for ValueError when `@` is not present in network location but other part of the url.

### Other Changes

- profiler: CPU overhead reduction.

---

## v1.7.0

### Prelude

Initial library support has been added for Python 3.11.

<div class="note">

<div class="title">

Note

</div>

Continuous Profiler and Dynamic Instrumentation are not yet compatible and must be disabled in order to use the library with Python 3.11. Support for them will be added in a future release. To track the status, see the [Support Python 3.11](https://github.com/DataDog/dd-trace-py/issues/4149) issue on GitHub.

</div>

### Upgrade Notes

- The default propagation style configuration changes to `DD_TRACE_PROPAGATION_STYLE=tracecontext,datadog`. To only support Datadog propagation and retain the existing default behavior, set `DD_TRACE_PROPAGATION_STYLE=datadog`.
- tracer: support for Datadog Agent v5 has been dropped. Datadog Agent v5 is no longer supported since ddtrace==1.0.0. See <https://ddtrace.readthedocs.io/en/v1.0.0/versioning.html#release-support> for the version support.
- Python 3.11: Continuous Profiler and Dynamic Instrumentation must be disabled as they do not current support Python 3.11.
- The configured styles in `DD_TRACE_PROPAGATION_STYLE_EXTRACT` are now evaluated in order to specification. To keep the previous fixed evaluation order, set: `DD_TRACE_PROPAGATION_STYLE_EXTRACT=datadog,b3,b3 single header`.
- tracing: upgrades the default trace API version to `v0.5` for non-Windows systems. The `v0.5` trace API version generates smaller payloads, thus increasing the throughput to the Datadog agent especially with larger traces.
- tracing: configuring the `v0.5` trace API version on Windows machines will raise a `RuntimeError` due to known compatibility issues. Please see <https://github.com/DataDog/dd-trace-py/issues/4829> for more details.

### Deprecation Notes

- propagation: Configuration of propagation style with `DD_TRACE_PROPAGATION_STYLE=b3` is deprecated and will be removed in version 2.0.0. Please use the newly added `DD_TRACE_PROPAGATION_STYLE=b3multi` instead.
- aws: The boto, botocore and aiobotocore integrations no longer include all API parameters by default. To retain the deprecated behavior, set the environment variable `DD_AWS_TAG_ALL_PARAMS=1`. The deprecated behavior and environment variable will be removed in v2.0.0.

### New Features

- django: add configuration option to allow a resource format like <span class="title-ref">{method} {handler}.{url_name}</span> in projects with Django \<2.2.0
- django: Adds the `DD_DJANGO_INCLUDE_USER_NAME` option to toggle whether the integration sets the `django.user.name` tag.
- Added environment variable `DD_TRACE_PROPAGATION_STYLE` to configure both injection and extraction propagation styles. The configured styles can be overridden with environment variables `DD_TRACE_PROPAGATION_STYLE_INJECT` and `DD_TRACE_PROPAGATION_STYLE_EXTRACT`.
- tracing: This introduces `none` as a supported propagator for trace context extraction and injection. When `none` is the only propagator listed, the corresponding trace context operation is disabled. If there are other propagators in the inject or extract list, the none propagator has no effect. For example `DD_TRACE_PROPAGATION_STYLE=none`
- ASM: now http.client_ip and network.client.ip will only be collected if ASM is enabled.
- tracing: Adds support for W3C Trace Context propagation style for distributed tracing. The `traceparent` and `tracestate` HTTP headers are enabled by default for all incoming and outgoing HTTP request headers. The Datadog propagation style continue to be enabled by default.
- flask: Adds support for streamed responses. Note that two additional spans: `flask.application` and `flask.response` will be generated.
- profiling: Adds support for Python 3.11.
- tracer: added support for Python 3.11.

### Bug Fixes

- ASGI: response headers are correctly processed instead of ignored
- Fix issue with `attrs` and `contextlib2` version constraints for Python 2.7.
- CGroup file parsing was fixed to correctly parse container UUID for PCF containers.
- ASM: Do not raise exceptions when failing to parse XML request body.
- ASM: fix a body read problem on some corner case where don't passing the content length makes wsgi.input.read() blocks.
- aws: We are reducing the number of API parameters that the boto, botocore and aiobotocore integrations collect as span tags by default. This change limits span tags to a narrow set of parameters for specific AWS APIs using standard tag names. To opt out of the new default behavior and collect no API parameters, set the environment variable `DD_AWS_TAG_NO_PARAMS=1`. To retain the deprecated behavior and collect all API parameters, set the environment variable `DD_AWS_TAG_ALL_PARAMS=1`.
- tracing: make `ddtrace.context.Context` serializable which fixes distributed tracing across processes.
- django: avoid `SynchronousOnlyOperation` when failing to retrieve user information.
- Remove `forbiddenfruit` as dependency and rollback `wrapt` changes where `forbiddenfruit` was called. IAST: Patch builtins only when IAST is enabled.
- httpx: Fixes an incompatibility from `httpx==0.23.1` when the `URL.raw` property is not available.
- Fix error in patching functions. `forbiddenfruit` package has conflicts with some libraries such as `asynctest`. This conflict raises `AttributeError` exception. See issue \#4484.
- tracer: This fix resolves an issue where the rate limiter used for span and trace sampling rules did not reset the time since last call properly if the rate limiter already had max tokens. This fix resets the time since last call always, which leads to more accurate rate limiting.
- Ensure that worker threads that run on start-up are recreated at the right time after fork on Python \< 3.7.
- tracing: This fix resolves an issue where the `DD_SERVICE_MAPPING` mapped service names were not used when updating span metadata with the `DD_VERSION` set version string.
- wsgi: This fix resolves an issue where `BaseException` raised in a WSGI application caused spans to not be submitted.
- library injection: Pin the library version in the library injection image. Prior, the latest version of `ddtrace` would always be installed, regardless of the image version.
- Fix error in the agent response payload when the user disabled ASM in a dashboard using 1-click Remote Configuration.
- flask: add support for flask v2.3. Remove deprecated usages of `flask._app_ctx_stack` and `flask._request_ctx_stack`.
- The specification of `DD_TRACE_PROPAGATION_STYLE_EXTRACT` now respects the configured styles evaluation order. The evaluation order had previously been fixed and so the configured order was ignored.
- tracing: Ensures that encoding errors due to wrong span tag types will be logged. Previously, if non-text span tags were set, this resulted in v0.5 encoding errors to be output to `stderr` instead of to a logger.

### Other Changes

- Kubernetes library injection: run commands as non-root user.
- tracing: The value of `ddtrace.constants.PID` has been changed from `system.pid` to `process_id`. All spans will now use the metric tag of `process_id` instead.
- tracing: The exception logged for writing errors no longer includes a long, unhelpful stack trace. The message now also includes the number of traces dropped and the number of retries attempted.

---

## v1.6.0

### Prelude

Application Security Management (ASM) has added support for preventing attacks by blocking malicious IPs using one click within Datadog.

<div class="note">

<div class="title">

Note

</div>

One click activation for ASM is currently in beta.

</div>

Dynamic instrumentation allows instrumenting a running service dynamically to extract runtime information that could be useful for, e.g., debugging purposes, or to add extra metrics without having to make code changes and re-deploy the service. See <https://ddtrace.readthedocs.io/en/stable/configuration.html> for more details.

### Upgrade Notes

- Pin \[attrs\](<https://pypi.org/project/attrs/>) dependency to version `>=20` due to incompatibility with \[cattrs\](<https://pypi.org/project/cattrs/>) version `22.1.0`.
- Use `Span.set_tag_str()` instead of `Span.set_tag()` when the tag value is a text type as a performance optimizations in manual instrumentation.

### New Features

- ASM: add support for one click activation using Remote Configuration Management (RCM). Set `DD_REMOTE_CONFIGURATION_ENABLED=true` to enable this feature.
- ASM: ip address collection will be enabled if not explicitly disabled and appsec is enabled.
- tracing: HTTP query string tagged by default in http.url tag (sensitive query strings will be obfuscated).
- Django: set <span class="title-ref">usr.id</span> tag by default if <span class="title-ref">request.user</span> is authenticated.
- Introduced the public interface for the dynamic instrumentation service. See <https://ddtrace.readthedocs.io/en/stable/configuration.html> for more details.
- Add `Span.set_tag_str()` as an alternative to the overloaded functionality of `Span.set_tag()` when the value can be coerced to unicode text.
- Enable `telemetry <Instrumentation Telemetry>` collection when tracing is enabled.

### Bug Fixes

- ASM: only report actor.ip on attack.
- aioredis: added exception handling for <span class="title-ref">CancelledError</span> in the aioredis integration.
- CI Visibility: fixed AppVeyor integration not extracting the full commit message.
- Add iterable methods on TracedCursor. Previously these were not present and would cause iterable usage of cursors in DB API integrations to fail.
- Fix parsing of the `DD_TAGS` environment variable value to include support for values with colons (e.g. URLs). Also fixed the parsing of invalid tags that begin with a space (e.g. `DD_TAGS=" key:val"` will now produce a tag with label `key`, instead of `key`, and value `val`).
- opentracing: don't raise an exception when distributed tracing headers are not present when attempting to extract.
- sqlite3: fix error when using `connection.backup` method.
- Change dependency from `` backport_ipaddress` to ``ipaddress`. Only install`ipaddress\`\` for Python \< 3.7.
- gevent: disable gevent after fork hook which could result in a performance regression.
- profiling: restart automatically on all Python versions.
- profiling: fixes an issue with Gunicorn child processes not storing profiling events.
- wsgi: when using more than one nested wsgi traced middleware in the same app ensure wsgi spans have the correct parenting.

### Other Changes

- tracing: add http.route tag to root span for Flask framework.

---

## v1.5.0

### New Features

- graphene: add support for `graphene>=2`. [See the graphql documentation](https://ddtrace.readthedocs.io/en/stable/integrations.html#graphql) for more information.
- Add support for aiobotocore 1.x and 2.x.
- ASM: add user information to traces.
- ASM: collect http client_ip.
- ASM: configure the sensitive data obfuscator.
- ASM: Detect attacks on Pylons body.
- ASM: propagate user id.
- ASM: Support In-App WAF metrics report.
- Collect user agent in normalized span tag `http.useragent`.
- ASM: Detect attacks on XML body (for Django, Pylons and Flask).
- Adds support for Lambda profiling, which can be enabled by starting the profiler outside of the handler (on cold start).
- profiler: collect and export the class name for the wall time, CPU time and lock profiles, when available.
- add DD_PYMONGO_SERVICE configuration
- ASM: Redact sensitive query strings if sent in http.url.
- redis: track the connection client_name.
- rediscluster: add service name configuration with `DD_REDISCLUSTER_SERVICE`
- snowflake: add snowflake query id tag to `sql.query` span

### Bug Fixes

- aiohttp_jinja2: use `app_key` to look up templates.
- ASM: (flask) avoid json decode error while parsing request body.
- ASM: fix Python 2 error reading WAF rules.
- ASM: reset wsgi input after reading.
- tracing: fix handling of unicode `_dd.origin` tag for Python 2
- tracing: fix nested web frameworks re-extracting and activating HTTP context propagation headers.
- requests: fix split-by-domain service name when multiple `@` signs are present in the url
- profiling: internal use of RLock needs to ensure original threading locks are used rather than gevent threading lock. Because of an indirection in the initialization of the original RLock, we end up getting an underlying gevent lock. We work around this behavior with gevent by creating a patched RLock for use internally.
- profiler: Remove lock for data structure linking threads to spans to avoid deadlocks with the trade-off of correctness of spans linked to threads by stack profiler at a given point in time.
- profiling: fix a possible deadlock due to spans being activated unexpectedly.

---

## v1.4.0

### New Features

- graphql: add tracing for `graphql-core>2`. See [the graphql documentation](https://ddtrace.readthedocs.io/en/stable/integrations.html#graphql) for more information.
- ASM: Detect attacks on Django body.
- ASM: Detect attacks on Flask request cookies
- ASM: Detect attacks on Django request cookies
- ASM: Detect attacks on Pylons HTTP query.
- ASM: Detect attacks on Pylons request cookies
- ASM: detect attacks on Pylons path parameters.
- ASM: Report HTTP method on Pylons framework
- ASM: Collect raw uri for Pylons framework.
- AppSec: collect response headers
- ASM: Detect attacks on Flask body.
- ASM: Detect attacks on path parameters
- The profiler now supports Windows.
- The profiler now supports code provenance reporting. This can be enabled by using the `enable_code_provenance=True` argument to the profiler or by setting the environment variable `DD_PROFILING_ENABLE_CODE_PROVENANCE` to `true`.

### Bug Fixes

- flask: add support for `flask>=2.2.0`
- Fixed the environment variable used for log file size bytes to be `DD_TRACE_LOG_FILE_SIZE_BYTES` as documented.
- jinja2: fix handling of template names which are not strings.
- Fixed support for pytest-bdd 6.
- Fixes cases where a pytest test parameter object string representation includes the `id()` of the object, causing the test fingerprint to constantly change across executions.
- wsgi: ignore GeneratorExit Exception in wsgi.response spans
- wsgi: ensures resource and http tags are always set on <span class="title-ref">wsgi.request</span> spans.

### Other Changes

- profiler: don't initialize the `AsyncioLockCollector` unless asyncio is
  available. This prevents noisy logs messages from being emitted in Python 2.

- docs: Added troubleshooting section for missing error details in the root span of a trace.

---

## v1.3.0

### New Features

- internal: Add support for Datadog trace tag propagation
- django: added `DD_DJANGO_INSTRUMENT_TEMPLATES=false` to allow tracing of Django template rendering.
- internal: Add sampling mechanism trace tag
- Add environment variables to write `ddtrace` logs to a file with `DD_TRACE_LOG_FILE`, `DD_TRACE_LOG_FILE_LEVEL`, and `DD_TRACE_FILE_SIZE_BYTES`
- Adds pytest-bdd integration to show more details in CI Visibility product.

### Bug Fixes

- starlette: Add back removed `aggregate_resources` feature.
- fastapi: Add back removed `aggregate_resources` feature.
- aiomysql: fix `AttributeError: __aenter__` when using cursors as context managers.
- asgi, starlette, fastapi: Exclude background tasks duration from web request spans.
- asgi: set the `http.url` tag using the hostname in the request header before defaulting to the hostname of the asgi server.
- mypy: Avoid parsing redis asyncio files when type checking Python 2
- starlette: Add back removed `ddtrace.contrib.starlette.get_resource` and `ddtrace.contrib.starlette.span_modifier`.
- fastapi: Add back removed `ddtrace.contrib.fastapi.span_modifier`.
- internal: fix exception raised for invalid values of `DD_TRACE_X_DATADOG_TAGS_MAX_LENGTH`.
- flask_caching: fix redis tagging after the v2.0 release.
- redis: create default Pin on asyncio client. Not having a Pin was resulting in no traces being produced for the async redis client.

### Other Changes

- perf: don't encode default parent_id value.
- profiling: add support for protobuf \>=4.0.

---

## v1.2.0

### Upgrade Notes

- The profiler `asyncio_loop_policy` attribute has been renamed to `asyncio_loop_policy_class` to accept a user-defined class. This guarantees the same asyncio loop policy class can be used process children.

### New Features

- Add tracing support for `aiomysql>=0.1.0`.

- Add support for `grpc.aio`.

- botocore: allow defining error status codes for specific API operations.

  See our `botocore` document for more information on how to enable this feature.

- ciapp: detect code owners of PyTest tests

- The memory profile collector can now entirely disabled with the `DD_PROFILING_MEMORY_ENABLED` environment variable.

- psycopg2: add option to enable tracing `psycopg2.connect` method.

  See our `psycopg2` documentation for more information.

- Add asyncio support of redis ≥ 4.2.0

### Bug Fixes

- Fixes deprecation warning for `asyncio.coroutine` decorator.

- internal: normalize header names in ASM

- profiling: implement `__aenter__` and `__aexit__` methods on `asyncio.Lock` wrapper.

- tracing: fix issue with `ddtrace-run` having the wrong priority order of tracer host/port/url env variable configuration.

- django,redis: fix unicode decode error when using unicode cache key on Python 2.7

- fastapi/starlette: when using sub-apps, formerly a call to `/sub-app/hello/{name}` would give a resource name of `/sub-app`. Now the full path `/sub-app/hello/{name}` is used for the resource name.

- sanic: Don't send non-500s error traces.

- pin protobuf to version `>=3,<4` due to incompatibility with version `4.21`.

- Fixes a performance issue with the profiler when used in an asyncio application.

- The profiler now copy all user-provided attributes on fork.

- pytest: Add note for disabling ddtrace plugin as workaround for side-effects

- Set required header to indicate top level span computation is done in the client to the Datadog agent. This fixes an issue where spans were erroneously being marked as top level when partial flushing or in certain asynchronous applications.

  The impact of this bug is the unintended computation of stats for non-top level spans.

### Other Changes

- The default number of events kept by the profiler has been reduced to decreased CPU and memory overhead.

---

## v1.1.4

### Bug Fixes

- pin protobuf to version `>=3,<4` due to incompatibility with version `4.21`.

---

## v1.1.3

### Bug Fixes

- tracing: fix issue with `ddtrace-run` having the wrong priority order of tracer host/port/url env variable configuration.
- sanic: Don't send non-500s error traces.
- Fixes a performance issue with the profiler when used in an asyncio application.

---

## v1.1.2

### Bug Fixes

- profiling: implement `__aenter__` and `__aexit__` methods on `asyncio.Lock` wrapper.

---

## v1.1.1

### Bug Fixes

- internal: normalize header names in ASM

- Set required header to indicate top level span computation is done in the client to the Datadog agent. This fixes an issue where spans were erroneously being marked as top level when partial flushing or in certain asynchronous applications.

  The impact of this bug is the unintended computation of stats for non-top level spans.

---

## v1.1.0

### Prelude

The Datadog APM Python team is happy to announce the release of v1.0.0 of ddtrace. This release introduces a formal `versioning policy<versioning>` that simplifies the public `interface<versioning_interfaces>` and defines a `release version policy<versioning_release>` for backwards compatible and incompatible changes to the public interface.

The v1.0.0 release is an important milestone for the library as it has grown substantially in scope. The first commit to the library was made on June 20, 2016. Nearly sixty minor releases later, the library now includes over sixty integrations for libraries. And the library has expanded from Tracing to support the Continuous Profiler and CI Visibility.

<div class="important">

<div class="title">

Important

</div>

Before upgrading to v1.0.0, we recommend users install `ddtrace>=0.60.0,<1.0.0` and enable deprecation warnings. All removals to the library interface and environment variables were deprecated on 0.x branch. Consult `Upgrade 0.x<upgrade-0.x>` for recommendations on migrating from the 0.x release branch.

</div>

<div class="note">

<div class="title">

Note

</div>

The changes to environment variables apply only to the configuration of the ddtrace library and not the Datadog Agent.

</div>

#### Upgrading summary

##### Functionality changes

The default logging configuration functionality of `ddtrace-run` has changed to address conflicts with application logging configuration. See `note on the new default behavior<disable-basic-config-call-by-default>` and `note on deprecation<deprecate-basic-config-call>` for future removal.

##### Removed legacy environment variables

These environment variables have been removed. In all cases the same functionality is provided by other environment variables and replacements are provided as recommended actions for upgrading.

| Variable                            | Replacement                        | Note                                   |
|-------------------------------------|------------------------------------|----------------------------------------|
| `DATADOG_` prefix                   | `DD_` prefix                       | `📝<remove-datadog-envs>`              |
| `DATADOG_SERVICE_NAME`              | `DD_SERVICE`                       | `📝<remove-legacy-service-name-envs>`  |
| `DD_LOGGING_RATE_LIMIT`             | `DD_TRACE_LOGGING_RATE`            | `📝<remove-logging-env>`               |
| `DD_TRACER_PARTIAL_FLUSH_ENABLED`   | `DD_TRACE_PARTIAL_FLUSH_ENABLED`   | `📝<remove-partial-flush-enabled-env>` |
| `DD_TRACER_PARTIAL_FLUSH_MIN_SPANS` | `DD_TRACE_PARTIAL_FLUSH_MIN_SPANS` | `📝<remove-partial-flush-min-envs>`    |

##### Removed legacy tracing interfaces

These methods and module attributes have been removed. Where the same functionality is provided by a different public method or module attribute, a recommended action is provided for upgrading. In a few limited cases, because the interface was no longer used or had been moved to the internal interface, it was removed and so no action is provided for upgrading.

| Module             | Method/Attribute           | Note                                  |
|--------------------|----------------------------|---------------------------------------|
| `ddtrace.context`  | `Context.clone`            | `📝<remove-clone-context>`            |
| `ddtrace.pin`      | `Pin.app`                  | `📝<remove-pin-app>`                  |
|                    | `Pin.app_type`             | `📝<remove-pin-apptype>`              |
| `ddtrace.sampler`  | `Sampler.default_sampler`  | `📝<remove-default-sampler>`          |
| `ddtrace.span`     | `Span.tracer`              | `📝<remove-span-tracer>`              |
|                    | `Span.__init__(tracer=)`   | `📝<remove-span-init-tracer>`         |
|                    | `Span.meta`                | `📝<remove-span-meta>`                |
|                    | `Span.metrics`             | `📝<remove-span-metrics>`             |
|                    | `Span.set_meta`            | `📝<remove-span-set-meta>`            |
|                    | `Span.set_metas`           | `📝<remove-span-set-metas>`           |
|                    | `Span.pprint`              | `📝<remove-span-pprint>`              |
| `ddtrace.tracer`   | `Tracer.debug_logging`     | `📝<remove-tracer-debug-logging>`     |
|                    | `Tracer.get_call_context`  | `📝<remove-tracer-get-call-context>`  |
|                    | `Tracer.tags`              | `📝<remove-tracer-tags>`              |
|                    | `Tracer.writer`            | `📝<remove-tracer-writer>`            |
|                    | `Tracer.__call__`          | `📝<remove-tracer-call>`              |
|                    | `Tracer.global_excepthook` | `📝<remove-tracer-global-excepthook>` |
|                    | `Tracer.log`               | `📝<remove-tracer-log>`               |
|                    | `Tracer.priority_sampler`  | `📝<remove-tracer-priority-sampler>`  |
|                    | `Tracer.sampler`           | `📝<remove-tracer-sampler>`           |
|                    | `Tracer.set_service_info`  | `📝<remove-tracer-set-service-info>`  |
| `ddtrace.ext`      | `SpanTypes`                | `📝<remove-span-types-enum>`          |
| `ddtrace.helpers`  | `get_correlation_ids`      | `📝<remove-helpers>`                  |
| `ddtrace.settings` | `Config.HTTPServerConfig`  | `📝<remove-config-httpserver>`        |

##### Removed legacy integration tracing

These tracing functions in integrations were no longer used for automatic instrumentation so have been removed. Any manual instrumentation code in an application will need to be replaced with `ddtrace.patch_all` or `ddtrace.patch` when upgrading.

| Module                        | Function/Class                          |                                          |
|-------------------------------|-----------------------------------------|------------------------------------------|
| `ddtrace.contrib.cassandra`   | `get_traced_cassandra`                  | `📝<remove-cassandra-traced>`            |
| `ddtrace.contrib.celery`      | `patch_task`                            | `📝<remove-celery-patch-task>`           |
| `ddtrace.contrib.celery`      | `unpatch_task`                          | `📝<remove-celery-unpatch-task>`         |
| `ddtrace.contrib.flask`       | `middleware.TraceMiddleware`            | `📝<remove-flask-middleware>`            |
| `ddtrace.contrib.mongoengine` | `trace_mongoengine`                     | `📝<remove-mongoengine-traced>`          |
| `ddtrace.contrib.mysql`       | `get_traced_mysql_connection`           | `📝<remove-mysql-legacy>`                |
| `ddtrace.contrib.psycopg`     | `connection_factory`                    | `📝<remove-psycopg-legacy>`              |
| `ddtrace.contrib.pymongo`     | `patch.trace_mongo_client`              | `📝<remove-pymongo-client>`              |
| `ddtrace.contrib.pymysql`     | `tracers.get_traced_pymysql_connection` | `📝<remove-pymysql-connection>`          |
| `ddtrace.contrib.requests`    | `legacy`                                | `📝<remove-requests-legacy-distributed>` |
| `ddtrace.contrib.redis`       | `tracers.get_traced_redis`              | `📝<remove-redis-traced>`                |
| `ddtrace.contrib.redis`       | `tracers.get_traced_redis_from`         | `📝<remove-redis-traced-from>`           |
| `ddtrace.contrib.sqlite3`     | `connection_factory`                    | `📝<remove-sqlite3-legacy>`              |

##### Removed deprecated modules

These modules have been removed. Many were moved to the internal interface as they were not intended to be used as part of the public interface. In these cases, no action is provided for upgrading. In a few cases, other modules are provided as alternatives to maintain functionality. See the notes for more information.

| Module                      | Note                                   |
|-----------------------------|----------------------------------------|
| `ddtrace.compat`            | `📝<remove-ddtrace-compat>`            |
| `ddtrace.contrib.util`      | `📝<remove-contrib-util>`              |
| `ddtrace.encoding`          | `📝<remove-ddtrace-encoding>`          |
| `ddtrace.ext.errors`        | `📝<remove-ext-errors>`                |
| `ddtrace.ext.priority`      | `📝<remove-ext-priority>`              |
| `ddtrace.ext.system`        | `📝<remove-ext-system>`                |
| `ddtrace.http`              | `📝<remove-http>`                      |
| `ddtrace.monkey`            | `📝<remove-ddtrace-monkey>`            |
| `ddtrace.propagation.utils` | `📝<remove-ddtrace-propagation-utils>` |
| `ddtrace.util`              | `📝<remove-ddtrace-util>`              |
| `ddtrace.utils`             | `📝<remove-ddtrace-utils>`             |

### New Features

- Add `Span.get_tags` and `Span.get_metrics`.

- aiohttp: add client integration. This integration traces requests made using the aiohttp client and includes support for distributed tracing. See [the documentation](https://ddtrace.readthedocs.io/en/stable/integrations.html#aiohttp) for more information.

- aiohttp_jinja2: move into new integration. Formerly the aiohttp_jinja2 instrumentation was enabled using the aiohttp integration. Use `patch(aiohttp_jinja2=True)` instead of `patch(aiohttp=True)`. To support legacy behavior `patch(aiohttp=True)` will still enable aiohttp_jinja2.

- asyncpg: add integration supporting v0.18.0 and above. See `the docs<asyncpg>` for more information.

- fastapi: add support for tracing `fastapi.routing.serialize_response`.

  This will give an insight into how much time is spent calling `jsonable_encoder` within a given request. This does not provide visibility into how long it takes for `Response.render`/`json.dumps`.

- Add support to reuse HTTP connections when sending trace payloads to the agent. This feature is disabled by default. Set `DD_TRACE_WRITER_REUSE_CONNECTIONS=true` to enable this feature.

- MySQLdb: Added optional tracing for MySQLdb.connect, using the configuration option `here<mysqldb_config_trace_connect>`.

- The profiler now supports profiling `asyncio.Lock` objects.

- psycopg2: add option to enable tracing `psycopg2.connect` method.

  See our `psycopg2` documentation for more information.

- Add support for injecting and extracting B3 propagation headers.

  See `DD_TRACE_PROPAGATION_STYLE_EXTRACT <dd-trace-propagation-style-extract>` and `DD_TRACE_PROPAGATION_STYLE_INJECT <dd-trace-propagation-style-inject>` configuration documentation to enable.

### Upgrade Notes

- <div id="remove-default-sampler">

  The deprecated attribute `ddtrace.Sampler.default_sampler` is removed.

  </div>

- Spans started after `Tracer.shutdown()` has been called will no longer be sent to the Datadog Agent.

- <div id="disable-basic-config-call-by-default">

  Default value of `DD_CALL_BASIC_CONFIG` was updated from `True` to `False`. Call `logging.basicConfig()` to configure logging in your application.

  </div>

- aiohttp_jinja2: use `patch(aiohttp_jinja2=True)` instead of `patch(aiohttp=True)` for enabling/disabling the integration.

- <div id="remove-config-httpserver">

  `ddtrace.settings.Config.HTTPServerConfig` is removed.

  </div>

- <div id="remove-cassandra-traced">

  cassandra: `get_traced_cassandra` is removed. Use `ddtrace.patch(cassandra=True)` or `ddtrace.patch_all()` instead.

  </div>

- <div id="remove-celery-patch-task">

  celery: `ddtrace.contrib.celery.patch_task` is removed. Use `ddtrace.patch(celery=True)` or `ddtrace.patch_all()` instead.

  </div>

- <div id="remove-celery-unpatch-task">

  celery: `ddtrace.contrib.celery.unpatch_task` is removed. Use `ddtrace.contrib.celery.unpatch()` instead.

  </div>

- <div id="remove-clone-context">

  `ddrace.context.Context.clone` is removed. This is no longer needed since the tracer now supports asynchronous frameworks out of the box.

  </div>

- `ddtrace.constants.FILTERS_KEY` is removed.

- `ddtrace.constants.NUMERIC_TAGS` is removed.

- `ddtrace.constants.LOG_SPAN_KEY` is removed.

- <div id="remove-contrib-util">

  The deprecated module `ddtrace.contrib.util` is removed.

  </div>

- <div id="remove-ddtrace-compat">

  The deprecated module `ddtrace.compat` is removed.

  </div>

- <div id="remove-ddtrace-encoding">

  The deprecated module `ddtrace.encoding` is removed.

  </div>

- <div id="remove-http">

  The deprecated modules `ddtrace.http` and `ddtrace.http.headers` are removed. Use `ddtrace.contrib.trace_utils.set_http_meta` to store request and response headers on a span.

  </div>

- <div id="remove-ddtrace-install-excepthooks">

  Remove deprecated `ddtrace.install_excepthook`.

  </div>

- <div id="remove-ddtrace-uninstall-excepthooks">

  Remove deprecated `ddtrace.uninstall_excepthook`.

  </div>

- <div id="remove-ddtrace-monkey">

  The deprecated module `ddtrace.monkey` is removed. Use `ddtrace.patch <ddtrace.patch>` or `ddtrace.patch_all <ddtrace.patch_all>` instead.

  </div>

- <div id="remove-ddtrace-propagation-utils">

  The deprecated module `ddtrace.propagation.utils` is removed.

  </div>

- <div id="remove-ddtrace-utils">

  The deprecated module `ddtrace.utils` and its submodules are removed:
  - `ddtrace.utils.attr`
  - `ddtrace.utils.attrdict`
  - `ddtrace.utils.cache`
  - `ddtrace.utils.config`
  - `ddtrace.utils.deprecation`
  - `ddtrace.utils.formats`
  - `ddtrace.utils.http`
  - `ddtrace.utils.importlib`
  - `ddtrace.utils.time`
  - `ddtrace.utils.version`
  - `ddtrace.utils.wrappers`

  </div>

- <div id="remove-tracer-sampler">

  `ddtrace.Tracer.sampler` is removed.

  </div>

- <div id="remove-tracer-priority-sampler">

  `ddtrace.Tracer.priority_sampler` is removed.

  </div>

- <div id="remove-tracer-tags">

  `ddtrace.Tracer.tags` is removed. Use the environment variable `DD_TAGS<dd-tags>` to set the global tags instead.

  </div>

- <div id="remove-tracer-log">

  `ddtrace.Tracer.log` was removed.

  </div>

- <div id="remove-ext-errors">

  The deprecated module `ddtrace.ext.errors` is removed. Use the `ddtrace.constants` module instead:

      from ddtrace.constants import ERROR_MSG
      from ddtrace.constants import ERROR_STACK
      from ddtrace.constants import ERROR_TYPE

  </div>

- <div id="remove-ext-priority">

  The deprecated module `ddtrace.ext.priority` is removed. Use the `ddtrace.constants` module instead for setting sampling priority tags:

      from ddtrace.constants import USER_KEEP
      from ddtrace.constants import USER_REJECT

  </div>

- <div id="remove-ext-system">

  The deprecated module `ddtrace.ext.system` is removed. Use `ddtrace.constants.PID` instead.

  </div>

- <div id="remove-helpers">

  The deprecated method `ddtrace.helpers.get_correlation_ids` is removed. Use `ddtrace.Tracer.get_log_correlation_context` instead.

  </div>

- <div id="remove-legacy-service-name-envs">

  The legacy environment variables `DD_SERVICE_NAME` and `DATADOG_SERVICE_NAME` are removed. Use `DD_SERVICE` instead.

  </div>

- <div id="remove-mongoengine-traced">

  mongoengine: The deprecated method `ddtrace.contrib.mongoengine.trace_mongoengine` is removed. Use `ddtrace.patch(mongoengine=True)` or `ddtrace.patch()` instead.

  </div>

- <div id="remove-mysql-legacy">

  mysql: The deprecated method `ddtrace.contrib.mysql.get_traced_mysql_connection` is removed. Use `ddtrace.patch(mysql=True)` or `ddtrace.patch_all()` instead.

  </div>

- <div id="remove-pin-app">

  `Pin.app` is removed.

  </div>

- <div id="remove-pin-apptype">

  `Pin.app_type` is removed.

  </div>

- <div id="remove-psycopg-legacy">

  psycopg: `ddtrace.contrib.psycopg.connection_factory` is removed. Use `ddtrace.patch(psycopg=True)` or `ddtrace.patch_all()` instead.

  </div>

- <div id="remove-requests-legacy-distributed">

  requests: The legacy distributed tracing configuration is removed. Use `ddtrace.config.requests['distributed_tracing']<requests-config-distributed-tracing>` instead.

  </div>

- <div id="remove-span-meta">

  `ddtrace.Span.meta` is removed. Use `ddtrace.Span.get_tag` and `ddtrace.Span.set_tag` instead.

  </div>

- <div id="remove-span-metrics">

  `ddtrace.Span.metrics` is removed. Use `ddtrace.Span.get_metric` and `ddtrace.Span.set_metric` instead.

  </div>

- <div id="remove-span-pprint">

  `ddtrace.Span.pprint` is removed.

  </div>

- <div id="remove-span-set-meta">

  `ddtrace.Span.set_meta` is removed. Use `ddtrace.Span.set_tag` instead.

  </div>

- <div id="remove-span-set-metas">

  `ddtrace.Span.set_metas` is removed. Use `ddtrace.Span.set_tags` instead.

  </div>

- `Span.to_dict` is removed.

- <div id="remove-span-tracer">

  `Span.tracer` is removed.

  </div>

- <div id="remove-span-init-tracer">

  The deprecated <span class="title-ref">tracer</span> argument is removed from `ddtrace.Span.__init__`.

  </div>

- <div id="remove-sqlite3-legacy">

  sqlite3: `ddtrace.contrib.sqlite3.connection_factory` is removed. Use `ddtrace.patch(sqlite3=True)` or `ddtrace.patch_all()` instead.

  </div>

- <div id="remove-tracer-debug-logging">

  Remove deprecated attribute `ddtrace.Tracer.debug_logging`. Set the logging level for the `ddtrace.tracer` logger instead:

      import logging
      log = logging.getLogger("ddtrace.tracer")
      log.setLevel(logging.DEBUG)

  </div>

- <div id="remove-tracer-call">

  `ddtrace.Tracer.__call__` is removed.

  </div>

- <div id="remove-tracer-global-excepthook">

  `ddtrace.Tracer.global_excepthook` is removed.

  </div>

- <div id="remove-tracer-get-call-context">

  `ddtrace.Tracer.get_call_context` is removed. Use `ddtrace.Tracer.current_trace_context` instead.

  </div>

- <div id="remove-tracer-set-service-info">

  `ddtrace.Tracer.set_service_info` is removed.

  </div>

- <div id="remove-tracer-writer">

  `ddtrace.Tracer.writer` is removed. To force flushing of buffered traces to the agent, use `ddtrace.Tracer.flush` instead.

  </div>

- `ddtrace.warnings.DDTraceDeprecationWarning` is removed.

- `DD_TRACE_RAISE_DEPRECATIONWARNING` environment variable is removed.

- <div id="remove-datadog-envs">

  The environment variables prefixed with `DATADOG_` are removed. Use environment variables prefixed with `DD_` instead.

  </div>

- <div id="remove-logging-env">

  The environment variable `DD_LOGGING_RATE_LIMIT` is removed. Use `DD_TRACE_LOGGING_RATE` instead.

  </div>

- <div id="remove-partial-flush-enabled-env">

  The environment variable `DD_TRACER_PARTIAL_FLUSH_ENABLED` is removed. Use `DD_TRACE_PARTIAL_FLUSH_ENABLED` instead.

  </div>

- <div id="remove-partial-flush-min-envs">

  The environment variable `DD_TRACER_PARTIAL_FLUSH_MIN_SPANS` is removed. Use `DD_TRACE_PARTIAL_FLUSH_MIN_SPANS` instead.

  </div>

- <div id="remove-ddtrace-util">

  `ddtrace.util` is removed.

  </div>

- <div id="remove-span-types-enum">

  `ddtrace.ext.SpanTypes` is no longer an `Enum`. Use `SpanTypes.<TYPE>` instead of `SpanTypes.<TYPE>.value`.

  </div>

- `Tracer.write` has been removed.

- <div id="remove-flask-middleware">

  Removed deprecated middleware `ddtrace.contrib.flask.middleware.py:TraceMiddleware`. Use `ddtrace.patch_all` or `ddtrace.patch` instead.

  </div>

- <div id="remove-pymongo-client">

  Removed deprecated function `ddtrace.contrib.pymongo.patch.py:trace_mongo_client`. Use `ddtrace.patch_all` or `ddtrace.patch` instead.

  </div>

- <div id="remove-pymysql-connection">

  Removed deprecated function `ddtrace.contrib.pymysql.tracers.py:get_traced_pymysql_connection`. Use `ddtrace.patch_all` or `ddtrace.patch` instead.

  </div>

- <div id="remove-redis-traced">

  Removed deprecated function `ddtrace.contrib.redis.tracers.py:get_traced_redis`. Use `ddtrace.patch_all` or `ddtrace.patch` instead.

  </div>

- <div id="remove-redis-traced-from">

  Removed deprecated function `ddtrace.contrib.redis.tracers.py:get_traced_redis_from`. Use `ddtrace.patch_all` or `ddtrace.patch` instead.

  </div>

### Deprecation Notes

- <div id="deprecate-basic-config-call">

  `DD_CALL_BASIC_CONFIG` is deprecated.

  </div>

### Bug Fixes

- Fixes deprecation warning for `asyncio.coroutine` decorator.

- botocore: fix incorrect context propagation message attribute types for SNS. This addresses [Datadog/serverless-plugin-datadog#232](https://github.com/DataDog/serverless-plugin-datadog/issues/232)

- aiohttp: fix issue causing `ddtrace.contrib.aiohttp_jinja2.patch` module to be imported instead of the `patch()` function.

- botocore: omit `SecretBinary` and `SecretString` from span metadata for calls to Secrets Manager.

- tracing/internal: fix encoding of propagated internal tags.

- Fix issue building `ddtrace` from source on macOS 12.

- Fix issue building `ddtrace` for the Pyston Python implementation by not building the `_memalloc` extension anymore when using Pyston.

- `tracer.get_log_correlation_context()`: use active context in addition to
  active span. Formerly just the span was used and this would break cross execution log correlation as a context object is used for the propagation.

- opentracer: update `set_tag` and `set_operation_name` to return a
  reference to the span to match the OpenTracing spec.

- The CPU profiler now reports the main thread CPU usage even when asyncio tasks are running.

- Fixes wrong numbers of memory allocation being reported in the memory profiler.

- pymongo: fix `write_command` being patched with the wrong method signature.

### Other Notes

- tracing/internal: disable Datadog internal tag propagation

---

## v1.0.3

### Bug Fixes

- Set required header to indicate top level span computation is done in the client to the Datadog agent. This fixes an issue where spans were erroneously being marked as top level when partial flushing or in certain asynchronous applications.

  The impact of this bug is the unintended computation of stats for non-top level spans.

---

## v1.0.2

### Bug Fixes

- Fixes deprecation warning for `asyncio.coroutine` decorator.

---

## v1.0.1

### Bug Fixes

- Fix issue building `ddtrace` for the Pyston Python implementation by not building the `_memalloc` extension anymore when using Pyston.

- `tracer.get_log_correlation_context()`: use active context in addition to
  active span. Formerly just the span was used and this would break cross execution log correlation as a context object is used for the propagation.

- The CPU profiler now reports the main thread CPU usage even when asyncio tasks are running.

---

## v1.0.0

### Prelude

The Datadog APM Python team is happy to announce the release of v1.0.0 of ddtrace. This release introduces a formal `versioning policy<versioning>` that simplifies the public `interface<versioning_interfaces>` and defines a `release version policy<versioning_release>` for backwards compatible and incompatible changes to the public interface.

The v1.0.0 release is an important milestone for the library as it has grown substantially in scope. The first commit to the library was made on June 20, 2016. Nearly sixty minor releases later, the library now includes over sixty integrations for libraries. And the library has expanded from Tracing to support the Continuous Profiler and CI Visibility.

<div class="important">

<div class="title">

Important

</div>

Before upgrading to v1.0.0, we recommend users install `ddtrace>=0.60.0,<1.0.0` and enable deprecation warnings. All removals to the library interface and environment variables were deprecated on 0.x branch. Consult `Upgrade 0.x<upgrade-0.x>` for recommendations on migrating from the 0.x release branch.

</div>

<div class="note">

<div class="title">

Note

</div>

The changes to environment variables apply only to the configuration of the ddtrace library and not the Datadog Agent.

</div>

#### Upgrading summary

##### Functionality changes

The default logging configuration functionality of `ddtrace-run` has changed to address conflicts with application logging configuration. See `note on the new default behavior<disable-basic-config-call-by-default>` and `note on deprecation<deprecate-basic-config-call>` for future removal.

##### Removed legacy environment variables

These environment variables have been removed. In all cases the same functionality is provided by other environment variables and replacements are provided as recommended actions for upgrading.

| Variable                            | Replacement                        | Note                                   |
|-------------------------------------|------------------------------------|----------------------------------------|
| `DATADOG_` prefix                   | `DD_` prefix                       | `📝<remove-datadog-envs>`              |
| `DATADOG_SERVICE_NAME`              | `DD_SERVICE`                       | `📝<remove-legacy-service-name-envs>`  |
| `DD_LOGGING_RATE_LIMIT`             | `DD_TRACE_LOGGING_RATE`            | `📝<remove-logging-env>`               |
| `DD_TRACER_PARTIAL_FLUSH_ENABLED`   | `DD_TRACE_PARTIAL_FLUSH_ENABLED`   | `📝<remove-partial-flush-enabled-env>` |
| `DD_TRACER_PARTIAL_FLUSH_MIN_SPANS` | `DD_TRACE_PARTIAL_FLUSH_MIN_SPANS` | `📝<remove-partial-flush-min-envs>`    |

##### Removed legacy tracing interfaces

These methods and module attributes have been removed. Where the same functionality is provided by a different public method or module attribute, a recommended action is provided for upgrading. In a few limited cases, because the interface was no longer used or had been moved to the internal interface, it was removed and so no action is provided for upgrading.

| Module             | Method/Attribute           | Note                                  |
|--------------------|----------------------------|---------------------------------------|
| `ddtrace.context`  | `Context.clone`            | `📝<remove-clone-context>`            |
| `ddtrace.pin`      | `Pin.app`                  | `📝<remove-pin-app>`                  |
|                    | `Pin.app_type`             | `📝<remove-pin-apptype>`              |
| `ddtrace.sampler`  | `Sampler.default_sampler`  | `📝<remove-default-sampler>`          |
| `ddtrace.span`     | `Span.tracer`              | `📝<remove-span-tracer>`              |
|                    | `Span.__init__(tracer=)`   | `📝<remove-span-init-tracer>`         |
|                    | `Span.meta`                | `📝<remove-span-meta>`                |
|                    | `Span.metrics`             | `📝<remove-span-metrics>`             |
|                    | `Span.set_meta`            | `📝<remove-span-set-meta>`            |
|                    | `Span.set_metas`           | `📝<remove-span-set-metas>`           |
|                    | `Span.pprint`              | `📝<remove-span-pprint>`              |
| `ddtrace.tracer`   | `Tracer.debug_logging`     | `📝<remove-tracer-debug-logging>`     |
|                    | `Tracer.get_call_context`  | `📝<remove-tracer-get-call-context>`  |
|                    | `Tracer.tags`              | `📝<remove-tracer-tags>`              |
|                    | `Tracer.writer`            | `📝<remove-tracer-writer>`            |
|                    | `Tracer.__call__`          | `📝<remove-tracer-call>`              |
|                    | `Tracer.global_excepthook` | `📝<remove-tracer-global-excepthook>` |
|                    | `Tracer.log`               | `📝<remove-tracer-log>`               |
|                    | `Tracer.priority_sampler`  | `📝<remove-tracer-priority-sampler>`  |
|                    | `Tracer.sampler`           | `📝<remove-tracer-sampler>`           |
|                    | `Tracer.set_service_info`  | `📝<remove-tracer-set-service-info>`  |
| `ddtrace.ext`      | `SpanTypes`                | `📝<remove-span-types-enum>`          |
| `ddtrace.helpers`  | `get_correlation_ids`      | `📝<remove-helpers>`                  |
| `ddtrace.settings` | `Config.HTTPServerConfig`  | `📝<remove-config-httpserver>`        |

##### Removed legacy integration tracing

These tracing functions in integrations were no longer used for automatic instrumentation so have been removed. Any manual instrumentation code in an application will need to be replaced with `ddtrace.patch_all` or `ddtrace.patch` when upgrading.

| Module                        | Function/Class                          |                                          |
|-------------------------------|-----------------------------------------|------------------------------------------|
| `ddtrace.contrib.cassandra`   | `get_traced_cassandra`                  | `📝<remove-cassandra-traced>`            |
| `ddtrace.contrib.celery`      | `patch_task`                            | `📝<remove-celery-patch-task>`           |
| `ddtrace.contrib.celery`      | `unpatch_task`                          | `📝<remove-celery-unpatch-task>`         |
| `ddtrace.contrib.flask`       | `middleware.TraceMiddleware`            | `📝<remove-flask-middleware>`            |
| `ddtrace.contrib.mongoengine` | `trace_mongoengine`                     | `📝<remove-mongoengine-traced>`          |
| `ddtrace.contrib.mysql`       | `get_traced_mysql_connection`           | `📝<remove-mysql-legacy>`                |
| `ddtrace.contrib.psycopg`     | `connection_factory`                    | `📝<remove-psycopg-legacy>`              |
| `ddtrace.contrib.pymongo`     | `patch.trace_mongo_client`              | `📝<remove-pymongo-client>`              |
| `ddtrace.contrib.pymysql`     | `tracers.get_traced_pymysql_connection` | `📝<remove-pymysql-connection>`          |
| `ddtrace.contrib.requests`    | `legacy`                                | `📝<remove-requests-legacy-distributed>` |
| `ddtrace.contrib.redis`       | `tracers.get_traced_redis`              | `📝<remove-redis-traced>`                |
| `ddtrace.contrib.redis`       | `tracers.get_traced_redis_from`         | `📝<remove-redis-traced-from>`           |
| `ddtrace.contrib.sqlite3`     | `connection_factory`                    | `📝<remove-sqlite3-legacy>`              |

##### Removed deprecated modules

These modules have been removed. Many were moved to the internal interface as they were not intended to be used as part of the public interface. In these cases, no action is provided for upgrading. In a few cases, other modules are provided as alternatives to maintain functionality. See the notes for more information.

| Module                      | Note                                   |
|-----------------------------|----------------------------------------|
| `ddtrace.compat`            | `📝<remove-ddtrace-compat>`            |
| `ddtrace.contrib.util`      | `📝<remove-contrib-util>`              |
| `ddtrace.encoding`          | `📝<remove-ddtrace-encoding>`          |
| `ddtrace.ext.errors`        | `📝<remove-ext-errors>`                |
| `ddtrace.ext.priority`      | `📝<remove-ext-priority>`              |
| `ddtrace.ext.system`        | `📝<remove-ext-system>`                |
| `ddtrace.http`              | `📝<remove-http>`                      |
| `ddtrace.monkey`            | `📝<remove-ddtrace-monkey>`            |
| `ddtrace.propagation.utils` | `📝<remove-ddtrace-propagation-utils>` |
| `ddtrace.util`              | `📝<remove-ddtrace-util>`              |
| `ddtrace.utils`             | `📝<remove-ddtrace-utils>`             |

### New Features

- Add `Span.get_tags` and `Span.get_metrics`.
- aiohttp: add client integration. This integration traces requests made using the aiohttp client and includes support for distributed tracing. See [the documentation](https://ddtrace.readthedocs.io/en/stable/integrations.html#aiohttp) for more information.
- aiohttp_jinja2: move into new integration. Formerly the aiohttp_jinja2 instrumentation was enabled using the aiohttp integration. Use `patch(aiohttp_jinja2=True)` instead of `patch(aiohttp=True)`. To support legacy behavior `patch(aiohttp=True)` will still enable aiohttp_jinja2.
- asyncpg: add integration supporting v0.18.0 and above. See `the docs<asyncpg>` for more information.

### Upgrade Notes

- <div id="remove-default-sampler">

  The deprecated attribute `ddtrace.Sampler.default_sampler` is removed.

  </div>

- Spans started after `Tracer.shutdown()` has been called will no longer be sent to the Datadog Agent.

- <div id="disable-basic-config-call-by-default">

  Default value of `DD_CALL_BASIC_CONFIG` was updated from `True` to `False`. Call `logging.basicConfig()` to configure logging in your application.

  </div>

- aiohttp_jinja2: use `patch(aiohttp_jinja2=True)` instead of `patch(aiohttp=True)` for enabling/disabling the integration.

- <div id="remove-config-httpserver">

  `ddtrace.settings.Config.HTTPServerConfig` is removed.

  </div>

- <div id="remove-cassandra-traced">

  cassandra: `get_traced_cassandra` is removed. Use `ddtrace.patch(cassandra=True)` or `ddtrace.patch_all()` instead.

  </div>

- <div id="remove-celery-patch-task">

  celery: `ddtrace.contrib.celery.patch_task` is removed. Use `ddtrace.patch(celery=True)` or `ddtrace.patch_all()` instead.

  </div>

- <div id="remove-celery-unpatch-task">

  celery: `ddtrace.contrib.celery.unpatch_task` is removed. Use `ddtrace.contrib.celery.unpatch()` instead.

  </div>

- <div id="remove-clone-context">

  `ddrace.context.Context.clone` is removed. This is no longer needed since the tracer now supports asynchronous frameworks out of the box.

  </div>

- `ddtrace.constants.FILTERS_KEY` is removed.

- `ddtrace.constants.NUMERIC_TAGS` is removed.

- `ddtrace.constants.LOG_SPAN_KEY` is removed.

- <div id="remove-contrib-util">

  The deprecated module `ddtrace.contrib.util` is removed.

  </div>

- <div id="remove-ddtrace-compat">

  The deprecated module `ddtrace.compat` is removed.

  </div>

- <div id="remove-ddtrace-encoding">

  The deprecated module `ddtrace.encoding` is removed.

  </div>

- <div id="remove-http">

  The deprecated modules `ddtrace.http` and `ddtrace.http.headers` are removed. Use `ddtrace.contrib.trace_utils.set_http_meta` to store request and response headers on a span.

  </div>

- <div id="remove-ddtrace-install-excepthooks">

  Remove deprecated `ddtrace.install_excepthook`.

  </div>

- <div id="remove-ddtrace-uninstall-excepthooks">

  Remove deprecated `ddtrace.uninstall_excepthook`.

  </div>

- <div id="remove-ddtrace-monkey">

  The deprecated module `ddtrace.monkey` is removed. Use `ddtrace.patch <ddtrace.patch>` or `ddtrace.patch_all <ddtrace.patch_all>` instead.

  </div>

- <div id="remove-ddtrace-propagation-utils">

  The deprecated module `ddtrace.propagation.utils` is removed.

  </div>

- <div id="remove-ddtrace-utils">

  The deprecated module `ddtrace.utils` and its submodules are removed:
  - `ddtrace.utils.attr`
  - `ddtrace.utils.attrdict`
  - `ddtrace.utils.cache`
  - `ddtrace.utils.config`
  - `ddtrace.utils.deprecation`
  - `ddtrace.utils.formats`
  - `ddtrace.utils.http`
  - `ddtrace.utils.importlib`
  - `ddtrace.utils.time`
  - `ddtrace.utils.version`
  - `ddtrace.utils.wrappers`

  </div>

- <div id="remove-tracer-sampler">

  `ddtrace.Tracer.sampler` is removed.

  </div>

- <div id="remove-tracer-priority-sampler">

  `ddtrace.Tracer.priority_sampler` is removed.

  </div>

- <div id="remove-tracer-tags">

  `ddtrace.Tracer.tags` is removed. Use the environment variable `DD_TAGS<dd-tags>` to set the global tags instead.

  </div>

- <div id="remove-tracer-log">

  `ddtrace.Tracer.log` was removed.

  </div>

- <div id="remove-ext-errors">

  The deprecated module `ddtrace.ext.errors` is removed. Use the `ddtrace.constants` module instead:

      from ddtrace.constants import ERROR_MSG
      from ddtrace.constants import ERROR_STACK
      from ddtrace.constants import ERROR_TYPE

  </div>

- <div id="remove-ext-priority">

  The deprecated module `ddtrace.ext.priority` is removed. Use the `ddtrace.constants` module instead for setting sampling priority tags:

      from ddtrace.constants import USER_KEEP
      from ddtrace.constants import USER_REJECT

  </div>

- <div id="remove-ext-system">

  The deprecated module `ddtrace.ext.system` is removed. Use `ddtrace.constants.PID` instead.

  </div>

- <div id="remove-helpers">

  The deprecated method `ddtrace.helpers.get_correlation_ids` is removed. Use `ddtrace.Tracer.get_log_correlation_context` instead.

  </div>

- <div id="remove-legacy-service-name-envs">

  The legacy environment variables `DD_SERVICE_NAME` and `DATADOG_SERVICE_NAME` are removed. Use `DD_SERVICE` instead.

  </div>

- <div id="remove-mongoengine-traced">

  mongoengine: The deprecated method `ddtrace.contrib.mongoengine.trace_mongoengine` is removed. Use `ddtrace.patch(mongoengine=True)` or `ddtrace.patch()` instead.

  </div>

- <div id="remove-mysql-legacy">

  mysql: The deprecated method `ddtrace.contrib.mysql.get_traced_mysql_connection` is removed. Use `ddtrace.patch(mysql=True)` or `ddtrace.patch_all()` instead.

  </div>

- <div id="remove-pin-app">

  `Pin.app` is removed.

  </div>

- <div id="remove-pin-apptype">

  `Pin.app_type` is removed.

  </div>

- <div id="remove-psycopg-legacy">

  psycopg: `ddtrace.contrib.psycopg.connection_factory` is removed. Use `ddtrace.patch(psycopg=True)` or `ddtrace.patch_all()` instead.

  </div>

- <div id="remove-requests-legacy-distributed">

  requests: The legacy distributed tracing configuration is removed. Use `ddtrace.config.requests['distributed_tracing']<requests-config-distributed-tracing>` instead.

  </div>

- <div id="remove-span-meta">

  `ddtrace.Span.meta` is removed. Use `ddtrace.Span.get_tag` and `ddtrace.Span.set_tag` instead.

  </div>

- <div id="remove-span-metrics">

  `ddtrace.Span.metrics` is removed. Use `ddtrace.Span.get_metric` and `ddtrace.Span.set_metric` instead.

  </div>

- <div id="remove-span-pprint">

  `ddtrace.Span.pprint` is removed.

  </div>

- <div id="remove-span-set-meta">

  `ddtrace.Span.set_meta` is removed. Use `ddtrace.Span.set_tag` instead.

  </div>

- <div id="remove-span-set-metas">

  `ddtrace.Span.set_metas` is removed. Use `ddtrace.Span.set_tags` instead.

  </div>

- `Span.to_dict` is removed.

- <div id="remove-span-tracer">

  `Span.tracer` is removed.

  </div>

- <div id="remove-span-init-tracer">

  The deprecated <span class="title-ref">tracer</span> argument is removed from `ddtrace.Span.__init__`.

  </div>

- <div id="remove-sqlite3-legacy">

  sqlite3: `ddtrace.contrib.sqlite3.connection_factory` is removed. Use `ddtrace.patch(sqlite3=True)` or `ddtrace.patch_all()` instead.

  </div>

- <div id="remove-tracer-debug-logging">

  Remove deprecated attribute `ddtrace.Tracer.debug_logging`. Set the logging level for the `ddtrace.tracer` logger instead:

      import logging
      log = logging.getLogger("ddtrace.tracer")
      log.setLevel(logging.DEBUG)

  </div>

- <div id="remove-tracer-call">

  `ddtrace.Tracer.__call__` is removed.

  </div>

- <div id="remove-tracer-global-excepthook">

  `ddtrace.Tracer.global_excepthook` is removed.

  </div>

- <div id="remove-tracer-get-call-context">

  `ddtrace.Tracer.get_call_context` is removed. Use `ddtrace.Tracer.current_trace_context` instead.

  </div>

- <div id="remove-tracer-set-service-info">

  `ddtrace.Tracer.set_service_info` is removed.

  </div>

- <div id="remove-tracer-writer">

  `ddtrace.Tracer.writer` is removed. To force flushing of buffered traces to the agent, use `ddtrace.Tracer.flush` instead.

  </div>

- `ddtrace.warnings.DDTraceDeprecationWarning` is removed.

- `DD_TRACE_RAISE_DEPRECATIONWARNING` environment variable is removed.

- <div id="remove-datadog-envs">

  The environment variables prefixed with `DATADOG_` are removed. Use environment variables prefixed with `DD_` instead.

  </div>

- <div id="remove-logging-env">

  The environment variable `DD_LOGGING_RATE_LIMIT` is removed. Use `DD_TRACE_LOGGING_RATE` instead.

  </div>

- <div id="remove-partial-flush-enabled-env">

  The environment variable `DD_TRACER_PARTIAL_FLUSH_ENABLED` is removed. Use `DD_TRACE_PARTIAL_FLUSH_ENABLED` instead.

  </div>

- <div id="remove-partial-flush-min-envs">

  The environment variable `DD_TRACER_PARTIAL_FLUSH_MIN_SPANS` is removed. Use `DD_TRACE_PARTIAL_FLUSH_MIN_SPANS` instead.

  </div>

- <div id="remove-ddtrace-util">

  `ddtrace.util` is removed.

  </div>

- <div id="remove-span-types-enum">

  `ddtrace.ext.SpanTypes` is no longer an `Enum`. Use `SpanTypes.<TYPE>` instead of `SpanTypes.<TYPE>.value`.

  </div>

- `Tracer.write` has been removed.

- <div id="remove-flask-middleware">

  Removed deprecated middleware `ddtrace.contrib.flask.middleware.py:TraceMiddleware`. Use `ddtrace.patch_all` or `ddtrace.patch` instead.

  </div>

- <div id="remove-pymongo-client">

  Removed deprecated function `ddtrace.contrib.pymongo.patch.py:trace_mongo_client`. Use `ddtrace.patch_all` or `ddtrace.patch` instead.

  </div>

- <div id="remove-pymysql-connection">

  Removed deprecated function `ddtrace.contrib.pymysql.tracers.py:get_traced_pymysql_connection`. Use `ddtrace.patch_all` or `ddtrace.patch` instead.

  </div>

- <div id="remove-redis-traced">

  Removed deprecated function `ddtrace.contrib.redis.tracers.py:get_traced_redis`. Use `ddtrace.patch_all` or `ddtrace.patch` instead.

  </div>

- <div id="remove-redis-traced-from">

  Removed deprecated function `ddtrace.contrib.redis.tracers.py:get_traced_redis_from`. Use `ddtrace.patch_all` or `ddtrace.patch` instead.

  </div>

### Deprecation Notes

- <div id="deprecate-basic-config-call">

  `DD_CALL_BASIC_CONFIG` is deprecated.

  </div>

### Bug Fixes

- botocore: fix incorrect context propagation message attribute types for SNS. This addresses [Datadog/serverless-plugin-datadog#232](https://github.com/DataDog/serverless-plugin-datadog/issues/232)
- aiohttp: fix issue causing `ddtrace.contrib.aiohttp_jinja2.patch` module to be imported instead of the `patch()` function.
- tracing/internal: fix encoding of propagated internal tags.
- Fix issue building `ddtrace` from source on macOS 12.
- Fixes wrong numbers of memory allocation being reported in the memory profiler.
- pymongo: fix `write_command` being patched with the wrong method signature.

### Other Notes

- tracing/internal: disable Datadog internal tag propagation

---

## v0.59.2

### Bug Fixes

- botocore: fix incorrect context propagation message attribute types for SNS. This addresses [Datadog/serverless-plugin-datadog#232](https://github.com/DataDog/serverless-plugin-datadog/issues/232)

---

## v0.59.1

### Bug Fixes

- Fix issue building `ddtrace` from source on macOS 12.
- Fixes wrong numbers of memory allocation being reported in the memory profiler.
- pymongo: fix `write_command` being patched with the wrong method signature.

---

## v0.59.0

### Deprecation Notes

- `ddtrace.constants.FILTERS_KEY` is deprecated. Use `settings={"FILTERS": ...}` instead when calling `tracer.configure`.
- `ddtrace.constants.NUMERIC_TAGS` is deprecated.
- `ddtrace.constants.LOG_SPAN_KEY` is deprecated.
- `Pin.app` is deprecated.
- `ddtrace.Span.set_meta` is deprecated. Use `ddtrace.Span.set_tag` instead.
- `ddtrace.Span.set_metas` is deprecated. Use `ddtrace.Span.set_tags` instead.
- `ddtrace.Span.metrics` is deprecated. Use `ddtrace.Span.get_metric` and `ddtrace.Span.set_metric` instead.
- `ddtrace.Span.tracer` is deprecated.
- `ddtrace.Tracer.log` is deprecated. Use `ddtrace.tracer.log` instead.
- `ddtrace.Tracer.sampler` is deprecated.
- `ddtrace.Tracer.priority_sampler` is deprecated.
- `ddtrace.Tracer.tags` is deprecated. Use the environment variable `DD_TAGS<dd-tags>` to set the global tags instead.

### New Features

- The profiler now reports asyncio tasks as part as the task field in profiles. This is enabled by default by replacing the default asyncio loop policy. CPU time, wall time and threading lock times are supported.
- Add tracing support for `sanic>=21.9.0`.

### Bug Fixes

- Fix internal import of deprecated `ddtrace.utils` module.
- Set correct service in logs correlation attributes when a span override the service.
- Fixes import path to not reference `__init__`. This could otherwise be a problem for `mypy`.
- flask: fix resource naming of request span when errors occur in middleware.
- Fix issue when `httpx` service name is `bytes`.
- Fixes build issues on older MacOS versions by updating `libddwaf` to 1.0.18
- pytest: fix unsafe access to xfail reason.

---

## v0.58.5

### Bug Fixes

- tracing/internal: fix encoding of propagated internal tags.

---

## v0.58.4

### Bug Fixes

- Set correct service in logs correlation attributes when a span override the service.

---

## v0.58.3

### Bug Fixes

- Fixes build issues on older MacOS versions by updating `libddwaf` to 1.0.18

---

## v0.58.2

### Bug Fixes

- flask: fix resource naming of request span when errors occur in middleware.
- pytest: fix unsafe access to xfail reason.

---

## v0.58.1

### Bug Fixes

- Fix internal import of deprecated `ddtrace.utils` module.
- Fixes import path to not reference `__init__`. This could otherwise be a problem for `mypy`.

---

## v0.58.0

### Deprecation Notes

- HttpServerConfig is no longer part of the public API.
- `ddtrace.Span.meta` has been deprecated. Use `ddtrace.Span.get_tag` and `ddtrace.Span.set_tag` instead.
- `ddtrace.Span.pprint` is deprecated and will be removed in v1.0.
- `ddtrace.Tracer.writer` is deprecated. To force flushing of buffered traces to the agent, use `ddtrace.Tracer.flush` instead.

### New Features

- botocore: add distributed tracing support for AWS EventBridge, AWS SNS & AWS Kinesis.
- Add `ddtrace.Tracer.agent_trace_url` and `ddtrace.Tracer.flush`.
- Only for CI Visibility (`pytest` integration): remove traces whose root span is not a test.

### Bug Fixes

- Fix application crash on startup when using `channels >= 3.0`.
- Fix parenting of Redis command spans when using aioredis 1.3. Redis spans should now be correctly attributed as child of any active parent spans.
- Fixes incompatibility of wrapped aioredis pipelines in `async with` statements.
- Fixes issue with aioredis when empty pool is not available and execute returns a coroutine instead of a future. When patch tries to add callback for the span using add_done_callback function it crashes because this function is only for futures.
- Escape non-Unicode bytes when decoding aioredis args. This fixes a `UnicodeDecodeError` that can be thrown from the aioredis integration when interacting with binary-encoded data, as is done in channels-redis.
- Ensure `gevent` is automatically patched.
- grpc: ensure grpc.intercept_channel is unpatched properly
- Fix JSON encoding error when a `bytes` string is used for span metadata.
- Profiler raises a typing error when `Span.resource` is unicode on Python 2.7.
- Fix a bug in the heap profiler that could be triggered if more than 2^16 memory items were freed during heap data collection.
- Fix a possible bug in the heap memory profiler that could trigger an overflow when too many allocations were being tracked.
- Fix an issue in the heap profiler where it would iterate on the wrong heap allocation tracker.
- Pymongo instrumentation raises an AttributeError when `tracer.enabled == False`

---

## v0.57.4

### Bug Fixes

- Fix an issue in the heap profiler where it would iterate on the wrong heap allocation tracker.

---

## v0.57.3

### Bug Fixes

- Fix JSON encoding error when a `bytes` string is used for span metadata.
- Fix a bug in the heap profiler that could be triggered if more than 2^16 memory items were freed during heap data collection.
- Fix a possible bug in the heap memory profiler that could trigger an overflow when too many allocations were being tracked.
- Pymongo instrumentation raises an AttributeError when `tracer.enabled == False`

---

## v0.57.2

### Bug Fixes

- Fix application crash on startup when using `channels >= 3.0`.
- Fix parenting of Redis command spans when using aioredis 1.3. Redis spans should now be correctly attributed as child of any active parent spans.
- Fixes issue with aioredis when empty pool is not available and execute returns a coroutine instead of a future. When patch tries to add callback for the span using add_done_callback function it crashes because this function is only for futures.
- Profiler raises a typing error when `Span.resource` is unicode on Python 2.7.

---

## v0.57.1

### Bug Fixes

- Fixes incompatibility of wrapped aioredis pipelines in `async with` statements.
- Escape non-Unicode bytes when decoding aioredis args. This fixes a `UnicodeDecodeError` that can be thrown from the aioredis integration when interacting with binary-encoded data, as is done in channels-redis.
- grpc: ensure grpc.intercept_channel is unpatched properly

---

## v0.57.0

### Deprecation Notes

- `ddtrace.sampler.DatadogSampler.default_sampler` property is deprecated and will be removed in 1.0.
- `ddtrace.propagation.utils` has been deprecated and will be removed in version 1.0.

### New Features

- Add new environment variables to enable/disable django database and cache instrumentation.

  `DD_DJANGO_INSTRUMENT_DATABASES`, `DD_DJANGO_INSTRUMENT_CACHES`

- Add tracing support for the `aioredis` library. Version 1.3+ is fully supported.

- Add django 4.0 support.

- The profiler now automatically injects running greenlets as tasks into the main thread. They can be seen within the wall time profiles.

### Bug Fixes

- The thread safety of the custom buffered encoder was fixed in order to eliminate a potential cause of decoding errors of trace payloads (missing trace data) in the agent.
- Fix handling of Python exceptions during trace encoding. The tracer will no longer silently fail to encode invalid span data and instead log an exception.
- Fix error when calling `concurrent.futures.ThreadPoolExecutor.submit` with `fn` keyword argument.
- Configure a writer thread in a child process after forking based on writer configuration from its parent process.
- Only for CI Visibility (`pytest` integration): Fix calculation of pipeline URL for GitHub Actions.

---

## v0.56.1

### Bug Fixes

- Fix error when calling `concurrent.futures.ThreadPoolExecutor.submit` with `fn` keyword argument.

---

## v0.56.0

### Upgrade Notes

- The aredis integration is now enabled by default.

### Deprecation Notes

- The contents of `monkey.py` have been moved into `_monkey.py` in an effort to internalize the module. Public methods have been imported back into `monkey.py` in order to retain compatibility, but monkey.py will be removed entirely in version 1.0.0.
- The `ddtrace.utils` module and all of its submodules have been copied over into `ddtrace.internal` in an effort to internalize these modules. Their public counterparts will be removed entirely in version 1.0.0.

### New Features

- Profiling now supports tracing greenlets with gevent version prior to 1.3.
- The heap profiler is now enabled by default.
- Add yaaredis ≥ 2.0.0 support.

### Bug Fixes

- Fix Pyramid caller_package level issue which resulted in crashes when starting Pyramid applications. Level now left at default (2).
- Set the correct package name in the Pyramid instrumentation. This should fix an issue where the incorrect package name was being used which would crash the application when trying to do relative imports within Pyramid (e.g. when including routes from a relative path).
- Fix memory leak caused when the tracer is disabled.
- Allow the elasticsearch service name to be overridden using the integration config or the DD_SERVICE_MAPPING environment variable.
- Fixes parsing of `botocore` env variables to ensure they are parsed as booleans.
- Ensure tornado spans are marked as an error if the response status code is 500 \<= x \< 600.

---

## v0.55.4

### Bug Fixes

- Fixes parsing of `botocore` env variables to ensure they are parsed as booleans.
- Ensure tornado spans are marked as an error if the response status code is 500 \<= x \< 600.

---

## v0.55.3

### Bug Fixes

- Fix memory leak caused when the tracer is disabled.

---

## v0.55.2

### Bug Fixes

- Set the correct package name in the Pyramid instrumentation. This should fix an issue where the incorrect package name was being used which would crash the application when trying to do relative imports within Pyramid (e.g. when including routes from a relative path).

---

## v0.55.1

### Bug Fixes

- Fix Pyramid caller_package level issue which resulted in crashes when starting Pyramid applications. Level now left at default (2).

---

## v0.55.0

### Upgrade Notes

- Instead of using error constants from `ddtrace.ext.errors`. Use constants from `ddtrace.constants` module. For example: `ddtrace.ext.errors.ERROR_MSG` -\> `ddtrace.constants.ERROR_MSG`
- Instead of using priority constants from `ddtrace.ext.priority`. Use constants from `ddtrace.constants` module. For Example:: `ddtrace.ext.priority.AUTO_KEEP` -\> `ddtrace.constants.AUTO_KEEP`
- Instead of using system constants from `ddtrace.ext.system`. Use constants from `ddtrace.constants` module. For Example:: `ddtrace.ext.system.PID` -\> `ddtrace.constants.PID`

### Deprecation Notes

- Deprecate DATADOG_TRACE_AGENT_HOSTNAME, DATADOG_TRACE_AGENT_PORT, DATADOG_PRIORITY_SAMPLING, DATADOG_PATCH_MODULES in favor of their DD equivalents.

  \[Deprecated environment variable\] \| \[Recommended environment variable\]

  - For `DATADOG_TRACE_AGENT_HOSTNAME`, use `DD_AGENT_HOST`
  - For `DATADOG_TRACE_AGENT_PORT` use `DD_AGENT_PORT`
  - For `DATADOG_PRIORITY_SAMPLING`, [follow ingestion controls](https://docs.datadoghq.com/tracing/trace_retention_and_ingestion/#recommended-setting-the-global-ingestion-rate-to-100)
  - For `DATADOG_PATCH_MODULES`, use `DD_PATCH_MODULES`

- Moved `ddtrace.ext.errors` constants into the `ddtrace.constants` module. `ddtrace.ext.errors` will be removed in v1.0. Shorthand error constant (MSG,TYPE,STACK) in `ddtrace.ext.errors` will be removed in v1.0. Function `get_traceback()` in ddtrace.ext.errors is now deprecated and will be removed v1.0.

- Moved `ddtrace.ext.priority` constants into `ddtrace.constants` module.

- Moved `ddtrace.ext.system` constants into `ddtrace.constants` module.

### New Features

- Add aredis support \>= 1.1.0
- Add automatic unix domain socket detection for Dogstatsd. The expected path for the socket is `/var/run/datadog/dsd.socket` which if exists, will be used instead of the previous UDP default, `udp://localhost:8125/`. To be used in conjunction with `dogstatsd_socket` in your `datadog.yaml` file, or the `DD_DOGSTATSD_SOCKET` environment variable set on the Datadog agent.
- Add new `DD_TRACE_SAMPLING_RULES` environment variable to override default sampling rules. For Example:: `DD_TRACE_SAMPLING_RULES='[{"sample_rate":0.5,"service":"my-service"}]'`
- Add support for [snowflake-connector-python](https://pypi.org/project/snowflake-connector-python/) \>= 2.0.0. Note that this integration is in beta and is not enabled by default. See the snowflake integration documentation for how to enable.
- Only for CI Visibility (`pytest` integration): include `pytest` version as a tag in the test span.
- Added official support for Python 3.10
- Only for CI Visibility (`pytest` integration): Extract stage and job name from environment data in Azure Pipelines.

### Bug Fixes

- Fixes an issue where all Django function middleware will share the same resource name.
- Fixed an issue with gevent worker processes that caused them to crash and stop.
- Fixes exceptions raised when logging during tracer initialization when `DD_LOGS_INJECTION` is enabled.
- The `ddtrace.utils.wrappers.unwrap` function now raises an error if trying to unwrap a non-wrapped object.
- Only for CI Visibility (`pytest` integration): Fix extraction of branch in GitLab CI.

---

## v0.54.1

### Bug Fixes

- Fixed an issue with gevent worker processes that caused them to crash and stop.
- Fixes exceptions raised when logging during tracer initialization when `DD_LOGS_INJECTION` is enabled.

---

## v0.54.0

### Deprecation Notes

- Deprecate the DATADOG_ENV environment variable in favor of DD_ENV. The use of DD_ENV should follow [Unified Service Tagging](https://docs.datadoghq.com/getting_started/tagging/unified_service_tagging) recommendations.

### New Features

- Add automatic unix domain socket detection for traces. The expected path for the socket is `/var/run/datadog/apm.socket` which if exists, will be used instead of the previous http default, `http://localhost:8126/`. To be used in conjunction with `apm_config.receiver_socket` in your `datadog.yaml` file, or the `DD_APM_RECEIVER_SOCKET` environment variable set on the Datadog agent.
- Update the --info command to be easier to read and provide more helpful information.
- Add support for `DD_PROFILING_ENDPOINT_COLLECTION_ENABLED` env variable to disable endpoint name collection in profiler.
- Add rq integration.
- Tag traces with HTTP headers specified on the `DD_TRACE_HEADER_TAGS` environment variable. Value must be either comma or space separated. e.g. `Host:http.host,User-Agent,http.user_agent` or `referer:http.referer Content-Type:http.content_type`.

### Bug Fixes

- pytest: report exception details directly instead of through a <span class="title-ref">RuntimeWarning</span> exception.
- Fixed the support for Celery workers that fork sub-processes with Python 3.6 and earlier versions.
- Fix the reporting of the allocated memory and the number of allocations in the profiler.
- Fixes cases in which the `test.status` tag of a test span from `pytest` would be missing because `pytest_runtest_makereport` hook is not run, like when `pytest` has an internal error.
- Pin `protobuf` version to `<3.18` for Python \<=3.5 due to support being dropped.
- Make sure that correct endpoint name collected for profiling.

### Other Changes

- Added runtime metrics status and sampling rules to start-up logs.

---

## v0.53.3

### Bug Fixes

- Fixes an issue where all Django function middleware will share the same resource name.

---

## v0.53.2

### Bug Fixes

- Fix the reporting of the allocated memory and the number of allocations in the profiler.

---

## v0.53.1

### Bug Fixes

- Fixed the support for Celery workers that fork sub-processes with Python 3.6 and earlier versions.
- Fixes cases in which the `test.status` tag of a test span from `pytest` would be missing because `pytest_runtest_makereport` hook is not run, like when `pytest` has an internal error.
- Pin `protobuf` version to `<3.18` for Python \<=3.5 due to support being dropped.

---

## v0.53.0

### Upgrade Notes

- Replace DD_TRACER_PARTIAL_FLUSH_ENABLED with DD_TRACE_PARTIAL_FLUSH_ENABLED Replace DD_TRACER_PARTIAL_FLUSH_MIN_SPANS with DD_TRACE_PARTIAL_FLUSH_MIN_SPANS

### Deprecation Notes

- The DD_TRACER_PARTIAL_FLUSH_ENABLED and DD_TRACER_PARTIAL_FLUSH_MIN_SPANS environment variables have been deprecated and will be removed in version 1.0 of the library.

### New Features

- The `ddtrace.Tracer.get_log_correlation_context` method has been added to replace `ddtrace.helpers.get_correlation_ids`. It now returns a dictionary which includes the current span's trace and span ids, as well as the configured service, version, and environment names.
- The gevent tasks are now tracked by the threading lock events

### Bug Fixes

- Fixes an issue where a manually set `django.request` span resource would get overwritten by the integration.
- Pin `setup_requires` dependency `setuptools_scm[toml]>=4,<6.1` to avoid breaking changes.
- The profiler now updates the trace resource when capturing span information with the stack and lock collectors. That means that if the trace resource changes after the profiling events are created, the profiler samples will also be updated. This avoids having trace resource being empty when profiling, e.g., WSGI middleware.

---

## v0.52.2

### Bug Fixes

- Pin `protobuf` version to `<3.18` for Python \<=3.5 due to support being dropped.

---

## v0.52.1

### Bug Fixes

- Pin `setup_requires` dependency `setuptools_scm[toml]>=4,<6.1` to avoid breaking changes.

---

## v0.52.0

### Deprecation Notes

- Removed the `collect_metrics` argument from `Tracer.configure`. See the release notes for v0.49.0 for the migration instructions.

### New Features

- Add tracing support for the `httpx` library. Supported versions `>=0.14.0`.

- ASGI: store the ASGI span in the scope. The span can be retrieved with the
  `ddtrace.contrib.asgi.span_from_scope` function.

- Submit runtime metrics as distribution metrics instead of gauge metrics.

- Support flask-caching (\>= 1.10.0) with the Flask-Cache tracer.

- Only for CI Visibility (<span class="title-ref">pytest</span> integration): It is now possible to specify any of the following git metadata through environment variables:
  - \`DD_GIT_REPOSITORY_URL\`: The url of the repository where the code is stored
  - \`DD_GIT_TAG\`: The tag of the commit, if it has one
  - \`DD_GIT_BRANCH\`: The branch where this commit belongs to
  - \`DD_GIT_COMMIT_SHA\`: The commit hash of the current code
  - \`DD_GIT_COMMIT_MESSAGE\`: Commit message
  - \`DD_GIT_COMMIT_AUTHOR_NAME\`: Commit author name
  - \`DD_GIT_COMMIT_AUTHOR_EMAIL\`: Commit author email
  - \`DD_GIT_COMMIT_AUTHOR_DATE\`: The commit author date (ISO 8601)
  - \`DD_GIT_COMMIT_COMMITTER_NAME\`: Commit committer name
  - \`DD_GIT_COMMIT_COMMITTER_EMAIL\`: Commit committer email
  - \`DD_GIT_COMMIT_COMMITTER_DATE\`: The commit committer date (ISO 8601)

### Bug Fixes

- ASGI: handle decoding errors when extracting headers for trace propagation.

- Corrected some typing annotations for PEP 484 compliance

- Django: add support for version 3.1+ ASGI applications. A different codepath is taken for requests starting in Django 3.1 which led to the top level span not being generated for requests. The fix introduces automatic installation of the ASGI middleware to trace Django requests.

- dogpile.cache: handle both kwargs and args in the wrapper functions (using
  only kwargs would result in an IndexError.

- Fixes an issue with the Django integration where if the `urlconf` changes at any point during the handling of the request then the resource name will only be `<METHOD> 404`. This fix moves resource name resolution to the end of the request.

- Fixes error with tagging non-string Flask view args.

- `werkzeug.exceptions.NotFound` 404 errors are no longer raised and logged as a server error in the Flask integration.

- Fixes type hinting for `**patch_modules` parameter for `patch`/`patch_all` functions.

- Fixes an issue when using the pytest plugin with doctest which raises an `AttributeError` on `DoctestItem`.

- Fixes a bug in the pytest plugin where xfail test cases in a test file with a module-wide skip raises attribute errors and are marked as xfail rather than skipped.

- Fixed the handling of sanic endpoint paths with non-string arguments.

- opentracer: don't override default tracing config for the <span class="title-ref">ENABLED</span>,
  <span class="title-ref">AGENT_HOSTNAME</span>, <span class="title-ref">AGENT_HTTPS</span> or <span class="title-ref">AGENT_PORT</span> settings.

---

## v0.51.3

### Bug Fixes

- Pin `setup_requires` dependency `setuptools_scm[toml]>=4,<6.1` to avoid breaking changes.

---

## v0.51.2

### New Features

- ASGI: store the ASGI span in the scope. The span can be retrieved with the
  `ddtrace.contrib.asgi.span_from_scope` function.

### Bug Fixes

- ASGI: handle decoding errors when extracting headers for trace propagation.
- Corrected some typing annotations for PEP 484 compliance
- Django: add support for version 3.1+ ASGI applications. A different codepath is taken for requests starting in Django 3.1 which led to the top level span not being generated for requests. The fix introduces automatic installation of the ASGI middleware to trace Django requests.
- Fixes error with tagging non-string Flask view args.
- Fixes type hinting for `**patch_modules` parameter for `patch`/`patch_all` functions.
- Fixes a bug in the pytest plugin where xfail test cases in a test file with a module-wide skip raises attribute errors and are marked as xfail rather than skipped.

---

## v0.51.0

### Upgrade Notes

- The legacy Django configuration method (deprecated in 0.34) has been removed.
- botocore: Update trace propagation format for directly invoked Lambda functions. This breaks compatibility with Lambda functions instrumented with datadog-lambda-python \< v41 or datadog-lambda-js \< v3.57.0. Please upgrade datadog-lambda-\* in invoked lambda functions, or engage legacy compatibility mode in one of two ways:
  - ddtrace.config.botocore.invoke_with_legacy_context = True
  - DD_BOTOCORE_INVOKE_WITH_LEGACY_CONTEXT=true

### Deprecation Notes

- `monkey.patch_module` is deprecated.
- `monkey.get_patch_module` is deprecated.

### New Features

- Added support for `jinja2~=3.0.0`.
- The pytest integration now uses the name of the repository being tested as the default test service name.
- Added support for `aiopg~=0.16.0`.
- Add MariaDB integration.
- The profiler now exports active tasks for CPU and wall time profiles.

### Bug Fixes

- Fixes an issue with enabling the runtime worker introduced in v0.49.0 where no runtime metrics were sent to the agent.
- Fix pymongo 3.12.0+ spans not being generated.
- Fixed JSON encoding errors in the pytest plugin for parameterized tests with dictionary parameters with tuple keys. The pytest plugin now always JSON encodes the string representations of test parameters.
- Fixed JSON encoding errors in the pytest plugin for parameterized tests with complex Python object parameters. The pytest plugin now defaults to encoding the string representations of non-JSON serializable test parameters.
- Fix a possible NoneType error in the WSGI middleware start_response method.

---

## v0.50.4

### Bug Fixes

- Fixes a bug in the pytest plugin where xfail test cases in a test file with a module-wide skip raises attribute errors and are marked as xfail rather than skipped.

---

## v0.50.3

### Bug Fixes

- Fixed the handling of sanic endpoint paths with non-string arguments.

---

## v0.50.2

### Bug Fixes

- Fixed JSON encoding errors in the pytest plugin for parameterized tests with dictionary parameters with tuple keys. The pytest plugin now always JSON encodes the string representations of test parameters.

---

## v0.50.1

### Bug Fixes

- Fixed JSON encoding errors in the pytest plugin for parameterized tests with complex Python object parameters. The pytest plugin now defaults to encoding the string representations of non-JSON serializable test parameters.
- Fix pymongo 3.12.0+ spans not being generated.
- Fix a possible NoneType error in the WSGI middleware start_response method.

---

## v0.50.0

### Prelude

Major changes to context management. See the upgrade section for the specifics. Note that only advanced users of the library should be affected by these changes. For the details please refer to the Context section of the docs: <https://ddtrace.readthedocs.io/en/v0.50.0/advanced_usage.html>

### Deprecation Notes

- The reuse of a tracer that has been shut down has been deprecated. A new tracer should be created for generating new traces.
- The deprecated dbapi2 configuration has been removed. The integration-specific configuration should be used instead. Look at the v0.48.0 release notes for migration instructions.

### Upgrade Notes

- `ddtrace.contrib.asyncio`

  - `AsyncioContextProvider` can now return and activate `None`, `Span` or `Context` objects.

- `ddtrace.contrib.gevent`

  - `GeventContextProvider` can now return and activate `None`, `Span` or `Context` objects.

- `ddtrace.contrib.tornado`

  - `TracerStackContext` can now return and activate `None`, `Span` or `Context` objects.

- `ddtrace.context.Context` no longer maintains the active/current span state.

  `get_current_root_span()` has been removed. Use `tracer.current_root_span()` instead. `get_current_span()` has been removed. Use `tracer.current_span()` instead. `add_span()` has been removed. To activate a span in an execution use `tracer.context_provider.activate()` instead. `close_span()` has been removed. To deactivate a span in an execution use `tracer.context_provider.activate()` instead.

- `ddtrace.provider.BaseContextProvider` `active()` now returns `None`, `Span` or `Context` objects. `activate()` now accepts `None`, `Span` or `Context` objects.

- `ddtrace.span.Span`

  - `Span.context` will now return a `Context`

- `ddtrace.tracer.Tracer` `tracer.get_call_context()` will now return a one-off `Context` reference. This is to maintain backwards compatibility with the API but the functionality differs slightly. `tracer.start_span()` passing a `span.context` for `child_of` no longer adds the strong `_parent` reference to the new span.

- Support for MySQL-python has been removed.

- Support for psycopg \< 2.7 has been removed.

### New Features

- Add `DD_CALL_BASIC_CONFIG={true,false}` environment variable to control whether `ddtrace` calls `logging.basicConfig`. By default when using `ddtrace-run` or running in debug mode `logging.basicConfig` is called to ensure there is always a root handler. This has compatibility issues for some logging configurations. `DD_CALL_BASIC_CONFIG=false` can be used to skip calling `logging.basicConfig`. The default value is `true` to maintain existing behavior.
- agent: support URL with a base path
- Automated context management should now work in all asynchronous frameworks that use `contextvars`.
- `tracer.start_span()` now accepts an `activate` argument (default `False`) to allow manual context management.
- `tracer.current_trace_context()` has been added to be used to access the trace context of the active trace.
- A warning has been added to alert when gevent monkey patching is done after ddtrace has been imported.
- Add support for Flask 2
- Added retry logic to the tracer to mitigate potential networking issues, like timeouts or dropped connections.
- Add new `DD_TRACE_AGENT_TIMEOUT_SECONDS` to override the default connection timeout used when sending data to the trace agent. The default is `2.0` seconds.
- The CI tagging for the pytest plugin now includes OS and Python Runtime metadata including system architecture, platform, version, and Python runtime name and version.
- Add new environment variables to configure the internal trace writer.

  `DD_TRACE_WRITER_MAX_BUFFER_SIZE`, `DD_TRACE_WRITER_INTERVAL_SECONDS`, `DD_TRACE_WRITER_MAX_PAYLOAD_SIZE_BYTES`

- The exception profiler now gathers and exports the traces and spans information.
- The pytest plugin now includes support for automatically tagging spans with parameters in parameterized tests.
- The Python heap profiler can now be enabled by setting the `DD_PROFILING_HEAP_ENABLED` environment variable to `1`.

### Bug Fixes

- The OpenTracing `tracer.start_span` method no longer activates spans.
- Datadog active spans will no longer take precedence over OpenTracing active spans.
- django: fix a bug where multiple database backends would not be instrumented.
- django: fix a bug when postgres query is composable sql object.
- A possible memory leak that occurs when tracing across a fork has been fixed. See <https://github.com/DataDog/dd-trace-py/pull/2497> for more information.
- Fix double patching of `pymongo` client topology.
- The shutdown task is re-registered when a tracer is reused after it has been shut down.
- Fixed the optional argument of `Span.finish` to `Optional[float]` instead of `Optional[int]`.
- Fixed the handling of the Django template name tag causing type errors.

- Fixes an issue when trying to manually start the runtime metrics worker:

      AttributeError: module 'ddtrace.internal.runtime' has no attribute 'runtime_metrics'

- sanic: update instrumentation to support version 21.

- Performance of the Celery integration has been improved.

- Fix runtime-id and system.pid tags not being set on distributed traces.

### Other Changes

- The pytest plugin now includes git metadata tags including author name and email as well as commit message from CI provider environments.
- The profiler won't be ignoring its own resource usage anymore and will report it in the profiles.
- The botocore integration excludes AWS endpoint call parameters that have a name ending with `Body` from the set of span tags.

---

## v0.49.4

### Bug Fixes

- Fixes an issue when trying to manually start the runtime metrics worker:

      AttributeError: module 'ddtrace.internal.runtime' has no attribute 'runtime_metrics'

- Fixes an issue with enabling the runtime worker introduced in v0.49.0 where no runtime metrics were sent to the agent.

---

## v0.49.3

### Bug Fixes

- django: fix a bug where multiple database backends would not be instrumented.
- django: fix a bug when postgres query is composable sql object.

---

## v0.49.2

### Bug Fixes

- Fix double patching of `pymongo` client topology.

---

## v0.49.1

### New Features

- Add support for Flask 2

---

## v0.49.0

### Prelude

Several deprecations have been made to `Context` as we prepare to move active span management out of this class.

### Upgrade Notes

- Support for aiohttp previous to 2.0 has been removed.

- Support for deprecated <span class="title-ref">DD_PROFILING_API_URL</span> environment variable has been removed. Use <span class="title-ref">DD_SITE</span> instead.

- Support for deprecated <span class="title-ref">DD_PROFILING_API_KEY</span> environment variable has been removed. Use <span class="title-ref">DD_API_KEY</span> instead.

- Profiling support for agentless mode must now be explicitly enabled.

- The ddtrace pytest plugin can now label spans from test cases marked xfail with the tag "pytest.result"
  and the reason for being marked xfail under the tag "pytest.xfail.reason".

- Removed <span class="title-ref">ddtrace.ext.AppTypes</span> and its usages in the tracer library.

- requests: spans will no longer inherit the service name from the parent.

- The return value of `Span.pprint()` has been changed to a single line in the tracer debug logs rather than the previous custom multiline format.

- Spans are now processed per tracer instance. Formerly spans were stored per-Context which could be shared between tracer instances. Note that context management is not affected. Tracers will still share active spans.

- Spans from asynchronous executions (asyncio, gevent, tornado) will now be processed and flushed together. Formerly the spans were handled per-task.

- `tracer.write()` will no longer have filters applied to the spans passed to it.

- The function `ddtrace.utils.merge_dicts` has been removed.

### Deprecation Notes

- `Context.clone` is deprecated. It will not be required in 0.50.

- `Context.add_span` is deprecated and will be removed in 0.50.

- `Context.add_span` is deprecated and will be removed in 0.50.

- `Context.close_span` is deprecated and will be removed in 0.50.

- `Context.get_current_span` is deprecated and will be removed in 0.50 please use <span class="title-ref">Tracer.current_span</span> instead.

- `Context.get_current_root_span` is deprecated and will be removed in 0.50 please use `Tracer.current_root_span` instead.

- Deprecate the configuration of the analytics through the generic dbapi2 configuration. This should now be configured via integration configurations, for example:

      # Before
      export DD_TRACE_DBAPI2_ANALYTICS_ENABLED=1

      # After
      export DD_TRACE_SQLITE3_ANALYTICS_ENABLED=1

- <span class="title-ref">ddtrace.compat</span> has been deprecated and will be removed from the public API in ddtrace version 1.0.0.

- Deprecate <span class="title-ref">ddtrace.config.dbapi2</span> as default for <span class="title-ref">TracedCursor</span> and <span class="title-ref">TracedConnection</span> as well as <span class="title-ref">DD_DBAPI2_TRACE_FETCH_METHODS</span>. Use <span class="title-ref">IntegrationConfig</span> and <span class="title-ref">DD\_\<INTEGRATION\>\_TRACE_FETCH_METHODS</span> specific to each dbapi-compliant library. For example:

      # Before
      config.dbapi2.trace_fetch_methods = True

      # After
      config.psycopg2.trace_fetch_methods = True

- The use of `ddtrace.encoding` has been deprecated and will be removed in version 1.0.0.

- The <span class="title-ref">ddtrace.http</span> module has been deprecated and will be removed in version 1.0.0, with the <span class="title-ref">ddtrace.http.headers</span> module now merged into <span class="title-ref">ddtrace.trace_utils</span>.

- The `collect_metrics` argument of the `tracer.configure` method has been deprecated. Runtime metrics should be enabled only via the `DD_RUNTIME_METRICS_ENABLED` environment variable.

### New Features

- The futures integration is now enabled by default.
- requests: add global config support. This enables the requests service name to be configured with `ddtrace.config.requests['service']` or the `DD_REQUESTS_SERVICE` environment variable.

### Bug Fixes

- Fix broken builds for Python 2.7 on windows where `<stdint.h>` was not available. This change also ensures we build and publish `cp27-win` wheels.
- CGroup file parsing was fixed to correctly parse container ID with preceding characters.
- grpc: handle None values for span tags.
- grpc: handle no package in fully qualified method
- grpc: Add done callback in streaming response to avoid unfinished spans if a <span class="title-ref">StopIteration</span> is never raised, as is found in the Google Cloud libraries.
- grpc: handle IPv6 addresses and no port in target.
- Fix DD_LOGS_INJECTION incompatibility when using a `logging.StrFormatStyle` (`logging.Formatter(fmt, style="{")`) log formatter.
- Fixed a bug that prevented the right integration name to be used when trying to patch a module on import that is already loaded.
- Fix `urllib3` patching not properly activating the integration.
- gRPC client spans are now marked as measured by default.
- Fixes issue of unfinished spans when response is not a <span class="title-ref">grpc.Future</span> but has the same interface, as is the case with the base future class in <span class="title-ref">google-api-core</span>.
- In certain circumstances, the profiles generated in a uWSGI application could have been empty. This is now fixed and the profiler records correctly the generated events.
- The default agent timeout for profiling has been restored from 2 to 10 seconds to avoid too many profiles from being dropped.
- Fix issue with missing traces when using `pymemcache.client.hash.HashClient`.
- Added missing pymongo integration configuration, which allows overriding the service name for all the emitted spans.

### Other Changes

- Added environment variable <span class="title-ref">DD_BOTTLE_DISTRIBUTED_TRACING</span> to enable distributed tracing for bottle.
- The <span class="title-ref">attrs</span> library has been unvendored and is now required as a normal Python dependency with a minimum version requirement of 19.2.0.
- The <span class="title-ref">six</span> library has been removed from <span class="title-ref">vendor</span> and the system-wide version is being used. It requires version 1.12.0 or later.
- Documentation on how to use Gunicorn with the `gevent` worker class has been added.
- Added environment variable <span class="title-ref">DD_FALCON_DISTRIBUTED_TRACING</span> to enable distributed tracing for falcon.
- When extracting context information from HTTP headers, a new context is created when the trace ID is either 0 or not available within the headers.
- Added environment variable <span class="title-ref">DD_PYLONS_DISTRIBUTED_TRACING</span> to enable distributed tracing for pylons.
- Update `pymemcache` test suite to test latest versions.
- Added <span class="title-ref">config.pyramid.distributed_tracing</span> setting to integration config for pyramid.
- The `ddtrace.payload` submodule has been removed.
- Added environment variable <span class="title-ref">DD_TORNADO_DISTRIBUTED_TRACING</span> to enable distributed tracing for tornado.

---

## v0.48.5

### Bug Fixes

- django: fix a bug where multiple database backends would not be instrumented.
- django: fix a bug when postgres query is composable sql object.

---

## v0.48.4

### Bug Fixes

- grpc: handle None values for span tags.
- grpc: Add done callback in streaming response to avoid unfinished spans if a <span class="title-ref">StopIteration</span> is never raised, as is found in the Google Cloud libraries.

## v0.48.3

---

### Bug Fixes

- grpc: handle no package in fully qualified method
- grpc: handle IPv6 addresses and no port in target.
- gRPC client spans are now marked as measured by default.
- Fixes issue of unfinished spans when response is not a <span class="title-ref">grpc.Future</span> but has the same interface, as is the case with the base future class in <span class="title-ref">google-api-core</span>.

## v0.48.2

---

### Bug Fixes

- The default agent timeout for profiling has been restored from 2 to 10 seconds to avoid too many profiles from being dropped.

---

## v0.48.1

### Bug Fixes

- Fix `urllib3` patching not properly activating the integration.
- In certain circumstances, the profiles generated in a uWSGI application could have been empty. This is now fixed and the profiler records correctly the generated events.

---

## v0.48.0

### Upgrade Notes

- The deprecated <span class="title-ref">dogstatsd_host</span> and <span class="title-ref">dogstatsd_port</span> arguments to <span class="title-ref">tracer.configure()</span> have been removed.
- Support for gevent 1.0 has been removed and gevent \>= 1.1 is required.
- flask: deprecated configuration option <span class="title-ref">extra_error_codes</span> has been removed.
- The deprecated `pyddprofile` wrapper has been removed. Use `ddtrace-run` with `DD_PROFILING_ENABLED=1` set instead.
- A <span class="title-ref">ValueError</span> will now be raised on tracer initialization if the Agent URL specified to the initializer or with the environment variable <span class="title-ref">DD_TRACE_AGENT_URL</span> is malformed.
- **uWSGI** is no longer supported with `ddtrace-run` due to a limitation of how tracer initialization occurs. See the updated instructions for enabling tracing in the library `uWSGI documentation<uwsgi>`.

### New Features

- dogpile.cache: is now automatically instrumented by default.
- pylons: now supports all the standard http tagging including query string, custom error codes, and request/response headers.
- The ddtrace pytest plugin can now call `ddtrace.patch_all` via the `--ddtrace-patch-all` option.
- `Span` now accepts a `on_finish` argument used for specifying functions to call when a span finishes.
- Adds support for the Datadog Lambda Extension. The tracer will send traces to the extension by default if it is present.
- Add support for space-separated <span class="title-ref">DD_TAGS</span>.
- urllib3: add urllib3 integration

### Bug Fixes

- The `Records` parameter to `Firehose` endpoint calls is being excluded from the tags to avoid generating traces with a large payload.
- Tracer: fix configuring tracer with dogstatsd url.
- elasticsearch: patch versioned elasticsearch modules (elasticsearch1, ..., elasticsearch7).
- botocore: Do not assume that ResponseMeta exists in the results.
- django: handle erroneous middleware gracefully.
- The tracer now captures the task ID from the cgroups file for Fargate \>= 1.4.0 and reports it to the agent as the Datadog-Container-ID tag.
- Fix a bug when tracing a mako `DefTemplate` or any `Template` that does not have a `filename` property.
- flask: fix a bug when the query string would contain non-Unicode characters
- Fix a formatting issue on error exporting profiles.
- A workaround is provided for the problem with uWSGI worker processes failing to respawn. This can occur when using `ddtrace-run` for automatic instrumentation and configuration or manual instrumentation and configuration without the necessary uWSGI options. The problem is caused by how the tracer can end up starting threads in the master process before uWSGI forks to initialize the workers processes. To avoid this, we have provided updated instructions for enabling tracing in the library `uWSGI documentation<uwsgi>`.

### Other Changes

- The logic behind the header extraction for distributed tracing has been improved.
- The default connection timeout for the profiling agent has now been reduced from 10 to 2 seconds to match the tracer behavior.
- The tracemalloc memory profiler, which was disabled by default, has been removed.
- Query strings are stripped out from URLs by default when setting URL metadata on a span. This change affects all integrations that store HTTP metadata, like aiohttp, falcon, requests, urllib3.

---

## v0.47.0

### Upgrade Notes

- elasticsearch: removed <span class="title-ref">get_traced_transport</span> method and <span class="title-ref">ddtrace.contrib.elasticsearch.transport</span> module.
- The profiler now automatically sets up uWSGI compatibility in auto mode or with <span class="title-ref">profile_children=True</span>. Make sure that you don't have custom code instrumenting the profiler in those cases.
- The `Tracer` class properties DEFAULT_HOSTNAME, DEFAULT_PORT, DEFAULT_DOGSTATSD_PORT, DEFAULT_DOGSTATSD_URL, DEFAULT_AGENT_URL have been removed.

### New Features

- cherrypy: introduce TraceMiddleware for the CherryPy web framework.
- django: tag root spans as measured.
- elasticsearch: add support for version 7.
- fastapi: add integration.
- Introduce support for the DD_SERVICE_MAPPING environment variable to allow remapping service names on emitted spans.
- httplib: distributed tracing is now enabled by default.
- The profiler now supports most operation mode from uWSGI without much configuration. It will automatically plug itself in post fork hooks when multiprocess mode is used.
- wsgi: add tracing middleware.

### Bug Fixes

- Resolves an issue in Django tracing where, if <span class="title-ref">query_string</span> is not present in request.META, a KeyError is raised, causing the request to 500
- Deprecate the DD_LOGGING_RATE_LIMIT variable in favor of the standard DD_TRACE_LOGGING_RATE for configuring the logging rate limit.
- sampler: removed bug causing sample_rate of 0 to be reset to 1, and raise ValueError instead of logging.
- starlette: unpatch calls correctly.
- flask: fix memory leak of sampled out traces.
- Fix CPU time and wall time profiling not ignoring the profiler tasks with gevent.

### Other Changes

- The default maximum CPU time used for the stack profiler (CPU time, wall time and exceptions profiling) has been decreased from 2% to 1%.

---

## v0.46.0

### Upgrade Notes

- The profiler will only load tags from the DD_TAGS environment variable once at start.

### Deprecation Notes

- flask: Use `HTTP Custom Error Codes <http-custom-error>` instead of `ddtrace.config.flask['extra_error_codes']`.

### New Features

- aiohttp: store request and response headers.
- bottle: store request and response headers.
- flask: store response headers.
- molten: store request headers.
- pyramid: store request and response headers.
- flask: store request and response headers when auto-instrumented.
- The <span class="title-ref">ddtrace.profiling.auto</span> module will warn users if gevent monkey patching is done after the profiler is auto-instrumented.
- The <span class="title-ref">Profiler</span> object can now be passed tags with the <span class="title-ref">tags</span> keyword argument.

### Bug Fixes

- dbapi: avoid type error with potential non-compliance in db libraries when setting tag for row count.
- django: add legacy resource format of <span class="title-ref">{handler}</span>.
- grpc: fix wrapper for streaming response to support libraries that call an internal method directly.
- sanic: use path parameter names instead of parameter values for the resource.
- The profiler won't deadlock on fork when gevent monkey patch is enabled.
- requests: fix TracedSession when patches are not applied.

---

## v0.45.0

### Prelude

Build and deploy Python 3.9 wheels for releases

### Upgrade Notes

- Context.get() has been removed and the functionality has been rolled into Context.close_span().
- Tracer.record() has similarly been removed as it is no longer useful with Context.get() removed.
- The deprecated compatibility module <span class="title-ref">ddtrace.profile</span> has been removed.
- The profiler now uses the tracer configuration is no configuration is provided.

### Deprecation Notes

- The <span class="title-ref">pyddprofile</span> wrapper is deprecated. Use <span class="title-ref">DD_PROFILING_ENABLED=true ddtrace-run</span> instead.
- The profiler does not catch uncaught exception anymore.

### New Features

- botocore: added <span class="title-ref">distributed_tracing</span> configuration setting which is enabled by default.

- The ddtrace-run command now supports the following arguments:
  -h, --help -d, --debug enable debug mode (disabled by default) -i, --info print library info useful for debugging -p, --profiling enable profiling (disabled by default) -v, --version show program's version number and exit

  It now also has friendlier error messages when used incorrectly.

- Add functionality to call gevent.monkey.patch_all() with ddtrace-run by setting the environment variable DD_GEVENT_PATCH_ALL=true. This ensures that gevent patching is done as early as possible in the application.

- botocore: inject distributed tracing data to <span class="title-ref">ClientContext</span> to trace lambda invocations.

- botocore: inject tracing data to <span class="title-ref">MessageAttributes</span>.

- The profiler now tracks the running gevent Greenlet and store it as part of the CPU and wall time profiling information.

- The profiler is now able to upload profiles to the Datadog Agent by using a Unix Domain Socket.

- It is now possible to pass a <span class="title-ref">url</span> parameter to the <span class="title-ref">Profiler</span> to specify the Datadog agent location.

- The new memory profiler for Python is now enabled by default. This improves the profiler memory consumption and performance impact. It can still be disabled by setting <span class="title-ref">DD_PROFILING_MEMALLOC=0</span> as an environment variable.

- The profiler now uses the tracer configuration is no configuration is provided.

- pytest integration. This enables the [pytest](https://pytest.org) runner to trace test executions.

### Bug Fixes

- core: always reset the current_span in the context.
- django: Http404 exceptions will no longer be flagged as errors
- django: add safe guards for building http.url span tag.
- aiobotocore: set span error for 5xx status codes.
- elasticsearch: set span error for 5xx status codes.
- django, DRF, ASGI: fix span type for web request spans.
- Fixes span id tagging in lock profiling.
- Fix UDS upload for profiling not using the correct path.
- Fixed an issue in profiling exporting profiles twice when forking.
- core: fix race condition in TracerTagCollector.

### Other Changes

- Start-up logs are now disabled by default. To enable start-up logs use <span class="title-ref">DD_TRACE_STARTUP_LOGS=true</span> or <span class="title-ref">DD_TRACE_DEBUG=true</span>.

---

## v0.44.1

### Bug Fixes

- Fixes span id tagging in lock profiling.

---

## v0.44.0

### Prelude

Add support for Python 3.9

### New Features

- Store request headers in Flask integration.
- pyodbc integration. This enables the [pyodbc](https://github.com/mkleehammer/pyodbc) library to trace queries.
- starlette integration resource aggregation This aggregates endpoints to the starlette application resource that was accessed. It occurs by default but it is configurable through config.starlette\["aggregate_resources"\].
- The profiler now captures the traces information with the lock profiling.
- The Profiler instances now restart automatically in child process when the main program is forked. This only works for Python ≥ 3.7.

### Bug Fixes

- dbapi: add support for connection context manager usage
- django: check view before instrumenting MRO.
- core: use loose types when encoding.
- Patch pynamodb on import to prevent patching conflicts with gevent.
- tornado: handle when the current span is None in log_exception().

---

## 0.43.0 (5/10/2020)

- fix(django): avoid mixing str and non-str args for uri helper
- fix(asgi): tag 500-level responses as errors
- fix(asgi): set http status when exception raised
- fix(rediscluster): support rediscluster==2.1.0
- fix(asyncio): enable patch by default
- fix(asyncio): patch base event loop class
- fix(vertica): use strings in `__all__`
- feat(core): backport contextvars
- fix(sanic): fix patching for sanic async http server (#1659)
- fix(flask): make template patching idempotent
- fix(core): Do not rate limit log lines when in debug
- fix(profiling): Fix a potential deadlock on profiler restart after fork()

---

## 0.42.0 (14/09/2020)

- feat(django): add database_service_name config option
- feat: add global service name configuration for dbapi integrations
- fix(falcon): set span error for 5xx responses
- fix(core): always store span_type as str on span
- feat(pymongo): trace tcp connections
- fix(logging): cast span_id and trace_id as string when adding to the record.
- fix(gevent): patch ssl modules on import
- feat(core): add trace_utils module
- fix(core): expose http setting on global config
- feat(core): consolidate fork checks

---

## 0.41.2 (25/08/2020)

- Fix for an issue introduced by patching classes in the MRO of a Django View class (#1625).

---

## 0.41.1 (25/08/2020)

- reintroduce wrapt for patching Django view methods. ([#1622](https://github.com/DataDog/dd-trace-py/pull/1622))

---

## 0.41 (05/08/2020)

### Changes

- feat: add asgi integration (#1567)
- feat(profiling): reduce the default amount of sampling for memory/lock to 2% (#1586)
- fix(profiling/line2def): handle empty filename (#1585)
- fix(grpc): GRPC Channel Pin (#1582 -- thanks @munagekar)
- feat(core): make environment variables consistent with other languages (#1575)
- fix(profiling,gevent): fix race condition with periodic thread (#1569)
- fix(core): disable import hooks (#1563)
- feat(core): set tags from DD_TAGS (#1561)
- fix(profiling): lock Recorder on reset (#1560)
- feat(django): add option for using legacy resource format (#1551 -- thanks @tredzko, @jheld)
- feat(core): add startup logging (#1548)
- feat(core): add msgpack encoder (#1491)

### Full changeset

https://github.com/DataDog/dd-trace-py/compare/v0.40.0...v0.41.0


---


## 0.40.2 (25/08/2020)

- Fix for an issue introduced by patching classes in the MRO of a Django View class (#1625).

---


## 0.40.1 (25/08/2020)

- reintroduce wrapt for patching Django view methods. ([#1622](https://github.com/DataDog/dd-trace-py/pull/1622))

---

## 0.40 (17/07/2020)

# Upgrading to 0.40.0

This release includes performance improvements in the core library, updates profiling, and configuration changes to several integrations. This release also adds support for installing on Windows.

## grpc

* Use `ddtrace.config.grpc["service_name"]` to set service name reported by default for gRPC client instances. The ``DD_GRPC_SERVICE`` environment variable can also be used.

## redis

* Use `ddtrace.config.redis["service"]` to set the service name for the `redis` integration. The environment variable `DD_REDIS_SERVICE` can also be used.

## httplib

* To enable distributed tracing, use `ddtrace.config.httplib["distributed_tracing"]`. By default, distributed tracing for `httplib` is disabled.

# Changes

## Improvements

- fix(monkey): use lock on manual patched module add (#1479 -- thanks @uniq10)
- core: re-enable custom rng (#1474)
- core: rewrite queue (#1534)
- pin: make service optional (#1529)
- feat(ddtrace-run): allow to enable profiling (#1537)
- feat(profiling): enable flush on exit by default for Profiler (#1524)
- fix(grpc): compute service name dynamically (#1530)
- feat(redis): add global service configuration (#1515)
- feat(httplib): support distributed tracing (#1522 -- thanks @jirikuncar)
- refactor(profiling): hide Profiler._schedulers (#1523)
- feat(profiling): set Datadog-Container-Id when uploading profiles (#1520)
- feat(profiling/http): emit log message when server returns 400 (#1477)
- feat(profiling): validate API key format (#1459)

## Bug fixes

- fix(profiling): fix memory leak in Python 2 stack collector (#1568)
- fix(profiling): disable exception profiling on Windows (#1538)
- fix(profiling/stack): fix GIL switching (#1475)

## Full changeset

Read the [full changeset](https://github.com/DataDog/dd-trace-py/compare/v0.39.0...v0.40.0).

---

## 0.39.2 (25/08/2020)

- Fix for an issue introduced by patching classes in the MRO of a Django View class (#1625).

---

## 0.39.1 (25/08/2020)

- reintroduce wrapt for patching Django view methods. ([#1622](https://github.com/DataDog/dd-trace-py/pull/1622))

---

## 0.39 (11/06/2020)

### Deprecations

- The `decode()` method on our encoders located in `ddtrace.encoders` is scheduled to be removed in 0.40.

### Integrations

#### Django

- Add headers tracing configuration. This will enable headers on requests to be attached as tags on request spans. This can be done by using the `ddtrace.config` API like so: `config.django.http.trace_headers(["my-header-i-want-to-trace"])`. Thanks to @JoseKilo for contributing this feature!
- Fix for a bug where we didn't handle all cases for a template name. Thanks @sibsibsib!

#### Elasticsearch

- Fix for a bug that causes the tracer to crash if params is `None`.

#### grpc

- Fix handling `None` RpcMethodHandlers

### Tracer

- core: deprecate encoder decode()

### Profiling

- Now included by default with the tracing package
- Support for the `DD_ENV` and `DD_VERSION` environment variable configuration.
- A bunch of gevent fixes. See below for the details.

### OpenTracing

- Support for tracer interleaving between the Datadog tracer (used in integrations) and the OpenTracing tracer provided in the library.


## Full Change set

### Deprecations

- core: deprecate encoder decode() (#1496)

### Features

- docs: add changelog from github (#1503)
- feat(profiling): disable trace tracking in tracer by default (#1488)
- feat(profiling): allow to pass version to Profiler (#1478)
- feat(profiling): allow to pass env to Profiler (#1473)
- feat(profiling): install the profiling extra by default (#1463)
- feat(profiling): raise an error on start if endpoint is empty (#1460)
- feat(profiling): validate API key format (#1459)
- feat(profiling): track gevent greenlets (#1456)
- feat(profiling/pprof): export trace id as stack labels (#1454)
- feat(django): Implement headers tracing (#1443 -- thanks @JoseKilo)
- feat(profiling): allow to pass service_name to the Profiler object (#1440)
- feat(opentracing): support for tracer interleaving (#1394)

### Fixes

- fix(profiling): multi-threading/gevent issues with ThreadLinkSpan (#1485)
- refactor(profiling/recorder): remove filtering mechanism (#1482)
- fix(profiling/stack): lock _WeakSet in ThreadSpanLinks (#1469)
- span: changed finished attribute implementation (#1467)
- fix(grpc): RpcMethodHandler can be None (#1465)
- fix(elasticsearch): ensure params is a dict before urlencoding (#1449, #1451)
- fix(profiling): identify Python main thread properly with gevent (#1445)
- fix(django) handle different template view name types (#1441 -- thanks @sibsibsib)
- fix(profiling/periodic): make sure that a service cannot be started twice (#1439)
- fix(profiling): use gevent.monkey rather than private _threading module (#1438)
- fix(profiling): fix negative CPU time (#1437)
- fix(profiling/periodic): PERIODIC_THREAD_IDS race condition (#1435)

### Tests

- test: show 10 slowest tests (#1504)
- test(profiling): fix stress test (#1500)
- test(profiling): fix test_truncate random failure (#1498)
- test(profiling): fix test_collect_once random failure (#1497)
- test(profiling/http): fix fail cases (#1493)
- test(profiling): enable verbose + no capture (#1490)
- test(profiling): increase error tolerance (#1489)
- test(profiling): make stack stress test gevent compatible (#1486)
- tests: wait for uds server to start before using it (#1472)
- ci: update Python versions (#1446)

https://github.com/DataDog/dd-trace-py/compare/v0.38.2...v0.39.0

https://github.com/DataDog/dd-trace-py/milestone/57?closed=1

---


## 0.38.4 (25/08/2020)

- Fix for an issue introduced by patching classes in the MRO of a Django View class (#1625).

---

## 0.38.3 (25/08/2020)

- reintroduce wrapt for patching Django view methods. ([#1622](https://github.com/DataDog/dd-trace-py/pull/1622))

---

## 0.38.2 (11/06/2020)
This patch release disables span linkage by default in the profiler which was causing some threading lock up issues in gevent. See #1488 and #1485 for the details.

---

## 0.38.1 (28/05/2020)
# 0.38.1

This patch release includes 2 fixes:

- Fix span/trace id generation collisions when forking by reverting the changes we made to speed up id generation. (#1470)

- Force rebuilding of Cython files in setup.py. This will ensure that we build for the right Python
version. (#1468)
---

## 0.38.0 (21/05/2020)
# Upgrading to 0.38.0

## Integrations

### Celery
- Support for distributed tracing was added in #1194. It is default disabled but is easily enabled via `DD_CELERY_DISTRIBUTED_TRACING=true` or via the config API `ddtrace.config.celery['distributed_tracing'] = True`. Thanks @thieman!
- Analyzed span configuration was added to easily configure Celery spans to be analyzed. This can be done via the environment variable `DD_CELERY_ANALYTICS_ENABLED=true` or with the config API `ddtrace.config.celery['analytics_enabled'] = True`.

### Django
- A config option was added to allow enabling/disabling instrumenting middleware. It can be set with the environment variable `DD_DJANGO_INSTRUMENT_MIDDLEWARE=true|false` or via the config API `ddtrace.config.django['instrument_middleware'] = False # default is True`.


## Core
- Runtime ID tag support for traces and profiles. This will allow us to correlate traces and profiles generated by applications.

### OpenTracing
- Support for `active_span()` was added to our OpenTracing tracer.

### Profiling
- Storing of span id in profiling events which will enable linking between a trace and a profile in the product.

### Tracer
- `DD_TAGS` environment variable added to replace `DD_TRACE_GLOBAL_TAGS`.


# Changes

## New features
- opentracer: implement active_span (#1395)
- django: add config for instrumenting middleware (#1384)
- celery: Add analyzed span configuration option (#1383)
- Add runtime id tag support for traces & profiles (#1379)
- profiling: retry on upload error (#1376)
- tracer: Add DD_TAGS environment variable support (#1315)
- celery: Add distributed tracing (#1194 -- thanks @thieman)
- profiling: Store span ids in profiling events (#1043)


## Improvements
- monkey: add better error messages (#1430)
- Make hooks settings generic (#1428)
- internal: Change trace too large message to debug (#1403 -- thanks @ZStriker19)
- internal: Ensure queue is at or over max size before dropping (#1399)
- performance: improve span id generation (#1378)


## Bug fixes
- hooks: use log.error to log hook exceptions (#1436)
- writer: raise RuntimeError("threads can only be started once") (#1425 -- thanks @YasuoSasaki)
- settings: pass the `memodict` argument to subcall to deepcopy (#1401)
- profiling: correct the scheduler sleep time based on exporter time (#1386)
- integration config: copy and deepcopy implementations (#1381)
- utils: do not expose deepmerge function (#1375)


## Documentation
- Updated to pypi advance usage docs (#1402)


## Testing
- update tests to latest versions of libraries (#1434, #1433, #1432, #1424, #1423, #1422, #1421, #1420, #1419, #1418, #1417, #1416, #1412, #1411, #1410, #1409, #1408, #1407, #1406, #1405)
- circleci: remove unused busybox (#1426)

---

## 0.37.3 (25/08/2020)

- Fix for an issue introduced by patching classes in the MRO of a Django View class (#1625).

---

## 0.37.2 (25/08/2020)

- reintroduce wrapt for patching Django view methods. ([#1622](https://github.com/DataDog/dd-trace-py/pull/1622))


---

## 0.37.1 (15/05/2020)
# 0.37.1

This patch release includes fixes for install problems with Alpine Linux as well as for a bug with tag encoding in the profiler.

## Fixes

- fix(profiling/http): make sure tags are UTF-8 encoded (#1393)
- fix(profiling): allow to build on Alpine Linux (#1391)
- fix: don't allow package version to be `None` (#1380)
---

## 0.37.0 (27/04/2020)
# Upgrading to 0.37.0

This release introduces mainly bug fixes as well as some new configuration options for the profiling library.

## Profiler
New environment variables have been added to allow you to easily configure and describe your application in Datadog.

- `DD_SITE`: Specify which site to use for uploading profiles. Set to ``datadoghq.eu`` to use EU site.
- `DD_API_KEY`:  an alias to `DD_PROFILING_API_KEY`.
- `DD_ENV`:  the environment in which your application is running. eg: prod, staging
- `DD_VERSION`: the version of your application. eg: 1.2.3, 6c44da20, 2020.02.13
- `DD_SERVICE`: the service which your application represents.


# Changes

## Bug fixes
- tracer: stop previous writer if a new one is created (#1356)
- Fix task context management for asyncio in Python <3.7 (#1353)
- fix(profiling): pthread_t is defined as unsigned long, not int (#1347)
- span: handle non-string tag keys (#1345)
- fix(profiling): use formats.asbool to convert bool from env (#1342)
- fix: avoid context deadlock with logs injection enabled (#1338 -- thanks @zhammer)
- fix: make C extensions mandatory (#1333)
- fix(profiling): allow to override options after load (#1332)
- fix(profiling): ignore failure on shutdown (#1327)
- logging: fix docs typo (#1323)

## Integrations

- Add config to omit `django.user.name` tag from request root span (#1361 -- thanks @sebcoetzee)
- Update error event handler name within SQLAlchemy engine (#1324 -- thanks @RobertTownley)
- docs(opentracing): add celery example (#1329)


## Core

- refactor(tracer): remove property for Tracer.context_provider (#1371)
- writer: allow configuration of queue maxsize via env var (#1364)
- feat(profiling): replace http_client by urllib for uploading (#1359)
- feat(profiling): allow to pass service_name to HTTP exporter (#1358)
- Updates configuration docs (#1360 -- thanks @sburns)
- feat(profiling): add the pip install when recompilation is needed (#1334)
- tracer: support tracing across `fork()` (#1331)
- Allow Profiler to finish upload data in the background when stopped (#1322)


## Tests
- test(profiling): check for thread presence rather than number of threads (#1357)
- aiobotocore: pin to <1.0 (#1330)
- ci: allow to use latest pytest version (#1326)
- fix(tests/profiling): use a string with setenv, not an int (#1321)

---

## 0.36.3 (25/08/2020)

- Fix for an issue introduced by patching classes in the MRO of a Django View class (#1625).

---

## 0.36.2 (25/08/2020)

- reintroduce wrapt for patching Django view methods. ([#1622](https://github.com/DataDog/dd-trace-py/pull/1622))

---

## 0.36.1 (08/04/2020)
## Changes

This patch release addresses an issue when debug logging is enabled:

* fix: avoid context deadlock with logs injection enabled (#1338 -- thanks @zhammer)

### Changeset

Read the [full changeset](https://github.com/DataDog/dd-trace-py/compare/v0.36.0...v0.36.1).
---

## 0.36.0 (01/04/2020)
# Upgrading to 0.36.0

This release includes support for setting global application tags which will help Datadog better correlate your Python application traces and logs with other services in your infrastructure.

By providing the following settings, `ddtrace` will tag your application's traces and logs appropriately:

- `DD_ENV` environment variable or `ddtrace.config.env`: the environment in which your application is running. eg: `prod`, `staging`.
- `DD_VERSION` environment variable or `ddtrace.config.version`: the version of your application. eg: `1.2.3`, `6c44da20`, `2020.02.13`
- `DD_SERVICE` environment variable or `ddtrace.config.service`: the service which your application represents.

In you are using our logging integration manually, please update your formatter to also include the `dd.env`, `dd.service` and `dd.version` attributes as well. See our docs on [Logs Injection](http://pypi.datadoghq.com/trace/docs/advanced_usage.html?highlight=injection#logs-injection) for more details.

## Profiling
If you are using the profiler, please note that `ddtrace.profile` has been renamed to `ddtrace.profiling`.

# Changes

## Core

- core: Add support for DD_ENV (#1240)
- core: Add support for DD_VERSION (#1222)
- core: Add support for DD_SERVICE (#1280, #1292, #1294, #1296, #1297)
- inject dd.service, dd.env, and dd.version into logs (#1270)
- Log exporter support (#1276)
- chore: update wrapt to `1.12.1` (#1283)
- Update _dd.measured tag support (#1302)
- feat(tracer): deprecate global excepthook (#1307)


## Integrations

- guard against missing botocore response metadata (#1264 -- thanks @zhammer)
- integrations: prioritize DD_SERVICE (#1298)


## Profiler
- refactor: rename ddtrace.profile to ddtrace.profiling (#1289)
- fix(profiling): fix Lock issue when stored in a class attribute (#1301)
- feat(profiling): expose the Profiler object directly in ddtrace.profiling (#1303)
- fix(tests/profiling): use a string with setenv, not a int (#1321)
- fix(profiling/http): converts nanoseconds timestamp to seconds (#1325)

## Opentracing

- Add uds_path to ddtrace.opentracer.Tracer (#1275 -- thanks @worldwise001)


## Documentation
- fix import for profiling docs (#1271)
- fix profiler example and more details about API usage (#1284)
- Fixed typos in ddtrace.contrib.django docs (#1286 -- thanks @sergeykolosov)
- Fix tiny typo in Issue template (#1288)
- Typo in readme (#1300 -- thanks @Holek)


## Testing and tooling
- Check profiler accuracy (#1260)
- chore(ci): fix flake8 and pin pytest and readme_renderer (#1278)
- fix(tests,profile): do not test the number of locking events (#1282)
- fix: do not build wheels on Python 3.4 + run test buildin wheels in the CI (#1287)
- fix(tests,profiling): correct number of frames handling (#1290)
- fix(tests, opentracer): flaky threading test (#1293)
- build: use latest manylinux images (#1305)
- feat(wheels): update to manylinux2010 (#1308)

---

## 0.35.2 (25/08/2020)

- Fix for an issue introduced by patching classes in the MRO of a Django View class (#1625).

---

## 0.35.1 (25/08/2020)

- reintroduce wrapt for patching Django view methods. ([#1622](https://github.com/DataDog/dd-trace-py/pull/1622))

---

## 0.35.0 (13/03/2020)
## Upgrading to 0.35.0

This release adds:
- A Python profiler
- New hook registry for patching on import
- `botocore` support for `RequestId`
- Support `aiobotocore>=0.11.0`
- Support `rediscluster==2.0.0`
- Documentation for uWSGI
- Python 3.8 support

## Changes

### Core

* internal: Add import patching and import hook registry (#981)
* core: Add logs injection setting to Config (#1258)

### Integrations

* fix(aiobotocore): add support for aiobotocore>=0.11.0 (#1268)
* botocore - support tag for AWS RequestId (#1248 -- thanks @someboredkiddo)
* rediscluster: Add support for v2.0.0 (#1225)
* Use DATADOG_SERVICE_NAME as default tornado name (#1257 -- thanks @zhammer)

### Profiler

* Import profiling library (#1203)

### Documentation

* Django is automatically instrumented now (#1269 -- thanks @awiddersheim)
* docs: basic uWSGI section (#1251 -- thanks @MikeTarkington)
* fix doc for migrate from ddtrace<=0.33.0 (#1236 -- thanks @martbln)

### Testing and tooling

* ci: use medium resource class (#1266)
* fix(ci): use machine executor for deploy jobs (#1261, #1265)
* ci: improve tooling for building and pushing wheels (#1256, #1254, #1253, #1252)
* fix: local docs (#1250)
* chore(ci): use system Python version for flake8 and black target #1245)
* ci(tox): leverage tox factor to simplify setenv directives (#1244)
* fix(ci): remove virtualenv<20 limitation (#1242)
* refactor: use tox flavor to specify Celery usedevelop setting (#1238)
* ci: make sure we install cython for deploy_dev (#1232)
* ci: requires virtualenv < 20 (#1228)
* fix(tests): do not use numeric value for errno (#1226)
* fix(docs): s3 deploy requires rebuild of docs (#1223)
* fix(tests): use encoder decode in tests (#1221)
* fix(encoding): always return bytes when decoding (#1220)
* fix(tox): do not skip install for docs (#1218)
* add Python 3.8 support (#1098)

### Changeset

Read the [full changeset](https://github.com/DataDog/dd-trace-py/compare/v0.34.1...v0.35.0).
---

## 0.34.2 (25/08/2020)

- Fix for an issue introduced by patching classes in the MRO of a Django View class (#1625).

---

## 0.34.1 (09/03/2020)
## Changes

This patch release addresses issues with the new Django integration introduced in 0.34.0:

* fix(django): handle disallowed hosts (#1235)
* fix(django): patch staticmethods in views (#1246)
* docs(django): enabling automatically and manually (#1249)

### Changeset

Read the [full changeset](https://github.com/DataDog/dd-trace-py/compare/v0.34.0...v0.34.1).
---

## 0.34.0 (21/02/2020)
## Upgrading to 0.34.0

This release adds a new integration for Django. The goal of this effort was to make the Django integration more consistent with our other integrations, simplifying configuration and patching. See the [Django documentation](https://ddtrace.readthedocs.io/en/latest/integrations.html#django) for details on how to get started with the integration. For existing Django applications, be sure to consult the [migration section](https://ddtrace.readthedocs.io/en/v0.50.3/integrations.html#migration-from-ddtrace-0-33-0) of the documentation.

While we are now vendoring `psutil`, `msgpack` will no longer be vendored and instead specified as a requirement.

Finally, improvements have been made to the testing and continuous integration.

## Changes

### Core

* Unvendor msgpack (#1199, #1216, #1202)
* Vendor psutil (#1160)
* Update get_env to support any number of parts (#1208)
* Set _dd.measured tag on integration spans (#1196)
* Start writer thread as late as possible (#1193)
* Refactor setup.py c-extension building (#1191)

### Integrations

* New Django Integration (#1161, #1197)

### Testing and tooling

* CircleCI updates (#1213, #1212, #1210, #1209)
* Tox updates (#1214, #1207, #1206, #1205, #1204, #1201, #1200)
* Black updates (#1190, #1188, #1187, #1185)
* Fix botocore tests on py3.4 (#1189)


### Changeset

Read the [full changeset](https://github.com/DataDog/dd-trace-py/compare/v0.33.0...v0.34.0).
---

## 0.33.0 (23/01/2020)
## Upgrading to 0.33.0

This release introduces setting numeric tags as metrics, addresses a regression in Python 3 performance, and introduces a dual license.

## Changes

### Core

* Prefer random.getrandbits on Python 3+, fall back to urandom implementation on 2 (#1183 -- thanks @thieman)
* Set numeric tags on `Span.metrics` instead of `Span.meta` (#1169, #1182)
* Update default sampler to new `DatadogSampler` (#1172, #1166)
* Safely deprecate `ext` type constants (#1165)

### Tooling

* Fix botocore tests (#1177)

### Documentation

* Add Dual License (#1181)
* Improve `tracer.trace` docs (#1180 -- thanks @adamchainz)
---

## 0.32.1 (09/01/2020)
## Changes

This patch release addresses an issue with installation:

* use environment markers for install requirements (#1174  -- thanks @JBKahn, #1175)

### Changeset

Read the [full changeset](https://github.com/DataDog/dd-trace-py/compare/v0.32.0...v0.32.1).
---

## 0.32.2 (10/01/2020)
## Changes

This patch release addresses an issue with installation:

* add funcsigs backport to install (#1176)

### Changeset

Read the [full changeset](https://github.com/DataDog/dd-trace-py/compare/v0.32.1...v0.32.2).
---

## 0.32.0 (08/01/2020)
## Upgrading to 0.32.0

This release adds support for dogpile.cache, fixes an issue with the bottle integration, addresses issues with CI, and makes several improvements to the core library.

## Changes

### Core

- Deprecating app type (#1144, #1162)
- Refactor span types (#1150)
- Use debtcollector (#1152, #1147)
- Change DatadogSampler defaults (#1151)
- Initial black formatting (#1137, #1141)
- Health metrics improvements (#1135, #1134, #1131)

### Integrations

- Add support for dogpile.cache (#1123 -- thanks @goodspark)

### Bug fixes

- Bottle: fix status code for error responses (#1158)

### Tooling

- Improve flake8 checks (#1132)
- Pin multidict dependency for aiobotocore02 tests (#1145 -- thanks @codeboten)
- Fixing sqlalchemy test failures (#1138 -- thanks @codeboten)
- Remove unneeded tox dependencies (#1124)
---

## 0.31.0 (15/11/2019)
## Upgrading to 0.31.0

This release addresses issues with the gRPC, Celery, Elasticsearch integrations. In addition, there are internal improvements to how timing for spans is being handled.

## Changes

### Integrations

- celery: use strongrefs for celery signals (#1122) fixes #1011
- elasticsearch: Add support for elasticsearch6 module (#1089)
- grpc: improve handling exceptions (#1117, #1119) and use callbacks to avoid waits (#1097)
- opentracing: fix for compatibility tags (#1096 -- thanks @marshallbrekka)

### Core and Internal

- core: replace time.time by monotonic clock (#1109)
- core: rewrite agent writer on new process (#1106)
- core: add support for dogstatsd unix socket (#1101)
- core: always set rate limit metric (#1060)
- internal: fix setting analytics sample rate of None (#1120)
- internal: initial work on tracer health metrics (#1130, #1129, #1127, #1125)
- internal: use args for LogRecord when logging (#1116 -- thanks @karolinepauls)
- span: use ns time (#1113, #1112, #1105, #964)
- tracer: allow to override agent URL with a env var (#1054)

### Documentation

- docs: add a GitHub issue template (#1118)
- Remove extra import from tracer get_call_context code snippet (#1041)

Read the [full changeset](https://github.com/DataDog/dd-trace-py/compare/v0.30.2...v0.31.0) and the [release milestone](https://github.com/DataDog/dd-trace-py/milestone/47?closed=1).
---

## 0.30.2 (21/10/2019)
## Changes

This bug fix release introduces a fix for the agent writer that would cause traces to not be successfully flushed when the process forks.

Whenever we detect that we are in a new process (`os.getpid()` changes) we create a new queue to push finished traces into for flushing. In the previous version of the tracer (`v0.29.x`) we would also recreate the background thread that would read from this queue to ensure that we 1) had one background worker per-process and 2) had an updated reference to the new queue we created.

In the process of simplifying the code for the agent writer in `v0.30.0` we kept the code to recreate the queue, but didn't fully replicate the behavior for recreating the background thread. This meant that whenever the process was forked the background thread would maintain a reference to the old queue object and therefore be unable to pull traces from the queue we were pushing them into causing traces to get stuck in memory in the new queue (since no one was pulling from it).

With these changes we are recreating the entire background worker whenever the process is forked. This will cause us to once again create a new queue and new background thread for flushing finished traces.

### Core and Internal

* core: rewrite agent writer on new process (#1106)
* grpc: use callbacks to avoid waits (#1097)

### Changeset

Read the [full changeset](https://github.com/DataDog/dd-trace-py/compare/v0.30.1...v0.30.2).
---

## 0.30.1 (11/10/2019)
## Changes

### Core and Internal

* writer: disable `excepthook` metric by default (#1095)
* writer: send statistics less often and disable by default (#1094)

### Changeset

Read the [full changeset](https://github.com/DataDog/dd-trace-py/compare/v0.30.0...v0.30.1) and the [release milestone](https://github.com/DataDog/dd-trace-py/milestone/48?closed=1).
---

## 0.30.0 (11/10/2019)
## Upgrading to 0.30.0

In addition to resolving several integration related issues, this release improves critical core components for tracing and runtime metrics.

## Changes

### Core and Internal

* core: ensure we cast sample rate to a float (#1072)
* core: add https support (#1055 -- thanks @raylu)
* core: tag sampling decision (#1045)
* internal: allow to ignore certain field when computing object size (#1087)
* internal: enable `rediscluster` by default (#1084)
* internal: remove unused slot (#1081)
* internal: fix iteration on slot class if attribute is unset (#1080)
* internal: add platform tags as default for runtime metrics (#1078)
* internal: add rate limit effective sample rate (#1046)
* runtime: add lang and tracer_version tags to runtime metrics (#1069)
* runtime: flush writer stats to dogstatsd (#1068)
* runtime: fix gc0 test (#1067)
* runtime: batch statsd flushes (#1063)
* runtime: add tracer env tag to runtime metrics (#1051)
* tracer: fix configure(collect_metrics) argument (#1066)
* tracer: count the number of unhandled exception via dogstatsd (#1077)
* tracer: grab the env tag from the tags, not a special var (#1070)
* tracer: expose finished attribute (#1058)
* tracer: remove tracer property function (#1042)
* writer: add memory size statistics to the queue (#1071)
* writer: add statistics to `Q` (#1065)

### Integrations

* aiohttp: handle 5XX responses as errors (#1082)
* bottle: handle 5XX responses as errors  (#1083)
* cassandra: handle batched bound statements in python3 (#1062 -- thanks @jdost)
* consul: add instrumentation for consul (#1048 -- thanks @phil-dd)
* consul: use consistent span name (#1053 -- thanks @phil-dd)
* grpc: fix channel interceptors (#1050)
* httplib: make docs consistent with implementation (#1049)
* tornado: code snippet fix in documentation (#1047)

### Changeset

Read the [full changeset](https://github.com/DataDog/dd-trace-py/compare/v0.29.0...v0.30.0) and the [release milestone](https://github.com/DataDog/dd-trace-py/milestone/46?closed=1).
---

## 0.29.0 (05/09/2019)
## Upgrading to 0.29.0

This release introduces a new contextvars-based context manager in Python 3.7 and adds support for Tornado 5 and 6 with Python 3.7. In addition, the release includes several updates for our Django integration.

## Changes

### Core

[internal] Add generic rate limiter (#1029)
[internal] Add support for contextvars to tracer in py37 (#990)
[internal] Vendor monotonic package (#1026)
[dev] Update span test utils (#1028)
[dev] Allow extra args to scripts/run-tox-scenario (#1027)
[dev] Remove unused circle env vars for release (#1016)

### Integrations

[tornado] minor documentation fix (#1038)
[tornado] document overriding on_finish and log_exception (#1037)
[tornado] Add support for Tornado 5 and 6 with Python 3.7 (#1034)
[pymongo] Add support for PyMongo 3.9 (#1023)
[django] enable distributed tracing by default (#1031)
[django] Create test for empty middleware (#1022 -- thanks @ryanwilsonperkin)
[django] Patch DBs in django app config (#1019 -- thanks @JBKahn)
[django] Setup pytest-django (#995)

Read the [full changeset](https://github.com/DataDog/dd-trace-py/compare/v0.28.0...v0.29.0) and the [release milestone](https://github.com/DataDog/dd-trace-py/milestone/45?closed=1).
---

## 0.28.0 (16/08/2019)
## Upgrading to 0.28.0

This release introduces container tagging and adds support for gRPC server.

## Changes

### Integrations

* [grpc] Add support for GRPC server (#960)
* [django] Only set sample rate if rate is set (#1009)
* [django] Update how we get the http.url (#1010)
* [django] Improve Django docs (#1002 -- thanks @adamchainz)
* [pylibmc] Fix client when tracer is disabled (#1004)

### Core

* [core] Parse and send container id with payloads to the agent (#1007)
* [internal] Change log from exception to debug (#1013)
* documentation bugfix (#1017)
* Add back release:wheel (#1015)
* [tests] Adding in helpful default packages (#1008)
* [dev] Map .git into ddtest for setuptools_scm (#1006)
* Use setuptools_scm to handle version numbers (#999)
* Use Python 3 for test_build job (#994)
* writer: fix deprecated log.warn use (#993 -- thanks @deterralba)
* Upload wheels on release (#989)

Read the [full changeset](https://github.com/DataDog/dd-trace-py/compare/v0.27.1...v0.28.0) and the [release milestone](https://github.com/DataDog/dd-trace-py/milestone/44?closed=1).
---

## 0.27.1 (25/07/2019)
# Upgrading to 0.27.1

This patch release includes performance fix which is highly recommended for anyone currently using 0.27.0.

# Changes

* 0.27 Performance Fix #1000

Read the [full changeset](https://github.com/DataDog/dd-trace-py/compare/v0.27.0...v0.27.1)
---

## 0.27.0 (12/07/2019)
## Upgrading to 0.27.0

This release introduces improvements to the trace writer. In addition, the release fixes some issues with integrations.

## Changes

### Core

* api: implement __str__ (#980)
* API: add Unix Domain Socket connection support (#975)
* [core] Remove references to runtime-id (#971)
* sampler: rewrite RateByServiceSampler without using Lock (#959)
* Handle HTTP timeout in API writer (#955)
* payload: raise PayloadFull on full payload (#941)

### Integrations

* [pymongo] Support newer msg requests (#985)
* pymongo: Add missing 2013 opcode (#961)
* Refs #983 - Make AIOTracedCursor an async generator  (#984 -- thanks @ewjoachim)
* Fix a typo in AIOTracedCursor docstring (#982 -- thanks @ewjoachim)
* [sqlalchemy] Only set sample rate if configured (#978)

### Documentation

* LICENSE: Fix copyright holder notice (#977 -- thanks @underyx)

Read the [full changeset](https://github.com/DataDog/dd-trace-py/compare/v0.26.0...v0.27.0) and the [release milestone](https://github.com/DataDog/dd-trace-py/milestone/43?closed=1).
---

## 0.26.0 (05/06/2019)
## Upgrading to 0.26.0

This release introduces several core improvements and continues addressing pain points in our tooling and testing.

## Changes

### Core

* Add a PeriodicWorker base class for periodic tasks (#934)
* Fix runtime workers not flushing to Dogstatsd (#939)
* api: simplify _put codepath (#956)
* make psutil requirement more accurate (#949 -- thanks @chrono)
* writer: log a message when a trace is dropped (#942)
* span: use system random source to generate span id (#940)
* [core] Add config to set hostname tag on trace root span (#938)

### Integrations

* Support keyword 'target' parameter when wrapping GRPC channels (#946 -- thanks @asnr)
* Record HTTP status code correctly when using abort() with Bottle (#943 -- thanks @equake)
* boto: add support for Python 3.5+ (#930)

### Documentation

* fix documentation for current_root_span (#950 -- thanks @chrono)

### Tooling

* Run flake8 with Python 3 (#957)
* tox: fix ignore path for integrations (#954)
* Remove mention of -dev branch in CircleCI (#931)

### Testing

* [tests] Add benchmarks (#952)
* [tests] increase deviation for sampler by service test (#948)
* [tests] Fix thread synchronization (#947)
* [tests] fix brittle deviation test for tracer (#945)
* [tests] fix threading synchronization to opentracer test (#944
* [pyramid] Fix dotted name for autopatched config test (#932)
* tests: always skip sdist, use develop mode (#928)

Read the [full changeset](https://github.com/DataDog/dd-trace-py/compare/v0.25.0...v0.26.0) and the [release milestone](https://github.com/DataDog/dd-trace-py/milestone/42?closed=1).
---

## 0.25.0 (07/05/2019)
## Upgrading to 0.25.0

This release includes several core improvements and addresses pain points in our testing/CI. The release also adds a new integration for Algolia Search.

## Changes

### Improvements

- Type cast port number to avoid surprise unicode type (#892 -- thanks @tancnle)
- Add support for Python 3.7 (#864)
- [writer] Enhance Q implementation with a wait based one (#862)
- [core] Add Span 'manual.keep' and 'manual.drop' tag support (#849)
- [core] Vendor msgpack dependency (#848)
- Fix http.url tag inconsistency (#899)
- aiohttp: do not set query string in http.url tag (#923)
- tornado: do not include query string in the http.url tag (#922)
- bottle: fix query string embedded in URL (#921)
- django: remove query string from http.url tag (#920)

### Integrations

- Implement algolia search (#894)

### Tooling

- [dev/tooling] Enforce single quote strings (#884)
- [tests] Leverage tox environment listing to simplify CircleCI tox target list (#882)

### Testing

- tests/tornado: enhance `test_concurrent_requests` (#915)
- doc: disable fixed sidebar (#906)
- [opentracer] Refactor time usage (#902)
- [opentracer] Fix flaky test based on sleep (#901)
- [internal] Add and use RuntimeWorker.join() to remove race condition in testing (#887)
---

## 0.24.0 (15/04/2019)
## Upgrading to 0.24.0

This release introduces a new feature (disabled by default), supports new versions of integrations and improves our testing and tooling.

## Changes

### Improvements

- [core] Enable requests integration by default (#879)
- [core] Fix logging with unset DATADOG_PATCH_MODULES (#872)
- [core] Use DEBUG log level for RateSampler initialization (#861 -- thanks @bmurphey)
- [core] Guard against when there is no current call context (#852)
- [core] Collect run-time metrics (#819)

### Integrations

- [mysql] Remove mysql-connector 2.1 support (#866)
- [aiobotocore] Add support for versions up to 0.10.0 (#865)

### Tooling

- [dev/tooling] Update flake8 to 3.7 branch (#856)
- [dev/tooling] Add script to build wheels (#853)
- [ci] Use tox.ini checksum to update cache (#850)

### Testing

- [tests] Use a macro to persist result to workspace in CircleCI (#880)
- [tests] add psycopg2 2.8 support (#878)
- [aiohttp] Fix race condition in testing (#877)
- [docs] Remove confusing testing instructions from README (#874)
- [tests] Add support for aiohttp up to 3.5 (#873)
- Remove useless __future__ imports (#871)
- [testing] Remove nose usage (#870)
- [tests] Add support for pytest4 (#869)
- [tests] Add testing for Celery 4.3 (#868)
- [tests] Enable integration tests in docker-compose environment (#863)
- [tests] Do not test celery 4.2 with Kombu 4.4 (#858)
- [tests] Fix ddtrace sitecustomize negative test (#857)
- [tests] Use spotify cassandra image for tests (#855)
- [tests] Fix requests gevent tests (#854)
---

## 0.23.0 (19/03/2019)
## Upgrading to 0.23.0

With this release we are introducing a new configuration system across integrations to generate APM events for [Trace Search & Analytics](https://docs.datadoghq.com/tracing/visualization/search/). The other core changes are the beginnings of a new approach to address issues with tracer loads and improve debugging.

## Changes

### Improvements

* Trace search client configuration (#828)
* [core] fix wrapt wrappers sources (#836)
* [core] Add Payload class helper (#834)
* [internal] Add rate limited logger (#822)

### Bugs

* Fix for broken celery tests (#839 -- thanks @JackWink)

Read the [full changeset](https://github.com/DataDog/dd-trace-py/compare/v0.22.0...v0.23.0) and the [release milestone](https://github.com/DataDog/dd-trace-py/milestone/39?closed=1).
---

## 0.22.0 (01/03/2019)
## Upgrading to 0.22.0

This release contains a few improvements for not marking a Celery task as an error if it is an expected and allowed exception, for propagating synthetics origin header, and to vendor our `six` and `wrapt` dependencies.

## Changes
### Improvements
- [celery] Don't mark expected failures as errors (#820 -- thanks @sciyoshi)
- [core] Propagate x-datadog-origin (#821)
- [core] vendor wrapt and six dependencies (#755)

Read the [full changeset](https://github.com/DataDog/dd-trace-py/compare/v0.21.1...v0.22.0) and the [release milestone](https://github.com/DataDog/dd-trace-py/milestone/36?closed=1).

---

## 0.21.1 (21/02/2019)
## Upgrading to 0.21.1

This is a bug fix release that requires no changes to your code.

Included in this release is a fix for some database cursors where we would force `Cursor.execute` and `Cursor.executemany` to return a cursor instead of the originally intended output. This caused an issue specifically with MySQL libraries which tried to return the row count and we were returning a cursor instead.

## Changes
### Bugs
* [core] Patch logging earlier for ddtrace-run (#832)
* [dbapi2] Fix dbapi2 execute/executemany return value (#830 )
* [core] Use case-insensitive comparison of header names during extract (#826 -- thanks @defanator)

Read the [full changeset](https://github.com/DataDog/dd-trace-py/compare/v0.21.0...v0.21.1) and the [release milestone](https://github.com/DataDog/dd-trace-py/milestone/38?closed=1).

---

## 0.21.0 (19/02/2019)
## Upgrading to 0.21.0

With this release we are moving distributed tracing settings to be enabled by default. This change means that you no longer need to explicitly enable distributed tracing for any integration.

## Changes
### Improvements
- Enable distributed tracing by default (#818)
  - aiohttp
  - bottle
  - flask
  - molten
  - pylons
  - pyramid
  - requests
  - tornado
- [testing] Ensure consistent use of override_config and override_env (#815)
- [core] Break up ddtrace.settings into sub-modules (#814)
- [tests] Simplify elasticsearch CI test commands (#813)
- [core] Remove sending of service info (#811)
- [core] Add import hook module (#769)

Read the [full changeset](https://github.com/DataDog/dd-trace-py/compare/v0.20.4...v0.21) and the [release milestone](https://github.com/DataDog/dd-trace-py/milestone/35?closed=1).
---

## 0.20.4 (08/02/2019)
## Upgrading to 0.20.4

This is a bug fix release, no code changes are required.

In this release we have fixed a bug that caused some configuration values to not get updated when set.

## Changes
### Bug fixes
* [bug] Integration config keys not being updated (#816)

Read the [full changeset](https://github.com/DataDog/dd-trace-py/compare/v0.20.3...v0.20.4) and the [release milestone](https://github.com/DataDog/dd-trace-py/milestone/37?closed=1).

---

## 0.20.3 (04/02/2019)
## Upgrading to 0.20.3

This is a bug fix release that requires no changes.

This release includes a fix for context propagation with `futures`. Under the right conditions we could incorrectly share a trace context between multiple `futures` threads which result in multiple traces being joined together in one.

## Changes
### Bug fixes
* [core] Allow futures to skip creating new context if one doesn't exist (#806)

Read the [full changeset](https://github.com/DataDog/dd-trace-py/compare/v0.20.2...v0.20.3) and the [release milestone](https://github.com/DataDog/dd-trace-py/milestone/37?closed=1).
---

## 0.20.2 (29/01/2019)
## Upgrading to 0.20.2

No changes are needed to upgrade to `0.20.2`.

This big fix release includes changes to ensure we properly read the HTTP response body from the trace agent before we close the HTTP connection.

## Changes
### Bug fixes

- [core] Call HTTPResponse.read() before HTTPConnection.close() (#800)

### Improvements
- [tests] limit grpcio version to >=1.8.0,<1.18.0 (#802)
- [tools] Add confirmation to 'rake pypi:release' task (#791 )

Read the [full changeset](https://github.com/DataDog/dd-trace-py/compare/v0.20.1...v0.20.2) and the [release milestone](https://github.com/DataDog/dd-trace-py/milestone/36?closed=1).
---

## 0.20.1 (17/01/2019)
## Upgrading to 0.20.1

No changes are needed to upgrade

## Changes
### Bug fixes
[celery] Ensure `celery.run` span is closed when task is retried (#787)

Read the [full changeset](https://github.com/DataDog/dd-trace-py/compare/v0.20.0...v0.20.1) and the [release milestone](https://github.com/DataDog/dd-trace-py/milestone/36?closed=1).
---

## 0.20.0 (09/01/2019)
# Upgrading to 0.20.0

We have added support for logs injection to the tracer. If you are already using `ddtrace-run`, the integration can be enabled with setting the environment variable `DD_LOGS_INJECTION=true`. The default behavior once logs injection is enabled is to have trace information inserted into all log entries. If you prefer more customization, you can manually instrument and configure a log formatter with the tracer information.

# Changes

## New Integrations

* [mako] Add Mako integration (#779 -- thanks @wklken)

## Enhancements

* [core] Tracer and logs integration (#777)

Read the [full changeset](https://github.com/DataDog/dd-trace-py/compare/v0.19.0...v0.20.0) and the [release milestone](https://github.com/DataDog/dd-trace-py/milestone/34?closed=1).
---

## 0.19.0 (28/12/2018)
## Upgrading to 0.19.0

With `0.19.0` we have decided to disable the tracing of `dbapi2` `fetchone()`/`fetchmany()`/`fetchall()` methods by default.

This change effects all integrations which rely on the `dbapi2` API, including `psycopg2`, `mysql`, `mysqldb`, `pymysql`, and `sqlite3`.

We have introduced this change to reduce the noise added to traces from having these methods (mostly `fetchone()`) traced by default.

With `fetchone()` enabled the traces received can get very large for large result sets, the resulting traces either become difficult to read or become too large causing issues when flushing to the trace agent, potentially causing traces to be dropped.

To re-enable the tracing of these methods you can either configure via the environment variable `DD_DBAPI2_TRACE_FETCH_METHODS=true` or manually via:

```python
from ddtrace import config
config.dbapi2.trace_fetch_methods = True
```

## Changes
### Bugs
[dbapi2] disable fetchone/fetchmany/fetchall tracing by default (#780)
[opentracing] Fixing context provider imports for scope manager (#771 -- thanks @Maximilien-R)

### Enhancements
[tests] test python setup.py sdist and twine check on build (#782)
[core] Add API to configure Trace Search (#781)
[core] Enable priority sampling by default (#774)

Read the [full changeset](https://github.com/DataDog/dd-trace-py/compare/v0.18.0...v0.19.0) and the [release milestone](https://github.com/DataDog/dd-trace-py/milestone/32?closed=1).
---

## 0.18.0 (12/12/2018)
## New Integrations

* [molten] Add molten support (#685)

## Bug Fixes

* [aws] Blacklist arguments stored as tags (#761)
* [psycopg2] Fix composable query tracing (#736)

## Improvements

* [aiohttp] Add HTTP method to the root span resource (#652 -- thanks @k4nar)
* [aws]Flatten span tag names (#768)
* [opentracer] Set global tags (#764)
* [core] add six and replace custom compat functions (#751)
* [config] make IntegrationConfig an AttrDict (#742)
* [tests] remove unused monkey.py test file (#760)
* [tests] fix linting in test files (#752)
* [psycopg2] fix linting issues (#749)
* [tests] have most tests use pytest test runner (#748)
* [tests] Provide default implementation of patch test methods (#747)
* [tests] run flake8 on all test files (#745)
* [tests] Add patch mixin and base test case (#721)
* [tests] Add Subprocess TestCase (#720)

Read the [full changeset](https://github.com/DataDog/dd-trace-py/compare/v0.17.1...v0.18.0) and the [release milestone](https://github.com/DataDog/dd-trace-py/milestone/30?closed=1).
---

## 0.17.1 (05/12/2018)
This release includes the removal of service sending, this should resolve many of the 400s that are being returned from the Agent resulting in an unfriendly `ERROR` message and giving the impression that the tracer is failing. (#757)

## Improvements
- [core] Make writing services a no-op (#735)
- [tests] upgrade flake8 to 3.5.0 (#743)
- remove flake8 ignores and fix issues (#744)

Read the [full changeset](https://github.com/DataDog/dd-trace-py/compare/v0.17.0...v0.17.1) and the [release milestone](https://github.com/DataDog/dd-trace-py/milestone/31?closed=1).
---

## 0.17.0 (28/11/2018)
## New features
- [redis] add support for redis 3.0.0 (#716)
- [core] Allow DD_AGENT_HOST and DD_TRACE_AGENT_PORT env variables (#708)
- [core] Add global tracer tags (#702)
- [core] Trace http headers (#647)

## Improvements
- [docs] add Flask configuration documentation (#734)
- Add long_description to setup.py (#728)
- [tests] pin version of redis-py-cluster for 'tox -e wait' (#725)
- [requests] Add another split_by_domain test (#713)
- [docs] Add kombu references (#711)
- [ci] Use small circleci resource class for all jobs (#710)
- [requests] patch Session.send instead of Session.request (#707)
- [ci] reorganize CircleCI workflows (#705)
- [elasticsearch] add support for elasticsearch{1,2,5} packages (#701)
- [tests] add base test case classes and rewrite tracer tests (#689)
- [dbapi] Trace db fetch and session methods (#664)

## Bugfixes
- [elasticsearch] add alias for default _perform_request (#737)
- [tests] Pin pytest to 3.x.x and redis to 2.10.x for rediscluster (#727)
- [django] Use a set instead of list for cache_backends to avoid duplicates (#726 -- thanks @wenbochang)
- [tests] fix broken redis check (#722)
- [docs] Fix broken flask link (#712)
- [mongodb] Fix pymongo query metadata (#706)

Read the [full changeset](https://github.com/DataDog/dd-trace-py/compare/v0.16.0...v0.17.0) and the [release milestone](https://github.com/DataDog/dd-trace-py/milestone/29?closed=1).
---

## 0.16.0 (13/11/2018)
## New Integrations
* [jinja2] Add jinja2 integration (#649 -- thanks @mgu)
* [kombu] add Kombu integration (#515 -- thanks @tebriel)
* [grpc] Add grpc client support. (#641)
* [gevent] Support gevent 1.3 (#663)
* [flask] rewrite Flask integration (#667)

## Bug Fixes
* [mysqldb] Fix mysqldb monkey patch (#623 -- thanks @benjamin-lim)
* [requests] exclude basic auth from service name (#646 -- thanks @snopoke)

## Improvements
* [core] Add IntegrationConfig helper class (#684)
* [core] add support for integration span hooks (#679)
* [httplib, requests] Sanitize urls in span metadata (#688)
* [tests] ensure we are running tests.contrib.test_utils (#678)
* [celery] [bottle] Add span type information for celery and bottle. (#636)
* [ci] Reorganize autopatch test calls (#670)
* [core] initial support for partial flushes (#668)
* [django] Remove query from django db span's tag sql.query (#659)
* [tests] Make CI faster by disabling dist and install in autopatching tests (#654)
* [core] Trace http headers (#647)
* [django] Infer span resource name when internal error handler is used (#645)
* [elasticsearch] Make constant organization consistent with other integrations (#628)

Read the [full changeset](https://github.com/DataDog/dd-trace-py/compare/v0.15.0...v0.16.0) and the [release milestone](https://github.com/DataDog/dd-trace-py/milestone/28?closed=1).

---

## 0.15.0 (16/10/2018)
**New integrations**

- Add [rediscluster](https://pypi.org/project/redis-py-cluster/) integration (#533, #637)
- Add [Vertica](https://github.com/vertica/vertica-python) Integration (#634)

**Bug fixes**

- [django] Fix minimum Django version for user.is_authenticated property (#626 -- thanks @browniebroke)

**Improvements**

- [celery] Add retry reason metadata to spans (#630)
- [core] Update config to allow configuration before patching (#650)
- [core] Add Tracer API to retrieve the root Span (#625)
- [core] Fixed `HTTPConnection` leaking (#542 -- thanks @mackeyja92)
- [django] Allow Django cache to be seen as a different service. (#629)
- [gevent] Patch modules on first import (#632)
- [gevent] Add support for gevent.pool.Pool and gevent.pool.Group (#600)
- [redis] Removed unused tag (#627)
- [requests] Patch modules on first import (#632)
- [tests] Add Span.span_type tests (#633)
- [tests] Update the integrations libraries versions to the latest possible. (#607)
- [tests] CircleCI run tests in the new alpine-based test runner (#638)
- [tests] Add test cases for API._put (#640)
- [tests] Skip flaky TestWorkers.test_worker_multiple_traces test case (#643)
- [tests] Remove tests for not supported gevent 1.3 (#644)

Read the [full changeset](https://github.com/DataDog/dd-trace-py/compare/v0.14.1...v0.15.0) and the [release milestone](https://github.com/DataDog/dd-trace-py/milestone/25?closed=1).
---

## 0.14.1 (25/09/2018)
**Bug fixes**
- [opentracer] Activate span context on extract (#606, #608)
- [opentracer] Fix "does not provide the extra opentracing" (#611, #616)

**Improvements**
- [docs] Clarify debug mode (#610)
- [docs] Fix docstring for `Tracer.set_tags` (#612 -- thanks @goodspark)
- [docs] Add priority sampling to ddtrace-run usage (#621)
- [circleci] Imrpve python docs deployment strategy (#615)
- [tests] Refactor tox.ini file (#609)
- [tests] Improve performance of tests execution (#605)

Read the [full changeset](https://github.com/DataDog/dd-trace-py/compare/v0.14.0...v0.14.1) and the [release milestone](https://github.com/DataDog/dd-trace-py/milestone/27?closed=1).
---

## 0.14.0 (11/09/2018)
**OpenTracing**

In this release we are happy to introduce the beta for the long-awaited OpenTracing compatible API layer for `ddtrace`!

Support for `opentracing>=2.0.0` is provided in this release. Namely, the following are supported:

- `start_span`/`start_active_span`
- `inject` and `extract` functionality
- `baggage`, through `set_baggage_item` and `get_baggage_item`
- compatible tags from the [OpenTracing specification](https://github.com/opentracing/specification/blob/b193756f1fe646b79ef4f901bed92c0e72845440/semantic_conventions.md#standard-span-tags-and-log-fields)
- scope manager support
- seamless integration with the Datadog tracer when using `ddtrace-run`

For setup information and usage see [our docs for the Datadog OpenTracing tracer](http://pypi.datadoghq.com/trace/docs/installation_quickstart.html#opentracing).


**CI Improvements**

Also included in this release are some optimizations to our CI which should get things running a bit quicker.

Thanks @labbati!



Read the [full changeset](https://github.com/DataDog/dd-trace-py/compare/v0.13.1...v0.14.0) and the [release milestone](https://github.com/DataDog/dd-trace-py/milestone/20?closed=1).
---

## 0.13.1 (04/09/2018)
**Bug fixes**

* [core] remove the root logger configuration within the library (#556)

Read the [full changeset](https://github.com/DataDog/dd-trace-py/compare/v0.13.0...v0.13.1) and the [release milestone](https://github.com/DataDog/dd-trace-py/milestone/24?closed=1).
---

## 0.13.0 (23/08/2018)
**New integrations**
- [`pymemcache`](https://github.com/pinterest/pymemcache) integration (#511)

**Celery integration**

Due to some limitations with our Celery integration, we changed our instrumentation to a [signals based approach](http://docs.celeryproject.org/en/latest/userguide/signals.html). We also started using import hooks to instrument Celery, so that enabling the instrumentation doesn't trigger a `celery` import.

- Signals implementation: #530
- Moving to import hooks: #534
- Resolved issues: #357, #493, #495, #495, #510, #370

**Breaking changes**
Using the signal based approach increase the stability of our instrumentation, but it limits what is currently traced. This is a list of changes that are considered breaking changes in the behavior and not in the API, so no changes are needed in your code unless you want a different behavior:
- By default all tasks will be traced if they use the Celery signals API, so tasks invoked with methods like `apply()`,  `apply_async()` and `delay()` will be traced but tasks invoked with `run()` will **not** be traced.
- `patch_task()` is deprecated; if it's used, all tasks will be instrumented

**Bug fixes**
- [core] check if bootstrap dir is in path before removal (#516 -- thanks @beezz!)
- [core] have hostname default to `DATADOG_TRACE_AGENT_HOSTNAME` environment variable if available (#509, #524 -- thanks @hfern!)
- [core] add WSGI-style http headers support to HTTP propagator (#456, #522)
- [core] Enable buffering on `getresponse` (#464, #527)
- [core] configure the root logger (#536)
- [aiopg] set the `app_type` during initialization (#492, #507)
- [boto] default to `None` if no region (#525, #526)
- [flask] avoid double instrumentation when `TraceMiddleware` is used (#538)
- [pymongo] fix multiple host kwargs (#535)
- [tornado] make settings object accessible during configuration (#499, #498 -- thanks @kave!)

**Improvements**
- [core/helpers] add a shortcut to retrieve Trace correlation identifiers (#488)

Read the [full changeset](https://github.com/DataDog/dd-trace-py/compare/v0.12.1...v0.13.0) and the [release milestone](https://github.com/DataDog/dd-trace-py/milestone/21?closed=1).
---

## 0.12.1 (14/06/2018)
**Bugfixes**

* [celery] add support for celery v1 tasks (old-style tasks) (#465, #423)
* [celery] `ddtrace-run` broke third-party script support; now it handles correctly the `argv` params (#469, #423)
* [celery] patch `TaskRegistry` to support old-style task with `ddtrace-run` (#484)
* [django] update error handling if another middleware has handled the exception already (#418, #462)
* [django] `DatabaseWrapper` loaded in right thread, after removing `setting_changed` signal from the `DatadogSettings` (#481, #435)
* [django/celery] add `shared_task` decorator wrapper to trace properly Celery tasks (#486, #451)
* [django/docs] notes about Debug Mode, and debugging (#476 -- thanks @ndkv!)
* [gevent] pass `sampling_priority` field when Distributed Tracing is enabled (#457)
* [mysqlb] add missing services info when they're flushed (#468, #428)
* [psycopg2] properly patch the driver when `quote_ident` typing is used (#477, #474, #383)
* [pylons] ensure the middleware code is Python 3 compatible to avoid crashes on import (#475, #472)
* [requests] add missing services info when they're flushed (#471, #428)

Read the [full changeset](https://github.com/DataDog/dd-trace-py/compare/v0.12.0...v0.12.1) and the [release milestone](https://github.com/DataDog/dd-trace-py/milestone/19?closed=1).
---

## 0.12.0 (03/05/2018)
**New integrations**
* [boto] Botocore and boto instrumentation is enabled by default using `patch_all()` (#319)
* [futures] provide context propagation for `concurrent` module (#429, [docs](http://pypi.datadoghq.com/trace/docs/#module-ddtrace.contrib.futures))
* [mysql] add `pymysql` support (#296, [docs](http://pypi.datadoghq.com/trace/docs/#mysql) -- thanks @wklken)

**Improvements**
* [core] introducing a low-level API to define configurations for each integration. This API is used only by the `requests` module and will be implemented in other integrations in newer releases (#445, #443, #450, #454, #441)
* [celery] split the service name in `celery-producer` and `celery-worker` for better stats (#432)
* [falcon] add distributed tracing (#437)
* [requests] provide a default service name for the request `Span` (#433)
* [requests] add `split_by_domain ` config to split service name by domain (#434)
* [tornado] better compatibility using `futures` instrumentation (#431)

**Bugfixes**
* [core] ensure `sitecustomize.py` is imported when `ddtrace-run` wrapper is used (#458)
* [flask] use `ddtrace` logger instead of Flask to avoid having a custom log filter (#447, #455)

**Breaking changes**
* [celery] the name of the service is now split in two different services: `celery-producer` and `celery-worker`. After the upgrade, you'll stop sending data to what was the default service name (`celery`). You should check the new services instead because you'll see a drop. Previously reported traces in the `celery` service, are still available if you move back the time selector.

Read the [full changeset](https://github.com/DataDog/dd-trace-py/compare/v0.11.1...v0.12.0) and the [release milestone](https://github.com/DataDog/dd-trace-py/milestone/17?closed=1).
---

## 0.11.1 (30/03/2018)
**Improvements**

* [bottle] use the `route` argument in `TracePlugin`, to support Bottle 0.11.x (#439)

**Bugfixes**

* [django] gunicorn gevent worker wasn't instrumenting database connections (#442)
* [django] remove `MIDDLEWARE_CLASSES` deprecation warning from tests (#444)
* [django] ensure only `MIDDLEWARE` or `MIDDLEWARE_CLASSES` are loaded with tracing middlewares (#446)

Read the [full changeset](https://github.com/DataDog/dd-trace-py/compare/v0.11.0...v0.11.1) and the [release milestone](https://github.com/DataDog/dd-trace-py/milestone/18?closed=1).
---

## 0.11.0 (05/03/2018)
**Security fixes**

* [dbapi] remove `sql.query` tag from SQL spans, so that the content is properly obfuscated in the Agent. This security fix is required to prevent wrong data collection of reported SQL queries. This issue impacts only MySQL integrations and NOT `psycopg2` or `sqlalchemy` while using the PostgreSQL driver. (#421)

**New integrations**

* [django] add support for Django 2.0 (#415 -- thanks @sciyoshi!)
* [mysql] `MySQL-python` and `mysqlclient` packages are currently supported (#376 -- thanks @yoichi!)
* [psycopg2] add support for version 2.4 (#424)
* [pylons] Pylons >= 0.9.6 is officially supported (#416)

**Bugfixes**

* [core] `ddtrace-run` script accepts `DATADOG_PRIORITY_SAMPLING` to enable [Priority Sampling](http://pypi.datadoghq.com/trace/docs/#priority-sampling) (#426)
* [pylons] add distributed tracing via kwarg and environment variable (#425, [docs](http://pypi.datadoghq.com/trace/docs/#module-ddtrace.contrib.pylons))
* [pylons] `ddtrace-run` script can patch a `PylonsApp` (#416)
* [pylons] add tracing to Pylons `render` function (#420)

Read the [full changeset](https://github.com/DataDog/dd-trace-py/compare/v0.10.1...v0.11.0) and [0.11.0 milestone](https://github.com/DataDog/dd-trace-py/milestone/15?closed=1).
---

## 0.10.1 (05/02/2018)
**Distributed Tracing**
Add distributed tracing using integration settings for the following libraries/frameworks:
* `bottle` (#382)
* `requests` (#372)
* `pyramid` (#403)

**Improvements**
* [core] provide constants to pick Priority Sampling values (#391)
* [django] add support for Django Rest Framework (#389)
* [tooling] add missing classifiers for pypi (#395 -- thanks @PCManticore)
* [tornado] patch `concurrent.futures` if available, improving the way traces are built when propagation happens between threads (#362 -- thanks @codywilbourn)

**Bugfixes**
* [httplib] don't overwrite return value (#380 -- thanks @yoichi)
* [psycopg2] patch all imports of `register_type` (#393 -- thanks @stj)
* [pyramid] keep request as part of `render` kwargs (#384 -- thanks @joual)
* [pyramid] use pyramid `HTTPExceptions` as valid response types (#401, #386 -- thanks @TylerLubeck)
* [requests] add `unpatch` and double-patch protection (#404)
* [flask] don't override code of already handled errors (#390, #409)
* [flask] allow mutability of `resource` field within request (#353, #410)

Read the [full changeset](https://github.com/DataDog/dd-trace-py/compare/v0.10.0...v0.10.1).
---

## 0.10.0 (08/11/2017)
**Distributed Sampling (beta)**

New feature that propagates the sampling priority across services. This is useful to mark traces as "don’t keep the trace" or "must have" when distributed tracing is used. This new functionality requires at least the Datadog Agent 5.19+. Frameworks with out-of-the-box support are: Django, Flask, Tornado (#358, #325, #359, #364, #366, #365, #371, [docs](http://pypi.datadoghq.com/trace/docs/#priority-sampling))

**Improvements**
* [core] update the Context propagation API, that includes a new way to retrieve and set the current active `Span` context. (#339)
* [core] implement Propagators API to simplify Distributed Tracing. You can use `HTTPPropagator` class to inject and extract the tracing context in HTTP headers (#363, #374 [docs](http://pypi.datadoghq.com/trace/docs/#ddtrace.propagation.http.HTTPPropagator))
* [celery] use service name from `DATADOG_SERVICE_NAME` env var, if defined (#347 -- thanks @miketheman)
* [django] respect env Agent host and port if defined (#354 -- thanks @spesnova)

**Bugfixes**
* [pylons] handle exception with non standard 'code' attribute (#350)
* [pyramid] the application was not traced when the tween list was explicitly specified (#349)

Read the full [changeset](https://github.com/DataDog/dd-trace-py/compare/v0.9.2...v0.10.0)
---

## 0.9.2 (12/09/2017)
**New features**
* [django] disable database or cache instrumentation via settings so that each Django component instrumentation can be disabled (#314, [docs](http://localhost:8000/#module-ddtrace.contrib.django) -- thanks @mcanaves)
* [django] it's not required anymore to add the Django middleware because the Django app ensures that it is installed. You can safely remove `ddtrace.contrib.django.TraceMiddleware` for your middleware list after the upgrade. This is not mandatory but suggested (#314, #346)
* [cassandra] trace `execute_async()` operations (#333)

**Bugfixes**
* [mysql]  prevent the Pin from attaching empty tags (#327)
* [django] fixed the initialization order to prevent logs when the tracer is disabled (#334)
* [sqlite3] add tests to ensure that services are properly sent (#337)
* [pyramid] fixed Pyramid crash when 'include()' is used with relative import paths (#342)
* [pylons] re-raise the exception with the original traceback in case of errors. Before Pylons exceptions were correctly handled but hidden by the tracing middleware. (#317)
* [pyramid] disable autocommit in Pyramid patching, to avoid altering the `Configurator` behavior (#343)
* [flask] fix Flask instrumentation that didn't close Jinja spans if an error was thrown (#344)

**Integration coverage**
* officially support ElasticSearch 1.6+ (#341)

**Documentation**
* fixed usage examples for `patch_all()` and `patch()` (#321 -- thanks @gomlgs)
* added a section about updating the hostname and port (#335)

Read the [full changeset](https://github.com/DataDog/dd-trace-py/compare/v0.9.1...v0.9.2).
---

## 0.9.1 (01/08/2017)
**New features**
* [core] add a processing pipeline to the `AsyncWorker`, so that traces can be filtered easily. This change doesn't have any performance impact with existing installations, and is expected to work well with async frameworks / libraries (#303, [docs](http://pypi.datadoghq.com/trace/docs/#trace-filtering))
* [core] add language and library version metadata to keep track of them in the Datadog Agent. All values are sent via headers (#289)

**Bugfixes**
* [aiobotocore] update `async with` context manager so that it returns the wrapper instead of the wrapped object (#307)
* [boto, botocore] change the service metadata app for AWS with a more meaningful name (#315)

**Documentation**
* improving documentation so that it's more explicit how a framework should be auto-instrumented (#305, #308)
* add the list of auto-instrumented modules (#306)

Read the [full changeset](https://github.com/DataDog/dd-trace-py/compare/v0.9.0...v0.9.1).
---

## 0.9.0 (05/07/2017)
**New features**

* [core] add process ID in root spans metadata (#293)

**Improvements**

* [falcon] extended support for Falcon 1.2; improved error handling (#295)
* [gevent] create a new `Context` when a Greenlet is created so that the tracing context is automatically propagated with the right parenting (#287)
* [asyncio] providing helpers and `patch()` method to automatically propagate the tracing context between different asyncio tasks (#260 #297, [docs](http://pypi.datadoghq.com/trace/docs/#module-ddtrace.contrib.asyncio) -- thanks @thehesiod)
* [aiohttp] add experimental feature to continue a trace from request headers (#259, [docs](http://pypi.datadoghq.com/trace/docs/#module-ddtrace.contrib.aiohttp) -- thanks @thehesiod)
* [django] add `DEFAULT_DATABASE_PREFIX` setting to append a prefix to database service (#291, [docs](http://pypi.datadoghq.com/trace/docs/#module-ddtrace.contrib.django) -- thanks @jairhenrique)

**Bugfixes**

* [logging] use specific logger instead of the root one in `monkey.py` module (#281)
* [django] `ddtrace` exception middleware catches exceptions even if a custom middleware returns a `Response` object (#278)
* [pylons] handle correctly the http status code when it's wrongly formatted (#284)
* [django] request resource handles the case where the `View` is a partial function (#292)
* [flask] attach stack trace to Flask errors (#302)

**New integrations**

* [httplib] add patching for `httplib` and `http.lib`(#137 -- thanks @brettlangdon)
* [aio-libs] add `aiobotocore` support (#257, #298, [docs](http://pypi.datadoghq.com/trace/docs/#module-ddtrace.contrib.aiobotocore) -- thanks @thehesiod)
* [aio-libs] add `aiopg` support (#258, [docs](http://pypi.datadoghq.com/trace/docs/#module-ddtrace.contrib.aiopg) -- thanks @thehesiod)

Read the [full changeset](https://github.com/DataDog/dd-trace-py/compare/v0.8.5...v0.9.0).
---

## 0.8.5 (30/05/2017)
**Bugfixes**

* [flask] add the http method to flask spans (#274)
* [sqlite3] changed the app_type to `db` (#276)
* [core] `span.set_traceback()`now sets the traceback even if there's no exception (#277)

Read the [full changeset][1].

[1]: https://github.com/DataDog/dd-trace-py/compare/v0.8.4...v0.8.5
---

## 0.8.4 (19/05/2017)
**Bugfixes**

* [flask] avoid using weak references when Flask is instrumented via Blinker. This resolves initialization issues when the `traced_app = TraceMiddleware(app, ...)` reference goes out of the scope or is garbage collected (#273)
---

## 0.8.3 (15/05/2017)
**Improvements**

* [transport] add presampler header (`X-Datadog-Trace-Count`) so that the receiving agent has more information when dealing with sampling (#254)
* [docs] updated our documentation (#264, #271)

**Bugfixes**
* [core] patch loader raises `PatchException` that is handled in the `patch_all()` when the patch failed. This distinguishes: errors during patch, when an integration is not available and simply when the module is not installed (#262)
* [mysql] distinguish `MySQL-Python` instrumentation so that only `mysql-connector` package is patched; this provides better feedback about what library is supported (#263, #266)
* [sqlalchemy] provide a `patch()` method that uses the PIN object; this is not a breaking change, but the preferred way to instrument SQLAlchemy is through `patch_all(sqlalchemy=True)` or `patch(sqlalchemy=True)` (#261)
* [pylons] catch `BaseException` since a `SystemExit` might've been raised; `500` errors are handled if a timeout occurs (#267, #270)
* [pyramid] catch `BaseException` since a `SystemExit` might've been raised; `500` errors are handled if a timeout occurs (#269)

Read the [full changeset][1]

[1]: https://github.com/DataDog/dd-trace-py/compare/v0.8.2...v0.8.3
---

## 0.8.2 (28/04/2017)
**Bugfixes**

* [django] handle tuple `INSTALLED_APPS` for Django < 1.9 (#253)

Read the [full changeset][1]

[1]: https://github.com/DataDog/dd-trace-py/compare/v0.8.1...v0.8.2
---

## 0.8.1 (30/05/2017)
**Bugfixes**

* [core] fixed `msgpack-python` kwarg usage for versions earlier than `0.4.x` (#245)
* [pyramid] add request method to Pyramid trace span resource name (#249, thanks @johnpkennedy)

Read the [full changeset][1].

[1]: https://github.com/DataDog/dd-trace-py/compare/v0.8.0...v0.8.1
---

## 0.8.0 (10/04/2017)
**New integrations**
* Add support for Tornado web `4.0+`. Currently this integration is ignored by autopatching, but can be enabled via `patch_all(tornado=True)` (#204, [docs][1] -- thanks @ross for reviewing and testing the implementation)

**Bugfixes**
* [docs] Minor updates to our documentation (#239, #237, #242, #244 -- thanks @liubin @pahaz)
* [boto] Boto2 and Botocore integrations have safety check to prevent double patching (#240)
* [boto] Use frames directly without calling `getouterframes()`. This is a major improvement that reduces the impact of our tracing calls for Boto2 (#243 -- thanks @wackywendell)
* [django] make `func_name` work with any callable and not only with functions (#195, #203 -- thanks @m0n5t3r)

**Breaking change**
* [elasticsearch] when importing `elasticsearch` before executing `patch_all()`, no traces are created. This patch changed where the `PIN` object is attached, so you should update your instrumentation as described below (#238)

**Migrate from 0.7.x to 0.8.0**

* [elasticsearch] the PIN object was previously attached to the `elasticsearch` module while now it uses `elasticsearch.Transport`. If you were using the `Pin` to override some tracing settings, you must update your code from:
```python
Pin.override(client, service='elasticsearch-traces')
```
to:
```python
Pin.override(client.transport, service='elasticsearch-traces')
```

**Internals update**
* the Python traces logs and returns error when there is a communication issue with the APM Agent (#173)
* the `wrap()` tracer decorator can be extended by Python integrations when the usual approach is not suitable for the given execution context (#221)

Read the [full changeset][2].

[1]: http://pypi.datadoghq.com/trace/docs/#module-ddtrace.contrib.tornado
[2]: https://github.com/DataDog/dd-trace-py/compare/v0.7.0...v0.8.0
---

## 0.7.0 (29/03/2017)
**New integrations**
* Add support for `boto` (>=2.29.0) and `botocore` (>= 1.4.51) #209 . Currently these integrations are ignored by autopatching, but can be enabled via `patch_all(boto=True, botocore=True)`

**New features**
* Add the `ddtrace-run` command-line entrypoint to provide tracing without explicit additions to code. More information here http://pypi.datadoghq.com/trace/docs/#get-started #169

**Bugfixes**
* [dbapi] Ensure cursors play well with context managers #231
* [django] Provide a unique `datadog_django` app label to avoid clashes with existing app configs #235
* [pyramid] Ensure pyramid spans have method and route metadata consistent with other web frameworks #220 (thanks @johnpkennedy)
---

## 0.6.0 (09/03/2017)
**New integrations**
* Add support for asynchronous Python. This is a major improvement that adds support for `asyncio`, `aiohttp` and `gevent` (#161, docs: [asyncio][1] - [aiohttp][2] - [gevent][3])
* Add Celery integration (#135, #196, [docs][6])

**New features**
* Add explicit support for Python 3.5, and 3.6 (#215, see [supported versions][7])
* print the list of unfinished spans if the `debug_logging` is activated; useful in synchronous environments to detect unfinished/unreported traces (#210)

**Bugfixes**
* [mysql] `mysql` integration is patched when using `patch()` or `patch_all()` (#178)
* [django] set global tracer tags from Django `DATADOG_TRACE` setting (#159)
* [bottle] wrong `tracer` reference when `set_service_info` is invoked (#199)

**Breaking changes**
* Default port `7777` has been replaced with the new `8126` available from Datadog Agent 5.11.0 and above (#212)
* Removed the `ThreadLocalSpanBuffer`. It has been fully replaced by the `Context` propagation (#211)

**Migrate from 0.5.x to 0.6.0**

* Datadog Agent 5.11.0 or above is required.
* If you're using the `ThreadLocalSpanBuffer` manually, you need to use the [Context class][8] in your logic so that it is compliant with the `Context` propagation. Check the [Advanced usage][9] section.

**Advanced usage**
This is a list of new features that may be used for manual instrumentation when you're using a library or a framework that is not currently supported:
* Use `Context` propagation instead of a global buffer. This plays well with asynchronous programming where a context switching may happen while handling different logical execution flows (#172)
* `tracer.trace()` handles automatically the `Context` propagation and remains the preferable API
* Add `tracer.get_call_context()` to retrieve the current `Context` instance that is holding the entire trace for this logical execution ([docs][4])
* Add `start_span` as a way to manually create spans, while handling the Context propagation ([docs][5])

Read the [full changeset](https://github.com/DataDog/dd-trace-py/compare/v0.5.5...v0.6.0).

[1]: http://pypi.datadoghq.com/trace/docs/#module-ddtrace.contrib.asyncio
[2]: http://pypi.datadoghq.com/trace/docs/#module-ddtrace.contrib.aiohttp
[3]: http://pypi.datadoghq.com/trace/docs/#module-ddtrace.contrib.gevent
[4]: http://pypi.datadoghq.com/trace/docs/#ddtrace.Tracer.get_call_context
[5]: http://pypi.datadoghq.com/trace/docs/#ddtrace.Tracer.start_span
[6]: http://pypi.datadoghq.com/trace/docs/#module-ddtrace.contrib.celery
[7]: http://pypi.datadoghq.com/trace/docs/#supported-versions
[8]: https://github.com/DataDog/dd-trace-py/blob/853081c0f2707bcda59c50239505a5ceaed33945/ddtrace/context.py#L8
[9]: http://pypi.datadoghq.com/trace/docs/#advanced-usage
---

## 0.5.5 (15/02/2017)
**Improvements**
- ElasticSearch integration takes care of the returning status code in case of a `TransportError` (#175)

**Bugfixes**
- Pyramid integration handles properly the `Span.error` attribute if the response is a server error (#176)

Read the [full changeset](https://github.com/DataDog/dd-trace-py/compare/v0.5.4...v0.5.5).

---

## 0.5.4 (14/02/2017)
## Integrations
- added the Pyramid web framework

## Enhancements
- `tracer.set_tags()` will add tags to all spans created by a tracer.
- `span.tracer()` will return the tracer that created a given span

## Bug Fixes
- correctly set service types on the Mongo and Falcon integrations.
- documentation fixes
- send less data to the agent in the SQL and redis integrations.

Read the [full changeset](https://github.com/DataDog/dd-trace-py/compare/v0.5.3...v0.5.4)

---

## 0.5.3 (23/12/2016)
**Bugfixes**
- [ElasticSearch] use ElasticSearch serializer so that the serialization works with dates, decimals and UUIDs #131
- [Django] use an integer value for `AGENT_PORT` because Django recast strings as unicode strings, which invalidate the input for `getaddrinfo()` in Python 2.7 #140
- [Tracer] downgrade high throughput log messages to debug so that it doesn't flood users logs #143

**Compatibility**
- don't check if `django.contrib.auth` is installed through the `django.apps` module. This improves the best-effort support for `Django < 1.7` #136

Read the [full changeset](https://github.com/DataDog/dd-trace-py/compare/v0.5.2...v0.5.3)

---

## 0.5.2 (14/12/2016)
0.5.2 is a bugfix release.

### Bug Fixes
- include bottle docs

Read the [full changeset](https://github.com/DataDog/dd-trace-py/compare/v0.5.1...v0.5.2).

---

## 0.5.1 (13/12/2016)
0.5.1 is a bugfix release.

### Bug Fixes
- properly trace pymongo `$in` queries (See #125)
- properly normalize bound and batch cassandra statements (see #126)
- made the legacy cassandra tracing a no-op.

Read the [full changeset](https://github.com/DataDog/dd-trace-py/compare/v0.5.0...v0.5.1).

---

## 0.5.0 (07/12/2016)
**Major changes**
- added`msgpack-python` as a dependency
- using Trace Agent API `v0.3` that supports both JSON and Msgpack formats
- provided `JSONEncoder` and `MsgpackEncoder` that are switched at runtime the API `v0.3` is not reachable (`404`)
- `MsgpackEncoder` is the current default encoder
- `MsgpackEncoder` will not be used if the pure Python implementation is used

**Documentation**
- added [ElasticSearch docs](http://pypi.datadoghq.com/trace/docs/#module-ddtrace.contrib.elasticsearch)

Read the [full changeset](https://github.com/DataDog/dd-trace-py/compare/v0.4.0...v0.5.0)

---

## 0.4.0 (26/11/2016)
0.4.0 is a "major" release of the `dd-trace-py`. Please test thoroughly on staging before rolling out to your production clusters.

### Enhancements
- automatically patch contrib libraries with `from ddtrace import monkey; monkey.patch_all()`. A few notes:
  - The previous ways of patching still exist, but are deprecated and might be no-ops. They will be removed in a future version.
  - When you add `patch_all` remove your old instrumentation code.
  - Web frameworks still require middleware.
- experimental support for (much faster) msgpack serialization. disabled by default. will be enabled in a future release.

### Integrations
- add integration for the [Bottle](web framework) web framework. (see #86)

### Bug Fixes
- correctly trace django without auth middleware (see #116)

###

Read the [full changeset](https://github.com/DataDog/dd-trace-py/compare/v0.3.16...v0.4.0).

---

## v0.3.16 (03/11/2016)
### Bugfixes
- Handle memory leaks when tracing happens in a forked process (Issue #84)
- Fix error code in spans from the request library (thanks @brettlangdon)
- Better handling of unicode tags (thanks @brettlangdon)
- Allow easy configuration of host & port in the Django integration.

### Enhancements
- Cap the number of traces buffered in memory.
- Higher trace submission throughput.
- Preliminary work on gevent support. Not fully complete.

Read the [full changeset](https://github.com/DataDog/dd-trace-py/compare/v0.3.15...v0.3.16)

---

## v0.3.15 (01/11/2016)
### Integrations
- add tracing for the requests library

Read the [full changeset](https://github.com/DataDog/dd-trace-py/compare/v0.3.14...v0.3.15)

---

## 0.3.14 (30/09/2016)
### Integrations
- [pylons] allow users to set resources inside handlers
- [django] add support for the Django cache framework

### Enhancements
- add a trace sampler so that users can discard spans using a `RateSampler` (more info: http://pypi.datadoghq.com/trace/docs/#sampling)

Read the [full changeset](https://github.com/DataDog/dd-trace-py/compare/v0.3.13...v0.3.14)

---

## v0.3.13 (21/09/2016)
### New integrations
- added `pylibmc` Memcached client integration
- improved Django integration providing a Django app that instrument Django internals

Read the full [changeset](https://github.com/DataDog/dd-trace-py/compare/v0.3.12...v0.3.13)

---

## v0.3.12 (14/09/2016)
[change set](https://github.com/DataDog/dd-trace-py/compare/v0.3.11...v0.3.12)
- Added MySQL integration, using [mysql.connector](https://dev.mysql.com/doc/connector-python/en/) v2.1

---

## v0.3.11 (31/08/2016)
## Bugfixes
- fixed an unpacking error for `elasticsearch>=2.4`
- fixed the behavior of the `tracer.wrap()` method; now it works as expected

## Documentation
- better organization of libraries usage on docs
- provided a [benchmark script](https://github.com/DataDog/dd-trace-py/commit/7d30c2d6703e21ea3dc94ecdeb88dbe2ad9a286a)

Read the [full changeset](https://github.com/DataDog/dd-trace-py/compare/v0.3.10...v0.3.11)

---

## v0.3.10 (22/08/2016)
[change set](https://github.com/DataDog/dd-trace-py/compare/v0.3.9...v0.3.10)
- add `flask_cache` integration; supporting the `0.12` and `0.13` versions
- catch `500` errors on `pylons` integration

---

## v0.3.9 (12/08/2016)
[change set](https://github.com/DataDog/dd-trace-py/compare/v0.3.8...v0.3.9)
- send service info from the sqlalchemy integration

---

## v0.3.7 (12/08/2016)
[change set](https://github.com/DataDog/dd-trace-py/compare/v0.3.6...v0.3.7)
- Released Falcon Integration
- Minor bugfixes in Redis & Cassandra integration

---

## v0.3.8 (12/08/2016)
[change set](https://github.com/DataDog/dd-trace-py/compare/v0.3.7...v0.3.8)
- Added support for the most recent bugfix versions of pymongo 3.0, 3.1 and 3.2<|MERGE_RESOLUTION|>--- conflicted
+++ resolved
@@ -4,7 +4,6 @@
 
 ---
 
-<<<<<<< HEAD
 ## 2.14.6
 
 ### Bug Fixes
@@ -83,9 +82,11 @@
 ### Other Changes
 - LLM Observability
   - Updates the merging behavior for tags when `LLMObs.annotate` is called multiple times on the same span so that the latest value for a tag key overrides the previous value.
-=======
+
+
+---
+
 ## 2.15.1
-
 
 ### Bug Fixes
 
@@ -107,7 +108,6 @@
 ### Other Changes
 - LLM Observability: 
   - Updates the merging behavior for tags when <span class="title-ref">LLMObs.annotate</span> is called multiple times on the same span so that the latest value for a tag key overrides the previous value.
->>>>>>> 9facd394
 
 
 ---
