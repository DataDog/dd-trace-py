# Changelog

<<<<<<< HEAD
- fix(asyncio): patch base event loop class
=======
- feat(core): backport contextvars
>>>>>>> 3e9b4209
- fix(sanic): fix patching for sanic async http server (#1659)
- fix(flask): make template patching idempotent

---

## 0.42.0 (14/09/2020)

- feat(django): add database_service_name config option
- feat: add global service name configuration for dbapi integrations
- fix(falcon): set span error for 5xx responses
- fix(core): always store span_type as str on span
- feat(pymongo): trace tcp connections
- fix(logging): cast span_id and trace_id as string when adding to the record. 
- fix(gevent): patch ssl modules on import
- feat(core): add trace_utils module
- fix(core): expose http setting on global config
- feat(core): consolidate fork checks

---

## 0.41.2 (25/08/2020)

- Fix for an issue introduced by patching classes in the MRO of a Django View class (#1625).

---

## 0.41.1 (25/08/2020)

- reintroduce wrapt for patching Django view methods. ([#1622](https://github.com/DataDog/dd-trace-py/pull/1622))

---

## 0.41 (05/08/2020)

### Changes

- feat: add asgi integration (#1567)
- feat(profiling): reduce the default amount of sampling for memory/lock to 2% (#1586)
- fix(profiling/line2def): handle empty filename (#1585)
- fix(grpc): GRPC Channel Pin (#1582 -- thanks @munagekar)
- feat(core): make environment variables consistent with other languages (#1575)
- fix(profiling,gevent): fix race condition with periodic thread (#1569)
- fix(core): disable import hooks (#1563)
- feat(core): set tags from DD_TAGS (#1561)
- fix(profiling): lock Recorder on reset (#1560)
- feat(django): add option for using legacy resource format (#1551 -- thanks @tredzko, @jheld)
- feat(core): add startup logging (#1548)
- feat(core): add msgpack encoder (#1491)

### Full changeset

https://github.com/DataDog/dd-trace-py/compare/v0.40.0...v0.41.0


---


## 0.40.2 (25/08/2020)

- Fix for an issue introduced by patching classes in the MRO of a Django View class (#1625).

---


## 0.40.1 (25/08/2020)

- reintroduce wrapt for patching Django view methods. ([#1622](https://github.com/DataDog/dd-trace-py/pull/1622))

---

## 0.40 (17/07/2020)

# Upgrading to 0.40.0

This release includes performance improvements in the core library, updates profiling, and configuration changes to several integrations. This release also adds support for installing on Windows.

## grpc

* Use `ddtrace.config.grpc["service_name"]` to set service name reported by default for gRPC client instances. The ``DD_GRPC_SERVICE`` environment variable can also be used.

## redis

* Use `ddtrace.config.redis["service"]` to set the service name for the `redis` integration. The environment variable `DD_REDIS_SERVICE` can also be used.

## httplib

* To enable distributed tracing, use `ddtrace.config.httplib["distributed_tracing"]`. By default, distributed tracing for `httplib` is disabled.

# Changes

## Improvements

- fix(monkey): use lock on manual patched module add (#1479 -- thanks @uniq10)
- core: re-enable custom rng (#1474)
- core: rewrite queue (#1534)
- pin: make service optional (#1529)
- feat(ddtrace-run): allow to enable profiling (#1537)
- feat(profiling): enable flush on exit by default for Profiler (#1524)
- fix(grpc): compute service name dynamically (#1530)
- feat(redis): add global service configuration (#1515)
- feat(httplib): support distributed tracing (#1522 -- thanks @jirikuncar)
- refactor(profiling): hide Profiler._schedulers (#1523)
- feat(profiling): set Datadog-Container-Id when uploading profiles (#1520)
- feat(profiling/http): emit log message when server returns 400 (#1477)
- feat(profiling): validate API key format (#1459)

## Bug fixes

- fix(profiling): fix memory leak in Python 2 stack collector (#1568)
- fix(profiling): disable exception profiling on Windows (#1538)
- fix(profiling/stack): fix GIL switching (#1475)

## Full changeset

Read the [full changeset](https://github.com/DataDog/dd-trace-py/compare/v0.39.0...v0.40.0).

---

## 0.39.2 (25/08/2020)

- Fix for an issue introduced by patching classes in the MRO of a Django View class (#1625).

---

## 0.39.1 (25/08/2020)

- reintroduce wrapt for patching Django view methods. ([#1622](https://github.com/DataDog/dd-trace-py/pull/1622))

---

## 0.39 (11/06/2020)

### Deprecations

- The `decode()` method on our encoders located in `ddtrace.encoders` is scheduled to be removed in 0.40.

### Integrations

#### Django

- Add headers tracing configuration. This will enable headers on requests to be attached as tags on request spans. This can be done by using the `ddtrace.config` API like so: `config.django.http.trace_headers(["my-header-i-want-to-trace"])`. Thanks to @JoseKilo for contributing this feature!
- Fix for a bug where we didn't handle all cases for a template name. Thanks @sibsibsib!

#### Elasticsearch

- Fix for a bug that causes the tracer to crash if params is `None`.

#### grpc

- Fix handling `None` RpcMethodHandlers

### Tracer

- core: deprecate encoder decode()

### Profiling

- Now included by default with the tracing package
- Support for the `DD_ENV` and `DD_VERSION` environment variable configuration.
- A bunch of gevent fixes. See below for the details.

### OpenTracing

- Support for tracer interleaving between the Datadog tracer (used in integrations) and the OpenTracing tracer provided in the library.


## Full Change set

### Deprecations

- core: deprecate encoder decode() (#1496)

### Features

- docs: add changelog from github (#1503)
- feat(profiling): disable trace tracking in tracer by default (#1488)
- feat(profiling): allow to pass version to Profiler (#1478)
- feat(profiling): allow to pass env to Profiler (#1473)
- feat(profiling): install the profiling extra by default (#1463)
- feat(profiling): raise an error on start if endpoint is empty (#1460)
- feat(profiling): validate API key format (#1459)
- feat(profiling): track gevent greenlets (#1456)
- feat(profiling/pprof): export trace id as stack labels (#1454)
- feat(django): Implement headers tracing (#1443 -- thanks @JoseKilo)
- feat(profiling): allow to pass service_name to the Profiler object (#1440)
- feat(opentracing): support for tracer interleaving (#1394)

### Fixes

- fix(profiling): multi-threading/gevent issues with ThreadLinkSpan (#1485)
- refactor(profiling/recorder): remove filtering mechanism (#1482)
- fix(profiling/stack): lock _WeakSet in ThreadSpanLinks (#1469)
- span: changed finished attribute implementation (#1467)
- fix(grpc): RpcMethodHandler can be None (#1465)
- fix(elasticsearch): ensure params is a dict before urlencoding (#1449, #1451)
- fix(profiling): identify Python main thread properly with gevent (#1445)
- fix(django) handle different template view name types (#1441 -- thanks @sibsibsib)
- fix(profiling/periodic): make sure that a service cannot be started twice (#1439)
- fix(profiling): use gevent.monkey rather than private _threading module (#1438)
- fix(profiling): fix negative CPU time (#1437)
- fix(profiling/periodic): PERIODIC_THREAD_IDS race condition (#1435)

### Tests

- test: show 10 slowest tests (#1504)
- test(profiling): fix stress test (#1500)
- test(profiling): fix test_truncate random failure (#1498)
- test(profiling): fix test_collect_once random failure (#1497)
- test(profiling/http): fix fail cases (#1493)
- test(profiling): enable verbose + no capture (#1490)
- test(profiling): increase error tolerance (#1489)
- test(profiling): make stack stress test gevent compatible (#1486)
- tests: wait for uds server to start before using it (#1472)
- ci: update Python versions (#1446)

https://github.com/DataDog/dd-trace-py/compare/v0.38.2...v0.39.0

https://github.com/DataDog/dd-trace-py/milestone/57?closed=1

---


## 0.38.4 (25/08/2020)

- Fix for an issue introduced by patching classes in the MRO of a Django View class (#1625).

---

## 0.38.3 (25/08/2020)

- reintroduce wrapt for patching Django view methods. ([#1622](https://github.com/DataDog/dd-trace-py/pull/1622))

---

## 0.38.2 (11/06/2020)
This patch release disables span linkage by default in the profiler which was causing some threading lock up issues in gevent. See #1488 and #1485 for the details.

---

## 0.38.1 (28/05/2020)
# 0.38.1

This patch release includes 2 fixes:

- Fix span/trace id generation collisions when forking by reverting the changes we made to speed up id generation. (#1470)

- Force rebuilding of Cython files in setup.py. This will ensure that we build for the right Python
version. (#1468)
---

## 0.38.0 (21/05/2020)
# Upgrading to 0.38.0

## Integrations

### Celery
- Support for distributed tracing was added in #1194. It is default disabled but is easily enabled via `DD_CELERY_DISTRIBUTED_TRACING=true` or via the config API `ddtrace.config.celery['distributed_tracing'] = True`. Thanks @thieman!
- Analyzed span configuration was added to easily configure Celery spans to be analyzed. This can be done via the environment variable `DD_CELERY_ANALYTICS_ENABLED=true` or with the config API `ddtrace.config.celery['analytics_enabled'] = True`.

### Django
- A config option was added to allow enabling/disabling instrumenting middleware. It can be set with the environment variable `DD_DJANGO_INSTRUMENT_MIDDLEWARE=true|false` or via the config API `ddtrace.config.django['instrument_middleware'] = False # default is True`.


## Core
- Runtime ID tag support for traces and profiles. This will allow us to correlate traces and profiles generated by applications.

### OpenTracing
- Support for `active_span()` was added to our OpenTracing tracer.

### Profiling
- Storing of span id in profiling events which will enable linking between a trace and a profile in the product.

### Tracer
- `DD_TAGS` environment variable added to replace `DD_TRACE_GLOBAL_TAGS`.


# Changes

## New features
- opentracer: implement active_span (#1395)
- django: add config for instrumenting middleware (#1384)
- celery: Add analyzed span configuration option (#1383)
- Add runtime id tag support for traces & profiles (#1379)
- profiling: retry on upload error (#1376)
- tracer: Add DD_TAGS environment variable support (#1315)
- celery: Add distributed tracing (#1194 -- thanks @thieman)
- profiling: Store span ids in profiling events (#1043)


## Improvements
- monkey: add better error messages (#1430)
- Make hooks settings generic (#1428)
- internal: Change trace too large message to debug (#1403 -- thanks @ZStriker19)
- internal: Ensure queue is at or over max size before dropping (#1399)
- performance: improve span id generation (#1378)


## Bug fixes
- hooks: use log.error to log hook exceptions (#1436)
- writer: raise RuntimeError("threads can only be started once") (#1425 -- thanks @YasuoSasaki)
- settings: pass the `memodict` argument to subcall to deepcopy (#1401)
- profiling: correct the scheduler sleep time based on exporter time (#1386)
- integration config: copy and deepcopy implementations (#1381)
- utils: do not expose deepmerge function (#1375)


## Documentation
- Updated to pypi advance usage docs (#1402)


## Testing
- update tests to latest versions of libraries (#1434, #1433, #1432, #1424, #1423, #1422, #1421, #1420, #1419, #1418, #1417, #1416, #1412, #1411, #1410, #1409, #1408, #1407, #1406, #1405)
- circleci: remove unused busybox (#1426)

---

## 0.37.3 (25/08/2020)

- Fix for an issue introduced by patching classes in the MRO of a Django View class (#1625).

---

## 0.37.2 (25/08/2020)

- reintroduce wrapt for patching Django view methods. ([#1622](https://github.com/DataDog/dd-trace-py/pull/1622))


---

## 0.37.1 (15/05/2020)
# 0.37.1

This patch release includes fixes for install problems with Alpine Linux as well as for a bug with tag encoding in the profiler.

## Fixes

- fix(profiling/http): make sure tags are UTF-8 encoded (#1393)
- fix(profiling): allow to build on Alpine Linux (#1391)
- fix: don't allow package version to be `None` (#1380)
---

## 0.37.0 (27/04/2020)
# Upgrading to 0.37.0

This release introduces mainly bug fixes as well as some new configuration options for the profiling library.

## Profiler
New environment variables have been added to allow you to easily configure and describe your application in Datadog. 

- `DD_SITE`: Specify which site to use for uploading profiles. Set to ``datadoghq.eu`` to use EU site.
- `DD_API_KEY`:  an alias to `DD_PROFILING_API_KEY`.
- `DD_ENV`:  the environment in which your application is running. eg: prod, staging
- `DD_VERSION`: the version of your application. eg: 1.2.3, 6c44da20, 2020.02.13
- `DD_SERVICE`: the service which your application represents.


# Changes

## Bug fixes
- tracer: stop previous writer if a new one is created (#1356)
- Fix task context management for asyncio in Python <3.7 (#1353) 
- fix(profiling): pthread_t is defined as unsigned long, not int (#1347)
- span: handle non-string tag keys (#1345)
- fix(profiling): use formats.asbool to convert bool from env (#1342)
- fix: avoid context deadlock with logs injection enabled (#1338 -- thanks @zhammer)
- fix: make C extensions mandatory (#1333)
- fix(profiling): allow to override options after load (#1332)
- fix(profiling): ignore failure on shutdown (#1327)
- logging: fix docs typo (#1323)

## Integrations

- Add config to omit `django.user.name` tag from request root span (#1361 -- thanks @sebcoetzee)
- Update error event handler name within SQLAlchemy engine (#1324 -- thanks @RobertTownley)
- docs(opentracing): add celery example (#1329)


## Core

- refactor(tracer): remove property for Tracer.context_provider (#1371)
- writer: allow configuration of queue maxsize via env var (#1364)
- feat(profiling): replace http_client by urllib for uploading (#1359)
- feat(profiling): allow to pass service_name to HTTP exporter (#1358)
- Updates configuration docs (#1360 -- thanks @sburns)
- feat(profiling): add the pip install when recompilation is needed (#1334)
- tracer: support tracing across `fork()` (#1331)
- Allow Profiler to finish upload data in the background when stopped (#1322)


## Tests
- test(profiling): check for thread presence rather than number of threads (#1357)
- aiobotocore: pin to <1.0 (#1330)
- ci: allow to use latest pytest version (#1326)
- fix(tests/profiling): use a string with setenv, not an int (#1321)

---

## 0.36.3 (25/08/2020)

- Fix for an issue introduced by patching classes in the MRO of a Django View class (#1625).

---

## 0.36.2 (25/08/2020)

- reintroduce wrapt for patching Django view methods. ([#1622](https://github.com/DataDog/dd-trace-py/pull/1622))

---

## 0.36.1 (08/04/2020)
## Changes

This patch release addresses an issue when debug logging is enabled:

* fix: avoid context deadlock with logs injection enabled (#1338 -- thanks @zhammer)

### Changeset

Read the [full changeset](https://github.com/DataDog/dd-trace-py/compare/v0.36.0...v0.36.1).
---

## 0.36.0 (01/04/2020)
# Upgrading to 0.36.0

This release includes support for setting global application tags which will help Datadog better correlate your Python application traces and logs with other services in your infrastructure.

By providing the following settings, `ddtrace` will tag your application's traces and logs appropriately:

- `DD_ENV` environment variable or `ddtrace.config.env`: the environment in which your application is running. eg: `prod`, `staging`.
- `DD_VERSION` environment variable or `ddtrace.config.version`: the version of your application. eg: `1.2.3`, `6c44da20`, `2020.02.13`
- `DD_SERVICE` environment variable or `ddtrace.config.service`: the service which your application represents.

In you are using our logging integration manually, please update your formatter to also include the `dd.env`, `dd.service` and `dd.version` attributes as well. See our docs on [Logs Injection](http://pypi.datadoghq.com/trace/docs/advanced_usage.html?highlight=injection#logs-injection) for more details. 

## Profiling
If you are using the profiler, please note that `ddtrace.profile` has been renamed to `ddtrace.profiling`.

# Changes

## Core

- core: Add support for DD_ENV (#1240)
- core: Add support for DD_VERSION (#1222)
- core: Add support for DD_SERVICE (#1280, #1292, #1294, #1296, #1297)
- inject dd.service, dd.env, and dd.version into logs (#1270)
- Log exporter support (#1276)
- chore: update wrapt to `1.12.1` (#1283)
- Update _dd.measured tag support (#1302)
- feat(tracer): deprecate global excepthook (#1307)


## Integrations

- guard against missing botocore response metadata (#1264 -- thanks @zhammer)
- integrations: prioritize DD_SERVICE (#1298)


## Profiler
- refactor: rename ddtrace.profile to ddtrace.profiling (#1289)
- fix(profiling): fix Lock issue when stored in a class attribute (#1301)
- feat(profiling): expose the Profiler object directly in ddtrace.profiling (#1303)
- fix(tests/profiling): use a string with setenv, not a int (#1321)
- fix(profiling/http): converts nanoseconds timestamp to seconds (#1325)

## Opentracing

- Add uds_path to ddtrace.opentracer.Tracer (#1275 -- thanks @worldwise001) 


## Documentation
- fix import for profiling docs (#1271)
- fix profiler example and more details about API usage (#1284)
- Fixed typos in ddtrace.contrib.django docs (#1286 -- thanks @sergeykolosov)
- Fix tiny typo in Issue template (#1288)
- Typo in readme (#1300 -- thanks @Holek)


## Testing and tooling
- Check profiler accuracy (#1260)
- chore(ci): fix flake8 and pin pytest and readme_renderer (#1278)
- fix(tests,profile): do not test the number of locking events (#1282)
- fix: do not build wheels on Python 3.4 + run test buildin wheels in the CI (#1287)
- fix(tests,profiling): correct number of frames handling (#1290)
- fix(tests, opentracer): flaky threading test (#1293)
- build: use latest manylinux images (#1305)
- feat(wheels): update to manylinux2010 (#1308)

---

## 0.35.2 (25/08/2020)

- Fix for an issue introduced by patching classes in the MRO of a Django View class (#1625).

---

## 0.35.1 (25/08/2020)

- reintroduce wrapt for patching Django view methods. ([#1622](https://github.com/DataDog/dd-trace-py/pull/1622))

---

## 0.35.0 (13/03/2020)
## Upgrading to 0.35.0

This release adds:
- A Python profiler
- New hook registry for patching on import
- `botocore` support for `RequestId`
- Support `aiobotocore>=0.11.0`
- Support `rediscluster==2.0.0`
- Documentation for uWSGI
- Python 3.8 support

## Changes

### Core

* internal: Add import patching and import hook registry (#981)
* core: Add logs injection setting to Config (#1258)

### Integrations

* fix(aiobotocore): add support for aiobotocore>=0.11.0 (#1268)
* botocore - support tag for AWS RequestId (#1248 -- thanks @someboredkiddo)
* rediscluster: Add support for v2.0.0 (#1225)
* Use DATADOG_SERVICE_NAME as default tornado name (#1257 -- thanks @zhammer)

### Profiler

* Import profiling library (#1203)

### Documentation

* Django is automatically instrumented now (#1269 -- thanks @awiddersheim)
* docs: basic uWSGI section (#1251 -- thanks @MikeTarkington)
* fix doc for migrate from ddtrace<=0.33.0 (#1236 -- thanks @martbln)

### Testing and tooling

* ci: use medium resource class (#1266)
* fix(ci): use machine executor for deploy jobs (#1261, #1265)
* ci: improve tooling for building and pushing wheels (#1256, #1254, #1253, #1252)
* fix: local docs (#1250)
* chore(ci): use system Python version for flake8 and black target #1245)
* ci(tox): leverage tox factor to simplify setenv directives (#1244)
* fix(ci): remove virtualenv<20 limitation (#1242)
* refactor: use tox flavor to specify Celery usedevelop setting (#1238)
* ci: make sure we install cython for deploy_dev (#1232)
* ci: requires virtualenv < 20 (#1228)
* fix(tests): do not use numeric value for errno (#1226)
* fix(docs): s3 deploy requires rebuild of docs (#1223)
* fix(tests): use encoder decode in tests (#1221)
* fix(encoding): always return bytes when decoding (#1220)
* fix(tox): do not skip install for docs (#1218)
* add Python 3.8 support (#1098)

### Changeset

Read the [full changeset](https://github.com/DataDog/dd-trace-py/compare/v0.34.1...v0.35.0).
---

## 0.34.2 (25/08/2020)

- Fix for an issue introduced by patching classes in the MRO of a Django View class (#1625).

---

## 0.34.1 (09/03/2020)
## Changes

This patch release addresses issues with the new Django integration introduced in 0.34.0:

* fix(django): handle disallowed hosts (#1235)
* fix(django): patch staticmethods in views (#1246)
* docs(django): enabling automatically and manually (#1249)

### Changeset

Read the [full changeset](https://github.com/DataDog/dd-trace-py/compare/v0.34.0...v0.34.1).
---

## 0.34.0 (21/02/2020)
## Upgrading to 0.34.0

This release adds a new integration for Django. The goal of this effort was to make the Django integration more consistent with our other integrations, simplifying configuration and patching. See the [Django documentation](http://pypi.datadoghq.com/trace/docs/web_integrations.html#django) for details on how to get started with the integration. For existing Django applications, be sure to consult the [migration section](http://pypi.datadoghq.com/trace/docs/web_integrations.html#migration-from-ddtrace-0-33-0) of the documentation. 

While we are now vendoring `psutil`, `msgpack` will no longer be vendored and instead specified as a requirement. 

Finally, improvements have been made to the testing and continuous integration.

## Changes

### Core

* Unvendor msgpack (#1199, #1216, #1202)
* Vendor psutil (#1160)
* Update get_env to support any number of parts (#1208)
* Set _dd.measured tag on integration spans (#1196)
* Start writer thread as late as possible (#1193)
* Refactor setup.py c-extension building (#1191)

### Integrations

* New Django Integration (#1161, #1197)

### Testing and tooling

* CircleCI updates (#1213, #1212, #1210, #1209)
* Tox updates (#1214, #1207, #1206, #1205, #1204, #1201, #1200)
* Black updates (#1190, #1188, #1187, #1185)
* Fix botocore tests on py3.4 (#1189)


### Changeset

Read the [full changeset](https://github.com/DataDog/dd-trace-py/compare/v0.33.0...v0.34.0).
---

## 0.33.0 (23/01/2020)
## Upgrading to 0.33.0

This release introduces setting numeric tags as metrics, addresses a regression in Python 3 performance, and introduces a dual license.

## Changes

### Core

* Prefer random.getrandbits on Python 3+, fall back to urandom implementation on 2 (#1183 -- thanks @thieman)
* Set numeric tags on `Span.metrics` instead of `Span.meta` (#1169, #1182)
* Update default sampler to new `DatadogSampler` (#1172, #1166)
* Safely deprecate `ext` type constants (#1165)

### Tooling

* Fix botocore tests (#1177)

### Documentation

* Add Dual License (#1181)
* Improve `tracer.trace` docs (#1180 -- thanks @adamchainz)
---

## 0.32.1 (09/01/2020)
## Changes

This patch release addresses an issue with installation:

* use environment markers for install requirements (#1174  -- thanks @JBKahn, #1175)

### Changeset

Read the [full changeset](https://github.com/DataDog/dd-trace-py/compare/v0.32.0...v0.32.1).
---

## 0.32.2 (10/01/2020)
## Changes

This patch release addresses an issue with installation:

* add funcsigs backport to install (#1176)

### Changeset

Read the [full changeset](https://github.com/DataDog/dd-trace-py/compare/v0.32.1...v0.32.2).
---

## 0.32.0 (08/01/2020)
## Upgrading to 0.32.0

This release adds support for dogpile.cache, fixes an issue with the bottle integration, addresses issues with CI, and makes several improvements to the core library.

## Changes

### Core

- Deprecating app type (#1144, #1162)
- Refactor span types (#1150)
- Use debtcollector (#1152, #1147)
- Change DatadogSampler defaults (#1151)
- Initial black formatting (#1137, #1141)
- Health metrics improvements (#1135, #1134, #1131)

### Integrations

- Add support for dogpile.cache (#1123 -- thanks @goodspark)

### Bug fixes

- Bottle: fix status code for error responses (#1158)

### Tooling

- Improve flake8 checks (#1132)
- Pin multidict dependency for aiobotocore02 tests (#1145 -- thanks @codeboten)
- Fixing sqlalchemy test failures (#1138 -- thanks @codeboten)
- Remove unneeded tox dependencies (#1124)
---

## 0.31.0 (15/11/2019)
## Upgrading to 0.31.0

This release addresses issues with the gRPC, Celery, Elasticsearch integrations. In addition, there are internal improvements to how timing for spans is being handled.

## Changes

### Integrations

- celery: use strongrefs for celery signals (#1122) fixes #1011 
- elasticsearch: Add support for elasticsearch6 module (#1089)
- grpc: improve handling exceptions (#1117, #1119) and use callbacks to avoid waits (#1097)
- opentracing: fix for compatibility tags (#1096 -- thanks @marshallbrekka)

### Core and Internal

- core: replace time.time by monotonic clock (#1109)
- core: rewrite agent writer on new process (#1106)
- core: add support for dogstatsd unix socket (#1101)
- core: always set rate limit metric (#1060)
- internal: fix setting analytics sample rate of None (#1120)
- internal: initial work on tracer health metrics (#1130, #1129, #1127, #1125)
- internal: use args for LogRecord when logging (#1116 -- thanks @karolinepauls)
- span: use ns time (#1113, #1112, #1105, #964)
- tracer: allow to override agent URL with a env var (#1054)

### Documentation

- docs: add a GitHub issue template (#1118)
- Remove extra import from tracer get_call_context code snippet (#1041)

Read the [full changeset](https://github.com/DataDog/dd-trace-py/compare/v0.30.2...v0.31.0) and the [release milestone](https://github.com/DataDog/dd-trace-py/milestone/47?closed=1).
---

## 0.30.2 (21/10/2019)
## Changes

This bug fix release introduces a fix for the agent writer that would cause traces to not be successfully flushed when the process forks.

Whenever we detect that we are in a new process (`os.getpid()` changes) we create a new queue to push finished traces into for flushing. In the previous version of the tracer (`v0.29.x`) we would also recreate the background thread that would read from this queue to ensure that we 1) had one background worker per-process and 2) had an updated reference to the new queue we created.

In the process of simplifying the code for the agent writer in `v0.30.0` we kept the code to recreate the queue, but didn't fully replicate the behavior for recreating the background thread. This meant that whenever the process was forked the background thread would maintain a reference to the old queue object and therefore be unable to pull traces from the queue we were pushing them into causing traces to get stuck in memory in the new queue (since no one was pulling from it).

With these changes we are recreating the entire background worker whenever the process is forked. This will cause us to once again create a new queue and new background thread for flushing finished traces.

### Core and Internal

* core: rewrite agent writer on new process (#1106)
* grpc: use callbacks to avoid waits (#1097)

### Changeset

Read the [full changeset](https://github.com/DataDog/dd-trace-py/compare/v0.30.1...v0.30.2).
---

## 0.30.1 (11/10/2019)
## Changes

### Core and Internal

* writer: disable `excepthook` metric by default (#1095)
* writer: send statistics less often and disable by default (#1094)

### Changeset

Read the [full changeset](https://github.com/DataDog/dd-trace-py/compare/v0.30.0...v0.30.1) and the [release milestone](https://github.com/DataDog/dd-trace-py/milestone/48?closed=1).
---

## 0.30.0 (11/10/2019)
## Upgrading to 0.30.0

In addition to resolving several integration related issues, this release improves critical core components for tracing and runtime metrics. 

## Changes

### Core and Internal

* core: ensure we cast sample rate to a float (#1072)
* core: add https support (#1055 -- thanks @raylu)
* core: tag sampling decision (#1045)
* internal: allow to ignore certain field when computing object size (#1087)
* internal: enable `rediscluster` by default (#1084)
* internal: remove unused slot (#1081)
* internal: fix iteration on slot class if attribute is unset (#1080)
* internal: add platform tags as default for runtime metrics (#1078)
* internal: add rate limit effective sample rate (#1046)
* runtime: add lang and tracer_version tags to runtime metrics (#1069)
* runtime: flush writer stats to dogstatsd (#1068)
* runtime: fix gc0 test (#1067)
* runtime: batch statsd flushes (#1063)
* runtime: add tracer env tag to runtime metrics (#1051)
* tracer: fix configure(collect_metrics) argument (#1066)
* tracer: count the number of unhandled exception via dogstatsd (#1077)
* tracer: grab the env tag from the tags, not a special var (#1070)
* tracer: expose finished attribute (#1058)
* tracer: remove tracer property function (#1042)
* writer: add memory size statistics to the queue (#1071)
* writer: add statistics to `Q` (#1065)

### Integrations

* aiohttp: handle 5XX responses as errors (#1082)
* bottle: handle 5XX responses as errors  (#1083)
* cassandra: handle batched bound statements in python3 (#1062 -- thanks @jdost)
* consul: add instrumentation for consul (#1048 -- thanks @phil-dd)
* consul: use consistent span name (#1053 -- thanks @phil-dd)
* grpc: fix channel interceptors (#1050)
* httplib: make docs consistent with implementation (#1049)
* tornado: code snippet fix in documentation (#1047)

### Changeset

Read the [full changeset](https://github.com/DataDog/dd-trace-py/compare/v0.29.0...v0.30.0) and the [release milestone](https://github.com/DataDog/dd-trace-py/milestone/46?closed=1).
---

## 0.29.0 (05/09/2019)
## Upgrading to 0.29.0

This release introduces a new contextvars-based context manager in Python 3.7 and adds support for Tornado 5 and 6 with Python 3.7. In addition, the release includes several updates for our Django integration.

## Changes

### Core

[internal] Add generic rate limiter (#1029)
[internal] Add support for contextvars to tracer in py37 (#990)
[internal] Vendor monotonic package (#1026)
[dev] Update span test utils (#1028)
[dev] Allow extra args to scripts/run-tox-scenario (#1027)
[dev] Remove unused circle env vars for release (#1016)

### Integrations

[tornado] minor documentation fix (#1038)
[tornado] document overriding on_finish and log_exception (#1037)
[tornado] Add support for Tornado 5 and 6 with Python 3.7 (#1034)
[pymongo] Add support for PyMongo 3.9 (#1023)
[django] enable distributed tracing by default (#1031)
[django] Create test for empty middleware (#1022 -- thanks @ryanwilsonperkin)
[django] Patch DBs in django app config (#1019 -- thanks @JBKahn)
[django] Setup pytest-django (#995)

Read the [full changeset](https://github.com/DataDog/dd-trace-py/compare/v0.28.0...v0.29.0) and the [release milestone](https://github.com/DataDog/dd-trace-py/milestone/45?closed=1).
---

## 0.28.0 (16/08/2019)
## Upgrading to 0.28.0

This release introduces container tagging and adds support for gRPC server.

## Changes

### Integrations

* [grpc] Add support for GRPC server (#960)
* [django] Only set sample rate if rate is set (#1009)
* [django] Update how we get the http.url (#1010)
* [django] Improve Django docs (#1002 -- thanks @adamchainz)
* [pylibmc] Fix client when tracer is disabled (#1004)

### Core

* [core] Parse and send container id with payloads to the agent (#1007)
* [internal] Change log from exception to debug (#1013)
* documentation bugfix (#1017)
* Add back release:wheel (#1015)
* [tests] Adding in helpful default packages (#1008)
* [dev] Map .git into ddtest for setuptools_scm (#1006)
* Use setuptools_scm to handle version numbers (#999)
* Use Python 3 for test_build job (#994)
* writer: fix deprecated log.warn use (#993 -- thanks @deterralba)
* Upload wheels on release (#989)

Read the [full changeset](https://github.com/DataDog/dd-trace-py/compare/v0.27.1...v0.28.0) and the [release milestone](https://github.com/DataDog/dd-trace-py/milestone/44?closed=1).
---

## 0.27.1 (25/07/2019)
# Upgrading to 0.27.1

This patch release includes performance fix which is highly recommended for anyone currently using 0.27.0.

# Changes

* 0.27 Performance Fix #1000 

Read the [full changeset](https://github.com/DataDog/dd-trace-py/compare/v0.27.0...v0.27.1)
---

## 0.27.0 (12/07/2019)
## Upgrading to 0.27.0

This release introduces improvements to the trace writer. In addition, the release fixes some issues with integrations.

## Changes

### Core

* api: implement __str__ (#980)
* API: add Unix Domain Socket connection support (#975)
* [core] Remove references to runtime-id (#971)
* sampler: rewrite RateByServiceSampler without using Lock (#959)
* Handle HTTP timeout in API writer (#955)
* payload: raise PayloadFull on full payload (#941)

### Integrations

* [pymongo] Support newer msg requests (#985)
* pymongo: Add missing 2013 opcode (#961)
* Refs #983 - Make AIOTracedCursor an async generator  (#984 -- thanks @ewjoachim)
* Fix a typo in AIOTracedCursor docstring (#982 -- thanks @ewjoachim)
* [sqlalchemy] Only set sample rate if configured (#978)

### Documentation

* LICENSE: Fix copyright holder notice (#977 -- thanks @underyx)

Read the [full changeset](https://github.com/DataDog/dd-trace-py/compare/v0.26.0...v0.27.0) and the [release milestone](https://github.com/DataDog/dd-trace-py/milestone/43?closed=1).
---

## 0.26.0 (05/06/2019)
## Upgrading to 0.26.0

This release introduces several core improvements and continues addressing pain points in our tooling and testing. 

## Changes

### Core

* Add a PeriodicWorker base class for periodic tasks (#934)
* Fix runtime workers not flushing to Dogstatsd (#939)
* api: simplify _put codepath (#956)
* make psutil requirement more accurate (#949 -- thanks @chrono)
* writer: log a message when a trace is dropped (#942)
* span: use system random source to generate span id (#940)
* [core] Add config to set hostname tag on trace root span (#938)

### Integrations

* Support keyword 'target' parameter when wrapping GRPC channels (#946 -- thanks @asnr)
* Record HTTP status code correctly when using abort() with Bottle (#943 -- thanks @equake)
* boto: add support for Python 3.5+ (#930)

### Documentation

* fix documentation for current_root_span (#950 -- thanks @chrono)

### Tooling

* Run flake8 with Python 3 (#957)
* tox: fix ignore path for integrations (#954)
* Remove mention of -dev branch in CircleCI (#931)

### Testing

* [tests] Add benchmarks (#952)
* [tests] increase deviation for sampler by service test (#948)
* [tests] Fix thread synchronization (#947)
* [tests] fix brittle deviation test for tracer (#945)
* [tests] fix threading synchronization to opentracer test (#944
* [pyramid] Fix dotted name for autopatched config test (#932)
* tests: always skip sdist, use develop mode (#928)

Read the [full changeset](https://github.com/DataDog/dd-trace-py/compare/v0.25.0...v0.26.0) and the [release milestone](https://github.com/DataDog/dd-trace-py/milestone/42?closed=1).
---

## 0.25.0 (07/05/2019)
## Upgrading to 0.25.0

This release includes several core improvements and addresses pain points in our testing/CI. The release also adds a new integration for Algolia Search.

## Changes

### Improvements

- Type cast port number to avoid surprise unicode type (#892 -- thanks @tancnle)
- Add support for Python 3.7 (#864)
- [writer] Enhance Q implementation with a wait based one (#862)
- [core] Add Span 'manual.keep' and 'manual.drop' tag support (#849)
- [core] Vendor msgpack dependency (#848)
- Fix http.url tag inconsitency (#899)
- aiohttp: do not set query string in http.url tag (#923)
- tornado: do not include query string in the http.url tag (#922)
- bottle: fix query string embedded in URL (#921)
- django: remove query string from http.url tag (#920)

### Integrations

- Implement algolia search (#894)

### Tooling

- [dev/tooling] Enforce single quote strings (#884)
- [tests] Leverage tox environment listing to simplify CircleCI tox target list (#882)

### Testing

- tests/tornado: enhance `test_concurrent_requests` (#915)
- doc: disable fixed sidebar (#906)
- [opentracer] Refactor time usage (#902)
- [opentracer] Fix flaky test based on sleep (#901)
- [internal] Add and use RuntimeWorker.join() to remove race condition in testing (#887)
---

## 0.24.0 (15/04/2019)
## Upgrading to 0.24.0

This release introduces a new feature (disabled by default), supports new versions of integrations and improves our testing and tooling. 

## Changes

### Improvements

- [core] Enable requests integration by default (#879)
- [core] Fix logging with unset DATADOG_PATCH_MODULES (#872)
- [core] Use DEBUG log level for RateSampler initialization (#861 -- thanks @bmurphey)
- [core] Guard against when there is no current call context (#852)
- [core] Collect run-time metrics (#819)

### Integrations

- [mysql] Remove mysql-connector 2.1 support (#866)
- [aiobotocore] Add support for versions up to 0.10.0 (#865)

### Tooling

- [dev/tooling] Update flake8 to 3.7 branch (#856)
- [dev/tooling] Add script to build wheels (#853)
- [ci] Use tox.ini checksum to update cache (#850)

### Testing

- [tests] Use a macro to persist result to workspace in CircleCI (#880)
- [tests] add psycopg2 2.8 support (#878)
- [aiohttp] Fix race condition in testing (#877)
- [docs] Remove confusing testing instructions from README (#874)
- [tests] Add support for aiohttp up to 3.5 (#873)
- Remove useless __future__ imports (#871)
- [testing] Remove nose usage (#870)
- [tests] Add support for pytest4 (#869)
- [tests] Add testing for Celery 4.3 (#868)
- [tests] Enable integration tests in docker-compose environment (#863)
- [tests] Do not test celery 4.2 with Kombu 4.4 (#858)
- [tests] Fix ddtrace sitecustomize negative test (#857)
- [tests] Use spotify cassandra image for tests (#855)
- [tests] Fix requests gevent tests (#854)
---

## 0.23.0 (19/03/2019)
## Upgrading to 0.23.0

With this release we are introducing a new configuration system across integrations to generate APM events for [Trace Search & Analytics](https://docs.datadoghq.com/tracing/visualization/search/). The other core changes are the beginnings of a new approach to address issues with tracer loads and improve debugging.

## Changes

### Improvements

* Trace search client configuration (#828)
* [core] fix wrapt wrappers sources (#836)
* [core] Add Payload class helper (#834)
* [internal] Add rate limited logger (#822)

### Bugs

* Fix for broken celery tests (#839 -- thanks @JackWink)

Read the [full changeset](https://github.com/DataDog/dd-trace-py/compare/v0.22.0...v0.23.0) and the [release milestone](https://github.com/DataDog/dd-trace-py/milestone/39?closed=1).
---

## 0.22.0 (01/03/2019)
## Upgrading to 0.22.0

This release contains a few improvements for not marking a Celery task as an error if it is an expected and allowed exception, for propagating synthetics origin header, and to vendor our `six` and `wrapt` dependencies.

## Changes
### Improvements
- [celery] Don't mark expected failures as errors (#820 -- thanks @sciyoshi)
- [core] Propagate x-datadog-origin (#821)
- [core] vendor wrapt and six dependencies (#755)

Read the [full changeset](https://github.com/DataDog/dd-trace-py/compare/v0.21.1...v0.22.0) and the [release milestone](https://github.com/DataDog/dd-trace-py/milestone/36?closed=1).

---

## 0.21.1 (21/02/2019)
## Upgrading to 0.21.1

This is a bug fix release that requires no changes to your code.

Included in this release is a fix for some database cursors where we would force `Cursor.execute` and `Cursor.executemany` to return a cursor instead of the originally intended output. This caused an issue specifically with MySQL libraries which tried to return the row count and we were returning a cursor instead.

## Changes
### Bugs
* [core] Patch logging earlier for ddtrace-run (#832)
* [dbapi2] Fix dbapi2 execute/executemany return value (#830 )
* [core] Use case-insensitive comparison of header names during extract (#826 -- thanks @defanator)

Read the [full changeset](https://github.com/DataDog/dd-trace-py/compare/v0.21.0...v0.21.1) and the [release milestone](https://github.com/DataDog/dd-trace-py/milestone/38?closed=1).

---

## 0.21.0 (19/02/2019)
## Upgrading to 0.21.0

With this release we are moving distributed tracing settings to be enabled by default. This change means that you no longer need to explicitly enable distributed tracing for any integration.

## Changes
### Improvements
- Enable distributed tracing by default (#818)
  - aiohttp
  - bottle
  - flask
  - molten
  - pylons
  - pyramid
  - requests
  - tornado
- [testing] Ensure consistent use of override_config and override_env (#815)
- [core] Break up ddtrace.settings into sub-modules (#814)
- [tests] Simplify elasticsearch CI test commands (#813)
- [core] Remove sending of service info (#811)
- [core] Add import hook module (#769)

Read the [full changeset](https://github.com/DataDog/dd-trace-py/compare/v0.20.4...v0.21) and the [release milestone](https://github.com/DataDog/dd-trace-py/milestone/35?closed=1).
---

## 0.20.4 (08/02/2019)
## Upgrading to 0.20.4

This is a bug fix release, no code changes are required.

In this release we have fixed a bug that caused some configuration values to not get updated when set.

## Changes
### Bug fixes
* [bug] Integration config keys not being updated (#816)

Read the [full changeset](https://github.com/DataDog/dd-trace-py/compare/v0.20.3...v0.20.4) and the [release milestone](https://github.com/DataDog/dd-trace-py/milestone/37?closed=1).

---

## 0.20.3 (04/02/2019)
## Upgrading to 0.20.3

This is a bug fix release that requires no changes.

This release includes a fix for context propagation with `futures`. Under the right conditions we could incorrectly share a trace context between multiple `futures` threads which result in multiple traces being joined together in one.

## Changes
### Bug fixes
* [core] Allow futures to skip creating new context if one doesn't exist (#806)

Read the [full changeset](https://github.com/DataDog/dd-trace-py/compare/v0.20.2...v0.20.3) and the [release milestone](https://github.com/DataDog/dd-trace-py/milestone/37?closed=1).
---

## 0.20.2 (29/01/2019)
## Upgrading to 0.20.2

No changes are needed to upgrade to `0.20.2`.

This big fix release includes changes to ensure we properly read the HTTP response body from the trace agent before we close the HTTP connection.

## Changes
### Bug fixes

- [core] Call HTTPResponse.read() before HTTPConnection.close() (#800)

### Improvements
- [tests] limit grpcio version to >=1.8.0,<1.18.0 (#802)
- [tools] Add confirmation to 'rake pypi:release' task (#791 )

Read the [full changeset](https://github.com/DataDog/dd-trace-py/compare/v0.20.1...v0.20.2) and the [release milestone](https://github.com/DataDog/dd-trace-py/milestone/36?closed=1).
---

## 0.20.1 (17/01/2019)
## Upgrading to 0.20.1

No changes are needed to upgrade

## Changes
### Bug fixes
[celery] Ensure `celery.run` span is closed when task is retried (#787)

Read the [full changeset](https://github.com/DataDog/dd-trace-py/compare/v0.20.0...v0.20.1) and the [release milestone](https://github.com/DataDog/dd-trace-py/milestone/36?closed=1).
---

## 0.20.0 (09/01/2019)
# Upgrading to 0.20.0

We have added support for logs injection to the tracer. If you are already using `ddtrace-run`, the integration can be enabled with setting the environment variable `DD_LOGS_INJECTION=true`. The default behavior once logs injection is enabled is to have trace information inserted into all log entries. If you prefer more customization, you can manually instrument and configure a log formatter with the tracer information.

# Changes

## New Integrations

* [mako] Add Mako integration (#779 -- thanks @wklken)

## Enhancements

* [core] Tracer and logs integration (#777)

Read the [full changeset](https://github.com/DataDog/dd-trace-py/compare/v0.19.0...v0.20.0) and the [release milestone](https://github.com/DataDog/dd-trace-py/milestone/34?closed=1).
---

## 0.19.0 (28/12/2018)
## Upgrading to 0.19.0

With `0.19.0` we have decided to disable the tracing of `dbapi2` `fetchone()`/`fetchmany()`/`fetchall()` methods by default.

This change effects all integrations which rely on the `dbapi2` API, including `psycopg2`, `mysql`, `mysqldb`, `pymysql`, and `sqlite3`.

We have introduced this change to reduce the noise added to traces from having these methods (mostly `fetchone()`) traced by default.

With `fetchone()` enabled the traces received can get very large for large result sets, the resulting traces either become difficult to read or become too large causing issues when flushing to the trace agent, potentially causing traces to be dropped.

To re-enable the tracing of these methods you can either configure via the environment variable `DD_DBAPI2_TRACE_FETCH_METHODS=true` or manually via:

```python
from ddtrace import config
config.dbapi2.trace_fetch_methods = True
```

## Changes
### Bugs
[dbapi2] disable fetchone/fetchmany/fetchall tracing by default (#780)
[opentracing] Fixing context provider imports for scope manager (#771 -- thanks @Maximilien-R)

### Enhancements
[tests] test python setup.py sdist and twine check on build (#782)
[core] Add API to configure Trace Search (#781)
[core] Enable priority sampling by default (#774)

Read the [full changeset](https://github.com/DataDog/dd-trace-py/compare/v0.18.0...v0.19.0) and the [release milestone](https://github.com/DataDog/dd-trace-py/milestone/32?closed=1).
---

## 0.18.0 (12/12/2018)
## New Integrations

* [molten] Add molten support (#685)

## Bug Fixes

* [aws] Blacklist arguments stored as tags (#761)
* [psycopg2] Fix composable query tracing (#736)

## Improvements

* [aiohttp] Add HTTP method to the root span resource (#652 -- thanks @k4nar)
* [aws]Flatten span tag names (#768)
* [opentracer] Set global tags (#764)
* [core] add six and replace custom compat functions (#751)
* [config] make IntegrationConfig an AttrDict (#742)
* [tests] remove unused monkey.py test file (#760)
* [tests] fix linting in test files (#752)
* [psycopg2] fix linting issues (#749)
* [tests] have most tests use pytest test runner (#748)
* [tests] Provide default implementation of patch test methods (#747)
* [tests] run flake8 on all test files (#745)
* [tests] Add patch mixin and base test case (#721)
* [tests] Add Subprocess TestCase (#720)

Read the [full changeset](https://github.com/DataDog/dd-trace-py/compare/v0.17.1...v0.18.0) and the [release milestone](https://github.com/DataDog/dd-trace-py/milestone/30?closed=1).
---

## 0.17.1 (05/12/2018)
This release includes the removal of service sending, this should resolve many of the 400s that are being returned from the Agent resulting in an unfriendly `ERROR` message and giving the impression that the tracer is failing. (#757)

## Improvements
- [core] Make writing services a no-op (#735)
- [tests] upgrade flake8 to 3.5.0 (#743)
- remove flake8 ignores and fix issues (#744)

Read the [full changeset](https://github.com/DataDog/dd-trace-py/compare/v0.17.0...v0.17.1) and the [release milestone](https://github.com/DataDog/dd-trace-py/milestone/31?closed=1).
---

## 0.17.0 (28/11/2018)
## New features
- [redis] add support for redis 3.0.0 (#716)
- [core] Allow DD_AGENT_HOST and DD_TRACE_AGENT_PORT env variables (#708)
- [core] Add global tracer tags (#702)
- [core] Trace http headers (#647)

## Improvements
- [docs] add Flask configuration documentation (#734)
- Add long_description to setup.py (#728)
- [tests] pin version of redis-py-cluster for 'tox -e wait' (#725)
- [requests] Add another split_by_domain test (#713)
- [docs] Add kombu references (#711)
- [ci] Use small circleci resource class for all jobs (#710)
- [requests] patch Session.send instead of Session.request (#707)
- [ci] reorganize CircleCI workflows (#705)
- [elasticsearch] add support for elasticsearch{1,2,5} packages (#701)
- [tests] add base test case classes and rewrite tracer tests (#689)
- [dbapi] Trace db fetch and session methods (#664)

## Bugfixes
- [elasticsearch] add alias for default _perform_request (#737)
- [tests] Pin pytest to 3.x.x and redis to 2.10.x for rediscluster (#727)
- [django] Use a set instead of list for cache_backends to avoid duplicates (#726 -- thanks @wenbochang)
- [tests] fix broken redis check (#722)
- [docs] Fix broken flask link (#712)
- [mongodb] Fix pymongo query metadata (#706)

Read the [full changeset](https://github.com/DataDog/dd-trace-py/compare/v0.16.0...v0.17.0) and the [release milestone](https://github.com/DataDog/dd-trace-py/milestone/29?closed=1).
---

## 0.16.0 (13/11/2018)
## New Integrations
* [jinja2] Add jinja2 integration (#649 -- thanks @mgu)
* [kombu] add Kombu integration (#515 -- thanks @tebriel)
* [grpc] Add grpc client support. (#641)
* [gevent] Support gevent 1.3 (#663)
* [flask] rewrite Flask integration (#667)

## Bug Fixes
* [mysqldb] Fix mysqldb monkey patch (#623 -- thanks @benjamin-lim)
* [requests] exclude basic auth from service name (#646 -- thanks @snopoke)

## Improvements
* [core] Add IntegrationConfig helper class (#684)
* [core] add support for integration span hooks (#679)
* [httplib, requests] Sanitize urls in span metadata (#688)
* [tests] ensure we are running tests.contrib.test_utils (#678)
* [celery] [bottle] Add span type information for celery and bottle. (#636)
* [ci] Reorganize autopatch test calls (#670)
* [core] initial support for partial flushes (#668)
* [django] Remove query from django db span's tag sql.query (#659)
* [tests] Make CI faster by disabling dist and install in autopatching tests (#654)
* [core] Trace http headers (#647)
* [django] Infer span resource name when internal error handler is used (#645)
* [elasticsearch] Make constant organization consistent with other integrations (#628)

Read the [full changeset](https://github.com/DataDog/dd-trace-py/compare/v0.15.0...v0.16.0) and the [release milestone](https://github.com/DataDog/dd-trace-py/milestone/28?closed=1).

---

## 0.15.0 (16/10/2018)
**New integrations**

- Add [rediscluster](https://pypi.org/project/redis-py-cluster/) integration (#533, #637)
- Add [Vertica](https://github.com/vertica/vertica-python) Integration (#634)

**Bug fixes**

- [django] Fix minimum Django version for user.is_authenticated property (#626 -- thanks @browniebroke)

**Improvements**

- [celery] Add retry reason metadata to spans (#630)
- [core] Update config to allow configuration before patching (#650)
- [core] Add Tracer API to retrieve the root Span (#625)
- [core] Fixed `HTTPConnection` leaking (#542 -- thanks @mackeyja92)
- [django] Allow Django cache to be seen as a different service. (#629)
- [gevent] Patch modules on first import (#632)
- [gevent] Add support for gevent.pool.Pool and gevent.pool.Group (#600)
- [redis] Removed unused tag (#627)
- [requests] Patch modules on first import (#632)
- [tests] Add Span.span_type tests (#633)
- [tests] Update the integrations libraries versions to the latest possible. (#607)
- [tests] CircleCI run tests in the new alpine-based test runner (#638)
- [tests] Add test cases for API._put (#640)
- [tests] Skip flaky TestWorkers.test_worker_multiple_traces test case (#643)
- [tests] Remove tests for not supported gevent 1.3 (#644)

Read the [full changeset](https://github.com/DataDog/dd-trace-py/compare/v0.14.1...v0.15.0) and the [release milestone](https://github.com/DataDog/dd-trace-py/milestone/25?closed=1).
---

## 0.14.1 (25/09/2018)
**Bug fixes**
- [opentracer] Activate span context on extract (#606, #608)
- [opentracer] Fix "does not provide the extra opentracing" (#611, #616)

**Improvements**
- [docs] Clarify debug mode (#610)
- [docs] Fix docstring for `Tracer.set_tags` (#612 -- thanks @goodspark)
- [docs] Add priority sampling to ddtrace-run usage (#621)
- [circleci] Imrpve python docs deployment strategy (#615)
- [tests] Refactor tox.ini file (#609)
- [tests] Improve performance of tests execution (#605)

Read the [full changeset](https://github.com/DataDog/dd-trace-py/compare/v0.14.0...v0.14.1) and the [release milestone](https://github.com/DataDog/dd-trace-py/milestone/27?closed=1).
---

## 0.14.0 (11/09/2018)
**OpenTracing**

In this release we are happy to introduce the beta for the long-awaited OpenTracing compatible API layer for `ddtrace`!

Support for `opentracing>=2.0.0` is provided in this release. Namely, the following are supported:

- `start_span`/`start_active_span`
- `inject` and `extract` functionality
- `baggage`, through `set_baggage_item` and `get_baggage_item`
- compatible tags from the [OpenTracing specification](https://github.com/opentracing/specification/blob/b193756f1fe646b79ef4f901bed92c0e72845440/semantic_conventions.md#standard-span-tags-and-log-fields)
- scope manager support
- seamless integration with the Datadog tracer when using `ddtrace-run`

For setup information and usage see [our docs for the Datadog OpenTracing tracer](http://pypi.datadoghq.com/trace/docs/installation_quickstart.html#opentracing).


**CI Improvements**

Also included in this release are some optimizations to our CI which should get things running a bit quicker.

Thanks @labbati!



Read the [full changeset](https://github.com/DataDog/dd-trace-py/compare/v0.13.1...v0.14.0) and the [release milestone](https://github.com/DataDog/dd-trace-py/milestone/20?closed=1).
---

## 0.13.1 (04/09/2018)
**Bug fixes**

* [core] remove the root logger configuration within the library (#556)

Read the [full changeset](https://github.com/DataDog/dd-trace-py/compare/v0.13.0...v0.13.1) and the [release milestone](https://github.com/DataDog/dd-trace-py/milestone/24?closed=1).
---

## 0.13.0 (23/08/2018)
**New integrations**
- [`pymemcache`](https://github.com/pinterest/pymemcache) integration (#511)

**Celery integration**

Due to some limitations with our Celery integration, we changed our instrumentation to a [signals based approach](http://docs.celeryproject.org/en/latest/userguide/signals.html). We also started using import hooks to instrument Celery, so that enabling the instrumentation doesn't trigger a `celery` import.

- Signals implementation: #530
- Moving to import hooks: #534
- Resolved issues: #357, #493, #495, #495, #510, #370

**Breaking changes**
Using the signal based approach increase the stability of our instrumentation, but it limits what is currently traced. This is a list of changes that are considered breaking changes in the behavior and not in the API, so no changes are needed in your code unless you want a different behavior:
- By default all tasks will be traced if they use the Celery signals API, so tasks invoked with methods like `apply()`,  `apply_async()` and `delay()` will be traced but tasks invoked with `run()` will **not** be traced. 
- `patch_task()` is deprecated; if it's used, all tasks will be instrumented

**Bug fixes**
- [core] check if bootstrap dir is in path before removal (#516 -- thanks @beezz!)
- [core] have hostname default to `DATADOG_TRACE_AGENT_HOSTNAME` environment variable if available (#509, #524 -- thanks @hfern!)
- [core] add WSGI-style http headers support to HTTP propagator (#456, #522)
- [core] Enable buffering on `getresponse` (#464, #527)
- [core] configure the root logger (#536)
- [aiopg] set the `app_type` during initialization (#492, #507)
- [boto] default to `None` if no region (#525, #526)
- [flask] avoid double instrumentation when `TraceMiddleware` is used (#538)
- [pymongo] fix multiple host kwargs (#535)
- [tornado] make settings object accessible during configuration (#499, #498 -- thanks @kave!)

**Improvements**
- [core/helpers] add a shortcut to retrieve Trace correlation identifiers (#488)

Read the [full changeset](https://github.com/DataDog/dd-trace-py/compare/v0.12.1...v0.13.0) and the [release milestone](https://github.com/DataDog/dd-trace-py/milestone/21?closed=1).
---

## 0.12.1 (14/06/2018)
**Bugfixes**

* [celery] add support for celery v1 tasks (old-style tasks) (#465, #423)
* [celery] `ddtrace-run` broke third-party script support; now it handles correctly the `argv` params (#469, #423)
* [celery] patch `TaskRegistry` to support old-style task with `ddtrace-run` (#484)
* [django] update error handling if another middleware has handled the exception already (#418, #462)
* [django] `DatabaseWrapper` loaded in right thread, after removing `setting_changed` signal from the `DatadogSettings` (#481, #435)
* [django/celery] add `shared_task` decorator wrapper to trace properly Celery tasks (#486, #451)
* [django/docs] notes about Debug Mode, and debugging (#476 -- thanks @ndkv!)
* [gevent] pass `sampling_priority` field when Distributed Tracing is enabled (#457)
* [mysqlb] add missing services info when they're flushed (#468, #428)
* [psycopg2] properly patch the driver when `quote_ident` typing is used (#477, #474, #383)
* [pylons] ensure the middleware code is Python 3 compatible to avoid crashes on import (#475, #472)
* [requests] add missing services info when they're flushed (#471, #428)

Read the [full changeset](https://github.com/DataDog/dd-trace-py/compare/v0.12.0...v0.12.1) and the [release milestone](https://github.com/DataDog/dd-trace-py/milestone/19?closed=1).
---

## 0.12.0 (03/05/2018)
**New integrations**
* [boto] Botocore and boto instrumentation is enabled by default using `patch_all()` (#319)
* [futures] provide context propagation for `concurrent` module (#429, [docs](http://pypi.datadoghq.com/trace/docs/#module-ddtrace.contrib.futures))
* [mysql] add `pymysql` support (#296, [docs](http://pypi.datadoghq.com/trace/docs/#mysql) -- thanks @wklken)

**Improvements**
* [core] introducing a low-level API to define configurations for each integration. This API is used only by the `requests` module and will be implemented in other integrations in newer releases (#445, #443, #450, #454, #441)
* [celery] split the service name in `celery-producer` and `celery-worker` for better stats (#432)
* [falcon] add distributed tracing (#437)
* [requests] provide a default service name for the request `Span` (#433)
* [requests] add `split_by_domain ` config to split service name by domain (#434)
* [tornado] better compatibility using `futures` instrumentation (#431)

**Bugfixes**
* [core] ensure `sitecustomize.py` is imported when `ddtrace-run` wrapper is used (#458)
* [flask] use `ddtrace` logger instead of Flask to avoid having a custom log filter (#447, #455)

**Breaking changes**
* [celery] the name of the service is now split in two different services: `celery-producer` and `celery-worker`. After the upgrade, you'll stop sending data to what was the default service name (`celery`). You should check the new services instead because you'll see a drop. Previously reported traces in the `celery` service, are still available if you move back the time selector.

Read the [full changeset](https://github.com/DataDog/dd-trace-py/compare/v0.11.1...v0.12.0) and the [release milestone](https://github.com/DataDog/dd-trace-py/milestone/17?closed=1).
---

## 0.11.1 (30/03/2018)
**Improvements**

* [bottle] use the `route` argument in `TracePlugin`, to support Bottle 0.11.x (#439)

**Bugfixes**

* [django] gunicorn gevent worker wasn't instrumenting database connections (#442)
* [django] remove `MIDDLEWARE_CLASSES` deprecation warning from tests (#444)
* [django] ensure only `MIDDLEWARE` or `MIDDLEWARE_CLASSES` are loaded with tracing middlewares (#446)

Read the [full changeset](https://github.com/DataDog/dd-trace-py/compare/v0.11.0...v0.11.1) and the [release milestone](https://github.com/DataDog/dd-trace-py/milestone/18?closed=1).
---

## 0.11.0 (05/03/2018)
**Security fixes**

* [dbapi] remove `sql.query` tag from SQL spans, so that the content is properly obfuscated in the Agent. This security fix is required to prevent wrong data collection of reported SQL queries. This issue impacts only MySQL integrations and NOT `psycopg2` or `sqlalchemy` while using the PostgreSQL driver. (#421)

**New integrations**

* [django] add support for Django 2.0 (#415 -- thanks @sciyoshi!)
* [mysql] `MySQL-python` and `mysqlclient` packages are currently supported (#376 -- thanks @yoichi!)
* [psycopg2] add support for version 2.4 (#424)
* [pylons] Pylons >= 0.9.6 is officially supported (#416)

**Bugfixes**

* [core] `ddtrace-run` script accepts `DATADOG_PRIORITY_SAMPLING` to enable [Priority Sampling](http://pypi.datadoghq.com/trace/docs/#priority-sampling) (#426)
* [pylons] add distributed tracing via kwarg and environment variable (#425, [docs](http://pypi.datadoghq.com/trace/docs/#module-ddtrace.contrib.pylons))
* [pylons] `ddtrace-run` script can patch a `PylonsApp` (#416)
* [pylons] add tracing to Pylons `render` function (#420)

Read the [full changeset](https://github.com/DataDog/dd-trace-py/compare/v0.10.1...v0.11.0) and [0.11.0 milestone](https://github.com/DataDog/dd-trace-py/milestone/15?closed=1).
---

## 0.10.1 (05/02/2018)
**Distributed Tracing**
Add distributed tracing using integration settings for the following libraries/frameworks:
* `bottle` (#382)
* `requests` (#372)
* `pyramid` (#403)

**Improvements**
* [core] provide constants to pick Priority Sampling values (#391)
* [django] add support for Django Rest Framework (#389)
* [tooling] add missing classifiers for pypi (#395 -- thanks @PCManticore)
* [tornado] patch `concurrent.futures` if available, improving the way traces are built when propagation happens between threads (#362 -- thanks @codywilbourn)

**Bugfixes**
* [httplib] don't overwrite return value (#380 -- thanks @yoichi)
* [psycopg2] patch all imports of `register_type` (#393 -- thanks @stj)
* [pyramid] keep request as part of `render` kwargs (#384 -- thanks @joual)
* [pyramid] use pyramid `HTTPExceptions` as valid response types (#401, #386 -- thanks @TylerLubeck)
* [requests] add `unpatch` and double-patch protection (#404)
* [flask] don't override code of already handled errors (#390, #409)
* [flask] allow mutability of `resource` field within request (#353, #410)

Read the [full changeset](https://github.com/DataDog/dd-trace-py/compare/v0.10.0...v0.10.1).
---

## 0.10.0 (08/11/2017)
**Distributed Sampling (beta)**

New feature that propagates the sampling priority across services. This is useful to mark traces as "don’t keep the trace" or "must have" when distributed tracing is used. This new functionality requires at least the Datadog Agent 5.19+. Frameworks with out-of-the-box support are: Django, Flask, Tornado (#358, #325, #359, #364, #366, #365, #371, [docs](http://pypi.datadoghq.com/trace/docs/#priority-sampling))

**Improvements**
* [core] update the Context propagation API, that includes a new way to retrieve and set the current active `Span` context. (#339)
* [core] implement Propagators API to simplify Distributed Tracing. You can use `HTTPPropagator` class to inject and extract the tracing context in HTTP headers (#363, #374 [docs](http://pypi.datadoghq.com/trace/docs/#ddtrace.propagation.http.HTTPPropagator))
* [celery] use service name from `DATADOG_SERVICE_NAME` env var, if defined (#347 -- thanks @miketheman)
* [django] respect env Agent host and port if defined (#354 -- thanks @spesnova)

**Bugfixes**
* [pylons] handle exception with non standard 'code' attribute (#350)
* [pyramid] the application was not traced when the tween list was explicitly specified (#349)

Read the full [changeset](https://github.com/DataDog/dd-trace-py/compare/v0.9.2...v0.10.0)
---

## 0.9.2 (12/09/2017)
**New features**
* [django] disable database or cache instrumentation via settings so that each Django component instrumentation can be disabled (#314, [docs](http://localhost:8000/#module-ddtrace.contrib.django) -- thanks @mcanaves)
* [django] it's not required anymore to add the Django middleware because the Django app ensures that it is installed. You can safely remove `ddtrace.contrib.django.TraceMiddleware` for your middleware list after the upgrade. This is not mandatory but suggested (#314, #346)
* [cassandra] trace `execute_async()` operations (#333)

**Bugfixes**
* [mysql]  prevent the Pin from attaching empty tags (#327)
* [django] fixed the initialization order to prevent logs when the tracer is disabled (#334)
* [sqlite3] add tests to ensure that services are properly sent (#337)
* [pyramid] fixed Pyramid crash when 'include()' is used with relative import paths (#342)
* [pylons] re-raise the exception with the original traceback in case of errors. Before Pylons exceptions were correctly handled but hidden by the tracing middleware. (#317)
* [pyramid] disable autocommit in Pyramid patching, to avoid altering the `Configurator` behavior (#343)
* [flask] fix Flask instrumentation that didn't close Jinja spans if an error was thrown (#344)

**Integration coverage**
* officially support ElasticSearch 1.6+ (#341)

**Documentation**
* fixed usage examples for `patch_all()` and `patch()` (#321 -- thanks @gomlgs)
* added a section about updating the hostname and port (#335)

Read the [full changeset](https://github.com/DataDog/dd-trace-py/compare/v0.9.1...v0.9.2).
---

## 0.9.1 (01/08/2017)
**New features**
* [core] add a processing pipeline to the `AsyncWorker`, so that traces can be filtered easily. This change doesn't have any performance impact with existing installations, and is expected to work well with async frameworks / libraries (#303, [docs](http://pypi.datadoghq.com/trace/docs/#trace-filtering))
* [core] add language and library version metadata to keep track of them in the Datadog Agent. All values are sent via headers (#289)

**Bugfixes**
* [aiobotocore] update `async with` context manager so that it returns the wrapper instead of the wrapped object (#307)
* [boto, botocore] change the service metadata app for AWS with a more meaningful name (#315)

**Documentation**
* improving documentation so that it's more explicit how a framework should be auto-instrumented (#305, #308)
* add the list of auto-instrumented modules (#306)

Read the [full changeset](https://github.com/DataDog/dd-trace-py/compare/v0.9.0...v0.9.1).
---

## 0.9.0 (05/07/2017)
**New features**

* [core] add process ID in root spans metadata (#293)

**Improvements**

* [falcon] extended support for Falcon 1.2; improved error handling (#295)
* [gevent] create a new `Context` when a Greenlet is created so that the tracing context is automatically propagated with the right parenting (#287)
* [asyncio] providing helpers and `patch()` method to automatically propagate the tracing context between different asyncio tasks (#260 #297, [docs](http://pypi.datadoghq.com/trace/docs/#module-ddtrace.contrib.asyncio) -- thanks @thehesiod)
* [aiohttp] add experimental feature to continue a trace from request headers (#259, [docs](http://pypi.datadoghq.com/trace/docs/#module-ddtrace.contrib.aiohttp) -- thanks @thehesiod)
* [django] add `DEFAULT_DATABASE_PREFIX` setting to append a prefix to database service (#291, [docs](http://pypi.datadoghq.com/trace/docs/#module-ddtrace.contrib.django) -- thanks @jairhenrique)

**Bugfixes**

* [logging] use specific logger instead of the root one in `monkey.py` module (#281)
* [django] `ddtrace` exception middleware catches exceptions even if a custom middleware returns a `Response` object (#278)
* [pylons] handle correctly the http status code when it's wrongly formatted (#284)
* [django] request resource handles the case where the `View` is a partial function (#292)
* [flask] attach stack trace to Flask errors (#302)

**New integrations**

* [httplib] add patching for `httplib` and `http.lib`(#137 -- thanks @brettlangdon)
* [aio-libs] add `aiobotocore` support (#257, #298, [docs](http://pypi.datadoghq.com/trace/docs/#module-ddtrace.contrib.aiobotocore) -- thanks @thehesiod)
* [aio-libs] add `aiopg` support (#258, [docs](http://pypi.datadoghq.com/trace/docs/#module-ddtrace.contrib.aiopg) -- thanks @thehesiod)

Read the [full changeset](https://github.com/DataDog/dd-trace-py/compare/v0.8.5...v0.9.0).
---

## 0.8.5 (30/05/2017)
**Bugfixes**

* [flask] add the http method to flask spans (#274)
* [sqlite3] changed the app_type to `db` (#276)
* [core] `span.set_traceback()`now sets the traceback even if there's no exception (#277)

Read the [full changeset][1].

[1]: https://github.com/DataDog/dd-trace-py/compare/v0.8.4...v0.8.5
---

## 0.8.4 (19/05/2017)
**Bugfixes**

* [flask] avoid using weak references when Flask is instrumented via Blinker. This resolves initialization issues when the `traced_app = TraceMiddleware(app, ...)` reference goes out of the scope or is garbage collected (#273)
---

## 0.8.3 (15/05/2017)
**Improvements**

* [transport] add presampler header (`X-Datadog-Trace-Count`) so that the receiving agent has more information when dealing with sampling (#254)
* [docs] updated our documentation (#264, #271)

**Bugfixes**
* [core] patch loader raises `PatchException` that is handled in the `patch_all()` when the patch failed. This distinguishes: errors during patch, when an integration is not available and simply when the module is not installed (#262)
* [mysql] distinguish `MySQL-Python` instrumentation so that only `mysql-connector` package is patched; this provides better feedback about what library is supported (#263, #266)
* [sqlalchemy] provide a `patch()` method that uses the PIN object; this is not a breaking change, but the preferred way to instrument SQLAlchemy is through `patch_all(sqlalchemy=True)` or `patch(sqlalchemy=True)` (#261)
* [pylons] catch `BaseException` since a `SystemExit` might've been raised; `500` errors are handled if a timeout occurs (#267, #270)
* [pyramid] catch `BaseException` since a `SystemExit` might've been raised; `500` errors are handled if a timeout occurs (#269)

Read the [full changeset][1]

[1]: https://github.com/DataDog/dd-trace-py/compare/v0.8.2...v0.8.3
---

## 0.8.2 (28/04/2017)
**Bugfixes**

* [django] handle tuple `INSTALLED_APPS` for Django < 1.9 (#253)

Read the [full changeset][1]

[1]: https://github.com/DataDog/dd-trace-py/compare/v0.8.1...v0.8.2
---

## 0.8.1 (30/05/2017)
**Bugfixes**

* [core] fixed `msgpack-python` kwarg usage for versions earlier than `0.4.x` (#245)
* [pyramid] add request method to Pyramid trace span resource name (#249, thanks @johnpkennedy)

Read the [full changeset][1].

[1]: https://github.com/DataDog/dd-trace-py/compare/v0.8.0...v0.8.1
---

## 0.8.0 (10/04/2017)
**New integrations**
* Add support for Tornado web `4.0+`. Currently this integration is ignored by autopatching, but can be enabled via `patch_all(tornado=True)` (#204, [docs][1] -- thanks @ross for reviewing and testing the implementation)

**Bugfixes**
* [docs] Minor updates to our documentation (#239, #237, #242, #244 -- thanks @liubin @pahaz)
* [boto] Boto2 and Botocore integrations have safety check to prevent double patching (#240)
* [boto] Use frames directly without calling `getouterframes()`. This is a major improvement that reduces the impact of our tracing calls for Boto2 (#243 -- thanks @wackywendell)
* [django] make `func_name` work with any callable and not only with functions (#195, #203 -- thanks @m0n5t3r)

**Breaking change**
* [elasticsearch] when importing `elasticsearch` before executing `patch_all()`, no traces are created. This patch changed where the `PIN` object is attached, so you should update your instrumentation as described below (#238)

**Migrate from 0.7.x to 0.8.0**

* [elasticsearch] the PIN object was previously attached to the `elasticsearch` module while now it uses `elasticsearch.Transport`. If you were using the `Pin` to override some tracing settings, you must update your code from:
```python
Pin.override(client, service='elasticsearch-traces')
```
to:
```python
Pin.override(client.transport, service='elasticsearch-traces')
```

**Internals update**
* the Python traces logs and returns error when there is a communication issue with the APM Agent (#173)
* the `wrap()` tracer decorator can be extended by Python integrations when the usual approach is not suitable for the given execution context (#221)

Read the [full changeset][2].

[1]: http://pypi.datadoghq.com/trace/docs/#module-ddtrace.contrib.tornado
[2]: https://github.com/DataDog/dd-trace-py/compare/v0.7.0...v0.8.0
---

## 0.7.0 (29/03/2017)
**New integrations**
* Add support for `boto` (>=2.29.0) and `botocore` (>= 1.4.51) #209 . Currently these integrations are ignored by autopatching, but can be enabled via `patch_all(boto=True, botocore=True)`

**New features**
* Add the `ddtrace-run` command-line entrypoint to provide tracing without explicit additions to code. More information here http://pypi.datadoghq.com/trace/docs/#get-started #169 

**Bugfixes**
* [dbapi] Ensure cursors play well with context managers #231 
* [django] Provide a unique `datadog_django` app label to avoid clashes with existing app configs #235 
* [pyramid] Ensure pyramid spans have method and route metadata consistent with other web frameworks #220 (thanks @johnpkennedy)
---

## 0.6.0 (09/03/2017)
**New integrations**
* Add support for asynchronous Python. This is a major improvement that adds support for `asyncio`, `aiohttp` and `gevent` (#161, docs: [asyncio][1] - [aiohttp][2] - [gevent][3])
* Add Celery integration (#135, #196, [docs][6])

**New features**
* Add explicit support for Python 3.5, and 3.6 (#215, see [supported versions][7])
* print the list of unfinished spans if the `debug_logging` is activated; useful in synchronous environments to detect unfinished/unreported traces (#210)

**Bugfixes**
* [mysql] `mysql` integration is patched when using `patch()` or `patch_all()` (#178)
* [django] set global tracer tags from Django `DATADOG_TRACE` setting (#159)
* [bottle] wrong `tracer` reference when `set_service_info` is invoked (#199)

**Breaking changes**
* Default port `7777` has been replaced with the new `8126` available from Datadog Agent 5.11.0 and above (#212)
* Removed the `ThreadLocalSpanBuffer`. It has been fully replaced by the `Context` propagation (#211)

**Migrate from 0.5.x to 0.6.0**

* Datadog Agent 5.11.0 or above is required.
* If you're using the `ThreadLocalSpanBuffer` manually, you need to use the [Context class][8] in your logic so that it is compliant with the `Context` propagation. Check the [Advanced usage][9] section.

**Advanced usage**
This is a list of new features that may be used for manual instrumentation when you're using a library or a framework that is not currently supported:
* Use `Context` propagation instead of a global buffer. This plays well with asynchronous programming where a context switching may happen while handling different logical execution flows (#172)
* `tracer.trace()` handles automatically the `Context` propagation and remains the preferable API
* Add `tracer.get_call_context()` to retrieve the current `Context` instance that is holding the entire trace for this logical execution ([docs][4])
* Add `start_span` as a way to manually create spans, while handling the Context propagation ([docs][5])

Read the [full changeset](https://github.com/DataDog/dd-trace-py/compare/v0.5.5...v0.6.0).

[1]: http://pypi.datadoghq.com/trace/docs/#module-ddtrace.contrib.asyncio
[2]: http://pypi.datadoghq.com/trace/docs/#module-ddtrace.contrib.aiohttp
[3]: http://pypi.datadoghq.com/trace/docs/#module-ddtrace.contrib.gevent
[4]: http://pypi.datadoghq.com/trace/docs/#ddtrace.Tracer.get_call_context
[5]: http://pypi.datadoghq.com/trace/docs/#ddtrace.Tracer.start_span
[6]: http://pypi.datadoghq.com/trace/docs/#module-ddtrace.contrib.celery
[7]: http://pypi.datadoghq.com/trace/docs/#supported-versions
[8]: https://github.com/DataDog/dd-trace-py/blob/853081c0f2707bcda59c50239505a5ceaed33945/ddtrace/context.py#L8
[9]: http://pypi.datadoghq.com/trace/docs/#advanced-usage
---

## 0.5.5 (15/02/2017)
**Improvements**
- ElasticSearch integration takes care of the returning status code in case of a `TransportError` (#175)

**Bugfixes**
- Pyramid integration handles properly the `Span.error` attribute if the response is a server error (#176)

Read the [full changeset](https://github.com/DataDog/dd-trace-py/compare/v0.5.4...v0.5.5).

---

## 0.5.4 (14/02/2017)
## Integrations
- added the Pyramid web framework

## Enhancements
- `tracer.set_tags()` will add tags to all spans created by a tracer.
- `span.tracer()` will return the tracer that created a given span 

## Bug Fixes
- correctly set service types on the Mongo and Falcon integrations.
- documentation fixes
- send less data to the agent in the SQL and redis integrations.

Read the [full changeset](https://github.com/DataDog/dd-trace-py/compare/v0.5.3...master)

---

## 0.5.3 (23/12/2016)
**Bugfixes**
- [ElasticSearch] use ElasticSearch serializer so that the serialization works with dates, decimals and UUIDs #131 
- [Django] use an integer value for `AGENT_PORT` because Django recast strings as unicode strings, which invalidate the input for `getaddrinfo()` in Python 2.7 #140 
- [Tracer] downgrade high throughput log messages to debug so that it doesn't flood users logs #143 

**Compatibility**
- don't check if `django.contrib.auth` is installed through the `django.apps` module. This improves the best-effort support for `Django < 1.7` #136 

Read the [full changeset](https://github.com/DataDog/dd-trace-py/compare/v0.5.2...v0.5.3)

---

## 0.5.2 (14/12/2016)
0.5.2 is a bugfix release.

### Bug Fixes
- include bottle docs

Read the [full changeset](https://github.com/DataDog/dd-trace-py/compare/v0.5.1...v0.5.2).

---

## 0.5.1 (13/12/2016)
0.5.1 is a bugfix release.

### Bug Fixes
- properly trace pymongo `$in` queries (See #125)
- properly normalize bound and batch cassandra statements (see #126)
- made the legacy cassandra tracing a no-op.

Read the [full changeset](https://github.com/DataDog/dd-trace-py/compare/v0.5.0...v0.5.1).

---

## 0.5.0 (07/12/2016)
**Major changes**
- added`msgpack-python` as a dependency
- using Trace Agent API `v0.3` that supports both JSON and Msgpack formats
- provided `JSONEncoder` and `MsgpackEncoder` that are switched at runtime the API `v0.3` is not reachable (`404`)
- `MsgpackEncoder` is the current default encoder
- `MsgpackEncoder` will not be used if the pure Python implementation is used

**Documentation**
- added [ElasticSearch docs](http://pypi.datadoghq.com/trace/docs/#module-ddtrace.contrib.elasticsearch)

Read the [full changeset](https://github.com/DataDog/dd-trace-py/compare/v0.4.0...v0.5.0)

---

## 0.4.0 (26/11/2016)
0.4.0 is a "major" release of the `dd-trace-py`. Please test thoroughly on staging before rolling out to your production clusters.

### Enhancements
- automatically patch contrib libraries with `from ddtrace import monkey; monkey.patch_all()`. A few notes:
  - The previous ways of patching still exist, but are deprecated and might be no-ops. They will be removed in a future version.
  - When you add `patch_all` remove your old instrumentation code.
  - Web frameworks still require middleware.
- experimental support for (much faster) msgpack serialization. disabled by default. will be enabled in a future release.

### Integrations
- add integration for the [Bottle](web framework) web framework. (see #86)

### Bug Fixes
- correctly trace django without auth middleware (see #116)

### 

Read the [full changeset](https://github.com/DataDog/dd-trace-py/compare/v0.3.16...v0.4.0).

---

## v0.3.16 (03/11/2016)
### Bugfixes
- Handle memory leaks when tracing happens in a forked process (Issue #84) 
- Fix error code in spans from the request library (thanks @brettlangdon)
- Better handling of unicode tags (thanks @brettlangdon)
- Allow easy configuration of host & port in the Django integration.

### Enhancements
- Cap the number of traces buffered in memory.
- Higher trace submission throughput.
- Preliminary work on gevent support. Not fully complete.

Read the [full changeset](https://github.com/DataDog/dd-trace-py/compare/v0.3.15...v0.3.16)

---

## v0.3.15 (01/11/2016)
### Integrations
- add tracing for the requests library

Read the [full changeset](https://github.com/DataDog/dd-trace-py/compare/v0.3.14...v0.3.15)

---

## 0.3.14 (30/09/2016)
### Integrations
- [pylons] allow users to set resources inside handlers
- [django] add support for the Django cache framework

### Enhancements
- add a trace sampler so that users can discard spans using a `RateSampler` (more info: http://pypi.datadoghq.com/trace/docs/#sampling)

Read the [full changeset](https://github.com/DataDog/dd-trace-py/compare/v0.3.13...v0.3.14)

---

## v0.3.13 (21/09/2016)
### New integrations
- added `pylibmc` Memcached client integration
- improved Django integration providing a Django app that instrument Django internals

Read the full [changeset](https://github.com/DataDog/dd-trace-py/compare/v0.3.12...v0.3.13)

---

## v0.3.12 (14/09/2016)
[change set](https://github.com/DataDog/dd-trace-py/compare/v0.3.11...v0.3.12)
- Added MySQL integration, using [mysql.connector](https://dev.mysql.com/doc/connector-python/en/) v2.1

---

## v0.3.11 (31/08/2016)
## Bugfixes
- fixed an unpacking error for `elasticsearch>=2.4`
- fixed the behavior of the `tracer.wrap()` method; now it works as expected

## Documentation
- better organization of libraries usage on docs
- provided a [benchmark script](https://github.com/DataDog/dd-trace-py/commit/7d30c2d6703e21ea3dc94ecdeb88dbe2ad9a286a)

Read the [full changeset](https://github.com/DataDog/dd-trace-py/compare/v0.3.10...v0.3.11)

---

## v0.3.10 (22/08/2016)
[change set](https://github.com/DataDog/dd-trace-py/compare/v0.3.9...v0.3.10)
- add `flask_cache` integration; supporting the `0.12` and `0.13` versions
- catch `500` errors on `pylons` integration

---

## v0.3.9 (12/08/2016)
[change set](https://github.com/DataDog/dd-trace-py/compare/v0.3.8...v0.3.9)
- send service info from the sqlalchemy integration

---

## v0.3.7 (12/08/2016)
[change set](https://github.com/DataDog/dd-trace-py/compare/v0.3.6...v0.3.7)
- Released Falcon Integration
- Minor bugfixes in Redis & Cassandra integration

---

## v0.3.8 (12/08/2016)
[change set](https://github.com/DataDog/dd-trace-py/compare/v0.3.7...v0.3.8)
- Added support for the most recent bugfix versions of pymongo 3.0, 3.1 and 3.2<|MERGE_RESOLUTION|>--- conflicted
+++ resolved
@@ -1,10 +1,7 @@
 # Changelog
 
-<<<<<<< HEAD
 - fix(asyncio): patch base event loop class
-=======
 - feat(core): backport contextvars
->>>>>>> 3e9b4209
 - fix(sanic): fix patching for sanic async http server (#1659)
 - fix(flask): make template patching idempotent
 
