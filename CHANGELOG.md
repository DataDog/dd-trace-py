--- conflicted
+++ resolved
@@ -4,24 +4,26 @@
 
 ---
 
-<<<<<<< HEAD
 ## 2.11.4
-=======
-## 2.11.3
->>>>>>> 2332ca50
-
-
-### Bug Fixes
-
-<<<<<<< HEAD
+
+
+### Bug Fixes
+
 - CI Visibility: Resolves an issue where exceptions other than timeouts and connection errors raised while fetching the list of skippable tests for ITR were not being handled correctly and caused the tracer to crash.
 - CI Visibility: Fixes a bug where `.git` was incorrectly being stripped from repository URLs when extracting service names, resulting in `g`, `i`, or `t` being removed (eg: `test-environment.git` incorrectly becoming `test-environmen`)
 - LLM Observability: Resolves an issue where custom trace filters were being overwritten in forked processes.
 - tracing: Fixes a side-effect issue with module import callbacks that could cause a runtime exception.
 - LLM Observability: Resolves an issue where `session_id` was being defaulted to `trace_id` which was causing unexpected UI behavior.
-=======
+
+
+---
+
+## 2.11.3
+
+
+### Bug Fixes
+
 - ASM: Improves internal stability for the new fingerprinting feature.
->>>>>>> 2332ca50
 
 
 ---
