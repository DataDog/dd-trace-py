--- conflicted
+++ resolved
@@ -4,20 +4,21 @@
 
 ---
 
-<<<<<<< HEAD
 ## 2.12.1
 
 ### Bug Fixes
 
 - SSI: This fix ensures injection denylist is included in published OCI package.
-=======
+
+---
+
 ## 2.11.6
 
 ### Bug Fixes
 
 - library injection: Resolves an issue where the version of `attrs` installed by default on some Ubuntu installations was treated as incompatible with library injection
 - Code Security: This fixes a bug in the IAST patching process where `AttributeError` exceptions were being caught, interfering with the proper application cycle.
->>>>>>> fc13212c
+
 
 ---
 
