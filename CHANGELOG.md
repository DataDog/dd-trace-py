# Changelog

Changelogs for versions not listed here can be found at https://github.com/DataDog/dd-trace-py/releases

---

<<<<<<< HEAD
## 2.7.10
=======
## 2.8.3
>>>>>>> e002b677


### Bug Fixes

- Code Security: This fix solves an issue with fstrings where formatting was not applied to int parameters
- logging: This fix resolves an issue where `tracer.get_log_correlation_context()` incorrectly returned a 128-bit trace_id even with `DD_TRACE_128_BIT_TRACEID_LOGGING_ENABLED` set to `False` (the default), breaking log correlation. It now returns a 64-bit trace_id.
- profiling: Fixes a defect where the deprecated path to the Datadog span type was used by the profiler.


---

## 2.8.2


### Bug Fixes

- tracing: This fix resolves an issue where sampling rules were not matching correctly on float values that had a 0 decimal value. Sampling rules now evaluate such values as integers.

- langchain: This fix resolves an issue where the LangChain integration always attempted to patch LangChain partner  
  libraries, even if they were not available.

- langchain: This fix resolves an issue where tracing `Chain.invoke()` instead of `Chain.__call__()` resulted in the an `ArgumentError` due to an argument name change for inputs between the two methods.

- langchain: This fix adds error handling for checking if a traced LLM or chat model is an OpenAI instance, as the langchain_community package does not allow automatic submodule importing.

- internal: This fix resolves an error regarding the remote config module with payloads missing a `lib_config` entry

- profiling: fix a bug that caused the HTTP exporter to crash when attempting to serialize tags.

- grpc: Resolves segfaults raised when grpc.aio interceptors are registered

- Code Security: Ensure that when tainting the headers of a Flask application, iterating over the headers (i.e., with <span class="title-ref">headers.items()</span>) does not duplicate them.


---

## 2.7.9


### Bug Fixes

- internal: This fix resolves an error regarding the remote config module with payloads missing a `lib_config` entry
- grpc: Resolves segfaults raised when grpc.aio interceptors are registered
- Code Security: Ensure that when tainting the headers of a Flask application, iterating over the headers (i.e., with <span class="title-ref">headers.items()</span>) does not duplicate them.
- pymongo: this resolves an issue where the library raised an error in `pymongo.pool.validate_session`


---

## 2.6.11


### Bug Fixes

- internal: This fix resolves an error regarding the remote config module with payloads missing a `lib_config` entry
- Code Security: Ensure that when tainting the headers of a Flask application, iterating over the headers (i.e., with <span class="title-ref">headers.items()</span>) does not duplicate them.
- pymongo: this resolves an issue where the library raised an error in `pymongo.pool.validate_session`


---

## 2.8.1


### New Features

- Code Security: to enable IAST in the application, you had to start it with the command `ddtrace-run [your-application-run-command]` so far. Now, you can also activate IAST with the `patch_all` function.

### Bug Fixes

- Code Security: fix setting the wrong source on map elements tainted from <span class="title-ref">taint_structure</span>.
- Code Security: Fixes an issue where the AST patching process fails when the origin of a module is reported as None, raising a `FileNotFoundError`.
- CI Visibility: fixes an issue where tests were less likely to be skipped due to ITR skippable tests requests timing out earlier than they should
- Code Security: Fixed an issue with AES functions from the pycryptodome package that caused the application to crash and stop.
- kafka: This fix resolves an issue where an empty message list returned from consume calls could cause crashes in the Kafka integration. Empty lists from consume can occur when the call times out.
- ASM: This fix removes unrequired API security metrics.
- instrumentation: fixes crashes that could occur in certain integrations with packages that use non-integer components in their version specifiers

---

## 2.7.8


### Bug Fixes

- Code Security: fix setting the wrong source on map elements tainted from <span class="title-ref">taint_structure</span>.
- Code Security: Fixes an issue where the AST patching process fails when the origin of a module is reported as None, raising a `FileNotFoundError`.
- CI Visibility: fixes an issue where tests were less likely to be skipped due to ITR skippable tests requests timing out earlier than they should
- Code Security: Fixed an issue with AES functions from the pycryptodome package that caused the application to crash and stop.
- ASM: This fix removes unrequired API security metrics.
- instrumentation: fixes crashes that could occur in certain integrations with packages that use non-integer components in their version specifiers

---

## 2.6.10


### Bug Fixes

- ASM: This fix resolves an issue where django login failure events may send wrong information of user existence.
- Code Security: fix setting the wrong source on map elements tainted from <span class="title-ref">taint_structure</span>.
- datastreams: Changed DSM processor error logs to debug logs for a statement which is retried. If all retries fail, the stack trace is included
- Code Security: Fixes an issue where the AST patching process fails when the origin of a module is reported as None, raising a `FileNotFoundError`.
- CI Visibility: fixes an issue where tests were less likely to be skipped due to ITR skippable tests requests timing out earlier than they should
- internal: This fix resolves an issue where importing the `ddtrace.contrib.botocore.services` module would fail raising an ImportError
- starlette: Fix a bug that crashed background tasks started from functions without a <span class="title-ref">\_\_name\_\_</span> attribute
- Code Security: Fixed an issue with AES functions from the pycryptodome package that caused the application to crash and stop.
- Code Security: This fix addresses an issue where tainting objects may fail due to context not being created in the current span.
- Code Security: Some native exceptions were not being caught correctly by the python tracer. This fix remove those exceptions to avoid fatal error executions.
- ASM: This fix removes unrequired API security metrics.
- structlog: Fixes error where multiple loggers would duplicate processors. Also adds processors injection when resetting to defaults.

---

## 2.8.0

### Prelude

tracing: This release adds support for lazy sampling, essentially moving when we make a sampling decision for a trace to the latest possible moment. These include the following: 1. Before encoding a trace chunk to be sent to the agent 2. Before making an outgoing request via HTTP, gRPC, or a DB call for any automatically instrumented integration 3. Before running `os.fork()` For most users this change shouldn't have any impact on their traces, but it does allow for more flexibility in sampling (see `features` release note). It should be noted that if a user has application egress points that are not automatically instrumented, to other Datadog components (downstream instrumented services, databases, or execution context changes), and rely on the Python tracer to make the sampling decision (don't have an upstream service doing this), they will need to manually run the sampler for those traces, or use `HttpPropagator.inject()`. For more information please see the following: <https://ddtrace.readthedocs.io/en/stable/advanced_usage.html#distributed-tracing> <https://ddtrace.readthedocs.io/en/stable/advanced_usage.html#tracing-context-management>

### New Features

- DSM: Adds base64 format for encoding and decoding DSM context hash.
- botocore: adds dsm payload size stats for botocore messaging services of kinesis, sqs and sns.
- botocore: Adds support to the bedrock integration for tagging input and output messages.
- langchain: This introduces support for `langchain==0.1.0`. Note that this does not have tracing support for deprecated langchain operations. Please follow the langchain upgrade [guide](https://python.langchain.com/docs/changelog/core) or the langchain integration :ref: <span class="title-ref">docs\<langchain\></span> to enable full tracing support.
- dramatiq: Adds automatic tracing of the `dramatiq` library.
- tracing: Added support for lazy sampling, the benefit of which is the ability to make a sampling decision using `DD_TRACE_SAMPLING_RULES` based on any span attribute (service, resource, tags, name)regardless of when the value for the attribute is set. This change is particularly beneficial for sampling on tags, since the vast majority of tags are set after the span is created. Since sampling was previously done at span creation time, this meant that those tags could not be used for sampling decisions.
- openai: Adds support for tagging streamed responses for completion and chat completion endpoints.
- profiling: implement an experimental stack sampling feature, which can be enabled by setting `DD_PROFILING_STACK_V2_ENABLED=true`. This new sampler should resolve segfault issues on Python 3.11 and later, while also decreasing the latency contribution of the profiler in many situations, and also improving the accuracy of stack-sampling data. This feature is currently only available on Linux using CPython 3.8 or greater. Requires `DD_PROFILING_EXPORT_LIBDD_ENABLED=true` to be set.
- botocore: Changes botocore aws kinesis contrib to set DSM pathway using extracted DSM context, if found, instead of always using a new pathway with default context.
- kafka: Adds tracing and DSM support for `confluent_kafka.Consumer.consume()`. Previously only <span class="title-ref">confluent_kafka.Consumer.poll</span> was instrumented.

### Deprecation Notes

- tracing: Deprecates support for `ddtrace.contrib.asyncio.AsyncioContextProvider`. ddtrace fully support tracing across asyncio tasks. Asyncio no longer requires additional configurations.
- tracing: `tracer.sampler` is deprecated and will be removed in the next major version release. To manually sample please call `tracer.sample` instead.
- gevent: Deprecates `ddtrace.contrib.gevent.provider.GeventContextProvider`. Drops support for <span class="title-ref">gevent\<20.12.0</span> and <span class="title-ref">greenlet\<1.0</span>.

### Bug Fixes

- Vulnerability Management for Code-level (IAST): Some native exceptions were not being caught correctly by the python tracer. This fix remove those exceptions to avoid fatal error executions.

- otel: Ensures that the last datadog parent_id is added to w3c distributed tracing headers generated by the OpenTelemetry API.
- ASM: This fix resolves an issue where a valid user may trigger a failed login event.
- ASM: always clear the DDWaf context at the end of the span to avoid gc-induced latency spikes at the end of some requests.
- ASM: This fix resolves an issue where django login failure events may send wrong information of user existence.
- CI Visibility: fixes an issue where git author or committer names containing commas (eg: "Lastname, Firstname") would not work (and log an error) due to the use of comma as a separator.
- propagation: This fix resolves an issue where the sampling decision-maker tag in tracestate propagation headers was clobbered by a default value.
- datastreams: Changed DSM processor error logs to debug logs for a statement which is retried. If all retries fail, the stack trace is included
- internal telemetry: Ensures heartbeat events are sent at regular intervals even when no other events are being sent.
- Fix an incompatibility between the handling of namespace module imports and parts of the functionalities of the standard library importlib module.
- internal: This fix resolves an issue where importing the `ddtrace.appsec._iast._patches` module would fail raising an ImportError
- internal: This fix resolves an issue where importing the `ddtrace.internal.peer_service` module would fail raising an ImportError
- langchain: Ensures langchain vision APIs are correctly instrumented
- Fix for the declaration of dependencies for the package.
- internal: This fix resolves an issue where importing the `ddtrace.contrib.botocore.services` module would fail raising an ImportError
- profiling: handle unexpected stack data to prevent the profiler from stopping.
- starlette: Fix a bug that crashed background tasks started from functions without a <span class="title-ref">\_\_name\_\_</span> attribute
- ASM: This fix resolves an issue where the asgi middleware could crash with a RuntimeError "Unexpected message received".
- ASM: This fix resolves an issue with Flask instrumentation causing CPU leak with ASM, API Security and Telemetry enabled.
- Vulnerability Management for Code-level (IAST): Addresses an issue where the IAST native module was imported even though IAST was not enabled.
- Vulnerability Management for Code-level (IAST): This fix addresses an issue where tainting objects may fail due to context not being created in the current span.
- Vulnerability Management for Code-level (IAST): This fix addresses an issue where AST patching would generate code that fails to compile, thereby preventing the application from starting correctly.
- Vulnerability Management for Code-level (IAST): This fix addresses AST patching issues where other subscript operations than `Load` were being unintentionally patched, leading to compilation errors for the patched module.
- Vulnerability Management for Code-level (IAST): Fixes an issue where an atexit handler could lead to a segmentation fault.
- Vulnerability Management for Code-level (IAST): This fix addresses an issue where a vulnerability would be reported at line 0 if we couldn't extract the proper line number, whereas the default line number should be -1.
- kafka: This fix resolves an issue where `None` messages from confluent-kafka could cause crashes in the Kafka integration.
- appsec: This fix resolves an issue in which the library attempted to finalize twice a context object used by the Application Security Management product.
- tracing: Removes `allow_false` argument from ddtrace samplers. `allow_false` allows datadog samplers to return a value that differs from the sampling decision, this behavior is not supported.
- profiling: This fixes a `free(): invalid pointer` error which would arise as a result of incorrectly linking the C++ runtime.
- starlette: Ensures correct URL tag is set for starlette v0.34.0 and above.
- structlog: Fixes error where multiple loggers would duplicate processors. Also adds processors injection when resetting to defaults.


---

## 2.7.7

### Bug Fixes

- ASM: This fix resolves an issue where django login failure events may send wrong information of user existence.
- datastreams: Changed DSM processor error logs to debug logs for a statement which is retried.  If all retries fail, the stack trace is included
- internal: This fix resolves an issue where importing the ``ddtrace.internal.peer_service`` module would fail raising an ImportError
- starlette: Fix a bug that crashed background tasks started from functions without a `__name__` attribute
- Vulnerability Management for Code-level (IAST): This fix addresses an issue where tainting objects may fail due to context not being created in the current span.
- Vulnerability Management for Code-level (IAST): Some native exceptions were not being caught correctly by the python tracer.
  This fix remove those exceptions to avoid fatal error executions.
- kafka: This fix resolves an issue where an empty message list returned from consume calls could cause crashes in the Kafka integration.
  Empty lists from consume can occur when the call times out.


---

## 2.7.6


### Bug Fixes

- Profiling: This fix resolves an issue where the profiler was forcing protobuf to load in injected environments,
  causing crashes in configurations which relied on older protobuf versions. The profiler will now detect when injection is used and try loading with the native exporter. If that fails, it will self-disable rather than loading protobuf.


---

## 2.7.5


### New Features

- kafka: Adds tracing and DSM support for `confluent_kafka.Consumer.consume()`. Previously only <span class="title-ref">confluent_kafka.Consumer.poll</span> was instrumented.

### Bug Fixes

- ASM: always clear the DDWaf context at the end of the span to avoid gc-induced latency spikes at the end of some requests.
- internal: This fix resolves an issue where importing the `ddtrace.contrib.botocore.services` module would fail raising an ImportError
- setuptools_scm version: Updates the setuptools_scm versioning method to "guess-next-dev" from "release-branch-semver", which was affecting the CI
- structlog: Fixes error where multiple loggers would duplicate processors. Also adds processors injection when resetting to defaults.


---

## 2.6.9


### Bug Fixes

- propagation: This fix resolves an issue where the sampling decision-maker tag in tracestate propagation headers was clobbered by a default value.
- langchain: Ensures langchain vision APIs are correctly instrumented
- ASM: This fix resolves an issue where the asgi middleware could crash with a RuntimeError "Unexpected message received".
- kafka: This fix resolves an issue where `None` messages from confluent-kafka could cause crashes in the Kafka integration.


---

## v2.6.0

### Upgrade Notes

- CI Visibility: `DD_CIVISIBILITY_ITR_ENABLED` now defaults to true, and the Datadog API (configured via the Datadog dashboard) now determines whether code coverage and test skipping are enabled.
- CI Visibility: the CI Visibility service is no longer enabled when the initial query to the Datadog test service settings API fails due to a 403 status code.

### New Features

- botocore: Adds optional feature to propagate context between producers and consumers for AWS SQS, AWS SNS, and AWS Kinesis via <span class="title-ref">DD_BOTOCORE_PROPAGATION_ENABLED</span> environment variable. Adds optional feature to disable tracing of AWS SQS <span class="title-ref">poll()</span> operation and AWS Kinesis 'get_records()' operation when no data is consumed via <span class="title-ref">DD_BOTOCORE_EMPTY_POLL_ENABLED</span> environment variable.

- tracing: Adds new tag <span class="title-ref">python_main_package</span> containing the name of the main package of the application. profiling: Adds new tag <span class="title-ref">python_main_package</span> containing the name of the main package of the application.

- ASM: API Security schema collection is now officially supported for Django, Flask and FastAPI. It can be enabled in the tracer using environment variable DD_API_SECURITY_ENABLED=true It will only be active when ASM is also enabled.

- elasticsearch: This allows custom tags to be set on Elasticsearch spans via the Pin interface.

- botocore: This introduces tracing support for bedrock-runtime operations.
  See [the docs](https://ddtrace.readthedocs.io/en/stable/integrations.html#botocore) for more information.

- datastreams: this change adds kombu auto-instrumentation for datastreams monitoring. tracing: this change adds the `DD_KOMBU_DISTRIBUTED_TRACING` flag (default `True`)

- Vulnerability Management for Code-level (IAST): Add support for CMDi in langchain.

- botocore: Add the ability to inject trace context into the input field of botocore stepfunction start_execution and start_sync_execution calls.

- Removes another place where we always load instrumentation telemetry, even if it is disabled

- tracing: This introduces the ability to disable tracing at runtime based on configuration values sent from the Datadog frontend. Disabling tracing in this way also disables instrumentation telemetry.

- tracing: Adds support for remote configuration of `DD_TRACE_HEADER_TAGS`

- tracing: Add support for remote configuration of trace-logs correlation.

- grpc/grpc_aio: reports the available target host in client spans as `network.destination.ip` if only an IP is available, `peer.hostname` otherwise.

- span: Adds a public api for setting span links

- starlette,fastapi: Trace background tasks using span links

### Bug Fixes

- ASM: This fix resolves an issue where an exception would be logged while parsing an empty body JSON request.

- CI Visibility: fixes an issue where coverage data for suites could be lost for long-running test sessions, reducing the possibility of skipping tests when using the Intelligent Test Runner.

- IAST: Don't split AST Assign nodes since it's not needed for propagation to work.

- ASM: This fix resolves an issue where suspicious request blocking on request data was preventing API Security to collect schemas in FastAPI, due to route not being computed.

- ASM: This fix resolves an issue where ASM custom blocking actions with a redirect action could cause the server to drop the response.

- Fixed an incompatible version requirements for one of the internal dependencies that could have caused an exception to be raised at runtime with Python 3.12.

- data_streams: This change fixes a bug leading to lag being reported as 1 offset instead of 0 offsets.

- IAST: fixes import overhead when IAST is disabled.

- Fix an incomplete support for pkg_resouces that could have caused an exception on start-up.

- Fix an issue that caused an exception to be raised when trying to access resource files via `pkg_resources`.

- Fix for an import issue that caused the pytest plugin to fail to properly initialize a test session and exit with an import exception.

- openai: This fixes a bug that prevents logs from being correlated with traces in the Datadog UI.

- langchain: This fixes a bug that prevents logs from being correlated with traces in the Datadog UI.

- openai: This fix resolves an issue where an internal OpenAI method <span class="title-ref">SyncAPIClient.\_process_response</span>
  was not being patched correctly and led to to an AttributeError while patching.

- profiling: handle a potential system error that may be raised when running a Celery-based application with CPython 3.11.

- Fixed an issue that could have caused an exception as a result of a concurrent access to some internal value cache.

- tracing: Ensures span links are serialized with the expected traceflag when `DD_TRACE_API_VERSION=v0.4`

- ASM: This fix resolves an issue where IP Headers configured by the user in the environment could not work for frameworks handling requests with case insensitive headers like FastAPI.

- Vulnerability Management for Code-level (IAST): Fixes a bug in the `str` aspect where encoding and errors arguments were not honored correctly.

- Vulnerability Management for Code-level (IAST): Fix an unhandled ValueError in `ast_function` thrown in some cases (i.e. Numpy arrays when converted to bool).

- opentelemetry: Ensures that span links are serialized in a json-compatible representation.

- Pin importlib_metadata to 6.5.0 to avoid its issue 455 (<https://github.com/python/importlib_metadata/issues/455>).

- profiler: Fixes a sigabrt when shutdown occurs during an upload

- otel: Ensures all otel sampling decisions are consistent with Datadog Spans. This prevents otel spans in a distrbuted trace from being sampled differently than Datadog spans in the same trace.

- tracing: Fix an issue where remote configuration values would not be reverted when unset in the UI.

- tracing: Ensures hostnames are reported in statsd metrics if `DD_TRACE_REPORT_HOSTNAME=True` (default value is `False`).

### Other Changes

- setup: pins the default macOS deployment target to 10.14.
- tracing: Updates the default value of `DD_TRACE_PROPAGATION_STYLE` from `tracecontext,datadog` to `datadog,tracecontext`. With this change w3c tracecontext headers will be parsed before datadog headers. This change is backwards compatible and should not affect existing users.

---

## v2.5.0

### New Features

- aiohttp: add <span class="title-ref">split_by_domain</span> config to split service name by domain
- CI Visibility: Adds code coverage lines covered tag for `pytest` and `unittest`.
- aiohttp: Adds http.route tag to `aiohttp.request` spans.
- bottle: Adds http.route tag to `bottle.request` spans.
- falcon: Adds http.route tag to `falcon.request` spans.
- molten: Adds http.route tag to `molten.request` spans.
- Adds distributed tracing for confluent-kafka integration. Distributed tracing connects Kafka consumer spans with Kafka producer spans within the same trace if a message is valid. To enable distributed tracing, set the configuration: `DD_KAFKA_DISTRIBUTED_TRACING_ENABLED=True` for both the consumer and producer service.
- ASM: This introduces (experimental) api security support for fastAPI. Flask and Django were already supported in 2.4.0. Support schema computation on all addresses (requests and responses) and scanner support for pii, credentials and payment data.
- CI Visibility: introduces a CI visibility-specific logger (enabled for the `pytest` plugin), enabled by setting the `DD_CIVISIBILITY_LOG_LEVEL` environment variable (with the same level names as Python logging levels).
- CI Visibility: allows for waiting for the git metadata upload to complete before deciding whether or not to enable coverage (based on API response).
- Further lazy loads telemetry_writer so that it is not running when explicitly disabled. Users must explicitly set "DD_INSTRUMENTATION_TELEMETRY_ENABLED=false".
- tracer: Add support for remotely configuring trace tags.

### Bug Fixes

- loguru: Ensures log correlation is enabled when the root logger is initialized. Previously, log correlation was only enabled when a new sink was added.
- Fix compatibility with other tools that try to infer the type of a Python object at runtime.
- tracing: Fixes a bug that prevents span links from being visualized in the Datadog UI.
- tracing: Resolves span encoding errors raised when span links do not contain expected types
- ASM: This fix resolves an issue where custom event boolean properties were not reported as <span class="title-ref">true</span> and <span class="title-ref">false</span> like other tracers but as <span class="title-ref">True</span> and <span class="title-ref">False</span>.
- Vulnerability Management for Code-level (IAST): Ensure that Cookies vulnerabilities report only the cookie name.
- langchain: This fix resolves an `get_openai_token_cost_for_model` import error in langhcain version 0.0.351 or later.
- ASM: This fix resolves an issue where IAST could cause circular dependency at startup.
- tracing: Ensures all fields in `ddtrace.context.Context` are picklable.
- pytest: This fix resolves an issue where the <span class="title-ref">--no-cov</span> flag did not take precedence over the <span class="title-ref">--cov</span> flag when deciding whether to report code coverage on spans.
- rq: Fixed a bug where the RQ integration would emit a warning when setting `job.status` span tag.

---

## v2.4.0

### Upgrade Notes

- <div id="remove-unsupported-pylons">

  This removes the `pylons` integration, which does not support Python 3.

  </div>

### Deprecation Notes

- aioredis: The aioredis integration is deprecated and will be removed in a future version. As an alternative to the aioredis integration, you can use the redis integration with redis\>=4.2.0.

### New Features

- ASM: dependency telemetry metrics now will only report dependencies actually in use (imported) and will also report new imported modules periodically.

- ASM: This introduces Threat Monitoring and Blocking on FastAPI.
  - IP Blocking and all input addresses are supported on requests and responses

  \- Custom Blocking This does not contain user blocking specific features yet.

- tracing: Introduces support for OpenTracing Baggage Items with HTTP Propagation. Enable this support by `DD_TRACE_PROPAGATION_HTTP_BAGGAGE_ENABLED=true`. The `Context._set_baggage_item` and `Context._get_baggage_item` internal methods are provided for manual modifications to the Baggage Items. These API changes are subject to change.

- dynamic instrumentation: Add support for more built-in container types, such as `defaultdict`, `frozenset`, `OrderedDict` and `Counter`.

- Vulnerability Management for Code-level (IAST): Adds Python 3.12 compatibility

- Optionally lazy loads and disables Instrumentation Telemetry. Users must explicitly set "DD_INSTRUMENTATION_TELEMETRY_ENABLED=false".

- tracer: Add support for remotely setting the trace sample rate from the Datadog UI. This functionality is enabled by default when using `ddtrace-run` and library injection. To enable it when using the library manually, use `ddtrace.config.enable_remote_config()`.

### Bug Fixes

- tracer: tag spans that have been sampled due to an Agent sampling configuration.
- lambda: This change disables the use of `multiprocessing.queue` in Lambda, because it is not supported in Lambda
- langchain: This fix resolves a crash that could occur during embedding when no embeddings are found.
- Fix a regression with the support for gevent that could have occurred if some products, like ASM, telemetry, were enabled.
- kafka: Resolves `TypeError` raised by serializing producers and deserializing consumers when the `message.key` tag is set on spans.
- dynamic instrumentation: Fix an issue that caused the instrumented application to fail to start if a non-standard module was imported.
- openai: This fix resolves an issue where tagging image inputs in the chat completions endpoint resulted in attribute errors.
- openai: This fix resolves an issue where requesting raw API responses from openai\>=1.0 resulted in attribute errors while tagging.
- profiling: Fix an issue that prevented threading locks from being traced when using gevent.
- profiling: Fix a segmentation fault with CPython 3.12 when sampling thread stacks.
- pylibmc: Fixes an issue where using `ddtrace-run` or `ddtrace.patch_all()` with `DD_TRACE_ENABLED=False` would break with get, gets, and get_multi operations on pylibmc Clients.
- tracing: This fix resolves an issue where concurrent mutations to the `context._meta` dict caused <span class="title-ref">RuntimeError: dictionary changed size during iteration</span>.
- django: Resolves `AttributeError` raised by traced `StreamingHttpResponse`.
- Vulnerability Management for Code-level (IAST): This fix resolves an issue where certain aspects incorrectly expected at least one argument, leading to an IndexError when none were provided. The solution removes this constraint and incorporates regression tests for stability assurance.
- Vulnerability Management for Code-level (IAST): Cookies vulnerabilities are only reported if response cookies are insecure.
- Vulnerability Management for Code-level (IAST): Fix propagation error on `.format` string method.
- requests: Updates the resource names of `requests.requests` spans to include the method and path of the request.
- propagation: This fix resolves an issue where a `Context` generated from extracted headers could lack a span_id or trace_id, leading `SpanLink` encoding errors.
- psycopg: This fix resolves an issue where a circular import of the psycopg library could cause a crash during monkeypatching.
- psycopg: This fix resolves an issue where exceptions originating from asynchronous Psycopg cursors were not propagated up the call stack.
- redis: This fix resolves an issue where the yaaredis and aredis integrations imported code from the redis integration, causing a circular import error.
- tracing: Resolves trace encoding errors raised when `DD_TRACE_API_VERSION` is set to `v0.5` and a BufferFull Exception is raised by the TraceWriter. This fix ensures span fields are not overwritten and reduces the frequency of 4XX errors in the trace agent.

### Other Changes

- tracing: Upgrades the trace encoding format to v0.5. This change improves the performance of encoding and sending spans.

---

## v2.3.0

### New Features

- propagation: 128-bit trace ids are now used by default for propagation. Previously the default was 64-bit. This change is backwards compatible with tracers that still use 64-bit trace ids and should not cause any breaking behavior.
- Adds DSM `pathway.hash` tag to spans when DSM is enabled. This allows traces from the instrumented service to show up in the DSM traces tab.
- propagation: When the tracer is configured to extract and inject `tracecontext`, the tracer will propagate the tracestate values from other vendors so long as the traceparent trace-id matches the first found trace context, regardless of propagator configuration order. To disable this behavior `DD_TRACE_PROPAGATION_EXTRACT_FIRST=true` can be set.
- opentelemetry: Map reserved OpenTelemetry attributes to Datadog span model.
- opentelemetry: datadog operation name from semantic conventions
- propagation: If a valid context is extracted from headers, and the following extracted trace context's `trace_id`s do not match the valid context's, then add a span link to the root span to represent the broken propagation.
- tracing: This change treats spans that terminated with `sys.exit(0)` as successful non-error spans.
- tracing: This introduces the `DD_TRACE_SPAN_TRACEBACK_MAX_SIZE` environment variable, allowing the maximum size of tracebacks included on spans to be configured.

### Bug Fixes

- CI Visibility: fixes the fact that the GITHUB_SERVER_URL environment variable was not being sanitized for credentials
- dynamic instrumentation: Needs to update the pubsub instance when the application forks because the probe mechanism should run in the child process. For that, DI needs the callback as the method of an instance of Debugger, which lives in the child process.
- CI Visibility: Fixes an issue where a `ValueError` was raised when using different path drives on Windows
- Fixes an issue where ddtrace could not be installed from source when using `setuptools>=69` due to a change in the license field.
- tracing: Fixes an issue where the thread responsible for sending traces is killed due to concurrent dictionary modification.
- structlog: Fixes `TypeError` raised when ddtrace log processor is configured with a tuple
- Vulnerability Management for Code-level (IAST): Generates cookies vulnerabilities report if IAST is enabled. Before this fix, Cookies vulnerabilities were only generated if both IAST and Appsec were enabled.
- Vulnerability Management for Code-level (IAST): This fix resolves an issue where, at AST patching to replace code with IAST aspects, passing the original function/method as an extra parameter for accurate patching unintentionally triggers side effects in methods obtained from an expression (like `decode` in `file.read(n).decode()`), resulting in unexpected multiple calls to the expression (`file.read(n)` in the example).
- Vulnerability Management for Code-level (IAST): This fix eliminates some reference leaks and C-API usage when IAST reports a vulnerability and calls `get_info_frame`.
- kafka: This fix resolves an issue where calls to `confluent_kafka`'s `produce` method with `key=None` would cause an exception to be raised.
- tracing: This fix resolves an issue where ddtrace's signal handlers could cause Flask apps not to respond correctly to SIGINT.
- logging: A log handler is automatically added to the ddtrace logger upon ddtrace import, when not using ddtrace-run. This can lead to duplicate logging if users add additional loggers and do not explicitly modify the ddtrace logger. This fix adds a feature flag that can be used to toggle this behavior off `DD_TRACE_LOG_STREAM_HANDLER` which defaults to `true`.

---

## v2.2.0

### Upgrade Notes

- The `wrapt` and `psutil` packages are vendored to help users avoid building these packages if wheels were not available for a given platform. This reverses a change released in v2.0.0.

### New Features

- CI Visibility: adds ITR support for `unittest`
- CI Visibility: adds start/end line support for `pytest` test spans
- CI Visibility: adds start/end line source file data to `unittest` test spans
- aiohttp: This introduces basic tracing of streaming responses that stay open long after the <span class="title-ref">on_prepare</span> signal has been sent.
- CI Visibility: introduce pytest hooks for modifying the module, suite, and test naming logic
- CI Visibility: add support for AWS Codepipeline to CI env var gathering
- datastreams: this change adds message payload size metrics and aggregations for Kafka.
- structlog: Wraps get_logger function in order to add datadog injection processor regardless of configuration
- openai: This adds support for openai v1.
- Source Code: filters Git repo URLs from env vars and setuptools
- logbook: This introduces log correlation for the logbook library. Refer to `logbook-docs <ddtrace.contrib.logbook>` for more details.
- loguru: This introduces log correlation for the loguru library. Refer to `loguru-docs <ddtrace.contrib.loguru>` for more details.
- openai: This adds support for tagging function call arguments when using OpenAI's function calling feature.
- Adds ARM64 support for Single-Step instrumentation
- structlog: This introduces log correlation for the structlog library. Refer to `structlog-docs <ddtrace.contrib.structlog>` for more details.
- celery: Adds Python 3.11 and 3.12 support for the celery integration.

### Known Issues

- ASM: fix a body read problem on some corner case where passing empty content length makes wsgi.input.read() blocks.

### Bug Fixes

- Application Security Management (ASM): fix a body read error when `Transfer-Encoding: chunked` header is sent
- CI Visibility: fixes an issue where class-based test methods with the same name across classes would be considered duplicates, and cause one (or more) tests to be dropped from results, by adding `--ddtrace-include-class-name` as an optional flag (defaulting to false) to prepend the class name to the test name.
- CI Visibility: fixes a crash where the unittest integration would try to enable coverage when tests are run even if the Intelligent Test Runner is not enabled.
- data_streams: This fix resolves an issue where tracing would crash if a kafka client produced a message with no key or value.
- CI: fixes an issue which prevented the library from filtering user credentials for SSH Git repository URLs
- dynamic instrumentation: fix an issue that caused function probes on the same module to fail to instrument and be reported in the `ERROR` status in the UI if the module was not yet imported.
- Use a unique default service name across all the products provided by the library when one is not given via the configuration interface.
- sampling: This fix reverts a refactor which affected how the tracer handled the trace-agent's recommended trace sampling rates, leading to an unintended increase in traces sampled.
- tracing: Fixes a msgpack import error when `DD_TRACE_API` is set to `v0.5`
- fix(profiling): numeric type exception in memalloc When pushing allocation samples, an exception was being thrown due to a float being passed instead of an integer. We now cast the ceiled value to an integer.
- CI Visibility: fixes `unittest` data not being initialized properly
- CI Visibility: fixes an issue where just importing <span class="title-ref">unittest</span> enabled CIVisibility and potentially caused unexpected logs and API requests
- Vulnerability Management for Code-level (IAST): This fix addresses AST patching issues where custom functions or methods could be replaced by aspects with differing argument numbers, causing runtime errors as a result. Furthermore, it addresses a case during patching where the module is inadvertently passed as the first argument to the aspect.
- Vulnerability Management for Code-level (IAST): Fix potential string id collisions that could cause false positives with non tainted objects being marked as tainted.
- IAST: This fix resolves an issue where JSON encoder would throw an exception while encoding a tainted dict or list.
- Vulnerability Management for Code-level (IAST): This fix resolves an issue where SimpleJSON encoder would throw an exception while encoding a tainted dict or list.
- ASM: add support for psycopg2 adapt mechanism to LazyTaintList, preventing a ProgrammingError when using psycopg2 with IAST.
- tracing: This fix resolves an issue where unserializable tracer attributes caused crashes when `DD_TRACE_DEBUG` was set.
- This fix resolves an issue where `confluent_kafka`'s `SerializingProducer` and `DeserializingConsumer` classes were incorrectly patched, causing crashes when these classes are in use with Datadog patching.
- langchain: This fix resolves an issue with tagging pydantic <span class="title-ref">SecretStr</span> type api keys.
- lib injection: Fix permissions error raised when non-root users copy single step instrumentation files.
- redis: The Datadog Agent removes command arguments from the resource name. However there are cases, like compressed keys, where this obfuscation cannot correctly remove command arguments. To safeguard that situation, the resource name set by the tracer will only be the command (e.g. SET) with no arguments. To retain the previous behavior and keep arguments in the span resource, with the potential risk of some command arguments not being fully obfuscated, set `DD_REDIS_RESOURCE_ONLY_COMMAND=false`.

### Other Changes

- tags: Previously `DD_TRACE_X_DATADOG_TAGS_MAX_LENGTH` had a max limit setting of 512 characters. This change removes that limit but keeps the default at 512.

---

## v2.0.0

### Prelude

The Datadog APM Python team is happy to announce the release of v2.0.0 of ddtrace. This release drops support for Python 2.7, 3.5, and 3.6. This release adds support for Python 3.12.

<div class="important">

<div class="title">

Important

</div>

If you are on version of Python not supported by v2, we will continue to maintain the ddtrace v1 with bug fixes.

</div>

<div class="note">

<div class="title">

Note

</div>

Before upgrading to v2.0.0, we recommend users install `ddtrace~=1.20.0` and enable deprecation warnings. All removals to the library interface and environment variables in v2 were deprecated in the 1.x release line.

</div>

<div class="note">

<div class="title">

Note

</div>

The changes to environment variables apply only to the configuration of the ddtrace library and not the Datadog Agent.

</div>

#### Upgrading summary

##### Functionality changes

The default logging configuration functionality of ddtrace has been changed to avoid conflicting with application logging configurations. `DD_CALL_BASIC_CONFIG` has been removed and the ddtrace logger will log to stdout by default, or a log file as specified using `DD_TRACE_LOG_FILE`.

Setting the environment variable `DD_TRACE_PROPAGATION_STYLE='b3'`, which previously enabled `b3multi` now enables `b3 single header`. `b3 single header` still works but is deprecated for `b3`. Simplified: `b3` used to enable `b3multi`, but now enables `b3 single header` to better align with Opentelemetry's terms.

##### Removed deprecated environment variables

These environment variables have been removed. In all cases the same functionality is provided by other environment variables and replacements are provided as recommended actions for upgrading.

| Variable                                   | Replacement                                | Note                                                |
|--------------------------------------------|--------------------------------------------|-----------------------------------------------------|
| `DD_GEVENT_PATCH_ALL`                      | None                                       | `📝<remove-dd-gevent-patch-all>`                    |
| `DD_AWS_TAG_ALL_PARAMS`                    | None                                       | `📝<remove-aws-tag-all-params>`                     |
| `DD_REMOTECONFIG_POLL_SECONDS`             | `DD_REMOTE_CONFIG_POLL_INTERVAL_SECONDS`   | `📝<rename-remote-config-poll-seconds>`             |
| `DD_CALL_BASIC_CONFIG`                     | None                                       | `📝<remove-basic-config>`                           |
| `DD_TRACE_OBFUSCATION_QUERY_STRING_PATERN` | `DD_TRACE_OBFUSCATION_QUERY_STRING_REGEXP` | `📝<remove-trace-obfuscation-query-string-pattern>` |

##### Removed deprecated library interfaces

These methods and module attributes have been removed. Where the same functionality is provided by a different public method or module attribute, a recommended action is provided for upgrading. In a few limited cases, because the interface was no longer used or had been moved to the internal interface, it was removed and so no action is provided for upgrading.

| Module                            | Method/Attribute                | Note                                               |
|-----------------------------------|---------------------------------|----------------------------------------------------|
| `ddtrace.constants`               | `APPSEC_ENABLED`                | `📝<remove-appsec-private-constants>`              |
|                                   | `APPSEC_JSON`                   | `📝<remove-appsec-private-constants>`              |
|                                   | `APPSEC_EVENT_RULE_VERSION`     | `📝<remove-appsec-private-constants>`              |
|                                   | `APPSEC_EVENT_RULE_ERRORS`      | `📝<remove-appsec-private-constants>`              |
|                                   | `APPSEC_EVENT_RULE_LOADED`      | `📝<remove-appsec-private-constants>`              |
|                                   | `APPSEC_EVENT_RULE_ERROR_COUNT` | `📝<remove-appsec-private-constants>`              |
|                                   | `APPSEC_WAF_DURATION`           | `📝<remove-appsec-private-constants>`              |
|                                   | `APPSEC_WAF_DURATION_EXT`       | `📝<remove-appsec-private-constants>`              |
|                                   | `APPSEC_WAF_TIMEOUTS`           | `📝<remove-appsec-private-constants>`              |
|                                   | `APPSEC_WAF_VERSION`            | `📝<remove-appsec-private-constants>`              |
|                                   | `APPSEC_ORIGIN_VALUE`           | `📝<remove-appsec-private-constants>`              |
|                                   | `APPSEC_BLOCKED`                | `📝<remove-appsec-private-constants>`              |
|                                   | `IAST_JSON`                     | `📝<remove-appsec-private-constants>`              |
|                                   | `IAST_ENABLED`                  | `📝<remove-appsec-private-constants>`              |
|                                   | `IAST_CONTEXT_KEY`              | `📝<remove-appsec-private-constants>`              |
| `ddtrace.contrib.fastapi.patch`   | `span_modifier`                 | `📝<remove-fastapi-starlette-span-modifier>`       |
|                                   | `aggregate_resources`           | `📝<remove-fastapi-starlette-aggregate-resources>` |
| `ddtrace.contrib.starlette.patch` | `span_modifier`                 | `📝<remove-fastapi-starlette-span-modifier>`       |
|                                   | `aggregate_resources`           | `📝<remove-fastapi-starlette-aggregate-resources>` |
|                                   | `get_resource`                  | `📝<remove-fastapi-starlette-span-modifier>`       |
| `ddtrace.contrib.grpc.constants`  | `GRPC_PORT_KEY`                 | `📝<remove-grpc-port-key>`                         |
| `ddtrace.ext.cassandra`           | `ROW_COUNT`                     | `📝<remove-cassandra-row-count>`                   |
| `ddtrace.ext.mongo`               | `ROWS`                          | `📝<remove-mongo-row-count>`                       |
| `ddtrace.ext.sql`                 | `ROWS`                          | `📝<remove-sql-row-count>`                         |
| `ddtrace.filters`                 | `TraceCiVisibilityFilter`       | `📝<remove-trace-ci-visibility-filter>`            |
| `ddtrace.tracer`                  | `DD_LOG_FORMAT`                 | `📝<remove-dd-log-format>`                         |

### Upgrade Notes

- <div id="remove-dd-gevent-patch-all">

  `DD_GEVENT_PATCH_ALL` is removed. There is no special configuration necessary to make ddtrace work with gevent if using ddtrace-run.

  </div>

- <div id="remove-aws-tag-all-params">

  `DD_AWS_TAG_ALL_PARAMS` is removed. The boto/botocore/aiobotocore integrations no longer collect all API parameters by default.

  </div>

- <div id="rename-remote-config-poll-seconds">

  `DD_REMOTECONFIG_POLL_SECONDS` is removed. Use the environment variable `DD_REMOTE_CONFIG_POLL_INTERVAL_SECONDS` instead.

  </div>

- <div id="remove-appsec-private-constants">

  `APPSEC_ENABLED`, `APPSEC_JSON`, `APPSEC_EVENT_RULE_VERSION`, `APPSEC_EVENT_RULE_ERRORS`, `APPSEC_EVENT_RULE_LOADED`, `APPSEC_EVENT_RULE_ERROR_COUNT`, `APPSEC_WAF_DURATION`, `APPSEC_WAF_DURATION_EXT`, `APPSEC_WAF_TIMEOUTS`, `APPSEC_WAF_VERSION`, `APPSEC_ORIGIN_VALUE`, `APPSEC_BLOCKED`, `IAST_JSON`, `IAST_ENABLED`, `IAST_CONTEXT_KEY` are removed. This should not affect existing code as these deprecated ASM constants were meant for private use only.

  </div>

- <div id="remove-fastapi-starlette-span-modifier">

  `ddtrace.contrib.starlette.get_resource`, `ddtrace.contrib.starlette.span_modifier`, and `ddtrace.contrib.fastapi.span_modifier` are removed. The starlette and fastapi integrations now provide the full route and not just the mounted route for sub-applications.

  </div>

- <div id="remove-fastapi-starlette-aggregate-resources">

  `ddtrace.contrib.starlette.config['aggregate_resources']` and `ddtrace.contrib.fastapi.config['aggregate_resources']` are removed. The starlette and fastapi integrations no longer have the option to `aggregate_resources`, as it now occurs by default.

  </div>

- <div id="remove-grpc-port-key">

  `ddtrace.contrib.grpc.constants.GRPC_PORT_KEY` is removed. Use `ddtrace.ext.net.TARGET_PORT` instead.

  </div>

- <div id="remove-cassandra-row-count">

  `ddtrace.ext.cassandra.ROW_COUNT` is removed. Use `ddtrace.ext.db.ROWCOUNT` instead.

  </div>

- <div id="remove-mongo-row-count">

  `ddtrace.ext.mongo.ROW_COUNT` is removed. Use `ddtrace.ext.db.ROWCOUNT` instead.

  </div>

- <div id="remove-sql-row-count">

  `ddtrace.ext.sql.ROW_COUNT` is removed. Use `ddtrace.ext.db.ROWCOUNT` instead.

  </div>

- <div id="remove-trace-ci-visibility-filter">

  `ddtrace.filters.TraceCiVisibilityFilter` is removed.

  </div>

- <div id="remove-dd-log-format">

  `ddtrace.tracer.DD_LOG_FORMAT` is removed. As an alternative, please follow the log injection formatting as provided in the [log injection docs](https://ddtrace.readthedocs.io/en/stable/advanced_usage.html#update-log-format).

  </div>

- <div id="remove-basic-config">

  `DD_CALL_BASIC_CONFIG` is removed. There is no special configuration necessary to replace `DD_CALL_BASIC_CONFIG`. The ddtrace logger will log to stdout by default or additionally to a file specified by `DD_TRACE_LOG_FILE`.

  </div>

- <div id="remove-trace-obfuscation-query-string-pattern">

  `DD_TRACE_OBFUSCATION_QUERY_STRING_PATTERN` is removed. Use `DD_TRACE_OBFUSCATION_QUERY_STRING_REGEXP` instead.

  </div>

### New Features

- Adds support for Python 3.12.

### Known Issues

- aiohttp: Python 3.12 is not supported.
- aiohttp-jinja: Python 3.12 is not supported.
- aiobotocore: Python 3.12 is not supported.
- asm: IAST for Python 3.12 is not supported.
- flask-caching: Python 3.12 is not supported.
- openai/langchain: Python 3.12 is not supported.
- opentelemetry-api: Python 3.12 is not supported.
- opentracing: Python 3.12 is not supported.
- pyramid: Python 3.12 is not supported.
- pynamodb: Python 3.12 is not supported.
- redis/redis-py-cluster: Python 3.12 is not supported.

---

## v1.20.0

### Prelude

Vulnerability Management for Code-level (IAST) is now available in private beta. Use the environment variable `DD_IAST_ENABLED=True` to enable this feature.

### New Features

- ASM: This introduces support for custom blocking actions of type redirect_request.
- data_streams: Adds public api `set_produce_checkpoint` and `set_consume_checkpoint`

### Bug Fixes

- kafka: Resolves an issue where traced kafka connections were assigned a default timeout of 1 second. The default timeout in [Consumer.poll(...)](https://docs.confluent.io/platform/current/clients/confluent-kafka-python/html/index.html#confluent_kafka.Consumer.poll) should be None.
- openai: This fix resolves an issue where errors during streamed requests resulted in unfinished spans.

---

## v1.19.0

### New Features

- Adds the <span class="title-ref">db.row_count</span> tag to redis and other redis-like integrations. The tag represents the number of returned results.
- CI Visibility: adds test level visibility for [unittest](https://docs.python.org/3/library/unittest.html)
- ASM: Adds detection of insecure cookie vulnerabilities on responses.
- ASM: This introduces trusted IPs capabilities in the tracer, to allow specific IPs not to be blocked by ASM but still be monitored.
- ASM: This introduces a new capability to configure the blocking response of ASM. Users can change the default blocking response behavior or create new custom actions. Configuration of a custom blocking page or payload can still be provided by using <span class="title-ref">DD_APPSEC_HTTP_BLOCKED_TEMPLATE_JSON</span> and <span class="title-ref">DD_APPSEC_HTTP_BLOCKED_TEMPLATE_HTML</span> to change the static files used for the response body. The action block, that can be defined in the static rule file or via remote configuration, allows now to create new custom blocking actions with any status code for the response.
- The aiopg and aiomysql integrations no longer set the sql.query tag on query spans. This tag duplicated the value captured by the span resource. Users who want to send this query unobfuscated can use the tracer API to set tags on the query span.
- data_streams: Starts tracking Kafka lag in seconds.
- kafka: Adds support for the Kafka serializing producer and deserializing consumer.
- profiling: allow individual collectors to be disabled.
- tracing: This change introduces the `allow_false` keyword argument to `BaseSampler.sample()`, which defaults to `True`. `allow_false` controls the function's return value. If `allow_false` is `False`, the function will always return `True` regardless of the sampling decision it made. This is useful when `sample` is called only for its side effects, which can include setting span tags.

### Known Issues

- There are known issues configuring python's builtin multiprocessing library when ddtrace is installed. To use the multiprocessing library with ddtrace ensure `DD_UNLOAD_MODULES_FROM_SITECUSTOMIZE` is set to `True`.
- When running setup.py extensions with the CMake parameter "-j", it could potentially raise an out-of-memory error. If someone wants to expedite the ddtrace installation, they should manually set the "CMAKE_BUILD_PARALLEL_LEVEL" environment variable.

### Bug Fixes

- ASM: avoid potentially unneeded import of the IAST native module.

- ASM: avoid potentially unneeded import of the IAST native module if setup doesn't build extensions correctly.

- data_streams: This fix resolves an issue where data stream context propagation would not propagate via SNS if raw message delivery was enabled.

- dynamic instrumentation: function duration measurements are now reported in milliseconds to match the expectation from the UI.

- dynamic instrumentation: fixed an issue that prevented line probes from being injected in some finally blocks.

- dynamic instrumentation: Fixed the programmatic API to ensure that the dynamic instrumentation service is fully enabled when `Dynamic Instrumentation.enable()` is called.

- dynamic instrumentation: fixed a bug that might have caused probe status to fail to update correctly.

- django: This fix resolves an issue where 'span.resource' would not include the endpoint when a Handler was interrupted, such as in the case of gunicorn worker timeouts.

- CI Visibility: fixes an issue where the Intelligent Test Runner would not work when in EVP proxy mode due to missing `X-Datadog-NeedsAppKey` header.

- CI Visibility: revert to using DD_CIVISIBILITY_ITR_ENABLED (instead of \_DISABLED) to conform with other tracers.

- profiling: fixed a bug that prevented profiles from being correctly correlated to traces in gevent-based applications, thus causing code hotspot and end point data to be missing from the UI.

- docs: Fix undefined variable reference in otel documentation

- CI Visibility: fixes that Python 2.7 test results were not visible in UI due to improperly msgpack-ed data

- ASM: This fix resolves an issue where <span class="title-ref">track_user_signup_event</span> and <span class="title-ref">track_custom_event</span> where not correctly tagging the span. This could lead to the loss of some events in the sampling.

- appsec: Fixes an issue where ddtrace.appsec is imported and assumed to be available in all deployments of ddtrace

- lib-inject: This fix resolves an issue where `libdl.so.2: cannot open shared object file: No such file or directory` errors occurred when the
  injection image started.

- lib-injection: Resolves permissions errors raised when ddtrace packages are copied from the InitContainer to the shared volume.

- mariadb: This fix resolves an issue where MariaDB connection information objects not including the user or port caused exceptions to be raised.

- appsec: This fix resolves an issue in which the library attempted to finalize twice a context object used by the Application Security Management product.

- propagation: Prevent propagating unsupported non-ascii `origin` header values.

- pymongo: This upgrades the PyMongo integration to work with PyMongo versions 4.5.0 and above by choosing the root function of the integration on the basis of the PyMongo version.

- tracing: This fix resolves an issue where the <span class="title-ref">\_dd.p.dm</span> and <span class="title-ref">\_dd.\*\_psr</span> tags were applied to spans in ways that did not match their intended semantics, increasing the potential for metrics-counting bugs.

- ASM: This fix resolves issue where user information was only set in root span. Now span for user information can be selected.

- sqlalchemy: sqlalchemy rollbacks could previously cause intermittent deadlocks in some cases. To fix this `DD_TRACE_SPAN_AGGREGATOR_RLOCK` was introduced in 1.16.2 with the default as `False`. We are now changing the default to `True`.

### Other Changes

- Adds a <span class="title-ref">get_version</span> method to each integration and updates the basic template for developing an integration to include this method. The <span class="title-ref">get_version</span> method returns the integration's package distribution version and is to be included in the APM Telemetry integrations payload.
- Add a <span class="title-ref">ddtrace_iast_flask_patch</span> function defined in <span class="title-ref">ddtrace.appsec.iast</span> to ensure that the main Flask <span class="title-ref">app.py</span> file is patched for IAST propagation. This function should be called before the <span class="title-ref">app.run()</span> call. You only need this if you have set <span class="title-ref">DD_IAST_ENABLED=1</span>. Only the main file needs to call this functions, other imported modules are automatically patched.
- docs: Fixes formatting in ddtrace docs.
- ASM: Improve default value of regex for query string obfuscation. Rename env var `DD_TRACE_OBFUSCATION_QUERY_STRING_PATTERN` to `DD_TRACE_OBFUSCATION_QUERY_STRING_REGEXP`.

---

## v1.18.0

### Prelude

Data Streams Monitoring (DSM) has added support for AWS Kinesis

**Breaking change** for CI Visibility: `test.suite` and `test.full_name` are changed, so any visualization or monitor that uses these fields is potentially affected.

### Deprecation Notes

- `DD_CALL_BASIC_CONFIG` will be removed in the upcoming 2.0.0 release. As an alternative to `DD_CALL_BASIC_CONFIG`, you can call `logging.basicConfig()` to configure logging in your application.
- `DD_LOG_FORMAT` is deprecated and will be removed in 2.0.0. As an alternative, please follow the log injection formatting as provided in the [log injection docs](https://ddtrace.readthedocs.io/en/stable/advanced_usage.html#update-log-format).

### New Features

- CI Visibility: added tracing support for pytest-benchmark

- ASM: The vulnerability report now includes a feature to scrub potentially sensitive information. This scrubbing process looks for common patterns, and it can be further expanded using environment variables such as `DD_IAST_REDACTION_NAME_PATTERN` and `DD_IAST_REDACTION_VALUE_PATTERN`. See the [docs](https://ddtrace.readthedocs.io/en/stable/configuration.html#DD_IAST_REDACTION_ENABLED) for more information.

- DSM: Adds DSM support for AWS Kinesis. For information about DSM, see the [official documentation](https://docs.datadoghq.com/data_streams/). This change requires users to use botocore version 1.26.30 or later and update calls to Kinesis' <span class="title-ref">PutRecord</span>, <span class="title-ref">PutRecords</span>, and <span class="title-ref">GetRecords</span> calls with the StreamARN argument.

- pytest: This change introduces an option to the pytest plugin to disable ddtrace: `--no-ddtrace`

- CI visibility: Adds support for tracking repository URLs via the BITBUCKET_GIT_HTTP_ORIGIN environment variable

- CI visibility: Adds CodeFresh integration

- CI Visibility: Beta release of `pytest` support for the [Intelligent Test Runner](https://docs.datadoghq.com/continuous_integration/intelligent_test_runner/) .

- openai: `tiktoken` has been introduced as an optional package dependency to calculate the number of
  tokens used in a prompt for a streamed completion or streamed chat completion. To enable this feature, install `ddtrace[openai]` or `tiktoken`. If `tiktoken` is not installed, the prompt token count will be continue to be estimated instead.

- Allows the use of a new backend for storing and exporting profiling data. This feature can be enabled for now by setting the DD_PROFILING_EXPORT_LIBDD_ENABLED environment variable to true. This should improve performance while decreasing memory overhead.

### Known Issues

- sqlalchemy: sqlalchemy rollbacks can intermittently cause deadlocks in some cases. If experiencing this issue, set `DD_TRACE_SPAN_AGGREGATOR_RLOCK=True`. After testing and feedback we intend to make True the default value.

### Bug Fixes

- CI Visibility: fixes an issue where the CIVisibility client would raise an exception if it was started in agentless mode without the DD_API_KEY set

- core: This fix moves `cmake` from `install_requires` to `setup_requires`.

- data_streams: This change fixes a bug in the Kafka & SQS integrations in which the Data Streams product code incorrect set timestamps for statistics. This led to all points being submitted for the same timestamp (the start of the application).

- dynamic instrumentation: handle null literal in conditions and expressions.

- dynamic instrumentation: fixed a bug that prevented span decoration probes from being received and instrumented.

- dynamic instrumentation: ensure that probes that fail to be instrumented because of invalid conditions/expressions are reported with status `ERROR` in the UI.

- CI Visibility: This fix solves an issue where the git unshallow command wasn't called

- tracing: Ensures health metrics are tagged with the correct values.

- CI Visibility: This fix resolves an issue where test skipping was not working properly.

- langchain: This fix resolves an issue where chat messages and embedding arguments
  passed in as keyword arguments were not parsed correctly and resulted in an `ArgumentError`.

- langchain: This fix resolves an issue where `langchain.embeddings.HuggingFaceEmbeddings` embedding
  methods, and `langchain.vectorstores.Milvus.similarity_search` were patched twice due to a nested class hierarchy in `langchain`.

- profiling: prevent deadlocks while recording events of different type.

- pytest: This fix resolves an issue where test modules could be non-existent, causing errors in the CI Visibility product.

- kafka: Resolves `UnicodeDecodeError` raised when kafka messages key contain characters that are not supported by UTF-8 encoding.

- lib-injection: Adds support for non-root run applications in containers.

- This fix resolves an issue causing span tags used by the Datadog backend not to be inherited by spans that exist in a different process from their parents.

### Other Changes

- tracing: Previously the maximum size of a span tag was set to the full size of trace writer buffer (via DD_TRACE_WRITER_BUFFER_SIZE_BYTES). With this change the maximum size of span tags will be set to 10% of the size of the writer's buffer. This should decrease the frequency of encoding errors due to large span tags.

---

## v1.17.0

### Prelude

Datadog has added support for automatically creating login success or failure events when a configured Django authentication backend is used. This will automatically fill the following tags in these cases:

> - <span class="title-ref">appsec.events.users.login.success.track</span>
> - <span class="title-ref">appsec.events.users.login.failure.track</span>
> - <span class="title-ref">appsec.events.users.login.success.\[email\|login\|username\]</span>
> - <span class="title-ref">appsec.events.users.login.failure.usr.exists</span>

### New Features

- ASM: Add support for automatic user login events in Django.

- langchain: Adds integration with support for metrics, logs, and traces from LangChain requests.
  See the `docs<langchain>` for more information.

- redis: Add support for Async RedisCluster.

### Bug Fixes

- core: This fix removes the inclusion of our `benchmarks/` directory in the `ddtrace` wheels.
- internal: call `_fixupChildren` when retrieving `DDLogger`
- profiling: Fixed a regression whereby the profile exporter would not handle known request errors and asks the user to report an issue instead.
- profiling: Handles a race condition, which would occasionally throw an error, which would read `"RuntimeError: the memalloc module was not started."`
- CI visibility: fix version and step arguments gathering to enable plugin compatibility with pytest-bdd 6.1.x
- Fixed a bug that caused applications using gevent and cassandra to fail to start with the ddtrace-run command.
- tracing: This fix resolves a `google.protobuf` import error when module unloading.
- wsgi: This fix resolves an issues when trying to parse the `environ` property `HTTPS` as an HTTP header.
- Pin `cython<3` due to an incompatibility with `cython==3.0.0` and typing annotations in profiling code.
- telemetry: resolves issue with sending unnecessary duplicate logs

---

## v1.16.0

### Prelude

Application Security Management (ASM) has added support for tracing subprocess executions.

Exception Debugging allows capturing debug information from exceptions attached to traces. The information about local variables and function arguments is displayed in the Error Tracking UI and augments the traceback data already collected.

### New Features

- ASM: vulnerabilities related to insecure request cookies will be reported when `DD_APPSEC_ENABLED` is set to `true`.

- ASM: add support for tracing subprocess executions (like <span class="title-ref">os.system</span>, <span class="title-ref">os.spawn</span>, <span class="title-ref">subprocess.Popen</span> and others) and adding
  information to a span names <span class="title-ref">command_execution</span> with the new type <span class="title-ref">system</span>. Currently we add the <span class="title-ref">cmd.exec</span> or <span class="title-ref">cmd.shell</span> tags to store the full command line (<span class="title-ref">cmd.shell</span> will be used when the command is run under a shell like with <span class="title-ref">os.system</span> or <span class="title-ref">Popen</span> with <span class="title-ref">shell=True</span>), <span class="title-ref">cmd.exit_code</span> to hold the return code when available, <span class="title-ref">component</span> which will hold the Python module used and the span <span class="title-ref">resource</span> will hold the binary used. This feature requires ASM to be activated using the <span class="title-ref">DD_APPSEC_ENABLED=True</span> configuration environment variable.

- botocore: Introduces environment variable `DD_BOTOCORE_INSTRUMENT_INTERNALS` that opts into tracing certain internal functionality.

- botocore: Added message attributes to Amazon Simple Queue Service spans to support data streams monitoring.

- exception debugging: Introduced the Exception Debugging feature that allows capturing debug information from exceptions attached to traces. This new feature can be enabled via the <span class="title-ref">DD_EXCEPTION_DEBUGGING_ENABLED</span>\` environment variable.

- openai: Adds support for metrics, logs, and traces for the models, edits, images, audio, files, fine-tunes, and
  moderations endpoints. See [the docs](https://ddtrace.readthedocs.io/en/stable/integrations.html#openai) for more information.

- CI Visibility: Updates how pytest modules and test suites are reported. Modules names are now set to the fully qualified name, whereas test suites will be set to the file name.
  Before this change: {"module": "tests", "suite":"my_module/tests/test_suite.py"} After this change: {"module": "my_module.tests", "suite": "test_suite.py"}

- core: Apply `DD_TAGS` to runtime metrics.

- kafka: Adds <span class="title-ref">messaging.kafka.bootstrap.servers</span> tag for the confluent-kafka producer configuration value found in <span class="title-ref">metadata.broker.list</span> or <span class="title-ref">bootstrap.servers</span>

- tracing: This reports the GRPC package name (optional) and service name in a single <span class="title-ref">rpc.service</span> tag

### Bug Fixes

- botocore: This fix resolves an issue where ddtrace attempted to parse as URLs SQS QueueUrl attributes that were not well-formed URLs.
- psycopg: Resolves `TypeError` raised when an async cursor object is traced. This fix ensures <span class="title-ref">exc_type</span>, <span class="title-ref">exc_val</span>, and <span class="title-ref">exc_tb</span> are passed down to the wrapped object on <span class="title-ref">\_\_aexit\_\_</span>.
- Fixed an issue that prevented the library from working as expected when a combination of gevent and asyncio-based frameworks that rely on the functionalities of the ssl module is used.
- openai: Fixes the issue with `ImportError` of `TypedDict` from `typing` module in Python 3.7.
- openai: This fix resolves an issue where embeddings inputs were always tagged regardless of the configured prompt-completion sample rate.
- pytest: This fix resolves an issue where failures and non-skipped tests were not propagated properly when `unittest.TestCase` classes were used.
- Fixes an issue where harvesting runtime metrics on certain managed environments, such as Google Cloud Run, would cause ddtrace to throw an exception.
- graphql: `graphql.execute` spans are now marked as measured.
- tracing: This fix resolves an issue where negative trace ID values were allowed to propagate via Datadog distributed tracing HTTP headers.
- openai: Resolves some inconsistencies in logs generated by the image and audio endpoints, including filenames, prompts, and not logging raw binary image data.
- pymemcache: This fix resolves an issue where overriding span attributes on `HashClient` failed when `use_pooling` was set.
- This fix resolves an issue causing MyPy linting to fail on files that import ddtrace.
- The 1.15.0 version has a bug that arises when Remote Config receives both kinds of actions (removing target file configurations and loading new target file configurations) simultaneously, as the load action overrides the remove action. This error occurs if someone creates and removes Dynamic Instrumentation Probes rapidly, within a time interval shorter than the Remote Config interval (5s). To fix this issue, this update appends all new configurations and configurations to remove, and dispatches them at the end of the RC request.

---

## v1.15.0

### New Features

- pyramid: Adds http.route tag to `pyramid.request` spans.
- data_streams: Add data streams core integration and instrument the confluent Kafka library with it. For more information, check out the docs, <https://docs.datadoghq.com/data_streams/>
- dynamic instrumentation: Added support for span decoration probes.

### Bug Fixes

- ASM: This fix resolves an issue where the WAF rule file specified by DD_APPSEC_RULES was wrongly updated and modified by remote config.
- celery: Resolves an issue where hostname tags were not set in spans generated by `celery>4.0`.
- django: Resolves an issue where the resource name of django.request span did not contain the full name of a view when `DD_DJANGO_USE_HANDLER_RESOURCE_FORMAT=True`. This issue impacts `django>=4.0`.
- CI Visibility: This fix resolves the compatibility for Gitlab 16.0 deprecated urls
- openai: Resolves an issue where using an array of tokens or an array of token arrays for the Embeddings endpoint caused an AttributeError.
- profiling: Fixed an issue with gunicorn and gevent workers that occasionally caused an `AttributeError` exception to be raised on profiler start-up.
- psycopg: Fixes `ValueError` raised when dsn connection strings are parsed. This was fixed in ddtrace v1.9.0 and was re-introduced in v1.13.0.
- gunicorn: This fix ensures ddtrace threads do not block the master process from spawning workers when `DD_TRACE_DEBUG=true`. This issue impacts gunicorn applications using gevent and `python<=3.6`.

---

## v1.14.0

### Prelude

profiling: Code provenance is a feature that enhances the "My code" experience in the Datadog UI by allowing the tracer to report packaging metadata about installed source files. This information is used to distinguish between user and third-party code.

### New Features

- aws: Adds span tags for consistency with tags collected by Datadog for AWS metrics and logs.

- botocore: Adds the ability to control which botocore submodules will be patched.

- ASM: Send WAF metrics over telemetry

- pytest: This introduces test suite and module level visibility for the pytest integration. Pytest test traces will now include test session, test module, test suite, and test spans, which correlate to pytest session, pytest package, pytest module, and pytest test functions respectively.

- redis: Introducing redis command span tag max length configuration for `aioredis<aioredis>`, `aredis<aredis>`, `redis<redis>`, `rediscluster<rediscluster>`, and `yaaredis<yaaredis>` integrations.

- profiling: Code provenance is enabled by default.

- OpenAI: Add integration with support for metrics, logs and traces from
  OpenAI requests. See [the docs](https://ddtrace.readthedocs.io/en/stable/integrations.html#openai) for more information.

### Bug Fixes

- dependencies: Resolves an issue where ddtrace installs an incompatible version of cattrs when Python 3.6 is used.

- tracing: Resolves an issue where `DD_TRACE_<INTEGRATION>_ENABLED=False` could not be used to disable the following integrations when `ddtrace-run` was used: flask, django, bottle, falcon, and pyramid.

- asgi: Ensures `error.message` and `error.stack` tags are set when an exception is raised in a route.

- appsec: Fixes an encoding error when we are unable to cleanup the AppSec request context associated with a span.

- ASM: Fixes encoding error when using AppSec and a trace is partial flushed.

- CI Visibility: This fix resolves an issue where the tracer was doing extra requests if the `DD_CIVISIBILITY_ITR_ENABLED` env var was not set.

- CI Visibility: This fix resolves an issue where the API call would fail because it is reporting a null service name

- bootstrap: fixed an issue with the behavior of `ddtrace.auto` that could have caused incompatibilities with frameworks such as `gevent` when used as a programmatic alternative to the `ddtrace-run` command.

- django: Fixed a bug that prevented a Django application from starting with celery and gevent workers if `DJANGO_SETTINGS_MODULE` was not explicitly set.

- tracing: Fixes a cryptic encoding exception message when a span tag is not a string.

- ASM: fix extract_body for Django such that users of Django Rest Framework can still use custom parsers.

- flask: Remove patching for Flask hooks `app.before_first_request` and `bp.before_app_first_request` if Flask version \>= 2.3.0.

- gevent: Fix a bug that caused traceback objects to fail to pickle when using gevent.

- OpenAI: Resolved an issue where OpenAI API keys set in individual requests rather than as an environment variable caused an error in the integration.

- profiler: Fixed a bug that caused segmentation faults in applications that use protobuf as a runtime dependency.

- redis: Resolves an issue where the aioredis/aredis/yaaredis integrations cross-imported a helper method from the redis integration, which triggered redis patching before the redis integration was fully loaded.

- wsgi: Resolves an issue where accessing the `__len__` attribute on traced wsgi middlewares raised a TypeError

- django: Adds catch to guard against a ValueError, AttributeError, or NotImplementedError from being thrown when evaluating a django cache result for `db.row_count` tag.

- lib-injection: Ensure local package is installed. Previously the package
  could still be pulled from the internet causing application slowdowns.

- kafka: Fixes `TypeError` raised when arbitrary keyword arguments are passed to `confluent_kafka.Consumer`

- profiler: Fix support for latest versions of protobuf.

- psycopg: Resolves an issue where an AttributeError is raised when `psycopg.AsyncConnection` is traced.

- sanic: Resolves `sanic_routing.exceptions.InvalidUsage` error raised when gevent is installed or `DD_UNLOAD_MODULES_FROM_SITECUSTOMIZE` is set to True.

- elasticsearch: This fix resolves an issue where the tracer would throw an error when patching unsupported versions of elasticsearch (\> 8.0). Patching is now skipped if an unsupported version is detected.

### Other Changes

- span: Increases the traceback limit in `error.stack` tags from 20 to 30
- aws_lambda: Logs warnings and exceptions on cold start only.

---

## v1.13.0

### New Features

- psycopg: This release adds support for the new psycopg3 package. This new integration has all the same tracing functionality as the previous psycopg2-binary package, with added support for new methods including async connection and async cursor classes. The release also adds support for using Django\>=4.2 with psycopg3 integrated tracing.

### Bug Fixes

- algoliasearch: This fix resolves an issue where non-text search query arguments caused Type Errors when being added as tags.

- ASM: fix calling <span class="title-ref">set_user</span> without a created span raising a <span class="title-ref">ValueError</span>.

- django: Adds fix for bug where Django cache return object throws an error if it does not implement `__bool__()`.

- kafka: Previously instantiating a subclass of kafka's Producer/Consumer classes would result in attribute errors due to patching the Producer/Consumer classes with an ObjectProxy. This fix resolves this issue by making the traced classes directly inherit from kafka's base Producer/Consumer classes.

- profiling: Fixed a regression in the memory collector that caused it to fail to cleanly re-initialize after a fork, causing error messages to be logged.

- logging: Ensure that the logging module can report thread information, such as thread names, correctly when a framework like gevent is used that requires modules cleanup.

- ASM: This fix resolves an issue where path parameters for the Flask framework were handled at response time instead of at request time for suspicious request blocking. This close a known issue opened in 1.10.0.

- lib-injection: Switch installation to install from included wheels. Prior,
  the wheels were merged together which caused conflicts between versions of dependencies based on Python version.

- tracer: Handle exceptions besides `ImportError` when integrations are loaded.

### Other Changes

- ASM: Add information about Application Security config values on <span class="title-ref">ddtrace-run --info</span>.
- otel: Fixes code formatting in api docs

---

## v1.12.0

### New Features

- tracing: Adds support for 128 bit trace ids for b3 and w3c distributing tracing headers.
- pytest: Adds the `DD_CIVISIBILITY_AGENTLESS_ENABLED` environment variable to configure the `CIVisibility` service to use an agent-less test reporting `CIVisibilityWriter`. Note that the `CIVisibility` service will use regular agent reporting by default.
- sci: Extracts and sends git metadata from environment variables `DD_GIT_REPOSITORY_URL`, `DD_GIT_COMMIT_SHA`, or from the python package specified in the `DD_MAIN_PACKAGE`. This feature can be disabled by setting `DD_TRACE_GIT_METADATA_ENABLED=False`.
- otel: Adds support for the [OpenTelemetry Tracing API](https://opentelemetry.io/docs/reference/specification/trace/api/). Please refer to the `docs <ddtrace.opentelemetry>` for more details.

### Bug Fixes

- tracing: Ensure datadog headers propagate 128 bit trace ids when `DD_TRACE_128_BIT_TRACEID_GENERATION_ENABLED=False`
- aws_lambda: Fix AttributeError raised when `ddtrace.patch_all()`, or `ddtrace.patch(aws_lambda=True)`, is set on user handler.
- aws_lambda: Fix AttributeError raised when extracting context from arguments.
- aws_lambda: Fix AttributeError raised when callable handlers are traced.
- dynamic instrumentation: Fixed an issue with expressions in metric probes that prevented them from being evaluated.
- Prevent exceptions when autoreloading modules that directly or indirectly import ddtrace with the iPython autoreload extension.
- profiling: Corrects accounting of wall and CPU time for gevent tasks within the main Python thread.
- profiling: Fixed an issue with the memory collector where a segmentation fault could occur during shutdown.
- lib-injection: The ddtrace package is now provided via the Docker image rather than relying on a run-time `pip install`. This solves issues like containers blocking network requests, installation overhead during application startup, permissions issues with the install.

---

## v1.11.0

### Deprecation Notes

- ASM: Several deprecated ASM constants that were added to the public API will be removed. This should not affect existing code as they were meant for private use only.

### New Features

- tracing: Adds support for 128 bit trace ids. To generate and propagate 128 bit trace ids using Datadog distributed tracing headers set the following configuration: `DD_TRACE_128_BIT_TRACEID_GENERATION_ENABLED=True`. Support for B3 and W3C distributed tracing headers will be added in a future change.
- aiohttp: Add missing component meta tag to aiohttp server spans.
- redis: Adds tracing support for <span class="title-ref">redis.cluster.RedisCluster</span>.
- celery: Adds automatic tracing of the `celery.beat` scheduling service to the `celery` integration.
- kafka: Adds instrumentation support for `confluent-kafka>=1.7`. See the `confluent-kafka<https://ddtrace.readthedocs.io/en/stable/integrations.html#kafka>` documentation for more information.
- dynamic instrumentation: introduced support for dynamic span probes.
- Adds source code integration with setuptools build metadata. This enables traces and profiles to be automatically tagged with git metadata to track deployments in Datadog.

### Bug Fixes

- tracing: This fix resolves an issue where making a sampling decision before the `env` span tag had been set caused sample rate data from the Datadog Agent to be ignored.
- ASM: make `track_custom_event()` also set `appsec.events.<custom_event>.track` which was missing.
- django: Fixes an issue where `http.route` was only set if `use_handler_resource_format` and `use_legacy_resource_format` were set to `False`.
- tracing: This fix resolves an issue where a very long string as a span attribute would cause that span not to be delivered. It replaces string span attributes larger than DD_TRACE_WRITER_BUFFER_SIZE_BYTES (which as of this version defaults to 8388608) with a small string containing debug information and not containing any of the original attribute string.
- ASM: Resolves installation issues with compiling native code on Windows and unknown platforms.
- aws_lambda: Fixes a `RecursionError` which is raised when aws lambda signal handlers are wrapped infinitely. This caused lambdas to crash on startup.
- botocore: Fix TypeError raised by injecting trace context into Kinesis messages.
- dynamic instrumentation: Fix a bug where the dynamic instrumentation would stop injecting function probes after the first failed one.
- dynamic instrumentation: This change fixes a bug whereby probes that have been disabled/removed from the front-end would not be removed by the client library.
- futures: Resolves an issue that prevents tasks from being submitted to a thread pool executor when gevent is used (e.g. as a worker class for gunicorn or celery).
- propagation: This fix resolves an issue where previously W3C tracestate propagation could not handle whitespace. With this fix whitespace is now removed for incoming and outgoing requests.
- httplib: Fixes an issue with patching of http client upon import
- Ensure DD_REMOTE_CONFIGURATION_ENABLED environment variable disables remote config if set to False

### Other Changes

- aws_lambda: Updates how <span class="title-ref">DD_APM_FLUSH_DEADLINE_MILLISECONDS</span> is used. Previously, we would set the deadline as the environment variable value, if set. Now, when the remaining time in an AWS Lambda invocation is less than <span class="title-ref">DD_APM_FLUSH_DEADLINE_MILLISECONDS</span>, the tracer will attempt to submit the current active spans and all finished spans. the value in the environment variable is used to subtract from the deadline. The default is still 100ms.

---

## v1.9.1

### Deprecation Notes

- gevent: `DD_GEVENT_PATCH_ALL` is deprecated and will be removed in the next major version. Gevent compatibility is now automatic and does not require extra configuration when running with `ddtrace-run`. If not using `ddtrace-run`, please import `ddtrace.auto` before calling `gevent.monkey.patch_all()`.

### Bug Fixes

- aws_lambda: Resolves an exception not being handled, which occurs when no root span is found before a lambda times out.
- gevent: This fix resolves an incompatibility between ddtrace and gevent that caused threads to hang in certain configurations, for example the profiler running in a gunicorn application's gevent worker process.

### Other Changes

- ASM: The list of headers for retrieving the IP when Application Security Management is enabled or the
  <span class="title-ref">DD_TRACE_CLIENT_IP_ENABLED</span> environment variable is set has been updated. "Via" has been removed as it rarely contains IP data and some common vendor headers have been added. You can also set the environment variable <span class="title-ref">DD_TRACE_CLIENT_IP_HEADER</span> to always retrieve the IP from the header specified as the value.

---

## v1.10.0

### Prelude

Application Security Management (ASM) has added Django support for blocking malicious users using one click within Datadog.

<div class="note">

<div class="title">

Note

</div>

One click blocking for ASM is currently in beta.

</div>

### Deprecation Notes

- dbapi: `ddtrace.ext.mongo.ROWS` is deprecated. Use `ddtrace.ext.db.ROWCOUNT` instead.

### New Features

- starlette: Add http.route tag to `starlette.request` spans.
- fastapi: Add http.route tag to `fastapi.request` spans.
- ASM: Add support for one click blocking of user ids with the Django framework using Remote Configuration Management.
- ASM: This introduces the "suspicious request blocking" feature for Django and Flask.

### Known Issues

- ASM: There is a known issue with the flask support for any rule blocking on `server.request.path_params`. The request will be correctly blocked but the client application will be receiving and processing the suspicious request. Possible workaround: use `server.request.uri.raw` instead, if you want the request to be blocked before entering the flask application.

### Bug Fixes

- dbapi: The dbapi integration no longer assumes that a cursor object will have a rowcount as not all database drivers implement rowcount.

- dbm: Support sql queries with the type `byte`.

- elasticsearch: Omit large `elasticsearch.body` tag values that are
  greater than 25000 characters to prevent traces from being too large to send.

- aws_lambda: This fix resolves an issue where existing signals were wrapped multiple times.

- profiling: Handles a race condition on process shutdown that would cause an error about a module not being started to occasionally appear in the logs.

- Fix for KeyError exceptions when when <span class="title-ref">ASM_FEATURES</span> (1-click activation) disabled all ASM products. This could cause 1-click activation to work incorrectly in some cases.
- ASM: Solve some corner cases where a Flask blocking request would fail because headers would be already sent.
- ASM: Solve the content-type not always being correct in blocking responses.
- ASM: Ensure the blocking responses have the following tags: <span class="title-ref">http.url</span>, <span class="title-ref">http.query_string</span>, <span class="title-ref">http.useragent</span>, <span class="title-ref">http.method</span>, <span class="title-ref">http.response.headers.content-type</span> and <span class="title-ref">http.response.headers.content-length</span>.
- ASM: fix memory leaks and memory corruption in the interface between ASM and the WAF library
- psycopg2: Fixes a bug with DSN parsing integration.

### Other Changes

- remote_config: Change the level of remote config startup logs to debug.

---

## v1.9.0

### Prelude

Application Security Management (ASM) has added Django support for blocking malicious IPs using one click within Datadog.

<div class="note">

<div class="title">

Note

</div>

One click blocking for ASM is currently in beta.

</div>

Application Security Management (ASM) has added Flask support for blocking malicious IPs using one click within Datadog.

<div class="note">

<div class="title">

Note

</div>

One click blocking for ASM is currently in beta.

</div>

### Deprecation Notes

- grpc: Deprecates `ddtrace.contrib.grpc.constants.GRPC_PORT_KEY`. Use `ddtrace.ext.net.TARGET_PORT` instead.
- dbapi: `ddtrace.ext.sql.ROWS` is deprecated. Use `ddtrace.ext.db.ROWCOUNT` instead.
- cassandra: `ddtrace.ext.cassandra.ROW_COUNT` is deprecated. Use `ddtrace.ext.db.ROWCOUNT` instead.

### New Features

- Enable traces to be sent before an impending timeout for `datadog_lambda>=4.66.0`. Use `DD_APM_FLUSH_DEADLINE` to override the default flush deadline. The default is the AWS Lambda function configured timeout limit.

- debugger: Add dynamic log probes to that generate a log message and optionally capture local variables, return value and exceptions

- tracing: Add support for enabling collecting of HTTP request client IP addresses as the `http.client_ip` span tag. You can set the `DD_TRACE_CLIENT_IP_ENABLED` environment variable to `true` to enable. This feature is disabled by default.

- ASM: add support for one click blocking of IPs with the Django framework using Remote Configuration Management.

- ASM: add support for one click blocking of IPs with the Flask framework using
  Remote Configuration Management.

- ASM: also fetch loopback IPs if client IP fetching is enabled (either via ASM or DD_TRACE_CLIENT_IP_ENABLED).

- ASM: Enable ability to remotely activate and configure ASM features. To enable, check the Python Security page in your account. Note that this is a beta feature.

- profiling: Collects endpoint invocation counts.

- dynamic instrumentation: Python 3.11 is now supported.

- graphene: Adds support for Python 3.11.

- graphql: Adds support for Python 3.11.

- httpx: Add support for `httpx<0.14.0,>=0.9.0`.

- tracer/span: Add `Span.finish_with_ancestors` method to enable the abrupt
  finishing of a trace in cases where the trace or application must be immediately terminated.

### Known Issues

- remote config: There is a known issue with remote configuration management (RCM) when paired with gevent which can cause child processes to deadlock. If you are experiencing issues, we recommend disabling RCM with `DD_REMOTE_CONFIGURATION_ENABLED=false`. Note, this will disable one click activation for ASM.
- gunicorn: ddtrace-run does not work with gunicorn. To instrument a gunicorn application, follow the instructions [here](https://ddtrace.readthedocs.io/en/latest/integrations.html#gunicorn).

### Bug Fixes

- fastapi: Previously, custom fastapi middlewares configured after application startup were not traced. This fix ensures that all fastapi middlewares are captured in the <span class="title-ref">fastapi.request</span> span.

- tracing: Pads trace_id and span_ids in b3 headers to have a minimum length of 16.

- Fix full stacktrace being sent to the log on remote config connection errors.

- httpx: Only patch `httpx.AsyncClient` for `httpx>=0.11.0`.

- tracing: This fix resolves an issue with the encoding of traces when using the v0.5 API version with the Python optimization option flag `-O` or the `PYTHONOPTIMIZE` environment variable.

- pylons: This fix resolves an issue where `str.decode` could cause critical unicode decode errors when ASM is enabled. ASM is disabled by default.

- gevent: This fix resolves incompatibility under 3.8\>=Python\<=3.10 between `ddtrace-run` and applications that depend on `gevent`, for example `gunicorn` servers. It accomplishes this by keeping copies that have not been monkey patched by `gevent` of most modules used by `ddtrace`. This "module cloning" logic can be controlled by the environment variable `DD_UNLOAD_MODULES_FROM_SITECUSTOMIZE`. Valid values for this variable are "1", "0", and "auto". "1" tells `ddtrace` to run its module cloning logic unconditionally, "0" tells it never to run that logic, and "auto" tells it to run module cloning logic *only if* `gevent` is accessible from the application's runtime. The default value is "0".

- lib-injection: Use package versions published to PyPI to install the
  library. Formerly the published image was installing the package from source using the tagged commit SHA which resulted in slow and potentially failing installs.

- profiler: Handles potential `AttributeErrors` which would arise while collecting frames during stack unwinding in Python 3.11.

- remote config: ensure proper validation of responses from the agent.

---

## v1.8.0

### Upgrade Notes

- ASM: libddwaf upgraded to version 1.6.1 using a new library loading mechanism
- profiling: upgrades the profiler to support the `v2.4` backend API for profile uploads, using a new request format.

### Deprecation Notes

- `DD_REMOTECONFIG_POLL_SECONDS` environment variable is deprecated and will be removed in v2.0. Please use `DD_REMOTE_CONFIG_POLL_INTERVAL_SECONDS` instead.

### New Features

- CI Visibility: Add support for CI provider buddy.works

- The component tag has been added for all auto-instrumented spans. The value of the component tag is equal to the name of the integration that produced the span.

- tracing: Adds support for IPv6 agent hostnames for <span class="title-ref">DD_AGENT_HOST</span>.

- elasticsearch: Update `elasticsearch` integration to add support for `opensearch-py`. See [the elasticsearch documentation](https://ddtrace.readthedocs.io/en/stable/integrations.html#elasticsearch) for more information.

- ASM: one click activation enabled by default using Remote Configuration Management (RCM). Set `DD_REMOTE_CONFIGURATION_ENABLED=false` to disable this feature.

- ASM: New Application Security Events Tracking API, starting with the functions `track_user_login_success_event` and
  `track_user_login_failure_event` for tracking user logins (it will also internally call `set_user`) and `track_custom_event` for any custom events. You can find these functions in the `ddtrace.appsec.trace_utils` module. Calling these functions will create new tags under the `appsec.events` namespace (`appsec.events.user.login` for logins) allowing you to track these events with Datadog. In the future this will be used to provide protection against account takeover attacks (ATO). Public documentation will be online soon.

- celery: Enhances context tags containing dictionaries so that their contents are sent as individual tags (issue \#4771).

- tornado: Support custom error codes: <https://ddtrace.readthedocs.io/en/stable/advanced_usage.html#custom-error-codes>.

- CI Visibility: Support reliably linking tests to the pipeline that executed them.

### Known Issues

- profiling: There is currently a known performance regression issue with the profiler's code provenance feature. Note that this feature is disabled by default and will only be enabled if `DD_PROFILING_ENABLE_CODE_PROVENANCE` is set to true.

### Bug Fixes

- This fix improves a cryptic error message encountered during some `pip install ddtrace` runs under pip versions \<18.
- dynamic instrumentation: remove unnecessary log line from application start up
- This fix removes unintended url parts in the `http.url` tag.
- botocore: Before this change, the botocore integration stripped newlines from the JSON string encoded in the data blob of Amazon Kinesis records. This change includes a terminating newline if it is present in the decoded data.
- profiling: This fix resolves an issue in Python 3.11 where a PyFrameObject strong reference count was not properly decremented in the stack collector.
- telemetry: This fix resolves an issue when we try to fetch `platform.libc_ver()` on an unsupported system.
- Fix for ValueError when `@` is not present in network location but other part of the url.

### Other Changes

- profiler: CPU overhead reduction.

---

## v1.7.0

### Prelude

Initial library support has been added for Python 3.11.

<div class="note">

<div class="title">

Note

</div>

Continuous Profiler and Dynamic Instrumentation are not yet compatible and must be disabled in order to use the library with Python 3.11. Support for them will be added in a future release. To track the status, see the [Support Python 3.11](https://github.com/DataDog/dd-trace-py/issues/4149) issue on GitHub.

</div>

### Upgrade Notes

- The default propagation style configuration changes to `DD_TRACE_PROPAGATION_STYLE=tracecontext,datadog`. To only support Datadog propagation and retain the existing default behavior, set `DD_TRACE_PROPAGATION_STYLE=datadog`.
- tracer: support for Datadog Agent v5 has been dropped. Datadog Agent v5 is no longer supported since ddtrace==1.0.0. See <https://ddtrace.readthedocs.io/en/v1.0.0/versioning.html#release-support> for the version support.
- Python 3.11: Continuous Profiler and Dynamic Instrumentation must be disabled as they do not current support Python 3.11.
- The configured styles in `DD_TRACE_PROPAGATION_STYLE_EXTRACT` are now evaluated in order to specification. To keep the previous fixed evaluation order, set: `DD_TRACE_PROPAGATION_STYLE_EXTRACT=datadog,b3,b3 single header`.
- tracing: upgrades the default trace API version to `v0.5` for non-Windows systems. The `v0.5` trace API version generates smaller payloads, thus increasing the throughput to the Datadog agent especially with larger traces.
- tracing: configuring the `v0.5` trace API version on Windows machines will raise a `RuntimeError` due to known compatibility issues. Please see <https://github.com/DataDog/dd-trace-py/issues/4829> for more details.

### Deprecation Notes

- propagation: Configuration of propagation style with `DD_TRACE_PROPAGATION_STYLE=b3` is deprecated and will be removed in version 2.0.0. Please use the newly added `DD_TRACE_PROPAGATION_STYLE=b3multi` instead.
- aws: The boto, botocore and aiobotocore integrations no longer include all API parameters by default. To retain the deprecated behavior, set the environment variable `DD_AWS_TAG_ALL_PARAMS=1`. The deprecated behavior and environment variable will be removed in v2.0.0.

### New Features

- django: add configuration option to allow a resource format like <span class="title-ref">{method} {handler}.{url_name}</span> in projects with Django \<2.2.0
- django: Adds the `DD_DJANGO_INCLUDE_USER_NAME` option to toggle whether the integration sets the `django.user.name` tag.
- Added environment variable `DD_TRACE_PROPAGATION_STYLE` to configure both injection and extraction propagation styles. The configured styles can be overridden with environment variables `DD_TRACE_PROPAGATION_STYLE_INJECT` and `DD_TRACE_PROPAGATION_STYLE_EXTRACT`.
- tracing: This introduces `none` as a supported propagator for trace context extraction and injection. When `none` is the only propagator listed, the corresponding trace context operation is disabled. If there are other propagators in the inject or extract list, the none propagator has no effect. For example `DD_TRACE_PROPAGATION_STYLE=none`
- ASM: now http.client_ip and network.client.ip will only be collected if ASM is enabled.
- tracing: Adds support for W3C Trace Context propagation style for distributed tracing. The `traceparent` and `tracestate` HTTP headers are enabled by default for all incoming and outgoing HTTP request headers. The Datadog propagation style continue to be enabled by default.
- flask: Adds support for streamed responses. Note that two additional spans: `flask.application` and `flask.response` will be generated.
- profiling: Adds support for Python 3.11.
- tracer: added support for Python 3.11.

### Bug Fixes

- ASGI: response headers are correctly processed instead of ignored
- Fix issue with `attrs` and `contextlib2` version constraints for Python 2.7.
- CGroup file parsing was fixed to correctly parse container UUID for PCF containers.
- ASM: Do not raise exceptions when failing to parse XML request body.
- ASM: fix a body read problem on some corner case where don't passing the content length makes wsgi.input.read() blocks.
- aws: We are reducing the number of API parameters that the boto, botocore and aiobotocore integrations collect as span tags by default. This change limits span tags to a narrow set of parameters for specific AWS APIs using standard tag names. To opt out of the new default behavior and collect no API parameters, set the environment variable `DD_AWS_TAG_NO_PARAMS=1`. To retain the deprecated behavior and collect all API parameters, set the environment variable `DD_AWS_TAG_ALL_PARAMS=1`.
- tracing: make `ddtrace.context.Context` serializable which fixes distributed tracing across processes.
- django: avoid `SynchronousOnlyOperation` when failing to retrieve user information.
- Remove `forbiddenfruit` as dependency and rollback `wrapt` changes where `forbiddenfruit` was called. IAST: Patch builtins only when IAST is enabled.
- httpx: Fixes an incompatibility from `httpx==0.23.1` when the `URL.raw` property is not available.
- Fix error in patching functions. `forbiddenfruit` package has conflicts with some libraries such as `asynctest`. This conflict raises `AttributeError` exception. See issue \#4484.
- tracer: This fix resolves an issue where the rate limiter used for span and trace sampling rules did not reset the time since last call properly if the rate limiter already had max tokens. This fix resets the time since last call always, which leads to more accurate rate limiting.
- Ensure that worker threads that run on start-up are recreated at the right time after fork on Python \< 3.7.
- tracing: This fix resolves an issue where the `DD_SERVICE_MAPPING` mapped service names were not used when updating span metadata with the `DD_VERSION` set version string.
- wsgi: This fix resolves an issue where `BaseException` raised in a WSGI application caused spans to not be submitted.
- library injection: Pin the library version in the library injection image. Prior, the latest version of `ddtrace` would always be installed, regardless of the image version.
- Fix error in the agent response payload when the user disabled ASM in a dashboard using 1-click Remote Configuration.
- flask: add support for flask v2.3. Remove deprecated usages of `flask._app_ctx_stack` and `flask._request_ctx_stack`.
- The specification of `DD_TRACE_PROPAGATION_STYLE_EXTRACT` now respects the configured styles evaluation order. The evaluation order had previously been fixed and so the configured order was ignored.
- tracing: Ensures that encoding errors due to wrong span tag types will be logged. Previously, if non-text span tags were set, this resulted in v0.5 encoding errors to be output to `stderr` instead of to a logger.

### Other Changes

- Kubernetes library injection: run commands as non-root user.
- tracing: The value of `ddtrace.constants.PID` has been changed from `system.pid` to `process_id`. All spans will now use the metric tag of `process_id` instead.
- tracing: The exception logged for writing errors no longer includes a long, unhelpful stack trace. The message now also includes the number of traces dropped and the number of retries attempted.

---

## v1.6.0

### Prelude

Application Security Management (ASM) has added support for preventing attacks by blocking malicious IPs using one click within Datadog.

<div class="note">

<div class="title">

Note

</div>

One click activation for ASM is currently in beta.

</div>

Dynamic instrumentation allows instrumenting a running service dynamically to extract runtime information that could be useful for, e.g., debugging purposes, or to add extra metrics without having to make code changes and re-deploy the service. See <https://ddtrace.readthedocs.io/en/stable/configuration.html> for more details.

### Upgrade Notes

- Pin \[attrs\](<https://pypi.org/project/attrs/>) dependency to version `>=20` due to incompatibility with \[cattrs\](<https://pypi.org/project/cattrs/>) version `22.1.0`.
- Use `Span.set_tag_str()` instead of `Span.set_tag()` when the tag value is a text type as a performance optimizations in manual instrumentation.

### New Features

- ASM: add support for one click activation using Remote Configuration Management (RCM). Set `DD_REMOTE_CONFIGURATION_ENABLED=true` to enable this feature.
- ASM: ip address collection will be enabled if not explicitly disabled and appsec is enabled.
- tracing: HTTP query string tagged by default in http.url tag (sensitive query strings will be obfuscated).
- Django: set <span class="title-ref">usr.id</span> tag by default if <span class="title-ref">request.user</span> is authenticated.
- Introduced the public interface for the dynamic instrumentation service. See <https://ddtrace.readthedocs.io/en/stable/configuration.html> for more details.
- Add `Span.set_tag_str()` as an alternative to the overloaded functionality of `Span.set_tag()` when the value can be coerced to unicode text.
- Enable `telemetry <Instrumentation Telemetry>` collection when tracing is enabled.

### Bug Fixes

- ASM: only report actor.ip on attack.
- aioredis: added exception handling for <span class="title-ref">CancelledError</span> in the aioredis integration.
- CI Visibility: fixed AppVeyor integration not extracting the full commit message.
- Add iterable methods on TracedCursor. Previously these were not present and would cause iterable usage of cursors in DB API integrations to fail.
- Fix parsing of the `DD_TAGS` environment variable value to include support for values with colons (e.g. URLs). Also fixed the parsing of invalid tags that begin with a space (e.g. `DD_TAGS=" key:val"` will now produce a tag with label `key`, instead of `key`, and value `val`).
- opentracing: don't raise an exception when distributed tracing headers are not present when attempting to extract.
- sqlite3: fix error when using `connection.backup` method.
- Change dependency from `` backport_ipaddress` to ``ipaddress`. Only install`ipaddress\`\` for Python \< 3.7.
- gevent: disable gevent after fork hook which could result in a performance regression.
- profiling: restart automatically on all Python versions.
- profiling: fixes an issue with Gunicorn child processes not storing profiling events.
- wsgi: when using more than one nested wsgi traced middleware in the same app ensure wsgi spans have the correct parenting.

### Other Changes

- tracing: add http.route tag to root span for Flask framework.

---

## v1.5.0

### New Features

- graphene: add support for `graphene>=2`. [See the graphql documentation](https://ddtrace.readthedocs.io/en/stable/integrations.html#graphql) for more information.
- Add support for aiobotocore 1.x and 2.x.
- ASM: add user information to traces.
- ASM: collect http client_ip.
- ASM: configure the sensitive data obfuscator.
- ASM: Detect attacks on Pylons body.
- ASM: propagate user id.
- ASM: Support In-App WAF metrics report.
- Collect user agent in normalized span tag `http.useragent`.
- ASM: Detect attacks on XML body (for Django, Pylons and Flask).
- Adds support for Lambda profiling, which can be enabled by starting the profiler outside of the handler (on cold start).
- profiler: collect and export the class name for the wall time, CPU time and lock profiles, when available.
- add DD_PYMONGO_SERVICE configuration
- ASM: Redact sensitive query strings if sent in http.url.
- redis: track the connection client_name.
- rediscluster: add service name configuration with `DD_REDISCLUSTER_SERVICE`
- snowflake: add snowflake query id tag to `sql.query` span

### Bug Fixes

- aiohttp_jinja2: use `app_key` to look up templates.
- ASM: (flask) avoid json decode error while parsing request body.
- ASM: fix Python 2 error reading WAF rules.
- ASM: reset wsgi input after reading.
- tracing: fix handling of unicode `_dd.origin` tag for Python 2
- tracing: fix nested web frameworks re-extracting and activating HTTP context propagation headers.
- requests: fix split-by-domain service name when multiple `@` signs are present in the url
- profiling: internal use of RLock needs to ensure original threading locks are used rather than gevent threading lock. Because of an indirection in the initialization of the original RLock, we end up getting an underlying gevent lock. We work around this behavior with gevent by creating a patched RLock for use internally.
- profiler: Remove lock for data structure linking threads to spans to avoid deadlocks with the trade-off of correctness of spans linked to threads by stack profiler at a given point in time.
- profiling: fix a possible deadlock due to spans being activated unexpectedly.

---

## v1.4.0

### New Features

- graphql: add tracing for `graphql-core>2`. See [the graphql documentation](https://ddtrace.readthedocs.io/en/stable/integrations.html#graphql) for more information.
- ASM: Detect attacks on Django body.
- ASM: Detect attacks on Flask request cookies
- ASM: Detect attacks on Django request cookies
- ASM: Detect attacks on Pylons HTTP query.
- ASM: Detect attacks on Pylons request cookies
- ASM: detect attacks on Pylons path parameters.
- ASM: Report HTTP method on Pylons framework
- ASM: Collect raw uri for Pylons framework.
- AppSec: collect response headers
- ASM: Detect attacks on Flask body.
- ASM: Detect attacks on path parameters
- The profiler now supports Windows.
- The profiler now supports code provenance reporting. This can be enabled by using the `enable_code_provenance=True` argument to the profiler or by setting the environment variable `DD_PROFILING_ENABLE_CODE_PROVENANCE` to `true`.

### Bug Fixes

- flask: add support for `flask>=2.2.0`
- Fixed the environment variable used for log file size bytes to be `DD_TRACE_LOG_FILE_SIZE_BYTES` as documented.
- jinja2: fix handling of template names which are not strings.
- Fixed support for pytest-bdd 6.
- Fixes cases where a pytest test parameter object string representation includes the `id()` of the object, causing the test fingerprint to constantly change across executions.
- wsgi: ignore GeneratorExit Exception in wsgi.response spans
- wsgi: ensures resource and http tags are always set on <span class="title-ref">wsgi.request</span> spans.

### Other Changes

- profiler: don't initialize the `AsyncioLockCollector` unless asyncio is
  available. This prevents noisy logs messages from being emitted in Python 2.

- docs: Added troubleshooting section for missing error details in the root span of a trace.

---

## v1.3.0

### New Features

- internal: Add support for Datadog trace tag propagation
- django: added `DD_DJANGO_INSTRUMENT_TEMPLATES=false` to allow tracing of Django template rendering.
- internal: Add sampling mechanism trace tag
- Add environment variables to write `ddtrace` logs to a file with `DD_TRACE_LOG_FILE`, `DD_TRACE_LOG_FILE_LEVEL`, and `DD_TRACE_FILE_SIZE_BYTES`
- Adds pytest-bdd integration to show more details in CI Visibility product.

### Bug Fixes

- starlette: Add back removed `aggregate_resources` feature.
- fastapi: Add back removed `aggregate_resources` feature.
- aiomysql: fix `AttributeError: __aenter__` when using cursors as context managers.
- asgi, starlette, fastapi: Exclude background tasks duration from web request spans.
- asgi: set the `http.url` tag using the hostname in the request header before defaulting to the hostname of the asgi server.
- mypy: Avoid parsing redis asyncio files when type checking Python 2
- starlette: Add back removed `ddtrace.contrib.starlette.get_resource` and `ddtrace.contrib.starlette.span_modifier`.
- fastapi: Add back removed `ddtrace.contrib.fastapi.span_modifier`.
- internal: fix exception raised for invalid values of `DD_TRACE_X_DATADOG_TAGS_MAX_LENGTH`.
- flask_caching: fix redis tagging after the v2.0 release.
- redis: create default Pin on asyncio client. Not having a Pin was resulting in no traces being produced for the async redis client.

### Other Changes

- perf: don't encode default parent_id value.
- profiling: add support for protobuf \>=4.0.

---

## v1.2.0

### Upgrade Notes

- The profiler `asyncio_loop_policy` attribute has been renamed to `asyncio_loop_policy_class` to accept a user-defined class. This guarantees the same asyncio loop policy class can be used process children.

### New Features

- Add tracing support for `aiomysql>=0.1.0`.

- Add support for `grpc.aio`.

- botocore: allow defining error status codes for specific API operations.

  See our `botocore` document for more information on how to enable this feature.

- ciapp: detect code owners of PyTest tests

- The memory profile collector can now entirely disabled with the `DD_PROFILING_MEMORY_ENABLED` environment variable.

- psycopg2: add option to enable tracing `psycopg2.connect` method.

  See our `psycopg2` documentation for more information.

- Add asyncio support of redis ≥ 4.2.0

### Bug Fixes

- Fixes deprecation warning for `asyncio.coroutine` decorator.

- internal: normalize header names in ASM

- profiling: implement `__aenter__` and `__aexit__` methods on `asyncio.Lock` wrapper.

- tracing: fix issue with `ddtrace-run` having the wrong priority order of tracer host/port/url env variable configuration.

- django,redis: fix unicode decode error when using unicode cache key on Python 2.7

- fastapi/starlette: when using sub-apps, formerly a call to `/sub-app/hello/{name}` would give a resource name of `/sub-app`. Now the full path `/sub-app/hello/{name}` is used for the resource name.

- sanic: Don't send non-500s error traces.

- pin protobuf to version `>=3,<4` due to incompatibility with version `4.21`.

- Fixes a performance issue with the profiler when used in an asyncio application.

- The profiler now copy all user-provided attributes on fork.

- pytest: Add note for disabling ddtrace plugin as workaround for side-effects

- Set required header to indicate top level span computation is done in the client to the Datadog agent. This fixes an issue where spans were erroneously being marked as top level when partial flushing or in certain asynchronous applications.

  The impact of this bug is the unintended computation of stats for non-top level spans.

### Other Changes

- The default number of events kept by the profiler has been reduced to decreased CPU and memory overhead.

---

## v1.1.4

### Bug Fixes

- pin protobuf to version `>=3,<4` due to incompatibility with version `4.21`.

---

## v1.1.3

### Bug Fixes

- tracing: fix issue with `ddtrace-run` having the wrong priority order of tracer host/port/url env variable configuration.
- sanic: Don't send non-500s error traces.
- Fixes a performance issue with the profiler when used in an asyncio application.

---

## v1.1.2

### Bug Fixes

- profiling: implement `__aenter__` and `__aexit__` methods on `asyncio.Lock` wrapper.

---

## v1.1.1

### Bug Fixes

- internal: normalize header names in ASM

- Set required header to indicate top level span computation is done in the client to the Datadog agent. This fixes an issue where spans were erroneously being marked as top level when partial flushing or in certain asynchronous applications.

  The impact of this bug is the unintended computation of stats for non-top level spans.

---

## v1.1.0

### Prelude

The Datadog APM Python team is happy to announce the release of v1.0.0 of ddtrace. This release introduces a formal `versioning policy<versioning>` that simplifies the public `interface<versioning_interfaces>` and defines a `release version policy<versioning_release>` for backwards compatible and incompatible changes to the public interface.

The v1.0.0 release is an important milestone for the library as it has grown substantially in scope. The first commit to the library was made on June 20, 2016. Nearly sixty minor releases later, the library now includes over sixty integrations for libraries. And the library has expanded from Tracing to support the Continuous Profiler and CI Visibility.

<div class="important">

<div class="title">

Important

</div>

Before upgrading to v1.0.0, we recommend users install `ddtrace>=0.60.0,<1.0.0` and enable deprecation warnings. All removals to the library interface and environment variables were deprecated on 0.x branch. Consult `Upgrade 0.x<upgrade-0.x>` for recommendations on migrating from the 0.x release branch.

</div>

<div class="note">

<div class="title">

Note

</div>

The changes to environment variables apply only to the configuration of the ddtrace library and not the Datadog Agent.

</div>

#### Upgrading summary

##### Functionality changes

The default logging configuration functionality of `ddtrace-run` has changed to address conflicts with application logging configuration. See `note on the new default behavior<disable-basic-config-call-by-default>` and `note on deprecation<deprecate-basic-config-call>` for future removal.

##### Removed legacy environment variables

These environment variables have been removed. In all cases the same functionality is provided by other environment variables and replacements are provided as recommended actions for upgrading.

| Variable                            | Replacement                        | Note                                   |
|-------------------------------------|------------------------------------|----------------------------------------|
| `DATADOG_` prefix                   | `DD_` prefix                       | `📝<remove-datadog-envs>`              |
| `DATADOG_SERVICE_NAME`              | `DD_SERVICE`                       | `📝<remove-legacy-service-name-envs>`  |
| `DD_LOGGING_RATE_LIMIT`             | `DD_TRACE_LOGGING_RATE`            | `📝<remove-logging-env>`               |
| `DD_TRACER_PARTIAL_FLUSH_ENABLED`   | `DD_TRACE_PARTIAL_FLUSH_ENABLED`   | `📝<remove-partial-flush-enabled-env>` |
| `DD_TRACER_PARTIAL_FLUSH_MIN_SPANS` | `DD_TRACE_PARTIAL_FLUSH_MIN_SPANS` | `📝<remove-partial-flush-min-envs>`    |

##### Removed legacy tracing interfaces

These methods and module attributes have been removed. Where the same functionality is provided by a different public method or module attribute, a recommended action is provided for upgrading. In a few limited cases, because the interface was no longer used or had been moved to the internal interface, it was removed and so no action is provided for upgrading.

| Module             | Method/Attribute           | Note                                  |
|--------------------|----------------------------|---------------------------------------|
| `ddtrace.context`  | `Context.clone`            | `📝<remove-clone-context>`            |
| `ddtrace.pin`      | `Pin.app`                  | `📝<remove-pin-app>`                  |
|                    | `Pin.app_type`             | `📝<remove-pin-apptype>`              |
| `ddtrace.sampler`  | `Sampler.default_sampler`  | `📝<remove-default-sampler>`          |
| `ddtrace.span`     | `Span.tracer`              | `📝<remove-span-tracer>`              |
|                    | `Span.__init__(tracer=)`   | `📝<remove-span-init-tracer>`         |
|                    | `Span.meta`                | `📝<remove-span-meta>`                |
|                    | `Span.metrics`             | `📝<remove-span-metrics>`             |
|                    | `Span.set_meta`            | `📝<remove-span-set-meta>`            |
|                    | `Span.set_metas`           | `📝<remove-span-set-metas>`           |
|                    | `Span.pprint`              | `📝<remove-span-pprint>`              |
| `ddtrace.tracer`   | `Tracer.debug_logging`     | `📝<remove-tracer-debug-logging>`     |
|                    | `Tracer.get_call_context`  | `📝<remove-tracer-get-call-context>`  |
|                    | `Tracer.tags`              | `📝<remove-tracer-tags>`              |
|                    | `Tracer.writer`            | `📝<remove-tracer-writer>`            |
|                    | `Tracer.__call__`          | `📝<remove-tracer-call>`              |
|                    | `Tracer.global_excepthook` | `📝<remove-tracer-global-excepthook>` |
|                    | `Tracer.log`               | `📝<remove-tracer-log>`               |
|                    | `Tracer.priority_sampler`  | `📝<remove-tracer-priority-sampler>`  |
|                    | `Tracer.sampler`           | `📝<remove-tracer-sampler>`           |
|                    | `Tracer.set_service_info`  | `📝<remove-tracer-set-service-info>`  |
| `ddtrace.ext`      | `SpanTypes`                | `📝<remove-span-types-enum>`          |
| `ddtrace.helpers`  | `get_correlation_ids`      | `📝<remove-helpers>`                  |
| `ddtrace.settings` | `Config.HTTPServerConfig`  | `📝<remove-config-httpserver>`        |

##### Removed legacy integration tracing

These tracing functions in integrations were no longer used for automatic instrumentation so have been removed. Any manual instrumentation code in an application will need to be replaced with `ddtrace.patch_all` or `ddtrace.patch` when upgrading.

| Module                        | Function/Class                          |                                          |
|-------------------------------|-----------------------------------------|------------------------------------------|
| `ddtrace.contrib.cassandra`   | `get_traced_cassandra`                  | `📝<remove-cassandra-traced>`            |
| `ddtrace.contrib.celery`      | `patch_task`                            | `📝<remove-celery-patch-task>`           |
| `ddtrace.contrib.celery`      | `unpatch_task`                          | `📝<remove-celery-unpatch-task>`         |
| `ddtrace.contrib.flask`       | `middleware.TraceMiddleware`            | `📝<remove-flask-middleware>`            |
| `ddtrace.contrib.mongoengine` | `trace_mongoengine`                     | `📝<remove-mongoengine-traced>`          |
| `ddtrace.contrib.mysql`       | `get_traced_mysql_connection`           | `📝<remove-mysql-legacy>`                |
| `ddtrace.contrib.psycopg`     | `connection_factory`                    | `📝<remove-psycopg-legacy>`              |
| `ddtrace.contrib.pymongo`     | `patch.trace_mongo_client`              | `📝<remove-pymongo-client>`              |
| `ddtrace.contrib.pymysql`     | `tracers.get_traced_pymysql_connection` | `📝<remove-pymysql-connection>`          |
| `ddtrace.contrib.requests`    | `legacy`                                | `📝<remove-requests-legacy-distributed>` |
| `ddtrace.contrib.redis`       | `tracers.get_traced_redis`              | `📝<remove-redis-traced>`                |
| `ddtrace.contrib.redis`       | `tracers.get_traced_redis_from`         | `📝<remove-redis-traced-from>`           |
| `ddtrace.contrib.sqlite3`     | `connection_factory`                    | `📝<remove-sqlite3-legacy>`              |

##### Removed deprecated modules

These modules have been removed. Many were moved to the internal interface as they were not intended to be used as part of the public interface. In these cases, no action is provided for upgrading. In a few cases, other modules are provided as alternatives to maintain functionality. See the notes for more information.

| Module                      | Note                                   |
|-----------------------------|----------------------------------------|
| `ddtrace.compat`            | `📝<remove-ddtrace-compat>`            |
| `ddtrace.contrib.util`      | `📝<remove-contrib-util>`              |
| `ddtrace.encoding`          | `📝<remove-ddtrace-encoding>`          |
| `ddtrace.ext.errors`        | `📝<remove-ext-errors>`                |
| `ddtrace.ext.priority`      | `📝<remove-ext-priority>`              |
| `ddtrace.ext.system`        | `📝<remove-ext-system>`                |
| `ddtrace.http`              | `📝<remove-http>`                      |
| `ddtrace.monkey`            | `📝<remove-ddtrace-monkey>`            |
| `ddtrace.propagation.utils` | `📝<remove-ddtrace-propagation-utils>` |
| `ddtrace.util`              | `📝<remove-ddtrace-util>`              |
| `ddtrace.utils`             | `📝<remove-ddtrace-utils>`             |

### New Features

- Add `Span.get_tags` and `Span.get_metrics`.

- aiohttp: add client integration. This integration traces requests made using the aiohttp client and includes support for distributed tracing. See [the documentation](https://ddtrace.readthedocs.io/en/stable/integrations.html#aiohttp) for more information.

- aiohttp_jinja2: move into new integration. Formerly the aiohttp_jinja2 instrumentation was enabled using the aiohttp integration. Use `patch(aiohttp_jinja2=True)` instead of `patch(aiohttp=True)`. To support legacy behavior `patch(aiohttp=True)` will still enable aiohttp_jinja2.

- asyncpg: add integration supporting v0.18.0 and above. See `the docs<asyncpg>` for more information.

- fastapi: add support for tracing `fastapi.routing.serialize_response`.

  This will give an insight into how much time is spent calling `jsonable_encoder` within a given request. This does not provide visibility into how long it takes for `Response.render`/`json.dumps`.

- Add support to reuse HTTP connections when sending trace payloads to the agent. This feature is disabled by default. Set `DD_TRACE_WRITER_REUSE_CONNECTIONS=true` to enable this feature.

- MySQLdb: Added optional tracing for MySQLdb.connect, using the configuration option `here<mysqldb_config_trace_connect>`.

- The profiler now supports profiling `asyncio.Lock` objects.

- psycopg2: add option to enable tracing `psycopg2.connect` method.

  See our `psycopg2` documentation for more information.

- Add support for injecting and extracting B3 propagation headers.

  See `DD_TRACE_PROPAGATION_STYLE_EXTRACT <dd-trace-propagation-style-extract>` and `DD_TRACE_PROPAGATION_STYLE_INJECT <dd-trace-propagation-style-inject>` configuration documentation to enable.

### Upgrade Notes

- <div id="remove-default-sampler">

  The deprecated attribute `ddtrace.Sampler.default_sampler` is removed.

  </div>

- Spans started after `Tracer.shutdown()` has been called will no longer be sent to the Datadog Agent.

- <div id="disable-basic-config-call-by-default">

  Default value of `DD_CALL_BASIC_CONFIG` was updated from `True` to `False`. Call `logging.basicConfig()` to configure logging in your application.

  </div>

- aiohttp_jinja2: use `patch(aiohttp_jinja2=True)` instead of `patch(aiohttp=True)` for enabling/disabling the integration.

- <div id="remove-config-httpserver">

  `ddtrace.settings.Config.HTTPServerConfig` is removed.

  </div>

- <div id="remove-cassandra-traced">

  cassandra: `get_traced_cassandra` is removed. Use `ddtrace.patch(cassandra=True)` or `ddtrace.patch_all()` instead.

  </div>

- <div id="remove-celery-patch-task">

  celery: `ddtrace.contrib.celery.patch_task` is removed. Use `ddtrace.patch(celery=True)` or `ddtrace.patch_all()` instead.

  </div>

- <div id="remove-celery-unpatch-task">

  celery: `ddtrace.contrib.celery.unpatch_task` is removed. Use `ddtrace.contrib.celery.unpatch()` instead.

  </div>

- <div id="remove-clone-context">

  `ddrace.context.Context.clone` is removed. This is no longer needed since the tracer now supports asynchronous frameworks out of the box.

  </div>

- `ddtrace.constants.FILTERS_KEY` is removed.

- `ddtrace.constants.NUMERIC_TAGS` is removed.

- `ddtrace.constants.LOG_SPAN_KEY` is removed.

- <div id="remove-contrib-util">

  The deprecated module `ddtrace.contrib.util` is removed.

  </div>

- <div id="remove-ddtrace-compat">

  The deprecated module `ddtrace.compat` is removed.

  </div>

- <div id="remove-ddtrace-encoding">

  The deprecated module `ddtrace.encoding` is removed.

  </div>

- <div id="remove-http">

  The deprecated modules `ddtrace.http` and `ddtrace.http.headers` are removed. Use `ddtrace.contrib.trace_utils.set_http_meta` to store request and response headers on a span.

  </div>

- <div id="remove-ddtrace-install-excepthooks">

  Remove deprecated `ddtrace.install_excepthook`.

  </div>

- <div id="remove-ddtrace-uninstall-excepthooks">

  Remove deprecated `ddtrace.uninstall_excepthook`.

  </div>

- <div id="remove-ddtrace-monkey">

  The deprecated module `ddtrace.monkey` is removed. Use `ddtrace.patch <ddtrace.patch>` or `ddtrace.patch_all <ddtrace.patch_all>` instead.

  </div>

- <div id="remove-ddtrace-propagation-utils">

  The deprecated module `ddtrace.propagation.utils` is removed.

  </div>

- <div id="remove-ddtrace-utils">

  The deprecated module `ddtrace.utils` and its submodules are removed:
  - `ddtrace.utils.attr`
  - `ddtrace.utils.attrdict`
  - `ddtrace.utils.cache`
  - `ddtrace.utils.config`
  - `ddtrace.utils.deprecation`
  - `ddtrace.utils.formats`
  - `ddtrace.utils.http`
  - `ddtrace.utils.importlib`
  - `ddtrace.utils.time`
  - `ddtrace.utils.version`
  - `ddtrace.utils.wrappers`

  </div>

- <div id="remove-tracer-sampler">

  `ddtrace.Tracer.sampler` is removed.

  </div>

- <div id="remove-tracer-priority-sampler">

  `ddtrace.Tracer.priority_sampler` is removed.

  </div>

- <div id="remove-tracer-tags">

  `ddtrace.Tracer.tags` is removed. Use the environment variable `DD_TAGS<dd-tags>` to set the global tags instead.

  </div>

- <div id="remove-tracer-log">

  `ddtrace.Tracer.log` was removed.

  </div>

- <div id="remove-ext-errors">

  The deprecated module `ddtrace.ext.errors` is removed. Use the `ddtrace.constants` module instead:

      from ddtrace.constants import ERROR_MSG
      from ddtrace.constants import ERROR_STACK
      from ddtrace.constants import ERROR_TYPE

  </div>

- <div id="remove-ext-priority">

  The deprecated module `ddtrace.ext.priority` is removed. Use the `ddtrace.constants` module instead for setting sampling priority tags:

      from ddtrace.constants import USER_KEEP
      from ddtrace.constants import USER_REJECT

  </div>

- <div id="remove-ext-system">

  The deprecated module `ddtrace.ext.system` is removed. Use `ddtrace.constants.PID` instead.

  </div>

- <div id="remove-helpers">

  The deprecated method `ddtrace.helpers.get_correlation_ids` is removed. Use `ddtrace.Tracer.get_log_correlation_context` instead.

  </div>

- <div id="remove-legacy-service-name-envs">

  The legacy environment variables `DD_SERVICE_NAME` and `DATADOG_SERVICE_NAME` are removed. Use `DD_SERVICE` instead.

  </div>

- <div id="remove-mongoengine-traced">

  mongoengine: The deprecated method `ddtrace.contrib.mongoengine.trace_mongoengine` is removed. Use `ddtrace.patch(mongoengine=True)` or `ddtrace.patch()` instead.

  </div>

- <div id="remove-mysql-legacy">

  mysql: The deprecated method `ddtrace.contrib.mysql.get_traced_mysql_connection` is removed. Use `ddtrace.patch(mysql=True)` or `ddtrace.patch_all()` instead.

  </div>

- <div id="remove-pin-app">

  `Pin.app` is removed.

  </div>

- <div id="remove-pin-apptype">

  `Pin.app_type` is removed.

  </div>

- <div id="remove-psycopg-legacy">

  psycopg: `ddtrace.contrib.psycopg.connection_factory` is removed. Use `ddtrace.patch(psycopg=True)` or `ddtrace.patch_all()` instead.

  </div>

- <div id="remove-requests-legacy-distributed">

  requests: The legacy distributed tracing configuration is removed. Use `ddtrace.config.requests['distributed_tracing']<requests-config-distributed-tracing>` instead.

  </div>

- <div id="remove-span-meta">

  `ddtrace.Span.meta` is removed. Use `ddtrace.Span.get_tag` and `ddtrace.Span.set_tag` instead.

  </div>

- <div id="remove-span-metrics">

  `ddtrace.Span.metrics` is removed. Use `ddtrace.Span.get_metric` and `ddtrace.Span.set_metric` instead.

  </div>

- <div id="remove-span-pprint">

  `ddtrace.Span.pprint` is removed.

  </div>

- <div id="remove-span-set-meta">

  `ddtrace.Span.set_meta` is removed. Use `ddtrace.Span.set_tag` instead.

  </div>

- <div id="remove-span-set-metas">

  `ddtrace.Span.set_metas` is removed. Use `ddtrace.Span.set_tags` instead.

  </div>

- `Span.to_dict` is removed.

- <div id="remove-span-tracer">

  `Span.tracer` is removed.

  </div>

- <div id="remove-span-init-tracer">

  The deprecated <span class="title-ref">tracer</span> argument is removed from `ddtrace.Span.__init__`.

  </div>

- <div id="remove-sqlite3-legacy">

  sqlite3: `ddtrace.contrib.sqlite3.connection_factory` is removed. Use `ddtrace.patch(sqlite3=True)` or `ddtrace.patch_all()` instead.

  </div>

- <div id="remove-tracer-debug-logging">

  Remove deprecated attribute `ddtrace.Tracer.debug_logging`. Set the logging level for the `ddtrace.tracer` logger instead:

      import logging
      log = logging.getLogger("ddtrace.tracer")
      log.setLevel(logging.DEBUG)

  </div>

- <div id="remove-tracer-call">

  `ddtrace.Tracer.__call__` is removed.

  </div>

- <div id="remove-tracer-global-excepthook">

  `ddtrace.Tracer.global_excepthook` is removed.

  </div>

- <div id="remove-tracer-get-call-context">

  `ddtrace.Tracer.get_call_context` is removed. Use `ddtrace.Tracer.current_trace_context` instead.

  </div>

- <div id="remove-tracer-set-service-info">

  `ddtrace.Tracer.set_service_info` is removed.

  </div>

- <div id="remove-tracer-writer">

  `ddtrace.Tracer.writer` is removed. To force flushing of buffered traces to the agent, use `ddtrace.Tracer.flush` instead.

  </div>

- `ddtrace.warnings.DDTraceDeprecationWarning` is removed.

- `DD_TRACE_RAISE_DEPRECATIONWARNING` environment variable is removed.

- <div id="remove-datadog-envs">

  The environment variables prefixed with `DATADOG_` are removed. Use environment variables prefixed with `DD_` instead.

  </div>

- <div id="remove-logging-env">

  The environment variable `DD_LOGGING_RATE_LIMIT` is removed. Use `DD_TRACE_LOGGING_RATE` instead.

  </div>

- <div id="remove-partial-flush-enabled-env">

  The environment variable `DD_TRACER_PARTIAL_FLUSH_ENABLED` is removed. Use `DD_TRACE_PARTIAL_FLUSH_ENABLED` instead.

  </div>

- <div id="remove-partial-flush-min-envs">

  The environment variable `DD_TRACER_PARTIAL_FLUSH_MIN_SPANS` is removed. Use `DD_TRACE_PARTIAL_FLUSH_MIN_SPANS` instead.

  </div>

- <div id="remove-ddtrace-util">

  `ddtrace.util` is removed.

  </div>

- <div id="remove-span-types-enum">

  `ddtrace.ext.SpanTypes` is no longer an `Enum`. Use `SpanTypes.<TYPE>` instead of `SpanTypes.<TYPE>.value`.

  </div>

- `Tracer.write` has been removed.

- <div id="remove-flask-middleware">

  Removed deprecated middleware `ddtrace.contrib.flask.middleware.py:TraceMiddleware`. Use `ddtrace.patch_all` or `ddtrace.patch` instead.

  </div>

- <div id="remove-pymongo-client">

  Removed deprecated function `ddtrace.contrib.pymongo.patch.py:trace_mongo_client`. Use `ddtrace.patch_all` or `ddtrace.patch` instead.

  </div>

- <div id="remove-pymysql-connection">

  Removed deprecated function `ddtrace.contrib.pymysql.tracers.py:get_traced_pymysql_connection`. Use `ddtrace.patch_all` or `ddtrace.patch` instead.

  </div>

- <div id="remove-redis-traced">

  Removed deprecated function `ddtrace.contrib.redis.tracers.py:get_traced_redis`. Use `ddtrace.patch_all` or `ddtrace.patch` instead.

  </div>

- <div id="remove-redis-traced-from">

  Removed deprecated function `ddtrace.contrib.redis.tracers.py:get_traced_redis_from`. Use `ddtrace.patch_all` or `ddtrace.patch` instead.

  </div>

### Deprecation Notes

- <div id="deprecate-basic-config-call">

  `DD_CALL_BASIC_CONFIG` is deprecated.

  </div>

### Bug Fixes

- Fixes deprecation warning for `asyncio.coroutine` decorator.

- botocore: fix incorrect context propagation message attribute types for SNS. This addresses [Datadog/serverless-plugin-datadog#232](https://github.com/DataDog/serverless-plugin-datadog/issues/232)

- aiohttp: fix issue causing `ddtrace.contrib.aiohttp_jinja2.patch` module to be imported instead of the `patch()` function.

- botocore: omit `SecretBinary` and `SecretString` from span metadata for calls to Secrets Manager.

- tracing/internal: fix encoding of propagated internal tags.

- Fix issue building `ddtrace` from source on macOS 12.

- Fix issue building `ddtrace` for the Pyston Python implementation by not building the `_memalloc` extension anymore when using Pyston.

- `tracer.get_log_correlation_context()`: use active context in addition to
  active span. Formerly just the span was used and this would break cross execution log correlation as a context object is used for the propagation.

- opentracer: update `set_tag` and `set_operation_name` to return a
  reference to the span to match the OpenTracing spec.

- The CPU profiler now reports the main thread CPU usage even when asyncio tasks are running.

- Fixes wrong numbers of memory allocation being reported in the memory profiler.

- pymongo: fix `write_command` being patched with the wrong method signature.

### Other Notes

- tracing/internal: disable Datadog internal tag propagation

---

## v1.0.3

### Bug Fixes

- Set required header to indicate top level span computation is done in the client to the Datadog agent. This fixes an issue where spans were erroneously being marked as top level when partial flushing or in certain asynchronous applications.

  The impact of this bug is the unintended computation of stats for non-top level spans.

---

## v1.0.2

### Bug Fixes

- Fixes deprecation warning for `asyncio.coroutine` decorator.

---

## v1.0.1

### Bug Fixes

- Fix issue building `ddtrace` for the Pyston Python implementation by not building the `_memalloc` extension anymore when using Pyston.

- `tracer.get_log_correlation_context()`: use active context in addition to
  active span. Formerly just the span was used and this would break cross execution log correlation as a context object is used for the propagation.

- The CPU profiler now reports the main thread CPU usage even when asyncio tasks are running.

---

## v1.0.0

### Prelude

The Datadog APM Python team is happy to announce the release of v1.0.0 of ddtrace. This release introduces a formal `versioning policy<versioning>` that simplifies the public `interface<versioning_interfaces>` and defines a `release version policy<versioning_release>` for backwards compatible and incompatible changes to the public interface.

The v1.0.0 release is an important milestone for the library as it has grown substantially in scope. The first commit to the library was made on June 20, 2016. Nearly sixty minor releases later, the library now includes over sixty integrations for libraries. And the library has expanded from Tracing to support the Continuous Profiler and CI Visibility.

<div class="important">

<div class="title">

Important

</div>

Before upgrading to v1.0.0, we recommend users install `ddtrace>=0.60.0,<1.0.0` and enable deprecation warnings. All removals to the library interface and environment variables were deprecated on 0.x branch. Consult `Upgrade 0.x<upgrade-0.x>` for recommendations on migrating from the 0.x release branch.

</div>

<div class="note">

<div class="title">

Note

</div>

The changes to environment variables apply only to the configuration of the ddtrace library and not the Datadog Agent.

</div>

#### Upgrading summary

##### Functionality changes

The default logging configuration functionality of `ddtrace-run` has changed to address conflicts with application logging configuration. See `note on the new default behavior<disable-basic-config-call-by-default>` and `note on deprecation<deprecate-basic-config-call>` for future removal.

##### Removed legacy environment variables

These environment variables have been removed. In all cases the same functionality is provided by other environment variables and replacements are provided as recommended actions for upgrading.

| Variable                            | Replacement                        | Note                                   |
|-------------------------------------|------------------------------------|----------------------------------------|
| `DATADOG_` prefix                   | `DD_` prefix                       | `📝<remove-datadog-envs>`              |
| `DATADOG_SERVICE_NAME`              | `DD_SERVICE`                       | `📝<remove-legacy-service-name-envs>`  |
| `DD_LOGGING_RATE_LIMIT`             | `DD_TRACE_LOGGING_RATE`            | `📝<remove-logging-env>`               |
| `DD_TRACER_PARTIAL_FLUSH_ENABLED`   | `DD_TRACE_PARTIAL_FLUSH_ENABLED`   | `📝<remove-partial-flush-enabled-env>` |
| `DD_TRACER_PARTIAL_FLUSH_MIN_SPANS` | `DD_TRACE_PARTIAL_FLUSH_MIN_SPANS` | `📝<remove-partial-flush-min-envs>`    |

##### Removed legacy tracing interfaces

These methods and module attributes have been removed. Where the same functionality is provided by a different public method or module attribute, a recommended action is provided for upgrading. In a few limited cases, because the interface was no longer used or had been moved to the internal interface, it was removed and so no action is provided for upgrading.

| Module             | Method/Attribute           | Note                                  |
|--------------------|----------------------------|---------------------------------------|
| `ddtrace.context`  | `Context.clone`            | `📝<remove-clone-context>`            |
| `ddtrace.pin`      | `Pin.app`                  | `📝<remove-pin-app>`                  |
|                    | `Pin.app_type`             | `📝<remove-pin-apptype>`              |
| `ddtrace.sampler`  | `Sampler.default_sampler`  | `📝<remove-default-sampler>`          |
| `ddtrace.span`     | `Span.tracer`              | `📝<remove-span-tracer>`              |
|                    | `Span.__init__(tracer=)`   | `📝<remove-span-init-tracer>`         |
|                    | `Span.meta`                | `📝<remove-span-meta>`                |
|                    | `Span.metrics`             | `📝<remove-span-metrics>`             |
|                    | `Span.set_meta`            | `📝<remove-span-set-meta>`            |
|                    | `Span.set_metas`           | `📝<remove-span-set-metas>`           |
|                    | `Span.pprint`              | `📝<remove-span-pprint>`              |
| `ddtrace.tracer`   | `Tracer.debug_logging`     | `📝<remove-tracer-debug-logging>`     |
|                    | `Tracer.get_call_context`  | `📝<remove-tracer-get-call-context>`  |
|                    | `Tracer.tags`              | `📝<remove-tracer-tags>`              |
|                    | `Tracer.writer`            | `📝<remove-tracer-writer>`            |
|                    | `Tracer.__call__`          | `📝<remove-tracer-call>`              |
|                    | `Tracer.global_excepthook` | `📝<remove-tracer-global-excepthook>` |
|                    | `Tracer.log`               | `📝<remove-tracer-log>`               |
|                    | `Tracer.priority_sampler`  | `📝<remove-tracer-priority-sampler>`  |
|                    | `Tracer.sampler`           | `📝<remove-tracer-sampler>`           |
|                    | `Tracer.set_service_info`  | `📝<remove-tracer-set-service-info>`  |
| `ddtrace.ext`      | `SpanTypes`                | `📝<remove-span-types-enum>`          |
| `ddtrace.helpers`  | `get_correlation_ids`      | `📝<remove-helpers>`                  |
| `ddtrace.settings` | `Config.HTTPServerConfig`  | `📝<remove-config-httpserver>`        |

##### Removed legacy integration tracing

These tracing functions in integrations were no longer used for automatic instrumentation so have been removed. Any manual instrumentation code in an application will need to be replaced with `ddtrace.patch_all` or `ddtrace.patch` when upgrading.

| Module                        | Function/Class                          |                                          |
|-------------------------------|-----------------------------------------|------------------------------------------|
| `ddtrace.contrib.cassandra`   | `get_traced_cassandra`                  | `📝<remove-cassandra-traced>`            |
| `ddtrace.contrib.celery`      | `patch_task`                            | `📝<remove-celery-patch-task>`           |
| `ddtrace.contrib.celery`      | `unpatch_task`                          | `📝<remove-celery-unpatch-task>`         |
| `ddtrace.contrib.flask`       | `middleware.TraceMiddleware`            | `📝<remove-flask-middleware>`            |
| `ddtrace.contrib.mongoengine` | `trace_mongoengine`                     | `📝<remove-mongoengine-traced>`          |
| `ddtrace.contrib.mysql`       | `get_traced_mysql_connection`           | `📝<remove-mysql-legacy>`                |
| `ddtrace.contrib.psycopg`     | `connection_factory`                    | `📝<remove-psycopg-legacy>`              |
| `ddtrace.contrib.pymongo`     | `patch.trace_mongo_client`              | `📝<remove-pymongo-client>`              |
| `ddtrace.contrib.pymysql`     | `tracers.get_traced_pymysql_connection` | `📝<remove-pymysql-connection>`          |
| `ddtrace.contrib.requests`    | `legacy`                                | `📝<remove-requests-legacy-distributed>` |
| `ddtrace.contrib.redis`       | `tracers.get_traced_redis`              | `📝<remove-redis-traced>`                |
| `ddtrace.contrib.redis`       | `tracers.get_traced_redis_from`         | `📝<remove-redis-traced-from>`           |
| `ddtrace.contrib.sqlite3`     | `connection_factory`                    | `📝<remove-sqlite3-legacy>`              |

##### Removed deprecated modules

These modules have been removed. Many were moved to the internal interface as they were not intended to be used as part of the public interface. In these cases, no action is provided for upgrading. In a few cases, other modules are provided as alternatives to maintain functionality. See the notes for more information.

| Module                      | Note                                   |
|-----------------------------|----------------------------------------|
| `ddtrace.compat`            | `📝<remove-ddtrace-compat>`            |
| `ddtrace.contrib.util`      | `📝<remove-contrib-util>`              |
| `ddtrace.encoding`          | `📝<remove-ddtrace-encoding>`          |
| `ddtrace.ext.errors`        | `📝<remove-ext-errors>`                |
| `ddtrace.ext.priority`      | `📝<remove-ext-priority>`              |
| `ddtrace.ext.system`        | `📝<remove-ext-system>`                |
| `ddtrace.http`              | `📝<remove-http>`                      |
| `ddtrace.monkey`            | `📝<remove-ddtrace-monkey>`            |
| `ddtrace.propagation.utils` | `📝<remove-ddtrace-propagation-utils>` |
| `ddtrace.util`              | `📝<remove-ddtrace-util>`              |
| `ddtrace.utils`             | `📝<remove-ddtrace-utils>`             |

### New Features

- Add `Span.get_tags` and `Span.get_metrics`.
- aiohttp: add client integration. This integration traces requests made using the aiohttp client and includes support for distributed tracing. See [the documentation](https://ddtrace.readthedocs.io/en/stable/integrations.html#aiohttp) for more information.
- aiohttp_jinja2: move into new integration. Formerly the aiohttp_jinja2 instrumentation was enabled using the aiohttp integration. Use `patch(aiohttp_jinja2=True)` instead of `patch(aiohttp=True)`. To support legacy behavior `patch(aiohttp=True)` will still enable aiohttp_jinja2.
- asyncpg: add integration supporting v0.18.0 and above. See `the docs<asyncpg>` for more information.

### Upgrade Notes

- <div id="remove-default-sampler">

  The deprecated attribute `ddtrace.Sampler.default_sampler` is removed.

  </div>

- Spans started after `Tracer.shutdown()` has been called will no longer be sent to the Datadog Agent.

- <div id="disable-basic-config-call-by-default">

  Default value of `DD_CALL_BASIC_CONFIG` was updated from `True` to `False`. Call `logging.basicConfig()` to configure logging in your application.

  </div>

- aiohttp_jinja2: use `patch(aiohttp_jinja2=True)` instead of `patch(aiohttp=True)` for enabling/disabling the integration.

- <div id="remove-config-httpserver">

  `ddtrace.settings.Config.HTTPServerConfig` is removed.

  </div>

- <div id="remove-cassandra-traced">

  cassandra: `get_traced_cassandra` is removed. Use `ddtrace.patch(cassandra=True)` or `ddtrace.patch_all()` instead.

  </div>

- <div id="remove-celery-patch-task">

  celery: `ddtrace.contrib.celery.patch_task` is removed. Use `ddtrace.patch(celery=True)` or `ddtrace.patch_all()` instead.

  </div>

- <div id="remove-celery-unpatch-task">

  celery: `ddtrace.contrib.celery.unpatch_task` is removed. Use `ddtrace.contrib.celery.unpatch()` instead.

  </div>

- <div id="remove-clone-context">

  `ddrace.context.Context.clone` is removed. This is no longer needed since the tracer now supports asynchronous frameworks out of the box.

  </div>

- `ddtrace.constants.FILTERS_KEY` is removed.

- `ddtrace.constants.NUMERIC_TAGS` is removed.

- `ddtrace.constants.LOG_SPAN_KEY` is removed.

- <div id="remove-contrib-util">

  The deprecated module `ddtrace.contrib.util` is removed.

  </div>

- <div id="remove-ddtrace-compat">

  The deprecated module `ddtrace.compat` is removed.

  </div>

- <div id="remove-ddtrace-encoding">

  The deprecated module `ddtrace.encoding` is removed.

  </div>

- <div id="remove-http">

  The deprecated modules `ddtrace.http` and `ddtrace.http.headers` are removed. Use `ddtrace.contrib.trace_utils.set_http_meta` to store request and response headers on a span.

  </div>

- <div id="remove-ddtrace-install-excepthooks">

  Remove deprecated `ddtrace.install_excepthook`.

  </div>

- <div id="remove-ddtrace-uninstall-excepthooks">

  Remove deprecated `ddtrace.uninstall_excepthook`.

  </div>

- <div id="remove-ddtrace-monkey">

  The deprecated module `ddtrace.monkey` is removed. Use `ddtrace.patch <ddtrace.patch>` or `ddtrace.patch_all <ddtrace.patch_all>` instead.

  </div>

- <div id="remove-ddtrace-propagation-utils">

  The deprecated module `ddtrace.propagation.utils` is removed.

  </div>

- <div id="remove-ddtrace-utils">

  The deprecated module `ddtrace.utils` and its submodules are removed:
  - `ddtrace.utils.attr`
  - `ddtrace.utils.attrdict`
  - `ddtrace.utils.cache`
  - `ddtrace.utils.config`
  - `ddtrace.utils.deprecation`
  - `ddtrace.utils.formats`
  - `ddtrace.utils.http`
  - `ddtrace.utils.importlib`
  - `ddtrace.utils.time`
  - `ddtrace.utils.version`
  - `ddtrace.utils.wrappers`

  </div>

- <div id="remove-tracer-sampler">

  `ddtrace.Tracer.sampler` is removed.

  </div>

- <div id="remove-tracer-priority-sampler">

  `ddtrace.Tracer.priority_sampler` is removed.

  </div>

- <div id="remove-tracer-tags">

  `ddtrace.Tracer.tags` is removed. Use the environment variable `DD_TAGS<dd-tags>` to set the global tags instead.

  </div>

- <div id="remove-tracer-log">

  `ddtrace.Tracer.log` was removed.

  </div>

- <div id="remove-ext-errors">

  The deprecated module `ddtrace.ext.errors` is removed. Use the `ddtrace.constants` module instead:

      from ddtrace.constants import ERROR_MSG
      from ddtrace.constants import ERROR_STACK
      from ddtrace.constants import ERROR_TYPE

  </div>

- <div id="remove-ext-priority">

  The deprecated module `ddtrace.ext.priority` is removed. Use the `ddtrace.constants` module instead for setting sampling priority tags:

      from ddtrace.constants import USER_KEEP
      from ddtrace.constants import USER_REJECT

  </div>

- <div id="remove-ext-system">

  The deprecated module `ddtrace.ext.system` is removed. Use `ddtrace.constants.PID` instead.

  </div>

- <div id="remove-helpers">

  The deprecated method `ddtrace.helpers.get_correlation_ids` is removed. Use `ddtrace.Tracer.get_log_correlation_context` instead.

  </div>

- <div id="remove-legacy-service-name-envs">

  The legacy environment variables `DD_SERVICE_NAME` and `DATADOG_SERVICE_NAME` are removed. Use `DD_SERVICE` instead.

  </div>

- <div id="remove-mongoengine-traced">

  mongoengine: The deprecated method `ddtrace.contrib.mongoengine.trace_mongoengine` is removed. Use `ddtrace.patch(mongoengine=True)` or `ddtrace.patch()` instead.

  </div>

- <div id="remove-mysql-legacy">

  mysql: The deprecated method `ddtrace.contrib.mysql.get_traced_mysql_connection` is removed. Use `ddtrace.patch(mysql=True)` or `ddtrace.patch_all()` instead.

  </div>

- <div id="remove-pin-app">

  `Pin.app` is removed.

  </div>

- <div id="remove-pin-apptype">

  `Pin.app_type` is removed.

  </div>

- <div id="remove-psycopg-legacy">

  psycopg: `ddtrace.contrib.psycopg.connection_factory` is removed. Use `ddtrace.patch(psycopg=True)` or `ddtrace.patch_all()` instead.

  </div>

- <div id="remove-requests-legacy-distributed">

  requests: The legacy distributed tracing configuration is removed. Use `ddtrace.config.requests['distributed_tracing']<requests-config-distributed-tracing>` instead.

  </div>

- <div id="remove-span-meta">

  `ddtrace.Span.meta` is removed. Use `ddtrace.Span.get_tag` and `ddtrace.Span.set_tag` instead.

  </div>

- <div id="remove-span-metrics">

  `ddtrace.Span.metrics` is removed. Use `ddtrace.Span.get_metric` and `ddtrace.Span.set_metric` instead.

  </div>

- <div id="remove-span-pprint">

  `ddtrace.Span.pprint` is removed.

  </div>

- <div id="remove-span-set-meta">

  `ddtrace.Span.set_meta` is removed. Use `ddtrace.Span.set_tag` instead.

  </div>

- <div id="remove-span-set-metas">

  `ddtrace.Span.set_metas` is removed. Use `ddtrace.Span.set_tags` instead.

  </div>

- `Span.to_dict` is removed.

- <div id="remove-span-tracer">

  `Span.tracer` is removed.

  </div>

- <div id="remove-span-init-tracer">

  The deprecated <span class="title-ref">tracer</span> argument is removed from `ddtrace.Span.__init__`.

  </div>

- <div id="remove-sqlite3-legacy">

  sqlite3: `ddtrace.contrib.sqlite3.connection_factory` is removed. Use `ddtrace.patch(sqlite3=True)` or `ddtrace.patch_all()` instead.

  </div>

- <div id="remove-tracer-debug-logging">

  Remove deprecated attribute `ddtrace.Tracer.debug_logging`. Set the logging level for the `ddtrace.tracer` logger instead:

      import logging
      log = logging.getLogger("ddtrace.tracer")
      log.setLevel(logging.DEBUG)

  </div>

- <div id="remove-tracer-call">

  `ddtrace.Tracer.__call__` is removed.

  </div>

- <div id="remove-tracer-global-excepthook">

  `ddtrace.Tracer.global_excepthook` is removed.

  </div>

- <div id="remove-tracer-get-call-context">

  `ddtrace.Tracer.get_call_context` is removed. Use `ddtrace.Tracer.current_trace_context` instead.

  </div>

- <div id="remove-tracer-set-service-info">

  `ddtrace.Tracer.set_service_info` is removed.

  </div>

- <div id="remove-tracer-writer">

  `ddtrace.Tracer.writer` is removed. To force flushing of buffered traces to the agent, use `ddtrace.Tracer.flush` instead.

  </div>

- `ddtrace.warnings.DDTraceDeprecationWarning` is removed.

- `DD_TRACE_RAISE_DEPRECATIONWARNING` environment variable is removed.

- <div id="remove-datadog-envs">

  The environment variables prefixed with `DATADOG_` are removed. Use environment variables prefixed with `DD_` instead.

  </div>

- <div id="remove-logging-env">

  The environment variable `DD_LOGGING_RATE_LIMIT` is removed. Use `DD_TRACE_LOGGING_RATE` instead.

  </div>

- <div id="remove-partial-flush-enabled-env">

  The environment variable `DD_TRACER_PARTIAL_FLUSH_ENABLED` is removed. Use `DD_TRACE_PARTIAL_FLUSH_ENABLED` instead.

  </div>

- <div id="remove-partial-flush-min-envs">

  The environment variable `DD_TRACER_PARTIAL_FLUSH_MIN_SPANS` is removed. Use `DD_TRACE_PARTIAL_FLUSH_MIN_SPANS` instead.

  </div>

- <div id="remove-ddtrace-util">

  `ddtrace.util` is removed.

  </div>

- <div id="remove-span-types-enum">

  `ddtrace.ext.SpanTypes` is no longer an `Enum`. Use `SpanTypes.<TYPE>` instead of `SpanTypes.<TYPE>.value`.

  </div>

- `Tracer.write` has been removed.

- <div id="remove-flask-middleware">

  Removed deprecated middleware `ddtrace.contrib.flask.middleware.py:TraceMiddleware`. Use `ddtrace.patch_all` or `ddtrace.patch` instead.

  </div>

- <div id="remove-pymongo-client">

  Removed deprecated function `ddtrace.contrib.pymongo.patch.py:trace_mongo_client`. Use `ddtrace.patch_all` or `ddtrace.patch` instead.

  </div>

- <div id="remove-pymysql-connection">

  Removed deprecated function `ddtrace.contrib.pymysql.tracers.py:get_traced_pymysql_connection`. Use `ddtrace.patch_all` or `ddtrace.patch` instead.

  </div>

- <div id="remove-redis-traced">

  Removed deprecated function `ddtrace.contrib.redis.tracers.py:get_traced_redis`. Use `ddtrace.patch_all` or `ddtrace.patch` instead.

  </div>

- <div id="remove-redis-traced-from">

  Removed deprecated function `ddtrace.contrib.redis.tracers.py:get_traced_redis_from`. Use `ddtrace.patch_all` or `ddtrace.patch` instead.

  </div>

### Deprecation Notes

- <div id="deprecate-basic-config-call">

  `DD_CALL_BASIC_CONFIG` is deprecated.

  </div>

### Bug Fixes

- botocore: fix incorrect context propagation message attribute types for SNS. This addresses [Datadog/serverless-plugin-datadog#232](https://github.com/DataDog/serverless-plugin-datadog/issues/232)
- aiohttp: fix issue causing `ddtrace.contrib.aiohttp_jinja2.patch` module to be imported instead of the `patch()` function.
- tracing/internal: fix encoding of propagated internal tags.
- Fix issue building `ddtrace` from source on macOS 12.
- Fixes wrong numbers of memory allocation being reported in the memory profiler.
- pymongo: fix `write_command` being patched with the wrong method signature.

### Other Notes

- tracing/internal: disable Datadog internal tag propagation

---

## v0.59.2

### Bug Fixes

- botocore: fix incorrect context propagation message attribute types for SNS. This addresses [Datadog/serverless-plugin-datadog#232](https://github.com/DataDog/serverless-plugin-datadog/issues/232)

---

## v0.59.1

### Bug Fixes

- Fix issue building `ddtrace` from source on macOS 12.
- Fixes wrong numbers of memory allocation being reported in the memory profiler.
- pymongo: fix `write_command` being patched with the wrong method signature.

---

## v0.59.0

### Deprecation Notes

- `ddtrace.constants.FILTERS_KEY` is deprecated. Use `settings={"FILTERS": ...}` instead when calling `tracer.configure`.
- `ddtrace.constants.NUMERIC_TAGS` is deprecated.
- `ddtrace.constants.LOG_SPAN_KEY` is deprecated.
- `Pin.app` is deprecated.
- `ddtrace.Span.set_meta` is deprecated. Use `ddtrace.Span.set_tag` instead.
- `ddtrace.Span.set_metas` is deprecated. Use `ddtrace.Span.set_tags` instead.
- `ddtrace.Span.metrics` is deprecated. Use `ddtrace.Span.get_metric` and `ddtrace.Span.set_metric` instead.
- `ddtrace.Span.tracer` is deprecated.
- `ddtrace.Tracer.log` is deprecated. Use `ddtrace.tracer.log` instead.
- `ddtrace.Tracer.sampler` is deprecated.
- `ddtrace.Tracer.priority_sampler` is deprecated.
- `ddtrace.Tracer.tags` is deprecated. Use the environment variable `DD_TAGS<dd-tags>` to set the global tags instead.

### New Features

- The profiler now reports asyncio tasks as part as the task field in profiles. This is enabled by default by replacing the default asyncio loop policy. CPU time, wall time and threading lock times are supported.
- Add tracing support for `sanic>=21.9.0`.

### Bug Fixes

- Fix internal import of deprecated `ddtrace.utils` module.
- Set correct service in logs correlation attributes when a span override the service.
- Fixes import path to not reference `__init__`. This could otherwise be a problem for `mypy`.
- flask: fix resource naming of request span when errors occur in middleware.
- Fix issue when `httpx` service name is `bytes`.
- Fixes build issues on older MacOS versions by updating `libddwaf` to 1.0.18
- pytest: fix unsafe access to xfail reason.

---

## v0.58.5

### Bug Fixes

- tracing/internal: fix encoding of propagated internal tags.

---

## v0.58.4

### Bug Fixes

- Set correct service in logs correlation attributes when a span override the service.

---

## v0.58.3

### Bug Fixes

- Fixes build issues on older MacOS versions by updating `libddwaf` to 1.0.18

---

## v0.58.2

### Bug Fixes

- flask: fix resource naming of request span when errors occur in middleware.
- pytest: fix unsafe access to xfail reason.

---

## v0.58.1

### Bug Fixes

- Fix internal import of deprecated `ddtrace.utils` module.
- Fixes import path to not reference `__init__`. This could otherwise be a problem for `mypy`.

---

## v0.58.0

### Deprecation Notes

- HttpServerConfig is no longer part of the public API.
- `ddtrace.Span.meta` has been deprecated. Use `ddtrace.Span.get_tag` and `ddtrace.Span.set_tag` instead.
- `ddtrace.Span.pprint` is deprecated and will be removed in v1.0.
- `ddtrace.Tracer.writer` is deprecated. To force flushing of buffered traces to the agent, use `ddtrace.Tracer.flush` instead.

### New Features

- botocore: add distributed tracing support for AWS EventBridge, AWS SNS & AWS Kinesis.
- Add `ddtrace.Tracer.agent_trace_url` and `ddtrace.Tracer.flush`.
- Only for CI Visibility (`pytest` integration): remove traces whose root span is not a test.

### Bug Fixes

- Fix application crash on startup when using `channels >= 3.0`.
- Fix parenting of Redis command spans when using aioredis 1.3. Redis spans should now be correctly attributed as child of any active parent spans.
- Fixes incompatibility of wrapped aioredis pipelines in `async with` statements.
- Fixes issue with aioredis when empty pool is not available and execute returns a coroutine instead of a future. When patch tries to add callback for the span using add_done_callback function it crashes because this function is only for futures.
- Escape non-Unicode bytes when decoding aioredis args. This fixes a `UnicodeDecodeError` that can be thrown from the aioredis integration when interacting with binary-encoded data, as is done in channels-redis.
- Ensure `gevent` is automatically patched.
- grpc: ensure grpc.intercept_channel is unpatched properly
- Fix JSON encoding error when a `bytes` string is used for span metadata.
- Profiler raises a typing error when `Span.resource` is unicode on Python 2.7.
- Fix a bug in the heap profiler that could be triggered if more than 2^16 memory items were freed during heap data collection.
- Fix a possible bug in the heap memory profiler that could trigger an overflow when too many allocations were being tracked.
- Fix an issue in the heap profiler where it would iterate on the wrong heap allocation tracker.
- Pymongo instrumentation raises an AttributeError when `tracer.enabled == False`

---

## v0.57.4

### Bug Fixes

- Fix an issue in the heap profiler where it would iterate on the wrong heap allocation tracker.

---

## v0.57.3

### Bug Fixes

- Fix JSON encoding error when a `bytes` string is used for span metadata.
- Fix a bug in the heap profiler that could be triggered if more than 2^16 memory items were freed during heap data collection.
- Fix a possible bug in the heap memory profiler that could trigger an overflow when too many allocations were being tracked.
- Pymongo instrumentation raises an AttributeError when `tracer.enabled == False`

---

## v0.57.2

### Bug Fixes

- Fix application crash on startup when using `channels >= 3.0`.
- Fix parenting of Redis command spans when using aioredis 1.3. Redis spans should now be correctly attributed as child of any active parent spans.
- Fixes issue with aioredis when empty pool is not available and execute returns a coroutine instead of a future. When patch tries to add callback for the span using add_done_callback function it crashes because this function is only for futures.
- Profiler raises a typing error when `Span.resource` is unicode on Python 2.7.

---

## v0.57.1

### Bug Fixes

- Fixes incompatibility of wrapped aioredis pipelines in `async with` statements.
- Escape non-Unicode bytes when decoding aioredis args. This fixes a `UnicodeDecodeError` that can be thrown from the aioredis integration when interacting with binary-encoded data, as is done in channels-redis.
- grpc: ensure grpc.intercept_channel is unpatched properly

---

## v0.57.0

### Deprecation Notes

- `ddtrace.sampler.DatadogSampler.default_sampler` property is deprecated and will be removed in 1.0.
- `ddtrace.propagation.utils` has been deprecated and will be removed in version 1.0.

### New Features

- Add new environment variables to enable/disable django database and cache instrumentation.

  `DD_DJANGO_INSTRUMENT_DATABASES`, `DD_DJANGO_INSTRUMENT_CACHES`

- Add tracing support for the `aioredis` library. Version 1.3+ is fully supported.

- Add django 4.0 support.

- The profiler now automatically injects running greenlets as tasks into the main thread. They can be seen within the wall time profiles.

### Bug Fixes

- The thread safety of the custom buffered encoder was fixed in order to eliminate a potential cause of decoding errors of trace payloads (missing trace data) in the agent.
- Fix handling of Python exceptions during trace encoding. The tracer will no longer silently fail to encode invalid span data and instead log an exception.
- Fix error when calling `concurrent.futures.ThreadPoolExecutor.submit` with `fn` keyword argument.
- Configure a writer thread in a child process after forking based on writer configuration from its parent process.
- Only for CI Visibility (`pytest` integration): Fix calculation of pipeline URL for GitHub Actions.

---

## v0.56.1

### Bug Fixes

- Fix error when calling `concurrent.futures.ThreadPoolExecutor.submit` with `fn` keyword argument.

---

## v0.56.0

### Upgrade Notes

- The aredis integration is now enabled by default.

### Deprecation Notes

- The contents of `monkey.py` have been moved into `_monkey.py` in an effort to internalize the module. Public methods have been imported back into `monkey.py` in order to retain compatibility, but monkey.py will be removed entirely in version 1.0.0.
- The `ddtrace.utils` module and all of its submodules have been copied over into `ddtrace.internal` in an effort to internalize these modules. Their public counterparts will be removed entirely in version 1.0.0.

### New Features

- Profiling now supports tracing greenlets with gevent version prior to 1.3.
- The heap profiler is now enabled by default.
- Add yaaredis ≥ 2.0.0 support.

### Bug Fixes

- Fix Pyramid caller_package level issue which resulted in crashes when starting Pyramid applications. Level now left at default (2).
- Set the correct package name in the Pyramid instrumentation. This should fix an issue where the incorrect package name was being used which would crash the application when trying to do relative imports within Pyramid (e.g. when including routes from a relative path).
- Fix memory leak caused when the tracer is disabled.
- Allow the elasticsearch service name to be overridden using the integration config or the DD_SERVICE_MAPPING environment variable.
- Fixes parsing of `botocore` env variables to ensure they are parsed as booleans.
- Ensure tornado spans are marked as an error if the response status code is 500 \<= x \< 600.

---

## v0.55.4

### Bug Fixes

- Fixes parsing of `botocore` env variables to ensure they are parsed as booleans.
- Ensure tornado spans are marked as an error if the response status code is 500 \<= x \< 600.

---

## v0.55.3

### Bug Fixes

- Fix memory leak caused when the tracer is disabled.

---

## v0.55.2

### Bug Fixes

- Set the correct package name in the Pyramid instrumentation. This should fix an issue where the incorrect package name was being used which would crash the application when trying to do relative imports within Pyramid (e.g. when including routes from a relative path).

---

## v0.55.1

### Bug Fixes

- Fix Pyramid caller_package level issue which resulted in crashes when starting Pyramid applications. Level now left at default (2).

---

## v0.55.0

### Upgrade Notes

- Instead of using error constants from `ddtrace.ext.errors`. Use constants from `ddtrace.constants` module. For example: `ddtrace.ext.errors.ERROR_MSG` -\> `ddtrace.constants.ERROR_MSG`
- Instead of using priority constants from `ddtrace.ext.priority`. Use constants from `ddtrace.constants` module. For Example:: `ddtrace.ext.priority.AUTO_KEEP` -\> `ddtrace.constants.AUTO_KEEP`
- Instead of using system constants from `ddtrace.ext.system`. Use constants from `ddtrace.constants` module. For Example:: `ddtrace.ext.system.PID` -\> `ddtrace.constants.PID`

### Deprecation Notes

- Deprecate DATADOG_TRACE_AGENT_HOSTNAME, DATADOG_TRACE_AGENT_PORT, DATADOG_PRIORITY_SAMPLING, DATADOG_PATCH_MODULES in favor of their DD equivalents.

  \[Deprecated environment variable\] \| \[Recommended environment variable\]

  - For `DATADOG_TRACE_AGENT_HOSTNAME`, use `DD_AGENT_HOST`
  - For `DATADOG_TRACE_AGENT_PORT` use `DD_AGENT_PORT`
  - For `DATADOG_PRIORITY_SAMPLING`, [follow ingestion controls](https://docs.datadoghq.com/tracing/trace_retention_and_ingestion/#recommended-setting-the-global-ingestion-rate-to-100)
  - For `DATADOG_PATCH_MODULES`, use `DD_PATCH_MODULES`

- Moved `ddtrace.ext.errors` constants into the `ddtrace.constants` module. `ddtrace.ext.errors` will be removed in v1.0. Shorthand error constant (MSG,TYPE,STACK) in `ddtrace.ext.errors` will be removed in v1.0. Function `get_traceback()` in ddtrace.ext.errors is now deprecated and will be removed v1.0.

- Moved `ddtrace.ext.priority` constants into `ddtrace.constants` module.

- Moved `ddtrace.ext.system` constants into `ddtrace.constants` module.

### New Features

- Add aredis support \>= 1.1.0
- Add automatic unix domain socket detection for Dogstatsd. The expected path for the socket is `/var/run/datadog/dsd.socket` which if exists, will be used instead of the previous UDP default, `udp://localhost:8125/`. To be used in conjunction with `dogstatsd_socket` in your `datadog.yaml` file, or the `DD_DOGSTATSD_SOCKET` environment variable set on the Datadog agent.
- Add new `DD_TRACE_SAMPLING_RULES` environment variable to override default sampling rules. For Example:: `DD_TRACE_SAMPLING_RULES='[{"sample_rate":0.5,"service":"my-service"}]'`
- Add support for [snowflake-connector-python](https://pypi.org/project/snowflake-connector-python/) \>= 2.0.0. Note that this integration is in beta and is not enabled by default. See the snowflake integration documentation for how to enable.
- Only for CI Visibility (`pytest` integration): include `pytest` version as a tag in the test span.
- Added official support for Python 3.10
- Only for CI Visibility (`pytest` integration): Extract stage and job name from environment data in Azure Pipelines.

### Bug Fixes

- Fixes an issue where all Django function middleware will share the same resource name.
- Fixed an issue with gevent worker processes that caused them to crash and stop.
- Fixes exceptions raised when logging during tracer initialization when `DD_LOGS_INJECTION` is enabled.
- The `ddtrace.utils.wrappers.unwrap` function now raises an error if trying to unwrap a non-wrapped object.
- Only for CI Visibility (`pytest` integration): Fix extraction of branch in GitLab CI.

---

## v0.54.1

### Bug Fixes

- Fixed an issue with gevent worker processes that caused them to crash and stop.
- Fixes exceptions raised when logging during tracer initialization when `DD_LOGS_INJECTION` is enabled.

---

## v0.54.0

### Deprecation Notes

- Deprecate the DATADOG_ENV environment variable in favor of DD_ENV. The use of DD_ENV should follow [Unified Service Tagging](https://docs.datadoghq.com/getting_started/tagging/unified_service_tagging) recommendations.

### New Features

- Add automatic unix domain socket detection for traces. The expected path for the socket is `/var/run/datadog/apm.socket` which if exists, will be used instead of the previous http default, `http://localhost:8126/`. To be used in conjunction with `apm_config.receiver_socket` in your `datadog.yaml` file, or the `DD_APM_RECEIVER_SOCKET` environment variable set on the Datadog agent.
- Update the --info command to be easier to read and provide more helpful information.
- Add support for `DD_PROFILING_ENDPOINT_COLLECTION_ENABLED` env variable to disable endpoint name collection in profiler.
- Add rq integration.
- Tag traces with HTTP headers specified on the `DD_TRACE_HEADER_TAGS` environment variable. Value must be either comma or space separated. e.g. `Host:http.host,User-Agent,http.user_agent` or `referer:http.referer Content-Type:http.content_type`.

### Bug Fixes

- pytest: report exception details directly instead of through a <span class="title-ref">RuntimeWarning</span> exception.
- Fixed the support for Celery workers that fork sub-processes with Python 3.6 and earlier versions.
- Fix the reporting of the allocated memory and the number of allocations in the profiler.
- Fixes cases in which the `test.status` tag of a test span from `pytest` would be missing because `pytest_runtest_makereport` hook is not run, like when `pytest` has an internal error.
- Pin `protobuf` version to `<3.18` for Python \<=3.5 due to support being dropped.
- Make sure that correct endpoint name collected for profiling.

### Other Changes

- Added runtime metrics status and sampling rules to start-up logs.

---

## v0.53.3

### Bug Fixes

- Fixes an issue where all Django function middleware will share the same resource name.

---

## v0.53.2

### Bug Fixes

- Fix the reporting of the allocated memory and the number of allocations in the profiler.

---

## v0.53.1

### Bug Fixes

- Fixed the support for Celery workers that fork sub-processes with Python 3.6 and earlier versions.
- Fixes cases in which the `test.status` tag of a test span from `pytest` would be missing because `pytest_runtest_makereport` hook is not run, like when `pytest` has an internal error.
- Pin `protobuf` version to `<3.18` for Python \<=3.5 due to support being dropped.

---

## v0.53.0

### Upgrade Notes

- Replace DD_TRACER_PARTIAL_FLUSH_ENABLED with DD_TRACE_PARTIAL_FLUSH_ENABLED Replace DD_TRACER_PARTIAL_FLUSH_MIN_SPANS with DD_TRACE_PARTIAL_FLUSH_MIN_SPANS

### Deprecation Notes

- The DD_TRACER_PARTIAL_FLUSH_ENABLED and DD_TRACER_PARTIAL_FLUSH_MIN_SPANS environment variables have been deprecated and will be removed in version 1.0 of the library.

### New Features

- The `ddtrace.Tracer.get_log_correlation_context` method has been added to replace `ddtrace.helpers.get_correlation_ids`. It now returns a dictionary which includes the current span's trace and span ids, as well as the configured service, version, and environment names.
- The gevent tasks are now tracked by the threading lock events

### Bug Fixes

- Fixes an issue where a manually set `django.request` span resource would get overwritten by the integration.
- Pin `setup_requires` dependency `setuptools_scm[toml]>=4,<6.1` to avoid breaking changes.
- The profiler now updates the trace resource when capturing span information with the stack and lock collectors. That means that if the trace resource changes after the profiling events are created, the profiler samples will also be updated. This avoids having trace resource being empty when profiling, e.g., WSGI middleware.

---

## v0.52.2

### Bug Fixes

- Pin `protobuf` version to `<3.18` for Python \<=3.5 due to support being dropped.

---

## v0.52.1

### Bug Fixes

- Pin `setup_requires` dependency `setuptools_scm[toml]>=4,<6.1` to avoid breaking changes.

---

## v0.52.0

### Deprecation Notes

- Removed the `collect_metrics` argument from `Tracer.configure`. See the release notes for v0.49.0 for the migration instructions.

### New Features

- Add tracing support for the `httpx` library. Supported versions `>=0.14.0`.

- ASGI: store the ASGI span in the scope. The span can be retrieved with the
  `ddtrace.contrib.asgi.span_from_scope` function.

- Submit runtime metrics as distribution metrics instead of gauge metrics.

- Support flask-caching (\>= 1.10.0) with the Flask-Cache tracer.

- Only for CI Visibility (<span class="title-ref">pytest</span> integration): It is now possible to specify any of the following git metadata through environment variables:
  - \`DD_GIT_REPOSITORY_URL\`: The url of the repository where the code is stored
  - \`DD_GIT_TAG\`: The tag of the commit, if it has one
  - \`DD_GIT_BRANCH\`: The branch where this commit belongs to
  - \`DD_GIT_COMMIT_SHA\`: The commit hash of the current code
  - \`DD_GIT_COMMIT_MESSAGE\`: Commit message
  - \`DD_GIT_COMMIT_AUTHOR_NAME\`: Commit author name
  - \`DD_GIT_COMMIT_AUTHOR_EMAIL\`: Commit author email
  - \`DD_GIT_COMMIT_AUTHOR_DATE\`: The commit author date (ISO 8601)
  - \`DD_GIT_COMMIT_COMMITTER_NAME\`: Commit committer name
  - \`DD_GIT_COMMIT_COMMITTER_EMAIL\`: Commit committer email
  - \`DD_GIT_COMMIT_COMMITTER_DATE\`: The commit committer date (ISO 8601)

### Bug Fixes

- ASGI: handle decoding errors when extracting headers for trace propagation.

- Corrected some typing annotations for PEP 484 compliance

- Django: add support for version 3.1+ ASGI applications. A different codepath is taken for requests starting in Django 3.1 which led to the top level span not being generated for requests. The fix introduces automatic installation of the ASGI middleware to trace Django requests.

- dogpile.cache: handle both kwargs and args in the wrapper functions (using
  only kwargs would result in an IndexError.

- Fixes an issue with the Django integration where if the `urlconf` changes at any point during the handling of the request then the resource name will only be `<METHOD> 404`. This fix moves resource name resolution to the end of the request.

- Fixes error with tagging non-string Flask view args.

- `werkzeug.exceptions.NotFound` 404 errors are no longer raised and logged as a server error in the Flask integration.

- Fixes type hinting for `**patch_modules` parameter for `patch`/`patch_all` functions.

- Fixes an issue when using the pytest plugin with doctest which raises an `AttributeError` on `DoctestItem`.

- Fixes a bug in the pytest plugin where xfail test cases in a test file with a module-wide skip raises attribute errors and are marked as xfail rather than skipped.

- Fixed the handling of sanic endpoint paths with non-string arguments.

- opentracer: don't override default tracing config for the <span class="title-ref">ENABLED</span>,
  <span class="title-ref">AGENT_HOSTNAME</span>, <span class="title-ref">AGENT_HTTPS</span> or <span class="title-ref">AGENT_PORT</span> settings.

---

## v0.51.3

### Bug Fixes

- Pin `setup_requires` dependency `setuptools_scm[toml]>=4,<6.1` to avoid breaking changes.

---

## v0.51.2

### New Features

- ASGI: store the ASGI span in the scope. The span can be retrieved with the
  `ddtrace.contrib.asgi.span_from_scope` function.

### Bug Fixes

- ASGI: handle decoding errors when extracting headers for trace propagation.
- Corrected some typing annotations for PEP 484 compliance
- Django: add support for version 3.1+ ASGI applications. A different codepath is taken for requests starting in Django 3.1 which led to the top level span not being generated for requests. The fix introduces automatic installation of the ASGI middleware to trace Django requests.
- Fixes error with tagging non-string Flask view args.
- Fixes type hinting for `**patch_modules` parameter for `patch`/`patch_all` functions.
- Fixes a bug in the pytest plugin where xfail test cases in a test file with a module-wide skip raises attribute errors and are marked as xfail rather than skipped.

---

## v0.51.0

### Upgrade Notes

- The legacy Django configuration method (deprecated in 0.34) has been removed.
- botocore: Update trace propagation format for directly invoked Lambda functions. This breaks compatibility with Lambda functions instrumented with datadog-lambda-python \< v41 or datadog-lambda-js \< v3.57.0. Please upgrade datadog-lambda-\* in invoked lambda functions, or engage legacy compatibility mode in one of two ways:
  - ddtrace.config.botocore.invoke_with_legacy_context = True
  - DD_BOTOCORE_INVOKE_WITH_LEGACY_CONTEXT=true

### Deprecation Notes

- `monkey.patch_module` is deprecated.
- `monkey.get_patch_module` is deprecated.

### New Features

- Added support for `jinja2~=3.0.0`.
- The pytest integration now uses the name of the repository being tested as the default test service name.
- Added support for `aiopg~=0.16.0`.
- Add MariaDB integration.
- The profiler now exports active tasks for CPU and wall time profiles.

### Bug Fixes

- Fixes an issue with enabling the runtime worker introduced in v0.49.0 where no runtime metrics were sent to the agent.
- Fix pymongo 3.12.0+ spans not being generated.
- Fixed JSON encoding errors in the pytest plugin for parameterized tests with dictionary parameters with tuple keys. The pytest plugin now always JSON encodes the string representations of test parameters.
- Fixed JSON encoding errors in the pytest plugin for parameterized tests with complex Python object parameters. The pytest plugin now defaults to encoding the string representations of non-JSON serializable test parameters.
- Fix a possible NoneType error in the WSGI middleware start_response method.

---

## v0.50.4

### Bug Fixes

- Fixes a bug in the pytest plugin where xfail test cases in a test file with a module-wide skip raises attribute errors and are marked as xfail rather than skipped.

---

## v0.50.3

### Bug Fixes

- Fixed the handling of sanic endpoint paths with non-string arguments.

---

## v0.50.2

### Bug Fixes

- Fixed JSON encoding errors in the pytest plugin for parameterized tests with dictionary parameters with tuple keys. The pytest plugin now always JSON encodes the string representations of test parameters.

---

## v0.50.1

### Bug Fixes

- Fixed JSON encoding errors in the pytest plugin for parameterized tests with complex Python object parameters. The pytest plugin now defaults to encoding the string representations of non-JSON serializable test parameters.
- Fix pymongo 3.12.0+ spans not being generated.
- Fix a possible NoneType error in the WSGI middleware start_response method.

---

## v0.50.0

### Prelude

Major changes to context management. See the upgrade section for the specifics. Note that only advanced users of the library should be affected by these changes. For the details please refer to the Context section of the docs: <https://ddtrace.readthedocs.io/en/v0.50.0/advanced_usage.html>

### Deprecation Notes

- The reuse of a tracer that has been shut down has been deprecated. A new tracer should be created for generating new traces.
- The deprecated dbapi2 configuration has been removed. The integration-specific configuration should be used instead. Look at the v0.48.0 release notes for migration instructions.

### Upgrade Notes

- `ddtrace.contrib.asyncio`

  - `AsyncioContextProvider` can now return and activate `None`, `Span` or `Context` objects.

- `ddtrace.contrib.gevent`

  - `GeventContextProvider` can now return and activate `None`, `Span` or `Context` objects.

- `ddtrace.contrib.tornado`

  - `TracerStackContext` can now return and activate `None`, `Span` or `Context` objects.

- `ddtrace.context.Context` no longer maintains the active/current span state.

  `get_current_root_span()` has been removed. Use `tracer.current_root_span()` instead. `get_current_span()` has been removed. Use `tracer.current_span()` instead. `add_span()` has been removed. To activate a span in an execution use `tracer.context_provider.activate()` instead. `close_span()` has been removed. To deactivate a span in an execution use `tracer.context_provider.activate()` instead.

- `ddtrace.provider.BaseContextProvider` `active()` now returns `None`, `Span` or `Context` objects. `activate()` now accepts `None`, `Span` or `Context` objects.

- `ddtrace.span.Span`

  - `Span.context` will now return a `Context`

- `ddtrace.tracer.Tracer` `tracer.get_call_context()` will now return a one-off `Context` reference. This is to maintain backwards compatibility with the API but the functionality differs slightly. `tracer.start_span()` passing a `span.context` for `child_of` no longer adds the strong `_parent` reference to the new span.

- Support for MySQL-python has been removed.

- Support for psycopg \< 2.7 has been removed.

### New Features

- Add `DD_CALL_BASIC_CONFIG={true,false}` environment variable to control whether `ddtrace` calls `logging.basicConfig`. By default when using `ddtrace-run` or running in debug mode `logging.basicConfig` is called to ensure there is always a root handler. This has compatibility issues for some logging configurations. `DD_CALL_BASIC_CONFIG=false` can be used to skip calling `logging.basicConfig`. The default value is `true` to maintain existing behavior.
- agent: support URL with a base path
- Automated context management should now work in all asynchronous frameworks that use `contextvars`.
- `tracer.start_span()` now accepts an `activate` argument (default `False`) to allow manual context management.
- `tracer.current_trace_context()` has been added to be used to access the trace context of the active trace.
- A warning has been added to alert when gevent monkey patching is done after ddtrace has been imported.
- Add support for Flask 2
- Added retry logic to the tracer to mitigate potential networking issues, like timeouts or dropped connections.
- Add new `DD_TRACE_AGENT_TIMEOUT_SECONDS` to override the default connection timeout used when sending data to the trace agent. The default is `2.0` seconds.
- The CI tagging for the pytest plugin now includes OS and Python Runtime metadata including system architecture, platform, version, and Python runtime name and version.
- Add new environment variables to configure the internal trace writer.

  `DD_TRACE_WRITER_MAX_BUFFER_SIZE`, `DD_TRACE_WRITER_INTERVAL_SECONDS`, `DD_TRACE_WRITER_MAX_PAYLOAD_SIZE_BYTES`

- The exception profiler now gathers and exports the traces and spans information.
- The pytest plugin now includes support for automatically tagging spans with parameters in parameterized tests.
- The Python heap profiler can now be enabled by setting the `DD_PROFILING_HEAP_ENABLED` environment variable to `1`.

### Bug Fixes

- The OpenTracing `tracer.start_span` method no longer activates spans.
- Datadog active spans will no longer take precedence over OpenTracing active spans.
- django: fix a bug where multiple database backends would not be instrumented.
- django: fix a bug when postgres query is composable sql object.
- A possible memory leak that occurs when tracing across a fork has been fixed. See <https://github.com/DataDog/dd-trace-py/pull/2497> for more information.
- Fix double patching of `pymongo` client topology.
- The shutdown task is re-registered when a tracer is reused after it has been shut down.
- Fixed the optional argument of `Span.finish` to `Optional[float]` instead of `Optional[int]`.
- Fixed the handling of the Django template name tag causing type errors.

- Fixes an issue when trying to manually start the runtime metrics worker:

      AttributeError: module 'ddtrace.internal.runtime' has no attribute 'runtime_metrics'

- sanic: update instrumentation to support version 21.

- Performance of the Celery integration has been improved.

- Fix runtime-id and system.pid tags not being set on distributed traces.

### Other Changes

- The pytest plugin now includes git metadata tags including author name and email as well as commit message from CI provider environments.
- The profiler won't be ignoring its own resource usage anymore and will report it in the profiles.
- The botocore integration excludes AWS endpoint call parameters that have a name ending with `Body` from the set of span tags.

---

## v0.49.4

### Bug Fixes

- Fixes an issue when trying to manually start the runtime metrics worker:

      AttributeError: module 'ddtrace.internal.runtime' has no attribute 'runtime_metrics'

- Fixes an issue with enabling the runtime worker introduced in v0.49.0 where no runtime metrics were sent to the agent.

---

## v0.49.3

### Bug Fixes

- django: fix a bug where multiple database backends would not be instrumented.
- django: fix a bug when postgres query is composable sql object.

---

## v0.49.2

### Bug Fixes

- Fix double patching of `pymongo` client topology.

---

## v0.49.1

### New Features

- Add support for Flask 2

---

## v0.49.0

### Prelude

Several deprecations have been made to `Context` as we prepare to move active span management out of this class.

### Upgrade Notes

- Support for aiohttp previous to 2.0 has been removed.

- Support for deprecated <span class="title-ref">DD_PROFILING_API_URL</span> environment variable has been removed. Use <span class="title-ref">DD_SITE</span> instead.

- Support for deprecated <span class="title-ref">DD_PROFILING_API_KEY</span> environment variable has been removed. Use <span class="title-ref">DD_API_KEY</span> instead.

- Profiling support for agentless mode must now be explicitly enabled.

- The ddtrace pytest plugin can now label spans from test cases marked xfail with the tag "pytest.result"
  and the reason for being marked xfail under the tag "pytest.xfail.reason".

- Removed <span class="title-ref">ddtrace.ext.AppTypes</span> and its usages in the tracer library.

- requests: spans will no longer inherit the service name from the parent.

- The return value of `Span.pprint()` has been changed to a single line in the tracer debug logs rather than the previous custom multiline format.

- Spans are now processed per tracer instance. Formerly spans were stored per-Context which could be shared between tracer instances. Note that context management is not affected. Tracers will still share active spans.

- Spans from asynchronous executions (asyncio, gevent, tornado) will now be processed and flushed together. Formerly the spans were handled per-task.

- `tracer.write()` will no longer have filters applied to the spans passed to it.

- The function `ddtrace.utils.merge_dicts` has been removed.

### Deprecation Notes

- `Context.clone` is deprecated. It will not be required in 0.50.

- `Context.add_span` is deprecated and will be removed in 0.50.

- `Context.add_span` is deprecated and will be removed in 0.50.

- `Context.close_span` is deprecated and will be removed in 0.50.

- `Context.get_current_span` is deprecated and will be removed in 0.50 please use <span class="title-ref">Tracer.current_span</span> instead.

- `Context.get_current_root_span` is deprecated and will be removed in 0.50 please use `Tracer.current_root_span` instead.

- Deprecate the configuration of the analytics through the generic dbapi2 configuration. This should now be configured via integration configurations, for example:

      # Before
      export DD_TRACE_DBAPI2_ANALYTICS_ENABLED=1

      # After
      export DD_TRACE_SQLITE3_ANALYTICS_ENABLED=1

- <span class="title-ref">ddtrace.compat</span> has been deprecated and will be removed from the public API in ddtrace version 1.0.0.

- Deprecate <span class="title-ref">ddtrace.config.dbapi2</span> as default for <span class="title-ref">TracedCursor</span> and <span class="title-ref">TracedConnection</span> as well as <span class="title-ref">DD_DBAPI2_TRACE_FETCH_METHODS</span>. Use <span class="title-ref">IntegrationConfig</span> and <span class="title-ref">DD\_\<INTEGRATION\>\_TRACE_FETCH_METHODS</span> specific to each dbapi-compliant library. For example:

      # Before
      config.dbapi2.trace_fetch_methods = True

      # After
      config.psycopg2.trace_fetch_methods = True

- The use of `ddtrace.encoding` has been deprecated and will be removed in version 1.0.0.

- The <span class="title-ref">ddtrace.http</span> module has been deprecated and will be removed in version 1.0.0, with the <span class="title-ref">ddtrace.http.headers</span> module now merged into <span class="title-ref">ddtrace.trace_utils</span>.

- The `collect_metrics` argument of the `tracer.configure` method has been deprecated. Runtime metrics should be enabled only via the `DD_RUNTIME_METRICS_ENABLED` environment variable.

### New Features

- The futures integration is now enabled by default.
- requests: add global config support. This enables the requests service name to be configured with `ddtrace.config.requests['service']` or the `DD_REQUESTS_SERVICE` environment variable.

### Bug Fixes

- Fix broken builds for Python 2.7 on windows where `<stdint.h>` was not available. This change also ensures we build and publish `cp27-win` wheels.
- CGroup file parsing was fixed to correctly parse container ID with preceding characters.
- grpc: handle None values for span tags.
- grpc: handle no package in fully qualified method
- grpc: Add done callback in streaming response to avoid unfinished spans if a <span class="title-ref">StopIteration</span> is never raised, as is found in the Google Cloud libraries.
- grpc: handle IPv6 addresses and no port in target.
- Fix DD_LOGS_INJECTION incompatibility when using a `logging.StrFormatStyle` (`logging.Formatter(fmt, style="{")`) log formatter.
- Fixed a bug that prevented the right integration name to be used when trying to patch a module on import that is already loaded.
- Fix `urllib3` patching not properly activating the integration.
- gRPC client spans are now marked as measured by default.
- Fixes issue of unfinished spans when response is not a <span class="title-ref">grpc.Future</span> but has the same interface, as is the case with the base future class in <span class="title-ref">google-api-core</span>.
- In certain circumstances, the profiles generated in a uWSGI application could have been empty. This is now fixed and the profiler records correctly the generated events.
- The default agent timeout for profiling has been restored from 2 to 10 seconds to avoid too many profiles from being dropped.
- Fix issue with missing traces when using `pymemcache.client.hash.HashClient`.
- Added missing pymongo integration configuration, which allows overriding the service name for all the emitted spans.

### Other Changes

- Added environment variable <span class="title-ref">DD_BOTTLE_DISTRIBUTED_TRACING</span> to enable distributed tracing for bottle.
- The <span class="title-ref">attrs</span> library has been unvendored and is now required as a normal Python dependency with a minimum version requirement of 19.2.0.
- The <span class="title-ref">six</span> library has been removed from <span class="title-ref">vendor</span> and the system-wide version is being used. It requires version 1.12.0 or later.
- Documentation on how to use Gunicorn with the `gevent` worker class has been added.
- Added environment variable <span class="title-ref">DD_FALCON_DISTRIBUTED_TRACING</span> to enable distributed tracing for falcon.
- When extracting context information from HTTP headers, a new context is created when the trace ID is either 0 or not available within the headers.
- Added environment variable <span class="title-ref">DD_PYLONS_DISTRIBUTED_TRACING</span> to enable distributed tracing for pylons.
- Update `pymemcache` test suite to test latest versions.
- Added <span class="title-ref">config.pyramid.distributed_tracing</span> setting to integration config for pyramid.
- The `ddtrace.payload` submodule has been removed.
- Added environment variable <span class="title-ref">DD_TORNADO_DISTRIBUTED_TRACING</span> to enable distributed tracing for tornado.

---

## v0.48.5

### Bug Fixes

- django: fix a bug where multiple database backends would not be instrumented.
- django: fix a bug when postgres query is composable sql object.

---

## v0.48.4

### Bug Fixes

- grpc: handle None values for span tags.
- grpc: Add done callback in streaming response to avoid unfinished spans if a <span class="title-ref">StopIteration</span> is never raised, as is found in the Google Cloud libraries.

## v0.48.3

---

### Bug Fixes

- grpc: handle no package in fully qualified method
- grpc: handle IPv6 addresses and no port in target.
- gRPC client spans are now marked as measured by default.
- Fixes issue of unfinished spans when response is not a <span class="title-ref">grpc.Future</span> but has the same interface, as is the case with the base future class in <span class="title-ref">google-api-core</span>.

## v0.48.2

---

### Bug Fixes

- The default agent timeout for profiling has been restored from 2 to 10 seconds to avoid too many profiles from being dropped.

---

## v0.48.1

### Bug Fixes

- Fix `urllib3` patching not properly activating the integration.
- In certain circumstances, the profiles generated in a uWSGI application could have been empty. This is now fixed and the profiler records correctly the generated events.

---

## v0.48.0

### Upgrade Notes

- The deprecated <span class="title-ref">dogstatsd_host</span> and <span class="title-ref">dogstatsd_port</span> arguments to <span class="title-ref">tracer.configure()</span> have been removed.
- Support for gevent 1.0 has been removed and gevent \>= 1.1 is required.
- flask: deprecated configuration option <span class="title-ref">extra_error_codes</span> has been removed.
- The deprecated `pyddprofile` wrapper has been removed. Use `ddtrace-run` with `DD_PROFILING_ENABLED=1` set instead.
- A <span class="title-ref">ValueError</span> will now be raised on tracer initialization if the Agent URL specified to the initializer or with the environment variable <span class="title-ref">DD_TRACE_AGENT_URL</span> is malformed.
- **uWSGI** is no longer supported with `ddtrace-run` due to a limitation of how tracer initialization occurs. See the updated instructions for enabling tracing in the library `uWSGI documentation<uwsgi>`.

### New Features

- dogpile.cache: is now automatically instrumented by default.
- pylons: now supports all the standard http tagging including query string, custom error codes, and request/response headers.
- The ddtrace pytest plugin can now call `ddtrace.patch_all` via the `--ddtrace-patch-all` option.
- `Span` now accepts a `on_finish` argument used for specifying functions to call when a span finishes.
- Adds support for the Datadog Lambda Extension. The tracer will send traces to the extension by default if it is present.
- Add support for space-separated <span class="title-ref">DD_TAGS</span>.
- urllib3: add urllib3 integration

### Bug Fixes

- The `Records` parameter to `Firehose` endpoint calls is being excluded from the tags to avoid generating traces with a large payload.
- Tracer: fix configuring tracer with dogstatsd url.
- elasticsearch: patch versioned elasticsearch modules (elasticsearch1, ..., elasticsearch7).
- botocore: Do not assume that ResponseMeta exists in the results.
- django: handle erroneous middleware gracefully.
- The tracer now captures the task ID from the cgroups file for Fargate \>= 1.4.0 and reports it to the agent as the Datadog-Container-ID tag.
- Fix a bug when tracing a mako `DefTemplate` or any `Template` that does not have a `filename` property.
- flask: fix a bug when the query string would contain non-Unicode characters
- Fix a formatting issue on error exporting profiles.
- A workaround is provided for the problem with uWSGI worker processes failing to respawn. This can occur when using `ddtrace-run` for automatic instrumentation and configuration or manual instrumentation and configuration without the necessary uWSGI options. The problem is caused by how the tracer can end up starting threads in the master process before uWSGI forks to initialize the workers processes. To avoid this, we have provided updated instructions for enabling tracing in the library `uWSGI documentation<uwsgi>`.

### Other Changes

- The logic behind the header extraction for distributed tracing has been improved.
- The default connection timeout for the profiling agent has now been reduced from 10 to 2 seconds to match the tracer behavior.
- The tracemalloc memory profiler, which was disabled by default, has been removed.
- Query strings are stripped out from URLs by default when setting URL metadata on a span. This change affects all integrations that store HTTP metadata, like aiohttp, falcon, requests, urllib3.

---

## v0.47.0

### Upgrade Notes

- elasticsearch: removed <span class="title-ref">get_traced_transport</span> method and <span class="title-ref">ddtrace.contrib.elasticsearch.transport</span> module.
- The profiler now automatically sets up uWSGI compatibility in auto mode or with <span class="title-ref">profile_children=True</span>. Make sure that you don't have custom code instrumenting the profiler in those cases.
- The `Tracer` class properties DEFAULT_HOSTNAME, DEFAULT_PORT, DEFAULT_DOGSTATSD_PORT, DEFAULT_DOGSTATSD_URL, DEFAULT_AGENT_URL have been removed.

### New Features

- cherrypy: introduce TraceMiddleware for the CherryPy web framework.
- django: tag root spans as measured.
- elasticsearch: add support for version 7.
- fastapi: add integration.
- Introduce support for the DD_SERVICE_MAPPING environment variable to allow remapping service names on emitted spans.
- httplib: distributed tracing is now enabled by default.
- The profiler now supports most operation mode from uWSGI without much configuration. It will automatically plug itself in post fork hooks when multiprocess mode is used.
- wsgi: add tracing middleware.

### Bug Fixes

- Resolves an issue in Django tracing where, if <span class="title-ref">query_string</span> is not present in request.META, a KeyError is raised, causing the request to 500
- Deprecate the DD_LOGGING_RATE_LIMIT variable in favor of the standard DD_TRACE_LOGGING_RATE for configuring the logging rate limit.
- sampler: removed bug causing sample_rate of 0 to be reset to 1, and raise ValueError instead of logging.
- starlette: unpatch calls correctly.
- flask: fix memory leak of sampled out traces.
- Fix CPU time and wall time profiling not ignoring the profiler tasks with gevent.

### Other Changes

- The default maximum CPU time used for the stack profiler (CPU time, wall time and exceptions profiling) has been decreased from 2% to 1%.

---

## v0.46.0

### Upgrade Notes

- The profiler will only load tags from the DD_TAGS environment variable once at start.

### Deprecation Notes

- flask: Use `HTTP Custom Error Codes <http-custom-error>` instead of `ddtrace.config.flask['extra_error_codes']`.

### New Features

- aiohttp: store request and response headers.
- bottle: store request and response headers.
- flask: store response headers.
- molten: store request headers.
- pyramid: store request and response headers.
- flask: store request and response headers when auto-instrumented.
- The <span class="title-ref">ddtrace.profiling.auto</span> module will warn users if gevent monkey patching is done after the profiler is auto-instrumented.
- The <span class="title-ref">Profiler</span> object can now be passed tags with the <span class="title-ref">tags</span> keyword argument.

### Bug Fixes

- dbapi: avoid type error with potential non-compliance in db libraries when setting tag for row count.
- django: add legacy resource format of <span class="title-ref">{handler}</span>.
- grpc: fix wrapper for streaming response to support libraries that call an internal method directly.
- sanic: use path parameter names instead of parameter values for the resource.
- The profiler won't deadlock on fork when gevent monkey patch is enabled.
- requests: fix TracedSession when patches are not applied.

---

## v0.45.0

### Prelude

Build and deploy Python 3.9 wheels for releases

### Upgrade Notes

- Context.get() has been removed and the functionality has been rolled into Context.close_span().
- Tracer.record() has similarly been removed as it is no longer useful with Context.get() removed.
- The deprecated compatibility module <span class="title-ref">ddtrace.profile</span> has been removed.
- The profiler now uses the tracer configuration is no configuration is provided.

### Deprecation Notes

- The <span class="title-ref">pyddprofile</span> wrapper is deprecated. Use <span class="title-ref">DD_PROFILING_ENABLED=true ddtrace-run</span> instead.
- The profiler does not catch uncaught exception anymore.

### New Features

- botocore: added <span class="title-ref">distributed_tracing</span> configuration setting which is enabled by default.

- The ddtrace-run command now supports the following arguments:
  -h, --help -d, --debug enable debug mode (disabled by default) -i, --info print library info useful for debugging -p, --profiling enable profiling (disabled by default) -v, --version show program's version number and exit

  It now also has friendlier error messages when used incorrectly.

- Add functionality to call gevent.monkey.patch_all() with ddtrace-run by setting the environment variable DD_GEVENT_PATCH_ALL=true. This ensures that gevent patching is done as early as possible in the application.

- botocore: inject distributed tracing data to <span class="title-ref">ClientContext</span> to trace lambda invocations.

- botocore: inject tracing data to <span class="title-ref">MessageAttributes</span>.

- The profiler now tracks the running gevent Greenlet and store it as part of the CPU and wall time profiling information.

- The profiler is now able to upload profiles to the Datadog Agent by using a Unix Domain Socket.

- It is now possible to pass a <span class="title-ref">url</span> parameter to the <span class="title-ref">Profiler</span> to specify the Datadog agent location.

- The new memory profiler for Python is now enabled by default. This improves the profiler memory consumption and performance impact. It can still be disabled by setting <span class="title-ref">DD_PROFILING_MEMALLOC=0</span> as an environment variable.

- The profiler now uses the tracer configuration is no configuration is provided.

- pytest integration. This enables the [pytest](https://pytest.org) runner to trace test executions.

### Bug Fixes

- core: always reset the current_span in the context.
- django: Http404 exceptions will no longer be flagged as errors
- django: add safe guards for building http.url span tag.
- aiobotocore: set span error for 5xx status codes.
- elasticsearch: set span error for 5xx status codes.
- django, DRF, ASGI: fix span type for web request spans.
- Fixes span id tagging in lock profiling.
- Fix UDS upload for profiling not using the correct path.
- Fixed an issue in profiling exporting profiles twice when forking.
- core: fix race condition in TracerTagCollector.

### Other Changes

- Start-up logs are now disabled by default. To enable start-up logs use <span class="title-ref">DD_TRACE_STARTUP_LOGS=true</span> or <span class="title-ref">DD_TRACE_DEBUG=true</span>.

---

## v0.44.1

### Bug Fixes

- Fixes span id tagging in lock profiling.

---

## v0.44.0

### Prelude

Add support for Python 3.9

### New Features

- Store request headers in Flask integration.
- pyodbc integration. This enables the [pyodbc](https://github.com/mkleehammer/pyodbc) library to trace queries.
- starlette integration resource aggregation This aggregates endpoints to the starlette application resource that was accessed. It occurs by default but it is configurable through config.starlette\["aggregate_resources"\].
- The profiler now captures the traces information with the lock profiling.
- The Profiler instances now restart automatically in child process when the main program is forked. This only works for Python ≥ 3.7.

### Bug Fixes

- dbapi: add support for connection context manager usage
- django: check view before instrumenting MRO.
- core: use loose types when encoding.
- Patch pynamodb on import to prevent patching conflicts with gevent.
- tornado: handle when the current span is None in log_exception().

---

## 0.43.0 (5/10/2020)

- fix(django): avoid mixing str and non-str args for uri helper
- fix(asgi): tag 500-level responses as errors
- fix(asgi): set http status when exception raised
- fix(rediscluster): support rediscluster==2.1.0
- fix(asyncio): enable patch by default
- fix(asyncio): patch base event loop class
- fix(vertica): use strings in `__all__`
- feat(core): backport contextvars
- fix(sanic): fix patching for sanic async http server (#1659)
- fix(flask): make template patching idempotent
- fix(core): Do not rate limit log lines when in debug
- fix(profiling): Fix a potential deadlock on profiler restart after fork()

---

## 0.42.0 (14/09/2020)

- feat(django): add database_service_name config option
- feat: add global service name configuration for dbapi integrations
- fix(falcon): set span error for 5xx responses
- fix(core): always store span_type as str on span
- feat(pymongo): trace tcp connections
- fix(logging): cast span_id and trace_id as string when adding to the record.
- fix(gevent): patch ssl modules on import
- feat(core): add trace_utils module
- fix(core): expose http setting on global config
- feat(core): consolidate fork checks

---

## 0.41.2 (25/08/2020)

- Fix for an issue introduced by patching classes in the MRO of a Django View class (#1625).

---

## 0.41.1 (25/08/2020)

- reintroduce wrapt for patching Django view methods. ([#1622](https://github.com/DataDog/dd-trace-py/pull/1622))

---

## 0.41 (05/08/2020)

### Changes

- feat: add asgi integration (#1567)
- feat(profiling): reduce the default amount of sampling for memory/lock to 2% (#1586)
- fix(profiling/line2def): handle empty filename (#1585)
- fix(grpc): GRPC Channel Pin (#1582 -- thanks @munagekar)
- feat(core): make environment variables consistent with other languages (#1575)
- fix(profiling,gevent): fix race condition with periodic thread (#1569)
- fix(core): disable import hooks (#1563)
- feat(core): set tags from DD_TAGS (#1561)
- fix(profiling): lock Recorder on reset (#1560)
- feat(django): add option for using legacy resource format (#1551 -- thanks @tredzko, @jheld)
- feat(core): add startup logging (#1548)
- feat(core): add msgpack encoder (#1491)

### Full changeset

https://github.com/DataDog/dd-trace-py/compare/v0.40.0...v0.41.0


---


## 0.40.2 (25/08/2020)

- Fix for an issue introduced by patching classes in the MRO of a Django View class (#1625).

---


## 0.40.1 (25/08/2020)

- reintroduce wrapt for patching Django view methods. ([#1622](https://github.com/DataDog/dd-trace-py/pull/1622))

---

## 0.40 (17/07/2020)

# Upgrading to 0.40.0

This release includes performance improvements in the core library, updates profiling, and configuration changes to several integrations. This release also adds support for installing on Windows.

## grpc

* Use `ddtrace.config.grpc["service_name"]` to set service name reported by default for gRPC client instances. The ``DD_GRPC_SERVICE`` environment variable can also be used.

## redis

* Use `ddtrace.config.redis["service"]` to set the service name for the `redis` integration. The environment variable `DD_REDIS_SERVICE` can also be used.

## httplib

* To enable distributed tracing, use `ddtrace.config.httplib["distributed_tracing"]`. By default, distributed tracing for `httplib` is disabled.

# Changes

## Improvements

- fix(monkey): use lock on manual patched module add (#1479 -- thanks @uniq10)
- core: re-enable custom rng (#1474)
- core: rewrite queue (#1534)
- pin: make service optional (#1529)
- feat(ddtrace-run): allow to enable profiling (#1537)
- feat(profiling): enable flush on exit by default for Profiler (#1524)
- fix(grpc): compute service name dynamically (#1530)
- feat(redis): add global service configuration (#1515)
- feat(httplib): support distributed tracing (#1522 -- thanks @jirikuncar)
- refactor(profiling): hide Profiler._schedulers (#1523)
- feat(profiling): set Datadog-Container-Id when uploading profiles (#1520)
- feat(profiling/http): emit log message when server returns 400 (#1477)
- feat(profiling): validate API key format (#1459)

## Bug fixes

- fix(profiling): fix memory leak in Python 2 stack collector (#1568)
- fix(profiling): disable exception profiling on Windows (#1538)
- fix(profiling/stack): fix GIL switching (#1475)

## Full changeset

Read the [full changeset](https://github.com/DataDog/dd-trace-py/compare/v0.39.0...v0.40.0).

---

## 0.39.2 (25/08/2020)

- Fix for an issue introduced by patching classes in the MRO of a Django View class (#1625).

---

## 0.39.1 (25/08/2020)

- reintroduce wrapt for patching Django view methods. ([#1622](https://github.com/DataDog/dd-trace-py/pull/1622))

---

## 0.39 (11/06/2020)

### Deprecations

- The `decode()` method on our encoders located in `ddtrace.encoders` is scheduled to be removed in 0.40.

### Integrations

#### Django

- Add headers tracing configuration. This will enable headers on requests to be attached as tags on request spans. This can be done by using the `ddtrace.config` API like so: `config.django.http.trace_headers(["my-header-i-want-to-trace"])`. Thanks to @JoseKilo for contributing this feature!
- Fix for a bug where we didn't handle all cases for a template name. Thanks @sibsibsib!

#### Elasticsearch

- Fix for a bug that causes the tracer to crash if params is `None`.

#### grpc

- Fix handling `None` RpcMethodHandlers

### Tracer

- core: deprecate encoder decode()

### Profiling

- Now included by default with the tracing package
- Support for the `DD_ENV` and `DD_VERSION` environment variable configuration.
- A bunch of gevent fixes. See below for the details.

### OpenTracing

- Support for tracer interleaving between the Datadog tracer (used in integrations) and the OpenTracing tracer provided in the library.


## Full Change set

### Deprecations

- core: deprecate encoder decode() (#1496)

### Features

- docs: add changelog from github (#1503)
- feat(profiling): disable trace tracking in tracer by default (#1488)
- feat(profiling): allow to pass version to Profiler (#1478)
- feat(profiling): allow to pass env to Profiler (#1473)
- feat(profiling): install the profiling extra by default (#1463)
- feat(profiling): raise an error on start if endpoint is empty (#1460)
- feat(profiling): validate API key format (#1459)
- feat(profiling): track gevent greenlets (#1456)
- feat(profiling/pprof): export trace id as stack labels (#1454)
- feat(django): Implement headers tracing (#1443 -- thanks @JoseKilo)
- feat(profiling): allow to pass service_name to the Profiler object (#1440)
- feat(opentracing): support for tracer interleaving (#1394)

### Fixes

- fix(profiling): multi-threading/gevent issues with ThreadLinkSpan (#1485)
- refactor(profiling/recorder): remove filtering mechanism (#1482)
- fix(profiling/stack): lock _WeakSet in ThreadSpanLinks (#1469)
- span: changed finished attribute implementation (#1467)
- fix(grpc): RpcMethodHandler can be None (#1465)
- fix(elasticsearch): ensure params is a dict before urlencoding (#1449, #1451)
- fix(profiling): identify Python main thread properly with gevent (#1445)
- fix(django) handle different template view name types (#1441 -- thanks @sibsibsib)
- fix(profiling/periodic): make sure that a service cannot be started twice (#1439)
- fix(profiling): use gevent.monkey rather than private _threading module (#1438)
- fix(profiling): fix negative CPU time (#1437)
- fix(profiling/periodic): PERIODIC_THREAD_IDS race condition (#1435)

### Tests

- test: show 10 slowest tests (#1504)
- test(profiling): fix stress test (#1500)
- test(profiling): fix test_truncate random failure (#1498)
- test(profiling): fix test_collect_once random failure (#1497)
- test(profiling/http): fix fail cases (#1493)
- test(profiling): enable verbose + no capture (#1490)
- test(profiling): increase error tolerance (#1489)
- test(profiling): make stack stress test gevent compatible (#1486)
- tests: wait for uds server to start before using it (#1472)
- ci: update Python versions (#1446)

https://github.com/DataDog/dd-trace-py/compare/v0.38.2...v0.39.0

https://github.com/DataDog/dd-trace-py/milestone/57?closed=1

---


## 0.38.4 (25/08/2020)

- Fix for an issue introduced by patching classes in the MRO of a Django View class (#1625).

---

## 0.38.3 (25/08/2020)

- reintroduce wrapt for patching Django view methods. ([#1622](https://github.com/DataDog/dd-trace-py/pull/1622))

---

## 0.38.2 (11/06/2020)
This patch release disables span linkage by default in the profiler which was causing some threading lock up issues in gevent. See #1488 and #1485 for the details.

---

## 0.38.1 (28/05/2020)
# 0.38.1

This patch release includes 2 fixes:

- Fix span/trace id generation collisions when forking by reverting the changes we made to speed up id generation. (#1470)

- Force rebuilding of Cython files in setup.py. This will ensure that we build for the right Python
version. (#1468)
---

## 0.38.0 (21/05/2020)
# Upgrading to 0.38.0

## Integrations

### Celery
- Support for distributed tracing was added in #1194. It is default disabled but is easily enabled via `DD_CELERY_DISTRIBUTED_TRACING=true` or via the config API `ddtrace.config.celery['distributed_tracing'] = True`. Thanks @thieman!
- Analyzed span configuration was added to easily configure Celery spans to be analyzed. This can be done via the environment variable `DD_CELERY_ANALYTICS_ENABLED=true` or with the config API `ddtrace.config.celery['analytics_enabled'] = True`.

### Django
- A config option was added to allow enabling/disabling instrumenting middleware. It can be set with the environment variable `DD_DJANGO_INSTRUMENT_MIDDLEWARE=true|false` or via the config API `ddtrace.config.django['instrument_middleware'] = False # default is True`.


## Core
- Runtime ID tag support for traces and profiles. This will allow us to correlate traces and profiles generated by applications.

### OpenTracing
- Support for `active_span()` was added to our OpenTracing tracer.

### Profiling
- Storing of span id in profiling events which will enable linking between a trace and a profile in the product.

### Tracer
- `DD_TAGS` environment variable added to replace `DD_TRACE_GLOBAL_TAGS`.


# Changes

## New features
- opentracer: implement active_span (#1395)
- django: add config for instrumenting middleware (#1384)
- celery: Add analyzed span configuration option (#1383)
- Add runtime id tag support for traces & profiles (#1379)
- profiling: retry on upload error (#1376)
- tracer: Add DD_TAGS environment variable support (#1315)
- celery: Add distributed tracing (#1194 -- thanks @thieman)
- profiling: Store span ids in profiling events (#1043)


## Improvements
- monkey: add better error messages (#1430)
- Make hooks settings generic (#1428)
- internal: Change trace too large message to debug (#1403 -- thanks @ZStriker19)
- internal: Ensure queue is at or over max size before dropping (#1399)
- performance: improve span id generation (#1378)


## Bug fixes
- hooks: use log.error to log hook exceptions (#1436)
- writer: raise RuntimeError("threads can only be started once") (#1425 -- thanks @YasuoSasaki)
- settings: pass the `memodict` argument to subcall to deepcopy (#1401)
- profiling: correct the scheduler sleep time based on exporter time (#1386)
- integration config: copy and deepcopy implementations (#1381)
- utils: do not expose deepmerge function (#1375)


## Documentation
- Updated to pypi advance usage docs (#1402)


## Testing
- update tests to latest versions of libraries (#1434, #1433, #1432, #1424, #1423, #1422, #1421, #1420, #1419, #1418, #1417, #1416, #1412, #1411, #1410, #1409, #1408, #1407, #1406, #1405)
- circleci: remove unused busybox (#1426)

---

## 0.37.3 (25/08/2020)

- Fix for an issue introduced by patching classes in the MRO of a Django View class (#1625).

---

## 0.37.2 (25/08/2020)

- reintroduce wrapt for patching Django view methods. ([#1622](https://github.com/DataDog/dd-trace-py/pull/1622))


---

## 0.37.1 (15/05/2020)
# 0.37.1

This patch release includes fixes for install problems with Alpine Linux as well as for a bug with tag encoding in the profiler.

## Fixes

- fix(profiling/http): make sure tags are UTF-8 encoded (#1393)
- fix(profiling): allow to build on Alpine Linux (#1391)
- fix: don't allow package version to be `None` (#1380)
---

## 0.37.0 (27/04/2020)
# Upgrading to 0.37.0

This release introduces mainly bug fixes as well as some new configuration options for the profiling library.

## Profiler
New environment variables have been added to allow you to easily configure and describe your application in Datadog.

- `DD_SITE`: Specify which site to use for uploading profiles. Set to ``datadoghq.eu`` to use EU site.
- `DD_API_KEY`:  an alias to `DD_PROFILING_API_KEY`.
- `DD_ENV`:  the environment in which your application is running. eg: prod, staging
- `DD_VERSION`: the version of your application. eg: 1.2.3, 6c44da20, 2020.02.13
- `DD_SERVICE`: the service which your application represents.


# Changes

## Bug fixes
- tracer: stop previous writer if a new one is created (#1356)
- Fix task context management for asyncio in Python <3.7 (#1353)
- fix(profiling): pthread_t is defined as unsigned long, not int (#1347)
- span: handle non-string tag keys (#1345)
- fix(profiling): use formats.asbool to convert bool from env (#1342)
- fix: avoid context deadlock with logs injection enabled (#1338 -- thanks @zhammer)
- fix: make C extensions mandatory (#1333)
- fix(profiling): allow to override options after load (#1332)
- fix(profiling): ignore failure on shutdown (#1327)
- logging: fix docs typo (#1323)

## Integrations

- Add config to omit `django.user.name` tag from request root span (#1361 -- thanks @sebcoetzee)
- Update error event handler name within SQLAlchemy engine (#1324 -- thanks @RobertTownley)
- docs(opentracing): add celery example (#1329)


## Core

- refactor(tracer): remove property for Tracer.context_provider (#1371)
- writer: allow configuration of queue maxsize via env var (#1364)
- feat(profiling): replace http_client by urllib for uploading (#1359)
- feat(profiling): allow to pass service_name to HTTP exporter (#1358)
- Updates configuration docs (#1360 -- thanks @sburns)
- feat(profiling): add the pip install when recompilation is needed (#1334)
- tracer: support tracing across `fork()` (#1331)
- Allow Profiler to finish upload data in the background when stopped (#1322)


## Tests
- test(profiling): check for thread presence rather than number of threads (#1357)
- aiobotocore: pin to <1.0 (#1330)
- ci: allow to use latest pytest version (#1326)
- fix(tests/profiling): use a string with setenv, not an int (#1321)

---

## 0.36.3 (25/08/2020)

- Fix for an issue introduced by patching classes in the MRO of a Django View class (#1625).

---

## 0.36.2 (25/08/2020)

- reintroduce wrapt for patching Django view methods. ([#1622](https://github.com/DataDog/dd-trace-py/pull/1622))

---

## 0.36.1 (08/04/2020)
## Changes

This patch release addresses an issue when debug logging is enabled:

* fix: avoid context deadlock with logs injection enabled (#1338 -- thanks @zhammer)

### Changeset

Read the [full changeset](https://github.com/DataDog/dd-trace-py/compare/v0.36.0...v0.36.1).
---

## 0.36.0 (01/04/2020)
# Upgrading to 0.36.0

This release includes support for setting global application tags which will help Datadog better correlate your Python application traces and logs with other services in your infrastructure.

By providing the following settings, `ddtrace` will tag your application's traces and logs appropriately:

- `DD_ENV` environment variable or `ddtrace.config.env`: the environment in which your application is running. eg: `prod`, `staging`.
- `DD_VERSION` environment variable or `ddtrace.config.version`: the version of your application. eg: `1.2.3`, `6c44da20`, `2020.02.13`
- `DD_SERVICE` environment variable or `ddtrace.config.service`: the service which your application represents.

In you are using our logging integration manually, please update your formatter to also include the `dd.env`, `dd.service` and `dd.version` attributes as well. See our docs on [Logs Injection](http://pypi.datadoghq.com/trace/docs/advanced_usage.html?highlight=injection#logs-injection) for more details.

## Profiling
If you are using the profiler, please note that `ddtrace.profile` has been renamed to `ddtrace.profiling`.

# Changes

## Core

- core: Add support for DD_ENV (#1240)
- core: Add support for DD_VERSION (#1222)
- core: Add support for DD_SERVICE (#1280, #1292, #1294, #1296, #1297)
- inject dd.service, dd.env, and dd.version into logs (#1270)
- Log exporter support (#1276)
- chore: update wrapt to `1.12.1` (#1283)
- Update _dd.measured tag support (#1302)
- feat(tracer): deprecate global excepthook (#1307)


## Integrations

- guard against missing botocore response metadata (#1264 -- thanks @zhammer)
- integrations: prioritize DD_SERVICE (#1298)


## Profiler
- refactor: rename ddtrace.profile to ddtrace.profiling (#1289)
- fix(profiling): fix Lock issue when stored in a class attribute (#1301)
- feat(profiling): expose the Profiler object directly in ddtrace.profiling (#1303)
- fix(tests/profiling): use a string with setenv, not a int (#1321)
- fix(profiling/http): converts nanoseconds timestamp to seconds (#1325)

## Opentracing

- Add uds_path to ddtrace.opentracer.Tracer (#1275 -- thanks @worldwise001)


## Documentation
- fix import for profiling docs (#1271)
- fix profiler example and more details about API usage (#1284)
- Fixed typos in ddtrace.contrib.django docs (#1286 -- thanks @sergeykolosov)
- Fix tiny typo in Issue template (#1288)
- Typo in readme (#1300 -- thanks @Holek)


## Testing and tooling
- Check profiler accuracy (#1260)
- chore(ci): fix flake8 and pin pytest and readme_renderer (#1278)
- fix(tests,profile): do not test the number of locking events (#1282)
- fix: do not build wheels on Python 3.4 + run test buildin wheels in the CI (#1287)
- fix(tests,profiling): correct number of frames handling (#1290)
- fix(tests, opentracer): flaky threading test (#1293)
- build: use latest manylinux images (#1305)
- feat(wheels): update to manylinux2010 (#1308)

---

## 0.35.2 (25/08/2020)

- Fix for an issue introduced by patching classes in the MRO of a Django View class (#1625).

---

## 0.35.1 (25/08/2020)

- reintroduce wrapt for patching Django view methods. ([#1622](https://github.com/DataDog/dd-trace-py/pull/1622))

---

## 0.35.0 (13/03/2020)
## Upgrading to 0.35.0

This release adds:
- A Python profiler
- New hook registry for patching on import
- `botocore` support for `RequestId`
- Support `aiobotocore>=0.11.0`
- Support `rediscluster==2.0.0`
- Documentation for uWSGI
- Python 3.8 support

## Changes

### Core

* internal: Add import patching and import hook registry (#981)
* core: Add logs injection setting to Config (#1258)

### Integrations

* fix(aiobotocore): add support for aiobotocore>=0.11.0 (#1268)
* botocore - support tag for AWS RequestId (#1248 -- thanks @someboredkiddo)
* rediscluster: Add support for v2.0.0 (#1225)
* Use DATADOG_SERVICE_NAME as default tornado name (#1257 -- thanks @zhammer)

### Profiler

* Import profiling library (#1203)

### Documentation

* Django is automatically instrumented now (#1269 -- thanks @awiddersheim)
* docs: basic uWSGI section (#1251 -- thanks @MikeTarkington)
* fix doc for migrate from ddtrace<=0.33.0 (#1236 -- thanks @martbln)

### Testing and tooling

* ci: use medium resource class (#1266)
* fix(ci): use machine executor for deploy jobs (#1261, #1265)
* ci: improve tooling for building and pushing wheels (#1256, #1254, #1253, #1252)
* fix: local docs (#1250)
* chore(ci): use system Python version for flake8 and black target #1245)
* ci(tox): leverage tox factor to simplify setenv directives (#1244)
* fix(ci): remove virtualenv<20 limitation (#1242)
* refactor: use tox flavor to specify Celery usedevelop setting (#1238)
* ci: make sure we install cython for deploy_dev (#1232)
* ci: requires virtualenv < 20 (#1228)
* fix(tests): do not use numeric value for errno (#1226)
* fix(docs): s3 deploy requires rebuild of docs (#1223)
* fix(tests): use encoder decode in tests (#1221)
* fix(encoding): always return bytes when decoding (#1220)
* fix(tox): do not skip install for docs (#1218)
* add Python 3.8 support (#1098)

### Changeset

Read the [full changeset](https://github.com/DataDog/dd-trace-py/compare/v0.34.1...v0.35.0).
---

## 0.34.2 (25/08/2020)

- Fix for an issue introduced by patching classes in the MRO of a Django View class (#1625).

---

## 0.34.1 (09/03/2020)
## Changes

This patch release addresses issues with the new Django integration introduced in 0.34.0:

* fix(django): handle disallowed hosts (#1235)
* fix(django): patch staticmethods in views (#1246)
* docs(django): enabling automatically and manually (#1249)

### Changeset

Read the [full changeset](https://github.com/DataDog/dd-trace-py/compare/v0.34.0...v0.34.1).
---

## 0.34.0 (21/02/2020)
## Upgrading to 0.34.0

This release adds a new integration for Django. The goal of this effort was to make the Django integration more consistent with our other integrations, simplifying configuration and patching. See the [Django documentation](https://ddtrace.readthedocs.io/en/latest/integrations.html#django) for details on how to get started with the integration. For existing Django applications, be sure to consult the [migration section](https://ddtrace.readthedocs.io/en/v0.50.3/integrations.html#migration-from-ddtrace-0-33-0) of the documentation.

While we are now vendoring `psutil`, `msgpack` will no longer be vendored and instead specified as a requirement.

Finally, improvements have been made to the testing and continuous integration.

## Changes

### Core

* Unvendor msgpack (#1199, #1216, #1202)
* Vendor psutil (#1160)
* Update get_env to support any number of parts (#1208)
* Set _dd.measured tag on integration spans (#1196)
* Start writer thread as late as possible (#1193)
* Refactor setup.py c-extension building (#1191)

### Integrations

* New Django Integration (#1161, #1197)

### Testing and tooling

* CircleCI updates (#1213, #1212, #1210, #1209)
* Tox updates (#1214, #1207, #1206, #1205, #1204, #1201, #1200)
* Black updates (#1190, #1188, #1187, #1185)
* Fix botocore tests on py3.4 (#1189)


### Changeset

Read the [full changeset](https://github.com/DataDog/dd-trace-py/compare/v0.33.0...v0.34.0).
---

## 0.33.0 (23/01/2020)
## Upgrading to 0.33.0

This release introduces setting numeric tags as metrics, addresses a regression in Python 3 performance, and introduces a dual license.

## Changes

### Core

* Prefer random.getrandbits on Python 3+, fall back to urandom implementation on 2 (#1183 -- thanks @thieman)
* Set numeric tags on `Span.metrics` instead of `Span.meta` (#1169, #1182)
* Update default sampler to new `DatadogSampler` (#1172, #1166)
* Safely deprecate `ext` type constants (#1165)

### Tooling

* Fix botocore tests (#1177)

### Documentation

* Add Dual License (#1181)
* Improve `tracer.trace` docs (#1180 -- thanks @adamchainz)
---

## 0.32.1 (09/01/2020)
## Changes

This patch release addresses an issue with installation:

* use environment markers for install requirements (#1174  -- thanks @JBKahn, #1175)

### Changeset

Read the [full changeset](https://github.com/DataDog/dd-trace-py/compare/v0.32.0...v0.32.1).
---

## 0.32.2 (10/01/2020)
## Changes

This patch release addresses an issue with installation:

* add funcsigs backport to install (#1176)

### Changeset

Read the [full changeset](https://github.com/DataDog/dd-trace-py/compare/v0.32.1...v0.32.2).
---

## 0.32.0 (08/01/2020)
## Upgrading to 0.32.0

This release adds support for dogpile.cache, fixes an issue with the bottle integration, addresses issues with CI, and makes several improvements to the core library.

## Changes

### Core

- Deprecating app type (#1144, #1162)
- Refactor span types (#1150)
- Use debtcollector (#1152, #1147)
- Change DatadogSampler defaults (#1151)
- Initial black formatting (#1137, #1141)
- Health metrics improvements (#1135, #1134, #1131)

### Integrations

- Add support for dogpile.cache (#1123 -- thanks @goodspark)

### Bug fixes

- Bottle: fix status code for error responses (#1158)

### Tooling

- Improve flake8 checks (#1132)
- Pin multidict dependency for aiobotocore02 tests (#1145 -- thanks @codeboten)
- Fixing sqlalchemy test failures (#1138 -- thanks @codeboten)
- Remove unneeded tox dependencies (#1124)
---

## 0.31.0 (15/11/2019)
## Upgrading to 0.31.0

This release addresses issues with the gRPC, Celery, Elasticsearch integrations. In addition, there are internal improvements to how timing for spans is being handled.

## Changes

### Integrations

- celery: use strongrefs for celery signals (#1122) fixes #1011
- elasticsearch: Add support for elasticsearch6 module (#1089)
- grpc: improve handling exceptions (#1117, #1119) and use callbacks to avoid waits (#1097)
- opentracing: fix for compatibility tags (#1096 -- thanks @marshallbrekka)

### Core and Internal

- core: replace time.time by monotonic clock (#1109)
- core: rewrite agent writer on new process (#1106)
- core: add support for dogstatsd unix socket (#1101)
- core: always set rate limit metric (#1060)
- internal: fix setting analytics sample rate of None (#1120)
- internal: initial work on tracer health metrics (#1130, #1129, #1127, #1125)
- internal: use args for LogRecord when logging (#1116 -- thanks @karolinepauls)
- span: use ns time (#1113, #1112, #1105, #964)
- tracer: allow to override agent URL with a env var (#1054)

### Documentation

- docs: add a GitHub issue template (#1118)
- Remove extra import from tracer get_call_context code snippet (#1041)

Read the [full changeset](https://github.com/DataDog/dd-trace-py/compare/v0.30.2...v0.31.0) and the [release milestone](https://github.com/DataDog/dd-trace-py/milestone/47?closed=1).
---

## 0.30.2 (21/10/2019)
## Changes

This bug fix release introduces a fix for the agent writer that would cause traces to not be successfully flushed when the process forks.

Whenever we detect that we are in a new process (`os.getpid()` changes) we create a new queue to push finished traces into for flushing. In the previous version of the tracer (`v0.29.x`) we would also recreate the background thread that would read from this queue to ensure that we 1) had one background worker per-process and 2) had an updated reference to the new queue we created.

In the process of simplifying the code for the agent writer in `v0.30.0` we kept the code to recreate the queue, but didn't fully replicate the behavior for recreating the background thread. This meant that whenever the process was forked the background thread would maintain a reference to the old queue object and therefore be unable to pull traces from the queue we were pushing them into causing traces to get stuck in memory in the new queue (since no one was pulling from it).

With these changes we are recreating the entire background worker whenever the process is forked. This will cause us to once again create a new queue and new background thread for flushing finished traces.

### Core and Internal

* core: rewrite agent writer on new process (#1106)
* grpc: use callbacks to avoid waits (#1097)

### Changeset

Read the [full changeset](https://github.com/DataDog/dd-trace-py/compare/v0.30.1...v0.30.2).
---

## 0.30.1 (11/10/2019)
## Changes

### Core and Internal

* writer: disable `excepthook` metric by default (#1095)
* writer: send statistics less often and disable by default (#1094)

### Changeset

Read the [full changeset](https://github.com/DataDog/dd-trace-py/compare/v0.30.0...v0.30.1) and the [release milestone](https://github.com/DataDog/dd-trace-py/milestone/48?closed=1).
---

## 0.30.0 (11/10/2019)
## Upgrading to 0.30.0

In addition to resolving several integration related issues, this release improves critical core components for tracing and runtime metrics.

## Changes

### Core and Internal

* core: ensure we cast sample rate to a float (#1072)
* core: add https support (#1055 -- thanks @raylu)
* core: tag sampling decision (#1045)
* internal: allow to ignore certain field when computing object size (#1087)
* internal: enable `rediscluster` by default (#1084)
* internal: remove unused slot (#1081)
* internal: fix iteration on slot class if attribute is unset (#1080)
* internal: add platform tags as default for runtime metrics (#1078)
* internal: add rate limit effective sample rate (#1046)
* runtime: add lang and tracer_version tags to runtime metrics (#1069)
* runtime: flush writer stats to dogstatsd (#1068)
* runtime: fix gc0 test (#1067)
* runtime: batch statsd flushes (#1063)
* runtime: add tracer env tag to runtime metrics (#1051)
* tracer: fix configure(collect_metrics) argument (#1066)
* tracer: count the number of unhandled exception via dogstatsd (#1077)
* tracer: grab the env tag from the tags, not a special var (#1070)
* tracer: expose finished attribute (#1058)
* tracer: remove tracer property function (#1042)
* writer: add memory size statistics to the queue (#1071)
* writer: add statistics to `Q` (#1065)

### Integrations

* aiohttp: handle 5XX responses as errors (#1082)
* bottle: handle 5XX responses as errors  (#1083)
* cassandra: handle batched bound statements in python3 (#1062 -- thanks @jdost)
* consul: add instrumentation for consul (#1048 -- thanks @phil-dd)
* consul: use consistent span name (#1053 -- thanks @phil-dd)
* grpc: fix channel interceptors (#1050)
* httplib: make docs consistent with implementation (#1049)
* tornado: code snippet fix in documentation (#1047)

### Changeset

Read the [full changeset](https://github.com/DataDog/dd-trace-py/compare/v0.29.0...v0.30.0) and the [release milestone](https://github.com/DataDog/dd-trace-py/milestone/46?closed=1).
---

## 0.29.0 (05/09/2019)
## Upgrading to 0.29.0

This release introduces a new contextvars-based context manager in Python 3.7 and adds support for Tornado 5 and 6 with Python 3.7. In addition, the release includes several updates for our Django integration.

## Changes

### Core

[internal] Add generic rate limiter (#1029)
[internal] Add support for contextvars to tracer in py37 (#990)
[internal] Vendor monotonic package (#1026)
[dev] Update span test utils (#1028)
[dev] Allow extra args to scripts/run-tox-scenario (#1027)
[dev] Remove unused circle env vars for release (#1016)

### Integrations

[tornado] minor documentation fix (#1038)
[tornado] document overriding on_finish and log_exception (#1037)
[tornado] Add support for Tornado 5 and 6 with Python 3.7 (#1034)
[pymongo] Add support for PyMongo 3.9 (#1023)
[django] enable distributed tracing by default (#1031)
[django] Create test for empty middleware (#1022 -- thanks @ryanwilsonperkin)
[django] Patch DBs in django app config (#1019 -- thanks @JBKahn)
[django] Setup pytest-django (#995)

Read the [full changeset](https://github.com/DataDog/dd-trace-py/compare/v0.28.0...v0.29.0) and the [release milestone](https://github.com/DataDog/dd-trace-py/milestone/45?closed=1).
---

## 0.28.0 (16/08/2019)
## Upgrading to 0.28.0

This release introduces container tagging and adds support for gRPC server.

## Changes

### Integrations

* [grpc] Add support for GRPC server (#960)
* [django] Only set sample rate if rate is set (#1009)
* [django] Update how we get the http.url (#1010)
* [django] Improve Django docs (#1002 -- thanks @adamchainz)
* [pylibmc] Fix client when tracer is disabled (#1004)

### Core

* [core] Parse and send container id with payloads to the agent (#1007)
* [internal] Change log from exception to debug (#1013)
* documentation bugfix (#1017)
* Add back release:wheel (#1015)
* [tests] Adding in helpful default packages (#1008)
* [dev] Map .git into ddtest for setuptools_scm (#1006)
* Use setuptools_scm to handle version numbers (#999)
* Use Python 3 for test_build job (#994)
* writer: fix deprecated log.warn use (#993 -- thanks @deterralba)
* Upload wheels on release (#989)

Read the [full changeset](https://github.com/DataDog/dd-trace-py/compare/v0.27.1...v0.28.0) and the [release milestone](https://github.com/DataDog/dd-trace-py/milestone/44?closed=1).
---

## 0.27.1 (25/07/2019)
# Upgrading to 0.27.1

This patch release includes performance fix which is highly recommended for anyone currently using 0.27.0.

# Changes

* 0.27 Performance Fix #1000

Read the [full changeset](https://github.com/DataDog/dd-trace-py/compare/v0.27.0...v0.27.1)
---

## 0.27.0 (12/07/2019)
## Upgrading to 0.27.0

This release introduces improvements to the trace writer. In addition, the release fixes some issues with integrations.

## Changes

### Core

* api: implement __str__ (#980)
* API: add Unix Domain Socket connection support (#975)
* [core] Remove references to runtime-id (#971)
* sampler: rewrite RateByServiceSampler without using Lock (#959)
* Handle HTTP timeout in API writer (#955)
* payload: raise PayloadFull on full payload (#941)

### Integrations

* [pymongo] Support newer msg requests (#985)
* pymongo: Add missing 2013 opcode (#961)
* Refs #983 - Make AIOTracedCursor an async generator  (#984 -- thanks @ewjoachim)
* Fix a typo in AIOTracedCursor docstring (#982 -- thanks @ewjoachim)
* [sqlalchemy] Only set sample rate if configured (#978)

### Documentation

* LICENSE: Fix copyright holder notice (#977 -- thanks @underyx)

Read the [full changeset](https://github.com/DataDog/dd-trace-py/compare/v0.26.0...v0.27.0) and the [release milestone](https://github.com/DataDog/dd-trace-py/milestone/43?closed=1).
---

## 0.26.0 (05/06/2019)
## Upgrading to 0.26.0

This release introduces several core improvements and continues addressing pain points in our tooling and testing.

## Changes

### Core

* Add a PeriodicWorker base class for periodic tasks (#934)
* Fix runtime workers not flushing to Dogstatsd (#939)
* api: simplify _put codepath (#956)
* make psutil requirement more accurate (#949 -- thanks @chrono)
* writer: log a message when a trace is dropped (#942)
* span: use system random source to generate span id (#940)
* [core] Add config to set hostname tag on trace root span (#938)

### Integrations

* Support keyword 'target' parameter when wrapping GRPC channels (#946 -- thanks @asnr)
* Record HTTP status code correctly when using abort() with Bottle (#943 -- thanks @equake)
* boto: add support for Python 3.5+ (#930)

### Documentation

* fix documentation for current_root_span (#950 -- thanks @chrono)

### Tooling

* Run flake8 with Python 3 (#957)
* tox: fix ignore path for integrations (#954)
* Remove mention of -dev branch in CircleCI (#931)

### Testing

* [tests] Add benchmarks (#952)
* [tests] increase deviation for sampler by service test (#948)
* [tests] Fix thread synchronization (#947)
* [tests] fix brittle deviation test for tracer (#945)
* [tests] fix threading synchronization to opentracer test (#944
* [pyramid] Fix dotted name for autopatched config test (#932)
* tests: always skip sdist, use develop mode (#928)

Read the [full changeset](https://github.com/DataDog/dd-trace-py/compare/v0.25.0...v0.26.0) and the [release milestone](https://github.com/DataDog/dd-trace-py/milestone/42?closed=1).
---

## 0.25.0 (07/05/2019)
## Upgrading to 0.25.0

This release includes several core improvements and addresses pain points in our testing/CI. The release also adds a new integration for Algolia Search.

## Changes

### Improvements

- Type cast port number to avoid surprise unicode type (#892 -- thanks @tancnle)
- Add support for Python 3.7 (#864)
- [writer] Enhance Q implementation with a wait based one (#862)
- [core] Add Span 'manual.keep' and 'manual.drop' tag support (#849)
- [core] Vendor msgpack dependency (#848)
- Fix http.url tag inconsistency (#899)
- aiohttp: do not set query string in http.url tag (#923)
- tornado: do not include query string in the http.url tag (#922)
- bottle: fix query string embedded in URL (#921)
- django: remove query string from http.url tag (#920)

### Integrations

- Implement algolia search (#894)

### Tooling

- [dev/tooling] Enforce single quote strings (#884)
- [tests] Leverage tox environment listing to simplify CircleCI tox target list (#882)

### Testing

- tests/tornado: enhance `test_concurrent_requests` (#915)
- doc: disable fixed sidebar (#906)
- [opentracer] Refactor time usage (#902)
- [opentracer] Fix flaky test based on sleep (#901)
- [internal] Add and use RuntimeWorker.join() to remove race condition in testing (#887)
---

## 0.24.0 (15/04/2019)
## Upgrading to 0.24.0

This release introduces a new feature (disabled by default), supports new versions of integrations and improves our testing and tooling.

## Changes

### Improvements

- [core] Enable requests integration by default (#879)
- [core] Fix logging with unset DATADOG_PATCH_MODULES (#872)
- [core] Use DEBUG log level for RateSampler initialization (#861 -- thanks @bmurphey)
- [core] Guard against when there is no current call context (#852)
- [core] Collect run-time metrics (#819)

### Integrations

- [mysql] Remove mysql-connector 2.1 support (#866)
- [aiobotocore] Add support for versions up to 0.10.0 (#865)

### Tooling

- [dev/tooling] Update flake8 to 3.7 branch (#856)
- [dev/tooling] Add script to build wheels (#853)
- [ci] Use tox.ini checksum to update cache (#850)

### Testing

- [tests] Use a macro to persist result to workspace in CircleCI (#880)
- [tests] add psycopg2 2.8 support (#878)
- [aiohttp] Fix race condition in testing (#877)
- [docs] Remove confusing testing instructions from README (#874)
- [tests] Add support for aiohttp up to 3.5 (#873)
- Remove useless __future__ imports (#871)
- [testing] Remove nose usage (#870)
- [tests] Add support for pytest4 (#869)
- [tests] Add testing for Celery 4.3 (#868)
- [tests] Enable integration tests in docker-compose environment (#863)
- [tests] Do not test celery 4.2 with Kombu 4.4 (#858)
- [tests] Fix ddtrace sitecustomize negative test (#857)
- [tests] Use spotify cassandra image for tests (#855)
- [tests] Fix requests gevent tests (#854)
---

## 0.23.0 (19/03/2019)
## Upgrading to 0.23.0

With this release we are introducing a new configuration system across integrations to generate APM events for [Trace Search & Analytics](https://docs.datadoghq.com/tracing/visualization/search/). The other core changes are the beginnings of a new approach to address issues with tracer loads and improve debugging.

## Changes

### Improvements

* Trace search client configuration (#828)
* [core] fix wrapt wrappers sources (#836)
* [core] Add Payload class helper (#834)
* [internal] Add rate limited logger (#822)

### Bugs

* Fix for broken celery tests (#839 -- thanks @JackWink)

Read the [full changeset](https://github.com/DataDog/dd-trace-py/compare/v0.22.0...v0.23.0) and the [release milestone](https://github.com/DataDog/dd-trace-py/milestone/39?closed=1).
---

## 0.22.0 (01/03/2019)
## Upgrading to 0.22.0

This release contains a few improvements for not marking a Celery task as an error if it is an expected and allowed exception, for propagating synthetics origin header, and to vendor our `six` and `wrapt` dependencies.

## Changes
### Improvements
- [celery] Don't mark expected failures as errors (#820 -- thanks @sciyoshi)
- [core] Propagate x-datadog-origin (#821)
- [core] vendor wrapt and six dependencies (#755)

Read the [full changeset](https://github.com/DataDog/dd-trace-py/compare/v0.21.1...v0.22.0) and the [release milestone](https://github.com/DataDog/dd-trace-py/milestone/36?closed=1).

---

## 0.21.1 (21/02/2019)
## Upgrading to 0.21.1

This is a bug fix release that requires no changes to your code.

Included in this release is a fix for some database cursors where we would force `Cursor.execute` and `Cursor.executemany` to return a cursor instead of the originally intended output. This caused an issue specifically with MySQL libraries which tried to return the row count and we were returning a cursor instead.

## Changes
### Bugs
* [core] Patch logging earlier for ddtrace-run (#832)
* [dbapi2] Fix dbapi2 execute/executemany return value (#830 )
* [core] Use case-insensitive comparison of header names during extract (#826 -- thanks @defanator)

Read the [full changeset](https://github.com/DataDog/dd-trace-py/compare/v0.21.0...v0.21.1) and the [release milestone](https://github.com/DataDog/dd-trace-py/milestone/38?closed=1).

---

## 0.21.0 (19/02/2019)
## Upgrading to 0.21.0

With this release we are moving distributed tracing settings to be enabled by default. This change means that you no longer need to explicitly enable distributed tracing for any integration.

## Changes
### Improvements
- Enable distributed tracing by default (#818)
  - aiohttp
  - bottle
  - flask
  - molten
  - pylons
  - pyramid
  - requests
  - tornado
- [testing] Ensure consistent use of override_config and override_env (#815)
- [core] Break up ddtrace.settings into sub-modules (#814)
- [tests] Simplify elasticsearch CI test commands (#813)
- [core] Remove sending of service info (#811)
- [core] Add import hook module (#769)

Read the [full changeset](https://github.com/DataDog/dd-trace-py/compare/v0.20.4...v0.21) and the [release milestone](https://github.com/DataDog/dd-trace-py/milestone/35?closed=1).
---

## 0.20.4 (08/02/2019)
## Upgrading to 0.20.4

This is a bug fix release, no code changes are required.

In this release we have fixed a bug that caused some configuration values to not get updated when set.

## Changes
### Bug fixes
* [bug] Integration config keys not being updated (#816)

Read the [full changeset](https://github.com/DataDog/dd-trace-py/compare/v0.20.3...v0.20.4) and the [release milestone](https://github.com/DataDog/dd-trace-py/milestone/37?closed=1).

---

## 0.20.3 (04/02/2019)
## Upgrading to 0.20.3

This is a bug fix release that requires no changes.

This release includes a fix for context propagation with `futures`. Under the right conditions we could incorrectly share a trace context between multiple `futures` threads which result in multiple traces being joined together in one.

## Changes
### Bug fixes
* [core] Allow futures to skip creating new context if one doesn't exist (#806)

Read the [full changeset](https://github.com/DataDog/dd-trace-py/compare/v0.20.2...v0.20.3) and the [release milestone](https://github.com/DataDog/dd-trace-py/milestone/37?closed=1).
---

## 0.20.2 (29/01/2019)
## Upgrading to 0.20.2

No changes are needed to upgrade to `0.20.2`.

This big fix release includes changes to ensure we properly read the HTTP response body from the trace agent before we close the HTTP connection.

## Changes
### Bug fixes

- [core] Call HTTPResponse.read() before HTTPConnection.close() (#800)

### Improvements
- [tests] limit grpcio version to >=1.8.0,<1.18.0 (#802)
- [tools] Add confirmation to 'rake pypi:release' task (#791 )

Read the [full changeset](https://github.com/DataDog/dd-trace-py/compare/v0.20.1...v0.20.2) and the [release milestone](https://github.com/DataDog/dd-trace-py/milestone/36?closed=1).
---

## 0.20.1 (17/01/2019)
## Upgrading to 0.20.1

No changes are needed to upgrade

## Changes
### Bug fixes
[celery] Ensure `celery.run` span is closed when task is retried (#787)

Read the [full changeset](https://github.com/DataDog/dd-trace-py/compare/v0.20.0...v0.20.1) and the [release milestone](https://github.com/DataDog/dd-trace-py/milestone/36?closed=1).
---

## 0.20.0 (09/01/2019)
# Upgrading to 0.20.0

We have added support for logs injection to the tracer. If you are already using `ddtrace-run`, the integration can be enabled with setting the environment variable `DD_LOGS_INJECTION=true`. The default behavior once logs injection is enabled is to have trace information inserted into all log entries. If you prefer more customization, you can manually instrument and configure a log formatter with the tracer information.

# Changes

## New Integrations

* [mako] Add Mako integration (#779 -- thanks @wklken)

## Enhancements

* [core] Tracer and logs integration (#777)

Read the [full changeset](https://github.com/DataDog/dd-trace-py/compare/v0.19.0...v0.20.0) and the [release milestone](https://github.com/DataDog/dd-trace-py/milestone/34?closed=1).
---

## 0.19.0 (28/12/2018)
## Upgrading to 0.19.0

With `0.19.0` we have decided to disable the tracing of `dbapi2` `fetchone()`/`fetchmany()`/`fetchall()` methods by default.

This change effects all integrations which rely on the `dbapi2` API, including `psycopg2`, `mysql`, `mysqldb`, `pymysql`, and `sqlite3`.

We have introduced this change to reduce the noise added to traces from having these methods (mostly `fetchone()`) traced by default.

With `fetchone()` enabled the traces received can get very large for large result sets, the resulting traces either become difficult to read or become too large causing issues when flushing to the trace agent, potentially causing traces to be dropped.

To re-enable the tracing of these methods you can either configure via the environment variable `DD_DBAPI2_TRACE_FETCH_METHODS=true` or manually via:

```python
from ddtrace import config
config.dbapi2.trace_fetch_methods = True
```

## Changes
### Bugs
[dbapi2] disable fetchone/fetchmany/fetchall tracing by default (#780)
[opentracing] Fixing context provider imports for scope manager (#771 -- thanks @Maximilien-R)

### Enhancements
[tests] test python setup.py sdist and twine check on build (#782)
[core] Add API to configure Trace Search (#781)
[core] Enable priority sampling by default (#774)

Read the [full changeset](https://github.com/DataDog/dd-trace-py/compare/v0.18.0...v0.19.0) and the [release milestone](https://github.com/DataDog/dd-trace-py/milestone/32?closed=1).
---

## 0.18.0 (12/12/2018)
## New Integrations

* [molten] Add molten support (#685)

## Bug Fixes

* [aws] Blacklist arguments stored as tags (#761)
* [psycopg2] Fix composable query tracing (#736)

## Improvements

* [aiohttp] Add HTTP method to the root span resource (#652 -- thanks @k4nar)
* [aws]Flatten span tag names (#768)
* [opentracer] Set global tags (#764)
* [core] add six and replace custom compat functions (#751)
* [config] make IntegrationConfig an AttrDict (#742)
* [tests] remove unused monkey.py test file (#760)
* [tests] fix linting in test files (#752)
* [psycopg2] fix linting issues (#749)
* [tests] have most tests use pytest test runner (#748)
* [tests] Provide default implementation of patch test methods (#747)
* [tests] run flake8 on all test files (#745)
* [tests] Add patch mixin and base test case (#721)
* [tests] Add Subprocess TestCase (#720)

Read the [full changeset](https://github.com/DataDog/dd-trace-py/compare/v0.17.1...v0.18.0) and the [release milestone](https://github.com/DataDog/dd-trace-py/milestone/30?closed=1).
---

## 0.17.1 (05/12/2018)
This release includes the removal of service sending, this should resolve many of the 400s that are being returned from the Agent resulting in an unfriendly `ERROR` message and giving the impression that the tracer is failing. (#757)

## Improvements
- [core] Make writing services a no-op (#735)
- [tests] upgrade flake8 to 3.5.0 (#743)
- remove flake8 ignores and fix issues (#744)

Read the [full changeset](https://github.com/DataDog/dd-trace-py/compare/v0.17.0...v0.17.1) and the [release milestone](https://github.com/DataDog/dd-trace-py/milestone/31?closed=1).
---

## 0.17.0 (28/11/2018)
## New features
- [redis] add support for redis 3.0.0 (#716)
- [core] Allow DD_AGENT_HOST and DD_TRACE_AGENT_PORT env variables (#708)
- [core] Add global tracer tags (#702)
- [core] Trace http headers (#647)

## Improvements
- [docs] add Flask configuration documentation (#734)
- Add long_description to setup.py (#728)
- [tests] pin version of redis-py-cluster for 'tox -e wait' (#725)
- [requests] Add another split_by_domain test (#713)
- [docs] Add kombu references (#711)
- [ci] Use small circleci resource class for all jobs (#710)
- [requests] patch Session.send instead of Session.request (#707)
- [ci] reorganize CircleCI workflows (#705)
- [elasticsearch] add support for elasticsearch{1,2,5} packages (#701)
- [tests] add base test case classes and rewrite tracer tests (#689)
- [dbapi] Trace db fetch and session methods (#664)

## Bugfixes
- [elasticsearch] add alias for default _perform_request (#737)
- [tests] Pin pytest to 3.x.x and redis to 2.10.x for rediscluster (#727)
- [django] Use a set instead of list for cache_backends to avoid duplicates (#726 -- thanks @wenbochang)
- [tests] fix broken redis check (#722)
- [docs] Fix broken flask link (#712)
- [mongodb] Fix pymongo query metadata (#706)

Read the [full changeset](https://github.com/DataDog/dd-trace-py/compare/v0.16.0...v0.17.0) and the [release milestone](https://github.com/DataDog/dd-trace-py/milestone/29?closed=1).
---

## 0.16.0 (13/11/2018)
## New Integrations
* [jinja2] Add jinja2 integration (#649 -- thanks @mgu)
* [kombu] add Kombu integration (#515 -- thanks @tebriel)
* [grpc] Add grpc client support. (#641)
* [gevent] Support gevent 1.3 (#663)
* [flask] rewrite Flask integration (#667)

## Bug Fixes
* [mysqldb] Fix mysqldb monkey patch (#623 -- thanks @benjamin-lim)
* [requests] exclude basic auth from service name (#646 -- thanks @snopoke)

## Improvements
* [core] Add IntegrationConfig helper class (#684)
* [core] add support for integration span hooks (#679)
* [httplib, requests] Sanitize urls in span metadata (#688)
* [tests] ensure we are running tests.contrib.test_utils (#678)
* [celery] [bottle] Add span type information for celery and bottle. (#636)
* [ci] Reorganize autopatch test calls (#670)
* [core] initial support for partial flushes (#668)
* [django] Remove query from django db span's tag sql.query (#659)
* [tests] Make CI faster by disabling dist and install in autopatching tests (#654)
* [core] Trace http headers (#647)
* [django] Infer span resource name when internal error handler is used (#645)
* [elasticsearch] Make constant organization consistent with other integrations (#628)

Read the [full changeset](https://github.com/DataDog/dd-trace-py/compare/v0.15.0...v0.16.0) and the [release milestone](https://github.com/DataDog/dd-trace-py/milestone/28?closed=1).

---

## 0.15.0 (16/10/2018)
**New integrations**

- Add [rediscluster](https://pypi.org/project/redis-py-cluster/) integration (#533, #637)
- Add [Vertica](https://github.com/vertica/vertica-python) Integration (#634)

**Bug fixes**

- [django] Fix minimum Django version for user.is_authenticated property (#626 -- thanks @browniebroke)

**Improvements**

- [celery] Add retry reason metadata to spans (#630)
- [core] Update config to allow configuration before patching (#650)
- [core] Add Tracer API to retrieve the root Span (#625)
- [core] Fixed `HTTPConnection` leaking (#542 -- thanks @mackeyja92)
- [django] Allow Django cache to be seen as a different service. (#629)
- [gevent] Patch modules on first import (#632)
- [gevent] Add support for gevent.pool.Pool and gevent.pool.Group (#600)
- [redis] Removed unused tag (#627)
- [requests] Patch modules on first import (#632)
- [tests] Add Span.span_type tests (#633)
- [tests] Update the integrations libraries versions to the latest possible. (#607)
- [tests] CircleCI run tests in the new alpine-based test runner (#638)
- [tests] Add test cases for API._put (#640)
- [tests] Skip flaky TestWorkers.test_worker_multiple_traces test case (#643)
- [tests] Remove tests for not supported gevent 1.3 (#644)

Read the [full changeset](https://github.com/DataDog/dd-trace-py/compare/v0.14.1...v0.15.0) and the [release milestone](https://github.com/DataDog/dd-trace-py/milestone/25?closed=1).
---

## 0.14.1 (25/09/2018)
**Bug fixes**
- [opentracer] Activate span context on extract (#606, #608)
- [opentracer] Fix "does not provide the extra opentracing" (#611, #616)

**Improvements**
- [docs] Clarify debug mode (#610)
- [docs] Fix docstring for `Tracer.set_tags` (#612 -- thanks @goodspark)
- [docs] Add priority sampling to ddtrace-run usage (#621)
- [circleci] Imrpve python docs deployment strategy (#615)
- [tests] Refactor tox.ini file (#609)
- [tests] Improve performance of tests execution (#605)

Read the [full changeset](https://github.com/DataDog/dd-trace-py/compare/v0.14.0...v0.14.1) and the [release milestone](https://github.com/DataDog/dd-trace-py/milestone/27?closed=1).
---

## 0.14.0 (11/09/2018)
**OpenTracing**

In this release we are happy to introduce the beta for the long-awaited OpenTracing compatible API layer for `ddtrace`!

Support for `opentracing>=2.0.0` is provided in this release. Namely, the following are supported:

- `start_span`/`start_active_span`
- `inject` and `extract` functionality
- `baggage`, through `set_baggage_item` and `get_baggage_item`
- compatible tags from the [OpenTracing specification](https://github.com/opentracing/specification/blob/b193756f1fe646b79ef4f901bed92c0e72845440/semantic_conventions.md#standard-span-tags-and-log-fields)
- scope manager support
- seamless integration with the Datadog tracer when using `ddtrace-run`

For setup information and usage see [our docs for the Datadog OpenTracing tracer](http://pypi.datadoghq.com/trace/docs/installation_quickstart.html#opentracing).


**CI Improvements**

Also included in this release are some optimizations to our CI which should get things running a bit quicker.

Thanks @labbati!



Read the [full changeset](https://github.com/DataDog/dd-trace-py/compare/v0.13.1...v0.14.0) and the [release milestone](https://github.com/DataDog/dd-trace-py/milestone/20?closed=1).
---

## 0.13.1 (04/09/2018)
**Bug fixes**

* [core] remove the root logger configuration within the library (#556)

Read the [full changeset](https://github.com/DataDog/dd-trace-py/compare/v0.13.0...v0.13.1) and the [release milestone](https://github.com/DataDog/dd-trace-py/milestone/24?closed=1).
---

## 0.13.0 (23/08/2018)
**New integrations**
- [`pymemcache`](https://github.com/pinterest/pymemcache) integration (#511)

**Celery integration**

Due to some limitations with our Celery integration, we changed our instrumentation to a [signals based approach](http://docs.celeryproject.org/en/latest/userguide/signals.html). We also started using import hooks to instrument Celery, so that enabling the instrumentation doesn't trigger a `celery` import.

- Signals implementation: #530
- Moving to import hooks: #534
- Resolved issues: #357, #493, #495, #495, #510, #370

**Breaking changes**
Using the signal based approach increase the stability of our instrumentation, but it limits what is currently traced. This is a list of changes that are considered breaking changes in the behavior and not in the API, so no changes are needed in your code unless you want a different behavior:
- By default all tasks will be traced if they use the Celery signals API, so tasks invoked with methods like `apply()`,  `apply_async()` and `delay()` will be traced but tasks invoked with `run()` will **not** be traced.
- `patch_task()` is deprecated; if it's used, all tasks will be instrumented

**Bug fixes**
- [core] check if bootstrap dir is in path before removal (#516 -- thanks @beezz!)
- [core] have hostname default to `DATADOG_TRACE_AGENT_HOSTNAME` environment variable if available (#509, #524 -- thanks @hfern!)
- [core] add WSGI-style http headers support to HTTP propagator (#456, #522)
- [core] Enable buffering on `getresponse` (#464, #527)
- [core] configure the root logger (#536)
- [aiopg] set the `app_type` during initialization (#492, #507)
- [boto] default to `None` if no region (#525, #526)
- [flask] avoid double instrumentation when `TraceMiddleware` is used (#538)
- [pymongo] fix multiple host kwargs (#535)
- [tornado] make settings object accessible during configuration (#499, #498 -- thanks @kave!)

**Improvements**
- [core/helpers] add a shortcut to retrieve Trace correlation identifiers (#488)

Read the [full changeset](https://github.com/DataDog/dd-trace-py/compare/v0.12.1...v0.13.0) and the [release milestone](https://github.com/DataDog/dd-trace-py/milestone/21?closed=1).
---

## 0.12.1 (14/06/2018)
**Bugfixes**

* [celery] add support for celery v1 tasks (old-style tasks) (#465, #423)
* [celery] `ddtrace-run` broke third-party script support; now it handles correctly the `argv` params (#469, #423)
* [celery] patch `TaskRegistry` to support old-style task with `ddtrace-run` (#484)
* [django] update error handling if another middleware has handled the exception already (#418, #462)
* [django] `DatabaseWrapper` loaded in right thread, after removing `setting_changed` signal from the `DatadogSettings` (#481, #435)
* [django/celery] add `shared_task` decorator wrapper to trace properly Celery tasks (#486, #451)
* [django/docs] notes about Debug Mode, and debugging (#476 -- thanks @ndkv!)
* [gevent] pass `sampling_priority` field when Distributed Tracing is enabled (#457)
* [mysqlb] add missing services info when they're flushed (#468, #428)
* [psycopg2] properly patch the driver when `quote_ident` typing is used (#477, #474, #383)
* [pylons] ensure the middleware code is Python 3 compatible to avoid crashes on import (#475, #472)
* [requests] add missing services info when they're flushed (#471, #428)

Read the [full changeset](https://github.com/DataDog/dd-trace-py/compare/v0.12.0...v0.12.1) and the [release milestone](https://github.com/DataDog/dd-trace-py/milestone/19?closed=1).
---

## 0.12.0 (03/05/2018)
**New integrations**
* [boto] Botocore and boto instrumentation is enabled by default using `patch_all()` (#319)
* [futures] provide context propagation for `concurrent` module (#429, [docs](http://pypi.datadoghq.com/trace/docs/#module-ddtrace.contrib.futures))
* [mysql] add `pymysql` support (#296, [docs](http://pypi.datadoghq.com/trace/docs/#mysql) -- thanks @wklken)

**Improvements**
* [core] introducing a low-level API to define configurations for each integration. This API is used only by the `requests` module and will be implemented in other integrations in newer releases (#445, #443, #450, #454, #441)
* [celery] split the service name in `celery-producer` and `celery-worker` for better stats (#432)
* [falcon] add distributed tracing (#437)
* [requests] provide a default service name for the request `Span` (#433)
* [requests] add `split_by_domain ` config to split service name by domain (#434)
* [tornado] better compatibility using `futures` instrumentation (#431)

**Bugfixes**
* [core] ensure `sitecustomize.py` is imported when `ddtrace-run` wrapper is used (#458)
* [flask] use `ddtrace` logger instead of Flask to avoid having a custom log filter (#447, #455)

**Breaking changes**
* [celery] the name of the service is now split in two different services: `celery-producer` and `celery-worker`. After the upgrade, you'll stop sending data to what was the default service name (`celery`). You should check the new services instead because you'll see a drop. Previously reported traces in the `celery` service, are still available if you move back the time selector.

Read the [full changeset](https://github.com/DataDog/dd-trace-py/compare/v0.11.1...v0.12.0) and the [release milestone](https://github.com/DataDog/dd-trace-py/milestone/17?closed=1).
---

## 0.11.1 (30/03/2018)
**Improvements**

* [bottle] use the `route` argument in `TracePlugin`, to support Bottle 0.11.x (#439)

**Bugfixes**

* [django] gunicorn gevent worker wasn't instrumenting database connections (#442)
* [django] remove `MIDDLEWARE_CLASSES` deprecation warning from tests (#444)
* [django] ensure only `MIDDLEWARE` or `MIDDLEWARE_CLASSES` are loaded with tracing middlewares (#446)

Read the [full changeset](https://github.com/DataDog/dd-trace-py/compare/v0.11.0...v0.11.1) and the [release milestone](https://github.com/DataDog/dd-trace-py/milestone/18?closed=1).
---

## 0.11.0 (05/03/2018)
**Security fixes**

* [dbapi] remove `sql.query` tag from SQL spans, so that the content is properly obfuscated in the Agent. This security fix is required to prevent wrong data collection of reported SQL queries. This issue impacts only MySQL integrations and NOT `psycopg2` or `sqlalchemy` while using the PostgreSQL driver. (#421)

**New integrations**

* [django] add support for Django 2.0 (#415 -- thanks @sciyoshi!)
* [mysql] `MySQL-python` and `mysqlclient` packages are currently supported (#376 -- thanks @yoichi!)
* [psycopg2] add support for version 2.4 (#424)
* [pylons] Pylons >= 0.9.6 is officially supported (#416)

**Bugfixes**

* [core] `ddtrace-run` script accepts `DATADOG_PRIORITY_SAMPLING` to enable [Priority Sampling](http://pypi.datadoghq.com/trace/docs/#priority-sampling) (#426)
* [pylons] add distributed tracing via kwarg and environment variable (#425, [docs](http://pypi.datadoghq.com/trace/docs/#module-ddtrace.contrib.pylons))
* [pylons] `ddtrace-run` script can patch a `PylonsApp` (#416)
* [pylons] add tracing to Pylons `render` function (#420)

Read the [full changeset](https://github.com/DataDog/dd-trace-py/compare/v0.10.1...v0.11.0) and [0.11.0 milestone](https://github.com/DataDog/dd-trace-py/milestone/15?closed=1).
---

## 0.10.1 (05/02/2018)
**Distributed Tracing**
Add distributed tracing using integration settings for the following libraries/frameworks:
* `bottle` (#382)
* `requests` (#372)
* `pyramid` (#403)

**Improvements**
* [core] provide constants to pick Priority Sampling values (#391)
* [django] add support for Django Rest Framework (#389)
* [tooling] add missing classifiers for pypi (#395 -- thanks @PCManticore)
* [tornado] patch `concurrent.futures` if available, improving the way traces are built when propagation happens between threads (#362 -- thanks @codywilbourn)

**Bugfixes**
* [httplib] don't overwrite return value (#380 -- thanks @yoichi)
* [psycopg2] patch all imports of `register_type` (#393 -- thanks @stj)
* [pyramid] keep request as part of `render` kwargs (#384 -- thanks @joual)
* [pyramid] use pyramid `HTTPExceptions` as valid response types (#401, #386 -- thanks @TylerLubeck)
* [requests] add `unpatch` and double-patch protection (#404)
* [flask] don't override code of already handled errors (#390, #409)
* [flask] allow mutability of `resource` field within request (#353, #410)

Read the [full changeset](https://github.com/DataDog/dd-trace-py/compare/v0.10.0...v0.10.1).
---

## 0.10.0 (08/11/2017)
**Distributed Sampling (beta)**

New feature that propagates the sampling priority across services. This is useful to mark traces as "don’t keep the trace" or "must have" when distributed tracing is used. This new functionality requires at least the Datadog Agent 5.19+. Frameworks with out-of-the-box support are: Django, Flask, Tornado (#358, #325, #359, #364, #366, #365, #371, [docs](http://pypi.datadoghq.com/trace/docs/#priority-sampling))

**Improvements**
* [core] update the Context propagation API, that includes a new way to retrieve and set the current active `Span` context. (#339)
* [core] implement Propagators API to simplify Distributed Tracing. You can use `HTTPPropagator` class to inject and extract the tracing context in HTTP headers (#363, #374 [docs](http://pypi.datadoghq.com/trace/docs/#ddtrace.propagation.http.HTTPPropagator))
* [celery] use service name from `DATADOG_SERVICE_NAME` env var, if defined (#347 -- thanks @miketheman)
* [django] respect env Agent host and port if defined (#354 -- thanks @spesnova)

**Bugfixes**
* [pylons] handle exception with non standard 'code' attribute (#350)
* [pyramid] the application was not traced when the tween list was explicitly specified (#349)

Read the full [changeset](https://github.com/DataDog/dd-trace-py/compare/v0.9.2...v0.10.0)
---

## 0.9.2 (12/09/2017)
**New features**
* [django] disable database or cache instrumentation via settings so that each Django component instrumentation can be disabled (#314, [docs](http://localhost:8000/#module-ddtrace.contrib.django) -- thanks @mcanaves)
* [django] it's not required anymore to add the Django middleware because the Django app ensures that it is installed. You can safely remove `ddtrace.contrib.django.TraceMiddleware` for your middleware list after the upgrade. This is not mandatory but suggested (#314, #346)
* [cassandra] trace `execute_async()` operations (#333)

**Bugfixes**
* [mysql]  prevent the Pin from attaching empty tags (#327)
* [django] fixed the initialization order to prevent logs when the tracer is disabled (#334)
* [sqlite3] add tests to ensure that services are properly sent (#337)
* [pyramid] fixed Pyramid crash when 'include()' is used with relative import paths (#342)
* [pylons] re-raise the exception with the original traceback in case of errors. Before Pylons exceptions were correctly handled but hidden by the tracing middleware. (#317)
* [pyramid] disable autocommit in Pyramid patching, to avoid altering the `Configurator` behavior (#343)
* [flask] fix Flask instrumentation that didn't close Jinja spans if an error was thrown (#344)

**Integration coverage**
* officially support ElasticSearch 1.6+ (#341)

**Documentation**
* fixed usage examples for `patch_all()` and `patch()` (#321 -- thanks @gomlgs)
* added a section about updating the hostname and port (#335)

Read the [full changeset](https://github.com/DataDog/dd-trace-py/compare/v0.9.1...v0.9.2).
---

## 0.9.1 (01/08/2017)
**New features**
* [core] add a processing pipeline to the `AsyncWorker`, so that traces can be filtered easily. This change doesn't have any performance impact with existing installations, and is expected to work well with async frameworks / libraries (#303, [docs](http://pypi.datadoghq.com/trace/docs/#trace-filtering))
* [core] add language and library version metadata to keep track of them in the Datadog Agent. All values are sent via headers (#289)

**Bugfixes**
* [aiobotocore] update `async with` context manager so that it returns the wrapper instead of the wrapped object (#307)
* [boto, botocore] change the service metadata app for AWS with a more meaningful name (#315)

**Documentation**
* improving documentation so that it's more explicit how a framework should be auto-instrumented (#305, #308)
* add the list of auto-instrumented modules (#306)

Read the [full changeset](https://github.com/DataDog/dd-trace-py/compare/v0.9.0...v0.9.1).
---

## 0.9.0 (05/07/2017)
**New features**

* [core] add process ID in root spans metadata (#293)

**Improvements**

* [falcon] extended support for Falcon 1.2; improved error handling (#295)
* [gevent] create a new `Context` when a Greenlet is created so that the tracing context is automatically propagated with the right parenting (#287)
* [asyncio] providing helpers and `patch()` method to automatically propagate the tracing context between different asyncio tasks (#260 #297, [docs](http://pypi.datadoghq.com/trace/docs/#module-ddtrace.contrib.asyncio) -- thanks @thehesiod)
* [aiohttp] add experimental feature to continue a trace from request headers (#259, [docs](http://pypi.datadoghq.com/trace/docs/#module-ddtrace.contrib.aiohttp) -- thanks @thehesiod)
* [django] add `DEFAULT_DATABASE_PREFIX` setting to append a prefix to database service (#291, [docs](http://pypi.datadoghq.com/trace/docs/#module-ddtrace.contrib.django) -- thanks @jairhenrique)

**Bugfixes**

* [logging] use specific logger instead of the root one in `monkey.py` module (#281)
* [django] `ddtrace` exception middleware catches exceptions even if a custom middleware returns a `Response` object (#278)
* [pylons] handle correctly the http status code when it's wrongly formatted (#284)
* [django] request resource handles the case where the `View` is a partial function (#292)
* [flask] attach stack trace to Flask errors (#302)

**New integrations**

* [httplib] add patching for `httplib` and `http.lib`(#137 -- thanks @brettlangdon)
* [aio-libs] add `aiobotocore` support (#257, #298, [docs](http://pypi.datadoghq.com/trace/docs/#module-ddtrace.contrib.aiobotocore) -- thanks @thehesiod)
* [aio-libs] add `aiopg` support (#258, [docs](http://pypi.datadoghq.com/trace/docs/#module-ddtrace.contrib.aiopg) -- thanks @thehesiod)

Read the [full changeset](https://github.com/DataDog/dd-trace-py/compare/v0.8.5...v0.9.0).
---

## 0.8.5 (30/05/2017)
**Bugfixes**

* [flask] add the http method to flask spans (#274)
* [sqlite3] changed the app_type to `db` (#276)
* [core] `span.set_traceback()`now sets the traceback even if there's no exception (#277)

Read the [full changeset][1].

[1]: https://github.com/DataDog/dd-trace-py/compare/v0.8.4...v0.8.5
---

## 0.8.4 (19/05/2017)
**Bugfixes**

* [flask] avoid using weak references when Flask is instrumented via Blinker. This resolves initialization issues when the `traced_app = TraceMiddleware(app, ...)` reference goes out of the scope or is garbage collected (#273)
---

## 0.8.3 (15/05/2017)
**Improvements**

* [transport] add presampler header (`X-Datadog-Trace-Count`) so that the receiving agent has more information when dealing with sampling (#254)
* [docs] updated our documentation (#264, #271)

**Bugfixes**
* [core] patch loader raises `PatchException` that is handled in the `patch_all()` when the patch failed. This distinguishes: errors during patch, when an integration is not available and simply when the module is not installed (#262)
* [mysql] distinguish `MySQL-Python` instrumentation so that only `mysql-connector` package is patched; this provides better feedback about what library is supported (#263, #266)
* [sqlalchemy] provide a `patch()` method that uses the PIN object; this is not a breaking change, but the preferred way to instrument SQLAlchemy is through `patch_all(sqlalchemy=True)` or `patch(sqlalchemy=True)` (#261)
* [pylons] catch `BaseException` since a `SystemExit` might've been raised; `500` errors are handled if a timeout occurs (#267, #270)
* [pyramid] catch `BaseException` since a `SystemExit` might've been raised; `500` errors are handled if a timeout occurs (#269)

Read the [full changeset][1]

[1]: https://github.com/DataDog/dd-trace-py/compare/v0.8.2...v0.8.3
---

## 0.8.2 (28/04/2017)
**Bugfixes**

* [django] handle tuple `INSTALLED_APPS` for Django < 1.9 (#253)

Read the [full changeset][1]

[1]: https://github.com/DataDog/dd-trace-py/compare/v0.8.1...v0.8.2
---

## 0.8.1 (30/05/2017)
**Bugfixes**

* [core] fixed `msgpack-python` kwarg usage for versions earlier than `0.4.x` (#245)
* [pyramid] add request method to Pyramid trace span resource name (#249, thanks @johnpkennedy)

Read the [full changeset][1].

[1]: https://github.com/DataDog/dd-trace-py/compare/v0.8.0...v0.8.1
---

## 0.8.0 (10/04/2017)
**New integrations**
* Add support for Tornado web `4.0+`. Currently this integration is ignored by autopatching, but can be enabled via `patch_all(tornado=True)` (#204, [docs][1] -- thanks @ross for reviewing and testing the implementation)

**Bugfixes**
* [docs] Minor updates to our documentation (#239, #237, #242, #244 -- thanks @liubin @pahaz)
* [boto] Boto2 and Botocore integrations have safety check to prevent double patching (#240)
* [boto] Use frames directly without calling `getouterframes()`. This is a major improvement that reduces the impact of our tracing calls for Boto2 (#243 -- thanks @wackywendell)
* [django] make `func_name` work with any callable and not only with functions (#195, #203 -- thanks @m0n5t3r)

**Breaking change**
* [elasticsearch] when importing `elasticsearch` before executing `patch_all()`, no traces are created. This patch changed where the `PIN` object is attached, so you should update your instrumentation as described below (#238)

**Migrate from 0.7.x to 0.8.0**

* [elasticsearch] the PIN object was previously attached to the `elasticsearch` module while now it uses `elasticsearch.Transport`. If you were using the `Pin` to override some tracing settings, you must update your code from:
```python
Pin.override(client, service='elasticsearch-traces')
```
to:
```python
Pin.override(client.transport, service='elasticsearch-traces')
```

**Internals update**
* the Python traces logs and returns error when there is a communication issue with the APM Agent (#173)
* the `wrap()` tracer decorator can be extended by Python integrations when the usual approach is not suitable for the given execution context (#221)

Read the [full changeset][2].

[1]: http://pypi.datadoghq.com/trace/docs/#module-ddtrace.contrib.tornado
[2]: https://github.com/DataDog/dd-trace-py/compare/v0.7.0...v0.8.0
---

## 0.7.0 (29/03/2017)
**New integrations**
* Add support for `boto` (>=2.29.0) and `botocore` (>= 1.4.51) #209 . Currently these integrations are ignored by autopatching, but can be enabled via `patch_all(boto=True, botocore=True)`

**New features**
* Add the `ddtrace-run` command-line entrypoint to provide tracing without explicit additions to code. More information here http://pypi.datadoghq.com/trace/docs/#get-started #169

**Bugfixes**
* [dbapi] Ensure cursors play well with context managers #231
* [django] Provide a unique `datadog_django` app label to avoid clashes with existing app configs #235
* [pyramid] Ensure pyramid spans have method and route metadata consistent with other web frameworks #220 (thanks @johnpkennedy)
---

## 0.6.0 (09/03/2017)
**New integrations**
* Add support for asynchronous Python. This is a major improvement that adds support for `asyncio`, `aiohttp` and `gevent` (#161, docs: [asyncio][1] - [aiohttp][2] - [gevent][3])
* Add Celery integration (#135, #196, [docs][6])

**New features**
* Add explicit support for Python 3.5, and 3.6 (#215, see [supported versions][7])
* print the list of unfinished spans if the `debug_logging` is activated; useful in synchronous environments to detect unfinished/unreported traces (#210)

**Bugfixes**
* [mysql] `mysql` integration is patched when using `patch()` or `patch_all()` (#178)
* [django] set global tracer tags from Django `DATADOG_TRACE` setting (#159)
* [bottle] wrong `tracer` reference when `set_service_info` is invoked (#199)

**Breaking changes**
* Default port `7777` has been replaced with the new `8126` available from Datadog Agent 5.11.0 and above (#212)
* Removed the `ThreadLocalSpanBuffer`. It has been fully replaced by the `Context` propagation (#211)

**Migrate from 0.5.x to 0.6.0**

* Datadog Agent 5.11.0 or above is required.
* If you're using the `ThreadLocalSpanBuffer` manually, you need to use the [Context class][8] in your logic so that it is compliant with the `Context` propagation. Check the [Advanced usage][9] section.

**Advanced usage**
This is a list of new features that may be used for manual instrumentation when you're using a library or a framework that is not currently supported:
* Use `Context` propagation instead of a global buffer. This plays well with asynchronous programming where a context switching may happen while handling different logical execution flows (#172)
* `tracer.trace()` handles automatically the `Context` propagation and remains the preferable API
* Add `tracer.get_call_context()` to retrieve the current `Context` instance that is holding the entire trace for this logical execution ([docs][4])
* Add `start_span` as a way to manually create spans, while handling the Context propagation ([docs][5])

Read the [full changeset](https://github.com/DataDog/dd-trace-py/compare/v0.5.5...v0.6.0).

[1]: http://pypi.datadoghq.com/trace/docs/#module-ddtrace.contrib.asyncio
[2]: http://pypi.datadoghq.com/trace/docs/#module-ddtrace.contrib.aiohttp
[3]: http://pypi.datadoghq.com/trace/docs/#module-ddtrace.contrib.gevent
[4]: http://pypi.datadoghq.com/trace/docs/#ddtrace.Tracer.get_call_context
[5]: http://pypi.datadoghq.com/trace/docs/#ddtrace.Tracer.start_span
[6]: http://pypi.datadoghq.com/trace/docs/#module-ddtrace.contrib.celery
[7]: http://pypi.datadoghq.com/trace/docs/#supported-versions
[8]: https://github.com/DataDog/dd-trace-py/blob/853081c0f2707bcda59c50239505a5ceaed33945/ddtrace/context.py#L8
[9]: http://pypi.datadoghq.com/trace/docs/#advanced-usage
---

## 0.5.5 (15/02/2017)
**Improvements**
- ElasticSearch integration takes care of the returning status code in case of a `TransportError` (#175)

**Bugfixes**
- Pyramid integration handles properly the `Span.error` attribute if the response is a server error (#176)

Read the [full changeset](https://github.com/DataDog/dd-trace-py/compare/v0.5.4...v0.5.5).

---

## 0.5.4 (14/02/2017)
## Integrations
- added the Pyramid web framework

## Enhancements
- `tracer.set_tags()` will add tags to all spans created by a tracer.
- `span.tracer()` will return the tracer that created a given span

## Bug Fixes
- correctly set service types on the Mongo and Falcon integrations.
- documentation fixes
- send less data to the agent in the SQL and redis integrations.

Read the [full changeset](https://github.com/DataDog/dd-trace-py/compare/v0.5.3...v0.5.4)

---

## 0.5.3 (23/12/2016)
**Bugfixes**
- [ElasticSearch] use ElasticSearch serializer so that the serialization works with dates, decimals and UUIDs #131
- [Django] use an integer value for `AGENT_PORT` because Django recast strings as unicode strings, which invalidate the input for `getaddrinfo()` in Python 2.7 #140
- [Tracer] downgrade high throughput log messages to debug so that it doesn't flood users logs #143

**Compatibility**
- don't check if `django.contrib.auth` is installed through the `django.apps` module. This improves the best-effort support for `Django < 1.7` #136

Read the [full changeset](https://github.com/DataDog/dd-trace-py/compare/v0.5.2...v0.5.3)

---

## 0.5.2 (14/12/2016)
0.5.2 is a bugfix release.

### Bug Fixes
- include bottle docs

Read the [full changeset](https://github.com/DataDog/dd-trace-py/compare/v0.5.1...v0.5.2).

---

## 0.5.1 (13/12/2016)
0.5.1 is a bugfix release.

### Bug Fixes
- properly trace pymongo `$in` queries (See #125)
- properly normalize bound and batch cassandra statements (see #126)
- made the legacy cassandra tracing a no-op.

Read the [full changeset](https://github.com/DataDog/dd-trace-py/compare/v0.5.0...v0.5.1).

---

## 0.5.0 (07/12/2016)
**Major changes**
- added`msgpack-python` as a dependency
- using Trace Agent API `v0.3` that supports both JSON and Msgpack formats
- provided `JSONEncoder` and `MsgpackEncoder` that are switched at runtime the API `v0.3` is not reachable (`404`)
- `MsgpackEncoder` is the current default encoder
- `MsgpackEncoder` will not be used if the pure Python implementation is used

**Documentation**
- added [ElasticSearch docs](http://pypi.datadoghq.com/trace/docs/#module-ddtrace.contrib.elasticsearch)

Read the [full changeset](https://github.com/DataDog/dd-trace-py/compare/v0.4.0...v0.5.0)

---

## 0.4.0 (26/11/2016)
0.4.0 is a "major" release of the `dd-trace-py`. Please test thoroughly on staging before rolling out to your production clusters.

### Enhancements
- automatically patch contrib libraries with `from ddtrace import monkey; monkey.patch_all()`. A few notes:
  - The previous ways of patching still exist, but are deprecated and might be no-ops. They will be removed in a future version.
  - When you add `patch_all` remove your old instrumentation code.
  - Web frameworks still require middleware.
- experimental support for (much faster) msgpack serialization. disabled by default. will be enabled in a future release.

### Integrations
- add integration for the [Bottle](web framework) web framework. (see #86)

### Bug Fixes
- correctly trace django without auth middleware (see #116)

###

Read the [full changeset](https://github.com/DataDog/dd-trace-py/compare/v0.3.16...v0.4.0).

---

## v0.3.16 (03/11/2016)
### Bugfixes
- Handle memory leaks when tracing happens in a forked process (Issue #84)
- Fix error code in spans from the request library (thanks @brettlangdon)
- Better handling of unicode tags (thanks @brettlangdon)
- Allow easy configuration of host & port in the Django integration.

### Enhancements
- Cap the number of traces buffered in memory.
- Higher trace submission throughput.
- Preliminary work on gevent support. Not fully complete.

Read the [full changeset](https://github.com/DataDog/dd-trace-py/compare/v0.3.15...v0.3.16)

---

## v0.3.15 (01/11/2016)
### Integrations
- add tracing for the requests library

Read the [full changeset](https://github.com/DataDog/dd-trace-py/compare/v0.3.14...v0.3.15)

---

## 0.3.14 (30/09/2016)
### Integrations
- [pylons] allow users to set resources inside handlers
- [django] add support for the Django cache framework

### Enhancements
- add a trace sampler so that users can discard spans using a `RateSampler` (more info: http://pypi.datadoghq.com/trace/docs/#sampling)

Read the [full changeset](https://github.com/DataDog/dd-trace-py/compare/v0.3.13...v0.3.14)

---

## v0.3.13 (21/09/2016)
### New integrations
- added `pylibmc` Memcached client integration
- improved Django integration providing a Django app that instrument Django internals

Read the full [changeset](https://github.com/DataDog/dd-trace-py/compare/v0.3.12...v0.3.13)

---

## v0.3.12 (14/09/2016)
[change set](https://github.com/DataDog/dd-trace-py/compare/v0.3.11...v0.3.12)
- Added MySQL integration, using [mysql.connector](https://dev.mysql.com/doc/connector-python/en/) v2.1

---

## v0.3.11 (31/08/2016)
## Bugfixes
- fixed an unpacking error for `elasticsearch>=2.4`
- fixed the behavior of the `tracer.wrap()` method; now it works as expected

## Documentation
- better organization of libraries usage on docs
- provided a [benchmark script](https://github.com/DataDog/dd-trace-py/commit/7d30c2d6703e21ea3dc94ecdeb88dbe2ad9a286a)

Read the [full changeset](https://github.com/DataDog/dd-trace-py/compare/v0.3.10...v0.3.11)

---

## v0.3.10 (22/08/2016)
[change set](https://github.com/DataDog/dd-trace-py/compare/v0.3.9...v0.3.10)
- add `flask_cache` integration; supporting the `0.12` and `0.13` versions
- catch `500` errors on `pylons` integration

---

## v0.3.9 (12/08/2016)
[change set](https://github.com/DataDog/dd-trace-py/compare/v0.3.8...v0.3.9)
- send service info from the sqlalchemy integration

---

## v0.3.7 (12/08/2016)
[change set](https://github.com/DataDog/dd-trace-py/compare/v0.3.6...v0.3.7)
- Released Falcon Integration
- Minor bugfixes in Redis & Cassandra integration

---

## v0.3.8 (12/08/2016)
[change set](https://github.com/DataDog/dd-trace-py/compare/v0.3.7...v0.3.8)
- Added support for the most recent bugfix versions of pymongo 3.0, 3.1 and 3.2<|MERGE_RESOLUTION|>--- conflicted
+++ resolved
@@ -4,11 +4,17 @@
 
 ---
 
-<<<<<<< HEAD
 ## 2.7.10
-=======
+
+### Bug Fixes
+
+- Code Security: This fix solves an issue with fstrings where formatting was not applied to int parameters
+- logging: This fix resolves an issue where `tracer.get_log_correlation_context()` incorrectly returned a 128-bit trace_id even with `DD_TRACE_128_BIT_TRACEID_LOGGING_ENABLED` set to `False` (the default), breaking log correlation. It now returns a 64-bit trace_id.
+- profiling: Fixes a defect where the deprecated path to the Datadog span type was used by the profiler.
+
+---
+
 ## 2.8.3
->>>>>>> e002b677
 
 
 ### Bug Fixes
