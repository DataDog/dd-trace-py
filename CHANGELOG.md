--- conflicted
+++ resolved
@@ -4,21 +4,26 @@
 
 ---
 
-<<<<<<< HEAD
 ## 2.10.7
-=======
-## 2.11.4
->>>>>>> bdeb1adf
 
 
 ### Bug Fixes
 
 - CI Visibility: Resolves an issue where exceptions other than timeouts and connection errors raised while fetching the list of skippable tests for ITR were not being handled correctly and caused the tracer to crash.
 - CI Visibility: Fixes a bug where `.git` was incorrectly being stripped from repository URLs when extracting service names, resulting in `g`, `i`, or `t` being removed (eg: `test-environment.git` incorrectly becoming `test-environmen`)
-<<<<<<< HEAD
 - openai: Fixes a bug where `asyncio.TimeoutError`s were not being propagated correctly from canceled OpenAI API requests.
 - profiling: Fixes endpoing profiling for stack v2 when `DD_PROFILING_STACK_V2_ENABLED` is set.
-=======
+
+
+---
+
+## 2.11.4
+
+
+### Bug Fixes
+
+- CI Visibility: Resolves an issue where exceptions other than timeouts and connection errors raised while fetching the list of skippable tests for ITR were not being handled correctly and caused the tracer to crash.
+- CI Visibility: Fixes a bug where `.git` was incorrectly being stripped from repository URLs when extracting service names, resulting in `g`, `i`, or `t` being removed (eg: `test-environment.git` incorrectly becoming `test-environmen`)
 - LLM Observability: Resolves an issue where custom trace filters were being overwritten in forked processes.
 - tracing: Fixes a side-effect issue with module import callbacks that could cause a runtime exception.
 - LLM Observability: Resolves an issue where `session_id` was being defaulted to `trace_id` which was causing unexpected UI behavior.
@@ -75,7 +80,6 @@
 ### Bug Fixes
 
 - ASM: Improves internal stability for the new fingerprinting feature.
->>>>>>> bdeb1adf
 
 
 ---
@@ -4148,7 +4152,7 @@
 
 - Support for MySQL-python has been removed.
 
-- Support for psycopg \< 2.7 has been removed.
+- Support for psycopg \< 2.7 has been removed.
 
 ### New Features
 
@@ -4586,7 +4590,7 @@
 - pyodbc integration. This enables the [pyodbc](https://github.com/mkleehammer/pyodbc) library to trace queries.
 - starlette integration resource aggregation This aggregates endpoints to the starlette application resource that was accessed. It occurs by default but it is configurable through config.starlette\["aggregate_resources"\].
 - The profiler now captures the traces information with the lock profiling.
-- The Profiler instances now restart automatically in child process when the main program is forked. This only works for Python ≥ 3.7.
+- The Profiler instances now restart automatically in child process when the main program is forked. This only works for Python ≥ 3.7.
 
 ### Bug Fixes
 
@@ -5556,7 +5560,7 @@
 
 ### Tooling
 
-* Run flake8 with Python 3 (#957)
+* Run flake8 with Python 3 (#957)
 * tox: fix ignore path for integrations (#954)
 * Remove mention of -dev branch in CircleCI (#931)
 
@@ -5977,7 +5981,7 @@
 ## 0.14.1 (25/09/2018)
 **Bug fixes**
 - [opentracer] Activate span context on extract (#606, #608)
-- [opentracer] Fix "does not provide the extra opentracing" (#611, #616)
+- [opentracer] Fix "does not provide the extra opentracing" (#611, #616)
 
 **Improvements**
 - [docs] Clarify debug mode (#610)
