--- conflicted
+++ resolved
@@ -6,12 +6,7 @@
 
 ## 2.20.2
 
-<<<<<<< HEAD
-
-### Bug Fixes
-=======
-### Deprecation Notes
->>>>>>> d64225dc
+### Bug Fixes
 
 - ASM: This ensures that no module from ASM are loaded when ASM is disabled or unavailable. SCA: This ensures that no module from IAST are loaded when IAST is disabled or unavailable.
 
@@ -22,12 +17,6 @@
 - ASM: This fix resolves an issue where IAST modules could be loaded, even if disabled,  
   which could create an ImportError exception on Windows.
 
-<<<<<<< HEAD
-=======
-### Other Changes
-
-- tracing: Ensures the ddtrace library does not use deprecated APIs internally. Deprecation warnings should only be logged when the user's code is using deprecated APIs.
-- cassandra,cherrypy,flask_cache,starlette: Ensures a deprecation warning is not raised when patching these integrations via `ddtrace-run` and `import ddtrace.auto`.
 
 ---
 
@@ -282,7 +271,6 @@
 - ASM: This fix resolves an issue where IAST modules could be loaded, even if disabled,  
   which could create an ImportError exception on Windows.
 
->>>>>>> d64225dc
 
 ---
 
