--- conflicted
+++ resolved
@@ -1,12 +1,8 @@
 # Changelog
 
-<<<<<<< HEAD
-- test(sanic): run tests for multiple versions
-=======
 - fix(asgi): set http status when exception raised
 - fix(rediscluster): support rediscluster==2.1.0
 - fix(asyncio): enable patch by default
->>>>>>> 1b5428cb
 - fix(asyncio): patch base event loop class
 - fix(vertica): use strings in `__all__`
 - feat(core): backport contextvars
