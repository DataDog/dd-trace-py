# Changelog

Changelogs for versions not listed here can be found at https://github.com/DataDog/dd-trace-py/releases

---

<<<<<<< HEAD
## 2.11.7
=======
## 2.14.3
>>>>>>> 1edbe789


### Bug Fixes

<<<<<<< HEAD
- LLM Observability
  - Fixes an issue where the OpenAI and LangChain integrations would still submit integration metrics even in agentless mode. Integration metrics are now disabled if using agentless mode via `LLMObs.enable(agentless_enabled=True)` or setting `DD_LLMOBS_AGENTLESS_ENABLED=1`.
- Code Security
  - Resolves an issue where exploit prevention was not properly blocking requests with custom redirection actions.
  - Resolves an issue where partial matches on function names we aimed to patch were being patched instead of full matches on them.
  - Ensures the `Initializer` object is always reset and freed before the Python runtime.
- Profiling
  - Improves the error message when the native exporter fails to load and stops profiling from starting if ddtrace is also being injected.
  - Fixes endpoint profiling when using libdatadog exporter, either with `DD_PROFILING_EXPORT_LIBDD_ENABLED` or `DD_PROFILING_TIMELINE_ENABLED`.


---
=======
- Code Security (IAST)
  - Ensures that only the IAST propagation context is cleared instead of all contexts, which could otherwise cause propagation loss in multithreaded applications. Additionally, it improves validations in both the Processor and Vulnerability Reporter, depending on whether IAST is active or not.
- Profiling
  - Fixes endpoint profiling for stack v2, when ``DD_PROFILING_STACK_V2_ENABLED`` is set.
- Tracing
  - Ensures `DD_TRACE_RATE_LIMIT` environment variable is only applied to spans for which tracer sampling is configured. For spans not matching sampling rules default rate limits should be applied by the Datadog Agent.
>>>>>>> 1edbe789

## 2.12.3

### Bug Fixes

- Code Security
  - This fix resolves an issue where exploit prevention was not properly blocking requests with custom redirection actions.
  - Ensure the `Initializer` object is always reset and freed before the Python runtime.

- LLM Observability
  - Fixes an issue where the OpenAI and LangChain integrations would still submit integration metrics even in agentless mode. Integration metrics are now disabled if using agentless mode via `LLMObs.enable(agentless_enabled=True)` or setting `DD_LLMOBS_AGENTLESS_ENABLED=1`.
  - Resolves an issue in the `LLMObs.annotate()` method where non-JSON serializable arguments were discarded entirely. Now, the `LLMObs.annotate()` method safely handles non-JSON-serializable arguments by defaulting to a placeholder text.
  - Resolves an issue where attempting to tag non-JSON serializable request/response parameters resulted in a `TypeError` in the OpenAI, LangChain, Bedrock, and Anthropic integrations.
  - Resolves an issue where attempting to tag non-JSON serializable request arguments caused a `TypeError`. The Anthropic integration now safely tags non-JSON serializable arguments with a default placeholder text.
  - Resolves an issue where attempting to tag non-JSON serializable tool config arguments resulted in a `TypeError`. The LangChain integration now safely tags non-JSON serializable arguments with a default placeholder text.

- Profiling
  - All files with platform-dependent code have had their filenames updated to reflect the platform they are for. This fixes issues where the wrong file would be used on a given platform.
  - Improves the error message when the native exporter fails to load and stops profiling from starting if ddtrace is also being injected.
  - Enables endpoint profiling for stack v2, `DD_PROFILING_STACK_V2_ENABLED` is set.
  - Fixes endpoint profiling when using libdatadog exporter, either with `DD_PROFILING_EXPORT_LIBDD_ENABLED` or `DD_PROFILING_TIMELINE_ENABLED`.
  - Enables code provenance when using libdatadog exporter, `DD_PROFILING_EXPORT_LIBDD_ENABLED`, `DD_PROFILING_STACK_V2_ENABLED`, or `DD_PROFILING_TIMELINE_ENABLED`.
  - Fixes an issue where flamegraph was upside down for stack v2, `DD_PROFILING_STACK_V2_ENABLED`.

- Tracing
  - Fixes an issue where `celery.apply` spans didn't close if the `after_task_publish` or `task_postrun` signals didn't get sent when using `apply_async`, which can happen if there is an internal exception during the handling of the task. This update also marks the span as an error if an exception occurs.
  - Fixes an issue where `celery.apply` spans using task_protocol 1 didn't close by improving the check for the task id in the body.
  - Fixes circular imports raised when psycopg automatic instrumentation is enabled.
  - Removes a reference cycle that caused unnecessary garbage collection for top-level spans.
  - Fixed an issue where a `TypeError` exception would be raised if the first message's `topic()` returned `None` during consumption.
  - Kinesis: Resolves an issue where unparsable data in a Kinesis record would cause a NoneType error.

---

## 2.13.1


### Bug Fixes

- Code Security (IAST)
  - Always report a telemetry log error when an IAST propagation error raises, regardless of whether the `_DD_IAST_DEBUG` environment variable is enabled or not.
  - Code Security: Fixes potential memory leak on IAST exception handling.

- Profiling:
  - Updates filenames for all files with platform-dependent code to reflect the platform they are for. This fixes issues where the wrong file would be used on a given platform.
  - Enables endpoint profiling for stack v2, `DD_PROFILING_STACK_V2_ENABLED` is set.
  - Fixes endpoint profiling when using libdatadog exporter, either with `DD_PROFILING_EXPORT_LIBDD_ENABLED` or `DD_PROFILING_TIMELINE_ENABLED`.
  - Enables code provenance when using libdatadog exporter, `DD_PROFILING_EXPORT_LIBDD_ENABLED`, `DD_PROFILING_STACK_V2_ENABLED`, or `DD_PROFILING_TIMELINE_ENABLED`.
  - Fixes an issue where the flamegraph was upside down for stack v2 when enabling  `DD_PROFILING_STACK_V2_ENABLED`.
 
- Tracing
  - Fixes an issue where `celery.apply` spans didn't close if the `after_task_publish` or `task_postrun` signals didn't get sent when using `apply_async`, which can happen if there is an internal exception during the handling of the task. This update also marks the span as an error if an exception occurs.
  - Fixes an issue where `celery.apply` spans using task_protocol 1 didn't close by improving the check for the task id in the body.
  - Removes a reference cycle that caused unnecessary garbage collection for top-level spans.

---

## 2.14.2


### Bug Fixes

- Tracing
  - celery: Fixes an issue where `celery.apply` spans didn't close if the `after_task_publish` or `task_postrun` signals didn't get sent when using `apply_async`, which can happen if there is an internal exception during the handling of the task. This update also marks the span as an error if an exception occurs.
  - celery: Fixes an issue where `celery.apply` spans using task_protocol 1 didn't close by improving the check for the task id in the body.

- Profiling
  - All files with platform-dependent code have had their filenames updated to reflect the platform they are for. This fixes issues where the wrong file would be used on a given platform.
  - Enables code provenance when using libdatadog exporter, `DD_PROFILING_EXPORT_LIBDD_ENABLED`, `DD_PROFILING_STACK_V2_ENABLED`, or `DD_PROFILING_TIMELINE_ENABLED`.
  - Fixes an issue where flamegraph was upside down for stack v2, `DD_PROFILING_STACK_V2_ENABLED`.

## 2.14.1


### New Features

  - Code Security (IAST): Always report a telemetry log error when an IAST propagation error raises, regardless of whether the `_DD_IAST_DEBUG` environment variable is enabled or not.

### Bug Fixes

  - tracing: Removes a reference cycle that caused unnecessary garbage collection for top-level spans.
  - Code Security: fix potential memory leak on IAST exception handling.
  - profiling: Fixes endpoint profiling when using libdatadog exporter, either with `DD_PROFILING_EXPORT_LIBDD_ENABLED` or `DD_PROFILING_TIMELINE_ENABLED`.

## 2.14.0

### Deprecation Notes
- Tracing
  - Deprecates the `DD_TRACE_SPAN_AGGREGATOR_RLOCK` environment variable. It will be removed in v3.0.0.
  - Deprecates support for [APM Legacy App Analytics](https://docs.datadoghq.com/tracing/legacy_app_analytics/). This feature and its associated configuration options are deprecated and will be removed in v3.0.0.
  - `DD_HTTP_CLIENT_TAG_QUERY_STRING` configuration is deprecated and will be removed in v3.0.0. Use `DD_TRACE_HTTP_CLIENT_TAG_QUERY_STRING` instead.

### New Features
- DSM
  - Introduces new tracing and datastreams monitoring functionality for Avro Schemas.
  - Introduces new tracing and datastreams monitoring functionality for Google Protobuf.

- LLM Observability
  - Adds support to automatically submit Gemini Python SDK calls to LLM Observability.
  - The OpenAI integration now captures tool calls returned from streamed responses when making calls to the chat completions endpoint.
  - The LangChain integration now submits tool spans to LLM Observability.
  - LLM Observability spans generated by the OpenAI integration now have updated span name and `model_provider` values. Span names are now prefixed with the OpenAI client name (possible values: `OpenAI/AzureOpenAI`) instead of the default `openai` prefix to better differentiate whether the request was made to Azure OpenAI or OpenAI. The `model_provider` field also now corresponds to `openai` or `azure_openai` based on the OpenAI client.
  - The OpenAI integration now ensures accurate token data from streamed OpenAI completions and chat completions, if provided in the streamed response. To ensure accurate token data in the traced streamed operation, ensure that the `stream_options={"include_usage": True}` option is set on the completion or chat completion call.
  - Introduces the `LLMObs.annotation_context()` context manager method, which allows modifying the tags of integration generated LLM Observability spans created while the context manager is active.
  - Introduces prompt template annotation, which can be passed as an argument to `LLMObs.annotate(prompt={...})` for LLM span kinds. For more information on prompt annotations, see [the docs](https://docs.datadoghq.com/llm_observability/setup/sdk/#annotating-a-span).
  - google_generativeai: Introduces tracing support for Google Gemini API `generate_content` calls.  
  See [the docs](https://ddtrace.readthedocs.io/en/stable/integrations.html#google_generativeai) for more information.
  - openai: The OpenAI integration now includes a new `openai.request.client` tag with the possible values `OpenAI/AzureOpenAI` to help differentiate whether the request was made to Azure OpenAI or OpenAI.
  - openai: The OpenAI integration now captures token data from streamed completions and chat completions, if provided in the streamed response. To ensure accurate token data in the traced streamed operation, ensure that the `stream_options={"include_usage": True}` option is set on the completion or chat completion call.

- Profiling
  - Captures `asyncio.Lock` usages with `with` context managers.

- Other
  - botocore: Adds span pointers to some successful AWS botocore spans. Currently only supports S3 PutObject.
  - pymongo: Adds support for pymongo>=4.9.0


### Bug Fixes
- Code Security (ASM)
  - Fixes a bug in the IAST patching process where `AttributeError` exceptions were being caught, interfering with the proper application cycle.
  - Resolves an issue where exploit prevention was not properly blocking requests with custom redirection actions.

- LLM Observability
  - Fixes an issue where the OpenAI and LangChain integrations would still submit integration metrics even in agentless mode. Integration metrics are now disabled if using agentless mode via `LLMObs.enable(agentless_enabled=True)` or setting `DD_LLMOBS_AGENTLESS_ENABLED=1`.
  - Resolves an issue in the `LLMObs.annotate()` method where non-JSON serializable arguments were discarded entirely. Now, the `LLMObs.annotate()` method safely handles non-JSON-serializable arguments by defaulting to a placeholder text.
  - Resolves an issue where attempting to tag non-JSON serializable request/response parameters resulted in a `TypeError` in the OpenAI, LangChain, Bedrock, and Anthropic integrations.
  - anthropic: Resolves an issue where attempting to tag non-JSON serializable request arguments caused a `TypeError`. The Anthropic integration now safely tags non-JSON serializable arguments with a default placeholder text.
  - langchain: Resolves an issue where attempting to tag non-JSON serializable tool config arguments resulted in a `TypeError`. The LangChain integration now safely tags non-JSON serializable arguments with a default placeholder text.

- Other
  - SSI: This fix ensures injection denylist is included in published OCI package.
  - postgres: Fixes circular imports raised when psycopg automatic instrumentation is enabled.
  - pymongo: Ensures instances of the `pymongo.MongoClient` can be patch after pymongo is imported


## 2.13.0


### New Features
- Datastreams Monitoring (DSM): Adds support for schema tracking.
- Exception Replay will capture any exceptions that are manually attached to a span with a call to `set_exc_info`.
- LLM Observability: The LangChain integration now submits vectorstore `similarity_search` spans to LLM Observability as retrieval spans.
- langchain: Adds support for tracing tool invocations.
- LLM Observability: Adds support for capturing tool calls returned from LangChain chat completions.
- LLM Observability: Introduces the ability to set `ml_app` and `timestamp_ms` fields in `LLMObs.submit_evaluation`
- openai: Introduces `model` tag for openai integration metrics for consistency with the OpenAI SaaS Integration. It has the same value as `openai.request.model`.

### Deprecation Notes
- tracing: All public patch modules are deprecated. The non-deprecated methods are included in the `__all__` attribute.
- yaaredis: The yaaredis integration is deprecated and will be removed in a future version. As an alternative to the yaaredis integration, the redis integration should be used.
- tracing: Deprecates the `priority_sampling` argument in `ddtrace.tracer.Tracer.configure(...)`.

### Bug Fixes
- library injection: Resolves an issue where the version of `attrs` installed by default on some Ubuntu installations was treated as incompatible with library injection
- anthropic: Resolves an issue where attempting to tag non-JSON serializable request arguments caused a `TypeError`. The Anthropic integration now safely tags non-JSON serializable arguments with a default placeholder text.
- postgres: Fixes circular imports raised when psycopg automatic instrumentation is enabled.
- ASM: Resolves an issue where exploit prevention was not properly blocking requests with custom redirection actions.
- CI Visibility: Resolves an issue where exceptions other than timeouts and connection errors raised while fetching the list of skippable tests for ITR were not being handled correctly and caused the tracer to crash.
- CI Visibility: Fixes a bug where `.git` was incorrectly being stripped from repository URLs when extracting service names, resulting in `g`, `i`, or `t` being removed (eg: `test-environment.git` incorrectly becoming `test-environmen`)
- botocore: Resolves a regression where trace context was not being injected into the input of Stepfunction `start_execution` commands. This re-enables distributed tracing when a Python service invokes a properly instrumented Step Function.
- LLM Observability: Resolves an issue where custom trace filters were being overwritten in forked processes.
- LLM Observability: Resolves an issue where LLM Observability spans were not being submitted in forked processes, such as when using `celery` or `gunicorn` workers. The LLM Observability writer thread now automatically restarts when a forked process is detected.
- tracing: Fixes a side-effect issue with module import callbacks that could cause a runtime exception.
- tracing: Fixes an issue with some module imports with native specs that don't support attribute assignments, resulting in a `TypeError` exception at runtime.
- tracing: Improves the accuracy of `X-Datadog-Trace-Count` payload header.
- tracing: Resolves an issue where `ddtrace` package files were published with incorrect file attributes.
- tracing: Resolves an issue where django db instrumentation could fail.
- LLM Observability: Resolves an issue where `session_id` was being defaulted to `trace_id`, which was causing unexpected UI behavior.
- openai: Fixes a bug where `asyncio.TimeoutError`s were not being propagated correctly from canceled OpenAI API requests.
- profiling: Propagates tags in `DD_PROFILING_TAGS` and `DD_TAGS` to the libdatadog exporter, a new exporter codepath which is enabled when either one of the following is set, `DD_PROFILING_STACK_V2_ENABLED`, `DD_PROFILING_EXPORT_LIBDD_ENABLED`, or `DD_PROFILING_TIMELINE_ENABLED` or dd-trace-py is running in an injected environment.
- ASM: Fixes a memory leak on the native slice aspect.

### Other Changes
- tracing: Removes the `DD_PRIORITY_SAMPLING` configuration option. This option is not used in any `ddtrace>=2.0` releases.

---

## 2.11.6

### Bug Fixes

- library injection: Resolves an issue where the version of `attrs` installed by default on some Ubuntu installations was treated as incompatible with library injection
- Code Security: This fixes a bug in the IAST patching process where `AttributeError` exceptions were being caught, interfering with the proper application cycle.


---

## 2.11.5

### Bug Fixes

- SSI: This fix ensures injection denylist is included in published OCI package.

---

## 2.10.7

### Bug Fixes

- CI Visibility: Resolves an issue where exceptions other than timeouts and connection errors raised while fetching the list of skippable tests for ITR were not being handled correctly and caused the tracer to crash.
- CI Visibility: Fixes a bug where `.git` was incorrectly being stripped from repository URLs when extracting service names, resulting in `g`, `i`, or `t` being removed (eg: `test-environment.git` incorrectly becoming `test-environmen`)
- openai: Fixes a bug where `asyncio.TimeoutError`s were not being propagated correctly from canceled OpenAI API requests.
- profiling: Fixes endpoing profiling for stack v2 when `DD_PROFILING_STACK_V2_ENABLED` is set.

---

## 2.9.6


### Bug Fixes

- CI Visibility: Resolves an issue where exceptions other than timeouts and connection errors raised while fetching the list of skippable tests for ITR were not being handled correctly and caused the tracer to crash.
- CI Visibility: Fixes a bug where `.git` was incorrectly being stripped from repository URLs when extracting service names, resulting in `g`, `i`, or `t` being removed (eg: `test-environment.git` incorrectly becoming `test-environmen`)
- SSI: Fixes incorrect file permissions on lib-injection images.
- Code Security: Adds null pointer checks when creating new objects ids.
- profiling: Fixes endpoing profiling for stack v2 when `DD_PROFILING_STACK_V2_ENABLED` is set.


---

## 2.11.4


### Bug Fixes

- CI Visibility: Resolves an issue where exceptions other than timeouts and connection errors raised while fetching the list of skippable tests for ITR were not being handled correctly and caused the tracer to crash.
- CI Visibility: Fixes a bug where `.git` was incorrectly being stripped from repository URLs when extracting service names, resulting in `g`, `i`, or `t` being removed (eg: `test-environment.git` incorrectly becoming `test-environmen`)
- LLM Observability: Resolves an issue where custom trace filters were being overwritten in forked processes.
- tracing: Fixes a side-effect issue with module import callbacks that could cause a runtime exception.
- LLM Observability: Resolves an issue where `session_id` was being defaulted to `trace_id` which was causing unexpected UI behavior.


---

## 2.12.2

### Bug Fixes

- library injection: Resolves an issue where the version of `attrs` installed by default on some Ubuntu installations was treated as incompatible with library injection
- Code Security: This fixes a bug in the IAST patching process where `AttributeError` exceptions were being caught, interfering with the proper application cycle.


---

## 2.12.1

### Bug Fixes

- SSI: This fix ensures injection denylist is included in published OCI package.


---

## 2.12.0

### New Features

- openai: Introduces the `model` tag for openai integration metrics for consistency with the OpenAI SaaS Integration. It has the same value as `openai.request.model`.
- database_clients: Adds `server.address` tag to all `<database>.query` spans (ex: postgres.query). This tag stores the name of the database host.
- LLM Observability: Flushes the buffer of spans to be sent when the payload size would otherwise exceed the payload size limit for the event platform.
- LLM Observability: Span events that exceed the event platform event size limit (1 MB) will now have their inputs and outputs dropped.
- tracing: Adds `ddtrace.trace.Context` to the public api. This class can now be used to propagate context across execution boundaries (ex: threads).


### Deprecation Notes

- config: `DD_TRACE_128_BIT_TRACEID_LOGGING_ENABLED` is deprecated. Trace id logging format is now configured automatically.
- tracing: Deprecates all modules in the `ddtrace.contrib.[integration_name]` package. Use attributes exposed in `ddtrace.contrib.[integration_name].__all__` instead. The following are impacted:
  - `aioredis`, `algoliasearch`. `anthropic`, `aredis`, `asgi`, `asyncpg`, `aws_lambda`, `boto`, `botocore`, `bottle`, `cassandra`, `celery`, `cherrypy`, `consul`, `coverage`, `django`, `dogpile_cache`, `dramatiq`, `elasticsearch`, `falcon`, `fastapi`, `flask`, `flask_cache`, `futures`, `gevent`, `graphql`, `grpc`, `httplib`, `httpx`, `jinja2`, `kafka`, `kombu`, `langchain`, `logbook`, `logging`, `loguru`, `mako`, `mariadb`, `molten`, `mongoengine`, `mysql`, `mysqldb`, `openai`, `psycopg`, `pylibmc`, `pymemcache`, `pymongo`, `pymysql`, `pynamodb`, `pyodbc`, `pyramid`, `redis`, `rediscluster`, `requests`, `sanic`, `snowflake`, `sqlalchemy`, `sqlite3`, `starlette`, `structlog`, `subprocess`, `tornado`, `urllib`, `urllib3`, `vertica`, `webbrowser`, `wsgi`, `yaaredis`
### Bug Fixes

- CI Visibility: Resolves an issue where exceptions other than timeouts and connection errors raised while fetching the list of skippable tests for ITR were not being handled correctly and caused the tracer to crash.
- CI Visibility: Fixes a bug where `.git` was incorrectly being stripped from repository URLs when extracting service names, resulting in `g`, `i`, or `t` being removed (eg: `test-environment.git` incorrectly becoming `test-environmen`)
- LLM Observability: Resolves an issue where custom trace filters were being overwritten in forked processes.
- tracing: Fixes a side-effect issue with module import callbacks that could cause a runtime exception.
- LLM Observability: Resolves an issue where `session_id` was being defaulted to `trace_id`, which was causing unexpected UI behavior.
- LLM Observability: Resolves an issue where LLM Observability spans were not being submitted in forked processes, such as when using `celery` or `gunicorn` workers. The LLM Observability writer thread now automatically restarts when a forked process is detected.
- tracing: Fixes an issue with some module imports with native specs that don't support attribute assignments, resulting in a `TypeError` exception at runtime.
- tracing: Resolves an issue where `ddtrace` package files were published with incorrect file attributes.
- tracing: Resolves an issue where django db instrumentation could fail.
- openai: Fixes a bug where `asyncio.TimeoutError`s were not being propagated correctly from canceled OpenAI API requests.

- aiobotocore: Fixes an issue where the `_make_api_call` arguments were not captured correctly when using keyword arguments.
- tracing(django): Resolves a bug where ddtrace was exhausting a Django stream response before returning it to user.
- LLM Observability: Fixes an issue in the OpenAI integration where integration metrics would still be submitted even if `LLMObs.enable(agentless_enabled=True)` was set.
- internal: Fixes the `Already mutably borrowed` error when rate limiter is accessed across threads.
- internal: Fixes the `Already mutably borrowed` error by reverting back to pure-python rate limiter.
- Code Security: Adds null pointer checks when creating new objects ids.
- profiling: Fixes an issue where the profiler could erroneously try to load protobuf in autoinjected environments, where it is not available.
- crashtracking: Fixes an issue where crashtracking environment variables for Python were inconsistent with those used by other runtimes.
- profiling: Fixes endpoint profiling for stack v2 when `DD_PROFILING_STACK_V2_ENABLED` is set.
- profiling: Turns on the new native exporter when `DD_PROFILING_TIMELINE_ENABLED=True` is set.


---

## 2.11.3


### Bug Fixes

- ASM: Improves internal stability for the new fingerprinting feature.


---

## 2.11.2


### New Features

- openai: Introduces `model` tag for openai integration metrics for consistency with the OpenAI SaaS Integration. It has the same value as `openai.request.model`.

### Bug Fixes

- LLM Observability: Resolves an issue where LLM Observability spans were not being submitted in forked processes, such as when using `celery` or `gunicorn` workers. The LLM Observability writer thread now automatically restarts when a forked process is detected.
- openai: Fixes a bug where `asyncio.TimeoutError`s were not being propagated correctly from canceled OpenAI API requests.


---

## 2.11.1


### Bug Fixes

- tracing(django): This fix resolves a bug where ddtrace was exhausting a Django stream response before returning it to user.
- Fixed an issue with some module imports with native specs that don't support attribute assignments, resulting in a `TypeError` exception at runtime.
- internal: Fix `Already mutably borrowed` error by reverting back to pure-python rate limiter.
- This fix resolves an issue where `ddtrace` package files were published with incorrect file attributes.
- profiling: Fixes an issue where the profiler could erroneously try to load protobuf in autoinjected environments, where it is not available.
- Fixes an issue where crashtracking environment variables for Python were inconsistent with those used by other runtimes.
- profiling: Fixes endpoing profiling for stack v2, that is when `DD_PROFILING_STACK_V2_ENABLED` set.


---

## 2.11.0

### New Features

- ASM: This update introduces new Auto User Events support.

  ASM’s \[Account TakeOver (ATO) detection\](<https://docs.datadoghq.com/security/account_takeover_protection>) is now automatically monitoring \[all compatible user authentication frameworks\](<https://docs.datadoghq.com/security/application_security/enabling/compatibility/>) to detect attempted or leaked user credentials during an ATO campaign.

  To do so, the monitoring of the user activity is extended to now collect all forms of user IDs, including non-numerical forms such as usernames or emails. This is configurable with 3 different working modes: <span class="title-ref">identification</span> to send the user IDs in clear text; <span class="title-ref">anonymization</span> to send anonymized user IDs; or <span class="title-ref">disabled</span> to completely turn off any type of user ID collection (which leads to the disablement of the ATO detection).

  The default collection mode being used is <span class="title-ref">identification</span> and this is configurable in your remote service configuration settings in the \[service catalog\]( <https://app.datadog.com/security/appsec/inventory/services?tab=capabilities>) (clicking on a service), or with the service environment variable <span class="title-ref">DD_APPSEC_AUTO_USER_INSTRUMENTATION_MODE</span>.

  You can read more \[here\](<https://docs.datadoghq.com/security/account_takeover_protection>).

  New local configuration environment variables include:

  - \`DD_APPSEC_AUTOMATED_USER_EVENTS_TRACKING_ENABLED\`: Can be set to "true"/"1" (default if missing) or "false"/"0" (default if set to any other value). If set to false, the feature is completely disabled. If enabled, the feature is active.
  - \`DD_APPSEC_AUTO_USER_INSTRUMENTATION_MODE\`: Can be set to "identification" (default if missing), "anonymization", or "disabled" (default if the environment variable is set to any other value). *The values can be modified via remote configuration if the feature is active*. If set to "disabled", user events are not collected. Otherwise, user events are collected, using either plain text user_id (in identification mode) or hashed user_id (in anonymization mode).

  Additionally, an optional argument for the public API <span class="title-ref">track_user_login_success_event</span> and \`track_user_login_failure_event\`: <span class="title-ref">login_events_mode="auto"</span>. This allows manual instrumentation to follow remote configuration settings, enabling or disabling manual instrumentation with a single remote action on the Datadog UI.

  Also prevents non numerical user ids to be reported by default without user instrumentation in Django.

- Anthropic: Adds support for tracing message calls using tools.

- LLM Observability: Adds support for tracing Anthropic messages using tool calls.

- botocore: Adds support for overriding the default service name in botocore by either setting the environment variable `DD_BOTOCORE_SERVICE` or configuring it via <span class="title-ref">ddtrace.config.botocore\["service"\]</span>.

- azure: Removes the restrictions on the tracer to only run the mini-agent on the consumption plan. The mini-agent now runs regardless of the hosting plan

- ASM: Adds Threat Monitoring support for gRPC.

- Code Security: add propagation for GRPC server sources.

- LLM Observability: This introduces improved support for capturing tool call responses from the OpenAI and Anthropic integrations.

- LLM Observability: This introduces the agentless mode configuration for LLM Observability. To enable agentless mode, set the environment variable `DD_LLMOBS_AGENTLESS_ENABLED=1`, or use the enable option `LLMObs.enable(agentless_enabled=True)`.

- LLM Observability: Function decorators now support tracing asynchronous functions.

- LLM Observability: This introduces automatic input/output annotation for task/tool/workflow/agent/retrieval spans traced by function decorators. Note that manual annotations for input/output values will override automatic annotations.

- LLM Observability: The OpenAI integration now submits embedding spans to LLM Observability.

- LLM Observability: All OpenAI model parameters specified in a completion/chat completion request are now captured.

- LLM Observability: This changes OpenAI-generated LLM Observability span names from `openai.request` to `openai.createCompletion`, `openai.createChatCompletion`, and `openai.createEmbedding` for completions, chat completions, and embeddings spans, respectively.

- LLM Observability: This introduces the agent proxy mode for LLM Observability. By default, LLM Observability spans will be sent to the Datadog agent and then forwarded to LLM Observability. To continue submitting data directly to LLM Observability without the Datadog agent, set `DD_LLMOBS_AGENTLESS_ENABLED=1` or set programmatically using `LLMObs.enable(agentless_enabled=True)`.

- LLM Observability: The Langchain integration now submits embedding spans to LLM Observability.

- LLM Observability: The `LLMObs.annotate()` method now replaces non-JSON serializable values with a placeholder string `[Unserializable object: <string representation of object>]` instead of rejecting the annotation entirely.

- pylibmc: adds traces for memcached add command

- ASM: This introduces fingerprinting with libddwaf 1.19.1

- Database Monitoring: Adds Database Monitoring (DBM) trace propagation for postgres databases used through Django.

- langchain: Tags tool calls on chat completions.

- LLM Observability: Adds retry logic to the agentless span writer to mitigate potential networking issues, like timeouts or dropped connections.

- ASM: This introduces Command Injection support for Exploit Prevention on os.system only.

- ASM: This introduces suspicious attacker blocking with libddwaf 1.19.1
### Upgrade Notes

- ASM: This upgrade prevents the WAF from being invoked for exploit prevention if the corresponding rules are not enabled via remote configuration.
### Deprecation Notes

- ASM: The environment variable DD_APPSEC_AUTOMATED_USER_EVENTS_TRACKING is deprecated and will be removed in the next major release. Instead of DD_APPSEC_AUTOMATED_USER_EVENTS_TRACKING, you should use DD_APPSEC_AUTO_USER_INSTRUMENTATION_MODE. The "safe" and "extended" modes are deprecated and have been replaced by "anonymization" and "identification", respectively.
- botocore: All methods in botocore/patch.py except `patch()` and `unpatch()` are deprecated and will be removed in version 3.0.0.
- consul: All methods in consul/patch.py except `patch()` and `unpatch()` are deprecated and will be removed in version 3.0.0.
- psycopg: All methods in psycopg/patch.py except `patch()` and `unpatch()` are deprecated and will be removed in version 3.0.0.
- pylibmc: All methods in pylibmc/patch.py except `patch()` and `unpatch()` are deprecated and will be removed in version 3.0.0.
- pymemcache: All methods in pymemcache/patch.py except `patch()` and `unpatch()` are deprecated and will be removed in version 3.0.0.
- pymongo: All methods in pymongo/patch.py except `patch()` and `unpatch()` are deprecated and will be removed in version 3.0.0.
- pymysql: All methods in pymysql/patch.py except `patch()` and `unpatch()` are deprecated and will be removed in version 3.0.0.
- pynamodb: All methods in pynamodb/patch.py except `patch()` and `unpatch()` are deprecated and will be removed in version 3.0.0.
- pyodbc: All methods in pyodbc/patch.py except `patch()` and `unpatch()` are deprecated and will be removed in version 3.0.0.
- pyramid: All methods in pyramid/patch.py except `patch()` and `unpatch()` are deprecated and will be removed in version 3.0.0.
- exception replay: The `DD_EXCEPTION_DEBUGGING_ENABLED` environment variable has been deprecated in favor of `DD_EXCEPTION_REPLAY_ENABLED`. The old environment variable will be removed in a future major release.
- ASM: This removes the partial auto instrumentation of flask login. It was giving only partial and possibly confusing picture of the login activity. We recommend customers to switch to \[manual instrumentation\](<https://docs.datadoghq.com/security/application_security/threats/add-user-info/?tab=loginsuccess&code-lang=python#adding-business-logic-information-login-success-login-failure-any-business-logic-to-traces>).
### Bug Fixes

- LLM Observability: Fixes an issue in the OpenAI integration where integration metrics would still be submitted even if `LLMObs.enable(agentless_enabled=True)` was set.
- Code Security: add null pointer checks when creating new objects ids.

- Code Security: add encodings.idna to the IAST patching denylist to avoid problems with gevent.
- Code Security: add the boto package to the IAST patching denylist.
- Code Security: fix two small memory leaks with Python 3.11 and 3.12.
- CI Visibility: Fixes an issue where the pytest plugin would crash if the git binary was absent
- CI Visibility: fixes incorrect URL for telemetry intake in EU that was causing missing telemetry data and SSL error log messages.
- celery: changes `error.message` span tag to no longer include the traceback that is already included in the `error.stack` span tag.
- CI Visibility: fixes source file information that would be incorrect in certain decorated / wrapped scenarios and forces paths to be relative to the repository root, if present.
- futures: Fixes inconsistent behavior with `concurrent.futures.ThreadPoolExecutor` context propagation by passing the current trace context instead of the currently active span to tasks. This prevents edge cases of disconnected spans when the task executes after the parent span has finished.
- kafka: Fixes `ArgumentError` raised when injecting span context into non-existent Kafka message headers.
- botocore: Fixes Botocore Kinesis span parenting to use active trace context if a propagated child context is not found instead of empty context.
- langchain: This fix resolves an issue where the wrong langchain class name was being used to check for Pinecone vectorstore instances.
- LLM Observability: This resolves a typing hint error in the `ddtrace.llmobs.utils.Documents` helper class constructor where type hints did not accept input dictionaries with integer or float values.
- LLM Observability: This fix resolves an issue where the OpenAI, Anthropic, and AWS Bedrock integrations were always setting `temperature` and `max_tokens` parameters to LLM invocations. The OpenAI integration in particular was setting the wrong `temperature` default values. These parameters are now only set if provided in the request.
- opentelemetry: Resolves circular imports raised by the OpenTelemetry API when the `ddcontextvars_context` entrypoint is loaded. This resolves an incompatibility introduced in `opentelemetry-api==1.25.0`.
- opentelemetry: Resolves an issue where the `get_tracer` function would raise a `TypeError` when called with the `attribute` argument. This resolves an incompatibility introduced in `opentelemetry-api==1.26.0`.
- psycopg: Ensures traced async cursors return an asynchronous iterator object.
- redis: This fix resolves an issue in the redis exception handling where an UnboundLocalError was raised instead of the expected BaseException.
- ASM: This fix resolves an issue where the <span class="title-ref">requests</span> integration would not propagate when apm is opted out (i.e. in ASM Standalone).
- profiling: Fixes an issue where task information coming from echion was encoded improperly, which could segfault the application.
- tracing: fixes a potential crash where using partial flushes and `tracer.configure()` could result in an IndexError
- tracer: This fix resolves an issue where the tracer was not starting properly on a read-only file system.
- internal: fixes an issue where some pathlib functions return OSError on Windows.
- ASM: This fix resolves an issue where the WAF could be disabled if the ASM_DD rule file was not found in Remote Config.
- flask: Fix scenarios when using flask-like frameworks would cause a crash because of patching issues on startup.
- Code Security: Logs warning instead of throwing an exception in the native module if IAST is not enabled by env var.
- Code Security: fix potential infinite loop with path traversal when the analyze quota has been exceeded.
- wsgi: Ensures the status of wsgi Spans are not set to error when a `StopIteration` exception is raised marked the span as an error. With this change, `StopIteration` exceptions in this context will be ignored.
- langchain: tag non-dict inputs to LCEL chains appropriately. Non-dict inputs are stringified, and dict inputs are tagged by key-value pairs.
- tracing: Updates `DD_HEADER_TAGS` and `DD_TAGS` to support the following formats: `key1,key2,key3`, `key1:val,key2:val,key3:val3`, `key1:val key2:val key3:val3`, and `key1 key2 key3`. Key value pairs that do not match an expected format will be logged and ignored by the tracer.
- loguru: This fix avoids copying attributes from a log record's "extras" field to the record's top level if those attributes were not added by the Datadog integration.
- opentelemetry: Resolves an edge case where distributed tracing headers could be generated before a sampling decision is made, resulting in dropped spans in downstream services.
- profiling: captures lock usages with `with` context managers, e.g. `with lock:`
- profiling: propagates `runtime_id` tag to libdatadog exporter. It is a unique string identifier for the profiled process. For example, Thread Timeline visualization uses it to distinguish different processes.
- profiling: show lock init location in Lock Name and hide profiler internal frames from Stack Frame in Timeline Details tab.
- ASM: This fix resolves an issue where ASM one click feature could fail to deactivate ASM.
- redis: This fix resolves an issue in redis utils where a variable may not be declared within a try/catch
### Other Changes

- LLM Observability: the SDK allowed users to submit an unsupported <span class="title-ref">numerical</span> evaluation metric type. All evaluation metric types submitted with <span class="title-ref">numerical</span> type will now be automatically converted to a <span class="title-ref">score</span> type. As an alternative to using the <span class="title-ref">numerical type, use \`score</span> instead.
- LLM Observability: `LLMObs.submit_evaluation()` requires a Datadog API key to send custom evaluations to LLM Observability. If an API key is not set using either `DD_API_KEY` or `LLMObs.enable(api_key="<api-key>")`, this method will log a warning and return `None`.


---

## 2.10.6


### Bug Fixes

- tracing(django): Resolves a bug where `ddtrace` was exhausting a Django stream response before returning it to user.
- internal: Fixes `Already mutably borrowed` error by reverting back to pure-python rate limiter.


---

## 2.8.7


### Bug Fixes

- opentelemetry: Resolves circular imports raised by the OpenTelemetry API when the `ddcontextvars_context` entrypoint is loaded. This resolves an incompatibility introduced in `opentelemetry-api==1.25.0`.
- opentelemetry: Resolves an issue where the `get_tracer` function would raise a `TypeError` when called with the `attribute` argument. This resolves an incompatibility introduced in `opentelemetry-api==1.26.0`.
- opentelemetry: Resolves an edge case where distributed tracing headers could be generated before a sampling decision is made, resulting in dropped spans in downstream services.


---

## 2.10.4


### Bug Fixes

- SSI: Fixes incorrect file permissions on lib-injection images.
- profiling: Shows lock init location in Lock Name and hides profiler internal frames from Stack Frame in Timeline Details tab.


---

## 2.10.3

### Bug Fixes

- ASM: This fix resolves an issue where the WAF could be disabled if the ASM_DD rule file was not found in Remote Config.
- CI Visibility: Fixes an issue where the pytest plugin would crash if the git binary was absent
- CI Visibility: Fixes incorrect URL for telemetry intake in EU that was causing missing telemetry data and SSL error log messages.
- Code Security: Add encodings.idna to the IAST patching denylist to avoid problems with gevent.
- internal: Fixes an issue where some pathlib functions return OSError on Windows.
- opentelemetry: Resolves an edge case where distributed tracing headers could be generated before a sampling decision is made, resulting in dropped spans in downstream services.

---

## 2.9.5

### Bug Fixes

- ASM: This fix resolves an issue where the WAF could be disabled if the ASM_DD rule file was not found in Remote Config.
- CI Visibility: Fixes an issue where the pytest plugin would crash if the git binary was absent
- CI Visibility: Fixes incorrect URL for telemetry intake in EU that was causing missing telemetry data and SSL error log messages.
- Code Security: fix potential infinite loop with path traversal when the analyze quota has been exceeded.
- opentelemetry: Resolves an edge case where distributed tracing headers could be generated before a sampling decision is made, resulting in dropped spans in downstream services.
- profiling: captures lock usages with `with` context managers, e.g. `with lock:`
- profiling: propagates `runtime_id` tag to libdatadog exporter. It is a unique string identifier for the profiled process. For example, Thread Timeline visualization uses it to distinguish different processes.
- psycopg: Ensures traced async cursors return an asynchronous iterator object.

---

## 2.8.6

### Bug Fixes

- ASM: This fix resolves an issue where an org could not customize actions through remote config.
- Code Security: add the boto package to the IAST patching denylist.
- CI Visibility: Fixes an issue where the pytest plugin would crash if the git binary was absent
- CI Visibility: fixes source file information that would be incorrect in certain decorated / wrapped scenarios and forces paths to be relative to the repository root, if present.
- CI Visibility: fixes that traces were not properly being sent in agentless mode, and were otherwise not properly attached to the test that started them
- openai: This fix resolves an issue where specifying `None` for streamed chat completions resulted in a `TypeError`.
- openai: This fix removes patching for the edits and fine tunes endpoints, which have been removed from the OpenAI API.
- openai: This fix resolves an issue where streamed OpenAI responses raised errors when being used as context managers.
- profiling: Fixes an issue where task information coming from echion was encoded improperly, which could segfault the application.
- tracing: fixes a potential crash where using partial flushes and `tracer.configure()` could result in an IndexError
- tracing: Fixes an issue where `DD_TRACE_SPAN_TRACEBACK_MAX_SIZE` was not applied to exception tracebacks.
- tracing: This fix resolves an issue where importing `asyncio` after a trace has already been started will reset the currently active span.
- flask: Fix scenarios when using flask-like frameworks would cause a crash because of patching issues on startup.
- profiling: captures lock usages with `with` context managers, e.g. `with lock:`
- profiling: propagates `runtime_id` tag to libdatadog exporter. It is a unique string identifier for the profiled process. For example, Thread Timeline visualization uses it to distinguish different processes.

---

## 2.10.2

### Bug Fixes

- lib-injection: This fix resolves an issue with docker layer caching and the final lib-injection image size.
- psycopg: Ensures traced async cursors return an asynchronous iterator object.
- tracer: This fix resolves an issue where the tracer was not starting properly on a read-only file system.
- Code Security: fix potential infinite loop with path traversal when the analyze quota has been exceeded.
- profiling: captures lock usages with `with` context managers, e.g. `with lock:`
- profiling: propagates `runtime_id` tag to libdatadog exporter. It is a unique string identifier for the profiled process. For example, Thread Timeline visualization uses it to distinguish different processes.

---

## 2.10.1


### Bug Fixes

- langchain: This fix resolves an issue where the wrong langchain class name was being used to check for Pinecone vectorstore instances.
- opentelemetry: Resolves circular imports raised by the OpenTelemetry API when the `ddcontextvars_context` entrypoint is loaded. This resolves an incompatibility introduced in `opentelemetry-api==1.25.0`.
- opentelemetry: Resolves an issue where the `get_tracer` function would raise a `TypeError` when called with the `attribute` argument. This resolves an incompatibility introduced in `opentelemetry-api==1.26.0`.
- ASM: This fix resolves an issue where ASM one click feature could fail to deactivate ASM.


---


## 2.10.0

### New Features

- botocore: Adds support for overriding the default service name in botocore by either setting the environment variable `DD_BOTOCORE_SERVICE` or configuring it via `ddtrace.config.botocore["service"]`.
- Database Monitoring: Adds Database Monitoring (DBM) trace propagation for postgres databases used through Django.
- Anthropic: Adds support for tracing message calls using tools.
- LLM Observability: Adds support for tracing Anthropic messages using tool calls.
- azure: Removes the restrictions on the tracer to only run the mini-agent on the consumption plan. The mini-agent now runs regardless of the hosting plan
- Anthropic: Adds support for tracing synchronous and asynchronous message streaming.
- LLM Observability: Adds support for tracing synchronous and asynchronous message streaming.
- SSI: Introduces generic safeguards for automatic instrumentation when using single step install in the form of early exit conditions. Early exit from instrumentation is triggered if a version of software in the environment is not explicitly supported by ddtrace. The Python runtime itself and many Python packages are checked for explicit support on the basis of their version.
- langchain: Introduces support for `langchain==0.2.0` by conditionally patching the `langchain-community` module if available, which is an optional dependency for `langchain>=0.2.0`. See the langchain integration docs for more details.
- LLM Observability: Adds support to automatically submit Anthropic chat messages to LLM Observability.

- tracer: This introduces the tracer flare functionality. Currently the tracer flare includes the tracer logs and tracer configurations.

- Code Security: Expands SSRF vulnerability support for Code Security and Exploit Prevention for the modules `urllib3`, `http.client`, `webbrowser` and `urllib.request`.

- ASM: This introduces full support for exploit prevention in the python tracer.  
  - LFI (via standard API open)
  - SSRF (via standard API urllib or third party requests)

  with monitoring and blocking feature, telemetry and span metrics reports.

- ASM: This introduces SQL injection support for exploit prevention.

- anthropic: This introduces tracing support for anthropic chat messages.  
  See [the docs](https://ddtrace.readthedocs.io/en/stable/integrations.html#anthropic) for more information.

- ASM: This introduces "Standalone ASM", a feature that disables APM in the tracer but keeps ASM enabled. In order to enable it, set the environment variables `DD_APPSEC_ENABLED=1` and `DD_EXPERIMENTAL_APPSEC_STANDALONE_ENABLED=1`.

- LLM Observability: This introduces the LLM Observability SDK, which enhances the observability of Python-based LLM applications. See the [LLM Observability Overview](https://docs.datadoghq.com/tracing/llm_observability/) or the [SDK documentation](https://docs.datadoghq.com/tracing/llm_observability/sdk) for more information about this feature.

- opentelemetry: Adds support for span events.

- tracing: Ensures the following OpenTelemetry environment variables are mapped to an equivalent Datadog configuration (datadog environment variables taking precedence in cases where both are configured):

      OTEL_SERVICE_NAME -> DD_SERVICE
      OTEL_LOG_LEVEL -> DD_TRACE_DEBUG
      OTEL_PROPAGATORS -> DD_TRACE_PROPAGATION_STYLE
      OTEL_TRACES_SAMPLER -> DD_TRACE_SAMPLE_RATE
      OTEL_TRACES_EXPORTER -> DD_TRACE_ENABLED
      OTEL_METRICS_EXPORTER -> DD_RUNTIME_METRICS_ENABLED
      OTEL_LOGS_EXPORTER -> none
      OTEL_RESOURCE_ATTRIBUTES -> DD_TAGS
      OTEL_SDK_DISABLED -> DD_TRACE_OTEL_ENABLED

- otel: Adds support for generating Datadog trace metrics using OpenTelemetry instrumentations

### Known Issues

- Code Security: Security tracing for the `builtins.open` function is experimental and may not be stable. This aspect is not replaced by default.
- grpc: Tracing for the `grpc.aio` clients and servers is experimental and may not be stable. This integration is now disabled by default.

### Deprecation Notes

- Removes the deprecated sqlparse dependency.
- LLM Observability: `DD_LLMOBS_APP_NAME` is deprecated and will be removed in the next major version of ddtrace. As an alternative to `DD_LLMOBS_APP_NAME`, you can use `DD_LLMOBS_ML_APP` instead. See the [SDK setup documentation](https://docs.datadoghq.com/tracing/llm_observability/sdk/#setup) for more details on how to configure the LLM Observability SDK.

### Bug Fixes

- Code Security: Logs warning instead of throwing an exception in the native module if IAST is not enabled by env var.
- redis: This fix resolves an issue in redis utils where a variable may not be declared within a try/catch

- Code Security: Adds the `boto` package to the IAST patching denylist.
- celery: Changes `error.message` span tag to no longer include the traceback that is already included in the `error.stack` span tag.
- CI Visibility: Fixes source file information that would be incorrect in certain decorated / wrapped scenarios and forces paths to be relative to the repository root, if present.
- LLM Observability: This resolves a typing hint error in the `ddtrace.llmobs.utils.Documents` helper class constructor where type hints did not accept input dictionaries with integer or float values.
- LLM Observability: This fix resolves an issue where the OpenAI, Anthropic, and AWS Bedrock integrations were always setting `temperature` and `max_tokens` parameters to LLM invocations. The OpenAI integration in particular was setting the wrong `temperature` default values. These parameters are now only set if provided in the request.
- redis: This fix resolves an issue in the redis exception handling where an UnboundLocalError was raised instead of the expected BaseException.
- ASM: This fix resolves an issue where the requests integration would not propagate when apm is opted out (i.e. in ASM Standalone).
- profiling: Fixes an issue where task information coming from echion was encoded improperly, which could segfault the application.
- tracing: Fixes a potential crash where using partial flushes and `tracer.configure()` could result in an `IndexError`.
- flask: Fixes scenarios when using flask-like frameworks would cause a crash because of patching issues on startup.
- wsgi: Ensures the status of wsgi Spans are not set to error when a `StopIteration` exception is raised marked the span as an error. With this change, `StopIteration` exceptions in this context will be ignored.
- langchain: Tags non-dict inputs to LCEL chains appropriately. Non-dict inputs are stringified, and dict inputs are tagged by key-value pairs.
- langchain: Fixes an issue of langchain patching errors due to the `langchain-community` module becoming an optional dependency in `langchain>=0.2.0`. The langchain integration now conditionally patches `langchain-community` methods if it is available. See the langchain integration docs for more details.

- ASM: This fix resolves an issue where an org could not customize actions through remote config.
- ASM: Protects against potentially returning `None` when tainting a gRPC message.
- botocore: This fix adds additional key name checking and appropriate defaults for responses from Cohere and Amazon models.
- Tracer: This fix resolves an issue where importing `asyncio` after a trace has already been started will reset the currently active span.
- CI Visibility: Fixes traces that were not properly being sent in agentless mode, and were otherwise not properly attached to the test that started them
- grpc: Fixes a bug in the `grpc.aio` support specific to streaming responses.
- openai: This fix resolves an issue where specifying `n=None` for streamed chat completions resulted in a `TypeError`.
- openai: This fix removes patching for the edits and fine tunes endpoints, which have been removed from the OpenAI API.
- openai: This fix resolves an issue where streamed OpenAI responses raised errors when being used as context managers.
- tracing: Ensures span links generated by distributed tracing headers record the correct sampling decision.
- telemetry: This fix resolves an issue when using `pytest` + `gevent` where the telemetry writer was eager initialized by `pytest` entrypoints loading of our plugin causing a potential dead lock.
- tracing: Fixes an issue where `DD_TRACE_SPAN_TRACEBACK_MAX_SIZE` was not applied to exception tracebacks.
- Code Security: This fixes a bug in the AST patching process where `ImportError` exceptions were being caught, interfering with the proper application cycle if an `ImportError` was expected."
- Code Security: Ensure IAST propagation does not raise side effects related to Magic methods.
- Code Security: Fixes a potential memory corruption when the context was reset.
- langchain: This fix resolves an issue where specifying inputs as a keyword argument for batching on chains caused a crash.
- Code Security: Avoids calling terminate on the extend and join aspect when an exception is raised.
- tracing: Ensures spans are rate limited at the expected rate (100 spans per second by default). Previously long running spans would set the rate limiter to set an invalid window and this could cause the next trace to be dropped.
- RemoteConfig: This fix resolves an issue where remote config did not work for the tracer when using an agent that would add a flare item to the remote config payload. With this fix, the tracer will now correctly pull out the lib_config we need from the payload in order to implement remote config changes properly.
- opentelemetry: Records exceptions on spans in a manner that is consistent with the [otel specification](https://opentelemetry.io/docs/specs/otel/trace/exceptions/#recording-an-exception)
- tracing: Ensures W3C tracecontext headers take precedence over all other header formats when incoming headers reference different spans in the same trace.

### Other Changes

- LLM Observability: The SDK allowed users to submit an unsupported `numerical` evaluation metric type. All evaluation metric types submitted with `numerical` type will now be automatically converted to a `score` type. As an alternative to using the `numerical` type, use `score` instead.

- lib-injection: Updates base Alpine image to 3.20.

---

## 2.9.4


### Bug Fixes

- langchain: This fix resolves an issue where the wrong langchain class name was being used to check for Pinecone vectorstore instances.
- opentelemetry: Resolves circular imports raised by the OpenTelemetry API when the `ddcontextvars_context` entrypoint is loaded. This resolves an incompatibility introduced in `opentelemetry-api==1.25.0`.
- opentelemetry: Resolves an issue where the `get_tracer` function would raise a `TypeError` when called with the `attribute` argument. This resolves an incompatibility introduced in `opentelemetry-api==1.26.0`.
- redis: Resolves an issue in the `redis` exception handling where an `UnboundLocalError` was raised instead of the expected `BaseException`.
- Code Security: Logs warning instead of throwing an exception in the native module if IAST is not enabled by env var.
- langchain: Fixes an issue of `langchain` patching errors due to the `langchain-community` module becoming an optional dependency in `langchain>=0.2.0`. The `langchain` integration now conditionally patches `langchain-community` methods if it is available. See the langchain integration docs for more details.
- langchain: Resolves incompatibilities with langchain==0.2.0
- ASM: Resolves an issue where ASM one click feature could fail to deactivate ASM.


---

## 2.9.3


### Bug Fixes

- Code Security: Adds `encodings.idna` to the IAST patching denylist to avoid problems with gevent.
- Code Security: Adds the boto package to the IAST patching denylist.
- celery: Changes `error.message` span tag to no longer include the traceback that is already included in the `error.stack` span tag.
- CI Visibility: Fixes source file information that would be incorrect in certain decorated / wrapped scenarios, and forces paths to be relative to the repository root, if present.
- LLM Observability: Resolves a typing hint error in the `ddtrace.llmobs.utils.Documents` helper class constructor where type hints did not accept input dictionaries with integer or float values.
- LLM Observability: Resolves an issue where the OpenAI and AWS Bedrock integrations were always setting `temperature` and `max_tokens` parameters to LLM invocations. The OpenAI integration in particular was setting the wrong `temperature` default values. These parameters are now only set if provided in the request.
- profiling: Fixes an issue where task information coming from `echion` was encoded improperly, which could segfault the application.
- tracing: Fixes a potential crash where using partial flushes and `tracer.configure()` could result in an `IndexError`.
- internal: Fixes an issue where some `pathlib` functions return `OSError`g on Windows.
- flask: Fixes scenarios when using flask-like frameworks would cause a crash because of patching issues on startup.
- wsgi: Ensures the status of wsgi Spans are not set to error when a `StopIteration` exception is raised marked the span as an error. With this change, `StopIteration` exceptions in this context will be ignored.
- langchain: Tags non-dict inputs to LCEL chains appropriately. Non-dict inputs are stringified, and dict inputs are tagged by key-value pairs.

### Other Changes

- LLM Observability: The SDK allowed users to submit an unsupported `numerical` evaluation metric type. All evaluation metric types submitted with `numerical` type will now be automatically converted to a `score` type. As an alternative to using the `numerical` type, use `score` instead.


---

## 2.9.2


### Bug Fixes

- futures: Fixes inconsistent behavior with `concurrent.futures.ThreadPoolExecutor` context propagation by passing the current trace context instead of the currently active span to tasks. This prevents edge cases of disconnected spans when the task executes after the parent span has finished.

### Other Changes

- lib-injection: Updates base Alpine image to 3.20.


---

## 2.9.1


### Deprecation Notes

- Removes the deprecated sqlparse dependency.


---

## 2.9.0

### New Features

- LLM Observability: This introduces the LLM Observability SDK, which enhances the observability of Python-based LLM applications. See the [LLM Observability Overview](https://docs.datadoghq.com/tracing/llm_observability/) or the [SDK documentation](https://docs.datadoghq.com/tracing/llm_observability/sdk) for more information about this feature.
- ASM:  Application Security Management (ASM) introduces its new "Exploit Prevention" feature in public beta, a new type of in-app security monitoring that detects and blocks vulnerability exploits. This introduces full support for exploit prevention in the python tracer.  
  - LFI (via standard API open)
  - SSRF (via standard API urllib or third party requests)

  with monitoring and blocking features, telemetry, and span metrics reports.

- opentelemetry: Adds support for span events.

- tracing: Ensures the following OpenTelemetry environment variables are mapped to an equivalent Datadog configuration (datadog environment variables taking precedence in cases where both are configured):

      OTEL_SERVICE_NAME -> DD_SERVICE
      OTEL_LOG_LEVEL -> DD_TRACE_DEBUG
      OTEL_PROPAGATORS -> DD_TRACE_PROPAGATION_STYLE
      OTEL_TRACES_SAMPLER -> DD_TRACE_SAMPLE_RATE
      OTEL_TRACES_EXPORTER -> DD_TRACE_ENABLED
      OTEL_METRICS_EXPORTER -> DD_RUNTIME_METRICS_ENABLED
      OTEL_RESOURCE_ATTRIBUTES -> DD_TAGS
      OTEL_SDK_DISABLED -> DD_TRACE_OTEL_ENABLED

- otel: Adds support for generating Datadog trace metrics using OpenTelemetry instrumentations
- aiomysql, asyncpg, mysql, mysqldb, pymysql: Adds Database Monitoring (DBM) for remaining mysql and postgres integrations lacking support.
- (aiomysql, aiopg): Implements span service naming determination to be consistent with other database integrations.
- ASM: This introduces the capability to enable or disable SCA using the environment variable DD_APPSEC_SCA_ENABLED. By default this env var is unset and in that case it doesn't affect the product.
- Code Security: Taints strings from gRPC messages.
- botocore: This introduces tracing support for bedrock-runtime embedding operations.
- Vulnerability Management for Code-level (IAST): Enables IAST in the application. Needed to start application with `ddtrace-run [your-application-run-command]` prior to this release. Now, you can also activate IAST with the `patch_all` function.
- langchain: This adds tracing support for LCEL (LangChain Expression Language) chaining syntax. This change specifically adds synchronous and asynchronous tracing support for the `invoke` and `batch` methods.

### Known Issues

- Code Security: Security tracing for the `builtins.open` function is experimental and may not be stable. This aspect is not replaced by default.
- grpc: Tracing for the `grpc.aio` clients and servers is experimental and may not be stable. This integration is now disabled by default.

### Upgrade Notes

- aiopg: Upgrades supported versions to \>=1.2. Drops support for 0.x versions.

### Deprecation Notes

- LLM Observability: `DD_LLMOBS_APP_NAME` is deprecated and will be removed in the next major version of ddtrace. As an alternative to `DD_LLMOBS_APP_NAME`, you can use `DD_LLMOBS_ML_APP` instead. See the [SDK setup documentation](https://docs.datadoghq.com/tracing/llm_observability/sdk/#setup) for more details on how to configure the LLM Observability SDK.

### Bug Fixes

- opentelemetry: Records exceptions on spans in a manner that is consistent with the [otel specification](https://opentelemetry.io/docs/specs/otel/trace/exceptions/#recording-an-exception)
- ASM: Resolves an issue where an org could not customize actions through remote config.
- Resolves an issue where importing `asyncio` after a trace has already been started will reset the currently active span.
- grpc: Fixes a bug in the `grpc.aio` integration specific to streaming responses.
- openai: Resolves an issue where specifying `n=None` for streamed chat completions resulted in a `TypeError`.
- openai: Removes patching for the edits and fine tunes endpoints, which have been removed from the OpenAI API.
- openai: Resolves an issue where streamed OpenAI responses raised errors when being used as context managers.
- tracing: Fixes an issue where `DD_TRACE_SPAN_TRACEBACK_MAX_SIZE` was not applied to exception tracebacks.
- Code Security: Ensures IAST propagation does not raise side effects related to Magic methods.
- Code Security: Fixes a potential memory corruption when the context was reset.
- langchain: Resolves an issue where specifying inputs as a keyword argument for batching on chains caused a crash.
- Code Security: Avoids calling `terminate` on the `extend` and `join` aspect when an exception is raised.
- botocore: Adds additional key name checking and appropriate defaults for responses from Cohere and Amazon models.
- telemetry: Resolves an issue when using `pytest` + `gevent` where the telemetry writer was eager initialized by `pytest` entry points loading of our plugin causing a potential dead lock.
- Code Security: Fixes a bug in the AST patching process where `ImportError` exceptions were being caught, interfering with the proper application cycle if an `ImportError` was expected."
- RemoteConfig: Resolves an issue where remote config did not work for the tracer when using an agent that would add a flare item to the remote config payload. With this fix, the tracer will now correctly pull out the lib_config we need from the payload in order to implement remote config changes properly.
- Code Security: Fixes setting the wrong source on map elements tainted from `taint_structure`.
- Code Security: Fixes an issue where the AST patching process fails when the origin of a module is reported as None, raising a `FileNotFoundError`.
- CI Visibility: Fixes an issue where tests were less likely to be skipped due to ITR skippable tests requests timing out earlier than they should
- Code Security: Solves an issue with fstrings where formatting was not applied to int parameters
- tracing: Resolves an issue where sampling rules were not matching correctly on float values that had a 0 decimal value. Sampling rules now evaluate such values as integers.
- langchain: Resolves an issue where the LangChain integration always attempted to patch LangChain partner  
  libraries, even if they were not available.
- langchain: Resolves an issue where tracing `Chain.invoke()` instead of `Chain.__call__()` resulted in the an `ArgumentError` due to an argument name change for inputs between the two methods.
- langchain: Adds error handling for checking if a traced LLM or chat model is an OpenAI instance, as the `langchain_community` package does not allow automatic submodule importing.
- internal: Resolves an error regarding the remote config module with payloads missing a `lib_config` entry
- profiling: Fixes a bug that caused the HTTP exporter to crash when attempting to serialize tags.
- grpc: Resolves segfaults raised when `grpc.aio` interceptors are registered
- Code Security (IAST): Fixes an issue with AES functions from the pycryptodome package that caused the application to crash and stop.
- Code Security: Ensures that when tainting the headers of a Flask application, iterating over the headers (i.e., with `headers.items()`) does not duplicate them.
- Vulnerability Management for Code-level (IAST): Some native exceptions were not being caught correctly by the python tracer. This fix removes those exceptions to avoid fatal error executions.
- kafka: Resolves an issue where an empty message list returned from consume calls could cause crashes in the Kafka integration. Empty lists from consume can occur when the call times out.
- logging: Resolves an issue where `tracer.get_log_correlation_context()` incorrectly returned a 128-bit trace_id even with `DD_TRACE_128_BIT_TRACEID_LOGGING_ENABLED` set to `False` (the default), breaking log correlation. It now returns a 64-bit trace_id.
- profiling: Fixes a defect where the deprecated path to the Datadog span type was used by the profiler.
- Profiling: Resolves an issue where the profiler was forcing `protobuf` to load in injected environments,  
  causing crashes in configurations which relied on older `protobuf` versions. The profiler will now detect when injection is used and try loading with the native exporter. If that fails, it will self-disable rather than loading protobuf.
- pymongo: Resolves an issue where the library raised an error in `pymongo.pool.validate_session`
- ASM: Resolves an issue where lfi attack on request path was not always detected with `flask` and `uwsgi`.
- ASM: Removes non-required API security metrics.
- instrumentation: Fixes crashes that could occur in certain integrations with packages that use non-integer components in their version specifiers


---

## 2.8.5


### Known Issues

- Code Security: Security tracing for the `builtins.open` function is experimental and may not be stable. This aspect is not replaced by default.
- grpc: Tracing for the `grpc.aio` clients and servers is experimental and may not be stable. This integration is now disabled by default.

### Bug Fixes

- fix(grpc): This fix a bug in the grpc.aio support specific to streaming responses.
- RemoteConfig: This fix resolves an issue where remote config did not work for the tracer when using an agent that would add a flare item to the remote config payload. With this fix, the tracer will now correctly pull out the lib_config we need from the payload in order to implement remote config changes properly.


---

## 2.8.4


### Bug Fixes

- telemetry: This fix resolves an issue when using `pytest` + `gevent` where the telemetry writer was eager initialized by `pytest` entrypoints loading of our plugin causing a potential dead lock.


---

## 2.7.10

### Bug Fixes

- Code Security: This fix solves an issue with fstrings where formatting was not applied to int parameters
- logging: This fix resolves an issue where `tracer.get_log_correlation_context()` incorrectly returned a 128-bit trace_id even with `DD_TRACE_128_BIT_TRACEID_LOGGING_ENABLED` set to `False` (the default), breaking log correlation. It now returns a 64-bit trace_id.
- profiling: Fixes a defect where the deprecated path to the Datadog span type was used by the profiler.

---

## 2.8.3


### Bug Fixes

- Code Security: This fix solves an issue with fstrings where formatting was not applied to int parameters
- logging: This fix resolves an issue where `tracer.get_log_correlation_context()` incorrectly returned a 128-bit trace_id even with `DD_TRACE_128_BIT_TRACEID_LOGGING_ENABLED` set to `False` (the default), breaking log correlation. It now returns a 64-bit trace_id.
- profiling: Fixes a defect where the deprecated path to the Datadog span type was used by the profiler.


---

## 2.6.12


### Bug Fixes

- Code Security: This fix solves an issue with fstrings where formatting was not applied to int parameters


---

## 2.8.2


### Bug Fixes

- tracing: This fix resolves an issue where sampling rules were not matching correctly on float values that had a 0 decimal value. Sampling rules now evaluate such values as integers.

- langchain: This fix resolves an issue where the LangChain integration always attempted to patch LangChain partner  
  libraries, even if they were not available.

- langchain: This fix resolves an issue where tracing `Chain.invoke()` instead of `Chain.__call__()` resulted in the an `ArgumentError` due to an argument name change for inputs between the two methods.

- langchain: This fix adds error handling for checking if a traced LLM or chat model is an OpenAI instance, as the langchain_community package does not allow automatic submodule importing.

- internal: This fix resolves an error regarding the remote config module with payloads missing a `lib_config` entry

- profiling: fix a bug that caused the HTTP exporter to crash when attempting to serialize tags.

- grpc: Resolves segfaults raised when grpc.aio interceptors are registered

- Code Security: Ensure that when tainting the headers of a Flask application, iterating over the headers (i.e., with <span class="title-ref">headers.items()</span>) does not duplicate them.


---

## 2.7.9


### Bug Fixes

- internal: This fix resolves an error regarding the remote config module with payloads missing a `lib_config` entry
- grpc: Resolves segfaults raised when grpc.aio interceptors are registered
- Code Security: Ensure that when tainting the headers of a Flask application, iterating over the headers (i.e., with <span class="title-ref">headers.items()</span>) does not duplicate them.
- pymongo: this resolves an issue where the library raised an error in `pymongo.pool.validate_session`


---

## 2.6.11


### Bug Fixes

- internal: This fix resolves an error regarding the remote config module with payloads missing a `lib_config` entry
- Code Security: Ensure that when tainting the headers of a Flask application, iterating over the headers (i.e., with <span class="title-ref">headers.items()</span>) does not duplicate them.
- pymongo: this resolves an issue where the library raised an error in `pymongo.pool.validate_session`


---

## 2.8.1


### New Features

- Code Security: to enable IAST in the application, you had to start it with the command `ddtrace-run [your-application-run-command]` so far. Now, you can also activate IAST with the `patch_all` function.

### Bug Fixes

- Code Security: fix setting the wrong source on map elements tainted from <span class="title-ref">taint_structure</span>.
- Code Security: Fixes an issue where the AST patching process fails when the origin of a module is reported as None, raising a `FileNotFoundError`.
- CI Visibility: fixes an issue where tests were less likely to be skipped due to ITR skippable tests requests timing out earlier than they should
- Code Security: Fixed an issue with AES functions from the pycryptodome package that caused the application to crash and stop.
- kafka: This fix resolves an issue where an empty message list returned from consume calls could cause crashes in the Kafka integration. Empty lists from consume can occur when the call times out.
- ASM: This fix removes unrequired API security metrics.
- instrumentation: fixes crashes that could occur in certain integrations with packages that use non-integer components in their version specifiers

---

## 2.7.8


### Bug Fixes

- Code Security: fix setting the wrong source on map elements tainted from <span class="title-ref">taint_structure</span>.
- Code Security: Fixes an issue where the AST patching process fails when the origin of a module is reported as None, raising a `FileNotFoundError`.
- CI Visibility: fixes an issue where tests were less likely to be skipped due to ITR skippable tests requests timing out earlier than they should
- Code Security: Fixed an issue with AES functions from the pycryptodome package that caused the application to crash and stop.
- ASM: This fix removes unrequired API security metrics.
- instrumentation: fixes crashes that could occur in certain integrations with packages that use non-integer components in their version specifiers

---

## 2.6.10


### Bug Fixes

- ASM: This fix resolves an issue where django login failure events may send wrong information of user existence.
- Code Security: fix setting the wrong source on map elements tainted from <span class="title-ref">taint_structure</span>.
- datastreams: Changed DSM processor error logs to debug logs for a statement which is retried. If all retries fail, the stack trace is included
- Code Security: Fixes an issue where the AST patching process fails when the origin of a module is reported as None, raising a `FileNotFoundError`.
- CI Visibility: fixes an issue where tests were less likely to be skipped due to ITR skippable tests requests timing out earlier than they should
- internal: This fix resolves an issue where importing the `ddtrace.contrib.botocore.services` module would fail raising an ImportError
- starlette: Fix a bug that crashed background tasks started from functions without a <span class="title-ref">\_\_name\_\_</span> attribute
- Code Security: Fixed an issue with AES functions from the pycryptodome package that caused the application to crash and stop.
- Code Security: This fix addresses an issue where tainting objects may fail due to context not being created in the current span.
- Code Security: Some native exceptions were not being caught correctly by the python tracer. This fix remove those exceptions to avoid fatal error executions.
- ASM: This fix removes unrequired API security metrics.
- structlog: Fixes error where multiple loggers would duplicate processors. Also adds processors injection when resetting to defaults.

---

## 2.8.0

### Prelude

tracing: This release adds support for lazy sampling, essentially moving when we make a sampling decision for a trace to the latest possible moment. These include the following: 1. Before encoding a trace chunk to be sent to the agent 2. Before making an outgoing request via HTTP, gRPC, or a DB call for any automatically instrumented integration 3. Before running `os.fork()` For most users this change shouldn't have any impact on their traces, but it does allow for more flexibility in sampling (see `features` release note). It should be noted that if a user has application egress points that are not automatically instrumented, to other Datadog components (downstream instrumented services, databases, or execution context changes), and rely on the Python tracer to make the sampling decision (don't have an upstream service doing this), they will need to manually run the sampler for those traces, or use `HttpPropagator.inject()`. For more information please see the following: <https://ddtrace.readthedocs.io/en/stable/advanced_usage.html#distributed-tracing> <https://ddtrace.readthedocs.io/en/stable/advanced_usage.html#tracing-context-management>

### New Features

- DSM: Adds base64 format for encoding and decoding DSM context hash.
- botocore: adds dsm payload size stats for botocore messaging services of kinesis, sqs and sns.
- botocore: Adds support to the bedrock integration for tagging input and output messages.
- langchain: This introduces support for `langchain==0.1.0`. Note that this does not have tracing support for deprecated langchain operations. Please follow the langchain upgrade [guide](https://python.langchain.com/docs/changelog/core) or the langchain integration :ref: <span class="title-ref">docs\<langchain\></span> to enable full tracing support.
- dramatiq: Adds automatic tracing of the `dramatiq` library.
- tracing: Added support for lazy sampling, the benefit of which is the ability to make a sampling decision using `DD_TRACE_SAMPLING_RULES` based on any span attribute (service, resource, tags, name)regardless of when the value for the attribute is set. This change is particularly beneficial for sampling on tags, since the vast majority of tags are set after the span is created. Since sampling was previously done at span creation time, this meant that those tags could not be used for sampling decisions.
- openai: Adds support for tagging streamed responses for completion and chat completion endpoints.
- profiling: implement an experimental stack sampling feature, which can be enabled by setting `DD_PROFILING_STACK_V2_ENABLED=true`. This new sampler should resolve segfault issues on Python 3.11 and later, while also decreasing the latency contribution of the profiler in many situations, and also improving the accuracy of stack-sampling data. This feature is currently only available on Linux using CPython 3.8 or greater. Requires `DD_PROFILING_EXPORT_LIBDD_ENABLED=true` to be set.
- botocore: Changes botocore aws kinesis contrib to set DSM pathway using extracted DSM context, if found, instead of always using a new pathway with default context.
- kafka: Adds tracing and DSM support for `confluent_kafka.Consumer.consume()`. Previously only <span class="title-ref">confluent_kafka.Consumer.poll</span> was instrumented.

### Deprecation Notes

- tracing: Deprecates support for `ddtrace.contrib.asyncio.AsyncioContextProvider`. ddtrace fully support tracing across asyncio tasks. Asyncio no longer requires additional configurations.
- tracing: `tracer.sampler` is deprecated and will be removed in the next major version release. To manually sample please call `tracer.sample` instead.
- gevent: Deprecates `ddtrace.contrib.gevent.provider.GeventContextProvider`. Drops support for <span class="title-ref">gevent\<20.12.0</span> and <span class="title-ref">greenlet\<1.0</span>.

### Bug Fixes

- Vulnerability Management for Code-level (IAST): Some native exceptions were not being caught correctly by the python tracer. This fix remove those exceptions to avoid fatal error executions.

- otel: Ensures that the last datadog parent_id is added to w3c distributed tracing headers generated by the OpenTelemetry API.
- ASM: This fix resolves an issue where a valid user may trigger a failed login event.
- ASM: always clear the DDWaf context at the end of the span to avoid gc-induced latency spikes at the end of some requests.
- ASM: This fix resolves an issue where django login failure events may send wrong information of user existence.
- CI Visibility: fixes an issue where git author or committer names containing commas (eg: "Lastname, Firstname") would not work (and log an error) due to the use of comma as a separator.
- propagation: This fix resolves an issue where the sampling decision-maker tag in tracestate propagation headers was clobbered by a default value.
- datastreams: Changed DSM processor error logs to debug logs for a statement which is retried. If all retries fail, the stack trace is included
- internal telemetry: Ensures heartbeat events are sent at regular intervals even when no other events are being sent.
- Fix an incompatibility between the handling of namespace module imports and parts of the functionalities of the standard library importlib module.
- internal: This fix resolves an issue where importing the `ddtrace.appsec._iast._patches` module would fail raising an ImportError
- internal: This fix resolves an issue where importing the `ddtrace.internal.peer_service` module would fail raising an ImportError
- langchain: Ensures langchain vision APIs are correctly instrumented
- Fix for the declaration of dependencies for the package.
- internal: This fix resolves an issue where importing the `ddtrace.contrib.botocore.services` module would fail raising an ImportError
- profiling: handle unexpected stack data to prevent the profiler from stopping.
- starlette: Fix a bug that crashed background tasks started from functions without a <span class="title-ref">\_\_name\_\_</span> attribute
- ASM: This fix resolves an issue where the asgi middleware could crash with a RuntimeError "Unexpected message received".
- ASM: This fix resolves an issue with Flask instrumentation causing CPU leak with ASM, API Security and Telemetry enabled.
- Vulnerability Management for Code-level (IAST): Addresses an issue where the IAST native module was imported even though IAST was not enabled.
- Vulnerability Management for Code-level (IAST): This fix addresses an issue where tainting objects may fail due to context not being created in the current span.
- Vulnerability Management for Code-level (IAST): This fix addresses an issue where AST patching would generate code that fails to compile, thereby preventing the application from starting correctly.
- Vulnerability Management for Code-level (IAST): This fix addresses AST patching issues where other subscript operations than `Load` were being unintentionally patched, leading to compilation errors for the patched module.
- Vulnerability Management for Code-level (IAST): Fixes an issue where an atexit handler could lead to a segmentation fault.
- Vulnerability Management for Code-level (IAST): This fix addresses an issue where a vulnerability would be reported at line 0 if we couldn't extract the proper line number, whereas the default line number should be -1.
- kafka: This fix resolves an issue where `None` messages from confluent-kafka could cause crashes in the Kafka integration.
- appsec: This fix resolves an issue in which the library attempted to finalize twice a context object used by the Application Security Management product.
- tracing: Removes `allow_false` argument from ddtrace samplers. `allow_false` allows datadog samplers to return a value that differs from the sampling decision, this behavior is not supported.
- profiling: This fixes a `free(): invalid pointer` error which would arise as a result of incorrectly linking the C++ runtime.
- starlette: Ensures correct URL tag is set for starlette v0.34.0 and above.
- structlog: Fixes error where multiple loggers would duplicate processors. Also adds processors injection when resetting to defaults.


---

## 2.7.7

### Bug Fixes

- ASM: This fix resolves an issue where django login failure events may send wrong information of user existence.
- datastreams: Changed DSM processor error logs to debug logs for a statement which is retried.  If all retries fail, the stack trace is included
- internal: This fix resolves an issue where importing the ``ddtrace.internal.peer_service`` module would fail raising an ImportError
- starlette: Fix a bug that crashed background tasks started from functions without a `__name__` attribute
- Vulnerability Management for Code-level (IAST): This fix addresses an issue where tainting objects may fail due to context not being created in the current span.
- Vulnerability Management for Code-level (IAST): Some native exceptions were not being caught correctly by the python tracer.
  This fix remove those exceptions to avoid fatal error executions.
- kafka: This fix resolves an issue where an empty message list returned from consume calls could cause crashes in the Kafka integration.
  Empty lists from consume can occur when the call times out.


---

## 2.7.6


### Bug Fixes

- Profiling: This fix resolves an issue where the profiler was forcing protobuf to load in injected environments,
  causing crashes in configurations which relied on older protobuf versions. The profiler will now detect when injection is used and try loading with the native exporter. If that fails, it will self-disable rather than loading protobuf.


---

## 2.7.5


### New Features

- kafka: Adds tracing and DSM support for `confluent_kafka.Consumer.consume()`. Previously only <span class="title-ref">confluent_kafka.Consumer.poll</span> was instrumented.

### Bug Fixes

- ASM: always clear the DDWaf context at the end of the span to avoid gc-induced latency spikes at the end of some requests.
- internal: This fix resolves an issue where importing the `ddtrace.contrib.botocore.services` module would fail raising an ImportError
- setuptools_scm version: Updates the setuptools_scm versioning method to "guess-next-dev" from "release-branch-semver", which was affecting the CI
- structlog: Fixes error where multiple loggers would duplicate processors. Also adds processors injection when resetting to defaults.


---

## 2.6.9


### Bug Fixes

- propagation: This fix resolves an issue where the sampling decision-maker tag in tracestate propagation headers was clobbered by a default value.
- langchain: Ensures langchain vision APIs are correctly instrumented
- ASM: This fix resolves an issue where the asgi middleware could crash with a RuntimeError "Unexpected message received".
- kafka: This fix resolves an issue where `None` messages from confluent-kafka could cause crashes in the Kafka integration.


---

## v2.6.0

### Upgrade Notes

- CI Visibility: `DD_CIVISIBILITY_ITR_ENABLED` now defaults to true, and the Datadog API (configured via the Datadog dashboard) now determines whether code coverage and test skipping are enabled.
- CI Visibility: the CI Visibility service is no longer enabled when the initial query to the Datadog test service settings API fails due to a 403 status code.

### New Features

- botocore: Adds optional feature to propagate context between producers and consumers for AWS SQS, AWS SNS, and AWS Kinesis via <span class="title-ref">DD_BOTOCORE_PROPAGATION_ENABLED</span> environment variable. Adds optional feature to disable tracing of AWS SQS <span class="title-ref">poll()</span> operation and AWS Kinesis 'get_records()' operation when no data is consumed via <span class="title-ref">DD_BOTOCORE_EMPTY_POLL_ENABLED</span> environment variable.

- tracing: Adds new tag <span class="title-ref">python_main_package</span> containing the name of the main package of the application. profiling: Adds new tag <span class="title-ref">python_main_package</span> containing the name of the main package of the application.

- ASM: API Security schema collection is now officially supported for Django, Flask and FastAPI. It can be enabled in the tracer using environment variable DD_API_SECURITY_ENABLED=true It will only be active when ASM is also enabled.

- elasticsearch: This allows custom tags to be set on Elasticsearch spans via the Pin interface.

- botocore: This introduces tracing support for bedrock-runtime operations.
  See [the docs](https://ddtrace.readthedocs.io/en/stable/integrations.html#botocore) for more information.

- datastreams: this change adds kombu auto-instrumentation for datastreams monitoring. tracing: this change adds the `DD_KOMBU_DISTRIBUTED_TRACING` flag (default `True`)

- Vulnerability Management for Code-level (IAST): Add support for CMDi in langchain.

- botocore: Add the ability to inject trace context into the input field of botocore stepfunction start_execution and start_sync_execution calls.

- Removes another place where we always load instrumentation telemetry, even if it is disabled

- tracing: This introduces the ability to disable tracing at runtime based on configuration values sent from the Datadog frontend. Disabling tracing in this way also disables instrumentation telemetry.

- tracing: Adds support for remote configuration of `DD_TRACE_HEADER_TAGS`

- tracing: Add support for remote configuration of trace-logs correlation.

- grpc/grpc_aio: reports the available target host in client spans as `network.destination.ip` if only an IP is available, `peer.hostname` otherwise.

- span: Adds a public api for setting span links

- starlette,fastapi: Trace background tasks using span links

### Bug Fixes

- ASM: This fix resolves an issue where an exception would be logged while parsing an empty body JSON request.

- CI Visibility: fixes an issue where coverage data for suites could be lost for long-running test sessions, reducing the possibility of skipping tests when using the Intelligent Test Runner.

- IAST: Don't split AST Assign nodes since it's not needed for propagation to work.

- ASM: This fix resolves an issue where suspicious request blocking on request data was preventing API Security to collect schemas in FastAPI, due to route not being computed.

- ASM: This fix resolves an issue where ASM custom blocking actions with a redirect action could cause the server to drop the response.

- Fixed an incompatible version requirements for one of the internal dependencies that could have caused an exception to be raised at runtime with Python 3.12.

- data_streams: This change fixes a bug leading to lag being reported as 1 offset instead of 0 offsets.

- IAST: fixes import overhead when IAST is disabled.

- Fix an incomplete support for pkg_resouces that could have caused an exception on start-up.

- Fix an issue that caused an exception to be raised when trying to access resource files via `pkg_resources`.

- Fix for an import issue that caused the pytest plugin to fail to properly initialize a test session and exit with an import exception.

- openai: This fixes a bug that prevents logs from being correlated with traces in the Datadog UI.

- langchain: This fixes a bug that prevents logs from being correlated with traces in the Datadog UI.

- openai: This fix resolves an issue where an internal OpenAI method <span class="title-ref">SyncAPIClient.\_process_response</span>
  was not being patched correctly and led to to an AttributeError while patching.

- profiling: handle a potential system error that may be raised when running a Celery-based application with CPython 3.11.

- Fixed an issue that could have caused an exception as a result of a concurrent access to some internal value cache.

- tracing: Ensures span links are serialized with the expected traceflag when `DD_TRACE_API_VERSION=v0.4`

- ASM: This fix resolves an issue where IP Headers configured by the user in the environment could not work for frameworks handling requests with case insensitive headers like FastAPI.

- Vulnerability Management for Code-level (IAST): Fixes a bug in the `str` aspect where encoding and errors arguments were not honored correctly.

- Vulnerability Management for Code-level (IAST): Fix an unhandled ValueError in `ast_function` thrown in some cases (i.e. Numpy arrays when converted to bool).

- opentelemetry: Ensures that span links are serialized in a json-compatible representation.

- Pin importlib_metadata to 6.5.0 to avoid its issue 455 (<https://github.com/python/importlib_metadata/issues/455>).

- profiler: Fixes a sigabrt when shutdown occurs during an upload

- otel: Ensures all otel sampling decisions are consistent with Datadog Spans. This prevents otel spans in a distrbuted trace from being sampled differently than Datadog spans in the same trace.

- tracing: Fix an issue where remote configuration values would not be reverted when unset in the UI.

- tracing: Ensures hostnames are reported in statsd metrics if `DD_TRACE_REPORT_HOSTNAME=True` (default value is `False`).

### Other Changes

- setup: pins the default macOS deployment target to 10.14.
- tracing: Updates the default value of `DD_TRACE_PROPAGATION_STYLE` from `tracecontext,datadog` to `datadog,tracecontext`. With this change w3c tracecontext headers will be parsed before datadog headers. This change is backwards compatible and should not affect existing users.

---

## v2.5.0

### New Features

- aiohttp: add <span class="title-ref">split_by_domain</span> config to split service name by domain
- CI Visibility: Adds code coverage lines covered tag for `pytest` and `unittest`.
- aiohttp: Adds http.route tag to `aiohttp.request` spans.
- bottle: Adds http.route tag to `bottle.request` spans.
- falcon: Adds http.route tag to `falcon.request` spans.
- molten: Adds http.route tag to `molten.request` spans.
- Adds distributed tracing for confluent-kafka integration. Distributed tracing connects Kafka consumer spans with Kafka producer spans within the same trace if a message is valid. To enable distributed tracing, set the configuration: `DD_KAFKA_DISTRIBUTED_TRACING_ENABLED=True` for both the consumer and producer service.
- ASM: This introduces (experimental) api security support for fastAPI. Flask and Django were already supported in 2.4.0. Support schema computation on all addresses (requests and responses) and scanner support for pii, credentials and payment data.
- CI Visibility: introduces a CI visibility-specific logger (enabled for the `pytest` plugin), enabled by setting the `DD_CIVISIBILITY_LOG_LEVEL` environment variable (with the same level names as Python logging levels).
- CI Visibility: allows for waiting for the git metadata upload to complete before deciding whether or not to enable coverage (based on API response).
- Further lazy loads telemetry_writer so that it is not running when explicitly disabled. Users must explicitly set "DD_INSTRUMENTATION_TELEMETRY_ENABLED=false".
- tracer: Add support for remotely configuring trace tags.

### Bug Fixes

- loguru: Ensures log correlation is enabled when the root logger is initialized. Previously, log correlation was only enabled when a new sink was added.
- Fix compatibility with other tools that try to infer the type of a Python object at runtime.
- tracing: Fixes a bug that prevents span links from being visualized in the Datadog UI.
- tracing: Resolves span encoding errors raised when span links do not contain expected types
- ASM: This fix resolves an issue where custom event boolean properties were not reported as <span class="title-ref">true</span> and <span class="title-ref">false</span> like other tracers but as <span class="title-ref">True</span> and <span class="title-ref">False</span>.
- Vulnerability Management for Code-level (IAST): Ensure that Cookies vulnerabilities report only the cookie name.
- langchain: This fix resolves an `get_openai_token_cost_for_model` import error in langhcain version 0.0.351 or later.
- ASM: This fix resolves an issue where IAST could cause circular dependency at startup.
- tracing: Ensures all fields in `ddtrace.context.Context` are picklable.
- pytest: This fix resolves an issue where the <span class="title-ref">--no-cov</span> flag did not take precedence over the <span class="title-ref">--cov</span> flag when deciding whether to report code coverage on spans.
- rq: Fixed a bug where the RQ integration would emit a warning when setting `job.status` span tag.

---

## v2.4.0

### Upgrade Notes

- <div id="remove-unsupported-pylons">

  This removes the `pylons` integration, which does not support Python 3.

  </div>

### Deprecation Notes

- aioredis: The aioredis integration is deprecated and will be removed in a future version. As an alternative to the aioredis integration, you can use the redis integration with redis\>=4.2.0.

### New Features

- ASM: dependency telemetry metrics now will only report dependencies actually in use (imported) and will also report new imported modules periodically.

- ASM: This introduces Threat Monitoring and Blocking on FastAPI.
  - IP Blocking and all input addresses are supported on requests and responses

  \- Custom Blocking This does not contain user blocking specific features yet.

- tracing: Introduces support for OpenTracing Baggage Items with HTTP Propagation. Enable this support by `DD_TRACE_PROPAGATION_HTTP_BAGGAGE_ENABLED=true`. The `Context._set_baggage_item` and `Context._get_baggage_item` internal methods are provided for manual modifications to the Baggage Items. These API changes are subject to change.

- dynamic instrumentation: Add support for more built-in container types, such as `defaultdict`, `frozenset`, `OrderedDict` and `Counter`.

- Vulnerability Management for Code-level (IAST): Adds Python 3.12 compatibility

- Optionally lazy loads and disables Instrumentation Telemetry. Users must explicitly set "DD_INSTRUMENTATION_TELEMETRY_ENABLED=false".

- tracer: Add support for remotely setting the trace sample rate from the Datadog UI. This functionality is enabled by default when using `ddtrace-run` and library injection. To enable it when using the library manually, use `ddtrace.config.enable_remote_config()`.

### Bug Fixes

- tracer: tag spans that have been sampled due to an Agent sampling configuration.
- lambda: This change disables the use of `multiprocessing.queue` in Lambda, because it is not supported in Lambda
- langchain: This fix resolves a crash that could occur during embedding when no embeddings are found.
- Fix a regression with the support for gevent that could have occurred if some products, like ASM, telemetry, were enabled.
- kafka: Resolves `TypeError` raised by serializing producers and deserializing consumers when the `message.key` tag is set on spans.
- dynamic instrumentation: Fix an issue that caused the instrumented application to fail to start if a non-standard module was imported.
- openai: This fix resolves an issue where tagging image inputs in the chat completions endpoint resulted in attribute errors.
- openai: This fix resolves an issue where requesting raw API responses from openai\>=1.0 resulted in attribute errors while tagging.
- profiling: Fix an issue that prevented threading locks from being traced when using gevent.
- profiling: Fix a segmentation fault with CPython 3.12 when sampling thread stacks.
- pylibmc: Fixes an issue where using `ddtrace-run` or `ddtrace.patch_all()` with `DD_TRACE_ENABLED=False` would break with get, gets, and get_multi operations on pylibmc Clients.
- tracing: This fix resolves an issue where concurrent mutations to the `context._meta` dict caused <span class="title-ref">RuntimeError: dictionary changed size during iteration</span>.
- django: Resolves `AttributeError` raised by traced `StreamingHttpResponse`.
- Vulnerability Management for Code-level (IAST): This fix resolves an issue where certain aspects incorrectly expected at least one argument, leading to an IndexError when none were provided. The solution removes this constraint and incorporates regression tests for stability assurance.
- Vulnerability Management for Code-level (IAST): Cookies vulnerabilities are only reported if response cookies are insecure.
- Vulnerability Management for Code-level (IAST): Fix propagation error on `.format` string method.
- requests: Updates the resource names of `requests.requests` spans to include the method and path of the request.
- propagation: This fix resolves an issue where a `Context` generated from extracted headers could lack a span_id or trace_id, leading `SpanLink` encoding errors.
- psycopg: This fix resolves an issue where a circular import of the psycopg library could cause a crash during monkeypatching.
- psycopg: This fix resolves an issue where exceptions originating from asynchronous Psycopg cursors were not propagated up the call stack.
- redis: This fix resolves an issue where the yaaredis and aredis integrations imported code from the redis integration, causing a circular import error.
- tracing: Resolves trace encoding errors raised when `DD_TRACE_API_VERSION` is set to `v0.5` and a BufferFull Exception is raised by the TraceWriter. This fix ensures span fields are not overwritten and reduces the frequency of 4XX errors in the trace agent.

### Other Changes

- tracing: Upgrades the trace encoding format to v0.5. This change improves the performance of encoding and sending spans.

---

## v2.3.0

### New Features

- propagation: 128-bit trace ids are now used by default for propagation. Previously the default was 64-bit. This change is backwards compatible with tracers that still use 64-bit trace ids and should not cause any breaking behavior.
- Adds DSM `pathway.hash` tag to spans when DSM is enabled. This allows traces from the instrumented service to show up in the DSM traces tab.
- propagation: When the tracer is configured to extract and inject `tracecontext`, the tracer will propagate the tracestate values from other vendors so long as the traceparent trace-id matches the first found trace context, regardless of propagator configuration order. To disable this behavior `DD_TRACE_PROPAGATION_EXTRACT_FIRST=true` can be set.
- opentelemetry: Map reserved OpenTelemetry attributes to Datadog span model.
- opentelemetry: datadog operation name from semantic conventions
- propagation: If a valid context is extracted from headers, and the following extracted trace context's `trace_id`s do not match the valid context's, then add a span link to the root span to represent the broken propagation.
- tracing: This change treats spans that terminated with `sys.exit(0)` as successful non-error spans.
- tracing: This introduces the `DD_TRACE_SPAN_TRACEBACK_MAX_SIZE` environment variable, allowing the maximum size of tracebacks included on spans to be configured.

### Bug Fixes

- CI Visibility: fixes the fact that the GITHUB_SERVER_URL environment variable was not being sanitized for credentials
- dynamic instrumentation: Needs to update the pubsub instance when the application forks because the probe mechanism should run in the child process. For that, DI needs the callback as the method of an instance of Debugger, which lives in the child process.
- CI Visibility: Fixes an issue where a `ValueError` was raised when using different path drives on Windows
- Fixes an issue where ddtrace could not be installed from source when using `setuptools>=69` due to a change in the license field.
- tracing: Fixes an issue where the thread responsible for sending traces is killed due to concurrent dictionary modification.
- structlog: Fixes `TypeError` raised when ddtrace log processor is configured with a tuple
- Vulnerability Management for Code-level (IAST): Generates cookies vulnerabilities report if IAST is enabled. Before this fix, Cookies vulnerabilities were only generated if both IAST and Appsec were enabled.
- Vulnerability Management for Code-level (IAST): This fix resolves an issue where, at AST patching to replace code with IAST aspects, passing the original function/method as an extra parameter for accurate patching unintentionally triggers side effects in methods obtained from an expression (like `decode` in `file.read(n).decode()`), resulting in unexpected multiple calls to the expression (`file.read(n)` in the example).
- Vulnerability Management for Code-level (IAST): This fix eliminates some reference leaks and C-API usage when IAST reports a vulnerability and calls `get_info_frame`.
- kafka: This fix resolves an issue where calls to `confluent_kafka`'s `produce` method with `key=None` would cause an exception to be raised.
- tracing: This fix resolves an issue where ddtrace's signal handlers could cause Flask apps not to respond correctly to SIGINT.
- logging: A log handler is automatically added to the ddtrace logger upon ddtrace import, when not using ddtrace-run. This can lead to duplicate logging if users add additional loggers and do not explicitly modify the ddtrace logger. This fix adds a feature flag that can be used to toggle this behavior off `DD_TRACE_LOG_STREAM_HANDLER` which defaults to `true`.

---

## v2.2.0

### Upgrade Notes

- The `wrapt` and `psutil` packages are vendored to help users avoid building these packages if wheels were not available for a given platform. This reverses a change released in v2.0.0.

### New Features

- CI Visibility: adds ITR support for `unittest`
- CI Visibility: adds start/end line support for `pytest` test spans
- CI Visibility: adds start/end line source file data to `unittest` test spans
- aiohttp: This introduces basic tracing of streaming responses that stay open long after the <span class="title-ref">on_prepare</span> signal has been sent.
- CI Visibility: introduce pytest hooks for modifying the module, suite, and test naming logic
- CI Visibility: add support for AWS Codepipeline to CI env var gathering
- datastreams: this change adds message payload size metrics and aggregations for Kafka.
- structlog: Wraps get_logger function in order to add datadog injection processor regardless of configuration
- openai: This adds support for openai v1.
- Source Code: filters Git repo URLs from env vars and setuptools
- logbook: This introduces log correlation for the logbook library. Refer to `logbook-docs <ddtrace.contrib.logbook>` for more details.
- loguru: This introduces log correlation for the loguru library. Refer to `loguru-docs <ddtrace.contrib.loguru>` for more details.
- openai: This adds support for tagging function call arguments when using OpenAI's function calling feature.
- Adds ARM64 support for Single-Step instrumentation
- structlog: This introduces log correlation for the structlog library. Refer to `structlog-docs <ddtrace.contrib.structlog>` for more details.
- celery: Adds Python 3.11 and 3.12 support for the celery integration.

### Known Issues

- ASM: fix a body read problem on some corner case where passing empty content length makes wsgi.input.read() blocks.

### Bug Fixes

- Application Security Management (ASM): fix a body read error when `Transfer-Encoding: chunked` header is sent
- CI Visibility: fixes an issue where class-based test methods with the same name across classes would be considered duplicates, and cause one (or more) tests to be dropped from results, by adding `--ddtrace-include-class-name` as an optional flag (defaulting to false) to prepend the class name to the test name.
- CI Visibility: fixes a crash where the unittest integration would try to enable coverage when tests are run even if the Intelligent Test Runner is not enabled.
- data_streams: This fix resolves an issue where tracing would crash if a kafka client produced a message with no key or value.
- CI: fixes an issue which prevented the library from filtering user credentials for SSH Git repository URLs
- dynamic instrumentation: fix an issue that caused function probes on the same module to fail to instrument and be reported in the `ERROR` status in the UI if the module was not yet imported.
- Use a unique default service name across all the products provided by the library when one is not given via the configuration interface.
- sampling: This fix reverts a refactor which affected how the tracer handled the trace-agent's recommended trace sampling rates, leading to an unintended increase in traces sampled.
- tracing: Fixes a msgpack import error when `DD_TRACE_API` is set to `v0.5`
- fix(profiling): numeric type exception in memalloc When pushing allocation samples, an exception was being thrown due to a float being passed instead of an integer. We now cast the ceiled value to an integer.
- CI Visibility: fixes `unittest` data not being initialized properly
- CI Visibility: fixes an issue where just importing <span class="title-ref">unittest</span> enabled CIVisibility and potentially caused unexpected logs and API requests
- Vulnerability Management for Code-level (IAST): This fix addresses AST patching issues where custom functions or methods could be replaced by aspects with differing argument numbers, causing runtime errors as a result. Furthermore, it addresses a case during patching where the module is inadvertently passed as the first argument to the aspect.
- Vulnerability Management for Code-level (IAST): Fix potential string id collisions that could cause false positives with non tainted objects being marked as tainted.
- IAST: This fix resolves an issue where JSON encoder would throw an exception while encoding a tainted dict or list.
- Vulnerability Management for Code-level (IAST): This fix resolves an issue where SimpleJSON encoder would throw an exception while encoding a tainted dict or list.
- ASM: add support for psycopg2 adapt mechanism to LazyTaintList, preventing a ProgrammingError when using psycopg2 with IAST.
- tracing: This fix resolves an issue where unserializable tracer attributes caused crashes when `DD_TRACE_DEBUG` was set.
- This fix resolves an issue where `confluent_kafka`'s `SerializingProducer` and `DeserializingConsumer` classes were incorrectly patched, causing crashes when these classes are in use with Datadog patching.
- langchain: This fix resolves an issue with tagging pydantic <span class="title-ref">SecretStr</span> type api keys.
- lib injection: Fix permissions error raised when non-root users copy single step instrumentation files.
- redis: The Datadog Agent removes command arguments from the resource name. However there are cases, like compressed keys, where this obfuscation cannot correctly remove command arguments. To safeguard that situation, the resource name set by the tracer will only be the command (e.g. SET) with no arguments. To retain the previous behavior and keep arguments in the span resource, with the potential risk of some command arguments not being fully obfuscated, set `DD_REDIS_RESOURCE_ONLY_COMMAND=false`.

### Other Changes

- tags: Previously `DD_TRACE_X_DATADOG_TAGS_MAX_LENGTH` had a max limit setting of 512 characters. This change removes that limit but keeps the default at 512.

---

## v2.0.0

### Prelude

The Datadog APM Python team is happy to announce the release of v2.0.0 of ddtrace. This release drops support for Python 2.7, 3.5, and 3.6. This release adds support for Python 3.12.

<div class="important">

<div class="title">

Important

</div>

If you are on version of Python not supported by v2, we will continue to maintain the ddtrace v1 with bug fixes.

</div>

<div class="note">

<div class="title">

Note

</div>

Before upgrading to v2.0.0, we recommend users install `ddtrace~=1.20.0` and enable deprecation warnings. All removals to the library interface and environment variables in v2 were deprecated in the 1.x release line.

</div>

<div class="note">

<div class="title">

Note

</div>

The changes to environment variables apply only to the configuration of the ddtrace library and not the Datadog Agent.

</div>

#### Upgrading summary

##### Functionality changes

The default logging configuration functionality of ddtrace has been changed to avoid conflicting with application logging configurations. `DD_CALL_BASIC_CONFIG` has been removed and the ddtrace logger will log to stdout by default, or a log file as specified using `DD_TRACE_LOG_FILE`.

Setting the environment variable `DD_TRACE_PROPAGATION_STYLE='b3'`, which previously enabled `b3multi` now enables `b3 single header`. `b3 single header` still works but is deprecated for `b3`. Simplified: `b3` used to enable `b3multi`, but now enables `b3 single header` to better align with Opentelemetry's terms.

##### Removed deprecated environment variables

These environment variables have been removed. In all cases the same functionality is provided by other environment variables and replacements are provided as recommended actions for upgrading.

| Variable                                   | Replacement                                | Note                                                |
|--------------------------------------------|--------------------------------------------|-----------------------------------------------------|
| `DD_GEVENT_PATCH_ALL`                      | None                                       | `📝<remove-dd-gevent-patch-all>`                    |
| `DD_AWS_TAG_ALL_PARAMS`                    | None                                       | `📝<remove-aws-tag-all-params>`                     |
| `DD_REMOTECONFIG_POLL_SECONDS`             | `DD_REMOTE_CONFIG_POLL_INTERVAL_SECONDS`   | `📝<rename-remote-config-poll-seconds>`             |
| `DD_CALL_BASIC_CONFIG`                     | None                                       | `📝<remove-basic-config>`                           |
| `DD_TRACE_OBFUSCATION_QUERY_STRING_PATERN` | `DD_TRACE_OBFUSCATION_QUERY_STRING_REGEXP` | `📝<remove-trace-obfuscation-query-string-pattern>` |

##### Removed deprecated library interfaces

These methods and module attributes have been removed. Where the same functionality is provided by a different public method or module attribute, a recommended action is provided for upgrading. In a few limited cases, because the interface was no longer used or had been moved to the internal interface, it was removed and so no action is provided for upgrading.

| Module                            | Method/Attribute                | Note                                               |
|-----------------------------------|---------------------------------|----------------------------------------------------|
| `ddtrace.constants`               | `APPSEC_ENABLED`                | `📝<remove-appsec-private-constants>`              |
|                                   | `APPSEC_JSON`                   | `📝<remove-appsec-private-constants>`              |
|                                   | `APPSEC_EVENT_RULE_VERSION`     | `📝<remove-appsec-private-constants>`              |
|                                   | `APPSEC_EVENT_RULE_ERRORS`      | `📝<remove-appsec-private-constants>`              |
|                                   | `APPSEC_EVENT_RULE_LOADED`      | `📝<remove-appsec-private-constants>`              |
|                                   | `APPSEC_EVENT_RULE_ERROR_COUNT` | `📝<remove-appsec-private-constants>`              |
|                                   | `APPSEC_WAF_DURATION`           | `📝<remove-appsec-private-constants>`              |
|                                   | `APPSEC_WAF_DURATION_EXT`       | `📝<remove-appsec-private-constants>`              |
|                                   | `APPSEC_WAF_TIMEOUTS`           | `📝<remove-appsec-private-constants>`              |
|                                   | `APPSEC_WAF_VERSION`            | `📝<remove-appsec-private-constants>`              |
|                                   | `APPSEC_ORIGIN_VALUE`           | `📝<remove-appsec-private-constants>`              |
|                                   | `APPSEC_BLOCKED`                | `📝<remove-appsec-private-constants>`              |
|                                   | `IAST_JSON`                     | `📝<remove-appsec-private-constants>`              |
|                                   | `IAST_ENABLED`                  | `📝<remove-appsec-private-constants>`              |
|                                   | `IAST_CONTEXT_KEY`              | `📝<remove-appsec-private-constants>`              |
| `ddtrace.contrib.fastapi.patch`   | `span_modifier`                 | `📝<remove-fastapi-starlette-span-modifier>`       |
|                                   | `aggregate_resources`           | `📝<remove-fastapi-starlette-aggregate-resources>` |
| `ddtrace.contrib.starlette.patch` | `span_modifier`                 | `📝<remove-fastapi-starlette-span-modifier>`       |
|                                   | `aggregate_resources`           | `📝<remove-fastapi-starlette-aggregate-resources>` |
|                                   | `get_resource`                  | `📝<remove-fastapi-starlette-span-modifier>`       |
| `ddtrace.contrib.grpc.constants`  | `GRPC_PORT_KEY`                 | `📝<remove-grpc-port-key>`                         |
| `ddtrace.ext.cassandra`           | `ROW_COUNT`                     | `📝<remove-cassandra-row-count>`                   |
| `ddtrace.ext.mongo`               | `ROWS`                          | `📝<remove-mongo-row-count>`                       |
| `ddtrace.ext.sql`                 | `ROWS`                          | `📝<remove-sql-row-count>`                         |
| `ddtrace.filters`                 | `TraceCiVisibilityFilter`       | `📝<remove-trace-ci-visibility-filter>`            |
| `ddtrace.tracer`                  | `DD_LOG_FORMAT`                 | `📝<remove-dd-log-format>`                         |

### Upgrade Notes

- <div id="remove-dd-gevent-patch-all">

  `DD_GEVENT_PATCH_ALL` is removed. There is no special configuration necessary to make ddtrace work with gevent if using ddtrace-run.

  </div>

- <div id="remove-aws-tag-all-params">

  `DD_AWS_TAG_ALL_PARAMS` is removed. The boto/botocore/aiobotocore integrations no longer collect all API parameters by default.

  </div>

- <div id="rename-remote-config-poll-seconds">

  `DD_REMOTECONFIG_POLL_SECONDS` is removed. Use the environment variable `DD_REMOTE_CONFIG_POLL_INTERVAL_SECONDS` instead.

  </div>

- <div id="remove-appsec-private-constants">

  `APPSEC_ENABLED`, `APPSEC_JSON`, `APPSEC_EVENT_RULE_VERSION`, `APPSEC_EVENT_RULE_ERRORS`, `APPSEC_EVENT_RULE_LOADED`, `APPSEC_EVENT_RULE_ERROR_COUNT`, `APPSEC_WAF_DURATION`, `APPSEC_WAF_DURATION_EXT`, `APPSEC_WAF_TIMEOUTS`, `APPSEC_WAF_VERSION`, `APPSEC_ORIGIN_VALUE`, `APPSEC_BLOCKED`, `IAST_JSON`, `IAST_ENABLED`, `IAST_CONTEXT_KEY` are removed. This should not affect existing code as these deprecated ASM constants were meant for private use only.

  </div>

- <div id="remove-fastapi-starlette-span-modifier">

  `ddtrace.contrib.starlette.get_resource`, `ddtrace.contrib.starlette.span_modifier`, and `ddtrace.contrib.fastapi.span_modifier` are removed. The starlette and fastapi integrations now provide the full route and not just the mounted route for sub-applications.

  </div>

- <div id="remove-fastapi-starlette-aggregate-resources">

  `ddtrace.contrib.starlette.config['aggregate_resources']` and `ddtrace.contrib.fastapi.config['aggregate_resources']` are removed. The starlette and fastapi integrations no longer have the option to `aggregate_resources`, as it now occurs by default.

  </div>

- <div id="remove-grpc-port-key">

  `ddtrace.contrib.grpc.constants.GRPC_PORT_KEY` is removed. Use `ddtrace.ext.net.TARGET_PORT` instead.

  </div>

- <div id="remove-cassandra-row-count">

  `ddtrace.ext.cassandra.ROW_COUNT` is removed. Use `ddtrace.ext.db.ROWCOUNT` instead.

  </div>

- <div id="remove-mongo-row-count">

  `ddtrace.ext.mongo.ROW_COUNT` is removed. Use `ddtrace.ext.db.ROWCOUNT` instead.

  </div>

- <div id="remove-sql-row-count">

  `ddtrace.ext.sql.ROW_COUNT` is removed. Use `ddtrace.ext.db.ROWCOUNT` instead.

  </div>

- <div id="remove-trace-ci-visibility-filter">

  `ddtrace.filters.TraceCiVisibilityFilter` is removed.

  </div>

- <div id="remove-dd-log-format">

  `ddtrace.tracer.DD_LOG_FORMAT` is removed. As an alternative, please follow the log injection formatting as provided in the [log injection docs](https://ddtrace.readthedocs.io/en/stable/advanced_usage.html#update-log-format).

  </div>

- <div id="remove-basic-config">

  `DD_CALL_BASIC_CONFIG` is removed. There is no special configuration necessary to replace `DD_CALL_BASIC_CONFIG`. The ddtrace logger will log to stdout by default or additionally to a file specified by `DD_TRACE_LOG_FILE`.

  </div>

- <div id="remove-trace-obfuscation-query-string-pattern">

  `DD_TRACE_OBFUSCATION_QUERY_STRING_PATTERN` is removed. Use `DD_TRACE_OBFUSCATION_QUERY_STRING_REGEXP` instead.

  </div>

### New Features

- Adds support for Python 3.12.

### Known Issues

- aiohttp: Python 3.12 is not supported.
- aiohttp-jinja: Python 3.12 is not supported.
- aiobotocore: Python 3.12 is not supported.
- asm: IAST for Python 3.12 is not supported.
- flask-caching: Python 3.12 is not supported.
- openai/langchain: Python 3.12 is not supported.
- opentelemetry-api: Python 3.12 is not supported.
- opentracing: Python 3.12 is not supported.
- pyramid: Python 3.12 is not supported.
- pynamodb: Python 3.12 is not supported.
- redis/redis-py-cluster: Python 3.12 is not supported.

---

## v1.20.0

### Prelude

Vulnerability Management for Code-level (IAST) is now available in private beta. Use the environment variable `DD_IAST_ENABLED=True` to enable this feature.

### New Features

- ASM: This introduces support for custom blocking actions of type redirect_request.
- data_streams: Adds public api `set_produce_checkpoint` and `set_consume_checkpoint`

### Bug Fixes

- kafka: Resolves an issue where traced kafka connections were assigned a default timeout of 1 second. The default timeout in [Consumer.poll(...)](https://docs.confluent.io/platform/current/clients/confluent-kafka-python/html/index.html#confluent_kafka.Consumer.poll) should be None.
- openai: This fix resolves an issue where errors during streamed requests resulted in unfinished spans.

---

## v1.19.0

### New Features

- Adds the <span class="title-ref">db.row_count</span> tag to redis and other redis-like integrations. The tag represents the number of returned results.
- CI Visibility: adds test level visibility for [unittest](https://docs.python.org/3/library/unittest.html)
- ASM: Adds detection of insecure cookie vulnerabilities on responses.
- ASM: This introduces trusted IPs capabilities in the tracer, to allow specific IPs not to be blocked by ASM but still be monitored.
- ASM: This introduces a new capability to configure the blocking response of ASM. Users can change the default blocking response behavior or create new custom actions. Configuration of a custom blocking page or payload can still be provided by using <span class="title-ref">DD_APPSEC_HTTP_BLOCKED_TEMPLATE_JSON</span> and <span class="title-ref">DD_APPSEC_HTTP_BLOCKED_TEMPLATE_HTML</span> to change the static files used for the response body. The action block, that can be defined in the static rule file or via remote configuration, allows now to create new custom blocking actions with any status code for the response.
- The aiopg and aiomysql integrations no longer set the sql.query tag on query spans. This tag duplicated the value captured by the span resource. Users who want to send this query unobfuscated can use the tracer API to set tags on the query span.
- data_streams: Starts tracking Kafka lag in seconds.
- kafka: Adds support for the Kafka serializing producer and deserializing consumer.
- profiling: allow individual collectors to be disabled.
- tracing: This change introduces the `allow_false` keyword argument to `BaseSampler.sample()`, which defaults to `True`. `allow_false` controls the function's return value. If `allow_false` is `False`, the function will always return `True` regardless of the sampling decision it made. This is useful when `sample` is called only for its side effects, which can include setting span tags.

### Known Issues

- There are known issues configuring python's builtin multiprocessing library when ddtrace is installed. To use the multiprocessing library with ddtrace ensure `DD_UNLOAD_MODULES_FROM_SITECUSTOMIZE` is set to `True`.
- When running setup.py extensions with the CMake parameter "-j", it could potentially raise an out-of-memory error. If someone wants to expedite the ddtrace installation, they should manually set the "CMAKE_BUILD_PARALLEL_LEVEL" environment variable.

### Bug Fixes

- ASM: avoid potentially unneeded import of the IAST native module.

- ASM: avoid potentially unneeded import of the IAST native module if setup doesn't build extensions correctly.

- data_streams: This fix resolves an issue where data stream context propagation would not propagate via SNS if raw message delivery was enabled.

- dynamic instrumentation: function duration measurements are now reported in milliseconds to match the expectation from the UI.

- dynamic instrumentation: fixed an issue that prevented line probes from being injected in some finally blocks.

- dynamic instrumentation: Fixed the programmatic API to ensure that the dynamic instrumentation service is fully enabled when `Dynamic Instrumentation.enable()` is called.

- dynamic instrumentation: fixed a bug that might have caused probe status to fail to update correctly.

- django: This fix resolves an issue where 'span.resource' would not include the endpoint when a Handler was interrupted, such as in the case of gunicorn worker timeouts.

- CI Visibility: fixes an issue where the Intelligent Test Runner would not work when in EVP proxy mode due to missing `X-Datadog-NeedsAppKey` header.

- CI Visibility: revert to using DD_CIVISIBILITY_ITR_ENABLED (instead of \_DISABLED) to conform with other tracers.

- profiling: fixed a bug that prevented profiles from being correctly correlated to traces in gevent-based applications, thus causing code hotspot and end point data to be missing from the UI.

- docs: Fix undefined variable reference in otel documentation

- CI Visibility: fixes that Python 2.7 test results were not visible in UI due to improperly msgpack-ed data

- ASM: This fix resolves an issue where <span class="title-ref">track_user_signup_event</span> and <span class="title-ref">track_custom_event</span> where not correctly tagging the span. This could lead to the loss of some events in the sampling.

- appsec: Fixes an issue where ddtrace.appsec is imported and assumed to be available in all deployments of ddtrace

- lib-inject: This fix resolves an issue where `libdl.so.2: cannot open shared object file: No such file or directory` errors occurred when the
  injection image started.

- lib-injection: Resolves permissions errors raised when ddtrace packages are copied from the InitContainer to the shared volume.

- mariadb: This fix resolves an issue where MariaDB connection information objects not including the user or port caused exceptions to be raised.

- appsec: This fix resolves an issue in which the library attempted to finalize twice a context object used by the Application Security Management product.

- propagation: Prevent propagating unsupported non-ascii `origin` header values.

- pymongo: This upgrades the PyMongo integration to work with PyMongo versions 4.5.0 and above by choosing the root function of the integration on the basis of the PyMongo version.

- tracing: This fix resolves an issue where the <span class="title-ref">\_dd.p.dm</span> and <span class="title-ref">\_dd.\*\_psr</span> tags were applied to spans in ways that did not match their intended semantics, increasing the potential for metrics-counting bugs.

- ASM: This fix resolves issue where user information was only set in root span. Now span for user information can be selected.

- sqlalchemy: sqlalchemy rollbacks could previously cause intermittent deadlocks in some cases. To fix this `DD_TRACE_SPAN_AGGREGATOR_RLOCK` was introduced in 1.16.2 with the default as `False`. We are now changing the default to `True`.

### Other Changes

- Adds a <span class="title-ref">get_version</span> method to each integration and updates the basic template for developing an integration to include this method. The <span class="title-ref">get_version</span> method returns the integration's package distribution version and is to be included in the APM Telemetry integrations payload.
- Add a <span class="title-ref">ddtrace_iast_flask_patch</span> function defined in <span class="title-ref">ddtrace.appsec.iast</span> to ensure that the main Flask <span class="title-ref">app.py</span> file is patched for IAST propagation. This function should be called before the <span class="title-ref">app.run()</span> call. You only need this if you have set <span class="title-ref">DD_IAST_ENABLED=1</span>. Only the main file needs to call this functions, other imported modules are automatically patched.
- docs: Fixes formatting in ddtrace docs.
- ASM: Improve default value of regex for query string obfuscation. Rename env var `DD_TRACE_OBFUSCATION_QUERY_STRING_PATTERN` to `DD_TRACE_OBFUSCATION_QUERY_STRING_REGEXP`.

---

## v1.18.0

### Prelude

Data Streams Monitoring (DSM) has added support for AWS Kinesis

**Breaking change** for CI Visibility: `test.suite` and `test.full_name` are changed, so any visualization or monitor that uses these fields is potentially affected.

### Deprecation Notes

- `DD_CALL_BASIC_CONFIG` will be removed in the upcoming 2.0.0 release. As an alternative to `DD_CALL_BASIC_CONFIG`, you can call `logging.basicConfig()` to configure logging in your application.
- `DD_LOG_FORMAT` is deprecated and will be removed in 2.0.0. As an alternative, please follow the log injection formatting as provided in the [log injection docs](https://ddtrace.readthedocs.io/en/stable/advanced_usage.html#update-log-format).

### New Features

- CI Visibility: added tracing support for pytest-benchmark

- ASM: The vulnerability report now includes a feature to scrub potentially sensitive information. This scrubbing process looks for common patterns, and it can be further expanded using environment variables such as `DD_IAST_REDACTION_NAME_PATTERN` and `DD_IAST_REDACTION_VALUE_PATTERN`. See the [docs](https://ddtrace.readthedocs.io/en/stable/configuration.html#DD_IAST_REDACTION_ENABLED) for more information.

- DSM: Adds DSM support for AWS Kinesis. For information about DSM, see the [official documentation](https://docs.datadoghq.com/data_streams/). This change requires users to use botocore version 1.26.30 or later and update calls to Kinesis' <span class="title-ref">PutRecord</span>, <span class="title-ref">PutRecords</span>, and <span class="title-ref">GetRecords</span> calls with the StreamARN argument.

- pytest: This change introduces an option to the pytest plugin to disable ddtrace: `--no-ddtrace`

- CI visibility: Adds support for tracking repository URLs via the BITBUCKET_GIT_HTTP_ORIGIN environment variable

- CI visibility: Adds CodeFresh integration

- CI Visibility: Beta release of `pytest` support for the [Intelligent Test Runner](https://docs.datadoghq.com/continuous_integration/intelligent_test_runner/) .

- openai: `tiktoken` has been introduced as an optional package dependency to calculate the number of
  tokens used in a prompt for a streamed completion or streamed chat completion. To enable this feature, install `ddtrace[openai]` or `tiktoken`. If `tiktoken` is not installed, the prompt token count will be continue to be estimated instead.

- Allows the use of a new backend for storing and exporting profiling data. This feature can be enabled for now by setting the DD_PROFILING_EXPORT_LIBDD_ENABLED environment variable to true. This should improve performance while decreasing memory overhead.

### Known Issues

- sqlalchemy: sqlalchemy rollbacks can intermittently cause deadlocks in some cases. If experiencing this issue, set `DD_TRACE_SPAN_AGGREGATOR_RLOCK=True`. After testing and feedback we intend to make True the default value.

### Bug Fixes

- CI Visibility: fixes an issue where the CIVisibility client would raise an exception if it was started in agentless mode without the DD_API_KEY set

- core: This fix moves `cmake` from `install_requires` to `setup_requires`.

- data_streams: This change fixes a bug in the Kafka & SQS integrations in which the Data Streams product code incorrect set timestamps for statistics. This led to all points being submitted for the same timestamp (the start of the application).

- dynamic instrumentation: handle null literal in conditions and expressions.

- dynamic instrumentation: fixed a bug that prevented span decoration probes from being received and instrumented.

- dynamic instrumentation: ensure that probes that fail to be instrumented because of invalid conditions/expressions are reported with status `ERROR` in the UI.

- CI Visibility: This fix solves an issue where the git unshallow command wasn't called

- tracing: Ensures health metrics are tagged with the correct values.

- CI Visibility: This fix resolves an issue where test skipping was not working properly.

- langchain: This fix resolves an issue where chat messages and embedding arguments
  passed in as keyword arguments were not parsed correctly and resulted in an `ArgumentError`.

- langchain: This fix resolves an issue where `langchain.embeddings.HuggingFaceEmbeddings` embedding
  methods, and `langchain.vectorstores.Milvus.similarity_search` were patched twice due to a nested class hierarchy in `langchain`.

- profiling: prevent deadlocks while recording events of different type.

- pytest: This fix resolves an issue where test modules could be non-existent, causing errors in the CI Visibility product.

- kafka: Resolves `UnicodeDecodeError` raised when kafka messages key contain characters that are not supported by UTF-8 encoding.

- lib-injection: Adds support for non-root run applications in containers.

- This fix resolves an issue causing span tags used by the Datadog backend not to be inherited by spans that exist in a different process from their parents.

### Other Changes

- tracing: Previously the maximum size of a span tag was set to the full size of trace writer buffer (via DD_TRACE_WRITER_BUFFER_SIZE_BYTES). With this change the maximum size of span tags will be set to 10% of the size of the writer's buffer. This should decrease the frequency of encoding errors due to large span tags.

---

## v1.17.0

### Prelude

Datadog has added support for automatically creating login success or failure events when a configured Django authentication backend is used. This will automatically fill the following tags in these cases:

> - <span class="title-ref">appsec.events.users.login.success.track</span>
> - <span class="title-ref">appsec.events.users.login.failure.track</span>
> - <span class="title-ref">appsec.events.users.login.success.\[email\|login\|username\]</span>
> - <span class="title-ref">appsec.events.users.login.failure.usr.exists</span>

### New Features

- ASM: Add support for automatic user login events in Django.

- langchain: Adds integration with support for metrics, logs, and traces from LangChain requests.
  See the `docs<langchain>` for more information.

- redis: Add support for Async RedisCluster.

### Bug Fixes

- core: This fix removes the inclusion of our `benchmarks/` directory in the `ddtrace` wheels.
- internal: call `_fixupChildren` when retrieving `DDLogger`
- profiling: Fixed a regression whereby the profile exporter would not handle known request errors and asks the user to report an issue instead.
- profiling: Handles a race condition, which would occasionally throw an error, which would read `"RuntimeError: the memalloc module was not started."`
- CI visibility: fix version and step arguments gathering to enable plugin compatibility with pytest-bdd 6.1.x
- Fixed a bug that caused applications using gevent and cassandra to fail to start with the ddtrace-run command.
- tracing: This fix resolves a `google.protobuf` import error when module unloading.
- wsgi: This fix resolves an issues when trying to parse the `environ` property `HTTPS` as an HTTP header.
- Pin `cython<3` due to an incompatibility with `cython==3.0.0` and typing annotations in profiling code.
- telemetry: resolves issue with sending unnecessary duplicate logs

---

## v1.16.0

### Prelude

Application Security Management (ASM) has added support for tracing subprocess executions.

Exception Debugging allows capturing debug information from exceptions attached to traces. The information about local variables and function arguments is displayed in the Error Tracking UI and augments the traceback data already collected.

### New Features

- ASM: vulnerabilities related to insecure request cookies will be reported when `DD_APPSEC_ENABLED` is set to `true`.

- ASM: add support for tracing subprocess executions (like <span class="title-ref">os.system</span>, <span class="title-ref">os.spawn</span>, <span class="title-ref">subprocess.Popen</span> and others) and adding
  information to a span names <span class="title-ref">command_execution</span> with the new type <span class="title-ref">system</span>. Currently we add the <span class="title-ref">cmd.exec</span> or <span class="title-ref">cmd.shell</span> tags to store the full command line (<span class="title-ref">cmd.shell</span> will be used when the command is run under a shell like with <span class="title-ref">os.system</span> or <span class="title-ref">Popen</span> with <span class="title-ref">shell=True</span>), <span class="title-ref">cmd.exit_code</span> to hold the return code when available, <span class="title-ref">component</span> which will hold the Python module used and the span <span class="title-ref">resource</span> will hold the binary used. This feature requires ASM to be activated using the <span class="title-ref">DD_APPSEC_ENABLED=True</span> configuration environment variable.

- botocore: Introduces environment variable `DD_BOTOCORE_INSTRUMENT_INTERNALS` that opts into tracing certain internal functionality.

- botocore: Added message attributes to Amazon Simple Queue Service spans to support data streams monitoring.

- exception debugging: Introduced the Exception Debugging feature that allows capturing debug information from exceptions attached to traces. This new feature can be enabled via the <span class="title-ref">DD_EXCEPTION_DEBUGGING_ENABLED</span>\` environment variable.

- openai: Adds support for metrics, logs, and traces for the models, edits, images, audio, files, fine-tunes, and
  moderations endpoints. See [the docs](https://ddtrace.readthedocs.io/en/stable/integrations.html#openai) for more information.

- CI Visibility: Updates how pytest modules and test suites are reported. Modules names are now set to the fully qualified name, whereas test suites will be set to the file name.
  Before this change: {"module": "tests", "suite":"my_module/tests/test_suite.py"} After this change: {"module": "my_module.tests", "suite": "test_suite.py"}

- core: Apply `DD_TAGS` to runtime metrics.

- kafka: Adds <span class="title-ref">messaging.kafka.bootstrap.servers</span> tag for the confluent-kafka producer configuration value found in <span class="title-ref">metadata.broker.list</span> or <span class="title-ref">bootstrap.servers</span>

- tracing: This reports the GRPC package name (optional) and service name in a single <span class="title-ref">rpc.service</span> tag

### Bug Fixes

- botocore: This fix resolves an issue where ddtrace attempted to parse as URLs SQS QueueUrl attributes that were not well-formed URLs.
- psycopg: Resolves `TypeError` raised when an async cursor object is traced. This fix ensures <span class="title-ref">exc_type</span>, <span class="title-ref">exc_val</span>, and <span class="title-ref">exc_tb</span> are passed down to the wrapped object on <span class="title-ref">\_\_aexit\_\_</span>.
- Fixed an issue that prevented the library from working as expected when a combination of gevent and asyncio-based frameworks that rely on the functionalities of the ssl module is used.
- openai: Fixes the issue with `ImportError` of `TypedDict` from `typing` module in Python 3.7.
- openai: This fix resolves an issue where embeddings inputs were always tagged regardless of the configured prompt-completion sample rate.
- pytest: This fix resolves an issue where failures and non-skipped tests were not propagated properly when `unittest.TestCase` classes were used.
- Fixes an issue where harvesting runtime metrics on certain managed environments, such as Google Cloud Run, would cause ddtrace to throw an exception.
- graphql: `graphql.execute` spans are now marked as measured.
- tracing: This fix resolves an issue where negative trace ID values were allowed to propagate via Datadog distributed tracing HTTP headers.
- openai: Resolves some inconsistencies in logs generated by the image and audio endpoints, including filenames, prompts, and not logging raw binary image data.
- pymemcache: This fix resolves an issue where overriding span attributes on `HashClient` failed when `use_pooling` was set.
- This fix resolves an issue causing MyPy linting to fail on files that import ddtrace.
- The 1.15.0 version has a bug that arises when Remote Config receives both kinds of actions (removing target file configurations and loading new target file configurations) simultaneously, as the load action overrides the remove action. This error occurs if someone creates and removes Dynamic Instrumentation Probes rapidly, within a time interval shorter than the Remote Config interval (5s). To fix this issue, this update appends all new configurations and configurations to remove, and dispatches them at the end of the RC request.

---

## v1.15.0

### New Features

- pyramid: Adds http.route tag to `pyramid.request` spans.
- data_streams: Add data streams core integration and instrument the confluent Kafka library with it. For more information, check out the docs, <https://docs.datadoghq.com/data_streams/>
- dynamic instrumentation: Added support for span decoration probes.

### Bug Fixes

- ASM: This fix resolves an issue where the WAF rule file specified by DD_APPSEC_RULES was wrongly updated and modified by remote config.
- celery: Resolves an issue where hostname tags were not set in spans generated by `celery>4.0`.
- django: Resolves an issue where the resource name of django.request span did not contain the full name of a view when `DD_DJANGO_USE_HANDLER_RESOURCE_FORMAT=True`. This issue impacts `django>=4.0`.
- CI Visibility: This fix resolves the compatibility for Gitlab 16.0 deprecated urls
- openai: Resolves an issue where using an array of tokens or an array of token arrays for the Embeddings endpoint caused an AttributeError.
- profiling: Fixed an issue with gunicorn and gevent workers that occasionally caused an `AttributeError` exception to be raised on profiler start-up.
- psycopg: Fixes `ValueError` raised when dsn connection strings are parsed. This was fixed in ddtrace v1.9.0 and was re-introduced in v1.13.0.
- gunicorn: This fix ensures ddtrace threads do not block the master process from spawning workers when `DD_TRACE_DEBUG=true`. This issue impacts gunicorn applications using gevent and `python<=3.6`.

---

## v1.14.0

### Prelude

profiling: Code provenance is a feature that enhances the "My code" experience in the Datadog UI by allowing the tracer to report packaging metadata about installed source files. This information is used to distinguish between user and third-party code.

### New Features

- aws: Adds span tags for consistency with tags collected by Datadog for AWS metrics and logs.

- botocore: Adds the ability to control which botocore submodules will be patched.

- ASM: Send WAF metrics over telemetry

- pytest: This introduces test suite and module level visibility for the pytest integration. Pytest test traces will now include test session, test module, test suite, and test spans, which correlate to pytest session, pytest package, pytest module, and pytest test functions respectively.

- redis: Introducing redis command span tag max length configuration for `aioredis<aioredis>`, `aredis<aredis>`, `redis<redis>`, `rediscluster<rediscluster>`, and `yaaredis<yaaredis>` integrations.

- profiling: Code provenance is enabled by default.

- OpenAI: Add integration with support for metrics, logs and traces from
  OpenAI requests. See [the docs](https://ddtrace.readthedocs.io/en/stable/integrations.html#openai) for more information.

### Bug Fixes

- dependencies: Resolves an issue where ddtrace installs an incompatible version of cattrs when Python 3.6 is used.

- tracing: Resolves an issue where `DD_TRACE_<INTEGRATION>_ENABLED=False` could not be used to disable the following integrations when `ddtrace-run` was used: flask, django, bottle, falcon, and pyramid.

- asgi: Ensures `error.message` and `error.stack` tags are set when an exception is raised in a route.

- appsec: Fixes an encoding error when we are unable to cleanup the AppSec request context associated with a span.

- ASM: Fixes encoding error when using AppSec and a trace is partial flushed.

- CI Visibility: This fix resolves an issue where the tracer was doing extra requests if the `DD_CIVISIBILITY_ITR_ENABLED` env var was not set.

- CI Visibility: This fix resolves an issue where the API call would fail because it is reporting a null service name

- bootstrap: fixed an issue with the behavior of `ddtrace.auto` that could have caused incompatibilities with frameworks such as `gevent` when used as a programmatic alternative to the `ddtrace-run` command.

- django: Fixed a bug that prevented a Django application from starting with celery and gevent workers if `DJANGO_SETTINGS_MODULE` was not explicitly set.

- tracing: Fixes a cryptic encoding exception message when a span tag is not a string.

- ASM: fix extract_body for Django such that users of Django Rest Framework can still use custom parsers.

- flask: Remove patching for Flask hooks `app.before_first_request` and `bp.before_app_first_request` if Flask version \>= 2.3.0.

- gevent: Fix a bug that caused traceback objects to fail to pickle when using gevent.

- OpenAI: Resolved an issue where OpenAI API keys set in individual requests rather than as an environment variable caused an error in the integration.

- profiler: Fixed a bug that caused segmentation faults in applications that use protobuf as a runtime dependency.

- redis: Resolves an issue where the aioredis/aredis/yaaredis integrations cross-imported a helper method from the redis integration, which triggered redis patching before the redis integration was fully loaded.

- wsgi: Resolves an issue where accessing the `__len__` attribute on traced wsgi middlewares raised a TypeError

- django: Adds catch to guard against a ValueError, AttributeError, or NotImplementedError from being thrown when evaluating a django cache result for `db.row_count` tag.

- lib-injection: Ensure local package is installed. Previously the package
  could still be pulled from the internet causing application slowdowns.

- kafka: Fixes `TypeError` raised when arbitrary keyword arguments are passed to `confluent_kafka.Consumer`

- profiler: Fix support for latest versions of protobuf.

- psycopg: Resolves an issue where an AttributeError is raised when `psycopg.AsyncConnection` is traced.

- sanic: Resolves `sanic_routing.exceptions.InvalidUsage` error raised when gevent is installed or `DD_UNLOAD_MODULES_FROM_SITECUSTOMIZE` is set to True.

- elasticsearch: This fix resolves an issue where the tracer would throw an error when patching unsupported versions of elasticsearch (\> 8.0). Patching is now skipped if an unsupported version is detected.

### Other Changes

- span: Increases the traceback limit in `error.stack` tags from 20 to 30
- aws_lambda: Logs warnings and exceptions on cold start only.

---

## v1.13.0

### New Features

- psycopg: This release adds support for the new psycopg3 package. This new integration has all the same tracing functionality as the previous psycopg2-binary package, with added support for new methods including async connection and async cursor classes. The release also adds support for using Django\>=4.2 with psycopg3 integrated tracing.

### Bug Fixes

- algoliasearch: This fix resolves an issue where non-text search query arguments caused Type Errors when being added as tags.

- ASM: fix calling <span class="title-ref">set_user</span> without a created span raising a <span class="title-ref">ValueError</span>.

- django: Adds fix for bug where Django cache return object throws an error if it does not implement `__bool__()`.

- kafka: Previously instantiating a subclass of kafka's Producer/Consumer classes would result in attribute errors due to patching the Producer/Consumer classes with an ObjectProxy. This fix resolves this issue by making the traced classes directly inherit from kafka's base Producer/Consumer classes.

- profiling: Fixed a regression in the memory collector that caused it to fail to cleanly re-initialize after a fork, causing error messages to be logged.

- logging: Ensure that the logging module can report thread information, such as thread names, correctly when a framework like gevent is used that requires modules cleanup.

- ASM: This fix resolves an issue where path parameters for the Flask framework were handled at response time instead of at request time for suspicious request blocking. This close a known issue opened in 1.10.0.

- lib-injection: Switch installation to install from included wheels. Prior,
  the wheels were merged together which caused conflicts between versions of dependencies based on Python version.

- tracer: Handle exceptions besides `ImportError` when integrations are loaded.

### Other Changes

- ASM: Add information about Application Security config values on <span class="title-ref">ddtrace-run --info</span>.
- otel: Fixes code formatting in api docs

---

## v1.12.0

### New Features

- tracing: Adds support for 128 bit trace ids for b3 and w3c distributing tracing headers.
- pytest: Adds the `DD_CIVISIBILITY_AGENTLESS_ENABLED` environment variable to configure the `CIVisibility` service to use an agent-less test reporting `CIVisibilityWriter`. Note that the `CIVisibility` service will use regular agent reporting by default.
- sci: Extracts and sends git metadata from environment variables `DD_GIT_REPOSITORY_URL`, `DD_GIT_COMMIT_SHA`, or from the python package specified in the `DD_MAIN_PACKAGE`. This feature can be disabled by setting `DD_TRACE_GIT_METADATA_ENABLED=False`.
- otel: Adds support for the [OpenTelemetry Tracing API](https://opentelemetry.io/docs/reference/specification/trace/api/). Please refer to the `docs <ddtrace.opentelemetry>` for more details.

### Bug Fixes

- tracing: Ensure datadog headers propagate 128 bit trace ids when `DD_TRACE_128_BIT_TRACEID_GENERATION_ENABLED=False`
- aws_lambda: Fix AttributeError raised when `ddtrace.patch_all()`, or `ddtrace.patch(aws_lambda=True)`, is set on user handler.
- aws_lambda: Fix AttributeError raised when extracting context from arguments.
- aws_lambda: Fix AttributeError raised when callable handlers are traced.
- dynamic instrumentation: Fixed an issue with expressions in metric probes that prevented them from being evaluated.
- Prevent exceptions when autoreloading modules that directly or indirectly import ddtrace with the iPython autoreload extension.
- profiling: Corrects accounting of wall and CPU time for gevent tasks within the main Python thread.
- profiling: Fixed an issue with the memory collector where a segmentation fault could occur during shutdown.
- lib-injection: The ddtrace package is now provided via the Docker image rather than relying on a run-time `pip install`. This solves issues like containers blocking network requests, installation overhead during application startup, permissions issues with the install.

---

## v1.11.0

### Deprecation Notes

- ASM: Several deprecated ASM constants that were added to the public API will be removed. This should not affect existing code as they were meant for private use only.

### New Features

- tracing: Adds support for 128 bit trace ids. To generate and propagate 128 bit trace ids using Datadog distributed tracing headers set the following configuration: `DD_TRACE_128_BIT_TRACEID_GENERATION_ENABLED=True`. Support for B3 and W3C distributed tracing headers will be added in a future change.
- aiohttp: Add missing component meta tag to aiohttp server spans.
- redis: Adds tracing support for <span class="title-ref">redis.cluster.RedisCluster</span>.
- celery: Adds automatic tracing of the `celery.beat` scheduling service to the `celery` integration.
- kafka: Adds instrumentation support for `confluent-kafka>=1.7`. See the `confluent-kafka<https://ddtrace.readthedocs.io/en/stable/integrations.html#kafka>` documentation for more information.
- dynamic instrumentation: introduced support for dynamic span probes.
- Adds source code integration with setuptools build metadata. This enables traces and profiles to be automatically tagged with git metadata to track deployments in Datadog.

### Bug Fixes

- tracing: This fix resolves an issue where making a sampling decision before the `env` span tag had been set caused sample rate data from the Datadog Agent to be ignored.
- ASM: make `track_custom_event()` also set `appsec.events.<custom_event>.track` which was missing.
- django: Fixes an issue where `http.route` was only set if `use_handler_resource_format` and `use_legacy_resource_format` were set to `False`.
- tracing: This fix resolves an issue where a very long string as a span attribute would cause that span not to be delivered. It replaces string span attributes larger than DD_TRACE_WRITER_BUFFER_SIZE_BYTES (which as of this version defaults to 8388608) with a small string containing debug information and not containing any of the original attribute string.
- ASM: Resolves installation issues with compiling native code on Windows and unknown platforms.
- aws_lambda: Fixes a `RecursionError` which is raised when aws lambda signal handlers are wrapped infinitely. This caused lambdas to crash on startup.
- botocore: Fix TypeError raised by injecting trace context into Kinesis messages.
- dynamic instrumentation: Fix a bug where the dynamic instrumentation would stop injecting function probes after the first failed one.
- dynamic instrumentation: This change fixes a bug whereby probes that have been disabled/removed from the front-end would not be removed by the client library.
- futures: Resolves an issue that prevents tasks from being submitted to a thread pool executor when gevent is used (e.g. as a worker class for gunicorn or celery).
- propagation: This fix resolves an issue where previously W3C tracestate propagation could not handle whitespace. With this fix whitespace is now removed for incoming and outgoing requests.
- httplib: Fixes an issue with patching of http client upon import
- Ensure DD_REMOTE_CONFIGURATION_ENABLED environment variable disables remote config if set to False

### Other Changes

- aws_lambda: Updates how <span class="title-ref">DD_APM_FLUSH_DEADLINE_MILLISECONDS</span> is used. Previously, we would set the deadline as the environment variable value, if set. Now, when the remaining time in an AWS Lambda invocation is less than <span class="title-ref">DD_APM_FLUSH_DEADLINE_MILLISECONDS</span>, the tracer will attempt to submit the current active spans and all finished spans. the value in the environment variable is used to subtract from the deadline. The default is still 100ms.

---

## v1.9.1

### Deprecation Notes

- gevent: `DD_GEVENT_PATCH_ALL` is deprecated and will be removed in the next major version. Gevent compatibility is now automatic and does not require extra configuration when running with `ddtrace-run`. If not using `ddtrace-run`, please import `ddtrace.auto` before calling `gevent.monkey.patch_all()`.

### Bug Fixes

- aws_lambda: Resolves an exception not being handled, which occurs when no root span is found before a lambda times out.
- gevent: This fix resolves an incompatibility between ddtrace and gevent that caused threads to hang in certain configurations, for example the profiler running in a gunicorn application's gevent worker process.

### Other Changes

- ASM: The list of headers for retrieving the IP when Application Security Management is enabled or the
  <span class="title-ref">DD_TRACE_CLIENT_IP_ENABLED</span> environment variable is set has been updated. "Via" has been removed as it rarely contains IP data and some common vendor headers have been added. You can also set the environment variable <span class="title-ref">DD_TRACE_CLIENT_IP_HEADER</span> to always retrieve the IP from the header specified as the value.

---

## v1.10.0

### Prelude

Application Security Management (ASM) has added Django support for blocking malicious users using one click within Datadog.

<div class="note">

<div class="title">

Note

</div>

One click blocking for ASM is currently in beta.

</div>

### Deprecation Notes

- dbapi: `ddtrace.ext.mongo.ROWS` is deprecated. Use `ddtrace.ext.db.ROWCOUNT` instead.

### New Features

- starlette: Add http.route tag to `starlette.request` spans.
- fastapi: Add http.route tag to `fastapi.request` spans.
- ASM: Add support for one click blocking of user ids with the Django framework using Remote Configuration Management.
- ASM: This introduces the "suspicious request blocking" feature for Django and Flask.

### Known Issues

- ASM: There is a known issue with the flask support for any rule blocking on `server.request.path_params`. The request will be correctly blocked but the client application will be receiving and processing the suspicious request. Possible workaround: use `server.request.uri.raw` instead, if you want the request to be blocked before entering the flask application.

### Bug Fixes

- dbapi: The dbapi integration no longer assumes that a cursor object will have a rowcount as not all database drivers implement rowcount.

- dbm: Support sql queries with the type `byte`.

- elasticsearch: Omit large `elasticsearch.body` tag values that are
  greater than 25000 characters to prevent traces from being too large to send.

- aws_lambda: This fix resolves an issue where existing signals were wrapped multiple times.

- profiling: Handles a race condition on process shutdown that would cause an error about a module not being started to occasionally appear in the logs.

- Fix for KeyError exceptions when when <span class="title-ref">ASM_FEATURES</span> (1-click activation) disabled all ASM products. This could cause 1-click activation to work incorrectly in some cases.
- ASM: Solve some corner cases where a Flask blocking request would fail because headers would be already sent.
- ASM: Solve the content-type not always being correct in blocking responses.
- ASM: Ensure the blocking responses have the following tags: <span class="title-ref">http.url</span>, <span class="title-ref">http.query_string</span>, <span class="title-ref">http.useragent</span>, <span class="title-ref">http.method</span>, <span class="title-ref">http.response.headers.content-type</span> and <span class="title-ref">http.response.headers.content-length</span>.
- ASM: fix memory leaks and memory corruption in the interface between ASM and the WAF library
- psycopg2: Fixes a bug with DSN parsing integration.

### Other Changes

- remote_config: Change the level of remote config startup logs to debug.

---

## v1.9.0

### Prelude

Application Security Management (ASM) has added Django support for blocking malicious IPs using one click within Datadog.

<div class="note">

<div class="title">

Note

</div>

One click blocking for ASM is currently in beta.

</div>

Application Security Management (ASM) has added Flask support for blocking malicious IPs using one click within Datadog.

<div class="note">

<div class="title">

Note

</div>

One click blocking for ASM is currently in beta.

</div>

### Deprecation Notes

- grpc: Deprecates `ddtrace.contrib.grpc.constants.GRPC_PORT_KEY`. Use `ddtrace.ext.net.TARGET_PORT` instead.
- dbapi: `ddtrace.ext.sql.ROWS` is deprecated. Use `ddtrace.ext.db.ROWCOUNT` instead.
- cassandra: `ddtrace.ext.cassandra.ROW_COUNT` is deprecated. Use `ddtrace.ext.db.ROWCOUNT` instead.

### New Features

- Enable traces to be sent before an impending timeout for `datadog_lambda>=4.66.0`. Use `DD_APM_FLUSH_DEADLINE` to override the default flush deadline. The default is the AWS Lambda function configured timeout limit.

- debugger: Add dynamic log probes to that generate a log message and optionally capture local variables, return value and exceptions

- tracing: Add support for enabling collecting of HTTP request client IP addresses as the `http.client_ip` span tag. You can set the `DD_TRACE_CLIENT_IP_ENABLED` environment variable to `true` to enable. This feature is disabled by default.

- ASM: add support for one click blocking of IPs with the Django framework using Remote Configuration Management.

- ASM: add support for one click blocking of IPs with the Flask framework using
  Remote Configuration Management.

- ASM: also fetch loopback IPs if client IP fetching is enabled (either via ASM or DD_TRACE_CLIENT_IP_ENABLED).

- ASM: Enable ability to remotely activate and configure ASM features. To enable, check the Python Security page in your account. Note that this is a beta feature.

- profiling: Collects endpoint invocation counts.

- dynamic instrumentation: Python 3.11 is now supported.

- graphene: Adds support for Python 3.11.

- graphql: Adds support for Python 3.11.

- httpx: Add support for `httpx<0.14.0,>=0.9.0`.

- tracer/span: Add `Span.finish_with_ancestors` method to enable the abrupt
  finishing of a trace in cases where the trace or application must be immediately terminated.

### Known Issues

- remote config: There is a known issue with remote configuration management (RCM) when paired with gevent which can cause child processes to deadlock. If you are experiencing issues, we recommend disabling RCM with `DD_REMOTE_CONFIGURATION_ENABLED=false`. Note, this will disable one click activation for ASM.
- gunicorn: ddtrace-run does not work with gunicorn. To instrument a gunicorn application, follow the instructions [here](https://ddtrace.readthedocs.io/en/latest/integrations.html#gunicorn).

### Bug Fixes

- fastapi: Previously, custom fastapi middlewares configured after application startup were not traced. This fix ensures that all fastapi middlewares are captured in the <span class="title-ref">fastapi.request</span> span.

- tracing: Pads trace_id and span_ids in b3 headers to have a minimum length of 16.

- Fix full stacktrace being sent to the log on remote config connection errors.

- httpx: Only patch `httpx.AsyncClient` for `httpx>=0.11.0`.

- tracing: This fix resolves an issue with the encoding of traces when using the v0.5 API version with the Python optimization option flag `-O` or the `PYTHONOPTIMIZE` environment variable.

- pylons: This fix resolves an issue where `str.decode` could cause critical unicode decode errors when ASM is enabled. ASM is disabled by default.

- gevent: This fix resolves incompatibility under 3.8\>=Python\<=3.10 between `ddtrace-run` and applications that depend on `gevent`, for example `gunicorn` servers. It accomplishes this by keeping copies that have not been monkey patched by `gevent` of most modules used by `ddtrace`. This "module cloning" logic can be controlled by the environment variable `DD_UNLOAD_MODULES_FROM_SITECUSTOMIZE`. Valid values for this variable are "1", "0", and "auto". "1" tells `ddtrace` to run its module cloning logic unconditionally, "0" tells it never to run that logic, and "auto" tells it to run module cloning logic *only if* `gevent` is accessible from the application's runtime. The default value is "0".

- lib-injection: Use package versions published to PyPI to install the
  library. Formerly the published image was installing the package from source using the tagged commit SHA which resulted in slow and potentially failing installs.

- profiler: Handles potential `AttributeErrors` which would arise while collecting frames during stack unwinding in Python 3.11.

- remote config: ensure proper validation of responses from the agent.

---

## v1.8.0

### Upgrade Notes

- ASM: libddwaf upgraded to version 1.6.1 using a new library loading mechanism
- profiling: upgrades the profiler to support the `v2.4` backend API for profile uploads, using a new request format.

### Deprecation Notes

- `DD_REMOTECONFIG_POLL_SECONDS` environment variable is deprecated and will be removed in v2.0. Please use `DD_REMOTE_CONFIG_POLL_INTERVAL_SECONDS` instead.

### New Features

- CI Visibility: Add support for CI provider buddy.works

- The component tag has been added for all auto-instrumented spans. The value of the component tag is equal to the name of the integration that produced the span.

- tracing: Adds support for IPv6 agent hostnames for <span class="title-ref">DD_AGENT_HOST</span>.

- elasticsearch: Update `elasticsearch` integration to add support for `opensearch-py`. See [the elasticsearch documentation](https://ddtrace.readthedocs.io/en/stable/integrations.html#elasticsearch) for more information.

- ASM: one click activation enabled by default using Remote Configuration Management (RCM). Set `DD_REMOTE_CONFIGURATION_ENABLED=false` to disable this feature.

- ASM: New Application Security Events Tracking API, starting with the functions `track_user_login_success_event` and
  `track_user_login_failure_event` for tracking user logins (it will also internally call `set_user`) and `track_custom_event` for any custom events. You can find these functions in the `ddtrace.appsec.trace_utils` module. Calling these functions will create new tags under the `appsec.events` namespace (`appsec.events.user.login` for logins) allowing you to track these events with Datadog. In the future this will be used to provide protection against account takeover attacks (ATO). Public documentation will be online soon.

- celery: Enhances context tags containing dictionaries so that their contents are sent as individual tags (issue \#4771).

- tornado: Support custom error codes: <https://ddtrace.readthedocs.io/en/stable/advanced_usage.html#custom-error-codes>.

- CI Visibility: Support reliably linking tests to the pipeline that executed them.

### Known Issues

- profiling: There is currently a known performance regression issue with the profiler's code provenance feature. Note that this feature is disabled by default and will only be enabled if `DD_PROFILING_ENABLE_CODE_PROVENANCE` is set to true.

### Bug Fixes

- This fix improves a cryptic error message encountered during some `pip install ddtrace` runs under pip versions \<18.
- dynamic instrumentation: remove unnecessary log line from application start up
- This fix removes unintended url parts in the `http.url` tag.
- botocore: Before this change, the botocore integration stripped newlines from the JSON string encoded in the data blob of Amazon Kinesis records. This change includes a terminating newline if it is present in the decoded data.
- profiling: This fix resolves an issue in Python 3.11 where a PyFrameObject strong reference count was not properly decremented in the stack collector.
- telemetry: This fix resolves an issue when we try to fetch `platform.libc_ver()` on an unsupported system.
- Fix for ValueError when `@` is not present in network location but other part of the url.

### Other Changes

- profiler: CPU overhead reduction.

---

## v1.7.0

### Prelude

Initial library support has been added for Python 3.11.

<div class="note">

<div class="title">

Note

</div>

Continuous Profiler and Dynamic Instrumentation are not yet compatible and must be disabled in order to use the library with Python 3.11. Support for them will be added in a future release. To track the status, see the [Support Python 3.11](https://github.com/DataDog/dd-trace-py/issues/4149) issue on GitHub.

</div>

### Upgrade Notes

- The default propagation style configuration changes to `DD_TRACE_PROPAGATION_STYLE=tracecontext,datadog`. To only support Datadog propagation and retain the existing default behavior, set `DD_TRACE_PROPAGATION_STYLE=datadog`.
- tracer: support for Datadog Agent v5 has been dropped. Datadog Agent v5 is no longer supported since ddtrace==1.0.0. See <https://ddtrace.readthedocs.io/en/v1.0.0/versioning.html#release-support> for the version support.
- Python 3.11: Continuous Profiler and Dynamic Instrumentation must be disabled as they do not current support Python 3.11.
- The configured styles in `DD_TRACE_PROPAGATION_STYLE_EXTRACT` are now evaluated in order to specification. To keep the previous fixed evaluation order, set: `DD_TRACE_PROPAGATION_STYLE_EXTRACT=datadog,b3,b3 single header`.
- tracing: upgrades the default trace API version to `v0.5` for non-Windows systems. The `v0.5` trace API version generates smaller payloads, thus increasing the throughput to the Datadog agent especially with larger traces.
- tracing: configuring the `v0.5` trace API version on Windows machines will raise a `RuntimeError` due to known compatibility issues. Please see <https://github.com/DataDog/dd-trace-py/issues/4829> for more details.

### Deprecation Notes

- propagation: Configuration of propagation style with `DD_TRACE_PROPAGATION_STYLE=b3` is deprecated and will be removed in version 2.0.0. Please use the newly added `DD_TRACE_PROPAGATION_STYLE=b3multi` instead.
- aws: The boto, botocore and aiobotocore integrations no longer include all API parameters by default. To retain the deprecated behavior, set the environment variable `DD_AWS_TAG_ALL_PARAMS=1`. The deprecated behavior and environment variable will be removed in v2.0.0.

### New Features

- django: add configuration option to allow a resource format like <span class="title-ref">{method} {handler}.{url_name}</span> in projects with Django \<2.2.0
- django: Adds the `DD_DJANGO_INCLUDE_USER_NAME` option to toggle whether the integration sets the `django.user.name` tag.
- Added environment variable `DD_TRACE_PROPAGATION_STYLE` to configure both injection and extraction propagation styles. The configured styles can be overridden with environment variables `DD_TRACE_PROPAGATION_STYLE_INJECT` and `DD_TRACE_PROPAGATION_STYLE_EXTRACT`.
- tracing: This introduces `none` as a supported propagator for trace context extraction and injection. When `none` is the only propagator listed, the corresponding trace context operation is disabled. If there are other propagators in the inject or extract list, the none propagator has no effect. For example `DD_TRACE_PROPAGATION_STYLE=none`
- ASM: now http.client_ip and network.client.ip will only be collected if ASM is enabled.
- tracing: Adds support for W3C Trace Context propagation style for distributed tracing. The `traceparent` and `tracestate` HTTP headers are enabled by default for all incoming and outgoing HTTP request headers. The Datadog propagation style continue to be enabled by default.
- flask: Adds support for streamed responses. Note that two additional spans: `flask.application` and `flask.response` will be generated.
- profiling: Adds support for Python 3.11.
- tracer: added support for Python 3.11.

### Bug Fixes

- ASGI: response headers are correctly processed instead of ignored
- Fix issue with `attrs` and `contextlib2` version constraints for Python 2.7.
- CGroup file parsing was fixed to correctly parse container UUID for PCF containers.
- ASM: Do not raise exceptions when failing to parse XML request body.
- ASM: fix a body read problem on some corner case where don't passing the content length makes wsgi.input.read() blocks.
- aws: We are reducing the number of API parameters that the boto, botocore and aiobotocore integrations collect as span tags by default. This change limits span tags to a narrow set of parameters for specific AWS APIs using standard tag names. To opt out of the new default behavior and collect no API parameters, set the environment variable `DD_AWS_TAG_NO_PARAMS=1`. To retain the deprecated behavior and collect all API parameters, set the environment variable `DD_AWS_TAG_ALL_PARAMS=1`.
- tracing: make `ddtrace.context.Context` serializable which fixes distributed tracing across processes.
- django: avoid `SynchronousOnlyOperation` when failing to retrieve user information.
- Remove `forbiddenfruit` as dependency and rollback `wrapt` changes where `forbiddenfruit` was called. IAST: Patch builtins only when IAST is enabled.
- httpx: Fixes an incompatibility from `httpx==0.23.1` when the `URL.raw` property is not available.
- Fix error in patching functions. `forbiddenfruit` package has conflicts with some libraries such as `asynctest`. This conflict raises `AttributeError` exception. See issue \#4484.
- tracer: This fix resolves an issue where the rate limiter used for span and trace sampling rules did not reset the time since last call properly if the rate limiter already had max tokens. This fix resets the time since last call always, which leads to more accurate rate limiting.
- Ensure that worker threads that run on start-up are recreated at the right time after fork on Python \< 3.7.
- tracing: This fix resolves an issue where the `DD_SERVICE_MAPPING` mapped service names were not used when updating span metadata with the `DD_VERSION` set version string.
- wsgi: This fix resolves an issue where `BaseException` raised in a WSGI application caused spans to not be submitted.
- library injection: Pin the library version in the library injection image. Prior, the latest version of `ddtrace` would always be installed, regardless of the image version.
- Fix error in the agent response payload when the user disabled ASM in a dashboard using 1-click Remote Configuration.
- flask: add support for flask v2.3. Remove deprecated usages of `flask._app_ctx_stack` and `flask._request_ctx_stack`.
- The specification of `DD_TRACE_PROPAGATION_STYLE_EXTRACT` now respects the configured styles evaluation order. The evaluation order had previously been fixed and so the configured order was ignored.
- tracing: Ensures that encoding errors due to wrong span tag types will be logged. Previously, if non-text span tags were set, this resulted in v0.5 encoding errors to be output to `stderr` instead of to a logger.

### Other Changes

- Kubernetes library injection: run commands as non-root user.
- tracing: The value of `ddtrace.constants.PID` has been changed from `system.pid` to `process_id`. All spans will now use the metric tag of `process_id` instead.
- tracing: The exception logged for writing errors no longer includes a long, unhelpful stack trace. The message now also includes the number of traces dropped and the number of retries attempted.

---

## v1.6.0

### Prelude

Application Security Management (ASM) has added support for preventing attacks by blocking malicious IPs using one click within Datadog.

<div class="note">

<div class="title">

Note

</div>

One click activation for ASM is currently in beta.

</div>

Dynamic instrumentation allows instrumenting a running service dynamically to extract runtime information that could be useful for, e.g., debugging purposes, or to add extra metrics without having to make code changes and re-deploy the service. See <https://ddtrace.readthedocs.io/en/stable/configuration.html> for more details.

### Upgrade Notes

- Pin \[attrs\](<https://pypi.org/project/attrs/>) dependency to version `>=20` due to incompatibility with \[cattrs\](<https://pypi.org/project/cattrs/>) version `22.1.0`.
- Use `Span.set_tag_str()` instead of `Span.set_tag()` when the tag value is a text type as a performance optimizations in manual instrumentation.

### New Features

- ASM: add support for one click activation using Remote Configuration Management (RCM). Set `DD_REMOTE_CONFIGURATION_ENABLED=true` to enable this feature.
- ASM: ip address collection will be enabled if not explicitly disabled and appsec is enabled.
- tracing: HTTP query string tagged by default in http.url tag (sensitive query strings will be obfuscated).
- Django: set <span class="title-ref">usr.id</span> tag by default if <span class="title-ref">request.user</span> is authenticated.
- Introduced the public interface for the dynamic instrumentation service. See <https://ddtrace.readthedocs.io/en/stable/configuration.html> for more details.
- Add `Span.set_tag_str()` as an alternative to the overloaded functionality of `Span.set_tag()` when the value can be coerced to unicode text.
- Enable `telemetry <Instrumentation Telemetry>` collection when tracing is enabled.

### Bug Fixes

- ASM: only report actor.ip on attack.
- aioredis: added exception handling for <span class="title-ref">CancelledError</span> in the aioredis integration.
- CI Visibility: fixed AppVeyor integration not extracting the full commit message.
- Add iterable methods on TracedCursor. Previously these were not present and would cause iterable usage of cursors in DB API integrations to fail.
- Fix parsing of the `DD_TAGS` environment variable value to include support for values with colons (e.g. URLs). Also fixed the parsing of invalid tags that begin with a space (e.g. `DD_TAGS=" key:val"` will now produce a tag with label `key`, instead of `key`, and value `val`).
- opentracing: don't raise an exception when distributed tracing headers are not present when attempting to extract.
- sqlite3: fix error when using `connection.backup` method.
- Change dependency from `` backport_ipaddress` to ``ipaddress`. Only install`ipaddress\`\` for Python \< 3.7.
- gevent: disable gevent after fork hook which could result in a performance regression.
- profiling: restart automatically on all Python versions.
- profiling: fixes an issue with Gunicorn child processes not storing profiling events.
- wsgi: when using more than one nested wsgi traced middleware in the same app ensure wsgi spans have the correct parenting.

### Other Changes

- tracing: add http.route tag to root span for Flask framework.

---

## v1.5.0

### New Features

- graphene: add support for `graphene>=2`. [See the graphql documentation](https://ddtrace.readthedocs.io/en/stable/integrations.html#graphql) for more information.
- Add support for aiobotocore 1.x and 2.x.
- ASM: add user information to traces.
- ASM: collect http client_ip.
- ASM: configure the sensitive data obfuscator.
- ASM: Detect attacks on Pylons body.
- ASM: propagate user id.
- ASM: Support In-App WAF metrics report.
- Collect user agent in normalized span tag `http.useragent`.
- ASM: Detect attacks on XML body (for Django, Pylons and Flask).
- Adds support for Lambda profiling, which can be enabled by starting the profiler outside of the handler (on cold start).
- profiler: collect and export the class name for the wall time, CPU time and lock profiles, when available.
- add DD_PYMONGO_SERVICE configuration
- ASM: Redact sensitive query strings if sent in http.url.
- redis: track the connection client_name.
- rediscluster: add service name configuration with `DD_REDISCLUSTER_SERVICE`
- snowflake: add snowflake query id tag to `sql.query` span

### Bug Fixes

- aiohttp_jinja2: use `app_key` to look up templates.
- ASM: (flask) avoid json decode error while parsing request body.
- ASM: fix Python 2 error reading WAF rules.
- ASM: reset wsgi input after reading.
- tracing: fix handling of unicode `_dd.origin` tag for Python 2
- tracing: fix nested web frameworks re-extracting and activating HTTP context propagation headers.
- requests: fix split-by-domain service name when multiple `@` signs are present in the url
- profiling: internal use of RLock needs to ensure original threading locks are used rather than gevent threading lock. Because of an indirection in the initialization of the original RLock, we end up getting an underlying gevent lock. We work around this behavior with gevent by creating a patched RLock for use internally.
- profiler: Remove lock for data structure linking threads to spans to avoid deadlocks with the trade-off of correctness of spans linked to threads by stack profiler at a given point in time.
- profiling: fix a possible deadlock due to spans being activated unexpectedly.

---

## v1.4.0

### New Features

- graphql: add tracing for `graphql-core>2`. See [the graphql documentation](https://ddtrace.readthedocs.io/en/stable/integrations.html#graphql) for more information.
- ASM: Detect attacks on Django body.
- ASM: Detect attacks on Flask request cookies
- ASM: Detect attacks on Django request cookies
- ASM: Detect attacks on Pylons HTTP query.
- ASM: Detect attacks on Pylons request cookies
- ASM: detect attacks on Pylons path parameters.
- ASM: Report HTTP method on Pylons framework
- ASM: Collect raw uri for Pylons framework.
- AppSec: collect response headers
- ASM: Detect attacks on Flask body.
- ASM: Detect attacks on path parameters
- The profiler now supports Windows.
- The profiler now supports code provenance reporting. This can be enabled by using the `enable_code_provenance=True` argument to the profiler or by setting the environment variable `DD_PROFILING_ENABLE_CODE_PROVENANCE` to `true`.

### Bug Fixes

- flask: add support for `flask>=2.2.0`
- Fixed the environment variable used for log file size bytes to be `DD_TRACE_LOG_FILE_SIZE_BYTES` as documented.
- jinja2: fix handling of template names which are not strings.
- Fixed support for pytest-bdd 6.
- Fixes cases where a pytest test parameter object string representation includes the `id()` of the object, causing the test fingerprint to constantly change across executions.
- wsgi: ignore GeneratorExit Exception in wsgi.response spans
- wsgi: ensures resource and http tags are always set on <span class="title-ref">wsgi.request</span> spans.

### Other Changes

- profiler: don't initialize the `AsyncioLockCollector` unless asyncio is
  available. This prevents noisy logs messages from being emitted in Python 2.

- docs: Added troubleshooting section for missing error details in the root span of a trace.

---

## v1.3.0

### New Features

- internal: Add support for Datadog trace tag propagation
- django: added `DD_DJANGO_INSTRUMENT_TEMPLATES=false` to allow tracing of Django template rendering.
- internal: Add sampling mechanism trace tag
- Add environment variables to write `ddtrace` logs to a file with `DD_TRACE_LOG_FILE`, `DD_TRACE_LOG_FILE_LEVEL`, and `DD_TRACE_FILE_SIZE_BYTES`
- Adds pytest-bdd integration to show more details in CI Visibility product.

### Bug Fixes

- starlette: Add back removed `aggregate_resources` feature.
- fastapi: Add back removed `aggregate_resources` feature.
- aiomysql: fix `AttributeError: __aenter__` when using cursors as context managers.
- asgi, starlette, fastapi: Exclude background tasks duration from web request spans.
- asgi: set the `http.url` tag using the hostname in the request header before defaulting to the hostname of the asgi server.
- mypy: Avoid parsing redis asyncio files when type checking Python 2
- starlette: Add back removed `ddtrace.contrib.starlette.get_resource` and `ddtrace.contrib.starlette.span_modifier`.
- fastapi: Add back removed `ddtrace.contrib.fastapi.span_modifier`.
- internal: fix exception raised for invalid values of `DD_TRACE_X_DATADOG_TAGS_MAX_LENGTH`.
- flask_caching: fix redis tagging after the v2.0 release.
- redis: create default Pin on asyncio client. Not having a Pin was resulting in no traces being produced for the async redis client.

### Other Changes

- perf: don't encode default parent_id value.
- profiling: add support for protobuf \>=4.0.

---

## v1.2.0

### Upgrade Notes

- The profiler `asyncio_loop_policy` attribute has been renamed to `asyncio_loop_policy_class` to accept a user-defined class. This guarantees the same asyncio loop policy class can be used process children.

### New Features

- Add tracing support for `aiomysql>=0.1.0`.

- Add support for `grpc.aio`.

- botocore: allow defining error status codes for specific API operations.

  See our `botocore` document for more information on how to enable this feature.

- ciapp: detect code owners of PyTest tests

- The memory profile collector can now entirely disabled with the `DD_PROFILING_MEMORY_ENABLED` environment variable.

- psycopg2: add option to enable tracing `psycopg2.connect` method.

  See our `psycopg2` documentation for more information.

- Add asyncio support of redis ≥ 4.2.0

### Bug Fixes

- Fixes deprecation warning for `asyncio.coroutine` decorator.

- internal: normalize header names in ASM

- profiling: implement `__aenter__` and `__aexit__` methods on `asyncio.Lock` wrapper.

- tracing: fix issue with `ddtrace-run` having the wrong priority order of tracer host/port/url env variable configuration.

- django,redis: fix unicode decode error when using unicode cache key on Python 2.7

- fastapi/starlette: when using sub-apps, formerly a call to `/sub-app/hello/{name}` would give a resource name of `/sub-app`. Now the full path `/sub-app/hello/{name}` is used for the resource name.

- sanic: Don't send non-500s error traces.

- pin protobuf to version `>=3,<4` due to incompatibility with version `4.21`.

- Fixes a performance issue with the profiler when used in an asyncio application.

- The profiler now copy all user-provided attributes on fork.

- pytest: Add note for disabling ddtrace plugin as workaround for side-effects

- Set required header to indicate top level span computation is done in the client to the Datadog agent. This fixes an issue where spans were erroneously being marked as top level when partial flushing or in certain asynchronous applications.

  The impact of this bug is the unintended computation of stats for non-top level spans.

### Other Changes

- The default number of events kept by the profiler has been reduced to decreased CPU and memory overhead.

---

## v1.1.4

### Bug Fixes

- pin protobuf to version `>=3,<4` due to incompatibility with version `4.21`.

---

## v1.1.3

### Bug Fixes

- tracing: fix issue with `ddtrace-run` having the wrong priority order of tracer host/port/url env variable configuration.
- sanic: Don't send non-500s error traces.
- Fixes a performance issue with the profiler when used in an asyncio application.

---

## v1.1.2

### Bug Fixes

- profiling: implement `__aenter__` and `__aexit__` methods on `asyncio.Lock` wrapper.

---

## v1.1.1

### Bug Fixes

- internal: normalize header names in ASM

- Set required header to indicate top level span computation is done in the client to the Datadog agent. This fixes an issue where spans were erroneously being marked as top level when partial flushing or in certain asynchronous applications.

  The impact of this bug is the unintended computation of stats for non-top level spans.

---

## v1.1.0

### Prelude

The Datadog APM Python team is happy to announce the release of v1.0.0 of ddtrace. This release introduces a formal `versioning policy<versioning>` that simplifies the public `interface<versioning_interfaces>` and defines a `release version policy<versioning_release>` for backwards compatible and incompatible changes to the public interface.

The v1.0.0 release is an important milestone for the library as it has grown substantially in scope. The first commit to the library was made on June 20, 2016. Nearly sixty minor releases later, the library now includes over sixty integrations for libraries. And the library has expanded from Tracing to support the Continuous Profiler and CI Visibility.

<div class="important">

<div class="title">

Important

</div>

Before upgrading to v1.0.0, we recommend users install `ddtrace>=0.60.0,<1.0.0` and enable deprecation warnings. All removals to the library interface and environment variables were deprecated on 0.x branch. Consult `Upgrade 0.x<upgrade-0.x>` for recommendations on migrating from the 0.x release branch.

</div>

<div class="note">

<div class="title">

Note

</div>

The changes to environment variables apply only to the configuration of the ddtrace library and not the Datadog Agent.

</div>

#### Upgrading summary

##### Functionality changes

The default logging configuration functionality of `ddtrace-run` has changed to address conflicts with application logging configuration. See `note on the new default behavior<disable-basic-config-call-by-default>` and `note on deprecation<deprecate-basic-config-call>` for future removal.

##### Removed legacy environment variables

These environment variables have been removed. In all cases the same functionality is provided by other environment variables and replacements are provided as recommended actions for upgrading.

| Variable                            | Replacement                        | Note                                   |
|-------------------------------------|------------------------------------|----------------------------------------|
| `DATADOG_` prefix                   | `DD_` prefix                       | `📝<remove-datadog-envs>`              |
| `DATADOG_SERVICE_NAME`              | `DD_SERVICE`                       | `📝<remove-legacy-service-name-envs>`  |
| `DD_LOGGING_RATE_LIMIT`             | `DD_TRACE_LOGGING_RATE`            | `📝<remove-logging-env>`               |
| `DD_TRACER_PARTIAL_FLUSH_ENABLED`   | `DD_TRACE_PARTIAL_FLUSH_ENABLED`   | `📝<remove-partial-flush-enabled-env>` |
| `DD_TRACER_PARTIAL_FLUSH_MIN_SPANS` | `DD_TRACE_PARTIAL_FLUSH_MIN_SPANS` | `📝<remove-partial-flush-min-envs>`    |

##### Removed legacy tracing interfaces

These methods and module attributes have been removed. Where the same functionality is provided by a different public method or module attribute, a recommended action is provided for upgrading. In a few limited cases, because the interface was no longer used or had been moved to the internal interface, it was removed and so no action is provided for upgrading.

| Module             | Method/Attribute           | Note                                  |
|--------------------|----------------------------|---------------------------------------|
| `ddtrace.context`  | `Context.clone`            | `📝<remove-clone-context>`            |
| `ddtrace.pin`      | `Pin.app`                  | `📝<remove-pin-app>`                  |
|                    | `Pin.app_type`             | `📝<remove-pin-apptype>`              |
| `ddtrace.sampler`  | `Sampler.default_sampler`  | `📝<remove-default-sampler>`          |
| `ddtrace.span`     | `Span.tracer`              | `📝<remove-span-tracer>`              |
|                    | `Span.__init__(tracer=)`   | `📝<remove-span-init-tracer>`         |
|                    | `Span.meta`                | `📝<remove-span-meta>`                |
|                    | `Span.metrics`             | `📝<remove-span-metrics>`             |
|                    | `Span.set_meta`            | `📝<remove-span-set-meta>`            |
|                    | `Span.set_metas`           | `📝<remove-span-set-metas>`           |
|                    | `Span.pprint`              | `📝<remove-span-pprint>`              |
| `ddtrace.tracer`   | `Tracer.debug_logging`     | `📝<remove-tracer-debug-logging>`     |
|                    | `Tracer.get_call_context`  | `📝<remove-tracer-get-call-context>`  |
|                    | `Tracer.tags`              | `📝<remove-tracer-tags>`              |
|                    | `Tracer.writer`            | `📝<remove-tracer-writer>`            |
|                    | `Tracer.__call__`          | `📝<remove-tracer-call>`              |
|                    | `Tracer.global_excepthook` | `📝<remove-tracer-global-excepthook>` |
|                    | `Tracer.log`               | `📝<remove-tracer-log>`               |
|                    | `Tracer.priority_sampler`  | `📝<remove-tracer-priority-sampler>`  |
|                    | `Tracer.sampler`           | `📝<remove-tracer-sampler>`           |
|                    | `Tracer.set_service_info`  | `📝<remove-tracer-set-service-info>`  |
| `ddtrace.ext`      | `SpanTypes`                | `📝<remove-span-types-enum>`          |
| `ddtrace.helpers`  | `get_correlation_ids`      | `📝<remove-helpers>`                  |
| `ddtrace.settings` | `Config.HTTPServerConfig`  | `📝<remove-config-httpserver>`        |

##### Removed legacy integration tracing

These tracing functions in integrations were no longer used for automatic instrumentation so have been removed. Any manual instrumentation code in an application will need to be replaced with `ddtrace.patch_all` or `ddtrace.patch` when upgrading.

| Module                        | Function/Class                          |                                          |
|-------------------------------|-----------------------------------------|------------------------------------------|
| `ddtrace.contrib.cassandra`   | `get_traced_cassandra`                  | `📝<remove-cassandra-traced>`            |
| `ddtrace.contrib.celery`      | `patch_task`                            | `📝<remove-celery-patch-task>`           |
| `ddtrace.contrib.celery`      | `unpatch_task`                          | `📝<remove-celery-unpatch-task>`         |
| `ddtrace.contrib.flask`       | `middleware.TraceMiddleware`            | `📝<remove-flask-middleware>`            |
| `ddtrace.contrib.mongoengine` | `trace_mongoengine`                     | `📝<remove-mongoengine-traced>`          |
| `ddtrace.contrib.mysql`       | `get_traced_mysql_connection`           | `📝<remove-mysql-legacy>`                |
| `ddtrace.contrib.psycopg`     | `connection_factory`                    | `📝<remove-psycopg-legacy>`              |
| `ddtrace.contrib.pymongo`     | `patch.trace_mongo_client`              | `📝<remove-pymongo-client>`              |
| `ddtrace.contrib.pymysql`     | `tracers.get_traced_pymysql_connection` | `📝<remove-pymysql-connection>`          |
| `ddtrace.contrib.requests`    | `legacy`                                | `📝<remove-requests-legacy-distributed>` |
| `ddtrace.contrib.redis`       | `tracers.get_traced_redis`              | `📝<remove-redis-traced>`                |
| `ddtrace.contrib.redis`       | `tracers.get_traced_redis_from`         | `📝<remove-redis-traced-from>`           |
| `ddtrace.contrib.sqlite3`     | `connection_factory`                    | `📝<remove-sqlite3-legacy>`              |

##### Removed deprecated modules

These modules have been removed. Many were moved to the internal interface as they were not intended to be used as part of the public interface. In these cases, no action is provided for upgrading. In a few cases, other modules are provided as alternatives to maintain functionality. See the notes for more information.

| Module                      | Note                                   |
|-----------------------------|----------------------------------------|
| `ddtrace.compat`            | `📝<remove-ddtrace-compat>`            |
| `ddtrace.contrib.util`      | `📝<remove-contrib-util>`              |
| `ddtrace.encoding`          | `📝<remove-ddtrace-encoding>`          |
| `ddtrace.ext.errors`        | `📝<remove-ext-errors>`                |
| `ddtrace.ext.priority`      | `📝<remove-ext-priority>`              |
| `ddtrace.ext.system`        | `📝<remove-ext-system>`                |
| `ddtrace.http`              | `📝<remove-http>`                      |
| `ddtrace.monkey`            | `📝<remove-ddtrace-monkey>`            |
| `ddtrace.propagation.utils` | `📝<remove-ddtrace-propagation-utils>` |
| `ddtrace.util`              | `📝<remove-ddtrace-util>`              |
| `ddtrace.utils`             | `📝<remove-ddtrace-utils>`             |

### New Features

- Add `Span.get_tags` and `Span.get_metrics`.

- aiohttp: add client integration. This integration traces requests made using the aiohttp client and includes support for distributed tracing. See [the documentation](https://ddtrace.readthedocs.io/en/stable/integrations.html#aiohttp) for more information.

- aiohttp_jinja2: move into new integration. Formerly the aiohttp_jinja2 instrumentation was enabled using the aiohttp integration. Use `patch(aiohttp_jinja2=True)` instead of `patch(aiohttp=True)`. To support legacy behavior `patch(aiohttp=True)` will still enable aiohttp_jinja2.

- asyncpg: add integration supporting v0.18.0 and above. See `the docs<asyncpg>` for more information.

- fastapi: add support for tracing `fastapi.routing.serialize_response`.

  This will give an insight into how much time is spent calling `jsonable_encoder` within a given request. This does not provide visibility into how long it takes for `Response.render`/`json.dumps`.

- Add support to reuse HTTP connections when sending trace payloads to the agent. This feature is disabled by default. Set `DD_TRACE_WRITER_REUSE_CONNECTIONS=true` to enable this feature.

- MySQLdb: Added optional tracing for MySQLdb.connect, using the configuration option `here<mysqldb_config_trace_connect>`.

- The profiler now supports profiling `asyncio.Lock` objects.

- psycopg2: add option to enable tracing `psycopg2.connect` method.

  See our `psycopg2` documentation for more information.

- Add support for injecting and extracting B3 propagation headers.

  See `DD_TRACE_PROPAGATION_STYLE_EXTRACT <dd-trace-propagation-style-extract>` and `DD_TRACE_PROPAGATION_STYLE_INJECT <dd-trace-propagation-style-inject>` configuration documentation to enable.

### Upgrade Notes

- <div id="remove-default-sampler">

  The deprecated attribute `ddtrace.Sampler.default_sampler` is removed.

  </div>

- Spans started after `Tracer.shutdown()` has been called will no longer be sent to the Datadog Agent.

- <div id="disable-basic-config-call-by-default">

  Default value of `DD_CALL_BASIC_CONFIG` was updated from `True` to `False`. Call `logging.basicConfig()` to configure logging in your application.

  </div>

- aiohttp_jinja2: use `patch(aiohttp_jinja2=True)` instead of `patch(aiohttp=True)` for enabling/disabling the integration.

- <div id="remove-config-httpserver">

  `ddtrace.settings.Config.HTTPServerConfig` is removed.

  </div>

- <div id="remove-cassandra-traced">

  cassandra: `get_traced_cassandra` is removed. Use `ddtrace.patch(cassandra=True)` or `ddtrace.patch_all()` instead.

  </div>

- <div id="remove-celery-patch-task">

  celery: `ddtrace.contrib.celery.patch_task` is removed. Use `ddtrace.patch(celery=True)` or `ddtrace.patch_all()` instead.

  </div>

- <div id="remove-celery-unpatch-task">

  celery: `ddtrace.contrib.celery.unpatch_task` is removed. Use `ddtrace.contrib.celery.unpatch()` instead.

  </div>

- <div id="remove-clone-context">

  `ddrace.context.Context.clone` is removed. This is no longer needed since the tracer now supports asynchronous frameworks out of the box.

  </div>

- `ddtrace.constants.FILTERS_KEY` is removed.

- `ddtrace.constants.NUMERIC_TAGS` is removed.

- `ddtrace.constants.LOG_SPAN_KEY` is removed.

- <div id="remove-contrib-util">

  The deprecated module `ddtrace.contrib.util` is removed.

  </div>

- <div id="remove-ddtrace-compat">

  The deprecated module `ddtrace.compat` is removed.

  </div>

- <div id="remove-ddtrace-encoding">

  The deprecated module `ddtrace.encoding` is removed.

  </div>

- <div id="remove-http">

  The deprecated modules `ddtrace.http` and `ddtrace.http.headers` are removed. Use `ddtrace.contrib.trace_utils.set_http_meta` to store request and response headers on a span.

  </div>

- <div id="remove-ddtrace-install-excepthooks">

  Remove deprecated `ddtrace.install_excepthook`.

  </div>

- <div id="remove-ddtrace-uninstall-excepthooks">

  Remove deprecated `ddtrace.uninstall_excepthook`.

  </div>

- <div id="remove-ddtrace-monkey">

  The deprecated module `ddtrace.monkey` is removed. Use `ddtrace.patch <ddtrace.patch>` or `ddtrace.patch_all <ddtrace.patch_all>` instead.

  </div>

- <div id="remove-ddtrace-propagation-utils">

  The deprecated module `ddtrace.propagation.utils` is removed.

  </div>

- <div id="remove-ddtrace-utils">

  The deprecated module `ddtrace.utils` and its submodules are removed:
  - `ddtrace.utils.attr`
  - `ddtrace.utils.attrdict`
  - `ddtrace.utils.cache`
  - `ddtrace.utils.config`
  - `ddtrace.utils.deprecation`
  - `ddtrace.utils.formats`
  - `ddtrace.utils.http`
  - `ddtrace.utils.importlib`
  - `ddtrace.utils.time`
  - `ddtrace.utils.version`
  - `ddtrace.utils.wrappers`

  </div>

- <div id="remove-tracer-sampler">

  `ddtrace.Tracer.sampler` is removed.

  </div>

- <div id="remove-tracer-priority-sampler">

  `ddtrace.Tracer.priority_sampler` is removed.

  </div>

- <div id="remove-tracer-tags">

  `ddtrace.Tracer.tags` is removed. Use the environment variable `DD_TAGS<dd-tags>` to set the global tags instead.

  </div>

- <div id="remove-tracer-log">

  `ddtrace.Tracer.log` was removed.

  </div>

- <div id="remove-ext-errors">

  The deprecated module `ddtrace.ext.errors` is removed. Use the `ddtrace.constants` module instead:

      from ddtrace.constants import ERROR_MSG
      from ddtrace.constants import ERROR_STACK
      from ddtrace.constants import ERROR_TYPE

  </div>

- <div id="remove-ext-priority">

  The deprecated module `ddtrace.ext.priority` is removed. Use the `ddtrace.constants` module instead for setting sampling priority tags:

      from ddtrace.constants import USER_KEEP
      from ddtrace.constants import USER_REJECT

  </div>

- <div id="remove-ext-system">

  The deprecated module `ddtrace.ext.system` is removed. Use `ddtrace.constants.PID` instead.

  </div>

- <div id="remove-helpers">

  The deprecated method `ddtrace.helpers.get_correlation_ids` is removed. Use `ddtrace.Tracer.get_log_correlation_context` instead.

  </div>

- <div id="remove-legacy-service-name-envs">

  The legacy environment variables `DD_SERVICE_NAME` and `DATADOG_SERVICE_NAME` are removed. Use `DD_SERVICE` instead.

  </div>

- <div id="remove-mongoengine-traced">

  mongoengine: The deprecated method `ddtrace.contrib.mongoengine.trace_mongoengine` is removed. Use `ddtrace.patch(mongoengine=True)` or `ddtrace.patch()` instead.

  </div>

- <div id="remove-mysql-legacy">

  mysql: The deprecated method `ddtrace.contrib.mysql.get_traced_mysql_connection` is removed. Use `ddtrace.patch(mysql=True)` or `ddtrace.patch_all()` instead.

  </div>

- <div id="remove-pin-app">

  `Pin.app` is removed.

  </div>

- <div id="remove-pin-apptype">

  `Pin.app_type` is removed.

  </div>

- <div id="remove-psycopg-legacy">

  psycopg: `ddtrace.contrib.psycopg.connection_factory` is removed. Use `ddtrace.patch(psycopg=True)` or `ddtrace.patch_all()` instead.

  </div>

- <div id="remove-requests-legacy-distributed">

  requests: The legacy distributed tracing configuration is removed. Use `ddtrace.config.requests['distributed_tracing']<requests-config-distributed-tracing>` instead.

  </div>

- <div id="remove-span-meta">

  `ddtrace.Span.meta` is removed. Use `ddtrace.Span.get_tag` and `ddtrace.Span.set_tag` instead.

  </div>

- <div id="remove-span-metrics">

  `ddtrace.Span.metrics` is removed. Use `ddtrace.Span.get_metric` and `ddtrace.Span.set_metric` instead.

  </div>

- <div id="remove-span-pprint">

  `ddtrace.Span.pprint` is removed.

  </div>

- <div id="remove-span-set-meta">

  `ddtrace.Span.set_meta` is removed. Use `ddtrace.Span.set_tag` instead.

  </div>

- <div id="remove-span-set-metas">

  `ddtrace.Span.set_metas` is removed. Use `ddtrace.Span.set_tags` instead.

  </div>

- `Span.to_dict` is removed.

- <div id="remove-span-tracer">

  `Span.tracer` is removed.

  </div>

- <div id="remove-span-init-tracer">

  The deprecated <span class="title-ref">tracer</span> argument is removed from `ddtrace.Span.__init__`.

  </div>

- <div id="remove-sqlite3-legacy">

  sqlite3: `ddtrace.contrib.sqlite3.connection_factory` is removed. Use `ddtrace.patch(sqlite3=True)` or `ddtrace.patch_all()` instead.

  </div>

- <div id="remove-tracer-debug-logging">

  Remove deprecated attribute `ddtrace.Tracer.debug_logging`. Set the logging level for the `ddtrace.tracer` logger instead:

      import logging
      log = logging.getLogger("ddtrace.tracer")
      log.setLevel(logging.DEBUG)

  </div>

- <div id="remove-tracer-call">

  `ddtrace.Tracer.__call__` is removed.

  </div>

- <div id="remove-tracer-global-excepthook">

  `ddtrace.Tracer.global_excepthook` is removed.

  </div>

- <div id="remove-tracer-get-call-context">

  `ddtrace.Tracer.get_call_context` is removed. Use `ddtrace.Tracer.current_trace_context` instead.

  </div>

- <div id="remove-tracer-set-service-info">

  `ddtrace.Tracer.set_service_info` is removed.

  </div>

- <div id="remove-tracer-writer">

  `ddtrace.Tracer.writer` is removed. To force flushing of buffered traces to the agent, use `ddtrace.Tracer.flush` instead.

  </div>

- `ddtrace.warnings.DDTraceDeprecationWarning` is removed.

- `DD_TRACE_RAISE_DEPRECATIONWARNING` environment variable is removed.

- <div id="remove-datadog-envs">

  The environment variables prefixed with `DATADOG_` are removed. Use environment variables prefixed with `DD_` instead.

  </div>

- <div id="remove-logging-env">

  The environment variable `DD_LOGGING_RATE_LIMIT` is removed. Use `DD_TRACE_LOGGING_RATE` instead.

  </div>

- <div id="remove-partial-flush-enabled-env">

  The environment variable `DD_TRACER_PARTIAL_FLUSH_ENABLED` is removed. Use `DD_TRACE_PARTIAL_FLUSH_ENABLED` instead.

  </div>

- <div id="remove-partial-flush-min-envs">

  The environment variable `DD_TRACER_PARTIAL_FLUSH_MIN_SPANS` is removed. Use `DD_TRACE_PARTIAL_FLUSH_MIN_SPANS` instead.

  </div>

- <div id="remove-ddtrace-util">

  `ddtrace.util` is removed.

  </div>

- <div id="remove-span-types-enum">

  `ddtrace.ext.SpanTypes` is no longer an `Enum`. Use `SpanTypes.<TYPE>` instead of `SpanTypes.<TYPE>.value`.

  </div>

- `Tracer.write` has been removed.

- <div id="remove-flask-middleware">

  Removed deprecated middleware `ddtrace.contrib.flask.middleware.py:TraceMiddleware`. Use `ddtrace.patch_all` or `ddtrace.patch` instead.

  </div>

- <div id="remove-pymongo-client">

  Removed deprecated function `ddtrace.contrib.pymongo.patch.py:trace_mongo_client`. Use `ddtrace.patch_all` or `ddtrace.patch` instead.

  </div>

- <div id="remove-pymysql-connection">

  Removed deprecated function `ddtrace.contrib.pymysql.tracers.py:get_traced_pymysql_connection`. Use `ddtrace.patch_all` or `ddtrace.patch` instead.

  </div>

- <div id="remove-redis-traced">

  Removed deprecated function `ddtrace.contrib.redis.tracers.py:get_traced_redis`. Use `ddtrace.patch_all` or `ddtrace.patch` instead.

  </div>

- <div id="remove-redis-traced-from">

  Removed deprecated function `ddtrace.contrib.redis.tracers.py:get_traced_redis_from`. Use `ddtrace.patch_all` or `ddtrace.patch` instead.

  </div>

### Deprecation Notes

- <div id="deprecate-basic-config-call">

  `DD_CALL_BASIC_CONFIG` is deprecated.

  </div>

### Bug Fixes

- Fixes deprecation warning for `asyncio.coroutine` decorator.

- botocore: fix incorrect context propagation message attribute types for SNS. This addresses [Datadog/serverless-plugin-datadog#232](https://github.com/DataDog/serverless-plugin-datadog/issues/232)

- aiohttp: fix issue causing `ddtrace.contrib.aiohttp_jinja2.patch` module to be imported instead of the `patch()` function.

- botocore: omit `SecretBinary` and `SecretString` from span metadata for calls to Secrets Manager.

- tracing/internal: fix encoding of propagated internal tags.

- Fix issue building `ddtrace` from source on macOS 12.

- Fix issue building `ddtrace` for the Pyston Python implementation by not building the `_memalloc` extension anymore when using Pyston.

- `tracer.get_log_correlation_context()`: use active context in addition to
  active span. Formerly just the span was used and this would break cross execution log correlation as a context object is used for the propagation.

- opentracer: update `set_tag` and `set_operation_name` to return a
  reference to the span to match the OpenTracing spec.

- The CPU profiler now reports the main thread CPU usage even when asyncio tasks are running.

- Fixes wrong numbers of memory allocation being reported in the memory profiler.

- pymongo: fix `write_command` being patched with the wrong method signature.

### Other Notes

- tracing/internal: disable Datadog internal tag propagation

---

## v1.0.3

### Bug Fixes

- Set required header to indicate top level span computation is done in the client to the Datadog agent. This fixes an issue where spans were erroneously being marked as top level when partial flushing or in certain asynchronous applications.

  The impact of this bug is the unintended computation of stats for non-top level spans.

---

## v1.0.2

### Bug Fixes

- Fixes deprecation warning for `asyncio.coroutine` decorator.

---

## v1.0.1

### Bug Fixes

- Fix issue building `ddtrace` for the Pyston Python implementation by not building the `_memalloc` extension anymore when using Pyston.

- `tracer.get_log_correlation_context()`: use active context in addition to
  active span. Formerly just the span was used and this would break cross execution log correlation as a context object is used for the propagation.

- The CPU profiler now reports the main thread CPU usage even when asyncio tasks are running.

---

## v1.0.0

### Prelude

The Datadog APM Python team is happy to announce the release of v1.0.0 of ddtrace. This release introduces a formal `versioning policy<versioning>` that simplifies the public `interface<versioning_interfaces>` and defines a `release version policy<versioning_release>` for backwards compatible and incompatible changes to the public interface.

The v1.0.0 release is an important milestone for the library as it has grown substantially in scope. The first commit to the library was made on June 20, 2016. Nearly sixty minor releases later, the library now includes over sixty integrations for libraries. And the library has expanded from Tracing to support the Continuous Profiler and CI Visibility.

<div class="important">

<div class="title">

Important

</div>

Before upgrading to v1.0.0, we recommend users install `ddtrace>=0.60.0,<1.0.0` and enable deprecation warnings. All removals to the library interface and environment variables were deprecated on 0.x branch. Consult `Upgrade 0.x<upgrade-0.x>` for recommendations on migrating from the 0.x release branch.

</div>

<div class="note">

<div class="title">

Note

</div>

The changes to environment variables apply only to the configuration of the ddtrace library and not the Datadog Agent.

</div>

#### Upgrading summary

##### Functionality changes

The default logging configuration functionality of `ddtrace-run` has changed to address conflicts with application logging configuration. See `note on the new default behavior<disable-basic-config-call-by-default>` and `note on deprecation<deprecate-basic-config-call>` for future removal.

##### Removed legacy environment variables

These environment variables have been removed. In all cases the same functionality is provided by other environment variables and replacements are provided as recommended actions for upgrading.

| Variable                            | Replacement                        | Note                                   |
|-------------------------------------|------------------------------------|----------------------------------------|
| `DATADOG_` prefix                   | `DD_` prefix                       | `📝<remove-datadog-envs>`              |
| `DATADOG_SERVICE_NAME`              | `DD_SERVICE`                       | `📝<remove-legacy-service-name-envs>`  |
| `DD_LOGGING_RATE_LIMIT`             | `DD_TRACE_LOGGING_RATE`            | `📝<remove-logging-env>`               |
| `DD_TRACER_PARTIAL_FLUSH_ENABLED`   | `DD_TRACE_PARTIAL_FLUSH_ENABLED`   | `📝<remove-partial-flush-enabled-env>` |
| `DD_TRACER_PARTIAL_FLUSH_MIN_SPANS` | `DD_TRACE_PARTIAL_FLUSH_MIN_SPANS` | `📝<remove-partial-flush-min-envs>`    |

##### Removed legacy tracing interfaces

These methods and module attributes have been removed. Where the same functionality is provided by a different public method or module attribute, a recommended action is provided for upgrading. In a few limited cases, because the interface was no longer used or had been moved to the internal interface, it was removed and so no action is provided for upgrading.

| Module             | Method/Attribute           | Note                                  |
|--------------------|----------------------------|---------------------------------------|
| `ddtrace.context`  | `Context.clone`            | `📝<remove-clone-context>`            |
| `ddtrace.pin`      | `Pin.app`                  | `📝<remove-pin-app>`                  |
|                    | `Pin.app_type`             | `📝<remove-pin-apptype>`              |
| `ddtrace.sampler`  | `Sampler.default_sampler`  | `📝<remove-default-sampler>`          |
| `ddtrace.span`     | `Span.tracer`              | `📝<remove-span-tracer>`              |
|                    | `Span.__init__(tracer=)`   | `📝<remove-span-init-tracer>`         |
|                    | `Span.meta`                | `📝<remove-span-meta>`                |
|                    | `Span.metrics`             | `📝<remove-span-metrics>`             |
|                    | `Span.set_meta`            | `📝<remove-span-set-meta>`            |
|                    | `Span.set_metas`           | `📝<remove-span-set-metas>`           |
|                    | `Span.pprint`              | `📝<remove-span-pprint>`              |
| `ddtrace.tracer`   | `Tracer.debug_logging`     | `📝<remove-tracer-debug-logging>`     |
|                    | `Tracer.get_call_context`  | `📝<remove-tracer-get-call-context>`  |
|                    | `Tracer.tags`              | `📝<remove-tracer-tags>`              |
|                    | `Tracer.writer`            | `📝<remove-tracer-writer>`            |
|                    | `Tracer.__call__`          | `📝<remove-tracer-call>`              |
|                    | `Tracer.global_excepthook` | `📝<remove-tracer-global-excepthook>` |
|                    | `Tracer.log`               | `📝<remove-tracer-log>`               |
|                    | `Tracer.priority_sampler`  | `📝<remove-tracer-priority-sampler>`  |
|                    | `Tracer.sampler`           | `📝<remove-tracer-sampler>`           |
|                    | `Tracer.set_service_info`  | `📝<remove-tracer-set-service-info>`  |
| `ddtrace.ext`      | `SpanTypes`                | `📝<remove-span-types-enum>`          |
| `ddtrace.helpers`  | `get_correlation_ids`      | `📝<remove-helpers>`                  |
| `ddtrace.settings` | `Config.HTTPServerConfig`  | `📝<remove-config-httpserver>`        |

##### Removed legacy integration tracing

These tracing functions in integrations were no longer used for automatic instrumentation so have been removed. Any manual instrumentation code in an application will need to be replaced with `ddtrace.patch_all` or `ddtrace.patch` when upgrading.

| Module                        | Function/Class                          |                                          |
|-------------------------------|-----------------------------------------|------------------------------------------|
| `ddtrace.contrib.cassandra`   | `get_traced_cassandra`                  | `📝<remove-cassandra-traced>`            |
| `ddtrace.contrib.celery`      | `patch_task`                            | `📝<remove-celery-patch-task>`           |
| `ddtrace.contrib.celery`      | `unpatch_task`                          | `📝<remove-celery-unpatch-task>`         |
| `ddtrace.contrib.flask`       | `middleware.TraceMiddleware`            | `📝<remove-flask-middleware>`            |
| `ddtrace.contrib.mongoengine` | `trace_mongoengine`                     | `📝<remove-mongoengine-traced>`          |
| `ddtrace.contrib.mysql`       | `get_traced_mysql_connection`           | `📝<remove-mysql-legacy>`                |
| `ddtrace.contrib.psycopg`     | `connection_factory`                    | `📝<remove-psycopg-legacy>`              |
| `ddtrace.contrib.pymongo`     | `patch.trace_mongo_client`              | `📝<remove-pymongo-client>`              |
| `ddtrace.contrib.pymysql`     | `tracers.get_traced_pymysql_connection` | `📝<remove-pymysql-connection>`          |
| `ddtrace.contrib.requests`    | `legacy`                                | `📝<remove-requests-legacy-distributed>` |
| `ddtrace.contrib.redis`       | `tracers.get_traced_redis`              | `📝<remove-redis-traced>`                |
| `ddtrace.contrib.redis`       | `tracers.get_traced_redis_from`         | `📝<remove-redis-traced-from>`           |
| `ddtrace.contrib.sqlite3`     | `connection_factory`                    | `📝<remove-sqlite3-legacy>`              |

##### Removed deprecated modules

These modules have been removed. Many were moved to the internal interface as they were not intended to be used as part of the public interface. In these cases, no action is provided for upgrading. In a few cases, other modules are provided as alternatives to maintain functionality. See the notes for more information.

| Module                      | Note                                   |
|-----------------------------|----------------------------------------|
| `ddtrace.compat`            | `📝<remove-ddtrace-compat>`            |
| `ddtrace.contrib.util`      | `📝<remove-contrib-util>`              |
| `ddtrace.encoding`          | `📝<remove-ddtrace-encoding>`          |
| `ddtrace.ext.errors`        | `📝<remove-ext-errors>`                |
| `ddtrace.ext.priority`      | `📝<remove-ext-priority>`              |
| `ddtrace.ext.system`        | `📝<remove-ext-system>`                |
| `ddtrace.http`              | `📝<remove-http>`                      |
| `ddtrace.monkey`            | `📝<remove-ddtrace-monkey>`            |
| `ddtrace.propagation.utils` | `📝<remove-ddtrace-propagation-utils>` |
| `ddtrace.util`              | `📝<remove-ddtrace-util>`              |
| `ddtrace.utils`             | `📝<remove-ddtrace-utils>`             |

### New Features

- Add `Span.get_tags` and `Span.get_metrics`.
- aiohttp: add client integration. This integration traces requests made using the aiohttp client and includes support for distributed tracing. See [the documentation](https://ddtrace.readthedocs.io/en/stable/integrations.html#aiohttp) for more information.
- aiohttp_jinja2: move into new integration. Formerly the aiohttp_jinja2 instrumentation was enabled using the aiohttp integration. Use `patch(aiohttp_jinja2=True)` instead of `patch(aiohttp=True)`. To support legacy behavior `patch(aiohttp=True)` will still enable aiohttp_jinja2.
- asyncpg: add integration supporting v0.18.0 and above. See `the docs<asyncpg>` for more information.

### Upgrade Notes

- <div id="remove-default-sampler">

  The deprecated attribute `ddtrace.Sampler.default_sampler` is removed.

  </div>

- Spans started after `Tracer.shutdown()` has been called will no longer be sent to the Datadog Agent.

- <div id="disable-basic-config-call-by-default">

  Default value of `DD_CALL_BASIC_CONFIG` was updated from `True` to `False`. Call `logging.basicConfig()` to configure logging in your application.

  </div>

- aiohttp_jinja2: use `patch(aiohttp_jinja2=True)` instead of `patch(aiohttp=True)` for enabling/disabling the integration.

- <div id="remove-config-httpserver">

  `ddtrace.settings.Config.HTTPServerConfig` is removed.

  </div>

- <div id="remove-cassandra-traced">

  cassandra: `get_traced_cassandra` is removed. Use `ddtrace.patch(cassandra=True)` or `ddtrace.patch_all()` instead.

  </div>

- <div id="remove-celery-patch-task">

  celery: `ddtrace.contrib.celery.patch_task` is removed. Use `ddtrace.patch(celery=True)` or `ddtrace.patch_all()` instead.

  </div>

- <div id="remove-celery-unpatch-task">

  celery: `ddtrace.contrib.celery.unpatch_task` is removed. Use `ddtrace.contrib.celery.unpatch()` instead.

  </div>

- <div id="remove-clone-context">

  `ddrace.context.Context.clone` is removed. This is no longer needed since the tracer now supports asynchronous frameworks out of the box.

  </div>

- `ddtrace.constants.FILTERS_KEY` is removed.

- `ddtrace.constants.NUMERIC_TAGS` is removed.

- `ddtrace.constants.LOG_SPAN_KEY` is removed.

- <div id="remove-contrib-util">

  The deprecated module `ddtrace.contrib.util` is removed.

  </div>

- <div id="remove-ddtrace-compat">

  The deprecated module `ddtrace.compat` is removed.

  </div>

- <div id="remove-ddtrace-encoding">

  The deprecated module `ddtrace.encoding` is removed.

  </div>

- <div id="remove-http">

  The deprecated modules `ddtrace.http` and `ddtrace.http.headers` are removed. Use `ddtrace.contrib.trace_utils.set_http_meta` to store request and response headers on a span.

  </div>

- <div id="remove-ddtrace-install-excepthooks">

  Remove deprecated `ddtrace.install_excepthook`.

  </div>

- <div id="remove-ddtrace-uninstall-excepthooks">

  Remove deprecated `ddtrace.uninstall_excepthook`.

  </div>

- <div id="remove-ddtrace-monkey">

  The deprecated module `ddtrace.monkey` is removed. Use `ddtrace.patch <ddtrace.patch>` or `ddtrace.patch_all <ddtrace.patch_all>` instead.

  </div>

- <div id="remove-ddtrace-propagation-utils">

  The deprecated module `ddtrace.propagation.utils` is removed.

  </div>

- <div id="remove-ddtrace-utils">

  The deprecated module `ddtrace.utils` and its submodules are removed:
  - `ddtrace.utils.attr`
  - `ddtrace.utils.attrdict`
  - `ddtrace.utils.cache`
  - `ddtrace.utils.config`
  - `ddtrace.utils.deprecation`
  - `ddtrace.utils.formats`
  - `ddtrace.utils.http`
  - `ddtrace.utils.importlib`
  - `ddtrace.utils.time`
  - `ddtrace.utils.version`
  - `ddtrace.utils.wrappers`

  </div>

- <div id="remove-tracer-sampler">

  `ddtrace.Tracer.sampler` is removed.

  </div>

- <div id="remove-tracer-priority-sampler">

  `ddtrace.Tracer.priority_sampler` is removed.

  </div>

- <div id="remove-tracer-tags">

  `ddtrace.Tracer.tags` is removed. Use the environment variable `DD_TAGS<dd-tags>` to set the global tags instead.

  </div>

- <div id="remove-tracer-log">

  `ddtrace.Tracer.log` was removed.

  </div>

- <div id="remove-ext-errors">

  The deprecated module `ddtrace.ext.errors` is removed. Use the `ddtrace.constants` module instead:

      from ddtrace.constants import ERROR_MSG
      from ddtrace.constants import ERROR_STACK
      from ddtrace.constants import ERROR_TYPE

  </div>

- <div id="remove-ext-priority">

  The deprecated module `ddtrace.ext.priority` is removed. Use the `ddtrace.constants` module instead for setting sampling priority tags:

      from ddtrace.constants import USER_KEEP
      from ddtrace.constants import USER_REJECT

  </div>

- <div id="remove-ext-system">

  The deprecated module `ddtrace.ext.system` is removed. Use `ddtrace.constants.PID` instead.

  </div>

- <div id="remove-helpers">

  The deprecated method `ddtrace.helpers.get_correlation_ids` is removed. Use `ddtrace.Tracer.get_log_correlation_context` instead.

  </div>

- <div id="remove-legacy-service-name-envs">

  The legacy environment variables `DD_SERVICE_NAME` and `DATADOG_SERVICE_NAME` are removed. Use `DD_SERVICE` instead.

  </div>

- <div id="remove-mongoengine-traced">

  mongoengine: The deprecated method `ddtrace.contrib.mongoengine.trace_mongoengine` is removed. Use `ddtrace.patch(mongoengine=True)` or `ddtrace.patch()` instead.

  </div>

- <div id="remove-mysql-legacy">

  mysql: The deprecated method `ddtrace.contrib.mysql.get_traced_mysql_connection` is removed. Use `ddtrace.patch(mysql=True)` or `ddtrace.patch_all()` instead.

  </div>

- <div id="remove-pin-app">

  `Pin.app` is removed.

  </div>

- <div id="remove-pin-apptype">

  `Pin.app_type` is removed.

  </div>

- <div id="remove-psycopg-legacy">

  psycopg: `ddtrace.contrib.psycopg.connection_factory` is removed. Use `ddtrace.patch(psycopg=True)` or `ddtrace.patch_all()` instead.

  </div>

- <div id="remove-requests-legacy-distributed">

  requests: The legacy distributed tracing configuration is removed. Use `ddtrace.config.requests['distributed_tracing']<requests-config-distributed-tracing>` instead.

  </div>

- <div id="remove-span-meta">

  `ddtrace.Span.meta` is removed. Use `ddtrace.Span.get_tag` and `ddtrace.Span.set_tag` instead.

  </div>

- <div id="remove-span-metrics">

  `ddtrace.Span.metrics` is removed. Use `ddtrace.Span.get_metric` and `ddtrace.Span.set_metric` instead.

  </div>

- <div id="remove-span-pprint">

  `ddtrace.Span.pprint` is removed.

  </div>

- <div id="remove-span-set-meta">

  `ddtrace.Span.set_meta` is removed. Use `ddtrace.Span.set_tag` instead.

  </div>

- <div id="remove-span-set-metas">

  `ddtrace.Span.set_metas` is removed. Use `ddtrace.Span.set_tags` instead.

  </div>

- `Span.to_dict` is removed.

- <div id="remove-span-tracer">

  `Span.tracer` is removed.

  </div>

- <div id="remove-span-init-tracer">

  The deprecated <span class="title-ref">tracer</span> argument is removed from `ddtrace.Span.__init__`.

  </div>

- <div id="remove-sqlite3-legacy">

  sqlite3: `ddtrace.contrib.sqlite3.connection_factory` is removed. Use `ddtrace.patch(sqlite3=True)` or `ddtrace.patch_all()` instead.

  </div>

- <div id="remove-tracer-debug-logging">

  Remove deprecated attribute `ddtrace.Tracer.debug_logging`. Set the logging level for the `ddtrace.tracer` logger instead:

      import logging
      log = logging.getLogger("ddtrace.tracer")
      log.setLevel(logging.DEBUG)

  </div>

- <div id="remove-tracer-call">

  `ddtrace.Tracer.__call__` is removed.

  </div>

- <div id="remove-tracer-global-excepthook">

  `ddtrace.Tracer.global_excepthook` is removed.

  </div>

- <div id="remove-tracer-get-call-context">

  `ddtrace.Tracer.get_call_context` is removed. Use `ddtrace.Tracer.current_trace_context` instead.

  </div>

- <div id="remove-tracer-set-service-info">

  `ddtrace.Tracer.set_service_info` is removed.

  </div>

- <div id="remove-tracer-writer">

  `ddtrace.Tracer.writer` is removed. To force flushing of buffered traces to the agent, use `ddtrace.Tracer.flush` instead.

  </div>

- `ddtrace.warnings.DDTraceDeprecationWarning` is removed.

- `DD_TRACE_RAISE_DEPRECATIONWARNING` environment variable is removed.

- <div id="remove-datadog-envs">

  The environment variables prefixed with `DATADOG_` are removed. Use environment variables prefixed with `DD_` instead.

  </div>

- <div id="remove-logging-env">

  The environment variable `DD_LOGGING_RATE_LIMIT` is removed. Use `DD_TRACE_LOGGING_RATE` instead.

  </div>

- <div id="remove-partial-flush-enabled-env">

  The environment variable `DD_TRACER_PARTIAL_FLUSH_ENABLED` is removed. Use `DD_TRACE_PARTIAL_FLUSH_ENABLED` instead.

  </div>

- <div id="remove-partial-flush-min-envs">

  The environment variable `DD_TRACER_PARTIAL_FLUSH_MIN_SPANS` is removed. Use `DD_TRACE_PARTIAL_FLUSH_MIN_SPANS` instead.

  </div>

- <div id="remove-ddtrace-util">

  `ddtrace.util` is removed.

  </div>

- <div id="remove-span-types-enum">

  `ddtrace.ext.SpanTypes` is no longer an `Enum`. Use `SpanTypes.<TYPE>` instead of `SpanTypes.<TYPE>.value`.

  </div>

- `Tracer.write` has been removed.

- <div id="remove-flask-middleware">

  Removed deprecated middleware `ddtrace.contrib.flask.middleware.py:TraceMiddleware`. Use `ddtrace.patch_all` or `ddtrace.patch` instead.

  </div>

- <div id="remove-pymongo-client">

  Removed deprecated function `ddtrace.contrib.pymongo.patch.py:trace_mongo_client`. Use `ddtrace.patch_all` or `ddtrace.patch` instead.

  </div>

- <div id="remove-pymysql-connection">

  Removed deprecated function `ddtrace.contrib.pymysql.tracers.py:get_traced_pymysql_connection`. Use `ddtrace.patch_all` or `ddtrace.patch` instead.

  </div>

- <div id="remove-redis-traced">

  Removed deprecated function `ddtrace.contrib.redis.tracers.py:get_traced_redis`. Use `ddtrace.patch_all` or `ddtrace.patch` instead.

  </div>

- <div id="remove-redis-traced-from">

  Removed deprecated function `ddtrace.contrib.redis.tracers.py:get_traced_redis_from`. Use `ddtrace.patch_all` or `ddtrace.patch` instead.

  </div>

### Deprecation Notes

- <div id="deprecate-basic-config-call">

  `DD_CALL_BASIC_CONFIG` is deprecated.

  </div>

### Bug Fixes

- botocore: fix incorrect context propagation message attribute types for SNS. This addresses [Datadog/serverless-plugin-datadog#232](https://github.com/DataDog/serverless-plugin-datadog/issues/232)
- aiohttp: fix issue causing `ddtrace.contrib.aiohttp_jinja2.patch` module to be imported instead of the `patch()` function.
- tracing/internal: fix encoding of propagated internal tags.
- Fix issue building `ddtrace` from source on macOS 12.
- Fixes wrong numbers of memory allocation being reported in the memory profiler.
- pymongo: fix `write_command` being patched with the wrong method signature.

### Other Notes

- tracing/internal: disable Datadog internal tag propagation

---

## v0.59.2

### Bug Fixes

- botocore: fix incorrect context propagation message attribute types for SNS. This addresses [Datadog/serverless-plugin-datadog#232](https://github.com/DataDog/serverless-plugin-datadog/issues/232)

---

## v0.59.1

### Bug Fixes

- Fix issue building `ddtrace` from source on macOS 12.
- Fixes wrong numbers of memory allocation being reported in the memory profiler.
- pymongo: fix `write_command` being patched with the wrong method signature.

---

## v0.59.0

### Deprecation Notes

- `ddtrace.constants.FILTERS_KEY` is deprecated. Use `settings={"FILTERS": ...}` instead when calling `tracer.configure`.
- `ddtrace.constants.NUMERIC_TAGS` is deprecated.
- `ddtrace.constants.LOG_SPAN_KEY` is deprecated.
- `Pin.app` is deprecated.
- `ddtrace.Span.set_meta` is deprecated. Use `ddtrace.Span.set_tag` instead.
- `ddtrace.Span.set_metas` is deprecated. Use `ddtrace.Span.set_tags` instead.
- `ddtrace.Span.metrics` is deprecated. Use `ddtrace.Span.get_metric` and `ddtrace.Span.set_metric` instead.
- `ddtrace.Span.tracer` is deprecated.
- `ddtrace.Tracer.log` is deprecated. Use `ddtrace.tracer.log` instead.
- `ddtrace.Tracer.sampler` is deprecated.
- `ddtrace.Tracer.priority_sampler` is deprecated.
- `ddtrace.Tracer.tags` is deprecated. Use the environment variable `DD_TAGS<dd-tags>` to set the global tags instead.

### New Features

- The profiler now reports asyncio tasks as part as the task field in profiles. This is enabled by default by replacing the default asyncio loop policy. CPU time, wall time and threading lock times are supported.
- Add tracing support for `sanic>=21.9.0`.

### Bug Fixes

- Fix internal import of deprecated `ddtrace.utils` module.
- Set correct service in logs correlation attributes when a span override the service.
- Fixes import path to not reference `__init__`. This could otherwise be a problem for `mypy`.
- flask: fix resource naming of request span when errors occur in middleware.
- Fix issue when `httpx` service name is `bytes`.
- Fixes build issues on older MacOS versions by updating `libddwaf` to 1.0.18
- pytest: fix unsafe access to xfail reason.

---

## v0.58.5

### Bug Fixes

- tracing/internal: fix encoding of propagated internal tags.

---

## v0.58.4

### Bug Fixes

- Set correct service in logs correlation attributes when a span override the service.

---

## v0.58.3

### Bug Fixes

- Fixes build issues on older MacOS versions by updating `libddwaf` to 1.0.18

---

## v0.58.2

### Bug Fixes

- flask: fix resource naming of request span when errors occur in middleware.
- pytest: fix unsafe access to xfail reason.

---

## v0.58.1

### Bug Fixes

- Fix internal import of deprecated `ddtrace.utils` module.
- Fixes import path to not reference `__init__`. This could otherwise be a problem for `mypy`.

---

## v0.58.0

### Deprecation Notes

- HttpServerConfig is no longer part of the public API.
- `ddtrace.Span.meta` has been deprecated. Use `ddtrace.Span.get_tag` and `ddtrace.Span.set_tag` instead.
- `ddtrace.Span.pprint` is deprecated and will be removed in v1.0.
- `ddtrace.Tracer.writer` is deprecated. To force flushing of buffered traces to the agent, use `ddtrace.Tracer.flush` instead.

### New Features

- botocore: add distributed tracing support for AWS EventBridge, AWS SNS & AWS Kinesis.
- Add `ddtrace.Tracer.agent_trace_url` and `ddtrace.Tracer.flush`.
- Only for CI Visibility (`pytest` integration): remove traces whose root span is not a test.

### Bug Fixes

- Fix application crash on startup when using `channels >= 3.0`.
- Fix parenting of Redis command spans when using aioredis 1.3. Redis spans should now be correctly attributed as child of any active parent spans.
- Fixes incompatibility of wrapped aioredis pipelines in `async with` statements.
- Fixes issue with aioredis when empty pool is not available and execute returns a coroutine instead of a future. When patch tries to add callback for the span using add_done_callback function it crashes because this function is only for futures.
- Escape non-Unicode bytes when decoding aioredis args. This fixes a `UnicodeDecodeError` that can be thrown from the aioredis integration when interacting with binary-encoded data, as is done in channels-redis.
- Ensure `gevent` is automatically patched.
- grpc: ensure grpc.intercept_channel is unpatched properly
- Fix JSON encoding error when a `bytes` string is used for span metadata.
- Profiler raises a typing error when `Span.resource` is unicode on Python 2.7.
- Fix a bug in the heap profiler that could be triggered if more than 2^16 memory items were freed during heap data collection.
- Fix a possible bug in the heap memory profiler that could trigger an overflow when too many allocations were being tracked.
- Fix an issue in the heap profiler where it would iterate on the wrong heap allocation tracker.
- Pymongo instrumentation raises an AttributeError when `tracer.enabled == False`

---

## v0.57.4

### Bug Fixes

- Fix an issue in the heap profiler where it would iterate on the wrong heap allocation tracker.

---

## v0.57.3

### Bug Fixes

- Fix JSON encoding error when a `bytes` string is used for span metadata.
- Fix a bug in the heap profiler that could be triggered if more than 2^16 memory items were freed during heap data collection.
- Fix a possible bug in the heap memory profiler that could trigger an overflow when too many allocations were being tracked.
- Pymongo instrumentation raises an AttributeError when `tracer.enabled == False`

---

## v0.57.2

### Bug Fixes

- Fix application crash on startup when using `channels >= 3.0`.
- Fix parenting of Redis command spans when using aioredis 1.3. Redis spans should now be correctly attributed as child of any active parent spans.
- Fixes issue with aioredis when empty pool is not available and execute returns a coroutine instead of a future. When patch tries to add callback for the span using add_done_callback function it crashes because this function is only for futures.
- Profiler raises a typing error when `Span.resource` is unicode on Python 2.7.

---

## v0.57.1

### Bug Fixes

- Fixes incompatibility of wrapped aioredis pipelines in `async with` statements.
- Escape non-Unicode bytes when decoding aioredis args. This fixes a `UnicodeDecodeError` that can be thrown from the aioredis integration when interacting with binary-encoded data, as is done in channels-redis.
- grpc: ensure grpc.intercept_channel is unpatched properly

---

## v0.57.0

### Deprecation Notes

- `ddtrace.sampler.DatadogSampler.default_sampler` property is deprecated and will be removed in 1.0.
- `ddtrace.propagation.utils` has been deprecated and will be removed in version 1.0.

### New Features

- Add new environment variables to enable/disable django database and cache instrumentation.

  `DD_DJANGO_INSTRUMENT_DATABASES`, `DD_DJANGO_INSTRUMENT_CACHES`

- Add tracing support for the `aioredis` library. Version 1.3+ is fully supported.

- Add django 4.0 support.

- The profiler now automatically injects running greenlets as tasks into the main thread. They can be seen within the wall time profiles.

### Bug Fixes

- The thread safety of the custom buffered encoder was fixed in order to eliminate a potential cause of decoding errors of trace payloads (missing trace data) in the agent.
- Fix handling of Python exceptions during trace encoding. The tracer will no longer silently fail to encode invalid span data and instead log an exception.
- Fix error when calling `concurrent.futures.ThreadPoolExecutor.submit` with `fn` keyword argument.
- Configure a writer thread in a child process after forking based on writer configuration from its parent process.
- Only for CI Visibility (`pytest` integration): Fix calculation of pipeline URL for GitHub Actions.

---

## v0.56.1

### Bug Fixes

- Fix error when calling `concurrent.futures.ThreadPoolExecutor.submit` with `fn` keyword argument.

---

## v0.56.0

### Upgrade Notes

- The aredis integration is now enabled by default.

### Deprecation Notes

- The contents of `monkey.py` have been moved into `_monkey.py` in an effort to internalize the module. Public methods have been imported back into `monkey.py` in order to retain compatibility, but monkey.py will be removed entirely in version 1.0.0.
- The `ddtrace.utils` module and all of its submodules have been copied over into `ddtrace.internal` in an effort to internalize these modules. Their public counterparts will be removed entirely in version 1.0.0.

### New Features

- Profiling now supports tracing greenlets with gevent version prior to 1.3.
- The heap profiler is now enabled by default.
- Add yaaredis ≥ 2.0.0 support.

### Bug Fixes

- Fix Pyramid caller_package level issue which resulted in crashes when starting Pyramid applications. Level now left at default (2).
- Set the correct package name in the Pyramid instrumentation. This should fix an issue where the incorrect package name was being used which would crash the application when trying to do relative imports within Pyramid (e.g. when including routes from a relative path).
- Fix memory leak caused when the tracer is disabled.
- Allow the elasticsearch service name to be overridden using the integration config or the DD_SERVICE_MAPPING environment variable.
- Fixes parsing of `botocore` env variables to ensure they are parsed as booleans.
- Ensure tornado spans are marked as an error if the response status code is 500 \<= x \< 600.

---

## v0.55.4

### Bug Fixes

- Fixes parsing of `botocore` env variables to ensure they are parsed as booleans.
- Ensure tornado spans are marked as an error if the response status code is 500 \<= x \< 600.

---

## v0.55.3

### Bug Fixes

- Fix memory leak caused when the tracer is disabled.

---

## v0.55.2

### Bug Fixes

- Set the correct package name in the Pyramid instrumentation. This should fix an issue where the incorrect package name was being used which would crash the application when trying to do relative imports within Pyramid (e.g. when including routes from a relative path).

---

## v0.55.1

### Bug Fixes

- Fix Pyramid caller_package level issue which resulted in crashes when starting Pyramid applications. Level now left at default (2).

---

## v0.55.0

### Upgrade Notes

- Instead of using error constants from `ddtrace.ext.errors`. Use constants from `ddtrace.constants` module. For example: `ddtrace.ext.errors.ERROR_MSG` -\> `ddtrace.constants.ERROR_MSG`
- Instead of using priority constants from `ddtrace.ext.priority`. Use constants from `ddtrace.constants` module. For Example:: `ddtrace.ext.priority.AUTO_KEEP` -\> `ddtrace.constants.AUTO_KEEP`
- Instead of using system constants from `ddtrace.ext.system`. Use constants from `ddtrace.constants` module. For Example:: `ddtrace.ext.system.PID` -\> `ddtrace.constants.PID`

### Deprecation Notes

- Deprecate DATADOG_TRACE_AGENT_HOSTNAME, DATADOG_TRACE_AGENT_PORT, DATADOG_PRIORITY_SAMPLING, DATADOG_PATCH_MODULES in favor of their DD equivalents.

  \[Deprecated environment variable\] \| \[Recommended environment variable\]

  - For `DATADOG_TRACE_AGENT_HOSTNAME`, use `DD_AGENT_HOST`
  - For `DATADOG_TRACE_AGENT_PORT` use `DD_AGENT_PORT`
  - For `DATADOG_PRIORITY_SAMPLING`, [follow ingestion controls](https://docs.datadoghq.com/tracing/trace_retention_and_ingestion/#recommended-setting-the-global-ingestion-rate-to-100)
  - For `DATADOG_PATCH_MODULES`, use `DD_PATCH_MODULES`

- Moved `ddtrace.ext.errors` constants into the `ddtrace.constants` module. `ddtrace.ext.errors` will be removed in v1.0. Shorthand error constant (MSG,TYPE,STACK) in `ddtrace.ext.errors` will be removed in v1.0. Function `get_traceback()` in ddtrace.ext.errors is now deprecated and will be removed v1.0.

- Moved `ddtrace.ext.priority` constants into `ddtrace.constants` module.

- Moved `ddtrace.ext.system` constants into `ddtrace.constants` module.

### New Features

- Add aredis support \>= 1.1.0
- Add automatic unix domain socket detection for Dogstatsd. The expected path for the socket is `/var/run/datadog/dsd.socket` which if exists, will be used instead of the previous UDP default, `udp://localhost:8125/`. To be used in conjunction with `dogstatsd_socket` in your `datadog.yaml` file, or the `DD_DOGSTATSD_SOCKET` environment variable set on the Datadog agent.
- Add new `DD_TRACE_SAMPLING_RULES` environment variable to override default sampling rules. For Example:: `DD_TRACE_SAMPLING_RULES='[{"sample_rate":0.5,"service":"my-service"}]'`
- Add support for [snowflake-connector-python](https://pypi.org/project/snowflake-connector-python/) \>= 2.0.0. Note that this integration is in beta and is not enabled by default. See the snowflake integration documentation for how to enable.
- Only for CI Visibility (`pytest` integration): include `pytest` version as a tag in the test span.
- Added official support for Python 3.10
- Only for CI Visibility (`pytest` integration): Extract stage and job name from environment data in Azure Pipelines.

### Bug Fixes

- Fixes an issue where all Django function middleware will share the same resource name.
- Fixed an issue with gevent worker processes that caused them to crash and stop.
- Fixes exceptions raised when logging during tracer initialization when `DD_LOGS_INJECTION` is enabled.
- The `ddtrace.utils.wrappers.unwrap` function now raises an error if trying to unwrap a non-wrapped object.
- Only for CI Visibility (`pytest` integration): Fix extraction of branch in GitLab CI.

---

## v0.54.1

### Bug Fixes

- Fixed an issue with gevent worker processes that caused them to crash and stop.
- Fixes exceptions raised when logging during tracer initialization when `DD_LOGS_INJECTION` is enabled.

---

## v0.54.0

### Deprecation Notes

- Deprecate the DATADOG_ENV environment variable in favor of DD_ENV. The use of DD_ENV should follow [Unified Service Tagging](https://docs.datadoghq.com/getting_started/tagging/unified_service_tagging) recommendations.

### New Features

- Add automatic unix domain socket detection for traces. The expected path for the socket is `/var/run/datadog/apm.socket` which if exists, will be used instead of the previous http default, `http://localhost:8126/`. To be used in conjunction with `apm_config.receiver_socket` in your `datadog.yaml` file, or the `DD_APM_RECEIVER_SOCKET` environment variable set on the Datadog agent.
- Update the --info command to be easier to read and provide more helpful information.
- Add support for `DD_PROFILING_ENDPOINT_COLLECTION_ENABLED` env variable to disable endpoint name collection in profiler.
- Add rq integration.
- Tag traces with HTTP headers specified on the `DD_TRACE_HEADER_TAGS` environment variable. Value must be either comma or space separated. e.g. `Host:http.host,User-Agent,http.user_agent` or `referer:http.referer Content-Type:http.content_type`.

### Bug Fixes

- pytest: report exception details directly instead of through a <span class="title-ref">RuntimeWarning</span> exception.
- Fixed the support for Celery workers that fork sub-processes with Python 3.6 and earlier versions.
- Fix the reporting of the allocated memory and the number of allocations in the profiler.
- Fixes cases in which the `test.status` tag of a test span from `pytest` would be missing because `pytest_runtest_makereport` hook is not run, like when `pytest` has an internal error.
- Pin `protobuf` version to `<3.18` for Python \<=3.5 due to support being dropped.
- Make sure that correct endpoint name collected for profiling.

### Other Changes

- Added runtime metrics status and sampling rules to start-up logs.

---

## v0.53.3

### Bug Fixes

- Fixes an issue where all Django function middleware will share the same resource name.

---

## v0.53.2

### Bug Fixes

- Fix the reporting of the allocated memory and the number of allocations in the profiler.

---

## v0.53.1

### Bug Fixes

- Fixed the support for Celery workers that fork sub-processes with Python 3.6 and earlier versions.
- Fixes cases in which the `test.status` tag of a test span from `pytest` would be missing because `pytest_runtest_makereport` hook is not run, like when `pytest` has an internal error.
- Pin `protobuf` version to `<3.18` for Python \<=3.5 due to support being dropped.

---

## v0.53.0

### Upgrade Notes

- Replace DD_TRACER_PARTIAL_FLUSH_ENABLED with DD_TRACE_PARTIAL_FLUSH_ENABLED Replace DD_TRACER_PARTIAL_FLUSH_MIN_SPANS with DD_TRACE_PARTIAL_FLUSH_MIN_SPANS

### Deprecation Notes

- The DD_TRACER_PARTIAL_FLUSH_ENABLED and DD_TRACER_PARTIAL_FLUSH_MIN_SPANS environment variables have been deprecated and will be removed in version 1.0 of the library.

### New Features

- The `ddtrace.Tracer.get_log_correlation_context` method has been added to replace `ddtrace.helpers.get_correlation_ids`. It now returns a dictionary which includes the current span's trace and span ids, as well as the configured service, version, and environment names.
- The gevent tasks are now tracked by the threading lock events

### Bug Fixes

- Fixes an issue where a manually set `django.request` span resource would get overwritten by the integration.
- Pin `setup_requires` dependency `setuptools_scm[toml]>=4,<6.1` to avoid breaking changes.
- The profiler now updates the trace resource when capturing span information with the stack and lock collectors. That means that if the trace resource changes after the profiling events are created, the profiler samples will also be updated. This avoids having trace resource being empty when profiling, e.g., WSGI middleware.

---

## v0.52.2

### Bug Fixes

- Pin `protobuf` version to `<3.18` for Python \<=3.5 due to support being dropped.

---

## v0.52.1

### Bug Fixes

- Pin `setup_requires` dependency `setuptools_scm[toml]>=4,<6.1` to avoid breaking changes.

---

## v0.52.0

### Deprecation Notes

- Removed the `collect_metrics` argument from `Tracer.configure`. See the release notes for v0.49.0 for the migration instructions.

### New Features

- Add tracing support for the `httpx` library. Supported versions `>=0.14.0`.

- ASGI: store the ASGI span in the scope. The span can be retrieved with the
  `ddtrace.contrib.asgi.span_from_scope` function.

- Submit runtime metrics as distribution metrics instead of gauge metrics.

- Support flask-caching (\>= 1.10.0) with the Flask-Cache tracer.

- Only for CI Visibility (<span class="title-ref">pytest</span> integration): It is now possible to specify any of the following git metadata through environment variables:
  - \`DD_GIT_REPOSITORY_URL\`: The url of the repository where the code is stored
  - \`DD_GIT_TAG\`: The tag of the commit, if it has one
  - \`DD_GIT_BRANCH\`: The branch where this commit belongs to
  - \`DD_GIT_COMMIT_SHA\`: The commit hash of the current code
  - \`DD_GIT_COMMIT_MESSAGE\`: Commit message
  - \`DD_GIT_COMMIT_AUTHOR_NAME\`: Commit author name
  - \`DD_GIT_COMMIT_AUTHOR_EMAIL\`: Commit author email
  - \`DD_GIT_COMMIT_AUTHOR_DATE\`: The commit author date (ISO 8601)
  - \`DD_GIT_COMMIT_COMMITTER_NAME\`: Commit committer name
  - \`DD_GIT_COMMIT_COMMITTER_EMAIL\`: Commit committer email
  - \`DD_GIT_COMMIT_COMMITTER_DATE\`: The commit committer date (ISO 8601)

### Bug Fixes

- ASGI: handle decoding errors when extracting headers for trace propagation.

- Corrected some typing annotations for PEP 484 compliance

- Django: add support for version 3.1+ ASGI applications. A different codepath is taken for requests starting in Django 3.1 which led to the top level span not being generated for requests. The fix introduces automatic installation of the ASGI middleware to trace Django requests.

- dogpile.cache: handle both kwargs and args in the wrapper functions (using
  only kwargs would result in an IndexError.

- Fixes an issue with the Django integration where if the `urlconf` changes at any point during the handling of the request then the resource name will only be `<METHOD> 404`. This fix moves resource name resolution to the end of the request.

- Fixes error with tagging non-string Flask view args.

- `werkzeug.exceptions.NotFound` 404 errors are no longer raised and logged as a server error in the Flask integration.

- Fixes type hinting for `**patch_modules` parameter for `patch`/`patch_all` functions.

- Fixes an issue when using the pytest plugin with doctest which raises an `AttributeError` on `DoctestItem`.

- Fixes a bug in the pytest plugin where xfail test cases in a test file with a module-wide skip raises attribute errors and are marked as xfail rather than skipped.

- Fixed the handling of sanic endpoint paths with non-string arguments.

- opentracer: don't override default tracing config for the <span class="title-ref">ENABLED</span>,
  <span class="title-ref">AGENT_HOSTNAME</span>, <span class="title-ref">AGENT_HTTPS</span> or <span class="title-ref">AGENT_PORT</span> settings.

---

## v0.51.3

### Bug Fixes

- Pin `setup_requires` dependency `setuptools_scm[toml]>=4,<6.1` to avoid breaking changes.

---

## v0.51.2

### New Features

- ASGI: store the ASGI span in the scope. The span can be retrieved with the
  `ddtrace.contrib.asgi.span_from_scope` function.

### Bug Fixes

- ASGI: handle decoding errors when extracting headers for trace propagation.
- Corrected some typing annotations for PEP 484 compliance
- Django: add support for version 3.1+ ASGI applications. A different codepath is taken for requests starting in Django 3.1 which led to the top level span not being generated for requests. The fix introduces automatic installation of the ASGI middleware to trace Django requests.
- Fixes error with tagging non-string Flask view args.
- Fixes type hinting for `**patch_modules` parameter for `patch`/`patch_all` functions.
- Fixes a bug in the pytest plugin where xfail test cases in a test file with a module-wide skip raises attribute errors and are marked as xfail rather than skipped.

---

## v0.51.0

### Upgrade Notes

- The legacy Django configuration method (deprecated in 0.34) has been removed.
- botocore: Update trace propagation format for directly invoked Lambda functions. This breaks compatibility with Lambda functions instrumented with datadog-lambda-python \< v41 or datadog-lambda-js \< v3.57.0. Please upgrade datadog-lambda-\* in invoked lambda functions, or engage legacy compatibility mode in one of two ways:
  - ddtrace.config.botocore.invoke_with_legacy_context = True
  - DD_BOTOCORE_INVOKE_WITH_LEGACY_CONTEXT=true

### Deprecation Notes

- `monkey.patch_module` is deprecated.
- `monkey.get_patch_module` is deprecated.

### New Features

- Added support for `jinja2~=3.0.0`.
- The pytest integration now uses the name of the repository being tested as the default test service name.
- Added support for `aiopg~=0.16.0`.
- Add MariaDB integration.
- The profiler now exports active tasks for CPU and wall time profiles.

### Bug Fixes

- Fixes an issue with enabling the runtime worker introduced in v0.49.0 where no runtime metrics were sent to the agent.
- Fix pymongo 3.12.0+ spans not being generated.
- Fixed JSON encoding errors in the pytest plugin for parameterized tests with dictionary parameters with tuple keys. The pytest plugin now always JSON encodes the string representations of test parameters.
- Fixed JSON encoding errors in the pytest plugin for parameterized tests with complex Python object parameters. The pytest plugin now defaults to encoding the string representations of non-JSON serializable test parameters.
- Fix a possible NoneType error in the WSGI middleware start_response method.

---

## v0.50.4

### Bug Fixes

- Fixes a bug in the pytest plugin where xfail test cases in a test file with a module-wide skip raises attribute errors and are marked as xfail rather than skipped.

---

## v0.50.3

### Bug Fixes

- Fixed the handling of sanic endpoint paths with non-string arguments.

---

## v0.50.2

### Bug Fixes

- Fixed JSON encoding errors in the pytest plugin for parameterized tests with dictionary parameters with tuple keys. The pytest plugin now always JSON encodes the string representations of test parameters.

---

## v0.50.1

### Bug Fixes

- Fixed JSON encoding errors in the pytest plugin for parameterized tests with complex Python object parameters. The pytest plugin now defaults to encoding the string representations of non-JSON serializable test parameters.
- Fix pymongo 3.12.0+ spans not being generated.
- Fix a possible NoneType error in the WSGI middleware start_response method.

---

## v0.50.0

### Prelude

Major changes to context management. See the upgrade section for the specifics. Note that only advanced users of the library should be affected by these changes. For the details please refer to the Context section of the docs: <https://ddtrace.readthedocs.io/en/v0.50.0/advanced_usage.html>

### Deprecation Notes

- The reuse of a tracer that has been shut down has been deprecated. A new tracer should be created for generating new traces.
- The deprecated dbapi2 configuration has been removed. The integration-specific configuration should be used instead. Look at the v0.48.0 release notes for migration instructions.

### Upgrade Notes

- `ddtrace.contrib.asyncio`

  - `AsyncioContextProvider` can now return and activate `None`, `Span` or `Context` objects.

- `ddtrace.contrib.gevent`

  - `GeventContextProvider` can now return and activate `None`, `Span` or `Context` objects.

- `ddtrace.contrib.tornado`

  - `TracerStackContext` can now return and activate `None`, `Span` or `Context` objects.

- `ddtrace.context.Context` no longer maintains the active/current span state.

  `get_current_root_span()` has been removed. Use `tracer.current_root_span()` instead. `get_current_span()` has been removed. Use `tracer.current_span()` instead. `add_span()` has been removed. To activate a span in an execution use `tracer.context_provider.activate()` instead. `close_span()` has been removed. To deactivate a span in an execution use `tracer.context_provider.activate()` instead.

- `ddtrace.provider.BaseContextProvider` `active()` now returns `None`, `Span` or `Context` objects. `activate()` now accepts `None`, `Span` or `Context` objects.

- `ddtrace.span.Span`

  - `Span.context` will now return a `Context`

- `ddtrace.tracer.Tracer` `tracer.get_call_context()` will now return a one-off `Context` reference. This is to maintain backwards compatibility with the API but the functionality differs slightly. `tracer.start_span()` passing a `span.context` for `child_of` no longer adds the strong `_parent` reference to the new span.

- Support for MySQL-python has been removed.

- Support for psycopg \< 2.7 has been removed.

### New Features

- Add `DD_CALL_BASIC_CONFIG={true,false}` environment variable to control whether `ddtrace` calls `logging.basicConfig`. By default when using `ddtrace-run` or running in debug mode `logging.basicConfig` is called to ensure there is always a root handler. This has compatibility issues for some logging configurations. `DD_CALL_BASIC_CONFIG=false` can be used to skip calling `logging.basicConfig`. The default value is `true` to maintain existing behavior.
- agent: support URL with a base path
- Automated context management should now work in all asynchronous frameworks that use `contextvars`.
- `tracer.start_span()` now accepts an `activate` argument (default `False`) to allow manual context management.
- `tracer.current_trace_context()` has been added to be used to access the trace context of the active trace.
- A warning has been added to alert when gevent monkey patching is done after ddtrace has been imported.
- Add support for Flask 2
- Added retry logic to the tracer to mitigate potential networking issues, like timeouts or dropped connections.
- Add new `DD_TRACE_AGENT_TIMEOUT_SECONDS` to override the default connection timeout used when sending data to the trace agent. The default is `2.0` seconds.
- The CI tagging for the pytest plugin now includes OS and Python Runtime metadata including system architecture, platform, version, and Python runtime name and version.
- Add new environment variables to configure the internal trace writer.

  `DD_TRACE_WRITER_MAX_BUFFER_SIZE`, `DD_TRACE_WRITER_INTERVAL_SECONDS`, `DD_TRACE_WRITER_MAX_PAYLOAD_SIZE_BYTES`

- The exception profiler now gathers and exports the traces and spans information.
- The pytest plugin now includes support for automatically tagging spans with parameters in parameterized tests.
- The Python heap profiler can now be enabled by setting the `DD_PROFILING_HEAP_ENABLED` environment variable to `1`.

### Bug Fixes

- The OpenTracing `tracer.start_span` method no longer activates spans.
- Datadog active spans will no longer take precedence over OpenTracing active spans.
- django: fix a bug where multiple database backends would not be instrumented.
- django: fix a bug when postgres query is composable sql object.
- A possible memory leak that occurs when tracing across a fork has been fixed. See <https://github.com/DataDog/dd-trace-py/pull/2497> for more information.
- Fix double patching of `pymongo` client topology.
- The shutdown task is re-registered when a tracer is reused after it has been shut down.
- Fixed the optional argument of `Span.finish` to `Optional[float]` instead of `Optional[int]`.
- Fixed the handling of the Django template name tag causing type errors.

- Fixes an issue when trying to manually start the runtime metrics worker:

      AttributeError: module 'ddtrace.internal.runtime' has no attribute 'runtime_metrics'

- sanic: update instrumentation to support version 21.

- Performance of the Celery integration has been improved.

- Fix runtime-id and system.pid tags not being set on distributed traces.

### Other Changes

- The pytest plugin now includes git metadata tags including author name and email as well as commit message from CI provider environments.
- The profiler won't be ignoring its own resource usage anymore and will report it in the profiles.
- The botocore integration excludes AWS endpoint call parameters that have a name ending with `Body` from the set of span tags.

---

## v0.49.4

### Bug Fixes

- Fixes an issue when trying to manually start the runtime metrics worker:

      AttributeError: module 'ddtrace.internal.runtime' has no attribute 'runtime_metrics'

- Fixes an issue with enabling the runtime worker introduced in v0.49.0 where no runtime metrics were sent to the agent.

---

## v0.49.3

### Bug Fixes

- django: fix a bug where multiple database backends would not be instrumented.
- django: fix a bug when postgres query is composable sql object.

---

## v0.49.2

### Bug Fixes

- Fix double patching of `pymongo` client topology.

---

## v0.49.1

### New Features

- Add support for Flask 2

---

## v0.49.0

### Prelude

Several deprecations have been made to `Context` as we prepare to move active span management out of this class.

### Upgrade Notes

- Support for aiohttp previous to 2.0 has been removed.

- Support for deprecated <span class="title-ref">DD_PROFILING_API_URL</span> environment variable has been removed. Use <span class="title-ref">DD_SITE</span> instead.

- Support for deprecated <span class="title-ref">DD_PROFILING_API_KEY</span> environment variable has been removed. Use <span class="title-ref">DD_API_KEY</span> instead.

- Profiling support for agentless mode must now be explicitly enabled.

- The ddtrace pytest plugin can now label spans from test cases marked xfail with the tag "pytest.result"
  and the reason for being marked xfail under the tag "pytest.xfail.reason".

- Removed <span class="title-ref">ddtrace.ext.AppTypes</span> and its usages in the tracer library.

- requests: spans will no longer inherit the service name from the parent.

- The return value of `Span.pprint()` has been changed to a single line in the tracer debug logs rather than the previous custom multiline format.

- Spans are now processed per tracer instance. Formerly spans were stored per-Context which could be shared between tracer instances. Note that context management is not affected. Tracers will still share active spans.

- Spans from asynchronous executions (asyncio, gevent, tornado) will now be processed and flushed together. Formerly the spans were handled per-task.

- `tracer.write()` will no longer have filters applied to the spans passed to it.

- The function `ddtrace.utils.merge_dicts` has been removed.

### Deprecation Notes

- `Context.clone` is deprecated. It will not be required in 0.50.

- `Context.add_span` is deprecated and will be removed in 0.50.

- `Context.add_span` is deprecated and will be removed in 0.50.

- `Context.close_span` is deprecated and will be removed in 0.50.

- `Context.get_current_span` is deprecated and will be removed in 0.50 please use <span class="title-ref">Tracer.current_span</span> instead.

- `Context.get_current_root_span` is deprecated and will be removed in 0.50 please use `Tracer.current_root_span` instead.

- Deprecate the configuration of the analytics through the generic dbapi2 configuration. This should now be configured via integration configurations, for example:

      # Before
      export DD_TRACE_DBAPI2_ANALYTICS_ENABLED=1

      # After
      export DD_TRACE_SQLITE3_ANALYTICS_ENABLED=1

- <span class="title-ref">ddtrace.compat</span> has been deprecated and will be removed from the public API in ddtrace version 1.0.0.

- Deprecate <span class="title-ref">ddtrace.config.dbapi2</span> as default for <span class="title-ref">TracedCursor</span> and <span class="title-ref">TracedConnection</span> as well as <span class="title-ref">DD_DBAPI2_TRACE_FETCH_METHODS</span>. Use <span class="title-ref">IntegrationConfig</span> and <span class="title-ref">DD\_\<INTEGRATION\>\_TRACE_FETCH_METHODS</span> specific to each dbapi-compliant library. For example:

      # Before
      config.dbapi2.trace_fetch_methods = True

      # After
      config.psycopg2.trace_fetch_methods = True

- The use of `ddtrace.encoding` has been deprecated and will be removed in version 1.0.0.

- The <span class="title-ref">ddtrace.http</span> module has been deprecated and will be removed in version 1.0.0, with the <span class="title-ref">ddtrace.http.headers</span> module now merged into <span class="title-ref">ddtrace.trace_utils</span>.

- The `collect_metrics` argument of the `tracer.configure` method has been deprecated. Runtime metrics should be enabled only via the `DD_RUNTIME_METRICS_ENABLED` environment variable.

### New Features

- The futures integration is now enabled by default.
- requests: add global config support. This enables the requests service name to be configured with `ddtrace.config.requests['service']` or the `DD_REQUESTS_SERVICE` environment variable.

### Bug Fixes

- Fix broken builds for Python 2.7 on windows where `<stdint.h>` was not available. This change also ensures we build and publish `cp27-win` wheels.
- CGroup file parsing was fixed to correctly parse container ID with preceding characters.
- grpc: handle None values for span tags.
- grpc: handle no package in fully qualified method
- grpc: Add done callback in streaming response to avoid unfinished spans if a <span class="title-ref">StopIteration</span> is never raised, as is found in the Google Cloud libraries.
- grpc: handle IPv6 addresses and no port in target.
- Fix DD_LOGS_INJECTION incompatibility when using a `logging.StrFormatStyle` (`logging.Formatter(fmt, style="{")`) log formatter.
- Fixed a bug that prevented the right integration name to be used when trying to patch a module on import that is already loaded.
- Fix `urllib3` patching not properly activating the integration.
- gRPC client spans are now marked as measured by default.
- Fixes issue of unfinished spans when response is not a <span class="title-ref">grpc.Future</span> but has the same interface, as is the case with the base future class in <span class="title-ref">google-api-core</span>.
- In certain circumstances, the profiles generated in a uWSGI application could have been empty. This is now fixed and the profiler records correctly the generated events.
- The default agent timeout for profiling has been restored from 2 to 10 seconds to avoid too many profiles from being dropped.
- Fix issue with missing traces when using `pymemcache.client.hash.HashClient`.
- Added missing pymongo integration configuration, which allows overriding the service name for all the emitted spans.

### Other Changes

- Added environment variable <span class="title-ref">DD_BOTTLE_DISTRIBUTED_TRACING</span> to enable distributed tracing for bottle.
- The <span class="title-ref">attrs</span> library has been unvendored and is now required as a normal Python dependency with a minimum version requirement of 19.2.0.
- The <span class="title-ref">six</span> library has been removed from <span class="title-ref">vendor</span> and the system-wide version is being used. It requires version 1.12.0 or later.
- Documentation on how to use Gunicorn with the `gevent` worker class has been added.
- Added environment variable <span class="title-ref">DD_FALCON_DISTRIBUTED_TRACING</span> to enable distributed tracing for falcon.
- When extracting context information from HTTP headers, a new context is created when the trace ID is either 0 or not available within the headers.
- Added environment variable <span class="title-ref">DD_PYLONS_DISTRIBUTED_TRACING</span> to enable distributed tracing for pylons.
- Update `pymemcache` test suite to test latest versions.
- Added <span class="title-ref">config.pyramid.distributed_tracing</span> setting to integration config for pyramid.
- The `ddtrace.payload` submodule has been removed.
- Added environment variable <span class="title-ref">DD_TORNADO_DISTRIBUTED_TRACING</span> to enable distributed tracing for tornado.

---

## v0.48.5

### Bug Fixes

- django: fix a bug where multiple database backends would not be instrumented.
- django: fix a bug when postgres query is composable sql object.

---

## v0.48.4

### Bug Fixes

- grpc: handle None values for span tags.
- grpc: Add done callback in streaming response to avoid unfinished spans if a <span class="title-ref">StopIteration</span> is never raised, as is found in the Google Cloud libraries.

## v0.48.3

---

### Bug Fixes

- grpc: handle no package in fully qualified method
- grpc: handle IPv6 addresses and no port in target.
- gRPC client spans are now marked as measured by default.
- Fixes issue of unfinished spans when response is not a <span class="title-ref">grpc.Future</span> but has the same interface, as is the case with the base future class in <span class="title-ref">google-api-core</span>.

## v0.48.2

---

### Bug Fixes

- The default agent timeout for profiling has been restored from 2 to 10 seconds to avoid too many profiles from being dropped.

---

## v0.48.1

### Bug Fixes

- Fix `urllib3` patching not properly activating the integration.
- In certain circumstances, the profiles generated in a uWSGI application could have been empty. This is now fixed and the profiler records correctly the generated events.

---

## v0.48.0

### Upgrade Notes

- The deprecated <span class="title-ref">dogstatsd_host</span> and <span class="title-ref">dogstatsd_port</span> arguments to <span class="title-ref">tracer.configure()</span> have been removed.
- Support for gevent 1.0 has been removed and gevent \>= 1.1 is required.
- flask: deprecated configuration option <span class="title-ref">extra_error_codes</span> has been removed.
- The deprecated `pyddprofile` wrapper has been removed. Use `ddtrace-run` with `DD_PROFILING_ENABLED=1` set instead.
- A <span class="title-ref">ValueError</span> will now be raised on tracer initialization if the Agent URL specified to the initializer or with the environment variable <span class="title-ref">DD_TRACE_AGENT_URL</span> is malformed.
- **uWSGI** is no longer supported with `ddtrace-run` due to a limitation of how tracer initialization occurs. See the updated instructions for enabling tracing in the library `uWSGI documentation<uwsgi>`.

### New Features

- dogpile.cache: is now automatically instrumented by default.
- pylons: now supports all the standard http tagging including query string, custom error codes, and request/response headers.
- The ddtrace pytest plugin can now call `ddtrace.patch_all` via the `--ddtrace-patch-all` option.
- `Span` now accepts a `on_finish` argument used for specifying functions to call when a span finishes.
- Adds support for the Datadog Lambda Extension. The tracer will send traces to the extension by default if it is present.
- Add support for space-separated <span class="title-ref">DD_TAGS</span>.
- urllib3: add urllib3 integration

### Bug Fixes

- The `Records` parameter to `Firehose` endpoint calls is being excluded from the tags to avoid generating traces with a large payload.
- Tracer: fix configuring tracer with dogstatsd url.
- elasticsearch: patch versioned elasticsearch modules (elasticsearch1, ..., elasticsearch7).
- botocore: Do not assume that ResponseMeta exists in the results.
- django: handle erroneous middleware gracefully.
- The tracer now captures the task ID from the cgroups file for Fargate \>= 1.4.0 and reports it to the agent as the Datadog-Container-ID tag.
- Fix a bug when tracing a mako `DefTemplate` or any `Template` that does not have a `filename` property.
- flask: fix a bug when the query string would contain non-Unicode characters
- Fix a formatting issue on error exporting profiles.
- A workaround is provided for the problem with uWSGI worker processes failing to respawn. This can occur when using `ddtrace-run` for automatic instrumentation and configuration or manual instrumentation and configuration without the necessary uWSGI options. The problem is caused by how the tracer can end up starting threads in the master process before uWSGI forks to initialize the workers processes. To avoid this, we have provided updated instructions for enabling tracing in the library `uWSGI documentation<uwsgi>`.

### Other Changes

- The logic behind the header extraction for distributed tracing has been improved.
- The default connection timeout for the profiling agent has now been reduced from 10 to 2 seconds to match the tracer behavior.
- The tracemalloc memory profiler, which was disabled by default, has been removed.
- Query strings are stripped out from URLs by default when setting URL metadata on a span. This change affects all integrations that store HTTP metadata, like aiohttp, falcon, requests, urllib3.

---

## v0.47.0

### Upgrade Notes

- elasticsearch: removed <span class="title-ref">get_traced_transport</span> method and <span class="title-ref">ddtrace.contrib.elasticsearch.transport</span> module.
- The profiler now automatically sets up uWSGI compatibility in auto mode or with <span class="title-ref">profile_children=True</span>. Make sure that you don't have custom code instrumenting the profiler in those cases.
- The `Tracer` class properties DEFAULT_HOSTNAME, DEFAULT_PORT, DEFAULT_DOGSTATSD_PORT, DEFAULT_DOGSTATSD_URL, DEFAULT_AGENT_URL have been removed.

### New Features

- cherrypy: introduce TraceMiddleware for the CherryPy web framework.
- django: tag root spans as measured.
- elasticsearch: add support for version 7.
- fastapi: add integration.
- Introduce support for the DD_SERVICE_MAPPING environment variable to allow remapping service names on emitted spans.
- httplib: distributed tracing is now enabled by default.
- The profiler now supports most operation mode from uWSGI without much configuration. It will automatically plug itself in post fork hooks when multiprocess mode is used.
- wsgi: add tracing middleware.

### Bug Fixes

- Resolves an issue in Django tracing where, if <span class="title-ref">query_string</span> is not present in request.META, a KeyError is raised, causing the request to 500
- Deprecate the DD_LOGGING_RATE_LIMIT variable in favor of the standard DD_TRACE_LOGGING_RATE for configuring the logging rate limit.
- sampler: removed bug causing sample_rate of 0 to be reset to 1, and raise ValueError instead of logging.
- starlette: unpatch calls correctly.
- flask: fix memory leak of sampled out traces.
- Fix CPU time and wall time profiling not ignoring the profiler tasks with gevent.

### Other Changes

- The default maximum CPU time used for the stack profiler (CPU time, wall time and exceptions profiling) has been decreased from 2% to 1%.

---

## v0.46.0

### Upgrade Notes

- The profiler will only load tags from the DD_TAGS environment variable once at start.

### Deprecation Notes

- flask: Use `HTTP Custom Error Codes <http-custom-error>` instead of `ddtrace.config.flask['extra_error_codes']`.

### New Features

- aiohttp: store request and response headers.
- bottle: store request and response headers.
- flask: store response headers.
- molten: store request headers.
- pyramid: store request and response headers.
- flask: store request and response headers when auto-instrumented.
- The <span class="title-ref">ddtrace.profiling.auto</span> module will warn users if gevent monkey patching is done after the profiler is auto-instrumented.
- The <span class="title-ref">Profiler</span> object can now be passed tags with the <span class="title-ref">tags</span> keyword argument.

### Bug Fixes

- dbapi: avoid type error with potential non-compliance in db libraries when setting tag for row count.
- django: add legacy resource format of <span class="title-ref">{handler}</span>.
- grpc: fix wrapper for streaming response to support libraries that call an internal method directly.
- sanic: use path parameter names instead of parameter values for the resource.
- The profiler won't deadlock on fork when gevent monkey patch is enabled.
- requests: fix TracedSession when patches are not applied.

---

## v0.45.0

### Prelude

Build and deploy Python 3.9 wheels for releases

### Upgrade Notes

- Context.get() has been removed and the functionality has been rolled into Context.close_span().
- Tracer.record() has similarly been removed as it is no longer useful with Context.get() removed.
- The deprecated compatibility module <span class="title-ref">ddtrace.profile</span> has been removed.
- The profiler now uses the tracer configuration is no configuration is provided.

### Deprecation Notes

- The <span class="title-ref">pyddprofile</span> wrapper is deprecated. Use <span class="title-ref">DD_PROFILING_ENABLED=true ddtrace-run</span> instead.
- The profiler does not catch uncaught exception anymore.

### New Features

- botocore: added <span class="title-ref">distributed_tracing</span> configuration setting which is enabled by default.

- The ddtrace-run command now supports the following arguments:
  -h, --help -d, --debug enable debug mode (disabled by default) -i, --info print library info useful for debugging -p, --profiling enable profiling (disabled by default) -v, --version show program's version number and exit

  It now also has friendlier error messages when used incorrectly.

- Add functionality to call gevent.monkey.patch_all() with ddtrace-run by setting the environment variable DD_GEVENT_PATCH_ALL=true. This ensures that gevent patching is done as early as possible in the application.

- botocore: inject distributed tracing data to <span class="title-ref">ClientContext</span> to trace lambda invocations.

- botocore: inject tracing data to <span class="title-ref">MessageAttributes</span>.

- The profiler now tracks the running gevent Greenlet and store it as part of the CPU and wall time profiling information.

- The profiler is now able to upload profiles to the Datadog Agent by using a Unix Domain Socket.

- It is now possible to pass a <span class="title-ref">url</span> parameter to the <span class="title-ref">Profiler</span> to specify the Datadog agent location.

- The new memory profiler for Python is now enabled by default. This improves the profiler memory consumption and performance impact. It can still be disabled by setting <span class="title-ref">DD_PROFILING_MEMALLOC=0</span> as an environment variable.

- The profiler now uses the tracer configuration is no configuration is provided.

- pytest integration. This enables the [pytest](https://pytest.org) runner to trace test executions.

### Bug Fixes

- core: always reset the current_span in the context.
- django: Http404 exceptions will no longer be flagged as errors
- django: add safe guards for building http.url span tag.
- aiobotocore: set span error for 5xx status codes.
- elasticsearch: set span error for 5xx status codes.
- django, DRF, ASGI: fix span type for web request spans.
- Fixes span id tagging in lock profiling.
- Fix UDS upload for profiling not using the correct path.
- Fixed an issue in profiling exporting profiles twice when forking.
- core: fix race condition in TracerTagCollector.

### Other Changes

- Start-up logs are now disabled by default. To enable start-up logs use <span class="title-ref">DD_TRACE_STARTUP_LOGS=true</span> or <span class="title-ref">DD_TRACE_DEBUG=true</span>.

---

## v0.44.1

### Bug Fixes

- Fixes span id tagging in lock profiling.

---

## v0.44.0

### Prelude

Add support for Python 3.9

### New Features

- Store request headers in Flask integration.
- pyodbc integration. This enables the [pyodbc](https://github.com/mkleehammer/pyodbc) library to trace queries.
- starlette integration resource aggregation This aggregates endpoints to the starlette application resource that was accessed. It occurs by default but it is configurable through config.starlette\["aggregate_resources"\].
- The profiler now captures the traces information with the lock profiling.
- The Profiler instances now restart automatically in child process when the main program is forked. This only works for Python ≥ 3.7.

### Bug Fixes

- dbapi: add support for connection context manager usage
- django: check view before instrumenting MRO.
- core: use loose types when encoding.
- Patch pynamodb on import to prevent patching conflicts with gevent.
- tornado: handle when the current span is None in log_exception().

---

## 0.43.0 (5/10/2020)

- fix(django): avoid mixing str and non-str args for uri helper
- fix(asgi): tag 500-level responses as errors
- fix(asgi): set http status when exception raised
- fix(rediscluster): support rediscluster==2.1.0
- fix(asyncio): enable patch by default
- fix(asyncio): patch base event loop class
- fix(vertica): use strings in `__all__`
- feat(core): backport contextvars
- fix(sanic): fix patching for sanic async http server (#1659)
- fix(flask): make template patching idempotent
- fix(core): Do not rate limit log lines when in debug
- fix(profiling): Fix a potential deadlock on profiler restart after fork()

---

## 0.42.0 (14/09/2020)

- feat(django): add database_service_name config option
- feat: add global service name configuration for dbapi integrations
- fix(falcon): set span error for 5xx responses
- fix(core): always store span_type as str on span
- feat(pymongo): trace tcp connections
- fix(logging): cast span_id and trace_id as string when adding to the record.
- fix(gevent): patch ssl modules on import
- feat(core): add trace_utils module
- fix(core): expose http setting on global config
- feat(core): consolidate fork checks

---

## 0.41.2 (25/08/2020)

- Fix for an issue introduced by patching classes in the MRO of a Django View class (#1625).

---

## 0.41.1 (25/08/2020)

- reintroduce wrapt for patching Django view methods. ([#1622](https://github.com/DataDog/dd-trace-py/pull/1622))

---

## 0.41 (05/08/2020)

### Changes

- feat: add asgi integration (#1567)
- feat(profiling): reduce the default amount of sampling for memory/lock to 2% (#1586)
- fix(profiling/line2def): handle empty filename (#1585)
- fix(grpc): GRPC Channel Pin (#1582 -- thanks @munagekar)
- feat(core): make environment variables consistent with other languages (#1575)
- fix(profiling,gevent): fix race condition with periodic thread (#1569)
- fix(core): disable import hooks (#1563)
- feat(core): set tags from DD_TAGS (#1561)
- fix(profiling): lock Recorder on reset (#1560)
- feat(django): add option for using legacy resource format (#1551 -- thanks @tredzko, @jheld)
- feat(core): add startup logging (#1548)
- feat(core): add msgpack encoder (#1491)

### Full changeset

https://github.com/DataDog/dd-trace-py/compare/v0.40.0...v0.41.0


---


## 0.40.2 (25/08/2020)

- Fix for an issue introduced by patching classes in the MRO of a Django View class (#1625).

---


## 0.40.1 (25/08/2020)

- reintroduce wrapt for patching Django view methods. ([#1622](https://github.com/DataDog/dd-trace-py/pull/1622))

---

## 0.40 (17/07/2020)

# Upgrading to 0.40.0

This release includes performance improvements in the core library, updates profiling, and configuration changes to several integrations. This release also adds support for installing on Windows.

## grpc

* Use `ddtrace.config.grpc["service_name"]` to set service name reported by default for gRPC client instances. The ``DD_GRPC_SERVICE`` environment variable can also be used.

## redis

* Use `ddtrace.config.redis["service"]` to set the service name for the `redis` integration. The environment variable `DD_REDIS_SERVICE` can also be used.

## httplib

* To enable distributed tracing, use `ddtrace.config.httplib["distributed_tracing"]`. By default, distributed tracing for `httplib` is disabled.

# Changes

## Improvements

- fix(monkey): use lock on manual patched module add (#1479 -- thanks @uniq10)
- core: re-enable custom rng (#1474)
- core: rewrite queue (#1534)
- pin: make service optional (#1529)
- feat(ddtrace-run): allow to enable profiling (#1537)
- feat(profiling): enable flush on exit by default for Profiler (#1524)
- fix(grpc): compute service name dynamically (#1530)
- feat(redis): add global service configuration (#1515)
- feat(httplib): support distributed tracing (#1522 -- thanks @jirikuncar)
- refactor(profiling): hide Profiler._schedulers (#1523)
- feat(profiling): set Datadog-Container-Id when uploading profiles (#1520)
- feat(profiling/http): emit log message when server returns 400 (#1477)
- feat(profiling): validate API key format (#1459)

## Bug fixes

- fix(profiling): fix memory leak in Python 2 stack collector (#1568)
- fix(profiling): disable exception profiling on Windows (#1538)
- fix(profiling/stack): fix GIL switching (#1475)

## Full changeset

Read the [full changeset](https://github.com/DataDog/dd-trace-py/compare/v0.39.0...v0.40.0).

---

## 0.39.2 (25/08/2020)

- Fix for an issue introduced by patching classes in the MRO of a Django View class (#1625).

---

## 0.39.1 (25/08/2020)

- reintroduce wrapt for patching Django view methods. ([#1622](https://github.com/DataDog/dd-trace-py/pull/1622))

---

## 0.39 (11/06/2020)

### Deprecations

- The `decode()` method on our encoders located in `ddtrace.encoders` is scheduled to be removed in 0.40.

### Integrations

#### Django

- Add headers tracing configuration. This will enable headers on requests to be attached as tags on request spans. This can be done by using the `ddtrace.config` API like so: `config.django.http.trace_headers(["my-header-i-want-to-trace"])`. Thanks to @JoseKilo for contributing this feature!
- Fix for a bug where we didn't handle all cases for a template name. Thanks @sibsibsib!

#### Elasticsearch

- Fix for a bug that causes the tracer to crash if params is `None`.

#### grpc

- Fix handling `None` RpcMethodHandlers

### Tracer

- core: deprecate encoder decode()

### Profiling

- Now included by default with the tracing package
- Support for the `DD_ENV` and `DD_VERSION` environment variable configuration.
- A bunch of gevent fixes. See below for the details.

### OpenTracing

- Support for tracer interleaving between the Datadog tracer (used in integrations) and the OpenTracing tracer provided in the library.


## Full Change set

### Deprecations

- core: deprecate encoder decode() (#1496)

### Features

- docs: add changelog from github (#1503)
- feat(profiling): disable trace tracking in tracer by default (#1488)
- feat(profiling): allow to pass version to Profiler (#1478)
- feat(profiling): allow to pass env to Profiler (#1473)
- feat(profiling): install the profiling extra by default (#1463)
- feat(profiling): raise an error on start if endpoint is empty (#1460)
- feat(profiling): validate API key format (#1459)
- feat(profiling): track gevent greenlets (#1456)
- feat(profiling/pprof): export trace id as stack labels (#1454)
- feat(django): Implement headers tracing (#1443 -- thanks @JoseKilo)
- feat(profiling): allow to pass service_name to the Profiler object (#1440)
- feat(opentracing): support for tracer interleaving (#1394)

### Fixes

- fix(profiling): multi-threading/gevent issues with ThreadLinkSpan (#1485)
- refactor(profiling/recorder): remove filtering mechanism (#1482)
- fix(profiling/stack): lock _WeakSet in ThreadSpanLinks (#1469)
- span: changed finished attribute implementation (#1467)
- fix(grpc): RpcMethodHandler can be None (#1465)
- fix(elasticsearch): ensure params is a dict before urlencoding (#1449, #1451)
- fix(profiling): identify Python main thread properly with gevent (#1445)
- fix(django) handle different template view name types (#1441 -- thanks @sibsibsib)
- fix(profiling/periodic): make sure that a service cannot be started twice (#1439)
- fix(profiling): use gevent.monkey rather than private _threading module (#1438)
- fix(profiling): fix negative CPU time (#1437)
- fix(profiling/periodic): PERIODIC_THREAD_IDS race condition (#1435)

### Tests

- test: show 10 slowest tests (#1504)
- test(profiling): fix stress test (#1500)
- test(profiling): fix test_truncate random failure (#1498)
- test(profiling): fix test_collect_once random failure (#1497)
- test(profiling/http): fix fail cases (#1493)
- test(profiling): enable verbose + no capture (#1490)
- test(profiling): increase error tolerance (#1489)
- test(profiling): make stack stress test gevent compatible (#1486)
- tests: wait for uds server to start before using it (#1472)
- ci: update Python versions (#1446)

https://github.com/DataDog/dd-trace-py/compare/v0.38.2...v0.39.0

https://github.com/DataDog/dd-trace-py/milestone/57?closed=1

---


## 0.38.4 (25/08/2020)

- Fix for an issue introduced by patching classes in the MRO of a Django View class (#1625).

---

## 0.38.3 (25/08/2020)

- reintroduce wrapt for patching Django view methods. ([#1622](https://github.com/DataDog/dd-trace-py/pull/1622))

---

## 0.38.2 (11/06/2020)
This patch release disables span linkage by default in the profiler which was causing some threading lock up issues in gevent. See #1488 and #1485 for the details.

---

## 0.38.1 (28/05/2020)
# 0.38.1

This patch release includes 2 fixes:

- Fix span/trace id generation collisions when forking by reverting the changes we made to speed up id generation. (#1470)

- Force rebuilding of Cython files in setup.py. This will ensure that we build for the right Python
version. (#1468)
---

## 0.38.0 (21/05/2020)
# Upgrading to 0.38.0

## Integrations

### Celery
- Support for distributed tracing was added in #1194. It is default disabled but is easily enabled via `DD_CELERY_DISTRIBUTED_TRACING=true` or via the config API `ddtrace.config.celery['distributed_tracing'] = True`. Thanks @thieman!
- Analyzed span configuration was added to easily configure Celery spans to be analyzed. This can be done via the environment variable `DD_CELERY_ANALYTICS_ENABLED=true` or with the config API `ddtrace.config.celery['analytics_enabled'] = True`.

### Django
- A config option was added to allow enabling/disabling instrumenting middleware. It can be set with the environment variable `DD_DJANGO_INSTRUMENT_MIDDLEWARE=true|false` or via the config API `ddtrace.config.django['instrument_middleware'] = False # default is True`.


## Core
- Runtime ID tag support for traces and profiles. This will allow us to correlate traces and profiles generated by applications.

### OpenTracing
- Support for `active_span()` was added to our OpenTracing tracer.

### Profiling
- Storing of span id in profiling events which will enable linking between a trace and a profile in the product.

### Tracer
- `DD_TAGS` environment variable added to replace `DD_TRACE_GLOBAL_TAGS`.


# Changes

## New features
- opentracer: implement active_span (#1395)
- django: add config for instrumenting middleware (#1384)
- celery: Add analyzed span configuration option (#1383)
- Add runtime id tag support for traces & profiles (#1379)
- profiling: retry on upload error (#1376)
- tracer: Add DD_TAGS environment variable support (#1315)
- celery: Add distributed tracing (#1194 -- thanks @thieman)
- profiling: Store span ids in profiling events (#1043)


## Improvements
- monkey: add better error messages (#1430)
- Make hooks settings generic (#1428)
- internal: Change trace too large message to debug (#1403 -- thanks @ZStriker19)
- internal: Ensure queue is at or over max size before dropping (#1399)
- performance: improve span id generation (#1378)


## Bug fixes
- hooks: use log.error to log hook exceptions (#1436)
- writer: raise RuntimeError("threads can only be started once") (#1425 -- thanks @YasuoSasaki)
- settings: pass the `memodict` argument to subcall to deepcopy (#1401)
- profiling: correct the scheduler sleep time based on exporter time (#1386)
- integration config: copy and deepcopy implementations (#1381)
- utils: do not expose deepmerge function (#1375)


## Documentation
- Updated to pypi advance usage docs (#1402)


## Testing
- update tests to latest versions of libraries (#1434, #1433, #1432, #1424, #1423, #1422, #1421, #1420, #1419, #1418, #1417, #1416, #1412, #1411, #1410, #1409, #1408, #1407, #1406, #1405)
- circleci: remove unused busybox (#1426)

---

## 0.37.3 (25/08/2020)

- Fix for an issue introduced by patching classes in the MRO of a Django View class (#1625).

---

## 0.37.2 (25/08/2020)

- reintroduce wrapt for patching Django view methods. ([#1622](https://github.com/DataDog/dd-trace-py/pull/1622))


---

## 0.37.1 (15/05/2020)
# 0.37.1

This patch release includes fixes for install problems with Alpine Linux as well as for a bug with tag encoding in the profiler.

## Fixes

- fix(profiling/http): make sure tags are UTF-8 encoded (#1393)
- fix(profiling): allow to build on Alpine Linux (#1391)
- fix: don't allow package version to be `None` (#1380)
---

## 0.37.0 (27/04/2020)
# Upgrading to 0.37.0

This release introduces mainly bug fixes as well as some new configuration options for the profiling library.

## Profiler
New environment variables have been added to allow you to easily configure and describe your application in Datadog.

- `DD_SITE`: Specify which site to use for uploading profiles. Set to ``datadoghq.eu`` to use EU site.
- `DD_API_KEY`:  an alias to `DD_PROFILING_API_KEY`.
- `DD_ENV`:  the environment in which your application is running. eg: prod, staging
- `DD_VERSION`: the version of your application. eg: 1.2.3, 6c44da20, 2020.02.13
- `DD_SERVICE`: the service which your application represents.


# Changes

## Bug fixes
- tracer: stop previous writer if a new one is created (#1356)
- Fix task context management for asyncio in Python <3.7 (#1353)
- fix(profiling): pthread_t is defined as unsigned long, not int (#1347)
- span: handle non-string tag keys (#1345)
- fix(profiling): use formats.asbool to convert bool from env (#1342)
- fix: avoid context deadlock with logs injection enabled (#1338 -- thanks @zhammer)
- fix: make C extensions mandatory (#1333)
- fix(profiling): allow to override options after load (#1332)
- fix(profiling): ignore failure on shutdown (#1327)
- logging: fix docs typo (#1323)

## Integrations

- Add config to omit `django.user.name` tag from request root span (#1361 -- thanks @sebcoetzee)
- Update error event handler name within SQLAlchemy engine (#1324 -- thanks @RobertTownley)
- docs(opentracing): add celery example (#1329)


## Core

- refactor(tracer): remove property for Tracer.context_provider (#1371)
- writer: allow configuration of queue maxsize via env var (#1364)
- feat(profiling): replace http_client by urllib for uploading (#1359)
- feat(profiling): allow to pass service_name to HTTP exporter (#1358)
- Updates configuration docs (#1360 -- thanks @sburns)
- feat(profiling): add the pip install when recompilation is needed (#1334)
- tracer: support tracing across `fork()` (#1331)
- Allow Profiler to finish upload data in the background when stopped (#1322)


## Tests
- test(profiling): check for thread presence rather than number of threads (#1357)
- aiobotocore: pin to <1.0 (#1330)
- ci: allow to use latest pytest version (#1326)
- fix(tests/profiling): use a string with setenv, not an int (#1321)

---

## 0.36.3 (25/08/2020)

- Fix for an issue introduced by patching classes in the MRO of a Django View class (#1625).

---

## 0.36.2 (25/08/2020)

- reintroduce wrapt for patching Django view methods. ([#1622](https://github.com/DataDog/dd-trace-py/pull/1622))

---

## 0.36.1 (08/04/2020)
## Changes

This patch release addresses an issue when debug logging is enabled:

* fix: avoid context deadlock with logs injection enabled (#1338 -- thanks @zhammer)

### Changeset

Read the [full changeset](https://github.com/DataDog/dd-trace-py/compare/v0.36.0...v0.36.1).
---

## 0.36.0 (01/04/2020)
# Upgrading to 0.36.0

This release includes support for setting global application tags which will help Datadog better correlate your Python application traces and logs with other services in your infrastructure.

By providing the following settings, `ddtrace` will tag your application's traces and logs appropriately:

- `DD_ENV` environment variable or `ddtrace.config.env`: the environment in which your application is running. eg: `prod`, `staging`.
- `DD_VERSION` environment variable or `ddtrace.config.version`: the version of your application. eg: `1.2.3`, `6c44da20`, `2020.02.13`
- `DD_SERVICE` environment variable or `ddtrace.config.service`: the service which your application represents.

In you are using our logging integration manually, please update your formatter to also include the `dd.env`, `dd.service` and `dd.version` attributes as well. See our docs on [Logs Injection](http://pypi.datadoghq.com/trace/docs/advanced_usage.html?highlight=injection#logs-injection) for more details.

## Profiling
If you are using the profiler, please note that `ddtrace.profile` has been renamed to `ddtrace.profiling`.

# Changes

## Core

- core: Add support for DD_ENV (#1240)
- core: Add support for DD_VERSION (#1222)
- core: Add support for DD_SERVICE (#1280, #1292, #1294, #1296, #1297)
- inject dd.service, dd.env, and dd.version into logs (#1270)
- Log exporter support (#1276)
- chore: update wrapt to `1.12.1` (#1283)
- Update _dd.measured tag support (#1302)
- feat(tracer): deprecate global excepthook (#1307)


## Integrations

- guard against missing botocore response metadata (#1264 -- thanks @zhammer)
- integrations: prioritize DD_SERVICE (#1298)


## Profiler
- refactor: rename ddtrace.profile to ddtrace.profiling (#1289)
- fix(profiling): fix Lock issue when stored in a class attribute (#1301)
- feat(profiling): expose the Profiler object directly in ddtrace.profiling (#1303)
- fix(tests/profiling): use a string with setenv, not a int (#1321)
- fix(profiling/http): converts nanoseconds timestamp to seconds (#1325)

## Opentracing

- Add uds_path to ddtrace.opentracer.Tracer (#1275 -- thanks @worldwise001)


## Documentation
- fix import for profiling docs (#1271)
- fix profiler example and more details about API usage (#1284)
- Fixed typos in ddtrace.contrib.django docs (#1286 -- thanks @sergeykolosov)
- Fix tiny typo in Issue template (#1288)
- Typo in readme (#1300 -- thanks @Holek)


## Testing and tooling
- Check profiler accuracy (#1260)
- chore(ci): fix flake8 and pin pytest and readme_renderer (#1278)
- fix(tests,profile): do not test the number of locking events (#1282)
- fix: do not build wheels on Python 3.4 + run test buildin wheels in the CI (#1287)
- fix(tests,profiling): correct number of frames handling (#1290)
- fix(tests, opentracer): flaky threading test (#1293)
- build: use latest manylinux images (#1305)
- feat(wheels): update to manylinux2010 (#1308)

---

## 0.35.2 (25/08/2020)

- Fix for an issue introduced by patching classes in the MRO of a Django View class (#1625).

---

## 0.35.1 (25/08/2020)

- reintroduce wrapt for patching Django view methods. ([#1622](https://github.com/DataDog/dd-trace-py/pull/1622))

---

## 0.35.0 (13/03/2020)
## Upgrading to 0.35.0

This release adds:
- A Python profiler
- New hook registry for patching on import
- `botocore` support for `RequestId`
- Support `aiobotocore>=0.11.0`
- Support `rediscluster==2.0.0`
- Documentation for uWSGI
- Python 3.8 support

## Changes

### Core

* internal: Add import patching and import hook registry (#981)
* core: Add logs injection setting to Config (#1258)

### Integrations

* fix(aiobotocore): add support for aiobotocore>=0.11.0 (#1268)
* botocore - support tag for AWS RequestId (#1248 -- thanks @someboredkiddo)
* rediscluster: Add support for v2.0.0 (#1225)
* Use DATADOG_SERVICE_NAME as default tornado name (#1257 -- thanks @zhammer)

### Profiler

* Import profiling library (#1203)

### Documentation

* Django is automatically instrumented now (#1269 -- thanks @awiddersheim)
* docs: basic uWSGI section (#1251 -- thanks @MikeTarkington)
* fix doc for migrate from ddtrace<=0.33.0 (#1236 -- thanks @martbln)

### Testing and tooling

* ci: use medium resource class (#1266)
* fix(ci): use machine executor for deploy jobs (#1261, #1265)
* ci: improve tooling for building and pushing wheels (#1256, #1254, #1253, #1252)
* fix: local docs (#1250)
* chore(ci): use system Python version for flake8 and black target #1245)
* ci(tox): leverage tox factor to simplify setenv directives (#1244)
* fix(ci): remove virtualenv<20 limitation (#1242)
* refactor: use tox flavor to specify Celery usedevelop setting (#1238)
* ci: make sure we install cython for deploy_dev (#1232)
* ci: requires virtualenv < 20 (#1228)
* fix(tests): do not use numeric value for errno (#1226)
* fix(docs): s3 deploy requires rebuild of docs (#1223)
* fix(tests): use encoder decode in tests (#1221)
* fix(encoding): always return bytes when decoding (#1220)
* fix(tox): do not skip install for docs (#1218)
* add Python 3.8 support (#1098)

### Changeset

Read the [full changeset](https://github.com/DataDog/dd-trace-py/compare/v0.34.1...v0.35.0).
---

## 0.34.2 (25/08/2020)

- Fix for an issue introduced by patching classes in the MRO of a Django View class (#1625).

---

## 0.34.1 (09/03/2020)
## Changes

This patch release addresses issues with the new Django integration introduced in 0.34.0:

* fix(django): handle disallowed hosts (#1235)
* fix(django): patch staticmethods in views (#1246)
* docs(django): enabling automatically and manually (#1249)

### Changeset

Read the [full changeset](https://github.com/DataDog/dd-trace-py/compare/v0.34.0...v0.34.1).
---

## 0.34.0 (21/02/2020)
## Upgrading to 0.34.0

This release adds a new integration for Django. The goal of this effort was to make the Django integration more consistent with our other integrations, simplifying configuration and patching. See the [Django documentation](https://ddtrace.readthedocs.io/en/latest/integrations.html#django) for details on how to get started with the integration. For existing Django applications, be sure to consult the [migration section](https://ddtrace.readthedocs.io/en/v0.50.3/integrations.html#migration-from-ddtrace-0-33-0) of the documentation.

While we are now vendoring `psutil`, `msgpack` will no longer be vendored and instead specified as a requirement.

Finally, improvements have been made to the testing and continuous integration.

## Changes

### Core

* Unvendor msgpack (#1199, #1216, #1202)
* Vendor psutil (#1160)
* Update get_env to support any number of parts (#1208)
* Set _dd.measured tag on integration spans (#1196)
* Start writer thread as late as possible (#1193)
* Refactor setup.py c-extension building (#1191)

### Integrations

* New Django Integration (#1161, #1197)

### Testing and tooling

* CircleCI updates (#1213, #1212, #1210, #1209)
* Tox updates (#1214, #1207, #1206, #1205, #1204, #1201, #1200)
* Black updates (#1190, #1188, #1187, #1185)
* Fix botocore tests on py3.4 (#1189)


### Changeset

Read the [full changeset](https://github.com/DataDog/dd-trace-py/compare/v0.33.0...v0.34.0).
---

## 0.33.0 (23/01/2020)
## Upgrading to 0.33.0

This release introduces setting numeric tags as metrics, addresses a regression in Python 3 performance, and introduces a dual license.

## Changes

### Core

* Prefer random.getrandbits on Python 3+, fall back to urandom implementation on 2 (#1183 -- thanks @thieman)
* Set numeric tags on `Span.metrics` instead of `Span.meta` (#1169, #1182)
* Update default sampler to new `DatadogSampler` (#1172, #1166)
* Safely deprecate `ext` type constants (#1165)

### Tooling

* Fix botocore tests (#1177)

### Documentation

* Add Dual License (#1181)
* Improve `tracer.trace` docs (#1180 -- thanks @adamchainz)
---

## 0.32.1 (09/01/2020)
## Changes

This patch release addresses an issue with installation:

* use environment markers for install requirements (#1174  -- thanks @JBKahn, #1175)

### Changeset

Read the [full changeset](https://github.com/DataDog/dd-trace-py/compare/v0.32.0...v0.32.1).
---

## 0.32.2 (10/01/2020)
## Changes

This patch release addresses an issue with installation:

* add funcsigs backport to install (#1176)

### Changeset

Read the [full changeset](https://github.com/DataDog/dd-trace-py/compare/v0.32.1...v0.32.2).
---

## 0.32.0 (08/01/2020)
## Upgrading to 0.32.0

This release adds support for dogpile.cache, fixes an issue with the bottle integration, addresses issues with CI, and makes several improvements to the core library.

## Changes

### Core

- Deprecating app type (#1144, #1162)
- Refactor span types (#1150)
- Use debtcollector (#1152, #1147)
- Change DatadogSampler defaults (#1151)
- Initial black formatting (#1137, #1141)
- Health metrics improvements (#1135, #1134, #1131)

### Integrations

- Add support for dogpile.cache (#1123 -- thanks @goodspark)

### Bug fixes

- Bottle: fix status code for error responses (#1158)

### Tooling

- Improve flake8 checks (#1132)
- Pin multidict dependency for aiobotocore02 tests (#1145 -- thanks @codeboten)
- Fixing sqlalchemy test failures (#1138 -- thanks @codeboten)
- Remove unneeded tox dependencies (#1124)
---

## 0.31.0 (15/11/2019)
## Upgrading to 0.31.0

This release addresses issues with the gRPC, Celery, Elasticsearch integrations. In addition, there are internal improvements to how timing for spans is being handled.

## Changes

### Integrations

- celery: use strongrefs for celery signals (#1122) fixes #1011
- elasticsearch: Add support for elasticsearch6 module (#1089)
- grpc: improve handling exceptions (#1117, #1119) and use callbacks to avoid waits (#1097)
- opentracing: fix for compatibility tags (#1096 -- thanks @marshallbrekka)

### Core and Internal

- core: replace time.time by monotonic clock (#1109)
- core: rewrite agent writer on new process (#1106)
- core: add support for dogstatsd unix socket (#1101)
- core: always set rate limit metric (#1060)
- internal: fix setting analytics sample rate of None (#1120)
- internal: initial work on tracer health metrics (#1130, #1129, #1127, #1125)
- internal: use args for LogRecord when logging (#1116 -- thanks @karolinepauls)
- span: use ns time (#1113, #1112, #1105, #964)
- tracer: allow to override agent URL with a env var (#1054)

### Documentation

- docs: add a GitHub issue template (#1118)
- Remove extra import from tracer get_call_context code snippet (#1041)

Read the [full changeset](https://github.com/DataDog/dd-trace-py/compare/v0.30.2...v0.31.0) and the [release milestone](https://github.com/DataDog/dd-trace-py/milestone/47?closed=1).
---

## 0.30.2 (21/10/2019)
## Changes

This bug fix release introduces a fix for the agent writer that would cause traces to not be successfully flushed when the process forks.

Whenever we detect that we are in a new process (`os.getpid()` changes) we create a new queue to push finished traces into for flushing. In the previous version of the tracer (`v0.29.x`) we would also recreate the background thread that would read from this queue to ensure that we 1) had one background worker per-process and 2) had an updated reference to the new queue we created.

In the process of simplifying the code for the agent writer in `v0.30.0` we kept the code to recreate the queue, but didn't fully replicate the behavior for recreating the background thread. This meant that whenever the process was forked the background thread would maintain a reference to the old queue object and therefore be unable to pull traces from the queue we were pushing them into causing traces to get stuck in memory in the new queue (since no one was pulling from it).

With these changes we are recreating the entire background worker whenever the process is forked. This will cause us to once again create a new queue and new background thread for flushing finished traces.

### Core and Internal

* core: rewrite agent writer on new process (#1106)
* grpc: use callbacks to avoid waits (#1097)

### Changeset

Read the [full changeset](https://github.com/DataDog/dd-trace-py/compare/v0.30.1...v0.30.2).
---

## 0.30.1 (11/10/2019)
## Changes

### Core and Internal

* writer: disable `excepthook` metric by default (#1095)
* writer: send statistics less often and disable by default (#1094)

### Changeset

Read the [full changeset](https://github.com/DataDog/dd-trace-py/compare/v0.30.0...v0.30.1) and the [release milestone](https://github.com/DataDog/dd-trace-py/milestone/48?closed=1).
---

## 0.30.0 (11/10/2019)
## Upgrading to 0.30.0

In addition to resolving several integration related issues, this release improves critical core components for tracing and runtime metrics.

## Changes

### Core and Internal

* core: ensure we cast sample rate to a float (#1072)
* core: add https support (#1055 -- thanks @raylu)
* core: tag sampling decision (#1045)
* internal: allow to ignore certain field when computing object size (#1087)
* internal: enable `rediscluster` by default (#1084)
* internal: remove unused slot (#1081)
* internal: fix iteration on slot class if attribute is unset (#1080)
* internal: add platform tags as default for runtime metrics (#1078)
* internal: add rate limit effective sample rate (#1046)
* runtime: add lang and tracer_version tags to runtime metrics (#1069)
* runtime: flush writer stats to dogstatsd (#1068)
* runtime: fix gc0 test (#1067)
* runtime: batch statsd flushes (#1063)
* runtime: add tracer env tag to runtime metrics (#1051)
* tracer: fix configure(collect_metrics) argument (#1066)
* tracer: count the number of unhandled exception via dogstatsd (#1077)
* tracer: grab the env tag from the tags, not a special var (#1070)
* tracer: expose finished attribute (#1058)
* tracer: remove tracer property function (#1042)
* writer: add memory size statistics to the queue (#1071)
* writer: add statistics to `Q` (#1065)

### Integrations

* aiohttp: handle 5XX responses as errors (#1082)
* bottle: handle 5XX responses as errors  (#1083)
* cassandra: handle batched bound statements in python3 (#1062 -- thanks @jdost)
* consul: add instrumentation for consul (#1048 -- thanks @phil-dd)
* consul: use consistent span name (#1053 -- thanks @phil-dd)
* grpc: fix channel interceptors (#1050)
* httplib: make docs consistent with implementation (#1049)
* tornado: code snippet fix in documentation (#1047)

### Changeset

Read the [full changeset](https://github.com/DataDog/dd-trace-py/compare/v0.29.0...v0.30.0) and the [release milestone](https://github.com/DataDog/dd-trace-py/milestone/46?closed=1).
---

## 0.29.0 (05/09/2019)
## Upgrading to 0.29.0

This release introduces a new contextvars-based context manager in Python 3.7 and adds support for Tornado 5 and 6 with Python 3.7. In addition, the release includes several updates for our Django integration.

## Changes

### Core

[internal] Add generic rate limiter (#1029)
[internal] Add support for contextvars to tracer in py37 (#990)
[internal] Vendor monotonic package (#1026)
[dev] Update span test utils (#1028)
[dev] Allow extra args to scripts/run-tox-scenario (#1027)
[dev] Remove unused circle env vars for release (#1016)

### Integrations

[tornado] minor documentation fix (#1038)
[tornado] document overriding on_finish and log_exception (#1037)
[tornado] Add support for Tornado 5 and 6 with Python 3.7 (#1034)
[pymongo] Add support for PyMongo 3.9 (#1023)
[django] enable distributed tracing by default (#1031)
[django] Create test for empty middleware (#1022 -- thanks @ryanwilsonperkin)
[django] Patch DBs in django app config (#1019 -- thanks @JBKahn)
[django] Setup pytest-django (#995)

Read the [full changeset](https://github.com/DataDog/dd-trace-py/compare/v0.28.0...v0.29.0) and the [release milestone](https://github.com/DataDog/dd-trace-py/milestone/45?closed=1).
---

## 0.28.0 (16/08/2019)
## Upgrading to 0.28.0

This release introduces container tagging and adds support for gRPC server.

## Changes

### Integrations

* [grpc] Add support for GRPC server (#960)
* [django] Only set sample rate if rate is set (#1009)
* [django] Update how we get the http.url (#1010)
* [django] Improve Django docs (#1002 -- thanks @adamchainz)
* [pylibmc] Fix client when tracer is disabled (#1004)

### Core

* [core] Parse and send container id with payloads to the agent (#1007)
* [internal] Change log from exception to debug (#1013)
* documentation bugfix (#1017)
* Add back release:wheel (#1015)
* [tests] Adding in helpful default packages (#1008)
* [dev] Map .git into ddtest for setuptools_scm (#1006)
* Use setuptools_scm to handle version numbers (#999)
* Use Python 3 for test_build job (#994)
* writer: fix deprecated log.warn use (#993 -- thanks @deterralba)
* Upload wheels on release (#989)

Read the [full changeset](https://github.com/DataDog/dd-trace-py/compare/v0.27.1...v0.28.0) and the [release milestone](https://github.com/DataDog/dd-trace-py/milestone/44?closed=1).
---

## 0.27.1 (25/07/2019)
# Upgrading to 0.27.1

This patch release includes performance fix which is highly recommended for anyone currently using 0.27.0.

# Changes

* 0.27 Performance Fix #1000

Read the [full changeset](https://github.com/DataDog/dd-trace-py/compare/v0.27.0...v0.27.1)
---

## 0.27.0 (12/07/2019)
## Upgrading to 0.27.0

This release introduces improvements to the trace writer. In addition, the release fixes some issues with integrations.

## Changes

### Core

* api: implement __str__ (#980)
* API: add Unix Domain Socket connection support (#975)
* [core] Remove references to runtime-id (#971)
* sampler: rewrite RateByServiceSampler without using Lock (#959)
* Handle HTTP timeout in API writer (#955)
* payload: raise PayloadFull on full payload (#941)

### Integrations

* [pymongo] Support newer msg requests (#985)
* pymongo: Add missing 2013 opcode (#961)
* Refs #983 - Make AIOTracedCursor an async generator  (#984 -- thanks @ewjoachim)
* Fix a typo in AIOTracedCursor docstring (#982 -- thanks @ewjoachim)
* [sqlalchemy] Only set sample rate if configured (#978)

### Documentation

* LICENSE: Fix copyright holder notice (#977 -- thanks @underyx)

Read the [full changeset](https://github.com/DataDog/dd-trace-py/compare/v0.26.0...v0.27.0) and the [release milestone](https://github.com/DataDog/dd-trace-py/milestone/43?closed=1).
---

## 0.26.0 (05/06/2019)
## Upgrading to 0.26.0

This release introduces several core improvements and continues addressing pain points in our tooling and testing.

## Changes

### Core

* Add a PeriodicWorker base class for periodic tasks (#934)
* Fix runtime workers not flushing to Dogstatsd (#939)
* api: simplify _put codepath (#956)
* make psutil requirement more accurate (#949 -- thanks @chrono)
* writer: log a message when a trace is dropped (#942)
* span: use system random source to generate span id (#940)
* [core] Add config to set hostname tag on trace root span (#938)

### Integrations

* Support keyword 'target' parameter when wrapping GRPC channels (#946 -- thanks @asnr)
* Record HTTP status code correctly when using abort() with Bottle (#943 -- thanks @equake)
* boto: add support for Python 3.5+ (#930)

### Documentation

* fix documentation for current_root_span (#950 -- thanks @chrono)

### Tooling

* Run flake8 with Python 3 (#957)
* tox: fix ignore path for integrations (#954)
* Remove mention of -dev branch in CircleCI (#931)

### Testing

* [tests] Add benchmarks (#952)
* [tests] increase deviation for sampler by service test (#948)
* [tests] Fix thread synchronization (#947)
* [tests] fix brittle deviation test for tracer (#945)
* [tests] fix threading synchronization to opentracer test (#944
* [pyramid] Fix dotted name for autopatched config test (#932)
* tests: always skip sdist, use develop mode (#928)

Read the [full changeset](https://github.com/DataDog/dd-trace-py/compare/v0.25.0...v0.26.0) and the [release milestone](https://github.com/DataDog/dd-trace-py/milestone/42?closed=1).
---

## 0.25.0 (07/05/2019)
## Upgrading to 0.25.0

This release includes several core improvements and addresses pain points in our testing/CI. The release also adds a new integration for Algolia Search.

## Changes

### Improvements

- Type cast port number to avoid surprise unicode type (#892 -- thanks @tancnle)
- Add support for Python 3.7 (#864)
- [writer] Enhance Q implementation with a wait based one (#862)
- [core] Add Span 'manual.keep' and 'manual.drop' tag support (#849)
- [core] Vendor msgpack dependency (#848)
- Fix http.url tag inconsistency (#899)
- aiohttp: do not set query string in http.url tag (#923)
- tornado: do not include query string in the http.url tag (#922)
- bottle: fix query string embedded in URL (#921)
- django: remove query string from http.url tag (#920)

### Integrations

- Implement algolia search (#894)

### Tooling

- [dev/tooling] Enforce single quote strings (#884)
- [tests] Leverage tox environment listing to simplify CircleCI tox target list (#882)

### Testing

- tests/tornado: enhance `test_concurrent_requests` (#915)
- doc: disable fixed sidebar (#906)
- [opentracer] Refactor time usage (#902)
- [opentracer] Fix flaky test based on sleep (#901)
- [internal] Add and use RuntimeWorker.join() to remove race condition in testing (#887)
---

## 0.24.0 (15/04/2019)
## Upgrading to 0.24.0

This release introduces a new feature (disabled by default), supports new versions of integrations and improves our testing and tooling.

## Changes

### Improvements

- [core] Enable requests integration by default (#879)
- [core] Fix logging with unset DATADOG_PATCH_MODULES (#872)
- [core] Use DEBUG log level for RateSampler initialization (#861 -- thanks @bmurphey)
- [core] Guard against when there is no current call context (#852)
- [core] Collect run-time metrics (#819)

### Integrations

- [mysql] Remove mysql-connector 2.1 support (#866)
- [aiobotocore] Add support for versions up to 0.10.0 (#865)

### Tooling

- [dev/tooling] Update flake8 to 3.7 branch (#856)
- [dev/tooling] Add script to build wheels (#853)
- [ci] Use tox.ini checksum to update cache (#850)

### Testing

- [tests] Use a macro to persist result to workspace in CircleCI (#880)
- [tests] add psycopg2 2.8 support (#878)
- [aiohttp] Fix race condition in testing (#877)
- [docs] Remove confusing testing instructions from README (#874)
- [tests] Add support for aiohttp up to 3.5 (#873)
- Remove useless __future__ imports (#871)
- [testing] Remove nose usage (#870)
- [tests] Add support for pytest4 (#869)
- [tests] Add testing for Celery 4.3 (#868)
- [tests] Enable integration tests in docker-compose environment (#863)
- [tests] Do not test celery 4.2 with Kombu 4.4 (#858)
- [tests] Fix ddtrace sitecustomize negative test (#857)
- [tests] Use spotify cassandra image for tests (#855)
- [tests] Fix requests gevent tests (#854)
---

## 0.23.0 (19/03/2019)
## Upgrading to 0.23.0

With this release we are introducing a new configuration system across integrations to generate APM events for [Trace Search & Analytics](https://docs.datadoghq.com/tracing/visualization/search/). The other core changes are the beginnings of a new approach to address issues with tracer loads and improve debugging.

## Changes

### Improvements

* Trace search client configuration (#828)
* [core] fix wrapt wrappers sources (#836)
* [core] Add Payload class helper (#834)
* [internal] Add rate limited logger (#822)

### Bugs

* Fix for broken celery tests (#839 -- thanks @JackWink)

Read the [full changeset](https://github.com/DataDog/dd-trace-py/compare/v0.22.0...v0.23.0) and the [release milestone](https://github.com/DataDog/dd-trace-py/milestone/39?closed=1).
---

## 0.22.0 (01/03/2019)
## Upgrading to 0.22.0

This release contains a few improvements for not marking a Celery task as an error if it is an expected and allowed exception, for propagating synthetics origin header, and to vendor our `six` and `wrapt` dependencies.

## Changes
### Improvements
- [celery] Don't mark expected failures as errors (#820 -- thanks @sciyoshi)
- [core] Propagate x-datadog-origin (#821)
- [core] vendor wrapt and six dependencies (#755)

Read the [full changeset](https://github.com/DataDog/dd-trace-py/compare/v0.21.1...v0.22.0) and the [release milestone](https://github.com/DataDog/dd-trace-py/milestone/36?closed=1).

---

## 0.21.1 (21/02/2019)
## Upgrading to 0.21.1

This is a bug fix release that requires no changes to your code.

Included in this release is a fix for some database cursors where we would force `Cursor.execute` and `Cursor.executemany` to return a cursor instead of the originally intended output. This caused an issue specifically with MySQL libraries which tried to return the row count and we were returning a cursor instead.

## Changes
### Bugs
* [core] Patch logging earlier for ddtrace-run (#832)
* [dbapi2] Fix dbapi2 execute/executemany return value (#830 )
* [core] Use case-insensitive comparison of header names during extract (#826 -- thanks @defanator)

Read the [full changeset](https://github.com/DataDog/dd-trace-py/compare/v0.21.0...v0.21.1) and the [release milestone](https://github.com/DataDog/dd-trace-py/milestone/38?closed=1).

---

## 0.21.0 (19/02/2019)
## Upgrading to 0.21.0

With this release we are moving distributed tracing settings to be enabled by default. This change means that you no longer need to explicitly enable distributed tracing for any integration.

## Changes
### Improvements
- Enable distributed tracing by default (#818)
  - aiohttp
  - bottle
  - flask
  - molten
  - pylons
  - pyramid
  - requests
  - tornado
- [testing] Ensure consistent use of override_config and override_env (#815)
- [core] Break up ddtrace.settings into sub-modules (#814)
- [tests] Simplify elasticsearch CI test commands (#813)
- [core] Remove sending of service info (#811)
- [core] Add import hook module (#769)

Read the [full changeset](https://github.com/DataDog/dd-trace-py/compare/v0.20.4...v0.21) and the [release milestone](https://github.com/DataDog/dd-trace-py/milestone/35?closed=1).
---

## 0.20.4 (08/02/2019)
## Upgrading to 0.20.4

This is a bug fix release, no code changes are required.

In this release we have fixed a bug that caused some configuration values to not get updated when set.

## Changes
### Bug fixes
* [bug] Integration config keys not being updated (#816)

Read the [full changeset](https://github.com/DataDog/dd-trace-py/compare/v0.20.3...v0.20.4) and the [release milestone](https://github.com/DataDog/dd-trace-py/milestone/37?closed=1).

---

## 0.20.3 (04/02/2019)
## Upgrading to 0.20.3

This is a bug fix release that requires no changes.

This release includes a fix for context propagation with `futures`. Under the right conditions we could incorrectly share a trace context between multiple `futures` threads which result in multiple traces being joined together in one.

## Changes
### Bug fixes
* [core] Allow futures to skip creating new context if one doesn't exist (#806)

Read the [full changeset](https://github.com/DataDog/dd-trace-py/compare/v0.20.2...v0.20.3) and the [release milestone](https://github.com/DataDog/dd-trace-py/milestone/37?closed=1).
---

## 0.20.2 (29/01/2019)
## Upgrading to 0.20.2

No changes are needed to upgrade to `0.20.2`.

This big fix release includes changes to ensure we properly read the HTTP response body from the trace agent before we close the HTTP connection.

## Changes
### Bug fixes

- [core] Call HTTPResponse.read() before HTTPConnection.close() (#800)

### Improvements
- [tests] limit grpcio version to >=1.8.0,<1.18.0 (#802)
- [tools] Add confirmation to 'rake pypi:release' task (#791 )

Read the [full changeset](https://github.com/DataDog/dd-trace-py/compare/v0.20.1...v0.20.2) and the [release milestone](https://github.com/DataDog/dd-trace-py/milestone/36?closed=1).
---

## 0.20.1 (17/01/2019)
## Upgrading to 0.20.1

No changes are needed to upgrade

## Changes
### Bug fixes
[celery] Ensure `celery.run` span is closed when task is retried (#787)

Read the [full changeset](https://github.com/DataDog/dd-trace-py/compare/v0.20.0...v0.20.1) and the [release milestone](https://github.com/DataDog/dd-trace-py/milestone/36?closed=1).
---

## 0.20.0 (09/01/2019)
# Upgrading to 0.20.0

We have added support for logs injection to the tracer. If you are already using `ddtrace-run`, the integration can be enabled with setting the environment variable `DD_LOGS_INJECTION=true`. The default behavior once logs injection is enabled is to have trace information inserted into all log entries. If you prefer more customization, you can manually instrument and configure a log formatter with the tracer information.

# Changes

## New Integrations

* [mako] Add Mako integration (#779 -- thanks @wklken)

## Enhancements

* [core] Tracer and logs integration (#777)

Read the [full changeset](https://github.com/DataDog/dd-trace-py/compare/v0.19.0...v0.20.0) and the [release milestone](https://github.com/DataDog/dd-trace-py/milestone/34?closed=1).
---

## 0.19.0 (28/12/2018)
## Upgrading to 0.19.0

With `0.19.0` we have decided to disable the tracing of `dbapi2` `fetchone()`/`fetchmany()`/`fetchall()` methods by default.

This change effects all integrations which rely on the `dbapi2` API, including `psycopg2`, `mysql`, `mysqldb`, `pymysql`, and `sqlite3`.

We have introduced this change to reduce the noise added to traces from having these methods (mostly `fetchone()`) traced by default.

With `fetchone()` enabled the traces received can get very large for large result sets, the resulting traces either become difficult to read or become too large causing issues when flushing to the trace agent, potentially causing traces to be dropped.

To re-enable the tracing of these methods you can either configure via the environment variable `DD_DBAPI2_TRACE_FETCH_METHODS=true` or manually via:

```python
from ddtrace import config
config.dbapi2.trace_fetch_methods = True
```

## Changes
### Bugs
[dbapi2] disable fetchone/fetchmany/fetchall tracing by default (#780)
[opentracing] Fixing context provider imports for scope manager (#771 -- thanks @Maximilien-R)

### Enhancements
[tests] test python setup.py sdist and twine check on build (#782)
[core] Add API to configure Trace Search (#781)
[core] Enable priority sampling by default (#774)

Read the [full changeset](https://github.com/DataDog/dd-trace-py/compare/v0.18.0...v0.19.0) and the [release milestone](https://github.com/DataDog/dd-trace-py/milestone/32?closed=1).
---

## 0.18.0 (12/12/2018)
## New Integrations

* [molten] Add molten support (#685)

## Bug Fixes

* [aws] Blacklist arguments stored as tags (#761)
* [psycopg2] Fix composable query tracing (#736)

## Improvements

* [aiohttp] Add HTTP method to the root span resource (#652 -- thanks @k4nar)
* [aws]Flatten span tag names (#768)
* [opentracer] Set global tags (#764)
* [core] add six and replace custom compat functions (#751)
* [config] make IntegrationConfig an AttrDict (#742)
* [tests] remove unused monkey.py test file (#760)
* [tests] fix linting in test files (#752)
* [psycopg2] fix linting issues (#749)
* [tests] have most tests use pytest test runner (#748)
* [tests] Provide default implementation of patch test methods (#747)
* [tests] run flake8 on all test files (#745)
* [tests] Add patch mixin and base test case (#721)
* [tests] Add Subprocess TestCase (#720)

Read the [full changeset](https://github.com/DataDog/dd-trace-py/compare/v0.17.1...v0.18.0) and the [release milestone](https://github.com/DataDog/dd-trace-py/milestone/30?closed=1).
---

## 0.17.1 (05/12/2018)
This release includes the removal of service sending, this should resolve many of the 400s that are being returned from the Agent resulting in an unfriendly `ERROR` message and giving the impression that the tracer is failing. (#757)

## Improvements
- [core] Make writing services a no-op (#735)
- [tests] upgrade flake8 to 3.5.0 (#743)
- remove flake8 ignores and fix issues (#744)

Read the [full changeset](https://github.com/DataDog/dd-trace-py/compare/v0.17.0...v0.17.1) and the [release milestone](https://github.com/DataDog/dd-trace-py/milestone/31?closed=1).
---

## 0.17.0 (28/11/2018)
## New features
- [redis] add support for redis 3.0.0 (#716)
- [core] Allow DD_AGENT_HOST and DD_TRACE_AGENT_PORT env variables (#708)
- [core] Add global tracer tags (#702)
- [core] Trace http headers (#647)

## Improvements
- [docs] add Flask configuration documentation (#734)
- Add long_description to setup.py (#728)
- [tests] pin version of redis-py-cluster for 'tox -e wait' (#725)
- [requests] Add another split_by_domain test (#713)
- [docs] Add kombu references (#711)
- [ci] Use small circleci resource class for all jobs (#710)
- [requests] patch Session.send instead of Session.request (#707)
- [ci] reorganize CircleCI workflows (#705)
- [elasticsearch] add support for elasticsearch{1,2,5} packages (#701)
- [tests] add base test case classes and rewrite tracer tests (#689)
- [dbapi] Trace db fetch and session methods (#664)

## Bugfixes
- [elasticsearch] add alias for default _perform_request (#737)
- [tests] Pin pytest to 3.x.x and redis to 2.10.x for rediscluster (#727)
- [django] Use a set instead of list for cache_backends to avoid duplicates (#726 -- thanks @wenbochang)
- [tests] fix broken redis check (#722)
- [docs] Fix broken flask link (#712)
- [mongodb] Fix pymongo query metadata (#706)

Read the [full changeset](https://github.com/DataDog/dd-trace-py/compare/v0.16.0...v0.17.0) and the [release milestone](https://github.com/DataDog/dd-trace-py/milestone/29?closed=1).
---

## 0.16.0 (13/11/2018)
## New Integrations
* [jinja2] Add jinja2 integration (#649 -- thanks @mgu)
* [kombu] add Kombu integration (#515 -- thanks @tebriel)
* [grpc] Add grpc client support. (#641)
* [gevent] Support gevent 1.3 (#663)
* [flask] rewrite Flask integration (#667)

## Bug Fixes
* [mysqldb] Fix mysqldb monkey patch (#623 -- thanks @benjamin-lim)
* [requests] exclude basic auth from service name (#646 -- thanks @snopoke)

## Improvements
* [core] Add IntegrationConfig helper class (#684)
* [core] add support for integration span hooks (#679)
* [httplib, requests] Sanitize urls in span metadata (#688)
* [tests] ensure we are running tests.contrib.test_utils (#678)
* [celery] [bottle] Add span type information for celery and bottle. (#636)
* [ci] Reorganize autopatch test calls (#670)
* [core] initial support for partial flushes (#668)
* [django] Remove query from django db span's tag sql.query (#659)
* [tests] Make CI faster by disabling dist and install in autopatching tests (#654)
* [core] Trace http headers (#647)
* [django] Infer span resource name when internal error handler is used (#645)
* [elasticsearch] Make constant organization consistent with other integrations (#628)

Read the [full changeset](https://github.com/DataDog/dd-trace-py/compare/v0.15.0...v0.16.0) and the [release milestone](https://github.com/DataDog/dd-trace-py/milestone/28?closed=1).

---

## 0.15.0 (16/10/2018)
**New integrations**

- Add [rediscluster](https://pypi.org/project/redis-py-cluster/) integration (#533, #637)
- Add [Vertica](https://github.com/vertica/vertica-python) Integration (#634)

**Bug fixes**

- [django] Fix minimum Django version for user.is_authenticated property (#626 -- thanks @browniebroke)

**Improvements**

- [celery] Add retry reason metadata to spans (#630)
- [core] Update config to allow configuration before patching (#650)
- [core] Add Tracer API to retrieve the root Span (#625)
- [core] Fixed `HTTPConnection` leaking (#542 -- thanks @mackeyja92)
- [django] Allow Django cache to be seen as a different service. (#629)
- [gevent] Patch modules on first import (#632)
- [gevent] Add support for gevent.pool.Pool and gevent.pool.Group (#600)
- [redis] Removed unused tag (#627)
- [requests] Patch modules on first import (#632)
- [tests] Add Span.span_type tests (#633)
- [tests] Update the integrations libraries versions to the latest possible. (#607)
- [tests] CircleCI run tests in the new alpine-based test runner (#638)
- [tests] Add test cases for API._put (#640)
- [tests] Skip flaky TestWorkers.test_worker_multiple_traces test case (#643)
- [tests] Remove tests for not supported gevent 1.3 (#644)

Read the [full changeset](https://github.com/DataDog/dd-trace-py/compare/v0.14.1...v0.15.0) and the [release milestone](https://github.com/DataDog/dd-trace-py/milestone/25?closed=1).
---

## 0.14.1 (25/09/2018)
**Bug fixes**
- [opentracer] Activate span context on extract (#606, #608)
- [opentracer] Fix "does not provide the extra opentracing" (#611, #616)

**Improvements**
- [docs] Clarify debug mode (#610)
- [docs] Fix docstring for `Tracer.set_tags` (#612 -- thanks @goodspark)
- [docs] Add priority sampling to ddtrace-run usage (#621)
- [circleci] Imrpve python docs deployment strategy (#615)
- [tests] Refactor tox.ini file (#609)
- [tests] Improve performance of tests execution (#605)

Read the [full changeset](https://github.com/DataDog/dd-trace-py/compare/v0.14.0...v0.14.1) and the [release milestone](https://github.com/DataDog/dd-trace-py/milestone/27?closed=1).
---

## 0.14.0 (11/09/2018)
**OpenTracing**

In this release we are happy to introduce the beta for the long-awaited OpenTracing compatible API layer for `ddtrace`!

Support for `opentracing>=2.0.0` is provided in this release. Namely, the following are supported:

- `start_span`/`start_active_span`
- `inject` and `extract` functionality
- `baggage`, through `set_baggage_item` and `get_baggage_item`
- compatible tags from the [OpenTracing specification](https://github.com/opentracing/specification/blob/b193756f1fe646b79ef4f901bed92c0e72845440/semantic_conventions.md#standard-span-tags-and-log-fields)
- scope manager support
- seamless integration with the Datadog tracer when using `ddtrace-run`

For setup information and usage see [our docs for the Datadog OpenTracing tracer](http://pypi.datadoghq.com/trace/docs/installation_quickstart.html#opentracing).


**CI Improvements**

Also included in this release are some optimizations to our CI which should get things running a bit quicker.

Thanks @labbati!



Read the [full changeset](https://github.com/DataDog/dd-trace-py/compare/v0.13.1...v0.14.0) and the [release milestone](https://github.com/DataDog/dd-trace-py/milestone/20?closed=1).
---

## 0.13.1 (04/09/2018)
**Bug fixes**

* [core] remove the root logger configuration within the library (#556)

Read the [full changeset](https://github.com/DataDog/dd-trace-py/compare/v0.13.0...v0.13.1) and the [release milestone](https://github.com/DataDog/dd-trace-py/milestone/24?closed=1).
---

## 0.13.0 (23/08/2018)
**New integrations**
- [`pymemcache`](https://github.com/pinterest/pymemcache) integration (#511)

**Celery integration**

Due to some limitations with our Celery integration, we changed our instrumentation to a [signals based approach](http://docs.celeryproject.org/en/latest/userguide/signals.html). We also started using import hooks to instrument Celery, so that enabling the instrumentation doesn't trigger a `celery` import.

- Signals implementation: #530
- Moving to import hooks: #534
- Resolved issues: #357, #493, #495, #495, #510, #370

**Breaking changes**
Using the signal based approach increase the stability of our instrumentation, but it limits what is currently traced. This is a list of changes that are considered breaking changes in the behavior and not in the API, so no changes are needed in your code unless you want a different behavior:
- By default all tasks will be traced if they use the Celery signals API, so tasks invoked with methods like `apply()`,  `apply_async()` and `delay()` will be traced but tasks invoked with `run()` will **not** be traced.
- `patch_task()` is deprecated; if it's used, all tasks will be instrumented

**Bug fixes**
- [core] check if bootstrap dir is in path before removal (#516 -- thanks @beezz!)
- [core] have hostname default to `DATADOG_TRACE_AGENT_HOSTNAME` environment variable if available (#509, #524 -- thanks @hfern!)
- [core] add WSGI-style http headers support to HTTP propagator (#456, #522)
- [core] Enable buffering on `getresponse` (#464, #527)
- [core] configure the root logger (#536)
- [aiopg] set the `app_type` during initialization (#492, #507)
- [boto] default to `None` if no region (#525, #526)
- [flask] avoid double instrumentation when `TraceMiddleware` is used (#538)
- [pymongo] fix multiple host kwargs (#535)
- [tornado] make settings object accessible during configuration (#499, #498 -- thanks @kave!)

**Improvements**
- [core/helpers] add a shortcut to retrieve Trace correlation identifiers (#488)

Read the [full changeset](https://github.com/DataDog/dd-trace-py/compare/v0.12.1...v0.13.0) and the [release milestone](https://github.com/DataDog/dd-trace-py/milestone/21?closed=1).
---

## 0.12.1 (14/06/2018)
**Bugfixes**

* [celery] add support for celery v1 tasks (old-style tasks) (#465, #423)
* [celery] `ddtrace-run` broke third-party script support; now it handles correctly the `argv` params (#469, #423)
* [celery] patch `TaskRegistry` to support old-style task with `ddtrace-run` (#484)
* [django] update error handling if another middleware has handled the exception already (#418, #462)
* [django] `DatabaseWrapper` loaded in right thread, after removing `setting_changed` signal from the `DatadogSettings` (#481, #435)
* [django/celery] add `shared_task` decorator wrapper to trace properly Celery tasks (#486, #451)
* [django/docs] notes about Debug Mode, and debugging (#476 -- thanks @ndkv!)
* [gevent] pass `sampling_priority` field when Distributed Tracing is enabled (#457)
* [mysqlb] add missing services info when they're flushed (#468, #428)
* [psycopg2] properly patch the driver when `quote_ident` typing is used (#477, #474, #383)
* [pylons] ensure the middleware code is Python 3 compatible to avoid crashes on import (#475, #472)
* [requests] add missing services info when they're flushed (#471, #428)

Read the [full changeset](https://github.com/DataDog/dd-trace-py/compare/v0.12.0...v0.12.1) and the [release milestone](https://github.com/DataDog/dd-trace-py/milestone/19?closed=1).
---

## 0.12.0 (03/05/2018)
**New integrations**
* [boto] Botocore and boto instrumentation is enabled by default using `patch_all()` (#319)
* [futures] provide context propagation for `concurrent` module (#429, [docs](http://pypi.datadoghq.com/trace/docs/#module-ddtrace.contrib.futures))
* [mysql] add `pymysql` support (#296, [docs](http://pypi.datadoghq.com/trace/docs/#mysql) -- thanks @wklken)

**Improvements**
* [core] introducing a low-level API to define configurations for each integration. This API is used only by the `requests` module and will be implemented in other integrations in newer releases (#445, #443, #450, #454, #441)
* [celery] split the service name in `celery-producer` and `celery-worker` for better stats (#432)
* [falcon] add distributed tracing (#437)
* [requests] provide a default service name for the request `Span` (#433)
* [requests] add `split_by_domain ` config to split service name by domain (#434)
* [tornado] better compatibility using `futures` instrumentation (#431)

**Bugfixes**
* [core] ensure `sitecustomize.py` is imported when `ddtrace-run` wrapper is used (#458)
* [flask] use `ddtrace` logger instead of Flask to avoid having a custom log filter (#447, #455)

**Breaking changes**
* [celery] the name of the service is now split in two different services: `celery-producer` and `celery-worker`. After the upgrade, you'll stop sending data to what was the default service name (`celery`). You should check the new services instead because you'll see a drop. Previously reported traces in the `celery` service, are still available if you move back the time selector.

Read the [full changeset](https://github.com/DataDog/dd-trace-py/compare/v0.11.1...v0.12.0) and the [release milestone](https://github.com/DataDog/dd-trace-py/milestone/17?closed=1).
---

## 0.11.1 (30/03/2018)
**Improvements**

* [bottle] use the `route` argument in `TracePlugin`, to support Bottle 0.11.x (#439)

**Bugfixes**

* [django] gunicorn gevent worker wasn't instrumenting database connections (#442)
* [django] remove `MIDDLEWARE_CLASSES` deprecation warning from tests (#444)
* [django] ensure only `MIDDLEWARE` or `MIDDLEWARE_CLASSES` are loaded with tracing middlewares (#446)

Read the [full changeset](https://github.com/DataDog/dd-trace-py/compare/v0.11.0...v0.11.1) and the [release milestone](https://github.com/DataDog/dd-trace-py/milestone/18?closed=1).
---

## 0.11.0 (05/03/2018)
**Security fixes**

* [dbapi] remove `sql.query` tag from SQL spans, so that the content is properly obfuscated in the Agent. This security fix is required to prevent wrong data collection of reported SQL queries. This issue impacts only MySQL integrations and NOT `psycopg2` or `sqlalchemy` while using the PostgreSQL driver. (#421)

**New integrations**

* [django] add support for Django 2.0 (#415 -- thanks @sciyoshi!)
* [mysql] `MySQL-python` and `mysqlclient` packages are currently supported (#376 -- thanks @yoichi!)
* [psycopg2] add support for version 2.4 (#424)
* [pylons] Pylons >= 0.9.6 is officially supported (#416)

**Bugfixes**

* [core] `ddtrace-run` script accepts `DATADOG_PRIORITY_SAMPLING` to enable [Priority Sampling](http://pypi.datadoghq.com/trace/docs/#priority-sampling) (#426)
* [pylons] add distributed tracing via kwarg and environment variable (#425, [docs](http://pypi.datadoghq.com/trace/docs/#module-ddtrace.contrib.pylons))
* [pylons] `ddtrace-run` script can patch a `PylonsApp` (#416)
* [pylons] add tracing to Pylons `render` function (#420)

Read the [full changeset](https://github.com/DataDog/dd-trace-py/compare/v0.10.1...v0.11.0) and [0.11.0 milestone](https://github.com/DataDog/dd-trace-py/milestone/15?closed=1).
---

## 0.10.1 (05/02/2018)
**Distributed Tracing**
Add distributed tracing using integration settings for the following libraries/frameworks:
* `bottle` (#382)
* `requests` (#372)
* `pyramid` (#403)

**Improvements**
* [core] provide constants to pick Priority Sampling values (#391)
* [django] add support for Django Rest Framework (#389)
* [tooling] add missing classifiers for pypi (#395 -- thanks @PCManticore)
* [tornado] patch `concurrent.futures` if available, improving the way traces are built when propagation happens between threads (#362 -- thanks @codywilbourn)

**Bugfixes**
* [httplib] don't overwrite return value (#380 -- thanks @yoichi)
* [psycopg2] patch all imports of `register_type` (#393 -- thanks @stj)
* [pyramid] keep request as part of `render` kwargs (#384 -- thanks @joual)
* [pyramid] use pyramid `HTTPExceptions` as valid response types (#401, #386 -- thanks @TylerLubeck)
* [requests] add `unpatch` and double-patch protection (#404)
* [flask] don't override code of already handled errors (#390, #409)
* [flask] allow mutability of `resource` field within request (#353, #410)

Read the [full changeset](https://github.com/DataDog/dd-trace-py/compare/v0.10.0...v0.10.1).
---

## 0.10.0 (08/11/2017)
**Distributed Sampling (beta)**

New feature that propagates the sampling priority across services. This is useful to mark traces as "don’t keep the trace" or "must have" when distributed tracing is used. This new functionality requires at least the Datadog Agent 5.19+. Frameworks with out-of-the-box support are: Django, Flask, Tornado (#358, #325, #359, #364, #366, #365, #371, [docs](http://pypi.datadoghq.com/trace/docs/#priority-sampling))

**Improvements**
* [core] update the Context propagation API, that includes a new way to retrieve and set the current active `Span` context. (#339)
* [core] implement Propagators API to simplify Distributed Tracing. You can use `HTTPPropagator` class to inject and extract the tracing context in HTTP headers (#363, #374 [docs](http://pypi.datadoghq.com/trace/docs/#ddtrace.propagation.http.HTTPPropagator))
* [celery] use service name from `DATADOG_SERVICE_NAME` env var, if defined (#347 -- thanks @miketheman)
* [django] respect env Agent host and port if defined (#354 -- thanks @spesnova)

**Bugfixes**
* [pylons] handle exception with non standard 'code' attribute (#350)
* [pyramid] the application was not traced when the tween list was explicitly specified (#349)

Read the full [changeset](https://github.com/DataDog/dd-trace-py/compare/v0.9.2...v0.10.0)
---

## 0.9.2 (12/09/2017)
**New features**
* [django] disable database or cache instrumentation via settings so that each Django component instrumentation can be disabled (#314, [docs](http://localhost:8000/#module-ddtrace.contrib.django) -- thanks @mcanaves)
* [django] it's not required anymore to add the Django middleware because the Django app ensures that it is installed. You can safely remove `ddtrace.contrib.django.TraceMiddleware` for your middleware list after the upgrade. This is not mandatory but suggested (#314, #346)
* [cassandra] trace `execute_async()` operations (#333)

**Bugfixes**
* [mysql]  prevent the Pin from attaching empty tags (#327)
* [django] fixed the initialization order to prevent logs when the tracer is disabled (#334)
* [sqlite3] add tests to ensure that services are properly sent (#337)
* [pyramid] fixed Pyramid crash when 'include()' is used with relative import paths (#342)
* [pylons] re-raise the exception with the original traceback in case of errors. Before Pylons exceptions were correctly handled but hidden by the tracing middleware. (#317)
* [pyramid] disable autocommit in Pyramid patching, to avoid altering the `Configurator` behavior (#343)
* [flask] fix Flask instrumentation that didn't close Jinja spans if an error was thrown (#344)

**Integration coverage**
* officially support ElasticSearch 1.6+ (#341)

**Documentation**
* fixed usage examples for `patch_all()` and `patch()` (#321 -- thanks @gomlgs)
* added a section about updating the hostname and port (#335)

Read the [full changeset](https://github.com/DataDog/dd-trace-py/compare/v0.9.1...v0.9.2).
---

## 0.9.1 (01/08/2017)
**New features**
* [core] add a processing pipeline to the `AsyncWorker`, so that traces can be filtered easily. This change doesn't have any performance impact with existing installations, and is expected to work well with async frameworks / libraries (#303, [docs](http://pypi.datadoghq.com/trace/docs/#trace-filtering))
* [core] add language and library version metadata to keep track of them in the Datadog Agent. All values are sent via headers (#289)

**Bugfixes**
* [aiobotocore] update `async with` context manager so that it returns the wrapper instead of the wrapped object (#307)
* [boto, botocore] change the service metadata app for AWS with a more meaningful name (#315)

**Documentation**
* improving documentation so that it's more explicit how a framework should be auto-instrumented (#305, #308)
* add the list of auto-instrumented modules (#306)

Read the [full changeset](https://github.com/DataDog/dd-trace-py/compare/v0.9.0...v0.9.1).
---

## 0.9.0 (05/07/2017)
**New features**

* [core] add process ID in root spans metadata (#293)

**Improvements**

* [falcon] extended support for Falcon 1.2; improved error handling (#295)
* [gevent] create a new `Context` when a Greenlet is created so that the tracing context is automatically propagated with the right parenting (#287)
* [asyncio] providing helpers and `patch()` method to automatically propagate the tracing context between different asyncio tasks (#260 #297, [docs](http://pypi.datadoghq.com/trace/docs/#module-ddtrace.contrib.asyncio) -- thanks @thehesiod)
* [aiohttp] add experimental feature to continue a trace from request headers (#259, [docs](http://pypi.datadoghq.com/trace/docs/#module-ddtrace.contrib.aiohttp) -- thanks @thehesiod)
* [django] add `DEFAULT_DATABASE_PREFIX` setting to append a prefix to database service (#291, [docs](http://pypi.datadoghq.com/trace/docs/#module-ddtrace.contrib.django) -- thanks @jairhenrique)

**Bugfixes**

* [logging] use specific logger instead of the root one in `monkey.py` module (#281)
* [django] `ddtrace` exception middleware catches exceptions even if a custom middleware returns a `Response` object (#278)
* [pylons] handle correctly the http status code when it's wrongly formatted (#284)
* [django] request resource handles the case where the `View` is a partial function (#292)
* [flask] attach stack trace to Flask errors (#302)

**New integrations**

* [httplib] add patching for `httplib` and `http.lib`(#137 -- thanks @brettlangdon)
* [aio-libs] add `aiobotocore` support (#257, #298, [docs](http://pypi.datadoghq.com/trace/docs/#module-ddtrace.contrib.aiobotocore) -- thanks @thehesiod)
* [aio-libs] add `aiopg` support (#258, [docs](http://pypi.datadoghq.com/trace/docs/#module-ddtrace.contrib.aiopg) -- thanks @thehesiod)

Read the [full changeset](https://github.com/DataDog/dd-trace-py/compare/v0.8.5...v0.9.0).
---

## 0.8.5 (30/05/2017)
**Bugfixes**

* [flask] add the http method to flask spans (#274)
* [sqlite3] changed the app_type to `db` (#276)
* [core] `span.set_traceback()`now sets the traceback even if there's no exception (#277)

Read the [full changeset][1].

[1]: https://github.com/DataDog/dd-trace-py/compare/v0.8.4...v0.8.5
---

## 0.8.4 (19/05/2017)
**Bugfixes**

* [flask] avoid using weak references when Flask is instrumented via Blinker. This resolves initialization issues when the `traced_app = TraceMiddleware(app, ...)` reference goes out of the scope or is garbage collected (#273)
---

## 0.8.3 (15/05/2017)
**Improvements**

* [transport] add presampler header (`X-Datadog-Trace-Count`) so that the receiving agent has more information when dealing with sampling (#254)
* [docs] updated our documentation (#264, #271)

**Bugfixes**
* [core] patch loader raises `PatchException` that is handled in the `patch_all()` when the patch failed. This distinguishes: errors during patch, when an integration is not available and simply when the module is not installed (#262)
* [mysql] distinguish `MySQL-Python` instrumentation so that only `mysql-connector` package is patched; this provides better feedback about what library is supported (#263, #266)
* [sqlalchemy] provide a `patch()` method that uses the PIN object; this is not a breaking change, but the preferred way to instrument SQLAlchemy is through `patch_all(sqlalchemy=True)` or `patch(sqlalchemy=True)` (#261)
* [pylons] catch `BaseException` since a `SystemExit` might've been raised; `500` errors are handled if a timeout occurs (#267, #270)
* [pyramid] catch `BaseException` since a `SystemExit` might've been raised; `500` errors are handled if a timeout occurs (#269)

Read the [full changeset][1]

[1]: https://github.com/DataDog/dd-trace-py/compare/v0.8.2...v0.8.3
---

## 0.8.2 (28/04/2017)
**Bugfixes**

* [django] handle tuple `INSTALLED_APPS` for Django < 1.9 (#253)

Read the [full changeset][1]

[1]: https://github.com/DataDog/dd-trace-py/compare/v0.8.1...v0.8.2
---

## 0.8.1 (30/05/2017)
**Bugfixes**

* [core] fixed `msgpack-python` kwarg usage for versions earlier than `0.4.x` (#245)
* [pyramid] add request method to Pyramid trace span resource name (#249, thanks @johnpkennedy)

Read the [full changeset][1].

[1]: https://github.com/DataDog/dd-trace-py/compare/v0.8.0...v0.8.1
---

## 0.8.0 (10/04/2017)
**New integrations**
* Add support for Tornado web `4.0+`. Currently this integration is ignored by autopatching, but can be enabled via `patch_all(tornado=True)` (#204, [docs][1] -- thanks @ross for reviewing and testing the implementation)

**Bugfixes**
* [docs] Minor updates to our documentation (#239, #237, #242, #244 -- thanks @liubin @pahaz)
* [boto] Boto2 and Botocore integrations have safety check to prevent double patching (#240)
* [boto] Use frames directly without calling `getouterframes()`. This is a major improvement that reduces the impact of our tracing calls for Boto2 (#243 -- thanks @wackywendell)
* [django] make `func_name` work with any callable and not only with functions (#195, #203 -- thanks @m0n5t3r)

**Breaking change**
* [elasticsearch] when importing `elasticsearch` before executing `patch_all()`, no traces are created. This patch changed where the `PIN` object is attached, so you should update your instrumentation as described below (#238)

**Migrate from 0.7.x to 0.8.0**

* [elasticsearch] the PIN object was previously attached to the `elasticsearch` module while now it uses `elasticsearch.Transport`. If you were using the `Pin` to override some tracing settings, you must update your code from:
```python
Pin.override(client, service='elasticsearch-traces')
```
to:
```python
Pin.override(client.transport, service='elasticsearch-traces')
```

**Internals update**
* the Python traces logs and returns error when there is a communication issue with the APM Agent (#173)
* the `wrap()` tracer decorator can be extended by Python integrations when the usual approach is not suitable for the given execution context (#221)

Read the [full changeset][2].

[1]: http://pypi.datadoghq.com/trace/docs/#module-ddtrace.contrib.tornado
[2]: https://github.com/DataDog/dd-trace-py/compare/v0.7.0...v0.8.0
---

## 0.7.0 (29/03/2017)
**New integrations**
* Add support for `boto` (>=2.29.0) and `botocore` (>= 1.4.51) #209 . Currently these integrations are ignored by autopatching, but can be enabled via `patch_all(boto=True, botocore=True)`

**New features**
* Add the `ddtrace-run` command-line entrypoint to provide tracing without explicit additions to code. More information here http://pypi.datadoghq.com/trace/docs/#get-started #169

**Bugfixes**
* [dbapi] Ensure cursors play well with context managers #231
* [django] Provide a unique `datadog_django` app label to avoid clashes with existing app configs #235
* [pyramid] Ensure pyramid spans have method and route metadata consistent with other web frameworks #220 (thanks @johnpkennedy)
---

## 0.6.0 (09/03/2017)
**New integrations**
* Add support for asynchronous Python. This is a major improvement that adds support for `asyncio`, `aiohttp` and `gevent` (#161, docs: [asyncio][1] - [aiohttp][2] - [gevent][3])
* Add Celery integration (#135, #196, [docs][6])

**New features**
* Add explicit support for Python 3.5, and 3.6 (#215, see [supported versions][7])
* print the list of unfinished spans if the `debug_logging` is activated; useful in synchronous environments to detect unfinished/unreported traces (#210)

**Bugfixes**
* [mysql] `mysql` integration is patched when using `patch()` or `patch_all()` (#178)
* [django] set global tracer tags from Django `DATADOG_TRACE` setting (#159)
* [bottle] wrong `tracer` reference when `set_service_info` is invoked (#199)

**Breaking changes**
* Default port `7777` has been replaced with the new `8126` available from Datadog Agent 5.11.0 and above (#212)
* Removed the `ThreadLocalSpanBuffer`. It has been fully replaced by the `Context` propagation (#211)

**Migrate from 0.5.x to 0.6.0**

* Datadog Agent 5.11.0 or above is required.
* If you're using the `ThreadLocalSpanBuffer` manually, you need to use the [Context class][8] in your logic so that it is compliant with the `Context` propagation. Check the [Advanced usage][9] section.

**Advanced usage**
This is a list of new features that may be used for manual instrumentation when you're using a library or a framework that is not currently supported:
* Use `Context` propagation instead of a global buffer. This plays well with asynchronous programming where a context switching may happen while handling different logical execution flows (#172)
* `tracer.trace()` handles automatically the `Context` propagation and remains the preferable API
* Add `tracer.get_call_context()` to retrieve the current `Context` instance that is holding the entire trace for this logical execution ([docs][4])
* Add `start_span` as a way to manually create spans, while handling the Context propagation ([docs][5])

Read the [full changeset](https://github.com/DataDog/dd-trace-py/compare/v0.5.5...v0.6.0).

[1]: http://pypi.datadoghq.com/trace/docs/#module-ddtrace.contrib.asyncio
[2]: http://pypi.datadoghq.com/trace/docs/#module-ddtrace.contrib.aiohttp
[3]: http://pypi.datadoghq.com/trace/docs/#module-ddtrace.contrib.gevent
[4]: http://pypi.datadoghq.com/trace/docs/#ddtrace.Tracer.get_call_context
[5]: http://pypi.datadoghq.com/trace/docs/#ddtrace.Tracer.start_span
[6]: http://pypi.datadoghq.com/trace/docs/#module-ddtrace.contrib.celery
[7]: http://pypi.datadoghq.com/trace/docs/#supported-versions
[8]: https://github.com/DataDog/dd-trace-py/blob/853081c0f2707bcda59c50239505a5ceaed33945/ddtrace/context.py#L8
[9]: http://pypi.datadoghq.com/trace/docs/#advanced-usage
---

## 0.5.5 (15/02/2017)
**Improvements**
- ElasticSearch integration takes care of the returning status code in case of a `TransportError` (#175)

**Bugfixes**
- Pyramid integration handles properly the `Span.error` attribute if the response is a server error (#176)

Read the [full changeset](https://github.com/DataDog/dd-trace-py/compare/v0.5.4...v0.5.5).

---

## 0.5.4 (14/02/2017)
## Integrations
- added the Pyramid web framework

## Enhancements
- `tracer.set_tags()` will add tags to all spans created by a tracer.
- `span.tracer()` will return the tracer that created a given span

## Bug Fixes
- correctly set service types on the Mongo and Falcon integrations.
- documentation fixes
- send less data to the agent in the SQL and redis integrations.

Read the [full changeset](https://github.com/DataDog/dd-trace-py/compare/v0.5.3...v0.5.4)

---

## 0.5.3 (23/12/2016)
**Bugfixes**
- [ElasticSearch] use ElasticSearch serializer so that the serialization works with dates, decimals and UUIDs #131
- [Django] use an integer value for `AGENT_PORT` because Django recast strings as unicode strings, which invalidate the input for `getaddrinfo()` in Python 2.7 #140
- [Tracer] downgrade high throughput log messages to debug so that it doesn't flood users logs #143

**Compatibility**
- don't check if `django.contrib.auth` is installed through the `django.apps` module. This improves the best-effort support for `Django < 1.7` #136

Read the [full changeset](https://github.com/DataDog/dd-trace-py/compare/v0.5.2...v0.5.3)

---

## 0.5.2 (14/12/2016)
0.5.2 is a bugfix release.

### Bug Fixes
- include bottle docs

Read the [full changeset](https://github.com/DataDog/dd-trace-py/compare/v0.5.1...v0.5.2).

---

## 0.5.1 (13/12/2016)
0.5.1 is a bugfix release.

### Bug Fixes
- properly trace pymongo `$in` queries (See #125)
- properly normalize bound and batch cassandra statements (see #126)
- made the legacy cassandra tracing a no-op.

Read the [full changeset](https://github.com/DataDog/dd-trace-py/compare/v0.5.0...v0.5.1).

---

## 0.5.0 (07/12/2016)
**Major changes**
- added`msgpack-python` as a dependency
- using Trace Agent API `v0.3` that supports both JSON and Msgpack formats
- provided `JSONEncoder` and `MsgpackEncoder` that are switched at runtime the API `v0.3` is not reachable (`404`)
- `MsgpackEncoder` is the current default encoder
- `MsgpackEncoder` will not be used if the pure Python implementation is used

**Documentation**
- added [ElasticSearch docs](http://pypi.datadoghq.com/trace/docs/#module-ddtrace.contrib.elasticsearch)

Read the [full changeset](https://github.com/DataDog/dd-trace-py/compare/v0.4.0...v0.5.0)

---

## 0.4.0 (26/11/2016)
0.4.0 is a "major" release of the `dd-trace-py`. Please test thoroughly on staging before rolling out to your production clusters.

### Enhancements
- automatically patch contrib libraries with `from ddtrace import monkey; monkey.patch_all()`. A few notes:
  - The previous ways of patching still exist, but are deprecated and might be no-ops. They will be removed in a future version.
  - When you add `patch_all` remove your old instrumentation code.
  - Web frameworks still require middleware.
- experimental support for (much faster) msgpack serialization. disabled by default. will be enabled in a future release.

### Integrations
- add integration for the [Bottle](web framework) web framework. (see #86)

### Bug Fixes
- correctly trace django without auth middleware (see #116)

###

Read the [full changeset](https://github.com/DataDog/dd-trace-py/compare/v0.3.16...v0.4.0).

---

## v0.3.16 (03/11/2016)
### Bugfixes
- Handle memory leaks when tracing happens in a forked process (Issue #84)
- Fix error code in spans from the request library (thanks @brettlangdon)
- Better handling of unicode tags (thanks @brettlangdon)
- Allow easy configuration of host & port in the Django integration.

### Enhancements
- Cap the number of traces buffered in memory.
- Higher trace submission throughput.
- Preliminary work on gevent support. Not fully complete.

Read the [full changeset](https://github.com/DataDog/dd-trace-py/compare/v0.3.15...v0.3.16)

---

## v0.3.15 (01/11/2016)
### Integrations
- add tracing for the requests library

Read the [full changeset](https://github.com/DataDog/dd-trace-py/compare/v0.3.14...v0.3.15)

---

## 0.3.14 (30/09/2016)
### Integrations
- [pylons] allow users to set resources inside handlers
- [django] add support for the Django cache framework

### Enhancements
- add a trace sampler so that users can discard spans using a `RateSampler` (more info: http://pypi.datadoghq.com/trace/docs/#sampling)

Read the [full changeset](https://github.com/DataDog/dd-trace-py/compare/v0.3.13...v0.3.14)

---

## v0.3.13 (21/09/2016)
### New integrations
- added `pylibmc` Memcached client integration
- improved Django integration providing a Django app that instrument Django internals

Read the full [changeset](https://github.com/DataDog/dd-trace-py/compare/v0.3.12...v0.3.13)

---

## v0.3.12 (14/09/2016)
[change set](https://github.com/DataDog/dd-trace-py/compare/v0.3.11...v0.3.12)
- Added MySQL integration, using [mysql.connector](https://dev.mysql.com/doc/connector-python/en/) v2.1

---

## v0.3.11 (31/08/2016)
## Bugfixes
- fixed an unpacking error for `elasticsearch>=2.4`
- fixed the behavior of the `tracer.wrap()` method; now it works as expected

## Documentation
- better organization of libraries usage on docs
- provided a [benchmark script](https://github.com/DataDog/dd-trace-py/commit/7d30c2d6703e21ea3dc94ecdeb88dbe2ad9a286a)

Read the [full changeset](https://github.com/DataDog/dd-trace-py/compare/v0.3.10...v0.3.11)

---

## v0.3.10 (22/08/2016)
[change set](https://github.com/DataDog/dd-trace-py/compare/v0.3.9...v0.3.10)
- add `flask_cache` integration; supporting the `0.12` and `0.13` versions
- catch `500` errors on `pylons` integration

---

## v0.3.9 (12/08/2016)
[change set](https://github.com/DataDog/dd-trace-py/compare/v0.3.8...v0.3.9)
- send service info from the sqlalchemy integration

---

## v0.3.7 (12/08/2016)
[change set](https://github.com/DataDog/dd-trace-py/compare/v0.3.6...v0.3.7)
- Released Falcon Integration
- Minor bugfixes in Redis & Cassandra integration

---

## v0.3.8 (12/08/2016)
[change set](https://github.com/DataDog/dd-trace-py/compare/v0.3.7...v0.3.8)
- Added support for the most recent bugfix versions of pymongo 3.0, 3.1 and 3.2<|MERGE_RESOLUTION|>--- conflicted
+++ resolved
@@ -4,16 +4,10 @@
 
 ---
 
-<<<<<<< HEAD
 ## 2.11.7
-=======
-## 2.14.3
->>>>>>> 1edbe789
-
-
-### Bug Fixes
-
-<<<<<<< HEAD
+
+### Bug Fixes
+
 - LLM Observability
   - Fixes an issue where the OpenAI and LangChain integrations would still submit integration metrics even in agentless mode. Integration metrics are now disabled if using agentless mode via `LLMObs.enable(agentless_enabled=True)` or setting `DD_LLMOBS_AGENTLESS_ENABLED=1`.
 - Code Security
@@ -24,16 +18,20 @@
   - Improves the error message when the native exporter fails to load and stops profiling from starting if ddtrace is also being injected.
   - Fixes endpoint profiling when using libdatadog exporter, either with `DD_PROFILING_EXPORT_LIBDD_ENABLED` or `DD_PROFILING_TIMELINE_ENABLED`.
 
-
----
-=======
+---
+
+## 2.14.3
+
+### Bug Fixes
+
 - Code Security (IAST)
   - Ensures that only the IAST propagation context is cleared instead of all contexts, which could otherwise cause propagation loss in multithreaded applications. Additionally, it improves validations in both the Processor and Vulnerability Reporter, depending on whether IAST is active or not.
 - Profiling
   - Fixes endpoint profiling for stack v2, when ``DD_PROFILING_STACK_V2_ENABLED`` is set.
 - Tracing
   - Ensures `DD_TRACE_RATE_LIMIT` environment variable is only applied to spans for which tracer sampling is configured. For spans not matching sampling rules default rate limits should be applied by the Datadog Agent.
->>>>>>> 1edbe789
+
+---
 
 ## 2.12.3
 
