# Changelog

Changelogs for versions not listed here can be found at https://github.com/DataDog/dd-trace-py/releases

---

<<<<<<< HEAD
## 2.7.8


=======
## 2.8.1


### New Features

- Code Security: to enable IAST in the application, you had to start it with the command `ddtrace-run [your-application-run-command]` so far. Now, you can also activate IAST with the `patch_all` function.

>>>>>>> ec8ceffb
### Bug Fixes

- Code Security: fix setting the wrong source on map elements tainted from <span class="title-ref">taint_structure</span>.
- Code Security: Fixes an issue where the AST patching process fails when the origin of a module is reported as None, raising a `FileNotFoundError`.
- CI Visibility: fixes an issue where tests were less likely to be skipped due to ITR skippable tests requests timing out earlier than they should
- Code Security: Fixed an issue with AES functions from the pycryptodome package that caused the application to crash and stop.
<<<<<<< HEAD
- ASM: This fix removes unrequired API security metrics.
- instrumentation: fixes crashes that could occur in certain integrations with packages that use non-integer components in their version specifiers


=======
- kafka: This fix resolves an issue where an empty message list returned from consume calls could cause crashes in the Kafka integration. Empty lists from consume can occur when the call times out.
- ASM: This fix removes unrequired API security metrics.
- instrumentation: fixes crashes that could occur in certain integrations with packages that use non-integer components in their version specifiers

>>>>>>> ec8ceffb
---

## 2.6.10


### Bug Fixes

- ASM: This fix resolves an issue where django login failure events may send wrong information of user existence.
- Code Security: fix setting the wrong source on map elements tainted from <span class="title-ref">taint_structure</span>.
- datastreams: Changed DSM processor error logs to debug logs for a statement which is retried. If all retries fail, the stack trace is included
- Code Security: Fixes an issue where the AST patching process fails when the origin of a module is reported as None, raising a `FileNotFoundError`.
- CI Visibility: fixes an issue where tests were less likely to be skipped due to ITR skippable tests requests timing out earlier than they should
- internal: This fix resolves an issue where importing the `ddtrace.contrib.botocore.services` module would fail raising an ImportError
- starlette: Fix a bug that crashed background tasks started from functions without a <span class="title-ref">\_\_name\_\_</span> attribute
- Code Security: Fixed an issue with AES functions from the pycryptodome package that caused the application to crash and stop.
- Code Security: This fix addresses an issue where tainting objects may fail due to context not being created in the current span.
- Code Security: Some native exceptions were not being caught correctly by the python tracer. This fix remove those exceptions to avoid fatal error executions.
- ASM: This fix removes unrequired API security metrics.
- structlog: Fixes error where multiple loggers would duplicate processors. Also adds processors injection when resetting to defaults.

---

## 2.8.0

### Prelude

tracing: This release adds support for lazy sampling, essentially moving when we make a sampling decision for a trace to the latest possible moment. These include the following: 1. Before encoding a trace chunk to be sent to the agent 2. Before making an outgoing request via HTTP, gRPC, or a DB call for any automatically instrumented integration 3. Before running `os.fork()` For most users this change shouldn't have any impact on their traces, but it does allow for more flexibility in sampling (see `features` release note). It should be noted that if a user has application egress points that are not automatically instrumented, to other Datadog components (downstream instrumented services, databases, or execution context changes), and rely on the Python tracer to make the sampling decision (don't have an upstream service doing this), they will need to manually run the sampler for those traces, or use `HttpPropagator.inject()`. For more information please see the following: <https://ddtrace.readthedocs.io/en/stable/advanced_usage.html#distributed-tracing> <https://ddtrace.readthedocs.io/en/stable/advanced_usage.html#tracing-context-management>

### New Features

- DSM: Adds base64 format for encoding and decoding DSM context hash.
- botocore: adds dsm payload size stats for botocore messaging services of kinesis, sqs and sns.
- botocore: Adds support to the bedrock integration for tagging input and output messages.
- langchain: This introduces support for `langchain==0.1.0`. Note that this does not have tracing support for deprecated langchain operations. Please follow the langchain upgrade [guide](https://python.langchain.com/docs/changelog/core) or the langchain integration :ref: <span class="title-ref">docs\<langchain\></span> to enable full tracing support.
- dramatiq: Adds automatic tracing of the `dramatiq` library.
- tracing: Added support for lazy sampling, the benefit of which is the ability to make a sampling decision using `DD_TRACE_SAMPLING_RULES` based on any span attribute (service, resource, tags, name)regardless of when the value for the attribute is set. This change is particularly beneficial for sampling on tags, since the vast majority of tags are set after the span is created. Since sampling was previously done at span creation time, this meant that those tags could not be used for sampling decisions.
- openai: Adds support for tagging streamed responses for completion and chat completion endpoints.
- profiling: implement an experimental stack sampling feature, which can be enabled by setting `DD_PROFILING_STACK_V2_ENABLED=true`. This new sampler should resolve segfault issues on Python 3.11 and later, while also decreasing the latency contribution of the profiler in many situations, and also improving the accuracy of stack-sampling data. This feature is currently only available on Linux using CPython 3.8 or greater. Requires `DD_PROFILING_EXPORT_LIBDD_ENABLED=true` to be set.
- botocore: Changes botocore aws kinesis contrib to set DSM pathway using extracted DSM context, if found, instead of always using a new pathway with default context.
- kafka: Adds tracing and DSM support for `confluent_kafka.Consumer.consume()`. Previously only <span class="title-ref">confluent_kafka.Consumer.poll</span> was instrumented.

### Deprecation Notes

- tracing: Deprecates support for `ddtrace.contrib.asyncio.AsyncioContextProvider`. ddtrace fully support tracing across asyncio tasks. Asyncio no longer requires additional configurations.
- tracing: `tracer.sampler` is deprecated and will be removed in the next major version release. To manually sample please call `tracer.sample` instead.
- gevent: Deprecates `ddtrace.contrib.gevent.provider.GeventContextProvider`. Drops support for <span class="title-ref">gevent\<20.12.0</span> and <span class="title-ref">greenlet\<1.0</span>.

### Bug Fixes

- Vulnerability Management for Code-level (IAST): Some native exceptions were not being caught correctly by the python tracer. This fix remove those exceptions to avoid fatal error executions.

- otel: Ensures that the last datadog parent_id is added to w3c distributed tracing headers generated by the OpenTelemetry API.
- ASM: This fix resolves an issue where a valid user may trigger a failed login event.
- ASM: always clear the DDWaf context at the end of the span to avoid gc-induced latency spikes at the end of some requests.
- ASM: This fix resolves an issue where django login failure events may send wrong information of user existence.
- CI Visibility: fixes an issue where git author or committer names containing commas (eg: "Lastname, Firstname") would not work (and log an error) due to the use of comma as a separator.
- propagation: This fix resolves an issue where the sampling decision-maker tag in tracestate propagation headers was clobbered by a default value.
- datastreams: Changed DSM processor error logs to debug logs for a statement which is retried. If all retries fail, the stack trace is included
- internal telemetry: Ensures heartbeat events are sent at regular intervals even when no other events are being sent.
- Fix an incompatibility between the handling of namespace module imports and parts of the functionalities of the standard library importlib module.
- internal: This fix resolves an issue where importing the `ddtrace.appsec._iast._patches` module would fail raising an ImportError
- internal: This fix resolves an issue where importing the `ddtrace.internal.peer_service` module would fail raising an ImportError
- langchain: Ensures langchain vision APIs are correctly instrumented
- Fix for the declaration of dependencies for the package.
- internal: This fix resolves an issue where importing the `ddtrace.contrib.botocore.services` module would fail raising an ImportError
- profiling: handle unexpected stack data to prevent the profiler from stopping.
- starlette: Fix a bug that crashed background tasks started from functions without a <span class="title-ref">\_\_name\_\_</span> attribute
- ASM: This fix resolves an issue where the asgi middleware could crash with a RuntimeError "Unexpected message received".
- ASM: This fix resolves an issue with Flask instrumentation causing CPU leak with ASM, API Security and Telemetry enabled.
- Vulnerability Management for Code-level (IAST): Addresses an issue where the IAST native module was imported even though IAST was not enabled.
- Vulnerability Management for Code-level (IAST): This fix addresses an issue where tainting objects may fail due to context not being created in the current span.
- Vulnerability Management for Code-level (IAST): This fix addresses an issue where AST patching would generate code that fails to compile, thereby preventing the application from starting correctly.
- Vulnerability Management for Code-level (IAST): This fix addresses AST patching issues where other subscript operations than `Load` were being unintentionally patched, leading to compilation errors for the patched module.
- Vulnerability Management for Code-level (IAST): Fixes an issue where an atexit handler could lead to a segmentation fault.
- Vulnerability Management for Code-level (IAST): This fix addresses an issue where a vulnerability would be reported at line 0 if we couldn't extract the proper line number, whereas the default line number should be -1.
- kafka: This fix resolves an issue where `None` messages from confluent-kafka could cause crashes in the Kafka integration.
- appsec: This fix resolves an issue in which the library attempted to finalize twice a context object used by the Application Security Management product.
- tracing: Removes `allow_false` argument from ddtrace samplers. `allow_false` allows datadog samplers to return a value that differs from the sampling decision, this behavior is not supported.
- profiling: This fixes a `free(): invalid pointer` error which would arise as a result of incorrectly linking the C++ runtime.
- starlette: Ensures correct URL tag is set for starlette v0.34.0 and above.
- structlog: Fixes error where multiple loggers would duplicate processors. Also adds processors injection when resetting to defaults.


---

## 2.7.7

### Bug Fixes

- ASM: This fix resolves an issue where django login failure events may send wrong information of user existence.
- datastreams: Changed DSM processor error logs to debug logs for a statement which is retried.  If all retries fail, the stack trace is included
- internal: This fix resolves an issue where importing the ``ddtrace.internal.peer_service`` module would fail raising an ImportError
- starlette: Fix a bug that crashed background tasks started from functions without a `__name__` attribute
- Vulnerability Management for Code-level (IAST): This fix addresses an issue where tainting objects may fail due to context not being created in the current span.
- Vulnerability Management for Code-level (IAST): Some native exceptions were not being caught correctly by the python tracer.
  This fix remove those exceptions to avoid fatal error executions.
- kafka: This fix resolves an issue where an empty message list returned from consume calls could cause crashes in the Kafka integration.
  Empty lists from consume can occur when the call times out.


---

## 2.7.6


### Bug Fixes

- Profiling: This fix resolves an issue where the profiler was forcing protobuf to load in injected environments,
  causing crashes in configurations which relied on older protobuf versions. The profiler will now detect when injection is used and try loading with the native exporter. If that fails, it will self-disable rather than loading protobuf.


---

## 2.7.5


### New Features

- kafka: Adds tracing and DSM support for `confluent_kafka.Consumer.consume()`. Previously only <span class="title-ref">confluent_kafka.Consumer.poll</span> was instrumented.

### Bug Fixes

- ASM: always clear the DDWaf context at the end of the span to avoid gc-induced latency spikes at the end of some requests.
- internal: This fix resolves an issue where importing the `ddtrace.contrib.botocore.services` module would fail raising an ImportError
- setuptools_scm version: Updates the setuptools_scm versioning method to "guess-next-dev" from "release-branch-semver", which was affecting the CI
- structlog: Fixes error where multiple loggers would duplicate processors. Also adds processors injection when resetting to defaults.


---

## 2.6.9


### Bug Fixes

- propagation: This fix resolves an issue where the sampling decision-maker tag in tracestate propagation headers was clobbered by a default value.
- langchain: Ensures langchain vision APIs are correctly instrumented
- ASM: This fix resolves an issue where the asgi middleware could crash with a RuntimeError "Unexpected message received".
- kafka: This fix resolves an issue where `None` messages from confluent-kafka could cause crashes in the Kafka integration.


---

## v2.6.0

### Upgrade Notes

- CI Visibility: `DD_CIVISIBILITY_ITR_ENABLED` now defaults to true, and the Datadog API (configured via the Datadog dashboard) now determines whether code coverage and test skipping are enabled.
- CI Visibility: the CI Visibility service is no longer enabled when the initial query to the Datadog test service settings API fails due to a 403 status code.

### New Features

- botocore: Adds optional feature to propagate context between producers and consumers for AWS SQS, AWS SNS, and AWS Kinesis via <span class="title-ref">DD_BOTOCORE_PROPAGATION_ENABLED</span> environment variable. Adds optional feature to disable tracing of AWS SQS <span class="title-ref">poll()</span> operation and AWS Kinesis 'get_records()' operation when no data is consumed via <span class="title-ref">DD_BOTOCORE_EMPTY_POLL_ENABLED</span> environment variable.

- tracing: Adds new tag <span class="title-ref">python_main_package</span> containing the name of the main package of the application. profiling: Adds new tag <span class="title-ref">python_main_package</span> containing the name of the main package of the application.

- ASM: API Security schema collection is now officially supported for Django, Flask and FastAPI. It can be enabled in the tracer using environment variable DD_API_SECURITY_ENABLED=true It will only be active when ASM is also enabled.

- elasticsearch: This allows custom tags to be set on Elasticsearch spans via the Pin interface.

- botocore: This introduces tracing support for bedrock-runtime operations.
  See [the docs](https://ddtrace.readthedocs.io/en/stable/integrations.html#botocore) for more information.

- datastreams: this change adds kombu auto-instrumentation for datastreams monitoring. tracing: this change adds the `DD_KOMBU_DISTRIBUTED_TRACING` flag (default `True`)

- Vulnerability Management for Code-level (IAST): Add support for CMDi in langchain.

- botocore: Add the ability to inject trace context into the input field of botocore stepfunction start_execution and start_sync_execution calls.

- Removes another place where we always load instrumentation telemetry, even if it is disabled

- tracing: This introduces the ability to disable tracing at runtime based on configuration values sent from the Datadog frontend. Disabling tracing in this way also disables instrumentation telemetry.

- tracing: Adds support for remote configuration of `DD_TRACE_HEADER_TAGS`

- tracing: Add support for remote configuration of trace-logs correlation.

- grpc/grpc_aio: reports the available target host in client spans as `network.destination.ip` if only an IP is available, `peer.hostname` otherwise.

- span: Adds a public api for setting span links

- starlette,fastapi: Trace background tasks using span links

### Bug Fixes

- ASM: This fix resolves an issue where an exception would be logged while parsing an empty body JSON request.

- CI Visibility: fixes an issue where coverage data for suites could be lost for long-running test sessions, reducing the possibility of skipping tests when using the Intelligent Test Runner.

- IAST: Don't split AST Assign nodes since it's not needed for propagation to work.

- ASM: This fix resolves an issue where suspicious request blocking on request data was preventing API Security to collect schemas in FastAPI, due to route not being computed.

- ASM: This fix resolves an issue where ASM custom blocking actions with a redirect action could cause the server to drop the response.

- Fixed an incompatible version requirements for one of the internal dependencies that could have caused an exception to be raised at runtime with Python 3.12.

- data_streams: This change fixes a bug leading to lag being reported as 1 offset instead of 0 offsets.

- IAST: fixes import overhead when IAST is disabled.

- Fix an incomplete support for pkg_resouces that could have caused an exception on start-up.

- Fix an issue that caused an exception to be raised when trying to access resource files via `pkg_resources`.

- Fix for an import issue that caused the pytest plugin to fail to properly initialize a test session and exit with an import exception.

- openai: This fixes a bug that prevents logs from being correlated with traces in the Datadog UI.

- langchain: This fixes a bug that prevents logs from being correlated with traces in the Datadog UI.

- openai: This fix resolves an issue where an internal OpenAI method <span class="title-ref">SyncAPIClient.\_process_response</span>
  was not being patched correctly and led to to an AttributeError while patching.

- profiling: handle a potential system error that may be raised when running a Celery-based application with CPython 3.11.

- Fixed an issue that could have caused an exception as a result of a concurrent access to some internal value cache.

- tracing: Ensures span links are serialized with the expected traceflag when `DD_TRACE_API_VERSION=v0.4`

- ASM: This fix resolves an issue where IP Headers configured by the user in the environment could not work for frameworks handling requests with case insensitive headers like FastAPI.

- Vulnerability Management for Code-level (IAST): Fixes a bug in the `str` aspect where encoding and errors arguments were not honored correctly.

- Vulnerability Management for Code-level (IAST): Fix an unhandled ValueError in `ast_function` thrown in some cases (i.e. Numpy arrays when converted to bool).

- opentelemetry: Ensures that span links are serialized in a json-compatible representation.

- Pin importlib_metadata to 6.5.0 to avoid its issue 455 (<https://github.com/python/importlib_metadata/issues/455>).

- profiler: Fixes a sigabrt when shutdown occurs during an upload

- otel: Ensures all otel sampling decisions are consistent with Datadog Spans. This prevents otel spans in a distrbuted trace from being sampled differently than Datadog spans in the same trace.

- tracing: Fix an issue where remote configuration values would not be reverted when unset in the UI.

- tracing: Ensures hostnames are reported in statsd metrics if `DD_TRACE_REPORT_HOSTNAME=True` (default value is `False`).

### Other Changes

- setup: pins the default macOS deployment target to 10.14.
- tracing: Updates the default value of `DD_TRACE_PROPAGATION_STYLE` from `tracecontext,datadog` to `datadog,tracecontext`. With this change w3c tracecontext headers will be parsed before datadog headers. This change is backwards compatible and should not affect existing users.

---

## v2.5.0

### New Features

- aiohttp: add <span class="title-ref">split_by_domain</span> config to split service name by domain
- CI Visibility: Adds code coverage lines covered tag for `pytest` and `unittest`.
- aiohttp: Adds http.route tag to `aiohttp.request` spans.
- bottle: Adds http.route tag to `bottle.request` spans.
- falcon: Adds http.route tag to `falcon.request` spans.
- molten: Adds http.route tag to `molten.request` spans.
- Adds distributed tracing for confluent-kafka integration. Distributed tracing connects Kafka consumer spans with Kafka producer spans within the same trace if a message is valid. To enable distributed tracing, set the configuration: `DD_KAFKA_DISTRIBUTED_TRACING_ENABLED=True` for both the consumer and producer service.
- ASM: This introduces (experimental) api security support for fastAPI. Flask and Django were already supported in 2.4.0. Support schema computation on all addresses (requests and responses) and scanner support for pii, credentials and payment data.
- CI Visibility: introduces a CI visibility-specific logger (enabled for the `pytest` plugin), enabled by setting the `DD_CIVISIBILITY_LOG_LEVEL` environment variable (with the same level names as Python logging levels).
- CI Visibility: allows for waiting for the git metadata upload to complete before deciding whether or not to enable coverage (based on API response).
- Further lazy loads telemetry_writer so that it is not running when explicitly disabled. Users must explicitly set "DD_INSTRUMENTATION_TELEMETRY_ENABLED=false".
- tracer: Add support for remotely configuring trace tags.

### Bug Fixes

- loguru: Ensures log correlation is enabled when the root logger is initialized. Previously, log correlation was only enabled when a new sink was added.
- Fix compatibility with other tools that try to infer the type of a Python object at runtime.
- tracing: Fixes a bug that prevents span links from being visualized in the Datadog UI.
- tracing: Resolves span encoding errors raised when span links do not contain expected types
- ASM: This fix resolves an issue where custom event boolean properties were not reported as <span class="title-ref">true</span> and <span class="title-ref">false</span> like other tracers but as <span class="title-ref">True</span> and <span class="title-ref">False</span>.
- Vulnerability Management for Code-level (IAST): Ensure that Cookies vulnerabilities report only the cookie name.
- langchain: This fix resolves an `get_openai_token_cost_for_model` import error in langhcain version 0.0.351 or later.
- ASM: This fix resolves an issue where IAST could cause circular dependency at startup.
- tracing: Ensures all fields in `ddtrace.context.Context` are picklable.
- pytest: This fix resolves an issue where the <span class="title-ref">--no-cov</span> flag did not take precedence over the <span class="title-ref">--cov</span> flag when deciding whether to report code coverage on spans.
- rq: Fixed a bug where the RQ integration would emit a warning when setting `job.status` span tag.

---

## v2.4.0

### Upgrade Notes

- <div id="remove-unsupported-pylons">

  This removes the `pylons` integration, which does not support Python 3.

  </div>

### Deprecation Notes

- aioredis: The aioredis integration is deprecated and will be removed in a future version. As an alternative to the aioredis integration, you can use the redis integration with redis\>=4.2.0.

### New Features

- ASM: dependency telemetry metrics now will only report dependencies actually in use (imported) and will also report new imported modules periodically.

- ASM: This introduces Threat Monitoring and Blocking on FastAPI.
  - IP Blocking and all input addresses are supported on requests and responses

  \- Custom Blocking This does not contain user blocking specific features yet.

- tracing: Introduces support for OpenTracing Baggage Items with HTTP Propagation. Enable this support by `DD_TRACE_PROPAGATION_HTTP_BAGGAGE_ENABLED=true`. The `Context._set_baggage_item` and `Context._get_baggage_item` internal methods are provided for manual modifications to the Baggage Items. These API changes are subject to change.

- dynamic instrumentation: Add support for more built-in container types, such as `defaultdict`, `frozenset`, `OrderedDict` and `Counter`.

- Vulnerability Management for Code-level (IAST): Adds Python 3.12 compatibility

- Optionally lazy loads and disables Instrumentation Telemetry. Users must explicitly set "DD_INSTRUMENTATION_TELEMETRY_ENABLED=false".

- tracer: Add support for remotely setting the trace sample rate from the Datadog UI. This functionality is enabled by default when using `ddtrace-run` and library injection. To enable it when using the library manually, use `ddtrace.config.enable_remote_config()`.

### Bug Fixes

- tracer: tag spans that have been sampled due to an Agent sampling configuration.
- lambda: This change disables the use of `multiprocessing.queue` in Lambda, because it is not supported in Lambda
- langchain: This fix resolves a crash that could occur during embedding when no embeddings are found.
- Fix a regression with the support for gevent that could have occurred if some products, like ASM, telemetry, were enabled.
- kafka: Resolves `TypeError` raised by serializing producers and deserializing consumers when the `message.key` tag is set on spans.
- dynamic instrumentation: Fix an issue that caused the instrumented application to fail to start if a non-standard module was imported.
- openai: This fix resolves an issue where tagging image inputs in the chat completions endpoint resulted in attribute errors.
- openai: This fix resolves an issue where requesting raw API responses from openai\>=1.0 resulted in attribute errors while tagging.
- profiling: Fix an issue that prevented threading locks from being traced when using gevent.
- profiling: Fix a segmentation fault with CPython 3.12 when sampling thread stacks.
- pylibmc: Fixes an issue where using `ddtrace-run` or `ddtrace.patch_all()` with `DD_TRACE_ENABLED=False` would break with get, gets, and get_multi operations on pylibmc Clients.
- tracing: This fix resolves an issue where concurrent mutations to the `context._meta` dict caused <span class="title-ref">RuntimeError: dictionary changed size during iteration</span>.
- django: Resolves `AttributeError` raised by traced `StreamingHttpResponse`.
- Vulnerability Management for Code-level (IAST): This fix resolves an issue where certain aspects incorrectly expected at least one argument, leading to an IndexError when none were provided. The solution removes this constraint and incorporates regression tests for stability assurance.
- Vulnerability Management for Code-level (IAST): Cookies vulnerabilities are only reported if response cookies are insecure.
- Vulnerability Management for Code-level (IAST): Fix propagation error on `.format` string method.
- requests: Updates the resource names of `requests.requests` spans to include the method and path of the request.
- propagation: This fix resolves an issue where a `Context` generated from extracted headers could lack a span_id or trace_id, leading `SpanLink` encoding errors.
- psycopg: This fix resolves an issue where a circular import of the psycopg library could cause a crash during monkeypatching.
- psycopg: This fix resolves an issue where exceptions originating from asynchronous Psycopg cursors were not propagated up the call stack.
- redis: This fix resolves an issue where the yaaredis and aredis integrations imported code from the redis integration, causing a circular import error.
- tracing: Resolves trace encoding errors raised when `DD_TRACE_API_VERSION` is set to `v0.5` and a BufferFull Exception is raised by the TraceWriter. This fix ensures span fields are not overwritten and reduces the frequency of 4XX errors in the trace agent.

### Other Changes

- tracing: Upgrades the trace encoding format to v0.5. This change improves the performance of encoding and sending spans.

---

## v2.3.0

### New Features

- propagation: 128-bit trace ids are now used by default for propagation. Previously the default was 64-bit. This change is backwards compatible with tracers that still use 64-bit trace ids and should not cause any breaking behavior.
- Adds DSM `pathway.hash` tag to spans when DSM is enabled. This allows traces from the instrumented service to show up in the DSM traces tab.
- propagation: When the tracer is configured to extract and inject `tracecontext`, the tracer will propagate the tracestate values from other vendors so long as the traceparent trace-id matches the first found trace context, regardless of propagator configuration order. To disable this behavior `DD_TRACE_PROPAGATION_EXTRACT_FIRST=true` can be set.
- opentelemetry: Map reserved OpenTelemetry attributes to Datadog span model.
- opentelemetry: datadog operation name from semantic conventions
- propagation: If a valid context is extracted from headers, and the following extracted trace context's `trace_id`s do not match the valid context's, then add a span link to the root span to represent the broken propagation.
- tracing: This change treats spans that terminated with `sys.exit(0)` as successful non-error spans.
- tracing: This introduces the `DD_TRACE_SPAN_TRACEBACK_MAX_SIZE` environment variable, allowing the maximum size of tracebacks included on spans to be configured.

### Bug Fixes

- CI Visibility: fixes the fact that the GITHUB_SERVER_URL environment variable was not being sanitized for credentials
- dynamic instrumentation: Needs to update the pubsub instance when the application forks because the probe mechanism should run in the child process. For that, DI needs the callback as the method of an instance of Debugger, which lives in the child process.
- CI Visibility: Fixes an issue where a `ValueError` was raised when using different path drives on Windows
- Fixes an issue where ddtrace could not be installed from source when using `setuptools>=69` due to a change in the license field.
- tracing: Fixes an issue where the thread responsible for sending traces is killed due to concurrent dictionary modification.
- structlog: Fixes `TypeError` raised when ddtrace log processor is configured with a tuple
- Vulnerability Management for Code-level (IAST): Generates cookies vulnerabilities report if IAST is enabled. Before this fix, Cookies vulnerabilities were only generated if both IAST and Appsec were enabled.
- Vulnerability Management for Code-level (IAST): This fix resolves an issue where, at AST patching to replace code with IAST aspects, passing the original function/method as an extra parameter for accurate patching unintentionally triggers side effects in methods obtained from an expression (like `decode` in `file.read(n).decode()`), resulting in unexpected multiple calls to the expression (`file.read(n)` in the example).
- Vulnerability Management for Code-level (IAST): This fix eliminates some reference leaks and C-API usage when IAST reports a vulnerability and calls `get_info_frame`.
- kafka: This fix resolves an issue where calls to `confluent_kafka`'s `produce` method with `key=None` would cause an exception to be raised.
- tracing: This fix resolves an issue where ddtrace's signal handlers could cause Flask apps not to respond correctly to SIGINT.
- logging: A log handler is automatically added to the ddtrace logger upon ddtrace import, when not using ddtrace-run. This can lead to duplicate logging if users add additional loggers and do not explicitly modify the ddtrace logger. This fix adds a feature flag that can be used to toggle this behavior off `DD_TRACE_LOG_STREAM_HANDLER` which defaults to `true`.

---

## v2.2.0

### Upgrade Notes

- The `wrapt` and `psutil` packages are vendored to help users avoid building these packages if wheels were not available for a given platform. This reverses a change released in v2.0.0.

### New Features

- CI Visibility: adds ITR support for `unittest`
- CI Visibility: adds start/end line support for `pytest` test spans
- CI Visibility: adds start/end line source file data to `unittest` test spans
- aiohttp: This introduces basic tracing of streaming responses that stay open long after the <span class="title-ref">on_prepare</span> signal has been sent.
- CI Visibility: introduce pytest hooks for modifying the module, suite, and test naming logic
- CI Visibility: add support for AWS Codepipeline to CI env var gathering
- datastreams: this change adds message payload size metrics and aggregations for Kafka.
- structlog: Wraps get_logger function in order to add datadog injection processor regardless of configuration
- openai: This adds support for openai v1.
- Source Code: filters Git repo URLs from env vars and setuptools
- logbook: This introduces log correlation for the logbook library. Refer to `logbook-docs <ddtrace.contrib.logbook>` for more details.
- loguru: This introduces log correlation for the loguru library. Refer to `loguru-docs <ddtrace.contrib.loguru>` for more details.
- openai: This adds support for tagging function call arguments when using OpenAI's function calling feature.
- Adds ARM64 support for Single-Step instrumentation
- structlog: This introduces log correlation for the structlog library. Refer to `structlog-docs <ddtrace.contrib.structlog>` for more details.
- celery: Adds Python 3.11 and 3.12 support for the celery integration.

### Known Issues

- ASM: fix a body read problem on some corner case where passing empty content length makes wsgi.input.read() blocks.

### Bug Fixes

- Application Security Management (ASM): fix a body read error when `Transfer-Encoding: chunked` header is sent
- CI Visibility: fixes an issue where class-based test methods with the same name across classes would be considered duplicates, and cause one (or more) tests to be dropped from results, by adding `--ddtrace-include-class-name` as an optional flag (defaulting to false) to prepend the class name to the test name.
- CI Visibility: fixes a crash where the unittest integration would try to enable coverage when tests are run even if the Intelligent Test Runner is not enabled.
- data_streams: This fix resolves an issue where tracing would crash if a kafka client produced a message with no key or value.
- CI: fixes an issue which prevented the library from filtering user credentials for SSH Git repository URLs
- dynamic instrumentation: fix an issue that caused function probes on the same module to fail to instrument and be reported in the `ERROR` status in the UI if the module was not yet imported.
- Use a unique default service name across all the products provided by the library when one is not given via the configuration interface.
- sampling: This fix reverts a refactor which affected how the tracer handled the trace-agent's recommended trace sampling rates, leading to an unintended increase in traces sampled.
- tracing: Fixes a msgpack import error when `DD_TRACE_API` is set to `v0.5`
- fix(profiling): numeric type exception in memalloc When pushing allocation samples, an exception was being thrown due to a float being passed instead of an integer. We now cast the ceiled value to an integer.
- CI Visibility: fixes `unittest` data not being initialized properly
- CI Visibility: fixes an issue where just importing <span class="title-ref">unittest</span> enabled CIVisibility and potentially caused unexpected logs and API requests
- Vulnerability Management for Code-level (IAST): This fix addresses AST patching issues where custom functions or methods could be replaced by aspects with differing argument numbers, causing runtime errors as a result. Furthermore, it addresses a case during patching where the module is inadvertently passed as the first argument to the aspect.
- Vulnerability Management for Code-level (IAST): Fix potential string id collisions that could cause false positives with non tainted objects being marked as tainted.
- IAST: This fix resolves an issue where JSON encoder would throw an exception while encoding a tainted dict or list.
- Vulnerability Management for Code-level (IAST): This fix resolves an issue where SimpleJSON encoder would throw an exception while encoding a tainted dict or list.
- ASM: add support for psycopg2 adapt mechanism to LazyTaintList, preventing a ProgrammingError when using psycopg2 with IAST.
- tracing: This fix resolves an issue where unserializable tracer attributes caused crashes when `DD_TRACE_DEBUG` was set.
- This fix resolves an issue where `confluent_kafka`'s `SerializingProducer` and `DeserializingConsumer` classes were incorrectly patched, causing crashes when these classes are in use with Datadog patching.
- langchain: This fix resolves an issue with tagging pydantic <span class="title-ref">SecretStr</span> type api keys.
- lib injection: Fix permissions error raised when non-root users copy single step instrumentation files.
- redis: The Datadog Agent removes command arguments from the resource name. However there are cases, like compressed keys, where this obfuscation cannot correctly remove command arguments. To safeguard that situation, the resource name set by the tracer will only be the command (e.g. SET) with no arguments. To retain the previous behavior and keep arguments in the span resource, with the potential risk of some command arguments not being fully obfuscated, set `DD_REDIS_RESOURCE_ONLY_COMMAND=false`.

### Other Changes

- tags: Previously `DD_TRACE_X_DATADOG_TAGS_MAX_LENGTH` had a max limit setting of 512 characters. This change removes that limit but keeps the default at 512.

---

## v2.0.0

### Prelude

The Datadog APM Python team is happy to announce the release of v2.0.0 of ddtrace. This release drops support for Python 2.7, 3.5, and 3.6. This release adds support for Python 3.12.

<div class="important">

<div class="title">

Important

</div>

If you are on version of Python not supported by v2, we will continue to maintain the ddtrace v1 with bug fixes.

</div>

<div class="note">

<div class="title">

Note

</div>

Before upgrading to v2.0.0, we recommend users install `ddtrace~=1.20.0` and enable deprecation warnings. All removals to the library interface and environment variables in v2 were deprecated in the 1.x release line.

</div>

<div class="note">

<div class="title">

Note

</div>

The changes to environment variables apply only to the configuration of the ddtrace library and not the Datadog Agent.

</div>

#### Upgrading summary

##### Functionality changes

The default logging configuration functionality of ddtrace has been changed to avoid conflicting with application logging configurations. `DD_CALL_BASIC_CONFIG` has been removed and the ddtrace logger will log to stdout by default, or a log file as specified using `DD_TRACE_LOG_FILE`.

Setting the environment variable `DD_TRACE_PROPAGATION_STYLE='b3'`, which previously enabled `b3multi` now enables `b3 single header`. `b3 single header` still works but is deprecated for `b3`. Simplified: `b3` used to enable `b3multi`, but now enables `b3 single header` to better align with Opentelemetry's terms.

##### Removed deprecated environment variables

These environment variables have been removed. In all cases the same functionality is provided by other environment variables and replacements are provided as recommended actions for upgrading.

| Variable                                   | Replacement                                | Note                                                |
|--------------------------------------------|--------------------------------------------|-----------------------------------------------------|
| `DD_GEVENT_PATCH_ALL`                      | None                                       | `📝<remove-dd-gevent-patch-all>`                    |
| `DD_AWS_TAG_ALL_PARAMS`                    | None                                       | `📝<remove-aws-tag-all-params>`                     |
| `DD_REMOTECONFIG_POLL_SECONDS`             | `DD_REMOTE_CONFIG_POLL_INTERVAL_SECONDS`   | `📝<rename-remote-config-poll-seconds>`             |
| `DD_CALL_BASIC_CONFIG`                     | None                                       | `📝<remove-basic-config>`                           |
| `DD_TRACE_OBFUSCATION_QUERY_STRING_PATERN` | `DD_TRACE_OBFUSCATION_QUERY_STRING_REGEXP` | `📝<remove-trace-obfuscation-query-string-pattern>` |

##### Removed deprecated library interfaces

These methods and module attributes have been removed. Where the same functionality is provided by a different public method or module attribute, a recommended action is provided for upgrading. In a few limited cases, because the interface was no longer used or had been moved to the internal interface, it was removed and so no action is provided for upgrading.

| Module                            | Method/Attribute                | Note                                               |
|-----------------------------------|---------------------------------|----------------------------------------------------|
| `ddtrace.constants`               | `APPSEC_ENABLED`                | `📝<remove-appsec-private-constants>`              |
|                                   | `APPSEC_JSON`                   | `📝<remove-appsec-private-constants>`              |
|                                   | `APPSEC_EVENT_RULE_VERSION`     | `📝<remove-appsec-private-constants>`              |
|                                   | `APPSEC_EVENT_RULE_ERRORS`      | `📝<remove-appsec-private-constants>`              |
|                                   | `APPSEC_EVENT_RULE_LOADED`      | `📝<remove-appsec-private-constants>`              |
|                                   | `APPSEC_EVENT_RULE_ERROR_COUNT` | `📝<remove-appsec-private-constants>`              |
|                                   | `APPSEC_WAF_DURATION`           | `📝<remove-appsec-private-constants>`              |
|                                   | `APPSEC_WAF_DURATION_EXT`       | `📝<remove-appsec-private-constants>`              |
|                                   | `APPSEC_WAF_TIMEOUTS`           | `📝<remove-appsec-private-constants>`              |
|                                   | `APPSEC_WAF_VERSION`            | `📝<remove-appsec-private-constants>`              |
|                                   | `APPSEC_ORIGIN_VALUE`           | `📝<remove-appsec-private-constants>`              |
|                                   | `APPSEC_BLOCKED`                | `📝<remove-appsec-private-constants>`              |
|                                   | `IAST_JSON`                     | `📝<remove-appsec-private-constants>`              |
|                                   | `IAST_ENABLED`                  | `📝<remove-appsec-private-constants>`              |
|                                   | `IAST_CONTEXT_KEY`              | `📝<remove-appsec-private-constants>`              |
| `ddtrace.contrib.fastapi.patch`   | `span_modifier`                 | `📝<remove-fastapi-starlette-span-modifier>`       |
|                                   | `aggregate_resources`           | `📝<remove-fastapi-starlette-aggregate-resources>` |
| `ddtrace.contrib.starlette.patch` | `span_modifier`                 | `📝<remove-fastapi-starlette-span-modifier>`       |
|                                   | `aggregate_resources`           | `📝<remove-fastapi-starlette-aggregate-resources>` |
|                                   | `get_resource`                  | `📝<remove-fastapi-starlette-span-modifier>`       |
| `ddtrace.contrib.grpc.constants`  | `GRPC_PORT_KEY`                 | `📝<remove-grpc-port-key>`                         |
| `ddtrace.ext.cassandra`           | `ROW_COUNT`                     | `📝<remove-cassandra-row-count>`                   |
| `ddtrace.ext.mongo`               | `ROWS`                          | `📝<remove-mongo-row-count>`                       |
| `ddtrace.ext.sql`                 | `ROWS`                          | `📝<remove-sql-row-count>`                         |
| `ddtrace.filters`                 | `TraceCiVisibilityFilter`       | `📝<remove-trace-ci-visibility-filter>`            |
| `ddtrace.tracer`                  | `DD_LOG_FORMAT`                 | `📝<remove-dd-log-format>`                         |

### Upgrade Notes

- <div id="remove-dd-gevent-patch-all">

  `DD_GEVENT_PATCH_ALL` is removed. There is no special configuration necessary to make ddtrace work with gevent if using ddtrace-run.

  </div>

- <div id="remove-aws-tag-all-params">

  `DD_AWS_TAG_ALL_PARAMS` is removed. The boto/botocore/aiobotocore integrations no longer collect all API parameters by default.

  </div>

- <div id="rename-remote-config-poll-seconds">

  `DD_REMOTECONFIG_POLL_SECONDS` is removed. Use the environment variable `DD_REMOTE_CONFIG_POLL_INTERVAL_SECONDS` instead.

  </div>

- <div id="remove-appsec-private-constants">

  `APPSEC_ENABLED`, `APPSEC_JSON`, `APPSEC_EVENT_RULE_VERSION`, `APPSEC_EVENT_RULE_ERRORS`, `APPSEC_EVENT_RULE_LOADED`, `APPSEC_EVENT_RULE_ERROR_COUNT`, `APPSEC_WAF_DURATION`, `APPSEC_WAF_DURATION_EXT`, `APPSEC_WAF_TIMEOUTS`, `APPSEC_WAF_VERSION`, `APPSEC_ORIGIN_VALUE`, `APPSEC_BLOCKED`, `IAST_JSON`, `IAST_ENABLED`, `IAST_CONTEXT_KEY` are removed. This should not affect existing code as these deprecated ASM constants were meant for private use only.

  </div>

- <div id="remove-fastapi-starlette-span-modifier">

  `ddtrace.contrib.starlette.get_resource`, `ddtrace.contrib.starlette.span_modifier`, and `ddtrace.contrib.fastapi.span_modifier` are removed. The starlette and fastapi integrations now provide the full route and not just the mounted route for sub-applications.

  </div>

- <div id="remove-fastapi-starlette-aggregate-resources">

  `ddtrace.contrib.starlette.config['aggregate_resources']` and `ddtrace.contrib.fastapi.config['aggregate_resources']` are removed. The starlette and fastapi integrations no longer have the option to `aggregate_resources`, as it now occurs by default.

  </div>

- <div id="remove-grpc-port-key">

  `ddtrace.contrib.grpc.constants.GRPC_PORT_KEY` is removed. Use `ddtrace.ext.net.TARGET_PORT` instead.

  </div>

- <div id="remove-cassandra-row-count">

  `ddtrace.ext.cassandra.ROW_COUNT` is removed. Use `ddtrace.ext.db.ROWCOUNT` instead.

  </div>

- <div id="remove-mongo-row-count">

  `ddtrace.ext.mongo.ROW_COUNT` is removed. Use `ddtrace.ext.db.ROWCOUNT` instead.

  </div>

- <div id="remove-sql-row-count">

  `ddtrace.ext.sql.ROW_COUNT` is removed. Use `ddtrace.ext.db.ROWCOUNT` instead.

  </div>

- <div id="remove-trace-ci-visibility-filter">

  `ddtrace.filters.TraceCiVisibilityFilter` is removed.

  </div>

- <div id="remove-dd-log-format">

  `ddtrace.tracer.DD_LOG_FORMAT` is removed. As an alternative, please follow the log injection formatting as provided in the [log injection docs](https://ddtrace.readthedocs.io/en/stable/advanced_usage.html#update-log-format).

  </div>

- <div id="remove-basic-config">

  `DD_CALL_BASIC_CONFIG` is removed. There is no special configuration necessary to replace `DD_CALL_BASIC_CONFIG`. The ddtrace logger will log to stdout by default or additionally to a file specified by `DD_TRACE_LOG_FILE`.

  </div>

- <div id="remove-trace-obfuscation-query-string-pattern">

  `DD_TRACE_OBFUSCATION_QUERY_STRING_PATTERN` is removed. Use `DD_TRACE_OBFUSCATION_QUERY_STRING_REGEXP` instead.

  </div>

### New Features

- Adds support for Python 3.12.

### Known Issues

- aiohttp: Python 3.12 is not supported.
- aiohttp-jinja: Python 3.12 is not supported.
- aiobotocore: Python 3.12 is not supported.
- asm: IAST for Python 3.12 is not supported.
- flask-caching: Python 3.12 is not supported.
- openai/langchain: Python 3.12 is not supported.
- opentelemetry-api: Python 3.12 is not supported.
- opentracing: Python 3.12 is not supported.
- pyramid: Python 3.12 is not supported.
- pynamodb: Python 3.12 is not supported.
- redis/redis-py-cluster: Python 3.12 is not supported.

---

## v1.20.0

### Prelude

Vulnerability Management for Code-level (IAST) is now available in private beta. Use the environment variable `DD_IAST_ENABLED=True` to enable this feature.

### New Features

- ASM: This introduces support for custom blocking actions of type redirect_request.
- data_streams: Adds public api `set_produce_checkpoint` and `set_consume_checkpoint`

### Bug Fixes

- kafka: Resolves an issue where traced kafka connections were assigned a default timeout of 1 second. The default timeout in [Consumer.poll(...)](https://docs.confluent.io/platform/current/clients/confluent-kafka-python/html/index.html#confluent_kafka.Consumer.poll) should be None.
- openai: This fix resolves an issue where errors during streamed requests resulted in unfinished spans.

---

## v1.19.0

### New Features

- Adds the <span class="title-ref">db.row_count</span> tag to redis and other redis-like integrations. The tag represents the number of returned results.
- CI Visibility: adds test level visibility for [unittest](https://docs.python.org/3/library/unittest.html)
- ASM: Adds detection of insecure cookie vulnerabilities on responses.
- ASM: This introduces trusted IPs capabilities in the tracer, to allow specific IPs not to be blocked by ASM but still be monitored.
- ASM: This introduces a new capability to configure the blocking response of ASM. Users can change the default blocking response behavior or create new custom actions. Configuration of a custom blocking page or payload can still be provided by using <span class="title-ref">DD_APPSEC_HTTP_BLOCKED_TEMPLATE_JSON</span> and <span class="title-ref">DD_APPSEC_HTTP_BLOCKED_TEMPLATE_HTML</span> to change the static files used for the response body. The action block, that can be defined in the static rule file or via remote configuration, allows now to create new custom blocking actions with any status code for the response.
- The aiopg and aiomysql integrations no longer set the sql.query tag on query spans. This tag duplicated the value captured by the span resource. Users who want to send this query unobfuscated can use the tracer API to set tags on the query span.
- data_streams: Starts tracking Kafka lag in seconds.
- kafka: Adds support for the Kafka serializing producer and deserializing consumer.
- profiling: allow individual collectors to be disabled.
- tracing: This change introduces the `allow_false` keyword argument to `BaseSampler.sample()`, which defaults to `True`. `allow_false` controls the function's return value. If `allow_false` is `False`, the function will always return `True` regardless of the sampling decision it made. This is useful when `sample` is called only for its side effects, which can include setting span tags.

### Known Issues

- There are known issues configuring python's builtin multiprocessing library when ddtrace is installed. To use the multiprocessing library with ddtrace ensure `DD_UNLOAD_MODULES_FROM_SITECUSTOMIZE` is set to `True`.
- When running setup.py extensions with the CMake parameter "-j", it could potentially raise an out-of-memory error. If someone wants to expedite the ddtrace installation, they should manually set the "CMAKE_BUILD_PARALLEL_LEVEL" environment variable.

### Bug Fixes

- ASM: avoid potentially unneeded import of the IAST native module.

- ASM: avoid potentially unneeded import of the IAST native module if setup doesn't build extensions correctly.

- data_streams: This fix resolves an issue where data stream context propagation would not propagate via SNS if raw message delivery was enabled.

- dynamic instrumentation: function duration measurements are now reported in milliseconds to match the expectation from the UI.

- dynamic instrumentation: fixed an issue that prevented line probes from being injected in some finally blocks.

- dynamic instrumentation: Fixed the programmatic API to ensure that the dynamic instrumentation service is fully enabled when `Dynamic Instrumentation.enable()` is called.

- dynamic instrumentation: fixed a bug that might have caused probe status to fail to update correctly.

- django: This fix resolves an issue where 'span.resource' would not include the endpoint when a Handler was interrupted, such as in the case of gunicorn worker timeouts.

- CI Visibility: fixes an issue where the Intelligent Test Runner would not work when in EVP proxy mode due to missing `X-Datadog-NeedsAppKey` header.

- CI Visibility: revert to using DD_CIVISIBILITY_ITR_ENABLED (instead of \_DISABLED) to conform with other tracers.

- profiling: fixed a bug that prevented profiles from being correctly correlated to traces in gevent-based applications, thus causing code hotspot and end point data to be missing from the UI.

- docs: Fix undefined variable reference in otel documentation

- CI Visibility: fixes that Python 2.7 test results were not visible in UI due to improperly msgpack-ed data

- ASM: This fix resolves an issue where <span class="title-ref">track_user_signup_event</span> and <span class="title-ref">track_custom_event</span> where not correctly tagging the span. This could lead to the loss of some events in the sampling.

- appsec: Fixes an issue where ddtrace.appsec is imported and assumed to be available in all deployments of ddtrace

- lib-inject: This fix resolves an issue where `libdl.so.2: cannot open shared object file: No such file or directory` errors occurred when the
  injection image started.

- lib-injection: Resolves permissions errors raised when ddtrace packages are copied from the InitContainer to the shared volume.

- mariadb: This fix resolves an issue where MariaDB connection information objects not including the user or port caused exceptions to be raised.

- appsec: This fix resolves an issue in which the library attempted to finalize twice a context object used by the Application Security Management product.

- propagation: Prevent propagating unsupported non-ascii `origin` header values.

- pymongo: This upgrades the PyMongo integration to work with PyMongo versions 4.5.0 and above by choosing the root function of the integration on the basis of the PyMongo version.

- tracing: This fix resolves an issue where the <span class="title-ref">\_dd.p.dm</span> and <span class="title-ref">\_dd.\*\_psr</span> tags were applied to spans in ways that did not match their intended semantics, increasing the potential for metrics-counting bugs.

- ASM: This fix resolves issue where user information was only set in root span. Now span for user information can be selected.

- sqlalchemy: sqlalchemy rollbacks could previously cause intermittent deadlocks in some cases. To fix this `DD_TRACE_SPAN_AGGREGATOR_RLOCK` was introduced in 1.16.2 with the default as `False`. We are now changing the default to `True`.

### Other Changes

- Adds a <span class="title-ref">get_version</span> method to each integration and updates the basic template for developing an integration to include this method. The <span class="title-ref">get_version</span> method returns the integration's package distribution version and is to be included in the APM Telemetry integrations payload.
- Add a <span class="title-ref">ddtrace_iast_flask_patch</span> function defined in <span class="title-ref">ddtrace.appsec.iast</span> to ensure that the main Flask <span class="title-ref">app.py</span> file is patched for IAST propagation. This function should be called before the <span class="title-ref">app.run()</span> call. You only need this if you have set <span class="title-ref">DD_IAST_ENABLED=1</span>. Only the main file needs to call this functions, other imported modules are automatically patched.
- docs: Fixes formatting in ddtrace docs.
- ASM: Improve default value of regex for query string obfuscation. Rename env var `DD_TRACE_OBFUSCATION_QUERY_STRING_PATTERN` to `DD_TRACE_OBFUSCATION_QUERY_STRING_REGEXP`.

---

## v1.18.0

### Prelude

Data Streams Monitoring (DSM) has added support for AWS Kinesis

**Breaking change** for CI Visibility: `test.suite` and `test.full_name` are changed, so any visualization or monitor that uses these fields is potentially affected.

### Deprecation Notes

- `DD_CALL_BASIC_CONFIG` will be removed in the upcoming 2.0.0 release. As an alternative to `DD_CALL_BASIC_CONFIG`, you can call `logging.basicConfig()` to configure logging in your application.
- `DD_LOG_FORMAT` is deprecated and will be removed in 2.0.0. As an alternative, please follow the log injection formatting as provided in the [log injection docs](https://ddtrace.readthedocs.io/en/stable/advanced_usage.html#update-log-format).

### New Features

- CI Visibility: added tracing support for pytest-benchmark

- ASM: The vulnerability report now includes a feature to scrub potentially sensitive information. This scrubbing process looks for common patterns, and it can be further expanded using environment variables such as `DD_IAST_REDACTION_NAME_PATTERN` and `DD_IAST_REDACTION_VALUE_PATTERN`. See the [docs](https://ddtrace.readthedocs.io/en/stable/configuration.html#DD_IAST_REDACTION_ENABLED) for more information.

- DSM: Adds DSM support for AWS Kinesis. For information about DSM, see the [official documentation](https://docs.datadoghq.com/data_streams/). This change requires users to use botocore version 1.26.30 or later and update calls to Kinesis' <span class="title-ref">PutRecord</span>, <span class="title-ref">PutRecords</span>, and <span class="title-ref">GetRecords</span> calls with the StreamARN argument.

- pytest: This change introduces an option to the pytest plugin to disable ddtrace: `--no-ddtrace`

- CI visibility: Adds support for tracking repository URLs via the BITBUCKET_GIT_HTTP_ORIGIN environment variable

- CI visibility: Adds CodeFresh integration

- CI Visibility: Beta release of `pytest` support for the [Intelligent Test Runner](https://docs.datadoghq.com/continuous_integration/intelligent_test_runner/) .

- openai: `tiktoken` has been introduced as an optional package dependency to calculate the number of
  tokens used in a prompt for a streamed completion or streamed chat completion. To enable this feature, install `ddtrace[openai]` or `tiktoken`. If `tiktoken` is not installed, the prompt token count will be continue to be estimated instead.

- Allows the use of a new backend for storing and exporting profiling data. This feature can be enabled for now by setting the DD_PROFILING_EXPORT_LIBDD_ENABLED environment variable to true. This should improve performance while decreasing memory overhead.

### Known Issues

- sqlalchemy: sqlalchemy rollbacks can intermittently cause deadlocks in some cases. If experiencing this issue, set `DD_TRACE_SPAN_AGGREGATOR_RLOCK=True`. After testing and feedback we intend to make True the default value.

### Bug Fixes

- CI Visibility: fixes an issue where the CIVisibility client would raise an exception if it was started in agentless mode without the DD_API_KEY set

- core: This fix moves `cmake` from `install_requires` to `setup_requires`.

- data_streams: This change fixes a bug in the Kafka & SQS integrations in which the Data Streams product code incorrect set timestamps for statistics. This led to all points being submitted for the same timestamp (the start of the application).

- dynamic instrumentation: handle null literal in conditions and expressions.

- dynamic instrumentation: fixed a bug that prevented span decoration probes from being received and instrumented.

- dynamic instrumentation: ensure that probes that fail to be instrumented because of invalid conditions/expressions are reported with status `ERROR` in the UI.

- CI Visibility: This fix solves an issue where the git unshallow command wasn't called

- tracing: Ensures health metrics are tagged with the correct values.

- CI Visibility: This fix resolves an issue where test skipping was not working properly.

- langchain: This fix resolves an issue where chat messages and embedding arguments
  passed in as keyword arguments were not parsed correctly and resulted in an `ArgumentError`.

- langchain: This fix resolves an issue where `langchain.embeddings.HuggingFaceEmbeddings` embedding
  methods, and `langchain.vectorstores.Milvus.similarity_search` were patched twice due to a nested class hierarchy in `langchain`.

- profiling: prevent deadlocks while recording events of different type.

- pytest: This fix resolves an issue where test modules could be non-existent, causing errors in the CI Visibility product.

- kafka: Resolves `UnicodeDecodeError` raised when kafka messages key contain characters that are not supported by UTF-8 encoding.

- lib-injection: Adds support for non-root run applications in containers.

- This fix resolves an issue causing span tags used by the Datadog backend not to be inherited by spans that exist in a different process from their parents.

### Other Changes

- tracing: Previously the maximum size of a span tag was set to the full size of trace writer buffer (via DD_TRACE_WRITER_BUFFER_SIZE_BYTES). With this change the maximum size of span tags will be set to 10% of the size of the writer's buffer. This should decrease the frequency of encoding errors due to large span tags.

---

## v1.17.0

### Prelude

Datadog has added support for automatically creating login success or failure events when a configured Django authentication backend is used. This will automatically fill the following tags in these cases:

> - <span class="title-ref">appsec.events.users.login.success.track</span>
> - <span class="title-ref">appsec.events.users.login.failure.track</span>
> - <span class="title-ref">appsec.events.users.login.success.\[email\|login\|username\]</span>
> - <span class="title-ref">appsec.events.users.login.failure.usr.exists</span>

### New Features

- ASM: Add support for automatic user login events in Django.

- langchain: Adds integration with support for metrics, logs, and traces from LangChain requests.
  See the `docs<langchain>` for more information.

- redis: Add support for Async RedisCluster.

### Bug Fixes

- core: This fix removes the inclusion of our `benchmarks/` directory in the `ddtrace` wheels.
- internal: call `_fixupChildren` when retrieving `DDLogger`
- profiling: Fixed a regression whereby the profile exporter would not handle known request errors and asks the user to report an issue instead.
- profiling: Handles a race condition, which would occasionally throw an error, which would read `"RuntimeError: the memalloc module was not started."`
- CI visibility: fix version and step arguments gathering to enable plugin compatibility with pytest-bdd 6.1.x
- Fixed a bug that caused applications using gevent and cassandra to fail to start with the ddtrace-run command.
- tracing: This fix resolves a `google.protobuf` import error when module unloading.
- wsgi: This fix resolves an issues when trying to parse the `environ` property `HTTPS` as an HTTP header.
- Pin `cython<3` due to an incompatibility with `cython==3.0.0` and typing annotations in profiling code.
- telemetry: resolves issue with sending unnecessary duplicate logs

---

## v1.16.0

### Prelude

Application Security Management (ASM) has added support for tracing subprocess executions.

Exception Debugging allows capturing debug information from exceptions attached to traces. The information about local variables and function arguments is displayed in the Error Tracking UI and augments the traceback data already collected.

### New Features

- ASM: vulnerabilities related to insecure request cookies will be reported when `DD_APPSEC_ENABLED` is set to `true`.

- ASM: add support for tracing subprocess executions (like <span class="title-ref">os.system</span>, <span class="title-ref">os.spawn</span>, <span class="title-ref">subprocess.Popen</span> and others) and adding
  information to a span names <span class="title-ref">command_execution</span> with the new type <span class="title-ref">system</span>. Currently we add the <span class="title-ref">cmd.exec</span> or <span class="title-ref">cmd.shell</span> tags to store the full command line (<span class="title-ref">cmd.shell</span> will be used when the command is run under a shell like with <span class="title-ref">os.system</span> or <span class="title-ref">Popen</span> with <span class="title-ref">shell=True</span>), <span class="title-ref">cmd.exit_code</span> to hold the return code when available, <span class="title-ref">component</span> which will hold the Python module used and the span <span class="title-ref">resource</span> will hold the binary used. This feature requires ASM to be activated using the <span class="title-ref">DD_APPSEC_ENABLED=True</span> configuration environment variable.

- botocore: Introduces environment variable `DD_BOTOCORE_INSTRUMENT_INTERNALS` that opts into tracing certain internal functionality.

- botocore: Added message attributes to Amazon Simple Queue Service spans to support data streams monitoring.

- exception debugging: Introduced the Exception Debugging feature that allows capturing debug information from exceptions attached to traces. This new feature can be enabled via the <span class="title-ref">DD_EXCEPTION_DEBUGGING_ENABLED</span>\` environment variable.

- openai: Adds support for metrics, logs, and traces for the models, edits, images, audio, files, fine-tunes, and
  moderations endpoints. See [the docs](https://ddtrace.readthedocs.io/en/stable/integrations.html#openai) for more information.

- CI Visibility: Updates how pytest modules and test suites are reported. Modules names are now set to the fully qualified name, whereas test suites will be set to the file name.
  Before this change: {"module": "tests", "suite":"my_module/tests/test_suite.py"} After this change: {"module": "my_module.tests", "suite": "test_suite.py"}

- core: Apply `DD_TAGS` to runtime metrics.

- kafka: Adds <span class="title-ref">messaging.kafka.bootstrap.servers</span> tag for the confluent-kafka producer configuration value found in <span class="title-ref">metadata.broker.list</span> or <span class="title-ref">bootstrap.servers</span>

- tracing: This reports the GRPC package name (optional) and service name in a single <span class="title-ref">rpc.service</span> tag

### Bug Fixes

- botocore: This fix resolves an issue where ddtrace attempted to parse as URLs SQS QueueUrl attributes that were not well-formed URLs.
- psycopg: Resolves `TypeError` raised when an async cursor object is traced. This fix ensures <span class="title-ref">exc_type</span>, <span class="title-ref">exc_val</span>, and <span class="title-ref">exc_tb</span> are passed down to the wrapped object on <span class="title-ref">\_\_aexit\_\_</span>.
- Fixed an issue that prevented the library from working as expected when a combination of gevent and asyncio-based frameworks that rely on the functionalities of the ssl module is used.
- openai: Fixes the issue with `ImportError` of `TypedDict` from `typing` module in Python 3.7.
- openai: This fix resolves an issue where embeddings inputs were always tagged regardless of the configured prompt-completion sample rate.
- pytest: This fix resolves an issue where failures and non-skipped tests were not propagated properly when `unittest.TestCase` classes were used.
- Fixes an issue where harvesting runtime metrics on certain managed environments, such as Google Cloud Run, would cause ddtrace to throw an exception.
- graphql: `graphql.execute` spans are now marked as measured.
- tracing: This fix resolves an issue where negative trace ID values were allowed to propagate via Datadog distributed tracing HTTP headers.
- openai: Resolves some inconsistencies in logs generated by the image and audio endpoints, including filenames, prompts, and not logging raw binary image data.
- pymemcache: This fix resolves an issue where overriding span attributes on `HashClient` failed when `use_pooling` was set.
- This fix resolves an issue causing MyPy linting to fail on files that import ddtrace.
- The 1.15.0 version has a bug that arises when Remote Config receives both kinds of actions (removing target file configurations and loading new target file configurations) simultaneously, as the load action overrides the remove action. This error occurs if someone creates and removes Dynamic Instrumentation Probes rapidly, within a time interval shorter than the Remote Config interval (5s). To fix this issue, this update appends all new configurations and configurations to remove, and dispatches them at the end of the RC request.

---

## v1.15.0

### New Features

- pyramid: Adds http.route tag to `pyramid.request` spans.
- data_streams: Add data streams core integration and instrument the confluent Kafka library with it. For more information, check out the docs, <https://docs.datadoghq.com/data_streams/>
- dynamic instrumentation: Added support for span decoration probes.

### Bug Fixes

- ASM: This fix resolves an issue where the WAF rule file specified by DD_APPSEC_RULES was wrongly updated and modified by remote config.
- celery: Resolves an issue where hostname tags were not set in spans generated by `celery>4.0`.
- django: Resolves an issue where the resource name of django.request span did not contain the full name of a view when `DD_DJANGO_USE_HANDLER_RESOURCE_FORMAT=True`. This issue impacts `django>=4.0`.
- CI Visibility: This fix resolves the compatibility for Gitlab 16.0 deprecated urls
- openai: Resolves an issue where using an array of tokens or an array of token arrays for the Embeddings endpoint caused an AttributeError.
- profiling: Fixed an issue with gunicorn and gevent workers that occasionally caused an `AttributeError` exception to be raised on profiler start-up.
- psycopg: Fixes `ValueError` raised when dsn connection strings are parsed. This was fixed in ddtrace v1.9.0 and was re-introduced in v1.13.0.
- gunicorn: This fix ensures ddtrace threads do not block the master process from spawning workers when `DD_TRACE_DEBUG=true`. This issue impacts gunicorn applications using gevent and `python<=3.6`.

---

## v1.14.0

### Prelude

profiling: Code provenance is a feature that enhances the "My code" experience in the Datadog UI by allowing the tracer to report packaging metadata about installed source files. This information is used to distinguish between user and third-party code.

### New Features

- aws: Adds span tags for consistency with tags collected by Datadog for AWS metrics and logs.

- botocore: Adds the ability to control which botocore submodules will be patched.

- ASM: Send WAF metrics over telemetry

- pytest: This introduces test suite and module level visibility for the pytest integration. Pytest test traces will now include test session, test module, test suite, and test spans, which correlate to pytest session, pytest package, pytest module, and pytest test functions respectively.

- redis: Introducing redis command span tag max length configuration for `aioredis<aioredis>`, `aredis<aredis>`, `redis<redis>`, `rediscluster<rediscluster>`, and `yaaredis<yaaredis>` integrations.

- profiling: Code provenance is enabled by default.

- OpenAI: Add integration with support for metrics, logs and traces from
  OpenAI requests. See [the docs](https://ddtrace.readthedocs.io/en/stable/integrations.html#openai) for more information.

### Bug Fixes

- dependencies: Resolves an issue where ddtrace installs an incompatible version of cattrs when Python 3.6 is used.

- tracing: Resolves an issue where `DD_TRACE_<INTEGRATION>_ENABLED=False` could not be used to disable the following integrations when `ddtrace-run` was used: flask, django, bottle, falcon, and pyramid.

- asgi: Ensures `error.message` and `error.stack` tags are set when an exception is raised in a route.

- appsec: Fixes an encoding error when we are unable to cleanup the AppSec request context associated with a span.

- ASM: Fixes encoding error when using AppSec and a trace is partial flushed.

- CI Visibility: This fix resolves an issue where the tracer was doing extra requests if the `DD_CIVISIBILITY_ITR_ENABLED` env var was not set.

- CI Visibility: This fix resolves an issue where the API call would fail because it is reporting a null service name

- bootstrap: fixed an issue with the behavior of `ddtrace.auto` that could have caused incompatibilities with frameworks such as `gevent` when used as a programmatic alternative to the `ddtrace-run` command.

- django: Fixed a bug that prevented a Django application from starting with celery and gevent workers if `DJANGO_SETTINGS_MODULE` was not explicitly set.

- tracing: Fixes a cryptic encoding exception message when a span tag is not a string.

- ASM: fix extract_body for Django such that users of Django Rest Framework can still use custom parsers.

- flask: Remove patching for Flask hooks `app.before_first_request` and `bp.before_app_first_request` if Flask version \>= 2.3.0.

- gevent: Fix a bug that caused traceback objects to fail to pickle when using gevent.

- OpenAI: Resolved an issue where OpenAI API keys set in individual requests rather than as an environment variable caused an error in the integration.

- profiler: Fixed a bug that caused segmentation faults in applications that use protobuf as a runtime dependency.

- redis: Resolves an issue where the aioredis/aredis/yaaredis integrations cross-imported a helper method from the redis integration, which triggered redis patching before the redis integration was fully loaded.

- wsgi: Resolves an issue where accessing the `__len__` attribute on traced wsgi middlewares raised a TypeError

- django: Adds catch to guard against a ValueError, AttributeError, or NotImplementedError from being thrown when evaluating a django cache result for `db.row_count` tag.

- lib-injection: Ensure local package is installed. Previously the package
  could still be pulled from the internet causing application slowdowns.

- kafka: Fixes `TypeError` raised when arbitrary keyword arguments are passed to `confluent_kafka.Consumer`

- profiler: Fix support for latest versions of protobuf.

- psycopg: Resolves an issue where an AttributeError is raised when `psycopg.AsyncConnection` is traced.

- sanic: Resolves `sanic_routing.exceptions.InvalidUsage` error raised when gevent is installed or `DD_UNLOAD_MODULES_FROM_SITECUSTOMIZE` is set to True.

- elasticsearch: This fix resolves an issue where the tracer would throw an error when patching unsupported versions of elasticsearch (\> 8.0). Patching is now skipped if an unsupported version is detected.

### Other Changes

- span: Increases the traceback limit in `error.stack` tags from 20 to 30
- aws_lambda: Logs warnings and exceptions on cold start only.

---

## v1.13.0

### New Features

- psycopg: This release adds support for the new psycopg3 package. This new integration has all the same tracing functionality as the previous psycopg2-binary package, with added support for new methods including async connection and async cursor classes. The release also adds support for using Django\>=4.2 with psycopg3 integrated tracing.

### Bug Fixes

- algoliasearch: This fix resolves an issue where non-text search query arguments caused Type Errors when being added as tags.

- ASM: fix calling <span class="title-ref">set_user</span> without a created span raising a <span class="title-ref">ValueError</span>.

- django: Adds fix for bug where Django cache return object throws an error if it does not implement `__bool__()`.

- kafka: Previously instantiating a subclass of kafka's Producer/Consumer classes would result in attribute errors due to patching the Producer/Consumer classes with an ObjectProxy. This fix resolves this issue by making the traced classes directly inherit from kafka's base Producer/Consumer classes.

- profiling: Fixed a regression in the memory collector that caused it to fail to cleanly re-initialize after a fork, causing error messages to be logged.

- logging: Ensure that the logging module can report thread information, such as thread names, correctly when a framework like gevent is used that requires modules cleanup.

- ASM: This fix resolves an issue where path parameters for the Flask framework were handled at response time instead of at request time for suspicious request blocking. This close a known issue opened in 1.10.0.

- lib-injection: Switch installation to install from included wheels. Prior,
  the wheels were merged together which caused conflicts between versions of dependencies based on Python version.

- tracer: Handle exceptions besides `ImportError` when integrations are loaded.

### Other Changes

- ASM: Add information about Application Security config values on <span class="title-ref">ddtrace-run --info</span>.
- otel: Fixes code formatting in api docs

---

## v1.12.0

### New Features

- tracing: Adds support for 128 bit trace ids for b3 and w3c distributing tracing headers.
- pytest: Adds the `DD_CIVISIBILITY_AGENTLESS_ENABLED` environment variable to configure the `CIVisibility` service to use an agent-less test reporting `CIVisibilityWriter`. Note that the `CIVisibility` service will use regular agent reporting by default.
- sci: Extracts and sends git metadata from environment variables `DD_GIT_REPOSITORY_URL`, `DD_GIT_COMMIT_SHA`, or from the python package specified in the `DD_MAIN_PACKAGE`. This feature can be disabled by setting `DD_TRACE_GIT_METADATA_ENABLED=False`.
- otel: Adds support for the [OpenTelemetry Tracing API](https://opentelemetry.io/docs/reference/specification/trace/api/). Please refer to the `docs <ddtrace.opentelemetry>` for more details.

### Bug Fixes

- tracing: Ensure datadog headers propagate 128 bit trace ids when `DD_TRACE_128_BIT_TRACEID_GENERATION_ENABLED=False`
- aws_lambda: Fix AttributeError raised when `ddtrace.patch_all()`, or `ddtrace.patch(aws_lambda=True)`, is set on user handler.
- aws_lambda: Fix AttributeError raised when extracting context from arguments.
- aws_lambda: Fix AttributeError raised when callable handlers are traced.
- dynamic instrumentation: Fixed an issue with expressions in metric probes that prevented them from being evaluated.
- Prevent exceptions when autoreloading modules that directly or indirectly import ddtrace with the iPython autoreload extension.
- profiling: Corrects accounting of wall and CPU time for gevent tasks within the main Python thread.
- profiling: Fixed an issue with the memory collector where a segmentation fault could occur during shutdown.
- lib-injection: The ddtrace package is now provided via the Docker image rather than relying on a run-time `pip install`. This solves issues like containers blocking network requests, installation overhead during application startup, permissions issues with the install.

---

## v1.11.0

### Deprecation Notes

- ASM: Several deprecated ASM constants that were added to the public API will be removed. This should not affect existing code as they were meant for private use only.

### New Features

- tracing: Adds support for 128 bit trace ids. To generate and propagate 128 bit trace ids using Datadog distributed tracing headers set the following configuration: `DD_TRACE_128_BIT_TRACEID_GENERATION_ENABLED=True`. Support for B3 and W3C distributed tracing headers will be added in a future change.
- aiohttp: Add missing component meta tag to aiohttp server spans.
- redis: Adds tracing support for <span class="title-ref">redis.cluster.RedisCluster</span>.
- celery: Adds automatic tracing of the `celery.beat` scheduling service to the `celery` integration.
- kafka: Adds instrumentation support for `confluent-kafka>=1.7`. See the `confluent-kafka<https://ddtrace.readthedocs.io/en/stable/integrations.html#kafka>` documentation for more information.
- dynamic instrumentation: introduced support for dynamic span probes.
- Adds source code integration with setuptools build metadata. This enables traces and profiles to be automatically tagged with git metadata to track deployments in Datadog.

### Bug Fixes

- tracing: This fix resolves an issue where making a sampling decision before the `env` span tag had been set caused sample rate data from the Datadog Agent to be ignored.
- ASM: make `track_custom_event()` also set `appsec.events.<custom_event>.track` which was missing.
- django: Fixes an issue where `http.route` was only set if `use_handler_resource_format` and `use_legacy_resource_format` were set to `False`.
- tracing: This fix resolves an issue where a very long string as a span attribute would cause that span not to be delivered. It replaces string span attributes larger than DD_TRACE_WRITER_BUFFER_SIZE_BYTES (which as of this version defaults to 8388608) with a small string containing debug information and not containing any of the original attribute string.
- ASM: Resolves installation issues with compiling native code on Windows and unknown platforms.
- aws_lambda: Fixes a `RecursionError` which is raised when aws lambda signal handlers are wrapped infinitely. This caused lambdas to crash on startup.
- botocore: Fix TypeError raised by injecting trace context into Kinesis messages.
- dynamic instrumentation: Fix a bug where the dynamic instrumentation would stop injecting function probes after the first failed one.
- dynamic instrumentation: This change fixes a bug whereby probes that have been disabled/removed from the front-end would not be removed by the client library.
- futures: Resolves an issue that prevents tasks from being submitted to a thread pool executor when gevent is used (e.g. as a worker class for gunicorn or celery).
- propagation: This fix resolves an issue where previously W3C tracestate propagation could not handle whitespace. With this fix whitespace is now removed for incoming and outgoing requests.
- httplib: Fixes an issue with patching of http client upon import
- Ensure DD_REMOTE_CONFIGURATION_ENABLED environment variable disables remote config if set to False

### Other Changes

- aws_lambda: Updates how <span class="title-ref">DD_APM_FLUSH_DEADLINE_MILLISECONDS</span> is used. Previously, we would set the deadline as the environment variable value, if set. Now, when the remaining time in an AWS Lambda invocation is less than <span class="title-ref">DD_APM_FLUSH_DEADLINE_MILLISECONDS</span>, the tracer will attempt to submit the current active spans and all finished spans. the value in the environment variable is used to subtract from the deadline. The default is still 100ms.

---

## v1.9.1

### Deprecation Notes

- gevent: `DD_GEVENT_PATCH_ALL` is deprecated and will be removed in the next major version. Gevent compatibility is now automatic and does not require extra configuration when running with `ddtrace-run`. If not using `ddtrace-run`, please import `ddtrace.auto` before calling `gevent.monkey.patch_all()`.

### Bug Fixes

- aws_lambda: Resolves an exception not being handled, which occurs when no root span is found before a lambda times out.
- gevent: This fix resolves an incompatibility between ddtrace and gevent that caused threads to hang in certain configurations, for example the profiler running in a gunicorn application's gevent worker process.

### Other Changes

- ASM: The list of headers for retrieving the IP when Application Security Management is enabled or the
  <span class="title-ref">DD_TRACE_CLIENT_IP_ENABLED</span> environment variable is set has been updated. "Via" has been removed as it rarely contains IP data and some common vendor headers have been added. You can also set the environment variable <span class="title-ref">DD_TRACE_CLIENT_IP_HEADER</span> to always retrieve the IP from the header specified as the value.

---

## v1.10.0

### Prelude

Application Security Management (ASM) has added Django support for blocking malicious users using one click within Datadog.

<div class="note">

<div class="title">

Note

</div>

One click blocking for ASM is currently in beta.

</div>

### Deprecation Notes

- dbapi: `ddtrace.ext.mongo.ROWS` is deprecated. Use `ddtrace.ext.db.ROWCOUNT` instead.

### New Features

- starlette: Add http.route tag to `starlette.request` spans.
- fastapi: Add http.route tag to `fastapi.request` spans.
- ASM: Add support for one click blocking of user ids with the Django framework using Remote Configuration Management.
- ASM: This introduces the "suspicious request blocking" feature for Django and Flask.

### Known Issues

- ASM: There is a known issue with the flask support for any rule blocking on `server.request.path_params`. The request will be correctly blocked but the client application will be receiving and processing the suspicious request. Possible workaround: use `server.request.uri.raw` instead, if you want the request to be blocked before entering the flask application.

### Bug Fixes

- dbapi: The dbapi integration no longer assumes that a cursor object will have a rowcount as not all database drivers implement rowcount.

- dbm: Support sql queries with the type `byte`.

- elasticsearch: Omit large `elasticsearch.body` tag values that are
  greater than 25000 characters to prevent traces from being too large to send.

- aws_lambda: This fix resolves an issue where existing signals were wrapped multiple times.

- profiling: Handles a race condition on process shutdown that would cause an error about a module not being started to occasionally appear in the logs.

- Fix for KeyError exceptions when when <span class="title-ref">ASM_FEATURES</span> (1-click activation) disabled all ASM products. This could cause 1-click activation to work incorrectly in some cases.
- ASM: Solve some corner cases where a Flask blocking request would fail because headers would be already sent.
- ASM: Solve the content-type not always being correct in blocking responses.
- ASM: Ensure the blocking responses have the following tags: <span class="title-ref">http.url</span>, <span class="title-ref">http.query_string</span>, <span class="title-ref">http.useragent</span>, <span class="title-ref">http.method</span>, <span class="title-ref">http.response.headers.content-type</span> and <span class="title-ref">http.response.headers.content-length</span>.
- ASM: fix memory leaks and memory corruption in the interface between ASM and the WAF library
- psycopg2: Fixes a bug with DSN parsing integration.

### Other Changes

- remote_config: Change the level of remote config startup logs to debug.

---

## v1.9.0

### Prelude

Application Security Management (ASM) has added Django support for blocking malicious IPs using one click within Datadog.

<div class="note">

<div class="title">

Note

</div>

One click blocking for ASM is currently in beta.

</div>

Application Security Management (ASM) has added Flask support for blocking malicious IPs using one click within Datadog.

<div class="note">

<div class="title">

Note

</div>

One click blocking for ASM is currently in beta.

</div>

### Deprecation Notes

- grpc: Deprecates `ddtrace.contrib.grpc.constants.GRPC_PORT_KEY`. Use `ddtrace.ext.net.TARGET_PORT` instead.
- dbapi: `ddtrace.ext.sql.ROWS` is deprecated. Use `ddtrace.ext.db.ROWCOUNT` instead.
- cassandra: `ddtrace.ext.cassandra.ROW_COUNT` is deprecated. Use `ddtrace.ext.db.ROWCOUNT` instead.

### New Features

- Enable traces to be sent before an impending timeout for `datadog_lambda>=4.66.0`. Use `DD_APM_FLUSH_DEADLINE` to override the default flush deadline. The default is the AWS Lambda function configured timeout limit.

- debugger: Add dynamic log probes to that generate a log message and optionally capture local variables, return value and exceptions

- tracing: Add support for enabling collecting of HTTP request client IP addresses as the `http.client_ip` span tag. You can set the `DD_TRACE_CLIENT_IP_ENABLED` environment variable to `true` to enable. This feature is disabled by default.

- ASM: add support for one click blocking of IPs with the Django framework using Remote Configuration Management.

- ASM: add support for one click blocking of IPs with the Flask framework using
  Remote Configuration Management.

- ASM: also fetch loopback IPs if client IP fetching is enabled (either via ASM or DD_TRACE_CLIENT_IP_ENABLED).

- ASM: Enable ability to remotely activate and configure ASM features. To enable, check the Python Security page in your account. Note that this is a beta feature.

- profiling: Collects endpoint invocation counts.

- dynamic instrumentation: Python 3.11 is now supported.

- graphene: Adds support for Python 3.11.

- graphql: Adds support for Python 3.11.

- httpx: Add support for `httpx<0.14.0,>=0.9.0`.

- tracer/span: Add `Span.finish_with_ancestors` method to enable the abrupt
  finishing of a trace in cases where the trace or application must be immediately terminated.

### Known Issues

- remote config: There is a known issue with remote configuration management (RCM) when paired with gevent which can cause child processes to deadlock. If you are experiencing issues, we recommend disabling RCM with `DD_REMOTE_CONFIGURATION_ENABLED=false`. Note, this will disable one click activation for ASM.
- gunicorn: ddtrace-run does not work with gunicorn. To instrument a gunicorn application, follow the instructions [here](https://ddtrace.readthedocs.io/en/latest/integrations.html#gunicorn).

### Bug Fixes

- fastapi: Previously, custom fastapi middlewares configured after application startup were not traced. This fix ensures that all fastapi middlewares are captured in the <span class="title-ref">fastapi.request</span> span.

- tracing: Pads trace_id and span_ids in b3 headers to have a minimum length of 16.

- Fix full stacktrace being sent to the log on remote config connection errors.

- httpx: Only patch `httpx.AsyncClient` for `httpx>=0.11.0`.

- tracing: This fix resolves an issue with the encoding of traces when using the v0.5 API version with the Python optimization option flag `-O` or the `PYTHONOPTIMIZE` environment variable.

- pylons: This fix resolves an issue where `str.decode` could cause critical unicode decode errors when ASM is enabled. ASM is disabled by default.

- gevent: This fix resolves incompatibility under 3.8\>=Python\<=3.10 between `ddtrace-run` and applications that depend on `gevent`, for example `gunicorn` servers. It accomplishes this by keeping copies that have not been monkey patched by `gevent` of most modules used by `ddtrace`. This "module cloning" logic can be controlled by the environment variable `DD_UNLOAD_MODULES_FROM_SITECUSTOMIZE`. Valid values for this variable are "1", "0", and "auto". "1" tells `ddtrace` to run its module cloning logic unconditionally, "0" tells it never to run that logic, and "auto" tells it to run module cloning logic *only if* `gevent` is accessible from the application's runtime. The default value is "0".

- lib-injection: Use package versions published to PyPI to install the
  library. Formerly the published image was installing the package from source using the tagged commit SHA which resulted in slow and potentially failing installs.

- profiler: Handles potential `AttributeErrors` which would arise while collecting frames during stack unwinding in Python 3.11.

- remote config: ensure proper validation of responses from the agent.

---

## v1.8.0

### Upgrade Notes

- ASM: libddwaf upgraded to version 1.6.1 using a new library loading mechanism
- profiling: upgrades the profiler to support the `v2.4` backend API for profile uploads, using a new request format.

### Deprecation Notes

- `DD_REMOTECONFIG_POLL_SECONDS` environment variable is deprecated and will be removed in v2.0. Please use `DD_REMOTE_CONFIG_POLL_INTERVAL_SECONDS` instead.

### New Features

- CI Visibility: Add support for CI provider buddy.works

- The component tag has been added for all auto-instrumented spans. The value of the component tag is equal to the name of the integration that produced the span.

- tracing: Adds support for IPv6 agent hostnames for <span class="title-ref">DD_AGENT_HOST</span>.

- elasticsearch: Update `elasticsearch` integration to add support for `opensearch-py`. See [the elasticsearch documentation](https://ddtrace.readthedocs.io/en/stable/integrations.html#elasticsearch) for more information.

- ASM: one click activation enabled by default using Remote Configuration Management (RCM). Set `DD_REMOTE_CONFIGURATION_ENABLED=false` to disable this feature.

- ASM: New Application Security Events Tracking API, starting with the functions `track_user_login_success_event` and
  `track_user_login_failure_event` for tracking user logins (it will also internally call `set_user`) and `track_custom_event` for any custom events. You can find these functions in the `ddtrace.appsec.trace_utils` module. Calling these functions will create new tags under the `appsec.events` namespace (`appsec.events.user.login` for logins) allowing you to track these events with Datadog. In the future this will be used to provide protection against account takeover attacks (ATO). Public documentation will be online soon.

- celery: Enhances context tags containing dictionaries so that their contents are sent as individual tags (issue \#4771).

- tornado: Support custom error codes: <https://ddtrace.readthedocs.io/en/stable/advanced_usage.html#custom-error-codes>.

- CI Visibility: Support reliably linking tests to the pipeline that executed them.

### Known Issues

- profiling: There is currently a known performance regression issue with the profiler's code provenance feature. Note that this feature is disabled by default and will only be enabled if `DD_PROFILING_ENABLE_CODE_PROVENANCE` is set to true.

### Bug Fixes

- This fix improves a cryptic error message encountered during some `pip install ddtrace` runs under pip versions \<18.
- dynamic instrumentation: remove unnecessary log line from application start up
- This fix removes unintended url parts in the `http.url` tag.
- botocore: Before this change, the botocore integration stripped newlines from the JSON string encoded in the data blob of Amazon Kinesis records. This change includes a terminating newline if it is present in the decoded data.
- profiling: This fix resolves an issue in Python 3.11 where a PyFrameObject strong reference count was not properly decremented in the stack collector.
- telemetry: This fix resolves an issue when we try to fetch `platform.libc_ver()` on an unsupported system.
- Fix for ValueError when `@` is not present in network location but other part of the url.

### Other Changes

- profiler: CPU overhead reduction.

---

## v1.7.0

### Prelude

Initial library support has been added for Python 3.11.

<div class="note">

<div class="title">

Note

</div>

Continuous Profiler and Dynamic Instrumentation are not yet compatible and must be disabled in order to use the library with Python 3.11. Support for them will be added in a future release. To track the status, see the [Support Python 3.11](https://github.com/DataDog/dd-trace-py/issues/4149) issue on GitHub.

</div>

### Upgrade Notes

- The default propagation style configuration changes to `DD_TRACE_PROPAGATION_STYLE=tracecontext,datadog`. To only support Datadog propagation and retain the existing default behavior, set `DD_TRACE_PROPAGATION_STYLE=datadog`.
- tracer: support for Datadog Agent v5 has been dropped. Datadog Agent v5 is no longer supported since ddtrace==1.0.0. See <https://ddtrace.readthedocs.io/en/v1.0.0/versioning.html#release-support> for the version support.
- Python 3.11: Continuous Profiler and Dynamic Instrumentation must be disabled as they do not current support Python 3.11.
- The configured styles in `DD_TRACE_PROPAGATION_STYLE_EXTRACT` are now evaluated in order to specification. To keep the previous fixed evaluation order, set: `DD_TRACE_PROPAGATION_STYLE_EXTRACT=datadog,b3,b3 single header`.
- tracing: upgrades the default trace API version to `v0.5` for non-Windows systems. The `v0.5` trace API version generates smaller payloads, thus increasing the throughput to the Datadog agent especially with larger traces.
- tracing: configuring the `v0.5` trace API version on Windows machines will raise a `RuntimeError` due to known compatibility issues. Please see <https://github.com/DataDog/dd-trace-py/issues/4829> for more details.

### Deprecation Notes

- propagation: Configuration of propagation style with `DD_TRACE_PROPAGATION_STYLE=b3` is deprecated and will be removed in version 2.0.0. Please use the newly added `DD_TRACE_PROPAGATION_STYLE=b3multi` instead.
- aws: The boto, botocore and aiobotocore integrations no longer include all API parameters by default. To retain the deprecated behavior, set the environment variable `DD_AWS_TAG_ALL_PARAMS=1`. The deprecated behavior and environment variable will be removed in v2.0.0.

### New Features

- django: add configuration option to allow a resource format like <span class="title-ref">{method} {handler}.{url_name}</span> in projects with Django \<2.2.0
- django: Adds the `DD_DJANGO_INCLUDE_USER_NAME` option to toggle whether the integration sets the `django.user.name` tag.
- Added environment variable `DD_TRACE_PROPAGATION_STYLE` to configure both injection and extraction propagation styles. The configured styles can be overridden with environment variables `DD_TRACE_PROPAGATION_STYLE_INJECT` and `DD_TRACE_PROPAGATION_STYLE_EXTRACT`.
- tracing: This introduces `none` as a supported propagator for trace context extraction and injection. When `none` is the only propagator listed, the corresponding trace context operation is disabled. If there are other propagators in the inject or extract list, the none propagator has no effect. For example `DD_TRACE_PROPAGATION_STYLE=none`
- ASM: now http.client_ip and network.client.ip will only be collected if ASM is enabled.
- tracing: Adds support for W3C Trace Context propagation style for distributed tracing. The `traceparent` and `tracestate` HTTP headers are enabled by default for all incoming and outgoing HTTP request headers. The Datadog propagation style continue to be enabled by default.
- flask: Adds support for streamed responses. Note that two additional spans: `flask.application` and `flask.response` will be generated.
- profiling: Adds support for Python 3.11.
- tracer: added support for Python 3.11.

### Bug Fixes

- ASGI: response headers are correctly processed instead of ignored
- Fix issue with `attrs` and `contextlib2` version constraints for Python 2.7.
- CGroup file parsing was fixed to correctly parse container UUID for PCF containers.
- ASM: Do not raise exceptions when failing to parse XML request body.
- ASM: fix a body read problem on some corner case where don't passing the content length makes wsgi.input.read() blocks.
- aws: We are reducing the number of API parameters that the boto, botocore and aiobotocore integrations collect as span tags by default. This change limits span tags to a narrow set of parameters for specific AWS APIs using standard tag names. To opt out of the new default behavior and collect no API parameters, set the environment variable `DD_AWS_TAG_NO_PARAMS=1`. To retain the deprecated behavior and collect all API parameters, set the environment variable `DD_AWS_TAG_ALL_PARAMS=1`.
- tracing: make `ddtrace.context.Context` serializable which fixes distributed tracing across processes.
- django: avoid `SynchronousOnlyOperation` when failing to retrieve user information.
- Remove `forbiddenfruit` as dependency and rollback `wrapt` changes where `forbiddenfruit` was called. IAST: Patch builtins only when IAST is enabled.
- httpx: Fixes an incompatibility from `httpx==0.23.1` when the `URL.raw` property is not available.
- Fix error in patching functions. `forbiddenfruit` package has conflicts with some libraries such as `asynctest`. This conflict raises `AttributeError` exception. See issue \#4484.
- tracer: This fix resolves an issue where the rate limiter used for span and trace sampling rules did not reset the time since last call properly if the rate limiter already had max tokens. This fix resets the time since last call always, which leads to more accurate rate limiting.
- Ensure that worker threads that run on start-up are recreated at the right time after fork on Python \< 3.7.
- tracing: This fix resolves an issue where the `DD_SERVICE_MAPPING` mapped service names were not used when updating span metadata with the `DD_VERSION` set version string.
- wsgi: This fix resolves an issue where `BaseException` raised in a WSGI application caused spans to not be submitted.
- library injection: Pin the library version in the library injection image. Prior, the latest version of `ddtrace` would always be installed, regardless of the image version.
- Fix error in the agent response payload when the user disabled ASM in a dashboard using 1-click Remote Configuration.
- flask: add support for flask v2.3. Remove deprecated usages of `flask._app_ctx_stack` and `flask._request_ctx_stack`.
- The specification of `DD_TRACE_PROPAGATION_STYLE_EXTRACT` now respects the configured styles evaluation order. The evaluation order had previously been fixed and so the configured order was ignored.
- tracing: Ensures that encoding errors due to wrong span tag types will be logged. Previously, if non-text span tags were set, this resulted in v0.5 encoding errors to be output to `stderr` instead of to a logger.

### Other Changes

- Kubernetes library injection: run commands as non-root user.
- tracing: The value of `ddtrace.constants.PID` has been changed from `system.pid` to `process_id`. All spans will now use the metric tag of `process_id` instead.
- tracing: The exception logged for writing errors no longer includes a long, unhelpful stack trace. The message now also includes the number of traces dropped and the number of retries attempted.

---

## v1.6.0

### Prelude

Application Security Management (ASM) has added support for preventing attacks by blocking malicious IPs using one click within Datadog.

<div class="note">

<div class="title">

Note

</div>

One click activation for ASM is currently in beta.

</div>

Dynamic instrumentation allows instrumenting a running service dynamically to extract runtime information that could be useful for, e.g., debugging purposes, or to add extra metrics without having to make code changes and re-deploy the service. See <https://ddtrace.readthedocs.io/en/stable/configuration.html> for more details.

### Upgrade Notes

- Pin \[attrs\](<https://pypi.org/project/attrs/>) dependency to version `>=20` due to incompatibility with \[cattrs\](<https://pypi.org/project/cattrs/>) version `22.1.0`.
- Use `Span.set_tag_str()` instead of `Span.set_tag()` when the tag value is a text type as a performance optimizations in manual instrumentation.

### New Features

- ASM: add support for one click activation using Remote Configuration Management (RCM). Set `DD_REMOTE_CONFIGURATION_ENABLED=true` to enable this feature.
- ASM: ip address collection will be enabled if not explicitly disabled and appsec is enabled.
- tracing: HTTP query string tagged by default in http.url tag (sensitive query strings will be obfuscated).
- Django: set <span class="title-ref">usr.id</span> tag by default if <span class="title-ref">request.user</span> is authenticated.
- Introduced the public interface for the dynamic instrumentation service. See <https://ddtrace.readthedocs.io/en/stable/configuration.html> for more details.
- Add `Span.set_tag_str()` as an alternative to the overloaded functionality of `Span.set_tag()` when the value can be coerced to unicode text.
- Enable `telemetry <Instrumentation Telemetry>` collection when tracing is enabled.

### Bug Fixes

- ASM: only report actor.ip on attack.
- aioredis: added exception handling for <span class="title-ref">CancelledError</span> in the aioredis integration.
- CI Visibility: fixed AppVeyor integration not extracting the full commit message.
- Add iterable methods on TracedCursor. Previously these were not present and would cause iterable usage of cursors in DB API integrations to fail.
- Fix parsing of the `DD_TAGS` environment variable value to include support for values with colons (e.g. URLs). Also fixed the parsing of invalid tags that begin with a space (e.g. `DD_TAGS=" key:val"` will now produce a tag with label `key`, instead of `key`, and value `val`).
- opentracing: don't raise an exception when distributed tracing headers are not present when attempting to extract.
- sqlite3: fix error when using `connection.backup` method.
- Change dependency from `` backport_ipaddress` to ``ipaddress`. Only install`ipaddress\`\` for Python \< 3.7.
- gevent: disable gevent after fork hook which could result in a performance regression.
- profiling: restart automatically on all Python versions.
- profiling: fixes an issue with Gunicorn child processes not storing profiling events.
- wsgi: when using more than one nested wsgi traced middleware in the same app ensure wsgi spans have the correct parenting.

### Other Changes

- tracing: add http.route tag to root span for Flask framework.

---

## v1.5.0

### New Features

- graphene: add support for `graphene>=2`. [See the graphql documentation](https://ddtrace.readthedocs.io/en/stable/integrations.html#graphql) for more information.
- Add support for aiobotocore 1.x and 2.x.
- ASM: add user information to traces.
- ASM: collect http client_ip.
- ASM: configure the sensitive data obfuscator.
- ASM: Detect attacks on Pylons body.
- ASM: propagate user id.
- ASM: Support In-App WAF metrics report.
- Collect user agent in normalized span tag `http.useragent`.
- ASM: Detect attacks on XML body (for Django, Pylons and Flask).
- Adds support for Lambda profiling, which can be enabled by starting the profiler outside of the handler (on cold start).
- profiler: collect and export the class name for the wall time, CPU time and lock profiles, when available.
- add DD_PYMONGO_SERVICE configuration
- ASM: Redact sensitive query strings if sent in http.url.
- redis: track the connection client_name.
- rediscluster: add service name configuration with `DD_REDISCLUSTER_SERVICE`
- snowflake: add snowflake query id tag to `sql.query` span

### Bug Fixes

- aiohttp_jinja2: use `app_key` to look up templates.
- ASM: (flask) avoid json decode error while parsing request body.
- ASM: fix Python 2 error reading WAF rules.
- ASM: reset wsgi input after reading.
- tracing: fix handling of unicode `_dd.origin` tag for Python 2
- tracing: fix nested web frameworks re-extracting and activating HTTP context propagation headers.
- requests: fix split-by-domain service name when multiple `@` signs are present in the url
- profiling: internal use of RLock needs to ensure original threading locks are used rather than gevent threading lock. Because of an indirection in the initialization of the original RLock, we end up getting an underlying gevent lock. We work around this behavior with gevent by creating a patched RLock for use internally.
- profiler: Remove lock for data structure linking threads to spans to avoid deadlocks with the trade-off of correctness of spans linked to threads by stack profiler at a given point in time.
- profiling: fix a possible deadlock due to spans being activated unexpectedly.

---

## v1.4.0

### New Features

- graphql: add tracing for `graphql-core>2`. See [the graphql documentation](https://ddtrace.readthedocs.io/en/stable/integrations.html#graphql) for more information.
- ASM: Detect attacks on Django body.
- ASM: Detect attacks on Flask request cookies
- ASM: Detect attacks on Django request cookies
- ASM: Detect attacks on Pylons HTTP query.
- ASM: Detect attacks on Pylons request cookies
- ASM: detect attacks on Pylons path parameters.
- ASM: Report HTTP method on Pylons framework
- ASM: Collect raw uri for Pylons framework.
- AppSec: collect response headers
- ASM: Detect attacks on Flask body.
- ASM: Detect attacks on path parameters
- The profiler now supports Windows.
- The profiler now supports code provenance reporting. This can be enabled by using the `enable_code_provenance=True` argument to the profiler or by setting the environment variable `DD_PROFILING_ENABLE_CODE_PROVENANCE` to `true`.

### Bug Fixes

- flask: add support for `flask>=2.2.0`
- Fixed the environment variable used for log file size bytes to be `DD_TRACE_LOG_FILE_SIZE_BYTES` as documented.
- jinja2: fix handling of template names which are not strings.
- Fixed support for pytest-bdd 6.
- Fixes cases where a pytest test parameter object string representation includes the `id()` of the object, causing the test fingerprint to constantly change across executions.
- wsgi: ignore GeneratorExit Exception in wsgi.response spans
- wsgi: ensures resource and http tags are always set on <span class="title-ref">wsgi.request</span> spans.

### Other Changes

- profiler: don't initialize the `AsyncioLockCollector` unless asyncio is
  available. This prevents noisy logs messages from being emitted in Python 2.

- docs: Added troubleshooting section for missing error details in the root span of a trace.

---

## v1.3.0

### New Features

- internal: Add support for Datadog trace tag propagation
- django: added `DD_DJANGO_INSTRUMENT_TEMPLATES=false` to allow tracing of Django template rendering.
- internal: Add sampling mechanism trace tag
- Add environment variables to write `ddtrace` logs to a file with `DD_TRACE_LOG_FILE`, `DD_TRACE_LOG_FILE_LEVEL`, and `DD_TRACE_FILE_SIZE_BYTES`
- Adds pytest-bdd integration to show more details in CI Visibility product.

### Bug Fixes

- starlette: Add back removed `aggregate_resources` feature.
- fastapi: Add back removed `aggregate_resources` feature.
- aiomysql: fix `AttributeError: __aenter__` when using cursors as context managers.
- asgi, starlette, fastapi: Exclude background tasks duration from web request spans.
- asgi: set the `http.url` tag using the hostname in the request header before defaulting to the hostname of the asgi server.
- mypy: Avoid parsing redis asyncio files when type checking Python 2
- starlette: Add back removed `ddtrace.contrib.starlette.get_resource` and `ddtrace.contrib.starlette.span_modifier`.
- fastapi: Add back removed `ddtrace.contrib.fastapi.span_modifier`.
- internal: fix exception raised for invalid values of `DD_TRACE_X_DATADOG_TAGS_MAX_LENGTH`.
- flask_caching: fix redis tagging after the v2.0 release.
- redis: create default Pin on asyncio client. Not having a Pin was resulting in no traces being produced for the async redis client.

### Other Changes

- perf: don't encode default parent_id value.
- profiling: add support for protobuf \>=4.0.

---

## v1.2.0

### Upgrade Notes

- The profiler `asyncio_loop_policy` attribute has been renamed to `asyncio_loop_policy_class` to accept a user-defined class. This guarantees the same asyncio loop policy class can be used process children.

### New Features

- Add tracing support for `aiomysql>=0.1.0`.

- Add support for `grpc.aio`.

- botocore: allow defining error status codes for specific API operations.

  See our `botocore` document for more information on how to enable this feature.

- ciapp: detect code owners of PyTest tests

- The memory profile collector can now entirely disabled with the `DD_PROFILING_MEMORY_ENABLED` environment variable.

- psycopg2: add option to enable tracing `psycopg2.connect` method.

  See our `psycopg2` documentation for more information.

- Add asyncio support of redis ≥ 4.2.0

### Bug Fixes

- Fixes deprecation warning for `asyncio.coroutine` decorator.

- internal: normalize header names in ASM

- profiling: implement `__aenter__` and `__aexit__` methods on `asyncio.Lock` wrapper.

- tracing: fix issue with `ddtrace-run` having the wrong priority order of tracer host/port/url env variable configuration.

- django,redis: fix unicode decode error when using unicode cache key on Python 2.7

- fastapi/starlette: when using sub-apps, formerly a call to `/sub-app/hello/{name}` would give a resource name of `/sub-app`. Now the full path `/sub-app/hello/{name}` is used for the resource name.

- sanic: Don't send non-500s error traces.

- pin protobuf to version `>=3,<4` due to incompatibility with version `4.21`.

- Fixes a performance issue with the profiler when used in an asyncio application.

- The profiler now copy all user-provided attributes on fork.

- pytest: Add note for disabling ddtrace plugin as workaround for side-effects

- Set required header to indicate top level span computation is done in the client to the Datadog agent. This fixes an issue where spans were erroneously being marked as top level when partial flushing or in certain asynchronous applications.

  The impact of this bug is the unintended computation of stats for non-top level spans.

### Other Changes

- The default number of events kept by the profiler has been reduced to decreased CPU and memory overhead.

---

## v1.1.4

### Bug Fixes

- pin protobuf to version `>=3,<4` due to incompatibility with version `4.21`.

---

## v1.1.3

### Bug Fixes

- tracing: fix issue with `ddtrace-run` having the wrong priority order of tracer host/port/url env variable configuration.
- sanic: Don't send non-500s error traces.
- Fixes a performance issue with the profiler when used in an asyncio application.

---

## v1.1.2

### Bug Fixes

- profiling: implement `__aenter__` and `__aexit__` methods on `asyncio.Lock` wrapper.

---

## v1.1.1

### Bug Fixes

- internal: normalize header names in ASM

- Set required header to indicate top level span computation is done in the client to the Datadog agent. This fixes an issue where spans were erroneously being marked as top level when partial flushing or in certain asynchronous applications.

  The impact of this bug is the unintended computation of stats for non-top level spans.

---

## v1.1.0

### Prelude

The Datadog APM Python team is happy to announce the release of v1.0.0 of ddtrace. This release introduces a formal `versioning policy<versioning>` that simplifies the public `interface<versioning_interfaces>` and defines a `release version policy<versioning_release>` for backwards compatible and incompatible changes to the public interface.

The v1.0.0 release is an important milestone for the library as it has grown substantially in scope. The first commit to the library was made on June 20, 2016. Nearly sixty minor releases later, the library now includes over sixty integrations for libraries. And the library has expanded from Tracing to support the Continuous Profiler and CI Visibility.

<div class="important">

<div class="title">

Important

</div>

Before upgrading to v1.0.0, we recommend users install `ddtrace>=0.60.0,<1.0.0` and enable deprecation warnings. All removals to the library interface and environment variables were deprecated on 0.x branch. Consult `Upgrade 0.x<upgrade-0.x>` for recommendations on migrating from the 0.x release branch.

</div>

<div class="note">

<div class="title">

Note

</div>

The changes to environment variables apply only to the configuration of the ddtrace library and not the Datadog Agent.

</div>

#### Upgrading summary

##### Functionality changes

The default logging configuration functionality of `ddtrace-run` has changed to address conflicts with application logging configuration. See `note on the new default behavior<disable-basic-config-call-by-default>` and `note on deprecation<deprecate-basic-config-call>` for future removal.

##### Removed legacy environment variables

These environment variables have been removed. In all cases the same functionality is provided by other environment variables and replacements are provided as recommended actions for upgrading.

| Variable                            | Replacement                        | Note                                   |
|-------------------------------------|------------------------------------|----------------------------------------|
| `DATADOG_` prefix                   | `DD_` prefix                       | `📝<remove-datadog-envs>`              |
| `DATADOG_SERVICE_NAME`              | `DD_SERVICE`                       | `📝<remove-legacy-service-name-envs>`  |
| `DD_LOGGING_RATE_LIMIT`             | `DD_TRACE_LOGGING_RATE`            | `📝<remove-logging-env>`               |
| `DD_TRACER_PARTIAL_FLUSH_ENABLED`   | `DD_TRACE_PARTIAL_FLUSH_ENABLED`   | `📝<remove-partial-flush-enabled-env>` |
| `DD_TRACER_PARTIAL_FLUSH_MIN_SPANS` | `DD_TRACE_PARTIAL_FLUSH_MIN_SPANS` | `📝<remove-partial-flush-min-envs>`    |

##### Removed legacy tracing interfaces

These methods and module attributes have been removed. Where the same functionality is provided by a different public method or module attribute, a recommended action is provided for upgrading. In a few limited cases, because the interface was no longer used or had been moved to the internal interface, it was removed and so no action is provided for upgrading.

| Module             | Method/Attribute           | Note                                  |
|--------------------|----------------------------|---------------------------------------|
| `ddtrace.context`  | `Context.clone`            | `📝<remove-clone-context>`            |
| `ddtrace.pin`      | `Pin.app`                  | `📝<remove-pin-app>`                  |
|                    | `Pin.app_type`             | `📝<remove-pin-apptype>`              |
| `ddtrace.sampler`  | `Sampler.default_sampler`  | `📝<remove-default-sampler>`          |
| `ddtrace.span`     | `Span.tracer`              | `📝<remove-span-tracer>`              |
|                    | `Span.__init__(tracer=)`   | `📝<remove-span-init-tracer>`         |
|                    | `Span.meta`                | `📝<remove-span-meta>`                |
|                    | `Span.metrics`             | `📝<remove-span-metrics>`             |
|                    | `Span.set_meta`            | `📝<remove-span-set-meta>`            |
|                    | `Span.set_metas`           | `📝<remove-span-set-metas>`           |
|                    | `Span.pprint`              | `📝<remove-span-pprint>`              |
| `ddtrace.tracer`   | `Tracer.debug_logging`     | `📝<remove-tracer-debug-logging>`     |
|                    | `Tracer.get_call_context`  | `📝<remove-tracer-get-call-context>`  |
|                    | `Tracer.tags`              | `📝<remove-tracer-tags>`              |
|                    | `Tracer.writer`            | `📝<remove-tracer-writer>`            |
|                    | `Tracer.__call__`          | `📝<remove-tracer-call>`              |
|                    | `Tracer.global_excepthook` | `📝<remove-tracer-global-excepthook>` |
|                    | `Tracer.log`               | `📝<remove-tracer-log>`               |
|                    | `Tracer.priority_sampler`  | `📝<remove-tracer-priority-sampler>`  |
|                    | `Tracer.sampler`           | `📝<remove-tracer-sampler>`           |
|                    | `Tracer.set_service_info`  | `📝<remove-tracer-set-service-info>`  |
| `ddtrace.ext`      | `SpanTypes`                | `📝<remove-span-types-enum>`          |
| `ddtrace.helpers`  | `get_correlation_ids`      | `📝<remove-helpers>`                  |
| `ddtrace.settings` | `Config.HTTPServerConfig`  | `📝<remove-config-httpserver>`        |

##### Removed legacy integration tracing

These tracing functions in integrations were no longer used for automatic instrumentation so have been removed. Any manual instrumentation code in an application will need to be replaced with `ddtrace.patch_all` or `ddtrace.patch` when upgrading.

| Module                        | Function/Class                          |                                          |
|-------------------------------|-----------------------------------------|------------------------------------------|
| `ddtrace.contrib.cassandra`   | `get_traced_cassandra`                  | `📝<remove-cassandra-traced>`            |
| `ddtrace.contrib.celery`      | `patch_task`                            | `📝<remove-celery-patch-task>`           |
| `ddtrace.contrib.celery`      | `unpatch_task`                          | `📝<remove-celery-unpatch-task>`         |
| `ddtrace.contrib.flask`       | `middleware.TraceMiddleware`            | `📝<remove-flask-middleware>`            |
| `ddtrace.contrib.mongoengine` | `trace_mongoengine`                     | `📝<remove-mongoengine-traced>`          |
| `ddtrace.contrib.mysql`       | `get_traced_mysql_connection`           | `📝<remove-mysql-legacy>`                |
| `ddtrace.contrib.psycopg`     | `connection_factory`                    | `📝<remove-psycopg-legacy>`              |
| `ddtrace.contrib.pymongo`     | `patch.trace_mongo_client`              | `📝<remove-pymongo-client>`              |
| `ddtrace.contrib.pymysql`     | `tracers.get_traced_pymysql_connection` | `📝<remove-pymysql-connection>`          |
| `ddtrace.contrib.requests`    | `legacy`                                | `📝<remove-requests-legacy-distributed>` |
| `ddtrace.contrib.redis`       | `tracers.get_traced_redis`              | `📝<remove-redis-traced>`                |
| `ddtrace.contrib.redis`       | `tracers.get_traced_redis_from`         | `📝<remove-redis-traced-from>`           |
| `ddtrace.contrib.sqlite3`     | `connection_factory`                    | `📝<remove-sqlite3-legacy>`              |

##### Removed deprecated modules

These modules have been removed. Many were moved to the internal interface as they were not intended to be used as part of the public interface. In these cases, no action is provided for upgrading. In a few cases, other modules are provided as alternatives to maintain functionality. See the notes for more information.

| Module                      | Note                                   |
|-----------------------------|----------------------------------------|
| `ddtrace.compat`            | `📝<remove-ddtrace-compat>`            |
| `ddtrace.contrib.util`      | `📝<remove-contrib-util>`              |
| `ddtrace.encoding`          | `📝<remove-ddtrace-encoding>`          |
| `ddtrace.ext.errors`        | `📝<remove-ext-errors>`                |
| `ddtrace.ext.priority`      | `📝<remove-ext-priority>`              |
| `ddtrace.ext.system`        | `📝<remove-ext-system>`                |
| `ddtrace.http`              | `📝<remove-http>`                      |
| `ddtrace.monkey`            | `📝<remove-ddtrace-monkey>`            |
| `ddtrace.propagation.utils` | `📝<remove-ddtrace-propagation-utils>` |
| `ddtrace.util`              | `📝<remove-ddtrace-util>`              |
| `ddtrace.utils`             | `📝<remove-ddtrace-utils>`             |

### New Features

- Add `Span.get_tags` and `Span.get_metrics`.

- aiohttp: add client integration. This integration traces requests made using the aiohttp client and includes support for distributed tracing. See [the documentation](https://ddtrace.readthedocs.io/en/stable/integrations.html#aiohttp) for more information.

- aiohttp_jinja2: move into new integration. Formerly the aiohttp_jinja2 instrumentation was enabled using the aiohttp integration. Use `patch(aiohttp_jinja2=True)` instead of `patch(aiohttp=True)`. To support legacy behavior `patch(aiohttp=True)` will still enable aiohttp_jinja2.

- asyncpg: add integration supporting v0.18.0 and above. See `the docs<asyncpg>` for more information.

- fastapi: add support for tracing `fastapi.routing.serialize_response`.

  This will give an insight into how much time is spent calling `jsonable_encoder` within a given request. This does not provide visibility into how long it takes for `Response.render`/`json.dumps`.

- Add support to reuse HTTP connections when sending trace payloads to the agent. This feature is disabled by default. Set `DD_TRACE_WRITER_REUSE_CONNECTIONS=true` to enable this feature.

- MySQLdb: Added optional tracing for MySQLdb.connect, using the configuration option `here<mysqldb_config_trace_connect>`.

- The profiler now supports profiling `asyncio.Lock` objects.

- psycopg2: add option to enable tracing `psycopg2.connect` method.

  See our `psycopg2` documentation for more information.

- Add support for injecting and extracting B3 propagation headers.

  See `DD_TRACE_PROPAGATION_STYLE_EXTRACT <dd-trace-propagation-style-extract>` and `DD_TRACE_PROPAGATION_STYLE_INJECT <dd-trace-propagation-style-inject>` configuration documentation to enable.

### Upgrade Notes

- <div id="remove-default-sampler">

  The deprecated attribute `ddtrace.Sampler.default_sampler` is removed.

  </div>

- Spans started after `Tracer.shutdown()` has been called will no longer be sent to the Datadog Agent.

- <div id="disable-basic-config-call-by-default">

  Default value of `DD_CALL_BASIC_CONFIG` was updated from `True` to `False`. Call `logging.basicConfig()` to configure logging in your application.

  </div>

- aiohttp_jinja2: use `patch(aiohttp_jinja2=True)` instead of `patch(aiohttp=True)` for enabling/disabling the integration.

- <div id="remove-config-httpserver">

  `ddtrace.settings.Config.HTTPServerConfig` is removed.

  </div>

- <div id="remove-cassandra-traced">

  cassandra: `get_traced_cassandra` is removed. Use `ddtrace.patch(cassandra=True)` or `ddtrace.patch_all()` instead.

  </div>

- <div id="remove-celery-patch-task">

  celery: `ddtrace.contrib.celery.patch_task` is removed. Use `ddtrace.patch(celery=True)` or `ddtrace.patch_all()` instead.

  </div>

- <div id="remove-celery-unpatch-task">

  celery: `ddtrace.contrib.celery.unpatch_task` is removed. Use `ddtrace.contrib.celery.unpatch()` instead.

  </div>

- <div id="remove-clone-context">

  `ddrace.context.Context.clone` is removed. This is no longer needed since the tracer now supports asynchronous frameworks out of the box.

  </div>

- `ddtrace.constants.FILTERS_KEY` is removed.

- `ddtrace.constants.NUMERIC_TAGS` is removed.

- `ddtrace.constants.LOG_SPAN_KEY` is removed.

- <div id="remove-contrib-util">

  The deprecated module `ddtrace.contrib.util` is removed.

  </div>

- <div id="remove-ddtrace-compat">

  The deprecated module `ddtrace.compat` is removed.

  </div>

- <div id="remove-ddtrace-encoding">

  The deprecated module `ddtrace.encoding` is removed.

  </div>

- <div id="remove-http">

  The deprecated modules `ddtrace.http` and `ddtrace.http.headers` are removed. Use `ddtrace.contrib.trace_utils.set_http_meta` to store request and response headers on a span.

  </div>

- <div id="remove-ddtrace-install-excepthooks">

  Remove deprecated `ddtrace.install_excepthook`.

  </div>

- <div id="remove-ddtrace-uninstall-excepthooks">

  Remove deprecated `ddtrace.uninstall_excepthook`.

  </div>

- <div id="remove-ddtrace-monkey">

  The deprecated module `ddtrace.monkey` is removed. Use `ddtrace.patch <ddtrace.patch>` or `ddtrace.patch_all <ddtrace.patch_all>` instead.

  </div>

- <div id="remove-ddtrace-propagation-utils">

  The deprecated module `ddtrace.propagation.utils` is removed.

  </div>

- <div id="remove-ddtrace-utils">

  The deprecated module `ddtrace.utils` and its submodules are removed:
  - `ddtrace.utils.attr`
  - `ddtrace.utils.attrdict`
  - `ddtrace.utils.cache`
  - `ddtrace.utils.config`
  - `ddtrace.utils.deprecation`
  - `ddtrace.utils.formats`
  - `ddtrace.utils.http`
  - `ddtrace.utils.importlib`
  - `ddtrace.utils.time`
  - `ddtrace.utils.version`
  - `ddtrace.utils.wrappers`

  </div>

- <div id="remove-tracer-sampler">

  `ddtrace.Tracer.sampler` is removed.

  </div>

- <div id="remove-tracer-priority-sampler">

  `ddtrace.Tracer.priority_sampler` is removed.

  </div>

- <div id="remove-tracer-tags">

  `ddtrace.Tracer.tags` is removed. Use the environment variable `DD_TAGS<dd-tags>` to set the global tags instead.

  </div>

- <div id="remove-tracer-log">

  `ddtrace.Tracer.log` was removed.

  </div>

- <div id="remove-ext-errors">

  The deprecated module `ddtrace.ext.errors` is removed. Use the `ddtrace.constants` module instead:

      from ddtrace.constants import ERROR_MSG
      from ddtrace.constants import ERROR_STACK
      from ddtrace.constants import ERROR_TYPE

  </div>

- <div id="remove-ext-priority">

  The deprecated module `ddtrace.ext.priority` is removed. Use the `ddtrace.constants` module instead for setting sampling priority tags:

      from ddtrace.constants import USER_KEEP
      from ddtrace.constants import USER_REJECT

  </div>

- <div id="remove-ext-system">

  The deprecated module `ddtrace.ext.system` is removed. Use `ddtrace.constants.PID` instead.

  </div>

- <div id="remove-helpers">

  The deprecated method `ddtrace.helpers.get_correlation_ids` is removed. Use `ddtrace.Tracer.get_log_correlation_context` instead.

  </div>

- <div id="remove-legacy-service-name-envs">

  The legacy environment variables `DD_SERVICE_NAME` and `DATADOG_SERVICE_NAME` are removed. Use `DD_SERVICE` instead.

  </div>

- <div id="remove-mongoengine-traced">

  mongoengine: The deprecated method `ddtrace.contrib.mongoengine.trace_mongoengine` is removed. Use `ddtrace.patch(mongoengine=True)` or `ddtrace.patch()` instead.

  </div>

- <div id="remove-mysql-legacy">

  mysql: The deprecated method `ddtrace.contrib.mysql.get_traced_mysql_connection` is removed. Use `ddtrace.patch(mysql=True)` or `ddtrace.patch_all()` instead.

  </div>

- <div id="remove-pin-app">

  `Pin.app` is removed.

  </div>

- <div id="remove-pin-apptype">

  `Pin.app_type` is removed.

  </div>

- <div id="remove-psycopg-legacy">

  psycopg: `ddtrace.contrib.psycopg.connection_factory` is removed. Use `ddtrace.patch(psycopg=True)` or `ddtrace.patch_all()` instead.

  </div>

- <div id="remove-requests-legacy-distributed">

  requests: The legacy distributed tracing configuration is removed. Use `ddtrace.config.requests['distributed_tracing']<requests-config-distributed-tracing>` instead.

  </div>

- <div id="remove-span-meta">

  `ddtrace.Span.meta` is removed. Use `ddtrace.Span.get_tag` and `ddtrace.Span.set_tag` instead.

  </div>

- <div id="remove-span-metrics">

  `ddtrace.Span.metrics` is removed. Use `ddtrace.Span.get_metric` and `ddtrace.Span.set_metric` instead.

  </div>

- <div id="remove-span-pprint">

  `ddtrace.Span.pprint` is removed.

  </div>

- <div id="remove-span-set-meta">

  `ddtrace.Span.set_meta` is removed. Use `ddtrace.Span.set_tag` instead.

  </div>

- <div id="remove-span-set-metas">

  `ddtrace.Span.set_metas` is removed. Use `ddtrace.Span.set_tags` instead.

  </div>

- `Span.to_dict` is removed.

- <div id="remove-span-tracer">

  `Span.tracer` is removed.

  </div>

- <div id="remove-span-init-tracer">

  The deprecated <span class="title-ref">tracer</span> argument is removed from `ddtrace.Span.__init__`.

  </div>

- <div id="remove-sqlite3-legacy">

  sqlite3: `ddtrace.contrib.sqlite3.connection_factory` is removed. Use `ddtrace.patch(sqlite3=True)` or `ddtrace.patch_all()` instead.

  </div>

- <div id="remove-tracer-debug-logging">

  Remove deprecated attribute `ddtrace.Tracer.debug_logging`. Set the logging level for the `ddtrace.tracer` logger instead:

      import logging
      log = logging.getLogger("ddtrace.tracer")
      log.setLevel(logging.DEBUG)

  </div>

- <div id="remove-tracer-call">

  `ddtrace.Tracer.__call__` is removed.

  </div>

- <div id="remove-tracer-global-excepthook">

  `ddtrace.Tracer.global_excepthook` is removed.

  </div>

- <div id="remove-tracer-get-call-context">

  `ddtrace.Tracer.get_call_context` is removed. Use `ddtrace.Tracer.current_trace_context` instead.

  </div>

- <div id="remove-tracer-set-service-info">

  `ddtrace.Tracer.set_service_info` is removed.

  </div>

- <div id="remove-tracer-writer">

  `ddtrace.Tracer.writer` is removed. To force flushing of buffered traces to the agent, use `ddtrace.Tracer.flush` instead.

  </div>

- `ddtrace.warnings.DDTraceDeprecationWarning` is removed.

- `DD_TRACE_RAISE_DEPRECATIONWARNING` environment variable is removed.

- <div id="remove-datadog-envs">

  The environment variables prefixed with `DATADOG_` are removed. Use environment variables prefixed with `DD_` instead.

  </div>

- <div id="remove-logging-env">

  The environment variable `DD_LOGGING_RATE_LIMIT` is removed. Use `DD_TRACE_LOGGING_RATE` instead.

  </div>

- <div id="remove-partial-flush-enabled-env">

  The environment variable `DD_TRACER_PARTIAL_FLUSH_ENABLED` is removed. Use `DD_TRACE_PARTIAL_FLUSH_ENABLED` instead.

  </div>

- <div id="remove-partial-flush-min-envs">

  The environment variable `DD_TRACER_PARTIAL_FLUSH_MIN_SPANS` is removed. Use `DD_TRACE_PARTIAL_FLUSH_MIN_SPANS` instead.

  </div>

- <div id="remove-ddtrace-util">

  `ddtrace.util` is removed.

  </div>

- <div id="remove-span-types-enum">

  `ddtrace.ext.SpanTypes` is no longer an `Enum`. Use `SpanTypes.<TYPE>` instead of `SpanTypes.<TYPE>.value`.

  </div>

- `Tracer.write` has been removed.

- <div id="remove-flask-middleware">

  Removed deprecated middleware `ddtrace.contrib.flask.middleware.py:TraceMiddleware`. Use `ddtrace.patch_all` or `ddtrace.patch` instead.

  </div>

- <div id="remove-pymongo-client">

  Removed deprecated function `ddtrace.contrib.pymongo.patch.py:trace_mongo_client`. Use `ddtrace.patch_all` or `ddtrace.patch` instead.

  </div>

- <div id="remove-pymysql-connection">

  Removed deprecated function `ddtrace.contrib.pymysql.tracers.py:get_traced_pymysql_connection`. Use `ddtrace.patch_all` or `ddtrace.patch` instead.

  </div>

- <div id="remove-redis-traced">

  Removed deprecated function `ddtrace.contrib.redis.tracers.py:get_traced_redis`. Use `ddtrace.patch_all` or `ddtrace.patch` instead.

  </div>

- <div id="remove-redis-traced-from">

  Removed deprecated function `ddtrace.contrib.redis.tracers.py:get_traced_redis_from`. Use `ddtrace.patch_all` or `ddtrace.patch` instead.

  </div>

### Deprecation Notes

- <div id="deprecate-basic-config-call">

  `DD_CALL_BASIC_CONFIG` is deprecated.

  </div>

### Bug Fixes

- Fixes deprecation warning for `asyncio.coroutine` decorator.

- botocore: fix incorrect context propagation message attribute types for SNS. This addresses [Datadog/serverless-plugin-datadog#232](https://github.com/DataDog/serverless-plugin-datadog/issues/232)

- aiohttp: fix issue causing `ddtrace.contrib.aiohttp_jinja2.patch` module to be imported instead of the `patch()` function.

- botocore: omit `SecretBinary` and `SecretString` from span metadata for calls to Secrets Manager.

- tracing/internal: fix encoding of propagated internal tags.

- Fix issue building `ddtrace` from source on macOS 12.

- Fix issue building `ddtrace` for the Pyston Python implementation by not building the `_memalloc` extension anymore when using Pyston.

- `tracer.get_log_correlation_context()`: use active context in addition to
  active span. Formerly just the span was used and this would break cross execution log correlation as a context object is used for the propagation.

- opentracer: update `set_tag` and `set_operation_name` to return a
  reference to the span to match the OpenTracing spec.

- The CPU profiler now reports the main thread CPU usage even when asyncio tasks are running.

- Fixes wrong numbers of memory allocation being reported in the memory profiler.

- pymongo: fix `write_command` being patched with the wrong method signature.

### Other Notes

- tracing/internal: disable Datadog internal tag propagation

---

## v1.0.3

### Bug Fixes

- Set required header to indicate top level span computation is done in the client to the Datadog agent. This fixes an issue where spans were erroneously being marked as top level when partial flushing or in certain asynchronous applications.

  The impact of this bug is the unintended computation of stats for non-top level spans.

---

## v1.0.2

### Bug Fixes

- Fixes deprecation warning for `asyncio.coroutine` decorator.

---

## v1.0.1

### Bug Fixes

- Fix issue building `ddtrace` for the Pyston Python implementation by not building the `_memalloc` extension anymore when using Pyston.

- `tracer.get_log_correlation_context()`: use active context in addition to
  active span. Formerly just the span was used and this would break cross execution log correlation as a context object is used for the propagation.

- The CPU profiler now reports the main thread CPU usage even when asyncio tasks are running.

---

## v1.0.0

### Prelude

The Datadog APM Python team is happy to announce the release of v1.0.0 of ddtrace. This release introduces a formal `versioning policy<versioning>` that simplifies the public `interface<versioning_interfaces>` and defines a `release version policy<versioning_release>` for backwards compatible and incompatible changes to the public interface.

The v1.0.0 release is an important milestone for the library as it has grown substantially in scope. The first commit to the library was made on June 20, 2016. Nearly sixty minor releases later, the library now includes over sixty integrations for libraries. And the library has expanded from Tracing to support the Continuous Profiler and CI Visibility.

<div class="important">

<div class="title">

Important

</div>

Before upgrading to v1.0.0, we recommend users install `ddtrace>=0.60.0,<1.0.0` and enable deprecation warnings. All removals to the library interface and environment variables were deprecated on 0.x branch. Consult `Upgrade 0.x<upgrade-0.x>` for recommendations on migrating from the 0.x release branch.

</div>

<div class="note">

<div class="title">

Note

</div>

The changes to environment variables apply only to the configuration of the ddtrace library and not the Datadog Agent.

</div>

#### Upgrading summary

##### Functionality changes

The default logging configuration functionality of `ddtrace-run` has changed to address conflicts with application logging configuration. See `note on the new default behavior<disable-basic-config-call-by-default>` and `note on deprecation<deprecate-basic-config-call>` for future removal.

##### Removed legacy environment variables

These environment variables have been removed. In all cases the same functionality is provided by other environment variables and replacements are provided as recommended actions for upgrading.

| Variable                            | Replacement                        | Note                                   |
|-------------------------------------|------------------------------------|----------------------------------------|
| `DATADOG_` prefix                   | `DD_` prefix                       | `📝<remove-datadog-envs>`              |
| `DATADOG_SERVICE_NAME`              | `DD_SERVICE`                       | `📝<remove-legacy-service-name-envs>`  |
| `DD_LOGGING_RATE_LIMIT`             | `DD_TRACE_LOGGING_RATE`            | `📝<remove-logging-env>`               |
| `DD_TRACER_PARTIAL_FLUSH_ENABLED`   | `DD_TRACE_PARTIAL_FLUSH_ENABLED`   | `📝<remove-partial-flush-enabled-env>` |
| `DD_TRACER_PARTIAL_FLUSH_MIN_SPANS` | `DD_TRACE_PARTIAL_FLUSH_MIN_SPANS` | `📝<remove-partial-flush-min-envs>`    |

##### Removed legacy tracing interfaces

These methods and module attributes have been removed. Where the same functionality is provided by a different public method or module attribute, a recommended action is provided for upgrading. In a few limited cases, because the interface was no longer used or had been moved to the internal interface, it was removed and so no action is provided for upgrading.

| Module             | Method/Attribute           | Note                                  |
|--------------------|----------------------------|---------------------------------------|
| `ddtrace.context`  | `Context.clone`            | `📝<remove-clone-context>`            |
| `ddtrace.pin`      | `Pin.app`                  | `📝<remove-pin-app>`                  |
|                    | `Pin.app_type`             | `📝<remove-pin-apptype>`              |
| `ddtrace.sampler`  | `Sampler.default_sampler`  | `📝<remove-default-sampler>`          |
| `ddtrace.span`     | `Span.tracer`              | `📝<remove-span-tracer>`              |
|                    | `Span.__init__(tracer=)`   | `📝<remove-span-init-tracer>`         |
|                    | `Span.meta`                | `📝<remove-span-meta>`                |
|                    | `Span.metrics`             | `📝<remove-span-metrics>`             |
|                    | `Span.set_meta`            | `📝<remove-span-set-meta>`            |
|                    | `Span.set_metas`           | `📝<remove-span-set-metas>`           |
|                    | `Span.pprint`              | `📝<remove-span-pprint>`              |
| `ddtrace.tracer`   | `Tracer.debug_logging`     | `📝<remove-tracer-debug-logging>`     |
|                    | `Tracer.get_call_context`  | `📝<remove-tracer-get-call-context>`  |
|                    | `Tracer.tags`              | `📝<remove-tracer-tags>`              |
|                    | `Tracer.writer`            | `📝<remove-tracer-writer>`            |
|                    | `Tracer.__call__`          | `📝<remove-tracer-call>`              |
|                    | `Tracer.global_excepthook` | `📝<remove-tracer-global-excepthook>` |
|                    | `Tracer.log`               | `📝<remove-tracer-log>`               |
|                    | `Tracer.priority_sampler`  | `📝<remove-tracer-priority-sampler>`  |
|                    | `Tracer.sampler`           | `📝<remove-tracer-sampler>`           |
|                    | `Tracer.set_service_info`  | `📝<remove-tracer-set-service-info>`  |
| `ddtrace.ext`      | `SpanTypes`                | `📝<remove-span-types-enum>`          |
| `ddtrace.helpers`  | `get_correlation_ids`      | `📝<remove-helpers>`                  |
| `ddtrace.settings` | `Config.HTTPServerConfig`  | `📝<remove-config-httpserver>`        |

##### Removed legacy integration tracing

These tracing functions in integrations were no longer used for automatic instrumentation so have been removed. Any manual instrumentation code in an application will need to be replaced with `ddtrace.patch_all` or `ddtrace.patch` when upgrading.

| Module                        | Function/Class                          |                                          |
|-------------------------------|-----------------------------------------|------------------------------------------|
| `ddtrace.contrib.cassandra`   | `get_traced_cassandra`                  | `📝<remove-cassandra-traced>`            |
| `ddtrace.contrib.celery`      | `patch_task`                            | `📝<remove-celery-patch-task>`           |
| `ddtrace.contrib.celery`      | `unpatch_task`                          | `📝<remove-celery-unpatch-task>`         |
| `ddtrace.contrib.flask`       | `middleware.TraceMiddleware`            | `📝<remove-flask-middleware>`            |
| `ddtrace.contrib.mongoengine` | `trace_mongoengine`                     | `📝<remove-mongoengine-traced>`          |
| `ddtrace.contrib.mysql`       | `get_traced_mysql_connection`           | `📝<remove-mysql-legacy>`                |
| `ddtrace.contrib.psycopg`     | `connection_factory`                    | `📝<remove-psycopg-legacy>`              |
| `ddtrace.contrib.pymongo`     | `patch.trace_mongo_client`              | `📝<remove-pymongo-client>`              |
| `ddtrace.contrib.pymysql`     | `tracers.get_traced_pymysql_connection` | `📝<remove-pymysql-connection>`          |
| `ddtrace.contrib.requests`    | `legacy`                                | `📝<remove-requests-legacy-distributed>` |
| `ddtrace.contrib.redis`       | `tracers.get_traced_redis`              | `📝<remove-redis-traced>`                |
| `ddtrace.contrib.redis`       | `tracers.get_traced_redis_from`         | `📝<remove-redis-traced-from>`           |
| `ddtrace.contrib.sqlite3`     | `connection_factory`                    | `📝<remove-sqlite3-legacy>`              |

##### Removed deprecated modules

These modules have been removed. Many were moved to the internal interface as they were not intended to be used as part of the public interface. In these cases, no action is provided for upgrading. In a few cases, other modules are provided as alternatives to maintain functionality. See the notes for more information.

| Module                      | Note                                   |
|-----------------------------|----------------------------------------|
| `ddtrace.compat`            | `📝<remove-ddtrace-compat>`            |
| `ddtrace.contrib.util`      | `📝<remove-contrib-util>`              |
| `ddtrace.encoding`          | `📝<remove-ddtrace-encoding>`          |
| `ddtrace.ext.errors`        | `📝<remove-ext-errors>`                |
| `ddtrace.ext.priority`      | `📝<remove-ext-priority>`              |
| `ddtrace.ext.system`        | `📝<remove-ext-system>`                |
| `ddtrace.http`              | `📝<remove-http>`                      |
| `ddtrace.monkey`            | `📝<remove-ddtrace-monkey>`            |
| `ddtrace.propagation.utils` | `📝<remove-ddtrace-propagation-utils>` |
| `ddtrace.util`              | `📝<remove-ddtrace-util>`              |
| `ddtrace.utils`             | `📝<remove-ddtrace-utils>`             |

### New Features

- Add `Span.get_tags` and `Span.get_metrics`.
- aiohttp: add client integration. This integration traces requests made using the aiohttp client and includes support for distributed tracing. See [the documentation](https://ddtrace.readthedocs.io/en/stable/integrations.html#aiohttp) for more information.
- aiohttp_jinja2: move into new integration. Formerly the aiohttp_jinja2 instrumentation was enabled using the aiohttp integration. Use `patch(aiohttp_jinja2=True)` instead of `patch(aiohttp=True)`. To support legacy behavior `patch(aiohttp=True)` will still enable aiohttp_jinja2.
- asyncpg: add integration supporting v0.18.0 and above. See `the docs<asyncpg>` for more information.

### Upgrade Notes

- <div id="remove-default-sampler">

  The deprecated attribute `ddtrace.Sampler.default_sampler` is removed.

  </div>

- Spans started after `Tracer.shutdown()` has been called will no longer be sent to the Datadog Agent.

- <div id="disable-basic-config-call-by-default">

  Default value of `DD_CALL_BASIC_CONFIG` was updated from `True` to `False`. Call `logging.basicConfig()` to configure logging in your application.

  </div>

- aiohttp_jinja2: use `patch(aiohttp_jinja2=True)` instead of `patch(aiohttp=True)` for enabling/disabling the integration.

- <div id="remove-config-httpserver">

  `ddtrace.settings.Config.HTTPServerConfig` is removed.

  </div>

- <div id="remove-cassandra-traced">

  cassandra: `get_traced_cassandra` is removed. Use `ddtrace.patch(cassandra=True)` or `ddtrace.patch_all()` instead.

  </div>

- <div id="remove-celery-patch-task">

  celery: `ddtrace.contrib.celery.patch_task` is removed. Use `ddtrace.patch(celery=True)` or `ddtrace.patch_all()` instead.

  </div>

- <div id="remove-celery-unpatch-task">

  celery: `ddtrace.contrib.celery.unpatch_task` is removed. Use `ddtrace.contrib.celery.unpatch()` instead.

  </div>

- <div id="remove-clone-context">

  `ddrace.context.Context.clone` is removed. This is no longer needed since the tracer now supports asynchronous frameworks out of the box.

  </div>

- `ddtrace.constants.FILTERS_KEY` is removed.

- `ddtrace.constants.NUMERIC_TAGS` is removed.

- `ddtrace.constants.LOG_SPAN_KEY` is removed.

- <div id="remove-contrib-util">

  The deprecated module `ddtrace.contrib.util` is removed.

  </div>

- <div id="remove-ddtrace-compat">

  The deprecated module `ddtrace.compat` is removed.

  </div>

- <div id="remove-ddtrace-encoding">

  The deprecated module `ddtrace.encoding` is removed.

  </div>

- <div id="remove-http">

  The deprecated modules `ddtrace.http` and `ddtrace.http.headers` are removed. Use `ddtrace.contrib.trace_utils.set_http_meta` to store request and response headers on a span.

  </div>

- <div id="remove-ddtrace-install-excepthooks">

  Remove deprecated `ddtrace.install_excepthook`.

  </div>

- <div id="remove-ddtrace-uninstall-excepthooks">

  Remove deprecated `ddtrace.uninstall_excepthook`.

  </div>

- <div id="remove-ddtrace-monkey">

  The deprecated module `ddtrace.monkey` is removed. Use `ddtrace.patch <ddtrace.patch>` or `ddtrace.patch_all <ddtrace.patch_all>` instead.

  </div>

- <div id="remove-ddtrace-propagation-utils">

  The deprecated module `ddtrace.propagation.utils` is removed.

  </div>

- <div id="remove-ddtrace-utils">

  The deprecated module `ddtrace.utils` and its submodules are removed:
  - `ddtrace.utils.attr`
  - `ddtrace.utils.attrdict`
  - `ddtrace.utils.cache`
  - `ddtrace.utils.config`
  - `ddtrace.utils.deprecation`
  - `ddtrace.utils.formats`
  - `ddtrace.utils.http`
  - `ddtrace.utils.importlib`
  - `ddtrace.utils.time`
  - `ddtrace.utils.version`
  - `ddtrace.utils.wrappers`

  </div>

- <div id="remove-tracer-sampler">

  `ddtrace.Tracer.sampler` is removed.

  </div>

- <div id="remove-tracer-priority-sampler">

  `ddtrace.Tracer.priority_sampler` is removed.

  </div>

- <div id="remove-tracer-tags">

  `ddtrace.Tracer.tags` is removed. Use the environment variable `DD_TAGS<dd-tags>` to set the global tags instead.

  </div>

- <div id="remove-tracer-log">

  `ddtrace.Tracer.log` was removed.

  </div>

- <div id="remove-ext-errors">

  The deprecated module `ddtrace.ext.errors` is removed. Use the `ddtrace.constants` module instead:

      from ddtrace.constants import ERROR_MSG
      from ddtrace.constants import ERROR_STACK
      from ddtrace.constants import ERROR_TYPE

  </div>

- <div id="remove-ext-priority">

  The deprecated module `ddtrace.ext.priority` is removed. Use the `ddtrace.constants` module instead for setting sampling priority tags:

      from ddtrace.constants import USER_KEEP
      from ddtrace.constants import USER_REJECT

  </div>

- <div id="remove-ext-system">

  The deprecated module `ddtrace.ext.system` is removed. Use `ddtrace.constants.PID` instead.

  </div>

- <div id="remove-helpers">

  The deprecated method `ddtrace.helpers.get_correlation_ids` is removed. Use `ddtrace.Tracer.get_log_correlation_context` instead.

  </div>

- <div id="remove-legacy-service-name-envs">

  The legacy environment variables `DD_SERVICE_NAME` and `DATADOG_SERVICE_NAME` are removed. Use `DD_SERVICE` instead.

  </div>

- <div id="remove-mongoengine-traced">

  mongoengine: The deprecated method `ddtrace.contrib.mongoengine.trace_mongoengine` is removed. Use `ddtrace.patch(mongoengine=True)` or `ddtrace.patch()` instead.

  </div>

- <div id="remove-mysql-legacy">

  mysql: The deprecated method `ddtrace.contrib.mysql.get_traced_mysql_connection` is removed. Use `ddtrace.patch(mysql=True)` or `ddtrace.patch_all()` instead.

  </div>

- <div id="remove-pin-app">

  `Pin.app` is removed.

  </div>

- <div id="remove-pin-apptype">

  `Pin.app_type` is removed.

  </div>

- <div id="remove-psycopg-legacy">

  psycopg: `ddtrace.contrib.psycopg.connection_factory` is removed. Use `ddtrace.patch(psycopg=True)` or `ddtrace.patch_all()` instead.

  </div>

- <div id="remove-requests-legacy-distributed">

  requests: The legacy distributed tracing configuration is removed. Use `ddtrace.config.requests['distributed_tracing']<requests-config-distributed-tracing>` instead.

  </div>

- <div id="remove-span-meta">

  `ddtrace.Span.meta` is removed. Use `ddtrace.Span.get_tag` and `ddtrace.Span.set_tag` instead.

  </div>

- <div id="remove-span-metrics">

  `ddtrace.Span.metrics` is removed. Use `ddtrace.Span.get_metric` and `ddtrace.Span.set_metric` instead.

  </div>

- <div id="remove-span-pprint">

  `ddtrace.Span.pprint` is removed.

  </div>

- <div id="remove-span-set-meta">

  `ddtrace.Span.set_meta` is removed. Use `ddtrace.Span.set_tag` instead.

  </div>

- <div id="remove-span-set-metas">

  `ddtrace.Span.set_metas` is removed. Use `ddtrace.Span.set_tags` instead.

  </div>

- `Span.to_dict` is removed.

- <div id="remove-span-tracer">

  `Span.tracer` is removed.

  </div>

- <div id="remove-span-init-tracer">

  The deprecated <span class="title-ref">tracer</span> argument is removed from `ddtrace.Span.__init__`.

  </div>

- <div id="remove-sqlite3-legacy">

  sqlite3: `ddtrace.contrib.sqlite3.connection_factory` is removed. Use `ddtrace.patch(sqlite3=True)` or `ddtrace.patch_all()` instead.

  </div>

- <div id="remove-tracer-debug-logging">

  Remove deprecated attribute `ddtrace.Tracer.debug_logging`. Set the logging level for the `ddtrace.tracer` logger instead:

      import logging
      log = logging.getLogger("ddtrace.tracer")
      log.setLevel(logging.DEBUG)

  </div>

- <div id="remove-tracer-call">

  `ddtrace.Tracer.__call__` is removed.

  </div>

- <div id="remove-tracer-global-excepthook">

  `ddtrace.Tracer.global_excepthook` is removed.

  </div>

- <div id="remove-tracer-get-call-context">

  `ddtrace.Tracer.get_call_context` is removed. Use `ddtrace.Tracer.current_trace_context` instead.

  </div>

- <div id="remove-tracer-set-service-info">

  `ddtrace.Tracer.set_service_info` is removed.

  </div>

- <div id="remove-tracer-writer">

  `ddtrace.Tracer.writer` is removed. To force flushing of buffered traces to the agent, use `ddtrace.Tracer.flush` instead.

  </div>

- `ddtrace.warnings.DDTraceDeprecationWarning` is removed.

- `DD_TRACE_RAISE_DEPRECATIONWARNING` environment variable is removed.

- <div id="remove-datadog-envs">

  The environment variables prefixed with `DATADOG_` are removed. Use environment variables prefixed with `DD_` instead.

  </div>

- <div id="remove-logging-env">

  The environment variable `DD_LOGGING_RATE_LIMIT` is removed. Use `DD_TRACE_LOGGING_RATE` instead.

  </div>

- <div id="remove-partial-flush-enabled-env">

  The environment variable `DD_TRACER_PARTIAL_FLUSH_ENABLED` is removed. Use `DD_TRACE_PARTIAL_FLUSH_ENABLED` instead.

  </div>

- <div id="remove-partial-flush-min-envs">

  The environment variable `DD_TRACER_PARTIAL_FLUSH_MIN_SPANS` is removed. Use `DD_TRACE_PARTIAL_FLUSH_MIN_SPANS` instead.

  </div>

- <div id="remove-ddtrace-util">

  `ddtrace.util` is removed.

  </div>

- <div id="remove-span-types-enum">

  `ddtrace.ext.SpanTypes` is no longer an `Enum`. Use `SpanTypes.<TYPE>` instead of `SpanTypes.<TYPE>.value`.

  </div>

- `Tracer.write` has been removed.

- <div id="remove-flask-middleware">

  Removed deprecated middleware `ddtrace.contrib.flask.middleware.py:TraceMiddleware`. Use `ddtrace.patch_all` or `ddtrace.patch` instead.

  </div>

- <div id="remove-pymongo-client">

  Removed deprecated function `ddtrace.contrib.pymongo.patch.py:trace_mongo_client`. Use `ddtrace.patch_all` or `ddtrace.patch` instead.

  </div>

- <div id="remove-pymysql-connection">

  Removed deprecated function `ddtrace.contrib.pymysql.tracers.py:get_traced_pymysql_connection`. Use `ddtrace.patch_all` or `ddtrace.patch` instead.

  </div>

- <div id="remove-redis-traced">

  Removed deprecated function `ddtrace.contrib.redis.tracers.py:get_traced_redis`. Use `ddtrace.patch_all` or `ddtrace.patch` instead.

  </div>

- <div id="remove-redis-traced-from">

  Removed deprecated function `ddtrace.contrib.redis.tracers.py:get_traced_redis_from`. Use `ddtrace.patch_all` or `ddtrace.patch` instead.

  </div>

### Deprecation Notes

- <div id="deprecate-basic-config-call">

  `DD_CALL_BASIC_CONFIG` is deprecated.

  </div>

### Bug Fixes

- botocore: fix incorrect context propagation message attribute types for SNS. This addresses [Datadog/serverless-plugin-datadog#232](https://github.com/DataDog/serverless-plugin-datadog/issues/232)
- aiohttp: fix issue causing `ddtrace.contrib.aiohttp_jinja2.patch` module to be imported instead of the `patch()` function.
- tracing/internal: fix encoding of propagated internal tags.
- Fix issue building `ddtrace` from source on macOS 12.
- Fixes wrong numbers of memory allocation being reported in the memory profiler.
- pymongo: fix `write_command` being patched with the wrong method signature.

### Other Notes

- tracing/internal: disable Datadog internal tag propagation

---

## v0.59.2

### Bug Fixes

- botocore: fix incorrect context propagation message attribute types for SNS. This addresses [Datadog/serverless-plugin-datadog#232](https://github.com/DataDog/serverless-plugin-datadog/issues/232)

---

## v0.59.1

### Bug Fixes

- Fix issue building `ddtrace` from source on macOS 12.
- Fixes wrong numbers of memory allocation being reported in the memory profiler.
- pymongo: fix `write_command` being patched with the wrong method signature.

---

## v0.59.0

### Deprecation Notes

- `ddtrace.constants.FILTERS_KEY` is deprecated. Use `settings={"FILTERS": ...}` instead when calling `tracer.configure`.
- `ddtrace.constants.NUMERIC_TAGS` is deprecated.
- `ddtrace.constants.LOG_SPAN_KEY` is deprecated.
- `Pin.app` is deprecated.
- `ddtrace.Span.set_meta` is deprecated. Use `ddtrace.Span.set_tag` instead.
- `ddtrace.Span.set_metas` is deprecated. Use `ddtrace.Span.set_tags` instead.
- `ddtrace.Span.metrics` is deprecated. Use `ddtrace.Span.get_metric` and `ddtrace.Span.set_metric` instead.
- `ddtrace.Span.tracer` is deprecated.
- `ddtrace.Tracer.log` is deprecated. Use `ddtrace.tracer.log` instead.
- `ddtrace.Tracer.sampler` is deprecated.
- `ddtrace.Tracer.priority_sampler` is deprecated.
- `ddtrace.Tracer.tags` is deprecated. Use the environment variable `DD_TAGS<dd-tags>` to set the global tags instead.

### New Features

- The profiler now reports asyncio tasks as part as the task field in profiles. This is enabled by default by replacing the default asyncio loop policy. CPU time, wall time and threading lock times are supported.
- Add tracing support for `sanic>=21.9.0`.

### Bug Fixes

- Fix internal import of deprecated `ddtrace.utils` module.
- Set correct service in logs correlation attributes when a span override the service.
- Fixes import path to not reference `__init__`. This could otherwise be a problem for `mypy`.
- flask: fix resource naming of request span when errors occur in middleware.
- Fix issue when `httpx` service name is `bytes`.
- Fixes build issues on older MacOS versions by updating `libddwaf` to 1.0.18
- pytest: fix unsafe access to xfail reason.

---

## v0.58.5

### Bug Fixes

- tracing/internal: fix encoding of propagated internal tags.

---

## v0.58.4

### Bug Fixes

- Set correct service in logs correlation attributes when a span override the service.

---

## v0.58.3

### Bug Fixes

- Fixes build issues on older MacOS versions by updating `libddwaf` to 1.0.18

---

## v0.58.2

### Bug Fixes

- flask: fix resource naming of request span when errors occur in middleware.
- pytest: fix unsafe access to xfail reason.

---

## v0.58.1

### Bug Fixes

- Fix internal import of deprecated `ddtrace.utils` module.
- Fixes import path to not reference `__init__`. This could otherwise be a problem for `mypy`.

---

## v0.58.0

### Deprecation Notes

- HttpServerConfig is no longer part of the public API.
- `ddtrace.Span.meta` has been deprecated. Use `ddtrace.Span.get_tag` and `ddtrace.Span.set_tag` instead.
- `ddtrace.Span.pprint` is deprecated and will be removed in v1.0.
- `ddtrace.Tracer.writer` is deprecated. To force flushing of buffered traces to the agent, use `ddtrace.Tracer.flush` instead.

### New Features

- botocore: add distributed tracing support for AWS EventBridge, AWS SNS & AWS Kinesis.
- Add `ddtrace.Tracer.agent_trace_url` and `ddtrace.Tracer.flush`.
- Only for CI Visibility (`pytest` integration): remove traces whose root span is not a test.

### Bug Fixes

- Fix application crash on startup when using `channels >= 3.0`.
- Fix parenting of Redis command spans when using aioredis 1.3. Redis spans should now be correctly attributed as child of any active parent spans.
- Fixes incompatibility of wrapped aioredis pipelines in `async with` statements.
- Fixes issue with aioredis when empty pool is not available and execute returns a coroutine instead of a future. When patch tries to add callback for the span using add_done_callback function it crashes because this function is only for futures.
- Escape non-Unicode bytes when decoding aioredis args. This fixes a `UnicodeDecodeError` that can be thrown from the aioredis integration when interacting with binary-encoded data, as is done in channels-redis.
- Ensure `gevent` is automatically patched.
- grpc: ensure grpc.intercept_channel is unpatched properly
- Fix JSON encoding error when a `bytes` string is used for span metadata.
- Profiler raises a typing error when `Span.resource` is unicode on Python 2.7.
- Fix a bug in the heap profiler that could be triggered if more than 2^16 memory items were freed during heap data collection.
- Fix a possible bug in the heap memory profiler that could trigger an overflow when too many allocations were being tracked.
- Fix an issue in the heap profiler where it would iterate on the wrong heap allocation tracker.
- Pymongo instrumentation raises an AttributeError when `tracer.enabled == False`

---

## v0.57.4

### Bug Fixes

- Fix an issue in the heap profiler where it would iterate on the wrong heap allocation tracker.

---

## v0.57.3

### Bug Fixes

- Fix JSON encoding error when a `bytes` string is used for span metadata.
- Fix a bug in the heap profiler that could be triggered if more than 2^16 memory items were freed during heap data collection.
- Fix a possible bug in the heap memory profiler that could trigger an overflow when too many allocations were being tracked.
- Pymongo instrumentation raises an AttributeError when `tracer.enabled == False`

---

## v0.57.2

### Bug Fixes

- Fix application crash on startup when using `channels >= 3.0`.
- Fix parenting of Redis command spans when using aioredis 1.3. Redis spans should now be correctly attributed as child of any active parent spans.
- Fixes issue with aioredis when empty pool is not available and execute returns a coroutine instead of a future. When patch tries to add callback for the span using add_done_callback function it crashes because this function is only for futures.
- Profiler raises a typing error when `Span.resource` is unicode on Python 2.7.

---

## v0.57.1

### Bug Fixes

- Fixes incompatibility of wrapped aioredis pipelines in `async with` statements.
- Escape non-Unicode bytes when decoding aioredis args. This fixes a `UnicodeDecodeError` that can be thrown from the aioredis integration when interacting with binary-encoded data, as is done in channels-redis.
- grpc: ensure grpc.intercept_channel is unpatched properly

---

## v0.57.0

### Deprecation Notes

- `ddtrace.sampler.DatadogSampler.default_sampler` property is deprecated and will be removed in 1.0.
- `ddtrace.propagation.utils` has been deprecated and will be removed in version 1.0.

### New Features

- Add new environment variables to enable/disable django database and cache instrumentation.

  `DD_DJANGO_INSTRUMENT_DATABASES`, `DD_DJANGO_INSTRUMENT_CACHES`

- Add tracing support for the `aioredis` library. Version 1.3+ is fully supported.

- Add django 4.0 support.

- The profiler now automatically injects running greenlets as tasks into the main thread. They can be seen within the wall time profiles.

### Bug Fixes

- The thread safety of the custom buffered encoder was fixed in order to eliminate a potential cause of decoding errors of trace payloads (missing trace data) in the agent.
- Fix handling of Python exceptions during trace encoding. The tracer will no longer silently fail to encode invalid span data and instead log an exception.
- Fix error when calling `concurrent.futures.ThreadPoolExecutor.submit` with `fn` keyword argument.
- Configure a writer thread in a child process after forking based on writer configuration from its parent process.
- Only for CI Visibility (`pytest` integration): Fix calculation of pipeline URL for GitHub Actions.

---

## v0.56.1

### Bug Fixes

- Fix error when calling `concurrent.futures.ThreadPoolExecutor.submit` with `fn` keyword argument.

---

## v0.56.0

### Upgrade Notes

- The aredis integration is now enabled by default.

### Deprecation Notes

- The contents of `monkey.py` have been moved into `_monkey.py` in an effort to internalize the module. Public methods have been imported back into `monkey.py` in order to retain compatibility, but monkey.py will be removed entirely in version 1.0.0.
- The `ddtrace.utils` module and all of its submodules have been copied over into `ddtrace.internal` in an effort to internalize these modules. Their public counterparts will be removed entirely in version 1.0.0.

### New Features

- Profiling now supports tracing greenlets with gevent version prior to 1.3.
- The heap profiler is now enabled by default.
- Add yaaredis ≥ 2.0.0 support.

### Bug Fixes

- Fix Pyramid caller_package level issue which resulted in crashes when starting Pyramid applications. Level now left at default (2).
- Set the correct package name in the Pyramid instrumentation. This should fix an issue where the incorrect package name was being used which would crash the application when trying to do relative imports within Pyramid (e.g. when including routes from a relative path).
- Fix memory leak caused when the tracer is disabled.
- Allow the elasticsearch service name to be overridden using the integration config or the DD_SERVICE_MAPPING environment variable.
- Fixes parsing of `botocore` env variables to ensure they are parsed as booleans.
- Ensure tornado spans are marked as an error if the response status code is 500 \<= x \< 600.

---

## v0.55.4

### Bug Fixes

- Fixes parsing of `botocore` env variables to ensure they are parsed as booleans.
- Ensure tornado spans are marked as an error if the response status code is 500 \<= x \< 600.

---

## v0.55.3

### Bug Fixes

- Fix memory leak caused when the tracer is disabled.

---

## v0.55.2

### Bug Fixes

- Set the correct package name in the Pyramid instrumentation. This should fix an issue where the incorrect package name was being used which would crash the application when trying to do relative imports within Pyramid (e.g. when including routes from a relative path).

---

## v0.55.1

### Bug Fixes

- Fix Pyramid caller_package level issue which resulted in crashes when starting Pyramid applications. Level now left at default (2).

---

## v0.55.0

### Upgrade Notes

- Instead of using error constants from `ddtrace.ext.errors`. Use constants from `ddtrace.constants` module. For example: `ddtrace.ext.errors.ERROR_MSG` -\> `ddtrace.constants.ERROR_MSG`
- Instead of using priority constants from `ddtrace.ext.priority`. Use constants from `ddtrace.constants` module. For Example:: `ddtrace.ext.priority.AUTO_KEEP` -\> `ddtrace.constants.AUTO_KEEP`
- Instead of using system constants from `ddtrace.ext.system`. Use constants from `ddtrace.constants` module. For Example:: `ddtrace.ext.system.PID` -\> `ddtrace.constants.PID`

### Deprecation Notes

- Deprecate DATADOG_TRACE_AGENT_HOSTNAME, DATADOG_TRACE_AGENT_PORT, DATADOG_PRIORITY_SAMPLING, DATADOG_PATCH_MODULES in favor of their DD equivalents.

  \[Deprecated environment variable\] \| \[Recommended environment variable\]

  - For `DATADOG_TRACE_AGENT_HOSTNAME`, use `DD_AGENT_HOST`
  - For `DATADOG_TRACE_AGENT_PORT` use `DD_AGENT_PORT`
  - For `DATADOG_PRIORITY_SAMPLING`, [follow ingestion controls](https://docs.datadoghq.com/tracing/trace_retention_and_ingestion/#recommended-setting-the-global-ingestion-rate-to-100)
  - For `DATADOG_PATCH_MODULES`, use `DD_PATCH_MODULES`

- Moved `ddtrace.ext.errors` constants into the `ddtrace.constants` module. `ddtrace.ext.errors` will be removed in v1.0. Shorthand error constant (MSG,TYPE,STACK) in `ddtrace.ext.errors` will be removed in v1.0. Function `get_traceback()` in ddtrace.ext.errors is now deprecated and will be removed v1.0.

- Moved `ddtrace.ext.priority` constants into `ddtrace.constants` module.

- Moved `ddtrace.ext.system` constants into `ddtrace.constants` module.

### New Features

- Add aredis support \>= 1.1.0
- Add automatic unix domain socket detection for Dogstatsd. The expected path for the socket is `/var/run/datadog/dsd.socket` which if exists, will be used instead of the previous UDP default, `udp://localhost:8125/`. To be used in conjunction with `dogstatsd_socket` in your `datadog.yaml` file, or the `DD_DOGSTATSD_SOCKET` environment variable set on the Datadog agent.
- Add new `DD_TRACE_SAMPLING_RULES` environment variable to override default sampling rules. For Example:: `DD_TRACE_SAMPLING_RULES='[{"sample_rate":0.5,"service":"my-service"}]'`
- Add support for [snowflake-connector-python](https://pypi.org/project/snowflake-connector-python/) \>= 2.0.0. Note that this integration is in beta and is not enabled by default. See the snowflake integration documentation for how to enable.
- Only for CI Visibility (`pytest` integration): include `pytest` version as a tag in the test span.
- Added official support for Python 3.10
- Only for CI Visibility (`pytest` integration): Extract stage and job name from environment data in Azure Pipelines.

### Bug Fixes

- Fixes an issue where all Django function middleware will share the same resource name.
- Fixed an issue with gevent worker processes that caused them to crash and stop.
- Fixes exceptions raised when logging during tracer initialization when `DD_LOGS_INJECTION` is enabled.
- The `ddtrace.utils.wrappers.unwrap` function now raises an error if trying to unwrap a non-wrapped object.
- Only for CI Visibility (`pytest` integration): Fix extraction of branch in GitLab CI.

---

## v0.54.1

### Bug Fixes

- Fixed an issue with gevent worker processes that caused them to crash and stop.
- Fixes exceptions raised when logging during tracer initialization when `DD_LOGS_INJECTION` is enabled.

---

## v0.54.0

### Deprecation Notes

- Deprecate the DATADOG_ENV environment variable in favor of DD_ENV. The use of DD_ENV should follow [Unified Service Tagging](https://docs.datadoghq.com/getting_started/tagging/unified_service_tagging) recommendations.

### New Features

- Add automatic unix domain socket detection for traces. The expected path for the socket is `/var/run/datadog/apm.socket` which if exists, will be used instead of the previous http default, `http://localhost:8126/`. To be used in conjunction with `apm_config.receiver_socket` in your `datadog.yaml` file, or the `DD_APM_RECEIVER_SOCKET` environment variable set on the Datadog agent.
- Update the --info command to be easier to read and provide more helpful information.
- Add support for `DD_PROFILING_ENDPOINT_COLLECTION_ENABLED` env variable to disable endpoint name collection in profiler.
- Add rq integration.
- Tag traces with HTTP headers specified on the `DD_TRACE_HEADER_TAGS` environment variable. Value must be either comma or space separated. e.g. `Host:http.host,User-Agent,http.user_agent` or `referer:http.referer Content-Type:http.content_type`.

### Bug Fixes

- pytest: report exception details directly instead of through a <span class="title-ref">RuntimeWarning</span> exception.
- Fixed the support for Celery workers that fork sub-processes with Python 3.6 and earlier versions.
- Fix the reporting of the allocated memory and the number of allocations in the profiler.
- Fixes cases in which the `test.status` tag of a test span from `pytest` would be missing because `pytest_runtest_makereport` hook is not run, like when `pytest` has an internal error.
- Pin `protobuf` version to `<3.18` for Python \<=3.5 due to support being dropped.
- Make sure that correct endpoint name collected for profiling.

### Other Changes

- Added runtime metrics status and sampling rules to start-up logs.

---

## v0.53.3

### Bug Fixes

- Fixes an issue where all Django function middleware will share the same resource name.

---

## v0.53.2

### Bug Fixes

- Fix the reporting of the allocated memory and the number of allocations in the profiler.

---

## v0.53.1

### Bug Fixes

- Fixed the support for Celery workers that fork sub-processes with Python 3.6 and earlier versions.
- Fixes cases in which the `test.status` tag of a test span from `pytest` would be missing because `pytest_runtest_makereport` hook is not run, like when `pytest` has an internal error.
- Pin `protobuf` version to `<3.18` for Python \<=3.5 due to support being dropped.

---

## v0.53.0

### Upgrade Notes

- Replace DD_TRACER_PARTIAL_FLUSH_ENABLED with DD_TRACE_PARTIAL_FLUSH_ENABLED Replace DD_TRACER_PARTIAL_FLUSH_MIN_SPANS with DD_TRACE_PARTIAL_FLUSH_MIN_SPANS

### Deprecation Notes

- The DD_TRACER_PARTIAL_FLUSH_ENABLED and DD_TRACER_PARTIAL_FLUSH_MIN_SPANS environment variables have been deprecated and will be removed in version 1.0 of the library.

### New Features

- The `ddtrace.Tracer.get_log_correlation_context` method has been added to replace `ddtrace.helpers.get_correlation_ids`. It now returns a dictionary which includes the current span's trace and span ids, as well as the configured service, version, and environment names.
- The gevent tasks are now tracked by the threading lock events

### Bug Fixes

- Fixes an issue where a manually set `django.request` span resource would get overwritten by the integration.
- Pin `setup_requires` dependency `setuptools_scm[toml]>=4,<6.1` to avoid breaking changes.
- The profiler now updates the trace resource when capturing span information with the stack and lock collectors. That means that if the trace resource changes after the profiling events are created, the profiler samples will also be updated. This avoids having trace resource being empty when profiling, e.g., WSGI middleware.

---

## v0.52.2

### Bug Fixes

- Pin `protobuf` version to `<3.18` for Python \<=3.5 due to support being dropped.

---

## v0.52.1

### Bug Fixes

- Pin `setup_requires` dependency `setuptools_scm[toml]>=4,<6.1` to avoid breaking changes.

---

## v0.52.0

### Deprecation Notes

- Removed the `collect_metrics` argument from `Tracer.configure`. See the release notes for v0.49.0 for the migration instructions.

### New Features

- Add tracing support for the `httpx` library. Supported versions `>=0.14.0`.

- ASGI: store the ASGI span in the scope. The span can be retrieved with the
  `ddtrace.contrib.asgi.span_from_scope` function.

- Submit runtime metrics as distribution metrics instead of gauge metrics.

- Support flask-caching (\>= 1.10.0) with the Flask-Cache tracer.

- Only for CI Visibility (<span class="title-ref">pytest</span> integration): It is now possible to specify any of the following git metadata through environment variables:
  - \`DD_GIT_REPOSITORY_URL\`: The url of the repository where the code is stored
  - \`DD_GIT_TAG\`: The tag of the commit, if it has one
  - \`DD_GIT_BRANCH\`: The branch where this commit belongs to
  - \`DD_GIT_COMMIT_SHA\`: The commit hash of the current code
  - \`DD_GIT_COMMIT_MESSAGE\`: Commit message
  - \`DD_GIT_COMMIT_AUTHOR_NAME\`: Commit author name
  - \`DD_GIT_COMMIT_AUTHOR_EMAIL\`: Commit author email
  - \`DD_GIT_COMMIT_AUTHOR_DATE\`: The commit author date (ISO 8601)
  - \`DD_GIT_COMMIT_COMMITTER_NAME\`: Commit committer name
  - \`DD_GIT_COMMIT_COMMITTER_EMAIL\`: Commit committer email
  - \`DD_GIT_COMMIT_COMMITTER_DATE\`: The commit committer date (ISO 8601)

### Bug Fixes

- ASGI: handle decoding errors when extracting headers for trace propagation.

- Corrected some typing annotations for PEP 484 compliance

- Django: add support for version 3.1+ ASGI applications. A different codepath is taken for requests starting in Django 3.1 which led to the top level span not being generated for requests. The fix introduces automatic installation of the ASGI middleware to trace Django requests.

- dogpile.cache: handle both kwargs and args in the wrapper functions (using
  only kwargs would result in an IndexError.

- Fixes an issue with the Django integration where if the `urlconf` changes at any point during the handling of the request then the resource name will only be `<METHOD> 404`. This fix moves resource name resolution to the end of the request.

- Fixes error with tagging non-string Flask view args.

- `werkzeug.exceptions.NotFound` 404 errors are no longer raised and logged as a server error in the Flask integration.

- Fixes type hinting for `**patch_modules` parameter for `patch`/`patch_all` functions.

- Fixes an issue when using the pytest plugin with doctest which raises an `AttributeError` on `DoctestItem`.

- Fixes a bug in the pytest plugin where xfail test cases in a test file with a module-wide skip raises attribute errors and are marked as xfail rather than skipped.

- Fixed the handling of sanic endpoint paths with non-string arguments.

- opentracer: don't override default tracing config for the <span class="title-ref">ENABLED</span>,
  <span class="title-ref">AGENT_HOSTNAME</span>, <span class="title-ref">AGENT_HTTPS</span> or <span class="title-ref">AGENT_PORT</span> settings.

---

## v0.51.3

### Bug Fixes

- Pin `setup_requires` dependency `setuptools_scm[toml]>=4,<6.1` to avoid breaking changes.

---

## v0.51.2

### New Features

- ASGI: store the ASGI span in the scope. The span can be retrieved with the
  `ddtrace.contrib.asgi.span_from_scope` function.

### Bug Fixes

- ASGI: handle decoding errors when extracting headers for trace propagation.
- Corrected some typing annotations for PEP 484 compliance
- Django: add support for version 3.1+ ASGI applications. A different codepath is taken for requests starting in Django 3.1 which led to the top level span not being generated for requests. The fix introduces automatic installation of the ASGI middleware to trace Django requests.
- Fixes error with tagging non-string Flask view args.
- Fixes type hinting for `**patch_modules` parameter for `patch`/`patch_all` functions.
- Fixes a bug in the pytest plugin where xfail test cases in a test file with a module-wide skip raises attribute errors and are marked as xfail rather than skipped.

---

## v0.51.0

### Upgrade Notes

- The legacy Django configuration method (deprecated in 0.34) has been removed.
- botocore: Update trace propagation format for directly invoked Lambda functions. This breaks compatibility with Lambda functions instrumented with datadog-lambda-python \< v41 or datadog-lambda-js \< v3.57.0. Please upgrade datadog-lambda-\* in invoked lambda functions, or engage legacy compatibility mode in one of two ways:
  - ddtrace.config.botocore.invoke_with_legacy_context = True
  - DD_BOTOCORE_INVOKE_WITH_LEGACY_CONTEXT=true

### Deprecation Notes

- `monkey.patch_module` is deprecated.
- `monkey.get_patch_module` is deprecated.

### New Features

- Added support for `jinja2~=3.0.0`.
- The pytest integration now uses the name of the repository being tested as the default test service name.
- Added support for `aiopg~=0.16.0`.
- Add MariaDB integration.
- The profiler now exports active tasks for CPU and wall time profiles.

### Bug Fixes

- Fixes an issue with enabling the runtime worker introduced in v0.49.0 where no runtime metrics were sent to the agent.
- Fix pymongo 3.12.0+ spans not being generated.
- Fixed JSON encoding errors in the pytest plugin for parameterized tests with dictionary parameters with tuple keys. The pytest plugin now always JSON encodes the string representations of test parameters.
- Fixed JSON encoding errors in the pytest plugin for parameterized tests with complex Python object parameters. The pytest plugin now defaults to encoding the string representations of non-JSON serializable test parameters.
- Fix a possible NoneType error in the WSGI middleware start_response method.

---

## v0.50.4

### Bug Fixes

- Fixes a bug in the pytest plugin where xfail test cases in a test file with a module-wide skip raises attribute errors and are marked as xfail rather than skipped.

---

## v0.50.3

### Bug Fixes

- Fixed the handling of sanic endpoint paths with non-string arguments.

---

## v0.50.2

### Bug Fixes

- Fixed JSON encoding errors in the pytest plugin for parameterized tests with dictionary parameters with tuple keys. The pytest plugin now always JSON encodes the string representations of test parameters.

---

## v0.50.1

### Bug Fixes

- Fixed JSON encoding errors in the pytest plugin for parameterized tests with complex Python object parameters. The pytest plugin now defaults to encoding the string representations of non-JSON serializable test parameters.
- Fix pymongo 3.12.0+ spans not being generated.
- Fix a possible NoneType error in the WSGI middleware start_response method.

---

## v0.50.0

### Prelude

Major changes to context management. See the upgrade section for the specifics. Note that only advanced users of the library should be affected by these changes. For the details please refer to the Context section of the docs: <https://ddtrace.readthedocs.io/en/v0.50.0/advanced_usage.html>

### Deprecation Notes

- The reuse of a tracer that has been shut down has been deprecated. A new tracer should be created for generating new traces.
- The deprecated dbapi2 configuration has been removed. The integration-specific configuration should be used instead. Look at the v0.48.0 release notes for migration instructions.

### Upgrade Notes

- `ddtrace.contrib.asyncio`

  - `AsyncioContextProvider` can now return and activate `None`, `Span` or `Context` objects.

- `ddtrace.contrib.gevent`

  - `GeventContextProvider` can now return and activate `None`, `Span` or `Context` objects.

- `ddtrace.contrib.tornado`

  - `TracerStackContext` can now return and activate `None`, `Span` or `Context` objects.

- `ddtrace.context.Context` no longer maintains the active/current span state.

  `get_current_root_span()` has been removed. Use `tracer.current_root_span()` instead. `get_current_span()` has been removed. Use `tracer.current_span()` instead. `add_span()` has been removed. To activate a span in an execution use `tracer.context_provider.activate()` instead. `close_span()` has been removed. To deactivate a span in an execution use `tracer.context_provider.activate()` instead.

- `ddtrace.provider.BaseContextProvider` `active()` now returns `None`, `Span` or `Context` objects. `activate()` now accepts `None`, `Span` or `Context` objects.

- `ddtrace.span.Span`

  - `Span.context` will now return a `Context`

- `ddtrace.tracer.Tracer` `tracer.get_call_context()` will now return a one-off `Context` reference. This is to maintain backwards compatibility with the API but the functionality differs slightly. `tracer.start_span()` passing a `span.context` for `child_of` no longer adds the strong `_parent` reference to the new span.

- Support for MySQL-python has been removed.

- Support for psycopg \< 2.7 has been removed.

### New Features

- Add `DD_CALL_BASIC_CONFIG={true,false}` environment variable to control whether `ddtrace` calls `logging.basicConfig`. By default when using `ddtrace-run` or running in debug mode `logging.basicConfig` is called to ensure there is always a root handler. This has compatibility issues for some logging configurations. `DD_CALL_BASIC_CONFIG=false` can be used to skip calling `logging.basicConfig`. The default value is `true` to maintain existing behavior.
- agent: support URL with a base path
- Automated context management should now work in all asynchronous frameworks that use `contextvars`.
- `tracer.start_span()` now accepts an `activate` argument (default `False`) to allow manual context management.
- `tracer.current_trace_context()` has been added to be used to access the trace context of the active trace.
- A warning has been added to alert when gevent monkey patching is done after ddtrace has been imported.
- Add support for Flask 2
- Added retry logic to the tracer to mitigate potential networking issues, like timeouts or dropped connections.
- Add new `DD_TRACE_AGENT_TIMEOUT_SECONDS` to override the default connection timeout used when sending data to the trace agent. The default is `2.0` seconds.
- The CI tagging for the pytest plugin now includes OS and Python Runtime metadata including system architecture, platform, version, and Python runtime name and version.
- Add new environment variables to configure the internal trace writer.

  `DD_TRACE_WRITER_MAX_BUFFER_SIZE`, `DD_TRACE_WRITER_INTERVAL_SECONDS`, `DD_TRACE_WRITER_MAX_PAYLOAD_SIZE_BYTES`

- The exception profiler now gathers and exports the traces and spans information.
- The pytest plugin now includes support for automatically tagging spans with parameters in parameterized tests.
- The Python heap profiler can now be enabled by setting the `DD_PROFILING_HEAP_ENABLED` environment variable to `1`.

### Bug Fixes

- The OpenTracing `tracer.start_span` method no longer activates spans.
- Datadog active spans will no longer take precedence over OpenTracing active spans.
- django: fix a bug where multiple database backends would not be instrumented.
- django: fix a bug when postgres query is composable sql object.
- A possible memory leak that occurs when tracing across a fork has been fixed. See <https://github.com/DataDog/dd-trace-py/pull/2497> for more information.
- Fix double patching of `pymongo` client topology.
- The shutdown task is re-registered when a tracer is reused after it has been shut down.
- Fixed the optional argument of `Span.finish` to `Optional[float]` instead of `Optional[int]`.
- Fixed the handling of the Django template name tag causing type errors.

- Fixes an issue when trying to manually start the runtime metrics worker:

      AttributeError: module 'ddtrace.internal.runtime' has no attribute 'runtime_metrics'

- sanic: update instrumentation to support version 21.

- Performance of the Celery integration has been improved.

- Fix runtime-id and system.pid tags not being set on distributed traces.

### Other Changes

- The pytest plugin now includes git metadata tags including author name and email as well as commit message from CI provider environments.
- The profiler won't be ignoring its own resource usage anymore and will report it in the profiles.
- The botocore integration excludes AWS endpoint call parameters that have a name ending with `Body` from the set of span tags.

---

## v0.49.4

### Bug Fixes

- Fixes an issue when trying to manually start the runtime metrics worker:

      AttributeError: module 'ddtrace.internal.runtime' has no attribute 'runtime_metrics'

- Fixes an issue with enabling the runtime worker introduced in v0.49.0 where no runtime metrics were sent to the agent.

---

## v0.49.3

### Bug Fixes

- django: fix a bug where multiple database backends would not be instrumented.
- django: fix a bug when postgres query is composable sql object.

---

## v0.49.2

### Bug Fixes

- Fix double patching of `pymongo` client topology.

---

## v0.49.1

### New Features

- Add support for Flask 2

---

## v0.49.0

### Prelude

Several deprecations have been made to `Context` as we prepare to move active span management out of this class.

### Upgrade Notes

- Support for aiohttp previous to 2.0 has been removed.

- Support for deprecated <span class="title-ref">DD_PROFILING_API_URL</span> environment variable has been removed. Use <span class="title-ref">DD_SITE</span> instead.

- Support for deprecated <span class="title-ref">DD_PROFILING_API_KEY</span> environment variable has been removed. Use <span class="title-ref">DD_API_KEY</span> instead.

- Profiling support for agentless mode must now be explicitly enabled.

- The ddtrace pytest plugin can now label spans from test cases marked xfail with the tag "pytest.result"
  and the reason for being marked xfail under the tag "pytest.xfail.reason".

- Removed <span class="title-ref">ddtrace.ext.AppTypes</span> and its usages in the tracer library.

- requests: spans will no longer inherit the service name from the parent.

- The return value of `Span.pprint()` has been changed to a single line in the tracer debug logs rather than the previous custom multiline format.

- Spans are now processed per tracer instance. Formerly spans were stored per-Context which could be shared between tracer instances. Note that context management is not affected. Tracers will still share active spans.

- Spans from asynchronous executions (asyncio, gevent, tornado) will now be processed and flushed together. Formerly the spans were handled per-task.

- `tracer.write()` will no longer have filters applied to the spans passed to it.

- The function `ddtrace.utils.merge_dicts` has been removed.

### Deprecation Notes

- `Context.clone` is deprecated. It will not be required in 0.50.

- `Context.add_span` is deprecated and will be removed in 0.50.

- `Context.add_span` is deprecated and will be removed in 0.50.

- `Context.close_span` is deprecated and will be removed in 0.50.

- `Context.get_current_span` is deprecated and will be removed in 0.50 please use <span class="title-ref">Tracer.current_span</span> instead.

- `Context.get_current_root_span` is deprecated and will be removed in 0.50 please use `Tracer.current_root_span` instead.

- Deprecate the configuration of the analytics through the generic dbapi2 configuration. This should now be configured via integration configurations, for example:

      # Before
      export DD_TRACE_DBAPI2_ANALYTICS_ENABLED=1

      # After
      export DD_TRACE_SQLITE3_ANALYTICS_ENABLED=1

- <span class="title-ref">ddtrace.compat</span> has been deprecated and will be removed from the public API in ddtrace version 1.0.0.

- Deprecate <span class="title-ref">ddtrace.config.dbapi2</span> as default for <span class="title-ref">TracedCursor</span> and <span class="title-ref">TracedConnection</span> as well as <span class="title-ref">DD_DBAPI2_TRACE_FETCH_METHODS</span>. Use <span class="title-ref">IntegrationConfig</span> and <span class="title-ref">DD\_\<INTEGRATION\>\_TRACE_FETCH_METHODS</span> specific to each dbapi-compliant library. For example:

      # Before
      config.dbapi2.trace_fetch_methods = True

      # After
      config.psycopg2.trace_fetch_methods = True

- The use of `ddtrace.encoding` has been deprecated and will be removed in version 1.0.0.

- The <span class="title-ref">ddtrace.http</span> module has been deprecated and will be removed in version 1.0.0, with the <span class="title-ref">ddtrace.http.headers</span> module now merged into <span class="title-ref">ddtrace.trace_utils</span>.

- The `collect_metrics` argument of the `tracer.configure` method has been deprecated. Runtime metrics should be enabled only via the `DD_RUNTIME_METRICS_ENABLED` environment variable.

### New Features

- The futures integration is now enabled by default.
- requests: add global config support. This enables the requests service name to be configured with `ddtrace.config.requests['service']` or the `DD_REQUESTS_SERVICE` environment variable.

### Bug Fixes

- Fix broken builds for Python 2.7 on windows where `<stdint.h>` was not available. This change also ensures we build and publish `cp27-win` wheels.
- CGroup file parsing was fixed to correctly parse container ID with preceding characters.
- grpc: handle None values for span tags.
- grpc: handle no package in fully qualified method
- grpc: Add done callback in streaming response to avoid unfinished spans if a <span class="title-ref">StopIteration</span> is never raised, as is found in the Google Cloud libraries.
- grpc: handle IPv6 addresses and no port in target.
- Fix DD_LOGS_INJECTION incompatibility when using a `logging.StrFormatStyle` (`logging.Formatter(fmt, style="{")`) log formatter.
- Fixed a bug that prevented the right integration name to be used when trying to patch a module on import that is already loaded.
- Fix `urllib3` patching not properly activating the integration.
- gRPC client spans are now marked as measured by default.
- Fixes issue of unfinished spans when response is not a <span class="title-ref">grpc.Future</span> but has the same interface, as is the case with the base future class in <span class="title-ref">google-api-core</span>.
- In certain circumstances, the profiles generated in a uWSGI application could have been empty. This is now fixed and the profiler records correctly the generated events.
- The default agent timeout for profiling has been restored from 2 to 10 seconds to avoid too many profiles from being dropped.
- Fix issue with missing traces when using `pymemcache.client.hash.HashClient`.
- Added missing pymongo integration configuration, which allows overriding the service name for all the emitted spans.

### Other Changes

- Added environment variable <span class="title-ref">DD_BOTTLE_DISTRIBUTED_TRACING</span> to enable distributed tracing for bottle.
- The <span class="title-ref">attrs</span> library has been unvendored and is now required as a normal Python dependency with a minimum version requirement of 19.2.0.
- The <span class="title-ref">six</span> library has been removed from <span class="title-ref">vendor</span> and the system-wide version is being used. It requires version 1.12.0 or later.
- Documentation on how to use Gunicorn with the `gevent` worker class has been added.
- Added environment variable <span class="title-ref">DD_FALCON_DISTRIBUTED_TRACING</span> to enable distributed tracing for falcon.
- When extracting context information from HTTP headers, a new context is created when the trace ID is either 0 or not available within the headers.
- Added environment variable <span class="title-ref">DD_PYLONS_DISTRIBUTED_TRACING</span> to enable distributed tracing for pylons.
- Update `pymemcache` test suite to test latest versions.
- Added <span class="title-ref">config.pyramid.distributed_tracing</span> setting to integration config for pyramid.
- The `ddtrace.payload` submodule has been removed.
- Added environment variable <span class="title-ref">DD_TORNADO_DISTRIBUTED_TRACING</span> to enable distributed tracing for tornado.

---

## v0.48.5

### Bug Fixes

- django: fix a bug where multiple database backends would not be instrumented.
- django: fix a bug when postgres query is composable sql object.

---

## v0.48.4

### Bug Fixes

- grpc: handle None values for span tags.
- grpc: Add done callback in streaming response to avoid unfinished spans if a <span class="title-ref">StopIteration</span> is never raised, as is found in the Google Cloud libraries.

## v0.48.3

---

### Bug Fixes

- grpc: handle no package in fully qualified method
- grpc: handle IPv6 addresses and no port in target.
- gRPC client spans are now marked as measured by default.
- Fixes issue of unfinished spans when response is not a <span class="title-ref">grpc.Future</span> but has the same interface, as is the case with the base future class in <span class="title-ref">google-api-core</span>.

## v0.48.2

---

### Bug Fixes

- The default agent timeout for profiling has been restored from 2 to 10 seconds to avoid too many profiles from being dropped.

---

## v0.48.1

### Bug Fixes

- Fix `urllib3` patching not properly activating the integration.
- In certain circumstances, the profiles generated in a uWSGI application could have been empty. This is now fixed and the profiler records correctly the generated events.

---

## v0.48.0

### Upgrade Notes

- The deprecated <span class="title-ref">dogstatsd_host</span> and <span class="title-ref">dogstatsd_port</span> arguments to <span class="title-ref">tracer.configure()</span> have been removed.
- Support for gevent 1.0 has been removed and gevent \>= 1.1 is required.
- flask: deprecated configuration option <span class="title-ref">extra_error_codes</span> has been removed.
- The deprecated `pyddprofile` wrapper has been removed. Use `ddtrace-run` with `DD_PROFILING_ENABLED=1` set instead.
- A <span class="title-ref">ValueError</span> will now be raised on tracer initialization if the Agent URL specified to the initializer or with the environment variable <span class="title-ref">DD_TRACE_AGENT_URL</span> is malformed.
- **uWSGI** is no longer supported with `ddtrace-run` due to a limitation of how tracer initialization occurs. See the updated instructions for enabling tracing in the library `uWSGI documentation<uwsgi>`.

### New Features

- dogpile.cache: is now automatically instrumented by default.
- pylons: now supports all the standard http tagging including query string, custom error codes, and request/response headers.
- The ddtrace pytest plugin can now call `ddtrace.patch_all` via the `--ddtrace-patch-all` option.
- `Span` now accepts a `on_finish` argument used for specifying functions to call when a span finishes.
- Adds support for the Datadog Lambda Extension. The tracer will send traces to the extension by default if it is present.
- Add support for space-separated <span class="title-ref">DD_TAGS</span>.
- urllib3: add urllib3 integration

### Bug Fixes

- The `Records` parameter to `Firehose` endpoint calls is being excluded from the tags to avoid generating traces with a large payload.
- Tracer: fix configuring tracer with dogstatsd url.
- elasticsearch: patch versioned elasticsearch modules (elasticsearch1, ..., elasticsearch7).
- botocore: Do not assume that ResponseMeta exists in the results.
- django: handle erroneous middleware gracefully.
- The tracer now captures the task ID from the cgroups file for Fargate \>= 1.4.0 and reports it to the agent as the Datadog-Container-ID tag.
- Fix a bug when tracing a mako `DefTemplate` or any `Template` that does not have a `filename` property.
- flask: fix a bug when the query string would contain non-Unicode characters
- Fix a formatting issue on error exporting profiles.
- A workaround is provided for the problem with uWSGI worker processes failing to respawn. This can occur when using `ddtrace-run` for automatic instrumentation and configuration or manual instrumentation and configuration without the necessary uWSGI options. The problem is caused by how the tracer can end up starting threads in the master process before uWSGI forks to initialize the workers processes. To avoid this, we have provided updated instructions for enabling tracing in the library `uWSGI documentation<uwsgi>`.

### Other Changes

- The logic behind the header extraction for distributed tracing has been improved.
- The default connection timeout for the profiling agent has now been reduced from 10 to 2 seconds to match the tracer behavior.
- The tracemalloc memory profiler, which was disabled by default, has been removed.
- Query strings are stripped out from URLs by default when setting URL metadata on a span. This change affects all integrations that store HTTP metadata, like aiohttp, falcon, requests, urllib3.

---

## v0.47.0

### Upgrade Notes

- elasticsearch: removed <span class="title-ref">get_traced_transport</span> method and <span class="title-ref">ddtrace.contrib.elasticsearch.transport</span> module.
- The profiler now automatically sets up uWSGI compatibility in auto mode or with <span class="title-ref">profile_children=True</span>. Make sure that you don't have custom code instrumenting the profiler in those cases.
- The `Tracer` class properties DEFAULT_HOSTNAME, DEFAULT_PORT, DEFAULT_DOGSTATSD_PORT, DEFAULT_DOGSTATSD_URL, DEFAULT_AGENT_URL have been removed.

### New Features

- cherrypy: introduce TraceMiddleware for the CherryPy web framework.
- django: tag root spans as measured.
- elasticsearch: add support for version 7.
- fastapi: add integration.
- Introduce support for the DD_SERVICE_MAPPING environment variable to allow remapping service names on emitted spans.
- httplib: distributed tracing is now enabled by default.
- The profiler now supports most operation mode from uWSGI without much configuration. It will automatically plug itself in post fork hooks when multiprocess mode is used.
- wsgi: add tracing middleware.

### Bug Fixes

- Resolves an issue in Django tracing where, if <span class="title-ref">query_string</span> is not present in request.META, a KeyError is raised, causing the request to 500
- Deprecate the DD_LOGGING_RATE_LIMIT variable in favor of the standard DD_TRACE_LOGGING_RATE for configuring the logging rate limit.
- sampler: removed bug causing sample_rate of 0 to be reset to 1, and raise ValueError instead of logging.
- starlette: unpatch calls correctly.
- flask: fix memory leak of sampled out traces.
- Fix CPU time and wall time profiling not ignoring the profiler tasks with gevent.

### Other Changes

- The default maximum CPU time used for the stack profiler (CPU time, wall time and exceptions profiling) has been decreased from 2% to 1%.

---

## v0.46.0

### Upgrade Notes

- The profiler will only load tags from the DD_TAGS environment variable once at start.

### Deprecation Notes

- flask: Use `HTTP Custom Error Codes <http-custom-error>` instead of `ddtrace.config.flask['extra_error_codes']`.

### New Features

- aiohttp: store request and response headers.
- bottle: store request and response headers.
- flask: store response headers.
- molten: store request headers.
- pyramid: store request and response headers.
- flask: store request and response headers when auto-instrumented.
- The <span class="title-ref">ddtrace.profiling.auto</span> module will warn users if gevent monkey patching is done after the profiler is auto-instrumented.
- The <span class="title-ref">Profiler</span> object can now be passed tags with the <span class="title-ref">tags</span> keyword argument.

### Bug Fixes

- dbapi: avoid type error with potential non-compliance in db libraries when setting tag for row count.
- django: add legacy resource format of <span class="title-ref">{handler}</span>.
- grpc: fix wrapper for streaming response to support libraries that call an internal method directly.
- sanic: use path parameter names instead of parameter values for the resource.
- The profiler won't deadlock on fork when gevent monkey patch is enabled.
- requests: fix TracedSession when patches are not applied.

---

## v0.45.0

### Prelude

Build and deploy Python 3.9 wheels for releases

### Upgrade Notes

- Context.get() has been removed and the functionality has been rolled into Context.close_span().
- Tracer.record() has similarly been removed as it is no longer useful with Context.get() removed.
- The deprecated compatibility module <span class="title-ref">ddtrace.profile</span> has been removed.
- The profiler now uses the tracer configuration is no configuration is provided.

### Deprecation Notes

- The <span class="title-ref">pyddprofile</span> wrapper is deprecated. Use <span class="title-ref">DD_PROFILING_ENABLED=true ddtrace-run</span> instead.
- The profiler does not catch uncaught exception anymore.

### New Features

- botocore: added <span class="title-ref">distributed_tracing</span> configuration setting which is enabled by default.

- The ddtrace-run command now supports the following arguments:
  -h, --help -d, --debug enable debug mode (disabled by default) -i, --info print library info useful for debugging -p, --profiling enable profiling (disabled by default) -v, --version show program's version number and exit

  It now also has friendlier error messages when used incorrectly.

- Add functionality to call gevent.monkey.patch_all() with ddtrace-run by setting the environment variable DD_GEVENT_PATCH_ALL=true. This ensures that gevent patching is done as early as possible in the application.

- botocore: inject distributed tracing data to <span class="title-ref">ClientContext</span> to trace lambda invocations.

- botocore: inject tracing data to <span class="title-ref">MessageAttributes</span>.

- The profiler now tracks the running gevent Greenlet and store it as part of the CPU and wall time profiling information.

- The profiler is now able to upload profiles to the Datadog Agent by using a Unix Domain Socket.

- It is now possible to pass a <span class="title-ref">url</span> parameter to the <span class="title-ref">Profiler</span> to specify the Datadog agent location.

- The new memory profiler for Python is now enabled by default. This improves the profiler memory consumption and performance impact. It can still be disabled by setting <span class="title-ref">DD_PROFILING_MEMALLOC=0</span> as an environment variable.

- The profiler now uses the tracer configuration is no configuration is provided.

- pytest integration. This enables the [pytest](https://pytest.org) runner to trace test executions.

### Bug Fixes

- core: always reset the current_span in the context.
- django: Http404 exceptions will no longer be flagged as errors
- django: add safe guards for building http.url span tag.
- aiobotocore: set span error for 5xx status codes.
- elasticsearch: set span error for 5xx status codes.
- django, DRF, ASGI: fix span type for web request spans.
- Fixes span id tagging in lock profiling.
- Fix UDS upload for profiling not using the correct path.
- Fixed an issue in profiling exporting profiles twice when forking.
- core: fix race condition in TracerTagCollector.

### Other Changes

- Start-up logs are now disabled by default. To enable start-up logs use <span class="title-ref">DD_TRACE_STARTUP_LOGS=true</span> or <span class="title-ref">DD_TRACE_DEBUG=true</span>.

---

## v0.44.1

### Bug Fixes

- Fixes span id tagging in lock profiling.

---

## v0.44.0

### Prelude

Add support for Python 3.9

### New Features

- Store request headers in Flask integration.
- pyodbc integration. This enables the [pyodbc](https://github.com/mkleehammer/pyodbc) library to trace queries.
- starlette integration resource aggregation This aggregates endpoints to the starlette application resource that was accessed. It occurs by default but it is configurable through config.starlette\["aggregate_resources"\].
- The profiler now captures the traces information with the lock profiling.
- The Profiler instances now restart automatically in child process when the main program is forked. This only works for Python ≥ 3.7.

### Bug Fixes

- dbapi: add support for connection context manager usage
- django: check view before instrumenting MRO.
- core: use loose types when encoding.
- Patch pynamodb on import to prevent patching conflicts with gevent.
- tornado: handle when the current span is None in log_exception().

---

## 0.43.0 (5/10/2020)

- fix(django): avoid mixing str and non-str args for uri helper
- fix(asgi): tag 500-level responses as errors
- fix(asgi): set http status when exception raised
- fix(rediscluster): support rediscluster==2.1.0
- fix(asyncio): enable patch by default
- fix(asyncio): patch base event loop class
- fix(vertica): use strings in `__all__`
- feat(core): backport contextvars
- fix(sanic): fix patching for sanic async http server (#1659)
- fix(flask): make template patching idempotent
- fix(core): Do not rate limit log lines when in debug
- fix(profiling): Fix a potential deadlock on profiler restart after fork()

---

## 0.42.0 (14/09/2020)

- feat(django): add database_service_name config option
- feat: add global service name configuration for dbapi integrations
- fix(falcon): set span error for 5xx responses
- fix(core): always store span_type as str on span
- feat(pymongo): trace tcp connections
- fix(logging): cast span_id and trace_id as string when adding to the record.
- fix(gevent): patch ssl modules on import
- feat(core): add trace_utils module
- fix(core): expose http setting on global config
- feat(core): consolidate fork checks

---

## 0.41.2 (25/08/2020)

- Fix for an issue introduced by patching classes in the MRO of a Django View class (#1625).

---

## 0.41.1 (25/08/2020)

- reintroduce wrapt for patching Django view methods. ([#1622](https://github.com/DataDog/dd-trace-py/pull/1622))

---

## 0.41 (05/08/2020)

### Changes

- feat: add asgi integration (#1567)
- feat(profiling): reduce the default amount of sampling for memory/lock to 2% (#1586)
- fix(profiling/line2def): handle empty filename (#1585)
- fix(grpc): GRPC Channel Pin (#1582 -- thanks @munagekar)
- feat(core): make environment variables consistent with other languages (#1575)
- fix(profiling,gevent): fix race condition with periodic thread (#1569)
- fix(core): disable import hooks (#1563)
- feat(core): set tags from DD_TAGS (#1561)
- fix(profiling): lock Recorder on reset (#1560)
- feat(django): add option for using legacy resource format (#1551 -- thanks @tredzko, @jheld)
- feat(core): add startup logging (#1548)
- feat(core): add msgpack encoder (#1491)

### Full changeset

https://github.com/DataDog/dd-trace-py/compare/v0.40.0...v0.41.0


---


## 0.40.2 (25/08/2020)

- Fix for an issue introduced by patching classes in the MRO of a Django View class (#1625).

---


## 0.40.1 (25/08/2020)

- reintroduce wrapt for patching Django view methods. ([#1622](https://github.com/DataDog/dd-trace-py/pull/1622))

---

## 0.40 (17/07/2020)

# Upgrading to 0.40.0

This release includes performance improvements in the core library, updates profiling, and configuration changes to several integrations. This release also adds support for installing on Windows.

## grpc

* Use `ddtrace.config.grpc["service_name"]` to set service name reported by default for gRPC client instances. The ``DD_GRPC_SERVICE`` environment variable can also be used.

## redis

* Use `ddtrace.config.redis["service"]` to set the service name for the `redis` integration. The environment variable `DD_REDIS_SERVICE` can also be used.

## httplib

* To enable distributed tracing, use `ddtrace.config.httplib["distributed_tracing"]`. By default, distributed tracing for `httplib` is disabled.

# Changes

## Improvements

- fix(monkey): use lock on manual patched module add (#1479 -- thanks @uniq10)
- core: re-enable custom rng (#1474)
- core: rewrite queue (#1534)
- pin: make service optional (#1529)
- feat(ddtrace-run): allow to enable profiling (#1537)
- feat(profiling): enable flush on exit by default for Profiler (#1524)
- fix(grpc): compute service name dynamically (#1530)
- feat(redis): add global service configuration (#1515)
- feat(httplib): support distributed tracing (#1522 -- thanks @jirikuncar)
- refactor(profiling): hide Profiler._schedulers (#1523)
- feat(profiling): set Datadog-Container-Id when uploading profiles (#1520)
- feat(profiling/http): emit log message when server returns 400 (#1477)
- feat(profiling): validate API key format (#1459)

## Bug fixes

- fix(profiling): fix memory leak in Python 2 stack collector (#1568)
- fix(profiling): disable exception profiling on Windows (#1538)
- fix(profiling/stack): fix GIL switching (#1475)

## Full changeset

Read the [full changeset](https://github.com/DataDog/dd-trace-py/compare/v0.39.0...v0.40.0).

---

## 0.39.2 (25/08/2020)

- Fix for an issue introduced by patching classes in the MRO of a Django View class (#1625).

---

## 0.39.1 (25/08/2020)

- reintroduce wrapt for patching Django view methods. ([#1622](https://github.com/DataDog/dd-trace-py/pull/1622))

---

## 0.39 (11/06/2020)

### Deprecations

- The `decode()` method on our encoders located in `ddtrace.encoders` is scheduled to be removed in 0.40.

### Integrations

#### Django

- Add headers tracing configuration. This will enable headers on requests to be attached as tags on request spans. This can be done by using the `ddtrace.config` API like so: `config.django.http.trace_headers(["my-header-i-want-to-trace"])`. Thanks to @JoseKilo for contributing this feature!
- Fix for a bug where we didn't handle all cases for a template name. Thanks @sibsibsib!

#### Elasticsearch

- Fix for a bug that causes the tracer to crash if params is `None`.

#### grpc

- Fix handling `None` RpcMethodHandlers

### Tracer

- core: deprecate encoder decode()

### Profiling

- Now included by default with the tracing package
- Support for the `DD_ENV` and `DD_VERSION` environment variable configuration.
- A bunch of gevent fixes. See below for the details.

### OpenTracing

- Support for tracer interleaving between the Datadog tracer (used in integrations) and the OpenTracing tracer provided in the library.


## Full Change set

### Deprecations

- core: deprecate encoder decode() (#1496)

### Features

- docs: add changelog from github (#1503)
- feat(profiling): disable trace tracking in tracer by default (#1488)
- feat(profiling): allow to pass version to Profiler (#1478)
- feat(profiling): allow to pass env to Profiler (#1473)
- feat(profiling): install the profiling extra by default (#1463)
- feat(profiling): raise an error on start if endpoint is empty (#1460)
- feat(profiling): validate API key format (#1459)
- feat(profiling): track gevent greenlets (#1456)
- feat(profiling/pprof): export trace id as stack labels (#1454)
- feat(django): Implement headers tracing (#1443 -- thanks @JoseKilo)
- feat(profiling): allow to pass service_name to the Profiler object (#1440)
- feat(opentracing): support for tracer interleaving (#1394)

### Fixes

- fix(profiling): multi-threading/gevent issues with ThreadLinkSpan (#1485)
- refactor(profiling/recorder): remove filtering mechanism (#1482)
- fix(profiling/stack): lock _WeakSet in ThreadSpanLinks (#1469)
- span: changed finished attribute implementation (#1467)
- fix(grpc): RpcMethodHandler can be None (#1465)
- fix(elasticsearch): ensure params is a dict before urlencoding (#1449, #1451)
- fix(profiling): identify Python main thread properly with gevent (#1445)
- fix(django) handle different template view name types (#1441 -- thanks @sibsibsib)
- fix(profiling/periodic): make sure that a service cannot be started twice (#1439)
- fix(profiling): use gevent.monkey rather than private _threading module (#1438)
- fix(profiling): fix negative CPU time (#1437)
- fix(profiling/periodic): PERIODIC_THREAD_IDS race condition (#1435)

### Tests

- test: show 10 slowest tests (#1504)
- test(profiling): fix stress test (#1500)
- test(profiling): fix test_truncate random failure (#1498)
- test(profiling): fix test_collect_once random failure (#1497)
- test(profiling/http): fix fail cases (#1493)
- test(profiling): enable verbose + no capture (#1490)
- test(profiling): increase error tolerance (#1489)
- test(profiling): make stack stress test gevent compatible (#1486)
- tests: wait for uds server to start before using it (#1472)
- ci: update Python versions (#1446)

https://github.com/DataDog/dd-trace-py/compare/v0.38.2...v0.39.0

https://github.com/DataDog/dd-trace-py/milestone/57?closed=1

---


## 0.38.4 (25/08/2020)

- Fix for an issue introduced by patching classes in the MRO of a Django View class (#1625).

---

## 0.38.3 (25/08/2020)

- reintroduce wrapt for patching Django view methods. ([#1622](https://github.com/DataDog/dd-trace-py/pull/1622))

---

## 0.38.2 (11/06/2020)
This patch release disables span linkage by default in the profiler which was causing some threading lock up issues in gevent. See #1488 and #1485 for the details.

---

## 0.38.1 (28/05/2020)
# 0.38.1

This patch release includes 2 fixes:

- Fix span/trace id generation collisions when forking by reverting the changes we made to speed up id generation. (#1470)

- Force rebuilding of Cython files in setup.py. This will ensure that we build for the right Python
version. (#1468)
---

## 0.38.0 (21/05/2020)
# Upgrading to 0.38.0

## Integrations

### Celery
- Support for distributed tracing was added in #1194. It is default disabled but is easily enabled via `DD_CELERY_DISTRIBUTED_TRACING=true` or via the config API `ddtrace.config.celery['distributed_tracing'] = True`. Thanks @thieman!
- Analyzed span configuration was added to easily configure Celery spans to be analyzed. This can be done via the environment variable `DD_CELERY_ANALYTICS_ENABLED=true` or with the config API `ddtrace.config.celery['analytics_enabled'] = True`.

### Django
- A config option was added to allow enabling/disabling instrumenting middleware. It can be set with the environment variable `DD_DJANGO_INSTRUMENT_MIDDLEWARE=true|false` or via the config API `ddtrace.config.django['instrument_middleware'] = False # default is True`.


## Core
- Runtime ID tag support for traces and profiles. This will allow us to correlate traces and profiles generated by applications.

### OpenTracing
- Support for `active_span()` was added to our OpenTracing tracer.

### Profiling
- Storing of span id in profiling events which will enable linking between a trace and a profile in the product.

### Tracer
- `DD_TAGS` environment variable added to replace `DD_TRACE_GLOBAL_TAGS`.


# Changes

## New features
- opentracer: implement active_span (#1395)
- django: add config for instrumenting middleware (#1384)
- celery: Add analyzed span configuration option (#1383)
- Add runtime id tag support for traces & profiles (#1379)
- profiling: retry on upload error (#1376)
- tracer: Add DD_TAGS environment variable support (#1315)
- celery: Add distributed tracing (#1194 -- thanks @thieman)
- profiling: Store span ids in profiling events (#1043)


## Improvements
- monkey: add better error messages (#1430)
- Make hooks settings generic (#1428)
- internal: Change trace too large message to debug (#1403 -- thanks @ZStriker19)
- internal: Ensure queue is at or over max size before dropping (#1399)
- performance: improve span id generation (#1378)


## Bug fixes
- hooks: use log.error to log hook exceptions (#1436)
- writer: raise RuntimeError("threads can only be started once") (#1425 -- thanks @YasuoSasaki)
- settings: pass the `memodict` argument to subcall to deepcopy (#1401)
- profiling: correct the scheduler sleep time based on exporter time (#1386)
- integration config: copy and deepcopy implementations (#1381)
- utils: do not expose deepmerge function (#1375)


## Documentation
- Updated to pypi advance usage docs (#1402)


## Testing
- update tests to latest versions of libraries (#1434, #1433, #1432, #1424, #1423, #1422, #1421, #1420, #1419, #1418, #1417, #1416, #1412, #1411, #1410, #1409, #1408, #1407, #1406, #1405)
- circleci: remove unused busybox (#1426)

---

## 0.37.3 (25/08/2020)

- Fix for an issue introduced by patching classes in the MRO of a Django View class (#1625).

---

## 0.37.2 (25/08/2020)

- reintroduce wrapt for patching Django view methods. ([#1622](https://github.com/DataDog/dd-trace-py/pull/1622))


---

## 0.37.1 (15/05/2020)
# 0.37.1

This patch release includes fixes for install problems with Alpine Linux as well as for a bug with tag encoding in the profiler.

## Fixes

- fix(profiling/http): make sure tags are UTF-8 encoded (#1393)
- fix(profiling): allow to build on Alpine Linux (#1391)
- fix: don't allow package version to be `None` (#1380)
---

## 0.37.0 (27/04/2020)
# Upgrading to 0.37.0

This release introduces mainly bug fixes as well as some new configuration options for the profiling library.

## Profiler
New environment variables have been added to allow you to easily configure and describe your application in Datadog.

- `DD_SITE`: Specify which site to use for uploading profiles. Set to ``datadoghq.eu`` to use EU site.
- `DD_API_KEY`:  an alias to `DD_PROFILING_API_KEY`.
- `DD_ENV`:  the environment in which your application is running. eg: prod, staging
- `DD_VERSION`: the version of your application. eg: 1.2.3, 6c44da20, 2020.02.13
- `DD_SERVICE`: the service which your application represents.


# Changes

## Bug fixes
- tracer: stop previous writer if a new one is created (#1356)
- Fix task context management for asyncio in Python <3.7 (#1353)
- fix(profiling): pthread_t is defined as unsigned long, not int (#1347)
- span: handle non-string tag keys (#1345)
- fix(profiling): use formats.asbool to convert bool from env (#1342)
- fix: avoid context deadlock with logs injection enabled (#1338 -- thanks @zhammer)
- fix: make C extensions mandatory (#1333)
- fix(profiling): allow to override options after load (#1332)
- fix(profiling): ignore failure on shutdown (#1327)
- logging: fix docs typo (#1323)

## Integrations

- Add config to omit `django.user.name` tag from request root span (#1361 -- thanks @sebcoetzee)
- Update error event handler name within SQLAlchemy engine (#1324 -- thanks @RobertTownley)
- docs(opentracing): add celery example (#1329)


## Core

- refactor(tracer): remove property for Tracer.context_provider (#1371)
- writer: allow configuration of queue maxsize via env var (#1364)
- feat(profiling): replace http_client by urllib for uploading (#1359)
- feat(profiling): allow to pass service_name to HTTP exporter (#1358)
- Updates configuration docs (#1360 -- thanks @sburns)
- feat(profiling): add the pip install when recompilation is needed (#1334)
- tracer: support tracing across `fork()` (#1331)
- Allow Profiler to finish upload data in the background when stopped (#1322)


## Tests
- test(profiling): check for thread presence rather than number of threads (#1357)
- aiobotocore: pin to <1.0 (#1330)
- ci: allow to use latest pytest version (#1326)
- fix(tests/profiling): use a string with setenv, not an int (#1321)

---

## 0.36.3 (25/08/2020)

- Fix for an issue introduced by patching classes in the MRO of a Django View class (#1625).

---

## 0.36.2 (25/08/2020)

- reintroduce wrapt for patching Django view methods. ([#1622](https://github.com/DataDog/dd-trace-py/pull/1622))

---

## 0.36.1 (08/04/2020)
## Changes

This patch release addresses an issue when debug logging is enabled:

* fix: avoid context deadlock with logs injection enabled (#1338 -- thanks @zhammer)

### Changeset

Read the [full changeset](https://github.com/DataDog/dd-trace-py/compare/v0.36.0...v0.36.1).
---

## 0.36.0 (01/04/2020)
# Upgrading to 0.36.0

This release includes support for setting global application tags which will help Datadog better correlate your Python application traces and logs with other services in your infrastructure.

By providing the following settings, `ddtrace` will tag your application's traces and logs appropriately:

- `DD_ENV` environment variable or `ddtrace.config.env`: the environment in which your application is running. eg: `prod`, `staging`.
- `DD_VERSION` environment variable or `ddtrace.config.version`: the version of your application. eg: `1.2.3`, `6c44da20`, `2020.02.13`
- `DD_SERVICE` environment variable or `ddtrace.config.service`: the service which your application represents.

In you are using our logging integration manually, please update your formatter to also include the `dd.env`, `dd.service` and `dd.version` attributes as well. See our docs on [Logs Injection](http://pypi.datadoghq.com/trace/docs/advanced_usage.html?highlight=injection#logs-injection) for more details.

## Profiling
If you are using the profiler, please note that `ddtrace.profile` has been renamed to `ddtrace.profiling`.

# Changes

## Core

- core: Add support for DD_ENV (#1240)
- core: Add support for DD_VERSION (#1222)
- core: Add support for DD_SERVICE (#1280, #1292, #1294, #1296, #1297)
- inject dd.service, dd.env, and dd.version into logs (#1270)
- Log exporter support (#1276)
- chore: update wrapt to `1.12.1` (#1283)
- Update _dd.measured tag support (#1302)
- feat(tracer): deprecate global excepthook (#1307)


## Integrations

- guard against missing botocore response metadata (#1264 -- thanks @zhammer)
- integrations: prioritize DD_SERVICE (#1298)


## Profiler
- refactor: rename ddtrace.profile to ddtrace.profiling (#1289)
- fix(profiling): fix Lock issue when stored in a class attribute (#1301)
- feat(profiling): expose the Profiler object directly in ddtrace.profiling (#1303)
- fix(tests/profiling): use a string with setenv, not a int (#1321)
- fix(profiling/http): converts nanoseconds timestamp to seconds (#1325)

## Opentracing

- Add uds_path to ddtrace.opentracer.Tracer (#1275 -- thanks @worldwise001)


## Documentation
- fix import for profiling docs (#1271)
- fix profiler example and more details about API usage (#1284)
- Fixed typos in ddtrace.contrib.django docs (#1286 -- thanks @sergeykolosov)
- Fix tiny typo in Issue template (#1288)
- Typo in readme (#1300 -- thanks @Holek)


## Testing and tooling
- Check profiler accuracy (#1260)
- chore(ci): fix flake8 and pin pytest and readme_renderer (#1278)
- fix(tests,profile): do not test the number of locking events (#1282)
- fix: do not build wheels on Python 3.4 + run test buildin wheels in the CI (#1287)
- fix(tests,profiling): correct number of frames handling (#1290)
- fix(tests, opentracer): flaky threading test (#1293)
- build: use latest manylinux images (#1305)
- feat(wheels): update to manylinux2010 (#1308)

---

## 0.35.2 (25/08/2020)

- Fix for an issue introduced by patching classes in the MRO of a Django View class (#1625).

---

## 0.35.1 (25/08/2020)

- reintroduce wrapt for patching Django view methods. ([#1622](https://github.com/DataDog/dd-trace-py/pull/1622))

---

## 0.35.0 (13/03/2020)
## Upgrading to 0.35.0

This release adds:
- A Python profiler
- New hook registry for patching on import
- `botocore` support for `RequestId`
- Support `aiobotocore>=0.11.0`
- Support `rediscluster==2.0.0`
- Documentation for uWSGI
- Python 3.8 support

## Changes

### Core

* internal: Add import patching and import hook registry (#981)
* core: Add logs injection setting to Config (#1258)

### Integrations

* fix(aiobotocore): add support for aiobotocore>=0.11.0 (#1268)
* botocore - support tag for AWS RequestId (#1248 -- thanks @someboredkiddo)
* rediscluster: Add support for v2.0.0 (#1225)
* Use DATADOG_SERVICE_NAME as default tornado name (#1257 -- thanks @zhammer)

### Profiler

* Import profiling library (#1203)

### Documentation

* Django is automatically instrumented now (#1269 -- thanks @awiddersheim)
* docs: basic uWSGI section (#1251 -- thanks @MikeTarkington)
* fix doc for migrate from ddtrace<=0.33.0 (#1236 -- thanks @martbln)

### Testing and tooling

* ci: use medium resource class (#1266)
* fix(ci): use machine executor for deploy jobs (#1261, #1265)
* ci: improve tooling for building and pushing wheels (#1256, #1254, #1253, #1252)
* fix: local docs (#1250)
* chore(ci): use system Python version for flake8 and black target #1245)
* ci(tox): leverage tox factor to simplify setenv directives (#1244)
* fix(ci): remove virtualenv<20 limitation (#1242)
* refactor: use tox flavor to specify Celery usedevelop setting (#1238)
* ci: make sure we install cython for deploy_dev (#1232)
* ci: requires virtualenv < 20 (#1228)
* fix(tests): do not use numeric value for errno (#1226)
* fix(docs): s3 deploy requires rebuild of docs (#1223)
* fix(tests): use encoder decode in tests (#1221)
* fix(encoding): always return bytes when decoding (#1220)
* fix(tox): do not skip install for docs (#1218)
* add Python 3.8 support (#1098)

### Changeset

Read the [full changeset](https://github.com/DataDog/dd-trace-py/compare/v0.34.1...v0.35.0).
---

## 0.34.2 (25/08/2020)

- Fix for an issue introduced by patching classes in the MRO of a Django View class (#1625).

---

## 0.34.1 (09/03/2020)
## Changes

This patch release addresses issues with the new Django integration introduced in 0.34.0:

* fix(django): handle disallowed hosts (#1235)
* fix(django): patch staticmethods in views (#1246)
* docs(django): enabling automatically and manually (#1249)

### Changeset

Read the [full changeset](https://github.com/DataDog/dd-trace-py/compare/v0.34.0...v0.34.1).
---

## 0.34.0 (21/02/2020)
## Upgrading to 0.34.0

This release adds a new integration for Django. The goal of this effort was to make the Django integration more consistent with our other integrations, simplifying configuration and patching. See the [Django documentation](https://ddtrace.readthedocs.io/en/latest/integrations.html#django) for details on how to get started with the integration. For existing Django applications, be sure to consult the [migration section](https://ddtrace.readthedocs.io/en/v0.50.3/integrations.html#migration-from-ddtrace-0-33-0) of the documentation.

While we are now vendoring `psutil`, `msgpack` will no longer be vendored and instead specified as a requirement.

Finally, improvements have been made to the testing and continuous integration.

## Changes

### Core

* Unvendor msgpack (#1199, #1216, #1202)
* Vendor psutil (#1160)
* Update get_env to support any number of parts (#1208)
* Set _dd.measured tag on integration spans (#1196)
* Start writer thread as late as possible (#1193)
* Refactor setup.py c-extension building (#1191)

### Integrations

* New Django Integration (#1161, #1197)

### Testing and tooling

* CircleCI updates (#1213, #1212, #1210, #1209)
* Tox updates (#1214, #1207, #1206, #1205, #1204, #1201, #1200)
* Black updates (#1190, #1188, #1187, #1185)
* Fix botocore tests on py3.4 (#1189)


### Changeset

Read the [full changeset](https://github.com/DataDog/dd-trace-py/compare/v0.33.0...v0.34.0).
---

## 0.33.0 (23/01/2020)
## Upgrading to 0.33.0

This release introduces setting numeric tags as metrics, addresses a regression in Python 3 performance, and introduces a dual license.

## Changes

### Core

* Prefer random.getrandbits on Python 3+, fall back to urandom implementation on 2 (#1183 -- thanks @thieman)
* Set numeric tags on `Span.metrics` instead of `Span.meta` (#1169, #1182)
* Update default sampler to new `DatadogSampler` (#1172, #1166)
* Safely deprecate `ext` type constants (#1165)

### Tooling

* Fix botocore tests (#1177)

### Documentation

* Add Dual License (#1181)
* Improve `tracer.trace` docs (#1180 -- thanks @adamchainz)
---

## 0.32.1 (09/01/2020)
## Changes

This patch release addresses an issue with installation:

* use environment markers for install requirements (#1174  -- thanks @JBKahn, #1175)

### Changeset

Read the [full changeset](https://github.com/DataDog/dd-trace-py/compare/v0.32.0...v0.32.1).
---

## 0.32.2 (10/01/2020)
## Changes

This patch release addresses an issue with installation:

* add funcsigs backport to install (#1176)

### Changeset

Read the [full changeset](https://github.com/DataDog/dd-trace-py/compare/v0.32.1...v0.32.2).
---

## 0.32.0 (08/01/2020)
## Upgrading to 0.32.0

This release adds support for dogpile.cache, fixes an issue with the bottle integration, addresses issues with CI, and makes several improvements to the core library.

## Changes

### Core

- Deprecating app type (#1144, #1162)
- Refactor span types (#1150)
- Use debtcollector (#1152, #1147)
- Change DatadogSampler defaults (#1151)
- Initial black formatting (#1137, #1141)
- Health metrics improvements (#1135, #1134, #1131)

### Integrations

- Add support for dogpile.cache (#1123 -- thanks @goodspark)

### Bug fixes

- Bottle: fix status code for error responses (#1158)

### Tooling

- Improve flake8 checks (#1132)
- Pin multidict dependency for aiobotocore02 tests (#1145 -- thanks @codeboten)
- Fixing sqlalchemy test failures (#1138 -- thanks @codeboten)
- Remove unneeded tox dependencies (#1124)
---

## 0.31.0 (15/11/2019)
## Upgrading to 0.31.0

This release addresses issues with the gRPC, Celery, Elasticsearch integrations. In addition, there are internal improvements to how timing for spans is being handled.

## Changes

### Integrations

- celery: use strongrefs for celery signals (#1122) fixes #1011
- elasticsearch: Add support for elasticsearch6 module (#1089)
- grpc: improve handling exceptions (#1117, #1119) and use callbacks to avoid waits (#1097)
- opentracing: fix for compatibility tags (#1096 -- thanks @marshallbrekka)

### Core and Internal

- core: replace time.time by monotonic clock (#1109)
- core: rewrite agent writer on new process (#1106)
- core: add support for dogstatsd unix socket (#1101)
- core: always set rate limit metric (#1060)
- internal: fix setting analytics sample rate of None (#1120)
- internal: initial work on tracer health metrics (#1130, #1129, #1127, #1125)
- internal: use args for LogRecord when logging (#1116 -- thanks @karolinepauls)
- span: use ns time (#1113, #1112, #1105, #964)
- tracer: allow to override agent URL with a env var (#1054)

### Documentation

- docs: add a GitHub issue template (#1118)
- Remove extra import from tracer get_call_context code snippet (#1041)

Read the [full changeset](https://github.com/DataDog/dd-trace-py/compare/v0.30.2...v0.31.0) and the [release milestone](https://github.com/DataDog/dd-trace-py/milestone/47?closed=1).
---

## 0.30.2 (21/10/2019)
## Changes

This bug fix release introduces a fix for the agent writer that would cause traces to not be successfully flushed when the process forks.

Whenever we detect that we are in a new process (`os.getpid()` changes) we create a new queue to push finished traces into for flushing. In the previous version of the tracer (`v0.29.x`) we would also recreate the background thread that would read from this queue to ensure that we 1) had one background worker per-process and 2) had an updated reference to the new queue we created.

In the process of simplifying the code for the agent writer in `v0.30.0` we kept the code to recreate the queue, but didn't fully replicate the behavior for recreating the background thread. This meant that whenever the process was forked the background thread would maintain a reference to the old queue object and therefore be unable to pull traces from the queue we were pushing them into causing traces to get stuck in memory in the new queue (since no one was pulling from it).

With these changes we are recreating the entire background worker whenever the process is forked. This will cause us to once again create a new queue and new background thread for flushing finished traces.

### Core and Internal

* core: rewrite agent writer on new process (#1106)
* grpc: use callbacks to avoid waits (#1097)

### Changeset

Read the [full changeset](https://github.com/DataDog/dd-trace-py/compare/v0.30.1...v0.30.2).
---

## 0.30.1 (11/10/2019)
## Changes

### Core and Internal

* writer: disable `excepthook` metric by default (#1095)
* writer: send statistics less often and disable by default (#1094)

### Changeset

Read the [full changeset](https://github.com/DataDog/dd-trace-py/compare/v0.30.0...v0.30.1) and the [release milestone](https://github.com/DataDog/dd-trace-py/milestone/48?closed=1).
---

## 0.30.0 (11/10/2019)
## Upgrading to 0.30.0

In addition to resolving several integration related issues, this release improves critical core components for tracing and runtime metrics.

## Changes

### Core and Internal

* core: ensure we cast sample rate to a float (#1072)
* core: add https support (#1055 -- thanks @raylu)
* core: tag sampling decision (#1045)
* internal: allow to ignore certain field when computing object size (#1087)
* internal: enable `rediscluster` by default (#1084)
* internal: remove unused slot (#1081)
* internal: fix iteration on slot class if attribute is unset (#1080)
* internal: add platform tags as default for runtime metrics (#1078)
* internal: add rate limit effective sample rate (#1046)
* runtime: add lang and tracer_version tags to runtime metrics (#1069)
* runtime: flush writer stats to dogstatsd (#1068)
* runtime: fix gc0 test (#1067)
* runtime: batch statsd flushes (#1063)
* runtime: add tracer env tag to runtime metrics (#1051)
* tracer: fix configure(collect_metrics) argument (#1066)
* tracer: count the number of unhandled exception via dogstatsd (#1077)
* tracer: grab the env tag from the tags, not a special var (#1070)
* tracer: expose finished attribute (#1058)
* tracer: remove tracer property function (#1042)
* writer: add memory size statistics to the queue (#1071)
* writer: add statistics to `Q` (#1065)

### Integrations

* aiohttp: handle 5XX responses as errors (#1082)
* bottle: handle 5XX responses as errors  (#1083)
* cassandra: handle batched bound statements in python3 (#1062 -- thanks @jdost)
* consul: add instrumentation for consul (#1048 -- thanks @phil-dd)
* consul: use consistent span name (#1053 -- thanks @phil-dd)
* grpc: fix channel interceptors (#1050)
* httplib: make docs consistent with implementation (#1049)
* tornado: code snippet fix in documentation (#1047)

### Changeset

Read the [full changeset](https://github.com/DataDog/dd-trace-py/compare/v0.29.0...v0.30.0) and the [release milestone](https://github.com/DataDog/dd-trace-py/milestone/46?closed=1).
---

## 0.29.0 (05/09/2019)
## Upgrading to 0.29.0

This release introduces a new contextvars-based context manager in Python 3.7 and adds support for Tornado 5 and 6 with Python 3.7. In addition, the release includes several updates for our Django integration.

## Changes

### Core

[internal] Add generic rate limiter (#1029)
[internal] Add support for contextvars to tracer in py37 (#990)
[internal] Vendor monotonic package (#1026)
[dev] Update span test utils (#1028)
[dev] Allow extra args to scripts/run-tox-scenario (#1027)
[dev] Remove unused circle env vars for release (#1016)

### Integrations

[tornado] minor documentation fix (#1038)
[tornado] document overriding on_finish and log_exception (#1037)
[tornado] Add support for Tornado 5 and 6 with Python 3.7 (#1034)
[pymongo] Add support for PyMongo 3.9 (#1023)
[django] enable distributed tracing by default (#1031)
[django] Create test for empty middleware (#1022 -- thanks @ryanwilsonperkin)
[django] Patch DBs in django app config (#1019 -- thanks @JBKahn)
[django] Setup pytest-django (#995)

Read the [full changeset](https://github.com/DataDog/dd-trace-py/compare/v0.28.0...v0.29.0) and the [release milestone](https://github.com/DataDog/dd-trace-py/milestone/45?closed=1).
---

## 0.28.0 (16/08/2019)
## Upgrading to 0.28.0

This release introduces container tagging and adds support for gRPC server.

## Changes

### Integrations

* [grpc] Add support for GRPC server (#960)
* [django] Only set sample rate if rate is set (#1009)
* [django] Update how we get the http.url (#1010)
* [django] Improve Django docs (#1002 -- thanks @adamchainz)
* [pylibmc] Fix client when tracer is disabled (#1004)

### Core

* [core] Parse and send container id with payloads to the agent (#1007)
* [internal] Change log from exception to debug (#1013)
* documentation bugfix (#1017)
* Add back release:wheel (#1015)
* [tests] Adding in helpful default packages (#1008)
* [dev] Map .git into ddtest for setuptools_scm (#1006)
* Use setuptools_scm to handle version numbers (#999)
* Use Python 3 for test_build job (#994)
* writer: fix deprecated log.warn use (#993 -- thanks @deterralba)
* Upload wheels on release (#989)

Read the [full changeset](https://github.com/DataDog/dd-trace-py/compare/v0.27.1...v0.28.0) and the [release milestone](https://github.com/DataDog/dd-trace-py/milestone/44?closed=1).
---

## 0.27.1 (25/07/2019)
# Upgrading to 0.27.1

This patch release includes performance fix which is highly recommended for anyone currently using 0.27.0.

# Changes

* 0.27 Performance Fix #1000

Read the [full changeset](https://github.com/DataDog/dd-trace-py/compare/v0.27.0...v0.27.1)
---

## 0.27.0 (12/07/2019)
## Upgrading to 0.27.0

This release introduces improvements to the trace writer. In addition, the release fixes some issues with integrations.

## Changes

### Core

* api: implement __str__ (#980)
* API: add Unix Domain Socket connection support (#975)
* [core] Remove references to runtime-id (#971)
* sampler: rewrite RateByServiceSampler without using Lock (#959)
* Handle HTTP timeout in API writer (#955)
* payload: raise PayloadFull on full payload (#941)

### Integrations

* [pymongo] Support newer msg requests (#985)
* pymongo: Add missing 2013 opcode (#961)
* Refs #983 - Make AIOTracedCursor an async generator  (#984 -- thanks @ewjoachim)
* Fix a typo in AIOTracedCursor docstring (#982 -- thanks @ewjoachim)
* [sqlalchemy] Only set sample rate if configured (#978)

### Documentation

* LICENSE: Fix copyright holder notice (#977 -- thanks @underyx)

Read the [full changeset](https://github.com/DataDog/dd-trace-py/compare/v0.26.0...v0.27.0) and the [release milestone](https://github.com/DataDog/dd-trace-py/milestone/43?closed=1).
---

## 0.26.0 (05/06/2019)
## Upgrading to 0.26.0

This release introduces several core improvements and continues addressing pain points in our tooling and testing.

## Changes

### Core

* Add a PeriodicWorker base class for periodic tasks (#934)
* Fix runtime workers not flushing to Dogstatsd (#939)
* api: simplify _put codepath (#956)
* make psutil requirement more accurate (#949 -- thanks @chrono)
* writer: log a message when a trace is dropped (#942)
* span: use system random source to generate span id (#940)
* [core] Add config to set hostname tag on trace root span (#938)

### Integrations

* Support keyword 'target' parameter when wrapping GRPC channels (#946 -- thanks @asnr)
* Record HTTP status code correctly when using abort() with Bottle (#943 -- thanks @equake)
* boto: add support for Python 3.5+ (#930)

### Documentation

* fix documentation for current_root_span (#950 -- thanks @chrono)

### Tooling

* Run flake8 with Python 3 (#957)
* tox: fix ignore path for integrations (#954)
* Remove mention of -dev branch in CircleCI (#931)

### Testing

* [tests] Add benchmarks (#952)
* [tests] increase deviation for sampler by service test (#948)
* [tests] Fix thread synchronization (#947)
* [tests] fix brittle deviation test for tracer (#945)
* [tests] fix threading synchronization to opentracer test (#944
* [pyramid] Fix dotted name for autopatched config test (#932)
* tests: always skip sdist, use develop mode (#928)

Read the [full changeset](https://github.com/DataDog/dd-trace-py/compare/v0.25.0...v0.26.0) and the [release milestone](https://github.com/DataDog/dd-trace-py/milestone/42?closed=1).
---

## 0.25.0 (07/05/2019)
## Upgrading to 0.25.0

This release includes several core improvements and addresses pain points in our testing/CI. The release also adds a new integration for Algolia Search.

## Changes

### Improvements

- Type cast port number to avoid surprise unicode type (#892 -- thanks @tancnle)
- Add support for Python 3.7 (#864)
- [writer] Enhance Q implementation with a wait based one (#862)
- [core] Add Span 'manual.keep' and 'manual.drop' tag support (#849)
- [core] Vendor msgpack dependency (#848)
- Fix http.url tag inconsistency (#899)
- aiohttp: do not set query string in http.url tag (#923)
- tornado: do not include query string in the http.url tag (#922)
- bottle: fix query string embedded in URL (#921)
- django: remove query string from http.url tag (#920)

### Integrations

- Implement algolia search (#894)

### Tooling

- [dev/tooling] Enforce single quote strings (#884)
- [tests] Leverage tox environment listing to simplify CircleCI tox target list (#882)

### Testing

- tests/tornado: enhance `test_concurrent_requests` (#915)
- doc: disable fixed sidebar (#906)
- [opentracer] Refactor time usage (#902)
- [opentracer] Fix flaky test based on sleep (#901)
- [internal] Add and use RuntimeWorker.join() to remove race condition in testing (#887)
---

## 0.24.0 (15/04/2019)
## Upgrading to 0.24.0

This release introduces a new feature (disabled by default), supports new versions of integrations and improves our testing and tooling.

## Changes

### Improvements

- [core] Enable requests integration by default (#879)
- [core] Fix logging with unset DATADOG_PATCH_MODULES (#872)
- [core] Use DEBUG log level for RateSampler initialization (#861 -- thanks @bmurphey)
- [core] Guard against when there is no current call context (#852)
- [core] Collect run-time metrics (#819)

### Integrations

- [mysql] Remove mysql-connector 2.1 support (#866)
- [aiobotocore] Add support for versions up to 0.10.0 (#865)

### Tooling

- [dev/tooling] Update flake8 to 3.7 branch (#856)
- [dev/tooling] Add script to build wheels (#853)
- [ci] Use tox.ini checksum to update cache (#850)

### Testing

- [tests] Use a macro to persist result to workspace in CircleCI (#880)
- [tests] add psycopg2 2.8 support (#878)
- [aiohttp] Fix race condition in testing (#877)
- [docs] Remove confusing testing instructions from README (#874)
- [tests] Add support for aiohttp up to 3.5 (#873)
- Remove useless __future__ imports (#871)
- [testing] Remove nose usage (#870)
- [tests] Add support for pytest4 (#869)
- [tests] Add testing for Celery 4.3 (#868)
- [tests] Enable integration tests in docker-compose environment (#863)
- [tests] Do not test celery 4.2 with Kombu 4.4 (#858)
- [tests] Fix ddtrace sitecustomize negative test (#857)
- [tests] Use spotify cassandra image for tests (#855)
- [tests] Fix requests gevent tests (#854)
---

## 0.23.0 (19/03/2019)
## Upgrading to 0.23.0

With this release we are introducing a new configuration system across integrations to generate APM events for [Trace Search & Analytics](https://docs.datadoghq.com/tracing/visualization/search/). The other core changes are the beginnings of a new approach to address issues with tracer loads and improve debugging.

## Changes

### Improvements

* Trace search client configuration (#828)
* [core] fix wrapt wrappers sources (#836)
* [core] Add Payload class helper (#834)
* [internal] Add rate limited logger (#822)

### Bugs

* Fix for broken celery tests (#839 -- thanks @JackWink)

Read the [full changeset](https://github.com/DataDog/dd-trace-py/compare/v0.22.0...v0.23.0) and the [release milestone](https://github.com/DataDog/dd-trace-py/milestone/39?closed=1).
---

## 0.22.0 (01/03/2019)
## Upgrading to 0.22.0

This release contains a few improvements for not marking a Celery task as an error if it is an expected and allowed exception, for propagating synthetics origin header, and to vendor our `six` and `wrapt` dependencies.

## Changes
### Improvements
- [celery] Don't mark expected failures as errors (#820 -- thanks @sciyoshi)
- [core] Propagate x-datadog-origin (#821)
- [core] vendor wrapt and six dependencies (#755)

Read the [full changeset](https://github.com/DataDog/dd-trace-py/compare/v0.21.1...v0.22.0) and the [release milestone](https://github.com/DataDog/dd-trace-py/milestone/36?closed=1).

---

## 0.21.1 (21/02/2019)
## Upgrading to 0.21.1

This is a bug fix release that requires no changes to your code.

Included in this release is a fix for some database cursors where we would force `Cursor.execute` and `Cursor.executemany` to return a cursor instead of the originally intended output. This caused an issue specifically with MySQL libraries which tried to return the row count and we were returning a cursor instead.

## Changes
### Bugs
* [core] Patch logging earlier for ddtrace-run (#832)
* [dbapi2] Fix dbapi2 execute/executemany return value (#830 )
* [core] Use case-insensitive comparison of header names during extract (#826 -- thanks @defanator)

Read the [full changeset](https://github.com/DataDog/dd-trace-py/compare/v0.21.0...v0.21.1) and the [release milestone](https://github.com/DataDog/dd-trace-py/milestone/38?closed=1).

---

## 0.21.0 (19/02/2019)
## Upgrading to 0.21.0

With this release we are moving distributed tracing settings to be enabled by default. This change means that you no longer need to explicitly enable distributed tracing for any integration.

## Changes
### Improvements
- Enable distributed tracing by default (#818)
  - aiohttp
  - bottle
  - flask
  - molten
  - pylons
  - pyramid
  - requests
  - tornado
- [testing] Ensure consistent use of override_config and override_env (#815)
- [core] Break up ddtrace.settings into sub-modules (#814)
- [tests] Simplify elasticsearch CI test commands (#813)
- [core] Remove sending of service info (#811)
- [core] Add import hook module (#769)

Read the [full changeset](https://github.com/DataDog/dd-trace-py/compare/v0.20.4...v0.21) and the [release milestone](https://github.com/DataDog/dd-trace-py/milestone/35?closed=1).
---

## 0.20.4 (08/02/2019)
## Upgrading to 0.20.4

This is a bug fix release, no code changes are required.

In this release we have fixed a bug that caused some configuration values to not get updated when set.

## Changes
### Bug fixes
* [bug] Integration config keys not being updated (#816)

Read the [full changeset](https://github.com/DataDog/dd-trace-py/compare/v0.20.3...v0.20.4) and the [release milestone](https://github.com/DataDog/dd-trace-py/milestone/37?closed=1).

---

## 0.20.3 (04/02/2019)
## Upgrading to 0.20.3

This is a bug fix release that requires no changes.

This release includes a fix for context propagation with `futures`. Under the right conditions we could incorrectly share a trace context between multiple `futures` threads which result in multiple traces being joined together in one.

## Changes
### Bug fixes
* [core] Allow futures to skip creating new context if one doesn't exist (#806)

Read the [full changeset](https://github.com/DataDog/dd-trace-py/compare/v0.20.2...v0.20.3) and the [release milestone](https://github.com/DataDog/dd-trace-py/milestone/37?closed=1).
---

## 0.20.2 (29/01/2019)
## Upgrading to 0.20.2

No changes are needed to upgrade to `0.20.2`.

This big fix release includes changes to ensure we properly read the HTTP response body from the trace agent before we close the HTTP connection.

## Changes
### Bug fixes

- [core] Call HTTPResponse.read() before HTTPConnection.close() (#800)

### Improvements
- [tests] limit grpcio version to >=1.8.0,<1.18.0 (#802)
- [tools] Add confirmation to 'rake pypi:release' task (#791 )

Read the [full changeset](https://github.com/DataDog/dd-trace-py/compare/v0.20.1...v0.20.2) and the [release milestone](https://github.com/DataDog/dd-trace-py/milestone/36?closed=1).
---

## 0.20.1 (17/01/2019)
## Upgrading to 0.20.1

No changes are needed to upgrade

## Changes
### Bug fixes
[celery] Ensure `celery.run` span is closed when task is retried (#787)

Read the [full changeset](https://github.com/DataDog/dd-trace-py/compare/v0.20.0...v0.20.1) and the [release milestone](https://github.com/DataDog/dd-trace-py/milestone/36?closed=1).
---

## 0.20.0 (09/01/2019)
# Upgrading to 0.20.0

We have added support for logs injection to the tracer. If you are already using `ddtrace-run`, the integration can be enabled with setting the environment variable `DD_LOGS_INJECTION=true`. The default behavior once logs injection is enabled is to have trace information inserted into all log entries. If you prefer more customization, you can manually instrument and configure a log formatter with the tracer information.

# Changes

## New Integrations

* [mako] Add Mako integration (#779 -- thanks @wklken)

## Enhancements

* [core] Tracer and logs integration (#777)

Read the [full changeset](https://github.com/DataDog/dd-trace-py/compare/v0.19.0...v0.20.0) and the [release milestone](https://github.com/DataDog/dd-trace-py/milestone/34?closed=1).
---

## 0.19.0 (28/12/2018)
## Upgrading to 0.19.0

With `0.19.0` we have decided to disable the tracing of `dbapi2` `fetchone()`/`fetchmany()`/`fetchall()` methods by default.

This change effects all integrations which rely on the `dbapi2` API, including `psycopg2`, `mysql`, `mysqldb`, `pymysql`, and `sqlite3`.

We have introduced this change to reduce the noise added to traces from having these methods (mostly `fetchone()`) traced by default.

With `fetchone()` enabled the traces received can get very large for large result sets, the resulting traces either become difficult to read or become too large causing issues when flushing to the trace agent, potentially causing traces to be dropped.

To re-enable the tracing of these methods you can either configure via the environment variable `DD_DBAPI2_TRACE_FETCH_METHODS=true` or manually via:

```python
from ddtrace import config
config.dbapi2.trace_fetch_methods = True
```

## Changes
### Bugs
[dbapi2] disable fetchone/fetchmany/fetchall tracing by default (#780)
[opentracing] Fixing context provider imports for scope manager (#771 -- thanks @Maximilien-R)

### Enhancements
[tests] test python setup.py sdist and twine check on build (#782)
[core] Add API to configure Trace Search (#781)
[core] Enable priority sampling by default (#774)

Read the [full changeset](https://github.com/DataDog/dd-trace-py/compare/v0.18.0...v0.19.0) and the [release milestone](https://github.com/DataDog/dd-trace-py/milestone/32?closed=1).
---

## 0.18.0 (12/12/2018)
## New Integrations

* [molten] Add molten support (#685)

## Bug Fixes

* [aws] Blacklist arguments stored as tags (#761)
* [psycopg2] Fix composable query tracing (#736)

## Improvements

* [aiohttp] Add HTTP method to the root span resource (#652 -- thanks @k4nar)
* [aws]Flatten span tag names (#768)
* [opentracer] Set global tags (#764)
* [core] add six and replace custom compat functions (#751)
* [config] make IntegrationConfig an AttrDict (#742)
* [tests] remove unused monkey.py test file (#760)
* [tests] fix linting in test files (#752)
* [psycopg2] fix linting issues (#749)
* [tests] have most tests use pytest test runner (#748)
* [tests] Provide default implementation of patch test methods (#747)
* [tests] run flake8 on all test files (#745)
* [tests] Add patch mixin and base test case (#721)
* [tests] Add Subprocess TestCase (#720)

Read the [full changeset](https://github.com/DataDog/dd-trace-py/compare/v0.17.1...v0.18.0) and the [release milestone](https://github.com/DataDog/dd-trace-py/milestone/30?closed=1).
---

## 0.17.1 (05/12/2018)
This release includes the removal of service sending, this should resolve many of the 400s that are being returned from the Agent resulting in an unfriendly `ERROR` message and giving the impression that the tracer is failing. (#757)

## Improvements
- [core] Make writing services a no-op (#735)
- [tests] upgrade flake8 to 3.5.0 (#743)
- remove flake8 ignores and fix issues (#744)

Read the [full changeset](https://github.com/DataDog/dd-trace-py/compare/v0.17.0...v0.17.1) and the [release milestone](https://github.com/DataDog/dd-trace-py/milestone/31?closed=1).
---

## 0.17.0 (28/11/2018)
## New features
- [redis] add support for redis 3.0.0 (#716)
- [core] Allow DD_AGENT_HOST and DD_TRACE_AGENT_PORT env variables (#708)
- [core] Add global tracer tags (#702)
- [core] Trace http headers (#647)

## Improvements
- [docs] add Flask configuration documentation (#734)
- Add long_description to setup.py (#728)
- [tests] pin version of redis-py-cluster for 'tox -e wait' (#725)
- [requests] Add another split_by_domain test (#713)
- [docs] Add kombu references (#711)
- [ci] Use small circleci resource class for all jobs (#710)
- [requests] patch Session.send instead of Session.request (#707)
- [ci] reorganize CircleCI workflows (#705)
- [elasticsearch] add support for elasticsearch{1,2,5} packages (#701)
- [tests] add base test case classes and rewrite tracer tests (#689)
- [dbapi] Trace db fetch and session methods (#664)

## Bugfixes
- [elasticsearch] add alias for default _perform_request (#737)
- [tests] Pin pytest to 3.x.x and redis to 2.10.x for rediscluster (#727)
- [django] Use a set instead of list for cache_backends to avoid duplicates (#726 -- thanks @wenbochang)
- [tests] fix broken redis check (#722)
- [docs] Fix broken flask link (#712)
- [mongodb] Fix pymongo query metadata (#706)

Read the [full changeset](https://github.com/DataDog/dd-trace-py/compare/v0.16.0...v0.17.0) and the [release milestone](https://github.com/DataDog/dd-trace-py/milestone/29?closed=1).
---

## 0.16.0 (13/11/2018)
## New Integrations
* [jinja2] Add jinja2 integration (#649 -- thanks @mgu)
* [kombu] add Kombu integration (#515 -- thanks @tebriel)
* [grpc] Add grpc client support. (#641)
* [gevent] Support gevent 1.3 (#663)
* [flask] rewrite Flask integration (#667)

## Bug Fixes
* [mysqldb] Fix mysqldb monkey patch (#623 -- thanks @benjamin-lim)
* [requests] exclude basic auth from service name (#646 -- thanks @snopoke)

## Improvements
* [core] Add IntegrationConfig helper class (#684)
* [core] add support for integration span hooks (#679)
* [httplib, requests] Sanitize urls in span metadata (#688)
* [tests] ensure we are running tests.contrib.test_utils (#678)
* [celery] [bottle] Add span type information for celery and bottle. (#636)
* [ci] Reorganize autopatch test calls (#670)
* [core] initial support for partial flushes (#668)
* [django] Remove query from django db span's tag sql.query (#659)
* [tests] Make CI faster by disabling dist and install in autopatching tests (#654)
* [core] Trace http headers (#647)
* [django] Infer span resource name when internal error handler is used (#645)
* [elasticsearch] Make constant organization consistent with other integrations (#628)

Read the [full changeset](https://github.com/DataDog/dd-trace-py/compare/v0.15.0...v0.16.0) and the [release milestone](https://github.com/DataDog/dd-trace-py/milestone/28?closed=1).

---

## 0.15.0 (16/10/2018)
**New integrations**

- Add [rediscluster](https://pypi.org/project/redis-py-cluster/) integration (#533, #637)
- Add [Vertica](https://github.com/vertica/vertica-python) Integration (#634)

**Bug fixes**

- [django] Fix minimum Django version for user.is_authenticated property (#626 -- thanks @browniebroke)

**Improvements**

- [celery] Add retry reason metadata to spans (#630)
- [core] Update config to allow configuration before patching (#650)
- [core] Add Tracer API to retrieve the root Span (#625)
- [core] Fixed `HTTPConnection` leaking (#542 -- thanks @mackeyja92)
- [django] Allow Django cache to be seen as a different service. (#629)
- [gevent] Patch modules on first import (#632)
- [gevent] Add support for gevent.pool.Pool and gevent.pool.Group (#600)
- [redis] Removed unused tag (#627)
- [requests] Patch modules on first import (#632)
- [tests] Add Span.span_type tests (#633)
- [tests] Update the integrations libraries versions to the latest possible. (#607)
- [tests] CircleCI run tests in the new alpine-based test runner (#638)
- [tests] Add test cases for API._put (#640)
- [tests] Skip flaky TestWorkers.test_worker_multiple_traces test case (#643)
- [tests] Remove tests for not supported gevent 1.3 (#644)

Read the [full changeset](https://github.com/DataDog/dd-trace-py/compare/v0.14.1...v0.15.0) and the [release milestone](https://github.com/DataDog/dd-trace-py/milestone/25?closed=1).
---

## 0.14.1 (25/09/2018)
**Bug fixes**
- [opentracer] Activate span context on extract (#606, #608)
- [opentracer] Fix "does not provide the extra opentracing" (#611, #616)

**Improvements**
- [docs] Clarify debug mode (#610)
- [docs] Fix docstring for `Tracer.set_tags` (#612 -- thanks @goodspark)
- [docs] Add priority sampling to ddtrace-run usage (#621)
- [circleci] Imrpve python docs deployment strategy (#615)
- [tests] Refactor tox.ini file (#609)
- [tests] Improve performance of tests execution (#605)

Read the [full changeset](https://github.com/DataDog/dd-trace-py/compare/v0.14.0...v0.14.1) and the [release milestone](https://github.com/DataDog/dd-trace-py/milestone/27?closed=1).
---

## 0.14.0 (11/09/2018)
**OpenTracing**

In this release we are happy to introduce the beta for the long-awaited OpenTracing compatible API layer for `ddtrace`!

Support for `opentracing>=2.0.0` is provided in this release. Namely, the following are supported:

- `start_span`/`start_active_span`
- `inject` and `extract` functionality
- `baggage`, through `set_baggage_item` and `get_baggage_item`
- compatible tags from the [OpenTracing specification](https://github.com/opentracing/specification/blob/b193756f1fe646b79ef4f901bed92c0e72845440/semantic_conventions.md#standard-span-tags-and-log-fields)
- scope manager support
- seamless integration with the Datadog tracer when using `ddtrace-run`

For setup information and usage see [our docs for the Datadog OpenTracing tracer](http://pypi.datadoghq.com/trace/docs/installation_quickstart.html#opentracing).


**CI Improvements**

Also included in this release are some optimizations to our CI which should get things running a bit quicker.

Thanks @labbati!



Read the [full changeset](https://github.com/DataDog/dd-trace-py/compare/v0.13.1...v0.14.0) and the [release milestone](https://github.com/DataDog/dd-trace-py/milestone/20?closed=1).
---

## 0.13.1 (04/09/2018)
**Bug fixes**

* [core] remove the root logger configuration within the library (#556)

Read the [full changeset](https://github.com/DataDog/dd-trace-py/compare/v0.13.0...v0.13.1) and the [release milestone](https://github.com/DataDog/dd-trace-py/milestone/24?closed=1).
---

## 0.13.0 (23/08/2018)
**New integrations**
- [`pymemcache`](https://github.com/pinterest/pymemcache) integration (#511)

**Celery integration**

Due to some limitations with our Celery integration, we changed our instrumentation to a [signals based approach](http://docs.celeryproject.org/en/latest/userguide/signals.html). We also started using import hooks to instrument Celery, so that enabling the instrumentation doesn't trigger a `celery` import.

- Signals implementation: #530
- Moving to import hooks: #534
- Resolved issues: #357, #493, #495, #495, #510, #370

**Breaking changes**
Using the signal based approach increase the stability of our instrumentation, but it limits what is currently traced. This is a list of changes that are considered breaking changes in the behavior and not in the API, so no changes are needed in your code unless you want a different behavior:
- By default all tasks will be traced if they use the Celery signals API, so tasks invoked with methods like `apply()`,  `apply_async()` and `delay()` will be traced but tasks invoked with `run()` will **not** be traced.
- `patch_task()` is deprecated; if it's used, all tasks will be instrumented

**Bug fixes**
- [core] check if bootstrap dir is in path before removal (#516 -- thanks @beezz!)
- [core] have hostname default to `DATADOG_TRACE_AGENT_HOSTNAME` environment variable if available (#509, #524 -- thanks @hfern!)
- [core] add WSGI-style http headers support to HTTP propagator (#456, #522)
- [core] Enable buffering on `getresponse` (#464, #527)
- [core] configure the root logger (#536)
- [aiopg] set the `app_type` during initialization (#492, #507)
- [boto] default to `None` if no region (#525, #526)
- [flask] avoid double instrumentation when `TraceMiddleware` is used (#538)
- [pymongo] fix multiple host kwargs (#535)
- [tornado] make settings object accessible during configuration (#499, #498 -- thanks @kave!)

**Improvements**
- [core/helpers] add a shortcut to retrieve Trace correlation identifiers (#488)

Read the [full changeset](https://github.com/DataDog/dd-trace-py/compare/v0.12.1...v0.13.0) and the [release milestone](https://github.com/DataDog/dd-trace-py/milestone/21?closed=1).
---

## 0.12.1 (14/06/2018)
**Bugfixes**

* [celery] add support for celery v1 tasks (old-style tasks) (#465, #423)
* [celery] `ddtrace-run` broke third-party script support; now it handles correctly the `argv` params (#469, #423)
* [celery] patch `TaskRegistry` to support old-style task with `ddtrace-run` (#484)
* [django] update error handling if another middleware has handled the exception already (#418, #462)
* [django] `DatabaseWrapper` loaded in right thread, after removing `setting_changed` signal from the `DatadogSettings` (#481, #435)
* [django/celery] add `shared_task` decorator wrapper to trace properly Celery tasks (#486, #451)
* [django/docs] notes about Debug Mode, and debugging (#476 -- thanks @ndkv!)
* [gevent] pass `sampling_priority` field when Distributed Tracing is enabled (#457)
* [mysqlb] add missing services info when they're flushed (#468, #428)
* [psycopg2] properly patch the driver when `quote_ident` typing is used (#477, #474, #383)
* [pylons] ensure the middleware code is Python 3 compatible to avoid crashes on import (#475, #472)
* [requests] add missing services info when they're flushed (#471, #428)

Read the [full changeset](https://github.com/DataDog/dd-trace-py/compare/v0.12.0...v0.12.1) and the [release milestone](https://github.com/DataDog/dd-trace-py/milestone/19?closed=1).
---

## 0.12.0 (03/05/2018)
**New integrations**
* [boto] Botocore and boto instrumentation is enabled by default using `patch_all()` (#319)
* [futures] provide context propagation for `concurrent` module (#429, [docs](http://pypi.datadoghq.com/trace/docs/#module-ddtrace.contrib.futures))
* [mysql] add `pymysql` support (#296, [docs](http://pypi.datadoghq.com/trace/docs/#mysql) -- thanks @wklken)

**Improvements**
* [core] introducing a low-level API to define configurations for each integration. This API is used only by the `requests` module and will be implemented in other integrations in newer releases (#445, #443, #450, #454, #441)
* [celery] split the service name in `celery-producer` and `celery-worker` for better stats (#432)
* [falcon] add distributed tracing (#437)
* [requests] provide a default service name for the request `Span` (#433)
* [requests] add `split_by_domain ` config to split service name by domain (#434)
* [tornado] better compatibility using `futures` instrumentation (#431)

**Bugfixes**
* [core] ensure `sitecustomize.py` is imported when `ddtrace-run` wrapper is used (#458)
* [flask] use `ddtrace` logger instead of Flask to avoid having a custom log filter (#447, #455)

**Breaking changes**
* [celery] the name of the service is now split in two different services: `celery-producer` and `celery-worker`. After the upgrade, you'll stop sending data to what was the default service name (`celery`). You should check the new services instead because you'll see a drop. Previously reported traces in the `celery` service, are still available if you move back the time selector.

Read the [full changeset](https://github.com/DataDog/dd-trace-py/compare/v0.11.1...v0.12.0) and the [release milestone](https://github.com/DataDog/dd-trace-py/milestone/17?closed=1).
---

## 0.11.1 (30/03/2018)
**Improvements**

* [bottle] use the `route` argument in `TracePlugin`, to support Bottle 0.11.x (#439)

**Bugfixes**

* [django] gunicorn gevent worker wasn't instrumenting database connections (#442)
* [django] remove `MIDDLEWARE_CLASSES` deprecation warning from tests (#444)
* [django] ensure only `MIDDLEWARE` or `MIDDLEWARE_CLASSES` are loaded with tracing middlewares (#446)

Read the [full changeset](https://github.com/DataDog/dd-trace-py/compare/v0.11.0...v0.11.1) and the [release milestone](https://github.com/DataDog/dd-trace-py/milestone/18?closed=1).
---

## 0.11.0 (05/03/2018)
**Security fixes**

* [dbapi] remove `sql.query` tag from SQL spans, so that the content is properly obfuscated in the Agent. This security fix is required to prevent wrong data collection of reported SQL queries. This issue impacts only MySQL integrations and NOT `psycopg2` or `sqlalchemy` while using the PostgreSQL driver. (#421)

**New integrations**

* [django] add support for Django 2.0 (#415 -- thanks @sciyoshi!)
* [mysql] `MySQL-python` and `mysqlclient` packages are currently supported (#376 -- thanks @yoichi!)
* [psycopg2] add support for version 2.4 (#424)
* [pylons] Pylons >= 0.9.6 is officially supported (#416)

**Bugfixes**

* [core] `ddtrace-run` script accepts `DATADOG_PRIORITY_SAMPLING` to enable [Priority Sampling](http://pypi.datadoghq.com/trace/docs/#priority-sampling) (#426)
* [pylons] add distributed tracing via kwarg and environment variable (#425, [docs](http://pypi.datadoghq.com/trace/docs/#module-ddtrace.contrib.pylons))
* [pylons] `ddtrace-run` script can patch a `PylonsApp` (#416)
* [pylons] add tracing to Pylons `render` function (#420)

Read the [full changeset](https://github.com/DataDog/dd-trace-py/compare/v0.10.1...v0.11.0) and [0.11.0 milestone](https://github.com/DataDog/dd-trace-py/milestone/15?closed=1).
---

## 0.10.1 (05/02/2018)
**Distributed Tracing**
Add distributed tracing using integration settings for the following libraries/frameworks:
* `bottle` (#382)
* `requests` (#372)
* `pyramid` (#403)

**Improvements**
* [core] provide constants to pick Priority Sampling values (#391)
* [django] add support for Django Rest Framework (#389)
* [tooling] add missing classifiers for pypi (#395 -- thanks @PCManticore)
* [tornado] patch `concurrent.futures` if available, improving the way traces are built when propagation happens between threads (#362 -- thanks @codywilbourn)

**Bugfixes**
* [httplib] don't overwrite return value (#380 -- thanks @yoichi)
* [psycopg2] patch all imports of `register_type` (#393 -- thanks @stj)
* [pyramid] keep request as part of `render` kwargs (#384 -- thanks @joual)
* [pyramid] use pyramid `HTTPExceptions` as valid response types (#401, #386 -- thanks @TylerLubeck)
* [requests] add `unpatch` and double-patch protection (#404)
* [flask] don't override code of already handled errors (#390, #409)
* [flask] allow mutability of `resource` field within request (#353, #410)

Read the [full changeset](https://github.com/DataDog/dd-trace-py/compare/v0.10.0...v0.10.1).
---

## 0.10.0 (08/11/2017)
**Distributed Sampling (beta)**

New feature that propagates the sampling priority across services. This is useful to mark traces as "don’t keep the trace" or "must have" when distributed tracing is used. This new functionality requires at least the Datadog Agent 5.19+. Frameworks with out-of-the-box support are: Django, Flask, Tornado (#358, #325, #359, #364, #366, #365, #371, [docs](http://pypi.datadoghq.com/trace/docs/#priority-sampling))

**Improvements**
* [core] update the Context propagation API, that includes a new way to retrieve and set the current active `Span` context. (#339)
* [core] implement Propagators API to simplify Distributed Tracing. You can use `HTTPPropagator` class to inject and extract the tracing context in HTTP headers (#363, #374 [docs](http://pypi.datadoghq.com/trace/docs/#ddtrace.propagation.http.HTTPPropagator))
* [celery] use service name from `DATADOG_SERVICE_NAME` env var, if defined (#347 -- thanks @miketheman)
* [django] respect env Agent host and port if defined (#354 -- thanks @spesnova)

**Bugfixes**
* [pylons] handle exception with non standard 'code' attribute (#350)
* [pyramid] the application was not traced when the tween list was explicitly specified (#349)

Read the full [changeset](https://github.com/DataDog/dd-trace-py/compare/v0.9.2...v0.10.0)
---

## 0.9.2 (12/09/2017)
**New features**
* [django] disable database or cache instrumentation via settings so that each Django component instrumentation can be disabled (#314, [docs](http://localhost:8000/#module-ddtrace.contrib.django) -- thanks @mcanaves)
* [django] it's not required anymore to add the Django middleware because the Django app ensures that it is installed. You can safely remove `ddtrace.contrib.django.TraceMiddleware` for your middleware list after the upgrade. This is not mandatory but suggested (#314, #346)
* [cassandra] trace `execute_async()` operations (#333)

**Bugfixes**
* [mysql]  prevent the Pin from attaching empty tags (#327)
* [django] fixed the initialization order to prevent logs when the tracer is disabled (#334)
* [sqlite3] add tests to ensure that services are properly sent (#337)
* [pyramid] fixed Pyramid crash when 'include()' is used with relative import paths (#342)
* [pylons] re-raise the exception with the original traceback in case of errors. Before Pylons exceptions were correctly handled but hidden by the tracing middleware. (#317)
* [pyramid] disable autocommit in Pyramid patching, to avoid altering the `Configurator` behavior (#343)
* [flask] fix Flask instrumentation that didn't close Jinja spans if an error was thrown (#344)

**Integration coverage**
* officially support ElasticSearch 1.6+ (#341)

**Documentation**
* fixed usage examples for `patch_all()` and `patch()` (#321 -- thanks @gomlgs)
* added a section about updating the hostname and port (#335)

Read the [full changeset](https://github.com/DataDog/dd-trace-py/compare/v0.9.1...v0.9.2).
---

## 0.9.1 (01/08/2017)
**New features**
* [core] add a processing pipeline to the `AsyncWorker`, so that traces can be filtered easily. This change doesn't have any performance impact with existing installations, and is expected to work well with async frameworks / libraries (#303, [docs](http://pypi.datadoghq.com/trace/docs/#trace-filtering))
* [core] add language and library version metadata to keep track of them in the Datadog Agent. All values are sent via headers (#289)

**Bugfixes**
* [aiobotocore] update `async with` context manager so that it returns the wrapper instead of the wrapped object (#307)
* [boto, botocore] change the service metadata app for AWS with a more meaningful name (#315)

**Documentation**
* improving documentation so that it's more explicit how a framework should be auto-instrumented (#305, #308)
* add the list of auto-instrumented modules (#306)

Read the [full changeset](https://github.com/DataDog/dd-trace-py/compare/v0.9.0...v0.9.1).
---

## 0.9.0 (05/07/2017)
**New features**

* [core] add process ID in root spans metadata (#293)

**Improvements**

* [falcon] extended support for Falcon 1.2; improved error handling (#295)
* [gevent] create a new `Context` when a Greenlet is created so that the tracing context is automatically propagated with the right parenting (#287)
* [asyncio] providing helpers and `patch()` method to automatically propagate the tracing context between different asyncio tasks (#260 #297, [docs](http://pypi.datadoghq.com/trace/docs/#module-ddtrace.contrib.asyncio) -- thanks @thehesiod)
* [aiohttp] add experimental feature to continue a trace from request headers (#259, [docs](http://pypi.datadoghq.com/trace/docs/#module-ddtrace.contrib.aiohttp) -- thanks @thehesiod)
* [django] add `DEFAULT_DATABASE_PREFIX` setting to append a prefix to database service (#291, [docs](http://pypi.datadoghq.com/trace/docs/#module-ddtrace.contrib.django) -- thanks @jairhenrique)

**Bugfixes**

* [logging] use specific logger instead of the root one in `monkey.py` module (#281)
* [django] `ddtrace` exception middleware catches exceptions even if a custom middleware returns a `Response` object (#278)
* [pylons] handle correctly the http status code when it's wrongly formatted (#284)
* [django] request resource handles the case where the `View` is a partial function (#292)
* [flask] attach stack trace to Flask errors (#302)

**New integrations**

* [httplib] add patching for `httplib` and `http.lib`(#137 -- thanks @brettlangdon)
* [aio-libs] add `aiobotocore` support (#257, #298, [docs](http://pypi.datadoghq.com/trace/docs/#module-ddtrace.contrib.aiobotocore) -- thanks @thehesiod)
* [aio-libs] add `aiopg` support (#258, [docs](http://pypi.datadoghq.com/trace/docs/#module-ddtrace.contrib.aiopg) -- thanks @thehesiod)

Read the [full changeset](https://github.com/DataDog/dd-trace-py/compare/v0.8.5...v0.9.0).
---

## 0.8.5 (30/05/2017)
**Bugfixes**

* [flask] add the http method to flask spans (#274)
* [sqlite3] changed the app_type to `db` (#276)
* [core] `span.set_traceback()`now sets the traceback even if there's no exception (#277)

Read the [full changeset][1].

[1]: https://github.com/DataDog/dd-trace-py/compare/v0.8.4...v0.8.5
---

## 0.8.4 (19/05/2017)
**Bugfixes**

* [flask] avoid using weak references when Flask is instrumented via Blinker. This resolves initialization issues when the `traced_app = TraceMiddleware(app, ...)` reference goes out of the scope or is garbage collected (#273)
---

## 0.8.3 (15/05/2017)
**Improvements**

* [transport] add presampler header (`X-Datadog-Trace-Count`) so that the receiving agent has more information when dealing with sampling (#254)
* [docs] updated our documentation (#264, #271)

**Bugfixes**
* [core] patch loader raises `PatchException` that is handled in the `patch_all()` when the patch failed. This distinguishes: errors during patch, when an integration is not available and simply when the module is not installed (#262)
* [mysql] distinguish `MySQL-Python` instrumentation so that only `mysql-connector` package is patched; this provides better feedback about what library is supported (#263, #266)
* [sqlalchemy] provide a `patch()` method that uses the PIN object; this is not a breaking change, but the preferred way to instrument SQLAlchemy is through `patch_all(sqlalchemy=True)` or `patch(sqlalchemy=True)` (#261)
* [pylons] catch `BaseException` since a `SystemExit` might've been raised; `500` errors are handled if a timeout occurs (#267, #270)
* [pyramid] catch `BaseException` since a `SystemExit` might've been raised; `500` errors are handled if a timeout occurs (#269)

Read the [full changeset][1]

[1]: https://github.com/DataDog/dd-trace-py/compare/v0.8.2...v0.8.3
---

## 0.8.2 (28/04/2017)
**Bugfixes**

* [django] handle tuple `INSTALLED_APPS` for Django < 1.9 (#253)

Read the [full changeset][1]

[1]: https://github.com/DataDog/dd-trace-py/compare/v0.8.1...v0.8.2
---

## 0.8.1 (30/05/2017)
**Bugfixes**

* [core] fixed `msgpack-python` kwarg usage for versions earlier than `0.4.x` (#245)
* [pyramid] add request method to Pyramid trace span resource name (#249, thanks @johnpkennedy)

Read the [full changeset][1].

[1]: https://github.com/DataDog/dd-trace-py/compare/v0.8.0...v0.8.1
---

## 0.8.0 (10/04/2017)
**New integrations**
* Add support for Tornado web `4.0+`. Currently this integration is ignored by autopatching, but can be enabled via `patch_all(tornado=True)` (#204, [docs][1] -- thanks @ross for reviewing and testing the implementation)

**Bugfixes**
* [docs] Minor updates to our documentation (#239, #237, #242, #244 -- thanks @liubin @pahaz)
* [boto] Boto2 and Botocore integrations have safety check to prevent double patching (#240)
* [boto] Use frames directly without calling `getouterframes()`. This is a major improvement that reduces the impact of our tracing calls for Boto2 (#243 -- thanks @wackywendell)
* [django] make `func_name` work with any callable and not only with functions (#195, #203 -- thanks @m0n5t3r)

**Breaking change**
* [elasticsearch] when importing `elasticsearch` before executing `patch_all()`, no traces are created. This patch changed where the `PIN` object is attached, so you should update your instrumentation as described below (#238)

**Migrate from 0.7.x to 0.8.0**

* [elasticsearch] the PIN object was previously attached to the `elasticsearch` module while now it uses `elasticsearch.Transport`. If you were using the `Pin` to override some tracing settings, you must update your code from:
```python
Pin.override(client, service='elasticsearch-traces')
```
to:
```python
Pin.override(client.transport, service='elasticsearch-traces')
```

**Internals update**
* the Python traces logs and returns error when there is a communication issue with the APM Agent (#173)
* the `wrap()` tracer decorator can be extended by Python integrations when the usual approach is not suitable for the given execution context (#221)

Read the [full changeset][2].

[1]: http://pypi.datadoghq.com/trace/docs/#module-ddtrace.contrib.tornado
[2]: https://github.com/DataDog/dd-trace-py/compare/v0.7.0...v0.8.0
---

## 0.7.0 (29/03/2017)
**New integrations**
* Add support for `boto` (>=2.29.0) and `botocore` (>= 1.4.51) #209 . Currently these integrations are ignored by autopatching, but can be enabled via `patch_all(boto=True, botocore=True)`

**New features**
* Add the `ddtrace-run` command-line entrypoint to provide tracing without explicit additions to code. More information here http://pypi.datadoghq.com/trace/docs/#get-started #169

**Bugfixes**
* [dbapi] Ensure cursors play well with context managers #231
* [django] Provide a unique `datadog_django` app label to avoid clashes with existing app configs #235
* [pyramid] Ensure pyramid spans have method and route metadata consistent with other web frameworks #220 (thanks @johnpkennedy)
---

## 0.6.0 (09/03/2017)
**New integrations**
* Add support for asynchronous Python. This is a major improvement that adds support for `asyncio`, `aiohttp` and `gevent` (#161, docs: [asyncio][1] - [aiohttp][2] - [gevent][3])
* Add Celery integration (#135, #196, [docs][6])

**New features**
* Add explicit support for Python 3.5, and 3.6 (#215, see [supported versions][7])
* print the list of unfinished spans if the `debug_logging` is activated; useful in synchronous environments to detect unfinished/unreported traces (#210)

**Bugfixes**
* [mysql] `mysql` integration is patched when using `patch()` or `patch_all()` (#178)
* [django] set global tracer tags from Django `DATADOG_TRACE` setting (#159)
* [bottle] wrong `tracer` reference when `set_service_info` is invoked (#199)

**Breaking changes**
* Default port `7777` has been replaced with the new `8126` available from Datadog Agent 5.11.0 and above (#212)
* Removed the `ThreadLocalSpanBuffer`. It has been fully replaced by the `Context` propagation (#211)

**Migrate from 0.5.x to 0.6.0**

* Datadog Agent 5.11.0 or above is required.
* If you're using the `ThreadLocalSpanBuffer` manually, you need to use the [Context class][8] in your logic so that it is compliant with the `Context` propagation. Check the [Advanced usage][9] section.

**Advanced usage**
This is a list of new features that may be used for manual instrumentation when you're using a library or a framework that is not currently supported:
* Use `Context` propagation instead of a global buffer. This plays well with asynchronous programming where a context switching may happen while handling different logical execution flows (#172)
* `tracer.trace()` handles automatically the `Context` propagation and remains the preferable API
* Add `tracer.get_call_context()` to retrieve the current `Context` instance that is holding the entire trace for this logical execution ([docs][4])
* Add `start_span` as a way to manually create spans, while handling the Context propagation ([docs][5])

Read the [full changeset](https://github.com/DataDog/dd-trace-py/compare/v0.5.5...v0.6.0).

[1]: http://pypi.datadoghq.com/trace/docs/#module-ddtrace.contrib.asyncio
[2]: http://pypi.datadoghq.com/trace/docs/#module-ddtrace.contrib.aiohttp
[3]: http://pypi.datadoghq.com/trace/docs/#module-ddtrace.contrib.gevent
[4]: http://pypi.datadoghq.com/trace/docs/#ddtrace.Tracer.get_call_context
[5]: http://pypi.datadoghq.com/trace/docs/#ddtrace.Tracer.start_span
[6]: http://pypi.datadoghq.com/trace/docs/#module-ddtrace.contrib.celery
[7]: http://pypi.datadoghq.com/trace/docs/#supported-versions
[8]: https://github.com/DataDog/dd-trace-py/blob/853081c0f2707bcda59c50239505a5ceaed33945/ddtrace/context.py#L8
[9]: http://pypi.datadoghq.com/trace/docs/#advanced-usage
---

## 0.5.5 (15/02/2017)
**Improvements**
- ElasticSearch integration takes care of the returning status code in case of a `TransportError` (#175)

**Bugfixes**
- Pyramid integration handles properly the `Span.error` attribute if the response is a server error (#176)

Read the [full changeset](https://github.com/DataDog/dd-trace-py/compare/v0.5.4...v0.5.5).

---

## 0.5.4 (14/02/2017)
## Integrations
- added the Pyramid web framework

## Enhancements
- `tracer.set_tags()` will add tags to all spans created by a tracer.
- `span.tracer()` will return the tracer that created a given span

## Bug Fixes
- correctly set service types on the Mongo and Falcon integrations.
- documentation fixes
- send less data to the agent in the SQL and redis integrations.

Read the [full changeset](https://github.com/DataDog/dd-trace-py/compare/v0.5.3...v0.5.4)

---

## 0.5.3 (23/12/2016)
**Bugfixes**
- [ElasticSearch] use ElasticSearch serializer so that the serialization works with dates, decimals and UUIDs #131
- [Django] use an integer value for `AGENT_PORT` because Django recast strings as unicode strings, which invalidate the input for `getaddrinfo()` in Python 2.7 #140
- [Tracer] downgrade high throughput log messages to debug so that it doesn't flood users logs #143

**Compatibility**
- don't check if `django.contrib.auth` is installed through the `django.apps` module. This improves the best-effort support for `Django < 1.7` #136

Read the [full changeset](https://github.com/DataDog/dd-trace-py/compare/v0.5.2...v0.5.3)

---

## 0.5.2 (14/12/2016)
0.5.2 is a bugfix release.

### Bug Fixes
- include bottle docs

Read the [full changeset](https://github.com/DataDog/dd-trace-py/compare/v0.5.1...v0.5.2).

---

## 0.5.1 (13/12/2016)
0.5.1 is a bugfix release.

### Bug Fixes
- properly trace pymongo `$in` queries (See #125)
- properly normalize bound and batch cassandra statements (see #126)
- made the legacy cassandra tracing a no-op.

Read the [full changeset](https://github.com/DataDog/dd-trace-py/compare/v0.5.0...v0.5.1).

---

## 0.5.0 (07/12/2016)
**Major changes**
- added`msgpack-python` as a dependency
- using Trace Agent API `v0.3` that supports both JSON and Msgpack formats
- provided `JSONEncoder` and `MsgpackEncoder` that are switched at runtime the API `v0.3` is not reachable (`404`)
- `MsgpackEncoder` is the current default encoder
- `MsgpackEncoder` will not be used if the pure Python implementation is used

**Documentation**
- added [ElasticSearch docs](http://pypi.datadoghq.com/trace/docs/#module-ddtrace.contrib.elasticsearch)

Read the [full changeset](https://github.com/DataDog/dd-trace-py/compare/v0.4.0...v0.5.0)

---

## 0.4.0 (26/11/2016)
0.4.0 is a "major" release of the `dd-trace-py`. Please test thoroughly on staging before rolling out to your production clusters.

### Enhancements
- automatically patch contrib libraries with `from ddtrace import monkey; monkey.patch_all()`. A few notes:
  - The previous ways of patching still exist, but are deprecated and might be no-ops. They will be removed in a future version.
  - When you add `patch_all` remove your old instrumentation code.
  - Web frameworks still require middleware.
- experimental support for (much faster) msgpack serialization. disabled by default. will be enabled in a future release.

### Integrations
- add integration for the [Bottle](web framework) web framework. (see #86)

### Bug Fixes
- correctly trace django without auth middleware (see #116)

###

Read the [full changeset](https://github.com/DataDog/dd-trace-py/compare/v0.3.16...v0.4.0).

---

## v0.3.16 (03/11/2016)
### Bugfixes
- Handle memory leaks when tracing happens in a forked process (Issue #84)
- Fix error code in spans from the request library (thanks @brettlangdon)
- Better handling of unicode tags (thanks @brettlangdon)
- Allow easy configuration of host & port in the Django integration.

### Enhancements
- Cap the number of traces buffered in memory.
- Higher trace submission throughput.
- Preliminary work on gevent support. Not fully complete.

Read the [full changeset](https://github.com/DataDog/dd-trace-py/compare/v0.3.15...v0.3.16)

---

## v0.3.15 (01/11/2016)
### Integrations
- add tracing for the requests library

Read the [full changeset](https://github.com/DataDog/dd-trace-py/compare/v0.3.14...v0.3.15)

---

## 0.3.14 (30/09/2016)
### Integrations
- [pylons] allow users to set resources inside handlers
- [django] add support for the Django cache framework

### Enhancements
- add a trace sampler so that users can discard spans using a `RateSampler` (more info: http://pypi.datadoghq.com/trace/docs/#sampling)

Read the [full changeset](https://github.com/DataDog/dd-trace-py/compare/v0.3.13...v0.3.14)

---

## v0.3.13 (21/09/2016)
### New integrations
- added `pylibmc` Memcached client integration
- improved Django integration providing a Django app that instrument Django internals

Read the full [changeset](https://github.com/DataDog/dd-trace-py/compare/v0.3.12...v0.3.13)

---

## v0.3.12 (14/09/2016)
[change set](https://github.com/DataDog/dd-trace-py/compare/v0.3.11...v0.3.12)
- Added MySQL integration, using [mysql.connector](https://dev.mysql.com/doc/connector-python/en/) v2.1

---

## v0.3.11 (31/08/2016)
## Bugfixes
- fixed an unpacking error for `elasticsearch>=2.4`
- fixed the behavior of the `tracer.wrap()` method; now it works as expected

## Documentation
- better organization of libraries usage on docs
- provided a [benchmark script](https://github.com/DataDog/dd-trace-py/commit/7d30c2d6703e21ea3dc94ecdeb88dbe2ad9a286a)

Read the [full changeset](https://github.com/DataDog/dd-trace-py/compare/v0.3.10...v0.3.11)

---

## v0.3.10 (22/08/2016)
[change set](https://github.com/DataDog/dd-trace-py/compare/v0.3.9...v0.3.10)
- add `flask_cache` integration; supporting the `0.12` and `0.13` versions
- catch `500` errors on `pylons` integration

---

## v0.3.9 (12/08/2016)
[change set](https://github.com/DataDog/dd-trace-py/compare/v0.3.8...v0.3.9)
- send service info from the sqlalchemy integration

---

## v0.3.7 (12/08/2016)
[change set](https://github.com/DataDog/dd-trace-py/compare/v0.3.6...v0.3.7)
- Released Falcon Integration
- Minor bugfixes in Redis & Cassandra integration

---

## v0.3.8 (12/08/2016)
[change set](https://github.com/DataDog/dd-trace-py/compare/v0.3.7...v0.3.8)
- Added support for the most recent bugfix versions of pymongo 3.0, 3.1 and 3.2<|MERGE_RESOLUTION|>--- conflicted
+++ resolved
@@ -4,11 +4,6 @@
 
 ---
 
-<<<<<<< HEAD
-## 2.7.8
-
-
-=======
 ## 2.8.1
 
 
@@ -16,24 +11,30 @@
 
 - Code Security: to enable IAST in the application, you had to start it with the command `ddtrace-run [your-application-run-command]` so far. Now, you can also activate IAST with the `patch_all` function.
 
->>>>>>> ec8ceffb
 ### Bug Fixes
 
 - Code Security: fix setting the wrong source on map elements tainted from <span class="title-ref">taint_structure</span>.
 - Code Security: Fixes an issue where the AST patching process fails when the origin of a module is reported as None, raising a `FileNotFoundError`.
 - CI Visibility: fixes an issue where tests were less likely to be skipped due to ITR skippable tests requests timing out earlier than they should
 - Code Security: Fixed an issue with AES functions from the pycryptodome package that caused the application to crash and stop.
-<<<<<<< HEAD
-- ASM: This fix removes unrequired API security metrics.
-- instrumentation: fixes crashes that could occur in certain integrations with packages that use non-integer components in their version specifiers
-
-
-=======
 - kafka: This fix resolves an issue where an empty message list returned from consume calls could cause crashes in the Kafka integration. Empty lists from consume can occur when the call times out.
 - ASM: This fix removes unrequired API security metrics.
 - instrumentation: fixes crashes that could occur in certain integrations with packages that use non-integer components in their version specifiers
 
->>>>>>> ec8ceffb
+---
+
+## 2.7.8
+
+
+### Bug Fixes
+
+- Code Security: fix setting the wrong source on map elements tainted from <span class="title-ref">taint_structure</span>.
+- Code Security: Fixes an issue where the AST patching process fails when the origin of a module is reported as None, raising a `FileNotFoundError`.
+- CI Visibility: fixes an issue where tests were less likely to be skipped due to ITR skippable tests requests timing out earlier than they should
+- Code Security: Fixed an issue with AES functions from the pycryptodome package that caused the application to crash and stop.
+- ASM: This fix removes unrequired API security metrics.
+- instrumentation: fixes crashes that could occur in certain integrations with packages that use non-integer components in their version specifiers
+
 ---
 
 ## 2.6.10
