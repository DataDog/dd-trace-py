# the tox file specifies a way of running our test suite
# against different combinations of libraries and python
# versions.

[tox]
# By default the tox process includes a 'dist'->'install'->'test' workflow.
# Instead of creating a dist and install it at every step, some tests can directly use the source code to run
# tests: `skipsdist=True`. This is much faster.
# On the other hand, both autopatch tests and the ddtracerun test cannot use the source code as they required the
# module to be installed.
# This variable can be set to True in our circleci env to speed up the process, but still we default to false so
# locally we can run `tox` without any further requirement.
skipsdist={env:TOX_SKIP_DIST:False}

# Our various test environments. The py*-all tasks will run the core
# library tests and all contrib tests with the latest library versions.
# The others will test specific versions of libraries.
#
# FIXME[gabin]:
# If the env name is longer than 128 characters (linux kernel limit specified
# in "master/include/linux/binfmts.h"), we'll get a "bad interpreter: No such file or directory" error.
#
#See linux kernel limitation:
# - https://github.com/torvalds/linux/blob/master/include/linux/binfmts.h#L12
#
#See related github topic:
# - https://github.com/pypa/virtualenv/issues/596
envlist =
    flake8
    wait
    {py27,py34,py35,py36}-tracer
    {py27,py34,py35,py36}-integration
    {py27,py34,py35,py36}-ddtracerun
    {py27,py34,py35,py36}-test_utils
# Integrations environments
    aiobotocore_contrib-{py34,py35,py36}-aiobotocore{02,03,04}
    aiohttp_contrib-{py34,py35,py36}-aiohttp{12,13,20,21,22}-aiohttp_jinja{012,013}-yarl
    aiohttp_contrib-{py34,py35,py36}-aiohttp{23}-aiohttp_jinja{015}-yarl10
    aiopg_contrib-{py34,py35,py36}-aiopg{012,015}
    asyncio_contrib-{py34,py35,py36}
    boto_contrib-{py27,py34}-boto
    botocore_contrib-{py27,py34}-botocore
    bottle_contrib{,_autopatch}-{py27,py34,py35,py36}-bottle{11,12}-webtest
    cassandra_contrib-{py27,py34,py35,py36}-cassandra{35,36,37,38,315}
    celery_contrib-{py27,py34,py35,py36}-celery{31,40,41,42}-redis{210}
    django_contrib{,_autopatch}-{py27,py34,py35,py36}-django{18,111}-djangopylibmc06-djangoredis45-pylibmc-redis{210}-memcached
    django_contrib{,_autopatch}-{py34,py35,py36}-django{200}-djangopylibmc06-djangoredis45-pylibmc-redis{210}-memcached
    django_drf_contrib-{py27,py34,py35,py36}-django{111}-djangorestframework{34,37,38}
    django_drf_contrib-{py34,py35,py36}-django{200}-djangorestframework{37,38}
    elasticsearch_contrib-{py27,py34,py35,py36}-elasticsearch{16,17,18,23,24,51,52,53,54,63}
    falcon_contrib{,_autopatch}-{py27,py34,py35,py36}-falcon{10,11,12,13,14}
    flask_contrib{,_autopatch}-{py27,py34,py35,py36}-flask{010,011,012,10}-blinker
# Flask <=0.9 does not support Python 3
    flask_contrib{,_autopatch}-{py27}-flask{09}-blinker
    flask_cache_contrib{,_autopatch}-{py27,py34,py35,py36}-flask{010,011,012}-flaskcache{013}-memcached-redis{210}-blinker
    flask_cache_contrib{,_autopatch}-{py27}-flask{010,011}-flaskcache{012}-memcached-redis{210}-blinker
    futures_contrib-{py27}-futures{30,31,32}
    futures_contrib-{py34,py35,py36}
    gevent_contrib-{py27,py34,py35,py36}-gevent{11,12,13}
# gevent 1.0 is not python 3 compatible
    gevent_contrib-{py27}-gevent{10}
    grpc_contrib-{py27,py34,py35,py36}-grpc
    httplib_contrib-{py27,py34,py35,py36}
<<<<<<< HEAD
    molten_contrib-{py36}-molten{07}
=======
    jinja2_contrib-{py27,py34,py35,py36}-jinja{27,28,29,210}
>>>>>>> 4e5acbd8
    mongoengine_contrib-{py27,py34,py35,py36}-mongoengine{015}
    msgpack_contrib-{py27,py34}-msgpack{03,04,05}
    mysql_contrib-{py27,py34,py35,py36}-mysqlconnector{21}
    mysqldb_contrib-{py27}-mysqldb{12}
    mysqldb_contrib-{py27,py34,py35,py36}-mysqlclient{13}
    psycopg_contrib-{py27,py34,py35,py36}-psycopg2{24,25,26,27}
    pylibmc_contrib-{py27,py34,py35,py36}-pylibmc{140,150}
    pylons_contrib-{py27}-pylons{096,097,010,10}
    pymemcache_contrib{,_autopatch}-{py27,py34,py35,py36}-pymemcache{130,140}
    pymongo_contrib-{py27,py34,py35,py36}-pymongo{30,31,32,33,34,36}-mongoengine{015}
    pymysql_contrib-{py27,py34,py35,py36}-pymysql{07,08,09}
    pyramid_contrib{,_autopatch}-{py27,py34,py35,py36}-pyramid{17,18,19}-webtest
    redis_contrib-{py27,py34,py35,py36}-redis{26,27,28,29,210}
    rediscluster_contrib-{py27,py34,py35,py36}-rediscluster{135}
    requests_contrib{,_autopatch}-{py27,py34,py35,py36}-requests{208,209,210,211,212,213,219}
    kombu_contrib-{py27,py34,py35,py36}-kombu{40,41,42}
# python 3.6 requests + gevent regression test
# DEV: This is a known issue for gevent 1.1, suggestion is to upgrade to gevent > 1.2
#      https://github.com/gevent/gevent/issues/903
    requests_gevent_contrib-{py36}-requests{208,209,210,211,212,213,219}-gevent{12,13}
    sqlalchemy_contrib-{py27,py34,py35,py36}-sqlalchemy{10,11,12}-psycopg2{27}-mysqlconnector{21}
    sqlite3_contrib-{py27,py34,py35,py36}-sqlite3
    tornado_contrib-{py27,py34,py35,py36}-tornado{40,41,42,43,44,45}
    tornado_contrib-{py27}-tornado{40,41,42,43,44,45}-futures{30,31,32}
    vertica_contrib-{py27,py34,py35,py36}-vertica{060,070}
# Opentracer
    {py27,py34,py35,py36}-opentracer
    {py34,py35,py36}-opentracer_asyncio
    {py34,py35,py36}-opentracer_tornado-tornado{40,41,42,43,44}
    {py27}-opentracer_gevent-gevent{10}
    {py27,py34,py35,py36}-opentracer_gevent-gevent{11,12}

[testenv]
basepython =
    py27: python2.7
    py34: python3.4
    py35: python3.5
    py36: python3.6

deps =
# Avoid installing wrapt and msgpack-python, our only packages declared, dependencies, when we are testing the real
# distribution build.
    !ddtracerun: wrapt
    !msgpack03-!msgpack04-!msgpack05-!ddtracerun: msgpack-python
    pytest
    opentracing
# test dependencies installed in all envs
    mock
    nose
# force the downgrade as a workaround
# https://github.com/aio-libs/aiohttp/issues/2662
    yarl: yarl==0.18.0
    yarl10: yarl>=1.0,<1.1
# integrations
    aiobotocore04: aiobotocore>=0.4,<0.5
    aiobotocore03: aiobotocore>=0.3,<0.4
    aiobotocore02: aiobotocore>=0.2,<0.3
    aiobotocore{02,03,04}-{py34}: typing
    aiopg012: aiopg>=0.12,<0.13
    aiopg015: aiopg>=0.15,<0.16
    aiopg: sqlalchemy
    aiohttp12: aiohttp>=1.2,<1.3
    aiohttp13: aiohttp>=1.3,<1.4
    aiohttp20: aiohttp>=2.0,<2.1
    aiohttp21: aiohttp>=2.1,<2.2
    aiohttp22: aiohttp>=2.2,<2.3
    aiohttp23: aiohttp>=2.3,<2.4
    aiohttp_jinja012: aiohttp_jinja2>=0.12,<0.13
    aiohttp_jinja013: aiohttp_jinja2>=0.13,<0.14
    aiohttp_jinja015: aiohttp_jinja2>=0.15,<0.16
    blinker: blinker
    boto: boto
    boto: moto<1.0
    botocore: botocore
    botocore: moto<1.0
    bottle11: bottle>=0.11,<0.12
    bottle12: bottle>=0.12,<0.13
    cassandra35: cassandra-driver>=3.5,<3.6
    cassandra36: cassandra-driver>=3.6,<3.7
    cassandra37: cassandra-driver>=3.7,<3.8
    cassandra38: cassandra-driver>=3.8,<3.9
    cassandra315: cassandra-driver>=3.15,<3.16
    celery31: celery>=3.1,<3.2
    celery40: celery>=4.0,<4.1
    celery41: celery>=4.1,<4.2
    celery42: celery>=4.2,<4.3
    ddtracerun: redis
    django18: django>=1.8,<1.9
    django111: django>=1.11,<1.12
    django200: django>=2.0,<2.1
    djangopylibmc06: django-pylibmc>=0.6,<0.7
    djangoredis45: django-redis>=4.5,<4.6
    djangorestframework34: djangorestframework>=3.4,<3.5
    djangorestframework37: djangorestframework>=3.7,<3.8
    djangorestframework38: djangorestframework>=3.8,<3.9
    elasticsearch16: elasticsearch>=1.6,<1.7
    elasticsearch17: elasticsearch>=1.7,<1.8
    elasticsearch18: elasticsearch>=1.8,<1.9
    elasticsearch23: elasticsearch>=2.3,<2.4
    elasticsearch24: elasticsearch>=2.4,<2.5
    elasticsearch51: elasticsearch>=5.1,<5.2
    elasticsearch52: elasticsearch>=5.2,<5.3
    elasticsearch53: elasticsearch>=5.3,<5.4
    elasticsearch54: elasticsearch>=5.4,<5.5
    elasticsearch63: elasticsearch>=6.3,<6.4
    falcon10: falcon>=1.0,<1.1
    falcon11: falcon>=1.1,<1.2
    falcon12: falcon>=1.2,<1.3
    falcon13: falcon>=1.3,<1.4
    falcon14: falcon>=1.4,<1.5
    flask09: flask>=0.9,<0.10
    flask010: flask>=0.10,<0.11
    flask011: flask>=0.11,<0.12
    flask012: flask>=0.12,<0.13
    flask10: flask>=1.0,<1.1
    flaskcache012: flask_cache>=0.12,<0.13
    flaskcache013: flask_cache>=0.13,<0.14
    futures: futures
    futures30: futures>=3.0,<3.1
    futures31: futures>=3.1,<3.2
    futures32: futures>=3.2,<3.3
    gevent10: gevent>=1.0,<1.1
    gevent11: gevent>=1.1,<1.2
    gevent12: gevent>=1.2,<1.3
    gevent13: gevent>=1.3,<1.4
    grpc: grpcio>=1.8.0
    grpc: googleapis-common-protos
    jinja27: jinja2>=2.7,<2.8
    jinja28: jinja2>=2.8,<2.9
    jinja29: jinja2>=2.9,<2.10
    jinja210: jinja2>=2.10,<2.11
    memcached: python-memcached
    molten07: molten>=0.7,<0.8
    mongoengine015: mongoengine>=0.15<0.16
    msgpack03: msgpack-python>=0.3,<0.4
    msgpack04: msgpack-python>=0.4,<0.5
    msgpack05: msgpack-python>=0.5,<0.6
    mysqlconnector21: mysql-connector>=2.1,<2.2
    mysqldb12: mysql-python>=1.2,<1.3
    mysqlclient13: mysqlclient>=1.3,<1.4
# webob is required for Pylons < 1.0
    pylons096: pylons>=0.9.6,<0.9.7
    pylons096: webob<1.1
    pylons097: pylons>=0.9.7,<0.9.8
    pylons097: webob<1.1
    pylons010: pylons>=0.10,<0.11
    pylons010: webob<1.1
    pylons10: pylons>=1.0,<1.1
    pylibmc: pylibmc
    pylibmc140: pylibmc>=1.4.0,<1.5.0
    pylibmc150: pylibmc>=1.5.0,<1.6.0
    pymemcache130: pymemcache>=1.3.0,<1.4.0
    pymemcache140: pymemcache>=1.4.0,<1.5.0
    pymongo30: pymongo>=3.0,<3.1
    pymongo31: pymongo>=3.1,<3.2
    pymongo32: pymongo>=3.2,<3.3
    pymongo33: pymongo>=3.3,<3.4
    pymongo34: pymongo>=3.4,<3.5
    pymongo36: pymongo>=3.6,<3.7
    pymysql07: pymysql>=0.7,<0.8
    pymysql08: pymysql>=0.8,<0.9
    pymysql09: pymysql>=0.9,<0.10
    pyramid17: pyramid>=1.7,<1.8
    pyramid18: pyramid>=1.8,<1.9
    pyramid19: pyramid>=1.9,<1.10
    psycopg224: psycopg2>=2.4,<2.5
    psycopg225: psycopg2>=2.5,<2.6
    psycopg226: psycopg2>=2.6,<2.7
    psycopg227: psycopg2>=2.7,<2.8
    redis26: redis>=2.6,<2.7
    redis27: redis>=2.7,<2.8
    redis28: redis>=2.8,<2.9
    redis29: redis>=2.9,<2.10
    redis210: redis>=2.10,<2.11
    rediscluster135: redis-py-cluster>=1.3.5,<1.3.6
    kombu42:  kombu>=4.2,<4.3
    kombu41:  kombu>=4.1,<4.2
    kombu40:  kombu>=4.0,<4.1
    requests200: requests>=2.0,<2.1
    requests200: requests-mock>=1.3
    requests208: requests>=2.8,<2.9
    requests208: requests-mock>=1.3
    requests209: requests>=2.9,<2.10
    requests209: requests-mock>=1.3
    requests210: requests>=2.10,<2.11
    requests210: requests-mock>=1.3
    requests211: requests>=2.11,<2.12
    requests211: requests-mock>=1.3
    requests212: requests>=2.12,<2.13
    requests212: requests-mock>=1.3
    requests213: requests>=2.13,<2.14
    requests213: requests-mock>=1.3
    requests218: requests>=2.18,<2.19
    requests218: requests-mock>=1.4
    requests219: requests>=2.19,<2.20
    requests219: requests-mock>=1.4
    sqlalchemy10: sqlalchemy>=1.0,<1.1
    sqlalchemy11: sqlalchemy>=1.1,<1.2
    sqlalchemy12: sqlalchemy>=1.2,<1.3
    tornado40: tornado>=4.0,<4.1
    tornado41: tornado>=4.1,<4.2
    tornado42: tornado>=4.2,<4.3
    tornado43: tornado>=4.3,<4.4
    tornado44: tornado>=4.4,<4.5
    tornado45: tornado>=4.5,<4.6
    vertica060: vertica-python>=0.6.0,<0.7.0
    vertica070: vertica-python>=0.7.0,<0.8.0
    webtest: WebTest

# pass along test env variables
passenv=TEST_*

commands =
# run only essential tests related to the tracing client
    tracer: nosetests {posargs} --exclude=".*(contrib|integration|commands|opentracer).*" tests
# run only the opentrace tests
    opentracer: pytest {posargs} tests/opentracer/test_tracer.py tests/opentracer/test_span.py tests/opentracer/test_span_context.py tests/opentracer/test_dd_compatibility.py tests/opentracer/test_utils.py
    opentracer_asyncio: pytest {posargs} tests/opentracer/test_tracer_asyncio.py
    opentracer_tornado-tornado{40,41,42,43,44}: pytest {posargs} tests/opentracer/test_tracer_tornado.py
    opentracer_gevent: pytest {posargs} tests/opentracer/test_tracer_gevent.py
# integration tests
    integration: nosetests {posargs} tests/test_integration.py
# Contribs
    aiobotocore_contrib-{py34}: nosetests {posargs} --exclude=".*(test_35).*" tests/contrib/aiobotocore
    aiobotocore_contrib-{py35,py36}: nosetests {posargs} tests/contrib/aiobotocore
    aiopg_contrib-{py34}: nosetests {posargs} --exclude=".*(test_aiopg_35).*" tests/contrib/aiopg
    aiopg_contrib-{py35,py36}: nosetests {posargs} tests/contrib/aiopg
    aiohttp_contrib: nosetests {posargs} tests/contrib/aiohttp
    asyncio_contrib: nosetests {posargs} tests/contrib/asyncio
    boto_contrib: nosetests {posargs} tests/contrib/boto
    botocore_contrib: nosetests {posargs} tests/contrib/botocore
    bottle_contrib: nosetests {posargs} tests/contrib/bottle/test.py
    bottle_contrib_autopatch: python tests/ddtrace_run.py nosetests {posargs} tests/contrib/bottle/test_autopatch.py
    cassandra_contrib: nosetests {posargs} tests/contrib/cassandra
    celery_contrib: nosetests {posargs} tests/contrib/celery
    django_contrib: python tests/contrib/django/runtests.py {posargs}
    django_contrib_autopatch: python tests/ddtrace_run.py python tests/contrib/django/runtests.py {posargs}
    django_drf_contrib: python tests/contrib/djangorestframework/runtests.py {posargs}
    elasticsearch_contrib: nosetests {posargs} tests/contrib/elasticsearch
    falcon_contrib: nosetests {posargs} tests/contrib/falcon/test_middleware.py tests/contrib/falcon/test_distributed_tracing.py
    falcon_contrib_autopatch: python tests/ddtrace_run.py nosetests {posargs} tests/contrib/falcon/test_autopatch.py
    flask_contrib: pytest {posargs} tests/contrib/flask
    flask_contrib_autopatch: python tests/ddtrace_run.py pytest {posargs} tests/contrib/flask_autopatch
    flask_cache_contrib: nosetests {posargs} tests/contrib/flask_cache
    futures_contrib: nosetests {posargs} tests/contrib/futures
    gevent_contrib: nosetests {posargs} tests/contrib/gevent
    grpc_contrib: nosetests {posargs} tests/contrib/grpc
    httplib_contrib: nosetests {posargs} tests/contrib/httplib
<<<<<<< HEAD
    molten_contrib: pytest {posargs} tests/contrib/molten
=======
    jinja2_contrib: nosetests {posargs} tests/contrib/jinja2
>>>>>>> 4e5acbd8
    mongoengine_contrib: nosetests {posargs} tests/contrib/mongoengine
    msgpack_contrib: nosetests {posargs} tests/test_encoders.py
    mysql_contrib: nosetests {posargs} tests/contrib/mysql
    mysqldb_contrib: nosetests {posargs} tests/contrib/mysqldb
    psycopg_contrib: nosetests {posargs} tests/contrib/psycopg
    pylibmc_contrib: nosetests {posargs} tests/contrib/pylibmc
    pylons_contrib: nosetests {posargs} tests/contrib/pylons
    pymemcache_contrib: nosetests {posargs} --exclude="test_autopatch.py" tests/contrib/pymemcache/
    pymemcache_contrib_autopatch: python tests/ddtrace_run.py nosetests {posargs} tests/contrib/pymemcache/test_autopatch.py
    pymongo_contrib: nosetests {posargs} tests/contrib/pymongo
    pymysql_contrib: nosetests {posargs} tests/contrib/pymysql
    pyramid_contrib: nosetests {posargs} tests/contrib/pyramid/test_pyramid.py
    pyramid_contrib_autopatch: python tests/ddtrace_run.py nosetests {posargs} tests/contrib/pyramid/test_pyramid_autopatch.py
    redis_contrib: nosetests {posargs} tests/contrib/redis
    rediscluster_contrib: nosetests {posargs} tests/contrib/rediscluster
    requests_contrib: nosetests {posargs} tests/contrib/requests
    requests_gevent_contrib: nosetests {posargs} tests/contrib/requests_gevent
    kombu_contrib: nosetests {posargs} tests/contrib/kombu
    sqlalchemy_contrib: nosetests {posargs} tests/contrib/sqlalchemy
    sqlite3_contrib: nosetests {posargs} tests/contrib/sqlite3
    tornado_contrib: nosetests {posargs} tests/contrib/tornado
    vertica_contrib: pytest tests/contrib/vertica/
# run subsets of the tests for particular library versions
    ddtracerun: nosetests {posargs} tests/commands/test_runner.py
    test_utils: nosetests {posargs} tests/contrib/test_utils.py


setenv =
    DJANGO_SETTINGS_MODULE = app.settings

[testenv:wait]
commands=python tests/wait-for-services.py {posargs}
basepython=python
deps=
    cassandra-driver
    psycopg2
    mysql-connector>=2.1,<2.2
    redis-py-cluster>=1.3.5,<1.3.6
    vertica-python>=0.6.0,<0.7.0
    kombu>=4.2.0,<4.3.0


# this is somewhat flaky (can fail and still be up) so try the tests anyway
ignore_outcome=true

[testenv:flake8]
deps=flake8==3.2.0
commands=flake8 ddtrace
basepython=python2

[falcon_autopatch]
setenv =
    DATADOG_SERVICE_NAME=my-falcon
[testenv:falcon_contrib_autopatch-py27-falcon10]
setenv =
    {[falcon_autopatch]setenv}
[testenv:falcon_contrib_autopatch-py27-falcon11]
setenv =
    {[falcon_autopatch]setenv}
[testenv:falcon_contrib_autopatch-py27-falcon12]
setenv =
    {[falcon_autopatch]setenv}
[testenv:falcon_contrib_autopatch-py27-falcon13]
setenv =
    {[falcon_autopatch]setenv}
[testenv:falcon_contrib_autopatch-py27-falcon14]
setenv =
    {[falcon_autopatch]setenv}
[testenv:falcon_contrib_autopatch-py34-falcon10]
setenv =
    {[falcon_autopatch]setenv}
[testenv:falcon_contrib_autopatch-py34-falcon11]
setenv =
    {[falcon_autopatch]setenv}
[testenv:falcon_contrib_autopatch-py34-falcon12]
setenv =
    {[falcon_autopatch]setenv}
[testenv:falcon_contrib_autopatch-py34-falcon13]
setenv =
    {[falcon_autopatch]setenv}
[testenv:falcon_contrib_autopatch-py34-falcon14]
setenv =
    {[falcon_autopatch]setenv}
[testenv:falcon_contrib_autopatch-py35-falcon10]
setenv =
    {[falcon_autopatch]setenv}
[testenv:falcon_contrib_autopatch-py35-falcon11]
setenv =
    {[falcon_autopatch]setenv}
[testenv:falcon_contrib_autopatch-py35-falcon12]
setenv =
    {[falcon_autopatch]setenv}
[testenv:falcon_contrib_autopatch-py35-falcon13]
setenv =
    {[falcon_autopatch]setenv}
[testenv:falcon_contrib_autopatch-py35-falcon14]
setenv =
    {[falcon_autopatch]setenv}
[testenv:falcon_contrib_autopatch-py36-falcon10]
setenv =
    {[falcon_autopatch]setenv}
[testenv:falcon_contrib_autopatch-py36-falcon11]
setenv =
    {[falcon_autopatch]setenv}
[testenv:falcon_contrib_autopatch-py36-falcon12]
setenv =
    {[falcon_autopatch]setenv}
[testenv:falcon_contrib_autopatch-py36-falcon13]
setenv =
    {[falcon_autopatch]setenv}
[testenv:falcon_contrib_autopatch-py36-falcon14]
setenv =
    {[falcon_autopatch]setenv}


[pyramid_autopatch]
setenv =
    DATADOG_SERVICE_NAME = foobar
    DATADOG_PYRAMID_DISTRIBUTED_TRACING = True
[testenv:pyramid_contrib_autopatch-py27-pyramid17-webtest]
setenv =
    {[pyramid_autopatch]setenv}

[testenv:pyramid_contrib_autopatch-py27-pyramid18-webtest]
setenv =
    {[pyramid_autopatch]setenv}
[testenv:pyramid_contrib_autopatch-py27-pyramid19-webtest]
setenv =
    {[pyramid_autopatch]setenv}
[testenv:pyramid_contrib_autopatch-py34-pyramid17-webtest]
setenv =
    {[pyramid_autopatch]setenv}
[testenv:pyramid_contrib_autopatch-py34-pyramid18-webtest]
setenv =
    {[pyramid_autopatch]setenv}
[testenv:pyramid_contrib_autopatch-py34-pyramid19-webtest]
setenv =
    {[pyramid_autopatch]setenv}
[testenv:pyramid_contrib_autopatch-py35-pyramid17-webtest]
setenv =
    {[pyramid_autopatch]setenv}
[testenv:pyramid_contrib_autopatch-py35-pyramid18-webtest]
setenv =
    {[pyramid_autopatch]setenv}
[testenv:pyramid_contrib_autopatch-py35-pyramid19-webtest]
setenv =
    {[pyramid_autopatch]setenv}
[testenv:pyramid_contrib_autopatch-py36-pyramid17-webtest]
setenv =
    {[pyramid_autopatch]setenv}
[testenv:pyramid_contrib_autopatch-py36-pyramid18-webtest]
setenv =
    {[pyramid_autopatch]setenv}
[testenv:pyramid_contrib_autopatch-py36-pyramid19-webtest]
setenv =
    {[pyramid_autopatch]setenv}


[flask_autopatch]
setenv =
    DATADOG_SERVICE_NAME = test.flask.service
    DATADOG_PATCH_MODULES = jinja2:false
[testenv:flask_contrib_autopatch-py27-flask010-blinker]
setenv =
    {[flask_autopatch]setenv}
[testenv:flask_contrib_autopatch-py27-flask011-blinker]
setenv =
    {[flask_autopatch]setenv}
[testenv:flask_contrib_autopatch-py27-flask012-blinker]
setenv =
    {[flask_autopatch]setenv}
[testenv:flask_contrib_autopatch-py27-flask10-blinker]
setenv =
    {[flask_autopatch]setenv}
[testenv:flask_contrib_autopatch-py34-flask010-blinker]
setenv =
    {[flask_autopatch]setenv}
[testenv:flask_contrib_autopatch-py34-flask011-blinker]
setenv =
    {[flask_autopatch]setenv}
[testenv:flask_contrib_autopatch-py34-flask012-blinker]
setenv =
    {[flask_autopatch]setenv}
[testenv:flask_contrib_autopatch-py34-flask10-blinker]
setenv =
    {[flask_autopatch]setenv}
[testenv:flask_contrib_autopatch-py35-flask010-blinker]
setenv =
    {[flask_autopatch]setenv}
[testenv:flask_contrib_autopatch-py35-flask011-blinker]
setenv =
    {[flask_autopatch]setenv}
[testenv:flask_contrib_autopatch-py35-flask012-blinker]
setenv =
    {[flask_autopatch]setenv}
[testenv:flask_contrib_autopatch-py35-flask10-blinker]
setenv =
    {[flask_autopatch]setenv}
[testenv:flask_contrib_autopatch-py36-flask010-blinker]
setenv =
    {[flask_autopatch]setenv}
[testenv:flask_contrib_autopatch-py36-flask011-blinker]
setenv =
    {[flask_autopatch]setenv}
[testenv:flask_contrib_autopatch-py36-flask012-blinker]
setenv =
    {[flask_autopatch]setenv}
[testenv:flask_contrib_autopatch-py36-flask10-blinker]
setenv =
    {[flask_autopatch]setenv}
[testenv:flask_contrib_autopatch-py27-flask010-flaskcache013-memcached-redis210-blinker]
setenv =
    {[flask_autopatch]setenv}
[testenv:flask_contrib_autopatch-py27-flask011-flaskcache013-memcached-redis210-blinker]
setenv =
    {[flask_autopatch]setenv}
[testenv:flask_contrib_autopatch-py27-flask012-flaskcache013-memcached-redis210-blinker]
setenv =
    {[flask_autopatch]setenv}
[testenv:flask_contrib_autopatch-py34-flask010-flaskcache013-memcached-redis210-blinker]
setenv =
    {[flask_autopatch]setenv}
[testenv:flask_contrib_autopatch-py34-flask011-flaskcache013-memcached-redis210-blinker]
setenv =
    {[flask_autopatch]setenv}
[testenv:flask_contrib_autopatch-py34-flask012-flaskcache013-memcached-redis210-blinker]
setenv =
    {[flask_autopatch]setenv}
[testenv:flask_contrib_autopatch-py35-flask010-flaskcache013-memcached-redis210-blinker]
setenv =
    {[flask_autopatch]setenv}
[testenv:flask_contrib_autopatch-py35-flask011-flaskcache013-memcached-redis210-blinker]
setenv =
    {[flask_autopatch]setenv}
[testenv:flask_contrib_autopatch-py35-flask012-flaskcache013-memcached-redis210-blinker]
setenv =
    {[flask_autopatch]setenv}
[testenv:flask_contrib_autopatch-py36-flask010-flaskcache013-memcached-redis210-blinker]
setenv =
    {[flask_autopatch]setenv}
[testenv:flask_contrib_autopatch-py36-flask011-flaskcache013-memcached-redis210-blinker]
setenv =
    {[flask_autopatch]setenv}
[testenv:flask_contrib_autopatch-py36-flask012-flaskcache013-memcached-redis210-blinker]
setenv =
    {[flask_autopatch]setenv}
[testenv:flask_contrib_autopatch-py27-flask010-flaskcache012-memcached-redis210-blinker]
setenv =
    {[flask_autopatch]setenv}
[testenv:flask_contrib_autopatch-py27-flask011-flaskcache012-memcached-redis210-blinker]
setenv =
    {[flask_autopatch]setenv}


[bottle_autopatch]
setenv =
    DATADOG_SERVICE_NAME = bottle-app
[testenv:bottle_contrib_autopatch-py27-bottle11-webtest]
setenv =
    {[bottle_autopatch]setenv}
[testenv:bottle_contrib_autopatch-py34-bottle11-webtest]
setenv =
    {[bottle_autopatch]setenv}
[testenv:bottle_contrib_autopatch-py35-bottle11-webtest]
setenv =
    {[bottle_autopatch]setenv}
[testenv:bottle_contrib_autopatch-py36-bottle11-webtest]
setenv =
    {[bottle_autopatch]setenv}
[testenv:bottle_contrib_autopatch-py27-bottle12-webtest]
setenv =
    {[bottle_autopatch]setenv}
[testenv:bottle_contrib_autopatch-py34-bottle12-webtest]
setenv =
    {[bottle_autopatch]setenv}
[testenv:bottle_contrib_autopatch-py35-bottle12-webtest]
setenv =
    {[bottle_autopatch]setenv}
[testenv:bottle_contrib_autopatch-py36-bottle12-webtest]
setenv =
    {[bottle_autopatch]setenv}


[flake8]
ignore=W391,E231,E201,E202,E203,E261,E302,E128,E126,E124,W503

max-line-length=120
exclude=tests<|MERGE_RESOLUTION|>--- conflicted
+++ resolved
@@ -61,11 +61,8 @@
     gevent_contrib-{py27}-gevent{10}
     grpc_contrib-{py27,py34,py35,py36}-grpc
     httplib_contrib-{py27,py34,py35,py36}
-<<<<<<< HEAD
+    jinja2_contrib-{py27,py34,py35,py36}-jinja{27,28,29,210}
     molten_contrib-{py36}-molten{07}
-=======
-    jinja2_contrib-{py27,py34,py35,py36}-jinja{27,28,29,210}
->>>>>>> 4e5acbd8
     mongoengine_contrib-{py27,py34,py35,py36}-mongoengine{015}
     msgpack_contrib-{py27,py34}-msgpack{03,04,05}
     mysql_contrib-{py27,py34,py35,py36}-mysqlconnector{21}
@@ -314,11 +311,8 @@
     gevent_contrib: nosetests {posargs} tests/contrib/gevent
     grpc_contrib: nosetests {posargs} tests/contrib/grpc
     httplib_contrib: nosetests {posargs} tests/contrib/httplib
-<<<<<<< HEAD
+    jinja2_contrib: nosetests {posargs} tests/contrib/jinja2
     molten_contrib: pytest {posargs} tests/contrib/molten
-=======
-    jinja2_contrib: nosetests {posargs} tests/contrib/jinja2
->>>>>>> 4e5acbd8
     mongoengine_contrib: nosetests {posargs} tests/contrib/mongoengine
     msgpack_contrib: nosetests {posargs} tests/test_encoders.py
     mysql_contrib: nosetests {posargs} tests/contrib/mysql
