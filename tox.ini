--- conflicted
+++ resolved
@@ -110,15 +110,11 @@
     mock
     hypothesis
 # used to test our custom msgpack encoder
-<<<<<<< HEAD
     # pytest-benchmark>=4.x dropped support for Python<=3.6, keep pinned to 3.4.1
     # See https://pytest-benchmark.readthedocs.io/en/latest/changelog.html#id1
     profile: pytest-benchmark==3.4.1
-=======
-    profile: pytest-benchmark
     # TODO: remove py dependency once https://github.com/ionelmc/pytest-benchmark/pull/227 is released
     profile: py
->>>>>>> cc8e1bff
     py{35,36,37,38,39,310}-profile: pytest-asyncio
     py{27,35,36,37,38,39}-profile: uwsgi; sys_platform != 'win32'
     py{27,35,36,37,38,39,310}-profile: gunicorn; sys_platform != 'win32'
