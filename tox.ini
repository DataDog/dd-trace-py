--- conflicted
+++ resolved
@@ -164,23 +164,4 @@
     molten_contrib: python -m pytest {posargs} tests/contrib/molten
     mysql_contrib: python -m pytest {posargs} tests/contrib/mysql
     mysqldb_contrib: python -m pytest {posargs} tests/contrib/mysqldb
-<<<<<<< HEAD
-    kombu_contrib: python -m pytest {posargs} tests/contrib/kombu
-    tornado_contrib: python -m pytest {posargs} tests/contrib/tornado
-    vertica_contrib: python -m pytest {posargs} tests/contrib/vertica/
-=======
-    vertica_contrib: python -m pytest {posargs} tests/contrib/vertica/
-
-[testenv:wait]
-skip_install=true
-commands=python tests/wait-for-services.py {posargs}
-basepython=python
-deps=
-    psycopg2
-    mysql-connector-python!=8.0.18
-    vertica-python>=0.6.0,<0.7.0
-    kombu>=4.2.0,<4.3.0
-
-# this is somewhat flaky (can fail and still be up) so try the tests anyway
-ignore_outcome=true
->>>>>>> d6bd2d66
+    vertica_contrib: python -m pytest {posargs} tests/contrib/vertica/