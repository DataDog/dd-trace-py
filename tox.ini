# the tox file specifies a way of running our test suite
# against different combinations of libraries and python
# versions.

[tox]
# By default the tox process includes a 'dist'->'install'->'test' workflow.
# Instead of creating a dist and install it at every step, some tests can directly use the source code to run
# tests: `skipsdist=True`. This is much faster.
# On the other hand, both autopatch tests and the ddtracerun test cannot use the source code as they required the
# module to be installed.
# This variable can be set to True in our circleci env to speed up the process, but still we default to false so
# locally we can run `tox` without any further requirement.
skipsdist={env:TOX_SKIP_DIST:False}

# Our various test environments. The py*-all tasks will run the core
# library tests and all contrib tests with the latest library versions.
# The others will test specific versions of libraries.
#
# FIXME[gabin]:
# If the env name is longer than 128 characters (linux kernel limit specified
# in "master/include/linux/binfmts.h"), we'll get a "bad interpreter: No such file or directory" error.
#
#See linux kernel limitation:
# - https://github.com/torvalds/linux/blob/master/include/linux/binfmts.h#L12
#
#See related github topic:
# - https://github.com/pypa/virtualenv/issues/596
envlist =
    flake8
    wait
    {py27,py34,py35,py36}-tracer
    {py27,py34,py35,py36}-integration
    {py27,py34,py35,py36}-ddtracerun
# Integrations environments
    aiobotocore_contrib-{py34,py35,py36}-aiobotocore{02,03,04}
    aiohttp_contrib-{py34,py35,py36}-aiohttp{12,13,20,21,22}-aiohttp_jinja{012,013}-yarl
    aiohttp_contrib-{py34,py35,py36}-aiohttp{23}-aiohttp_jinja{015}-yarl10
    aiopg_contrib-{py34,py35,py36}-aiopg{012,015}
    asyncio_contrib-{py34,py35,py36}
    boto_contrib-{py27,py34}-boto
    botocore_contrib-{py27,py34}-botocore
    bottle_contrib{,_autopatch}-{py27,py34,py35,py36}-bottle{11,12}-webtest
    cassandra_contrib-{py27,py34,py35,py36}-cassandra{35,36,37,38,315}
    celery_contrib-{py27,py34,py35,py36}-celery{31,40,41,42}-redis{210}
    django_contrib{,_autopatch}-{py27,py34,py35,py36}-django{18,111}-djangopylibmc06-djangoredis45-pylibmc-redis{210}-memcached
    django_contrib{,_autopatch}-{py34,py35,py36}-django{200}-djangopylibmc06-djangoredis45-pylibmc-redis{210}-memcached
    django_drf_contrib-{py27,py34,py35,py36}-django{111}-djangorestframework{34,37,38}
    django_drf_contrib-{py34,py35,py36}-django{200}-djangorestframework{37,38}
    elasticsearch_contrib-{py27,py34,py35,py36}-elasticsearch{16,17,18,23,24,51,52,53,54,63}
    falcon_contrib{,_autopatch}-{py27,py34,py35,py36}-falcon{10,11,12,13,14}
    flask_contrib{,_autopatch}-{py27,py34,py35,py36}-flask{010,011,012,10}-blinker
    flask_cache_contrib{,_autopatch}-{py27,py34,py35,py36}-flask{010,011,012}-flaskcache{013}-memcached-redis{210}-blinker
    flask_cache_contrib{,_autopatch}-{py27}-flask{010,011}-flaskcache{012}-memcached-redis{210}-blinker
    futures_contrib-{py27}-futures{30,31,32}
    futures_contrib-{py34,py35,py36}
    gevent_contrib-{py27,py34,py35,py36}-gevent{11,12,13}
# gevent 1.0 is not python 3 compatible
    gevent_contrib-{py27}-gevent{10}
    httplib_contrib-{py27,py34,py35,py36}
    mongoengine_contrib-{py27,py34,py35,py36}-mongoengine{015}
    msgpack_contrib-{py27,py34}-msgpack{03,04,05}
    mysql_contrib-{py27,py34,py35,py36}-mysqlconnector{21}
    mysqldb_contrib-{py27}-mysqldb{12}
    mysqldb_contrib-{py27,py34,py35,py36}-mysqlclient{13}
    psycopg_contrib-{py27,py34,py35,py36}-psycopg2{24,25,26,27}
    pylibmc_contrib-{py27,py34,py35,py36}-pylibmc{140,150}
    pylons_contrib-{py27}-pylons{096,097,010,10}
    pymemcache_contrib{,_autopatch}-{py27,py34,py35,py36}-pymemcache{130,140}
    pymongo_contrib-{py27,py34,py35,py36}-pymongo{30,31,32,33,34,36}-mongoengine{015}
    pymysql_contrib-{py27,py34,py35,py36}-pymysql{07,08,09}
    pyramid_contrib{,_autopatch}-{py27,py34,py35,py36}-pyramid{17,18,19}-webtest
    redis_contrib-{py27,py34,py35,py36}-redis{26,27,28,29,210}
    requests_contrib-{py27,py34,py35,py36}-requests{208,209,210,211,212,213,219}
    sqlalchemy_contrib-{py27,py34,py35,py36}-sqlalchemy{10,11,12}-psycopg2{27}-mysqlconnector{21}
    sqlite3_contrib-{py27,py34,py35,py36}-sqlite3
    tornado_contrib-{py27,py34,py35,py36}-tornado{40,41,42,43,44,45}
    tornado_contrib-{py27}-tornado{40,41,42,43,44,45}-futures{30,31,32}
# Opentracer
    {py27,py34,py35,py36}-opentracer
    {py34,py35,py36}-opentracer_asyncio
    {py34,py35,py36}-opentracer_tornado-tornado{40,41,42,43,44}
    {py27}-opentracer_gevent-gevent{10}
    {py27,py34,py35,py36}-opentracer_gevent-gevent{11,12}
<<<<<<< HEAD
    {py34,py35,py36}-asyncio
    {py27}-pylons{096,097,010,10}
    {py34,py35,py36}-aiohttp{12,13,20,21,22}-aiohttp_jinja{012,013}-yarl
    {py34,py35,py36}-aiohttp{23}-aiohttp_jinja{015}-yarl10
    {py27,py34,py35,py36}-tornado{40,41,42,43,44,45}
    {py27}-tornado{40,41,42,43,44,45}-futures{30,31,32}
    {py27,py34,py35,py36}-bottle{11,12}-webtest
    {py27,py34,py35,py36}-bottle-autopatch{11,12}-webtest
    {py27,py34,py35,py36}-cassandra{35,36,37,38,315}
    {py27,py34,py35,py36}-celery{31,40,41,42}-redis{210}
    {py27,py34,py35,py36}-elasticsearch{16,17,18,23,24,51,52,53,54,63}
    {py27,py34,py35,py36}-falcon{10,11,12,13,14}
    {py27,py34,py35,py36}-falcon-autopatch{10,11,12,13,14}
    {py27,py34,py35,py36}-django{18,111}-djangopylibmc06-djangoredis45-pylibmc-redis{210}-memcached
    {py34,py35,py36}-django{200}-djangopylibmc06-djangoredis45-pylibmc-redis{210}-memcached
    {py27,py34,py35,py36}-django-autopatch{18,111}-djangopylibmc06-djangoredis45-pylibmc-redis{210}-memcached
    {py34,py35,py36}-django-autopatch{200}-djangopylibmc06-djangoredis45-pylibmc-redis{210}-memcached
    {py27,py34,py35,py36}-django-drf{111}-djangorestframework{34,37,38}
    {py34,py35,py36}-django-drf{200}-djangorestframework{37}
    {py27,py34,py35,py36}-flask{010,011,012,10}-blinker
    {py27,py34,py35,py36}-flask-autopatch{010,011,012,10}-blinker
    {py27,py34,py35,py36}-flask{010,011,012}-flaskcache{013}-memcached-redis{210}-blinker
    {py27,py34,py35,py36}-flask-autopatch{010,011,012}-flaskcache{013}-memcached-redis{210}-blinker
# flask_cache 0.12 is not python 3 compatible
    {py27}-flask{010,011}-flaskcache{012}-memcached-redis{210}-blinker
    {py27}-flask-autopatch{010,011}-flaskcache{012}-memcached-redis{210}-blinker
    {py27,py34,py35,py36}-gevent{11,12,13}
# gevent 1.0 is not python 3 compatible
    {py27}-gevent{10}
    {py27,py34,py35,py36}-httplib
    {py27,py34,py35,py36}-influx{50,51,52}
    {py27,py34,py35,py36}-mysqlconnector{21}
    {py27}-mysqldb{12}
    {py27,py34,py35,py36}-mysqlclient{13}
    {py27,py34,py35,py36}-pymysql{07,08,09}
    {py27,py34,py35,py36}-pylibmc{140,150}
    {py27,py34,py35,py36}-pymongo{30,31,32,33,34,36}-mongoengine{015}
    {py27,py34,py35,py36}-mongoengine{015}
    {py27,py34,py35,py36}-pyramid{17,18,19}-webtest
    {py27,py34,py35,py36}-pyramid-autopatch{17,18,19}-webtest
    {py27,py34,py35,py36}-requests{208,209,210,211,212,213,219}
    {py27,py34,py35,py36}-sqlalchemy{10,11,12}-psycopg2{27}-mysqlconnector{21}
    {py27,py34,py35,py36}-psycopg2{24,25,26,27}
    {py34,py35,py36}-aiobotocore{02,03,04}
    {py34,py35,py36}-aiopg{012,015}
    {py27,py34,py35,py36}-redis{26,27,28,29,210}
    {py27,py34,py35,py36}-sqlite3
    {py27,py34}-msgpack{03,04,05}
    {py27,py34,py35,py36}-pymemcache{130,140}
    {py27,py34,py35,py36}-pymemcache-autopatch{130,140}
=======
>>>>>>> ce338483

[testenv]
basepython =
    py27: python2.7
    py34: python3.4
    py35: python3.5
    py36: python3.6

deps =
# Avoid installing wrapt and msgpack-python, our only packages declared, dependencies, when we are testing the real
# distribution build.
    !ddtracerun: wrapt
    !msgpack03-!msgpack04-!msgpack05-!ddtracerun: msgpack-python
    pytest
    opentracing
# test dependencies installed in all envs
    mock
    nose
# force the downgrade as a workaround
# https://github.com/aio-libs/aiohttp/issues/2662
    yarl: yarl==0.18.0
    yarl10: yarl>=1.0,<1.1
# integrations
    aiobotocore04: aiobotocore>=0.4,<0.5
    aiobotocore03: aiobotocore>=0.3,<0.4
    aiobotocore02: aiobotocore>=0.2,<0.3
    aiobotocore{02,03,04}-{py34}: typing
    aiopg012: aiopg>=0.12,<0.13
    aiopg015: aiopg>=0.15,<0.16
    aiopg: sqlalchemy
    aiohttp12: aiohttp>=1.2,<1.3
    aiohttp13: aiohttp>=1.3,<1.4
    aiohttp20: aiohttp>=2.0,<2.1
    aiohttp21: aiohttp>=2.1,<2.2
    aiohttp22: aiohttp>=2.2,<2.3
    aiohttp23: aiohttp>=2.3,<2.4
    aiohttp_jinja012: aiohttp_jinja2>=0.12,<0.13
    aiohttp_jinja013: aiohttp_jinja2>=0.13,<0.14
    aiohttp_jinja015: aiohttp_jinja2>=0.15,<0.16
    blinker: blinker
    boto: boto
    boto: moto<1.0
    botocore: botocore
    botocore: moto<1.0
    bottle11: bottle>=0.11,<0.12
    bottle12: bottle>=0.12,<0.13
    cassandra35: cassandra-driver>=3.5,<3.6
    cassandra36: cassandra-driver>=3.6,<3.7
    cassandra37: cassandra-driver>=3.7,<3.8
    cassandra38: cassandra-driver>=3.8,<3.9
    cassandra315: cassandra-driver>=3.15,<3.16
    celery31: celery>=3.1,<3.2
    celery40: celery>=4.0,<4.1
    celery41: celery>=4.1,<4.2
    celery42: celery>=4.2,<4.3
    ddtracerun: redis
    django18: django>=1.8,<1.9
    django111: django>=1.11,<1.12
    django200: django>=2.0,<2.1
    djangopylibmc06: django-pylibmc>=0.6,<0.7
    djangoredis45: django-redis>=4.5,<4.6
    djangorestframework34: djangorestframework>=3.4,<3.5
    djangorestframework37: djangorestframework>=3.7,<3.8
    djangorestframework38: djangorestframework>=3.8,<3.9
    elasticsearch16: elasticsearch>=1.6,<1.7
    elasticsearch17: elasticsearch>=1.7,<1.8
    elasticsearch18: elasticsearch>=1.8,<1.9
    elasticsearch23: elasticsearch>=2.3,<2.4
    elasticsearch24: elasticsearch>=2.4,<2.5
    elasticsearch51: elasticsearch>=5.1,<5.2
    elasticsearch52: elasticsearch>=5.2,<5.3
    elasticsearch53: elasticsearch>=5.3,<5.4
    elasticsearch54: elasticsearch>=5.4,<5.5
    elasticsearch63: elasticsearch>=6.3,<6.4
    falcon10: falcon>=1.0,<1.1
    falcon11: falcon>=1.1,<1.2
    falcon12: falcon>=1.2,<1.3
    falcon13: falcon>=1.3,<1.4
    falcon14: falcon>=1.4,<1.5
    flask010: flask>=0.10,<0.11
    flask011: flask>=0.11,<0.12
    flask012: flask>=0.12,<0.13
    flask10: flask>=1.0,<1.1
    flaskcache012: flask_cache>=0.12,<0.13
    flaskcache013: flask_cache>=0.13,<0.14
    futures30: futures>=3.0,<3.1
    futures31: futures>=3.1,<3.2
    futures32: futures>=3.2,<3.3
    gevent10: gevent>=1.0,<1.1
    gevent11: gevent>=1.1,<1.2
    gevent12: gevent>=1.2,<1.3
    gevent13: gevent>=1.3,<1.4
<<<<<<< HEAD
    flaskcache012: flask_cache>=0.12,<0.13
    flaskcache013: flask_cache>=0.13,<0.14
    influx50: influxdb>=5.0,<5.1
    influx51: influxdb>=5.1,<5.2
    influx52: influxdb>=5.2,<5.3
=======
>>>>>>> ce338483
    memcached: python-memcached
    mongoengine015: mongoengine>=0.15<0.16
    msgpack03: msgpack-python>=0.3,<0.4
    msgpack04: msgpack-python>=0.4,<0.5
    msgpack05: msgpack-python>=0.5,<0.6
    mysqlconnector21: mysql-connector>=2.1,<2.2
    mysqldb12: mysql-python>=1.2,<1.3
    mysqlclient13: mysqlclient>=1.3,<1.4
# webob is required for Pylons < 1.0
    pylons096: pylons>=0.9.6,<0.9.7
    pylons096: webob<1.1
    pylons097: pylons>=0.9.7,<0.9.8
    pylons097: webob<1.1
    pylons010: pylons>=0.10,<0.11
    pylons010: webob<1.1
    pylons10: pylons>=1.0,<1.1
    pylibmc: pylibmc
    pylibmc140: pylibmc>=1.4.0,<1.5.0
    pylibmc150: pylibmc>=1.5.0,<1.6.0
    pymemcache130: pymemcache>=1.3.0,<1.4.0
    pymemcache140: pymemcache>=1.4.0,<1.5.0
    pymongo30: pymongo>=3.0,<3.1
    pymongo31: pymongo>=3.1,<3.2
    pymongo32: pymongo>=3.2,<3.3
    pymongo33: pymongo>=3.3,<3.4
    pymongo34: pymongo>=3.4,<3.5
    pymongo36: pymongo>=3.6,<3.7
    pymysql07: pymysql>=0.7,<0.8
    pymysql08: pymysql>=0.8,<0.9
    pymysql09: pymysql>=0.9,<0.10
    pyramid17: pyramid>=1.7,<1.8
    pyramid18: pyramid>=1.8,<1.9
    pyramid19: pyramid>=1.9,<1.10
    psycopg224: psycopg2>=2.4,<2.5
    psycopg225: psycopg2>=2.5,<2.6
    psycopg226: psycopg2>=2.6,<2.7
    psycopg227: psycopg2>=2.7,<2.8
    redis26: redis>=2.6,<2.7
    redis27: redis>=2.7,<2.8
    redis28: redis>=2.8,<2.9
    redis29: redis>=2.9,<2.10
    redis210: redis>=2.10,<2.11
    requests200: requests>=2.0,<2.1
    requests200: requests-mock>=1.3
    requests208: requests>=2.8,<2.9
    requests208: requests-mock>=1.3
    requests209: requests>=2.9,<2.10
    requests209: requests-mock>=1.3
    requests210: requests>=2.10,<2.11
    requests210: requests-mock>=1.3
    requests211: requests>=2.11,<2.12
    requests211: requests-mock>=1.3
    requests212: requests>=2.12,<2.13
    requests212: requests-mock>=1.3
    requests213: requests>=2.13,<2.14
    requests213: requests-mock>=1.3
    requests218: requests>=2.18,<2.19
    requests218: requests-mock>=1.4
    requests219: requests>=2.19,<2.20
    requests219: requests-mock>=1.4
    sqlalchemy10: sqlalchemy>=1.0,<1.1
    sqlalchemy11: sqlalchemy>=1.1,<1.2
    sqlalchemy12: sqlalchemy>=1.2,<1.3
    tornado40: tornado>=4.0,<4.1
    tornado41: tornado>=4.1,<4.2
    tornado42: tornado>=4.2,<4.3
    tornado43: tornado>=4.3,<4.4
    tornado44: tornado>=4.4,<4.5
    tornado45: tornado>=4.5,<4.6
    webtest: WebTest

# pass along test env variables
passenv=TEST_*

commands =
# run only essential tests related to the tracing client
    tracer: nosetests {posargs} --exclude=".*(contrib|integration|commands|opentracer).*" tests
# run only the opentrace tests
    opentracer: pytest {posargs} tests/opentracer/test_tracer.py tests/opentracer/test_span.py tests/opentracer/test_span_context.py tests/opentracer/test_dd_compatibility.py tests/opentracer/test_utils.py
    opentracer_asyncio: pytest {posargs} tests/opentracer/test_tracer_asyncio.py
    opentracer_tornado-tornado{40,41,42,43,44}: pytest {posargs} tests/opentracer/test_tracer_tornado.py
    opentracer_gevent: pytest {posargs} tests/opentracer/test_tracer_gevent.py
# integration tests
    integration: nosetests {posargs} tests/test_integration.py
# Contribs
    aiobotocore_contrib-{py34}: nosetests {posargs} --exclude=".*(test_35).*" tests/contrib/aiobotocore
    aiobotocore_contrib-{py35,py36}: nosetests {posargs} tests/contrib/aiobotocore
    aiopg_contrib-{py34}: nosetests {posargs} --exclude=".*(test_aiopg_35).*" tests/contrib/aiopg
    aiopg_contrib-{py35,py36}: nosetests {posargs} tests/contrib/aiopg
    aiohttp_contrib: nosetests {posargs} tests/contrib/aiohttp
    asyncio_contrib: nosetests {posargs} tests/contrib/asyncio
    boto_contrib: nosetests {posargs} tests/contrib/boto
    botocore_contrib: nosetests {posargs} tests/contrib/botocore
    bottle_contrib: nosetests {posargs} tests/contrib/bottle/test.py
    bottle_contrib_autopatch: ddtrace-run nosetests {posargs} tests/contrib/bottle/test_autopatch.py
    cassandra_contrib: nosetests {posargs} tests/contrib/cassandra
    celery_contrib: nosetests {posargs} tests/contrib/celery
    django_contrib: python tests/contrib/django/runtests.py {posargs}
    django_contrib_autopatch: ddtrace-run python tests/contrib/django/runtests.py {posargs}
    django_drf_contrib: python tests/contrib/djangorestframework/runtests.py {posargs}
    elasticsearch_contrib: nosetests {posargs} tests/contrib/elasticsearch
    falcon_contrib: nosetests {posargs} tests/contrib/falcon/test_middleware.py tests/contrib/falcon/test_distributed_tracing.py
    falcon_contrib_autopatch: ddtrace-run nosetests {posargs} tests/contrib/falcon/test_autopatch.py
    flask_contrib: nosetests {posargs} tests/contrib/flask
    flask_contrib_autopatch: ddtrace-run nosetests {posargs} tests/contrib/flask_autopatch
    flask_cache_contrib: nosetests {posargs} tests/contrib/flask_cache
    futures_contrib: nosetests {posargs} tests/contrib/futures
    gevent_contrib: nosetests {posargs} tests/contrib/gevent
    httplib_contrib: nosetests {posargs} tests/contrib/httplib
    mongoengine_contrib: nosetests {posargs} tests/contrib/mongoengine
    msgpack_contrib: nosetests {posargs} tests/test_encoders.py
    mysql_contrib: nosetests {posargs} tests/contrib/mysql
    mysqldb_contrib: nosetests {posargs} tests/contrib/mysqldb
    psycopg_contrib: nosetests {posargs} tests/contrib/psycopg
    pylibmc_contrib: nosetests {posargs} tests/contrib/pylibmc
    pylons_contrib: nosetests {posargs} tests/contrib/pylons
    pymemcache_contrib: nosetests {posargs} --exclude="test_autopatch.py" tests/contrib/pymemcache/
    pymemcache_contrib_autopatch: ddtrace-run nosetests {posargs} tests/contrib/pymemcache/test_autopatch.py
    pymongo_contrib: nosetests {posargs} tests/contrib/pymongo
    pymysql_contrib: nosetests {posargs} tests/contrib/pymysql
    pyramid_contrib: nosetests {posargs} tests/contrib/pyramid/test_pyramid.py
    pyramid_contrib_autopatch: ddtrace-run nosetests {posargs} tests/contrib/pyramid/test_pyramid_autopatch.py
    redis_contrib: nosetests {posargs} tests/contrib/redis
    requests: nosetests {posargs} tests/contrib/requests
    sqlalchemy_contrib: nosetests {posargs} tests/contrib/sqlalchemy
    sqlite3_contrib: nosetests {posargs} tests/contrib/sqlite3
    tornado_contrib: nosetests {posargs} tests/contrib/tornado
# run subsets of the tests for particular library versions
<<<<<<< HEAD
    {py27}-pylons{096,097,010,10}: nosetests {posargs} tests/contrib/pylons
    {py27,py34}-boto: nosetests {posargs} tests/contrib/boto
    {py27,py34}-botocore: nosetests {posargs} tests/contrib/botocore
    py{34}-aiobotocore{02,03,04}: nosetests {posargs} --exclude=".*(test_35).*" tests/contrib/aiobotocore
    py{35,36}-aiobotocore{02,03,04}: nosetests {posargs} tests/contrib/aiobotocore
    bottle{11,12}: nosetests {posargs} tests/contrib/bottle/test.py
    bottle-autopatch{11,12}: ddtrace-run nosetests {posargs} tests/contrib/bottle/test_autopatch.py
    cassandra{35,36,37,38,315}: nosetests {posargs} tests/contrib/cassandra
    celery{31,40,41,42}: nosetests {posargs} tests/contrib/celery
    elasticsearch{16,17,18,23,24,25,51,52,53,54,63}: nosetests {posargs} tests/contrib/elasticsearch
    django{18,111,200}: python tests/contrib/django/runtests.py {posargs}
    django-autopatch{18,111,200}: ddtrace-run python tests/contrib/django/runtests.py {posargs}
    django-drf{111,200}: python tests/contrib/djangorestframework/runtests.py {posargs}
    flaskcache{012,013}: nosetests {posargs} tests/contrib/flask_cache
    flask{010,011,012,10}: nosetests {posargs} tests/contrib/flask
    flask-autopatch{010,011,012,10}: ddtrace-run nosetests {posargs} tests/contrib/flask_autopatch
    falcon{10,11,12,13,14}: nosetests {posargs} tests/contrib/falcon/test_middleware.py tests/contrib/falcon/test_distributed_tracing.py
    falcon-autopatch{10,11,12,13,14}: ddtrace-run nosetests {posargs} tests/contrib/falcon/test_autopatch.py
    gevent{11,12,13}: nosetests {posargs} tests/contrib/gevent
    gevent{10}: nosetests {posargs} tests/contrib/gevent
    httplib: nosetests {posargs} tests/contrib/httplib
    influx{30,40,41,50,51,52}: nosetests {posargs} tests/contrib/influx
    mysqlconnector21: nosetests {posargs} tests/contrib/mysql
    mysqldb{12}: nosetests {posargs} tests/contrib/mysqldb
    mysqlclient{13}: nosetests {posargs} tests/contrib/mysqldb
    pymysql{07,08,09}: nosetests {posargs} tests/contrib/pymysql
    pylibmc{140,150}: nosetests {posargs} tests/contrib/pylibmc
    pymongo{30,31,32,33,34,36}: nosetests {posargs} tests/contrib/pymongo
    pyramid{17,18,19}: nosetests {posargs} tests/contrib/pyramid/test_pyramid.py
    pyramid-autopatch{17,18,19}: ddtrace-run nosetests {posargs} tests/contrib/pyramid/test_pyramid_autopatch.py
    mongoengine{015}: nosetests {posargs} tests/contrib/mongoengine
    psycopg2{24,25,26,27}: nosetests {posargs} tests/contrib/psycopg
    py{34}-aiopg{012,015}: nosetests {posargs} --exclude=".*(test_aiopg_35).*" tests/contrib/aiopg
    py{35,36}-aiopg{012,015}: nosetests {posargs} tests/contrib/aiopg
    redis{26,27,28,29,210}: nosetests {posargs} tests/contrib/redis
    sqlite3: nosetests {posargs} tests/contrib/sqlite3
    requests{200,208,209,210,211,212,213,219}: nosetests {posargs} tests/contrib/requests
    sqlalchemy{10,11,12}: nosetests {posargs} tests/contrib/sqlalchemy
    threading: nosetests {posargs} tests/contrib/futures
=======
>>>>>>> ce338483
    ddtracerun: nosetests {posargs} tests/commands/test_runner.py
    test_utils: nosetests {posargs} tests/contrib/test_utils.py


setenv =
    DJANGO_SETTINGS_MODULE = app.settings

[testenv:wait]
commands=python tests/wait-for-services.py {posargs}
basepython=python
deps=
    cassandra-driver
    psycopg2
    mysql-connector>=2.1,<2.2

# this is somewhat flaky (can fail and still be up) so try the tests anyway
ignore_outcome=true

[testenv:flake8]
deps=flake8==3.2.0
commands=flake8 ddtrace
basepython=python2

[falcon_autopatch]
setenv =
    DATADOG_SERVICE_NAME=my-falcon
[testenv:falcon_contrib_autopatch-py27-falcon10]
setenv =
    {[falcon_autopatch]setenv}
[testenv:falcon_contrib_autopatch-py27-falcon11]
setenv =
    {[falcon_autopatch]setenv}
[testenv:falcon_contrib_autopatch-py27-falcon12]
setenv =
    {[falcon_autopatch]setenv}
[testenv:falcon_contrib_autopatch-py27-falcon13]
setenv =
    {[falcon_autopatch]setenv}
[testenv:falcon_contrib_autopatch-py27-falcon14]
setenv =
    {[falcon_autopatch]setenv}
[testenv:falcon_contrib_autopatch-py34-falcon10]
setenv =
    {[falcon_autopatch]setenv}
[testenv:falcon_contrib_autopatch-py34-falcon11]
setenv =
    {[falcon_autopatch]setenv}
[testenv:falcon_contrib_autopatch-py34-falcon12]
setenv =
    {[falcon_autopatch]setenv}
[testenv:falcon_contrib_autopatch-py34-falcon13]
setenv =
    {[falcon_autopatch]setenv}
[testenv:falcon_contrib_autopatch-py34-falcon14]
setenv =
    {[falcon_autopatch]setenv}
[testenv:falcon_contrib_autopatch-py35-falcon10]
setenv =
    {[falcon_autopatch]setenv}
[testenv:falcon_contrib_autopatch-py35-falcon11]
setenv =
    {[falcon_autopatch]setenv}
[testenv:falcon_contrib_autopatch-py35-falcon12]
setenv =
    {[falcon_autopatch]setenv}
[testenv:falcon_contrib_autopatch-py35-falcon13]
setenv =
    {[falcon_autopatch]setenv}
[testenv:falcon_contrib_autopatch-py35-falcon14]
setenv =
    {[falcon_autopatch]setenv}
[testenv:falcon_contrib_autopatch-py36-falcon10]
setenv =
    {[falcon_autopatch]setenv}
[testenv:falcon_contrib_autopatch-py36-falcon11]
setenv =
    {[falcon_autopatch]setenv}
[testenv:falcon_contrib_autopatch-py36-falcon12]
setenv =
    {[falcon_autopatch]setenv}
[testenv:falcon_contrib_autopatch-py36-falcon13]
setenv =
    {[falcon_autopatch]setenv}
[testenv:falcon_contrib_autopatch-py36-falcon14]
setenv =
    {[falcon_autopatch]setenv}


[pyramid_autopatch]
setenv =
    DATADOG_SERVICE_NAME = foobar
    DATADOG_PYRAMID_DISTRIBUTED_TRACING = True
[testenv:pyramid_contrib_autopatch-py27-pyramid17-webtest]
setenv =
    {[pyramid_autopatch]setenv}

[testenv:pyramid_contrib_autopatch-py27-pyramid18-webtest]
setenv =
    {[pyramid_autopatch]setenv}
[testenv:pyramid_contrib_autopatch-py27-pyramid19-webtest]
setenv =
    {[pyramid_autopatch]setenv}
[testenv:pyramid_contrib_autopatch-py34-pyramid17-webtest]
setenv =
    {[pyramid_autopatch]setenv}
[testenv:pyramid_contrib_autopatch-py34-pyramid18-webtest]
setenv =
    {[pyramid_autopatch]setenv}
[testenv:pyramid_contrib_autopatch-py34-pyramid19-webtest]
setenv =
    {[pyramid_autopatch]setenv}
[testenv:pyramid_contrib_autopatch-py35-pyramid17-webtest]
setenv =
    {[pyramid_autopatch]setenv}
[testenv:pyramid_contrib_autopatch-py35-pyramid18-webtest]
setenv =
    {[pyramid_autopatch]setenv}
[testenv:pyramid_contrib_autopatch-py35-pyramid19-webtest]
setenv =
    {[pyramid_autopatch]setenv}
[testenv:pyramid_contrib_autopatch-py36-pyramid17-webtest]
setenv =
    {[pyramid_autopatch]setenv}
[testenv:pyramid_contrib_autopatch-py36-pyramid18-webtest]
setenv =
    {[pyramid_autopatch]setenv}
[testenv:pyramid_contrib_autopatch-py36-pyramid19-webtest]
setenv =
    {[pyramid_autopatch]setenv}


[flask_autopatch]
setenv =
    DATADOG_SERVICE_NAME = test.flask.service
[testenv:flask_contrib_autopatch-py27-flask010-blinker]
setenv =
    {[flask_autopatch]setenv}
[testenv:flask_contrib_autopatch-py27-flask011-blinker]
setenv =
    {[flask_autopatch]setenv}
[testenv:flask_contrib_autopatch-py27-flask012-blinker]
setenv =
    {[flask_autopatch]setenv}
[testenv:flask_contrib_autopatch-py27-flask10-blinker]
setenv =
    {[flask_autopatch]setenv}
[testenv:flask_contrib_autopatch-py34-flask010-blinker]
setenv =
    {[flask_autopatch]setenv}
[testenv:flask_contrib_autopatch-py34-flask011-blinker]
setenv =
    {[flask_autopatch]setenv}
[testenv:flask_contrib_autopatch-py34-flask012-blinker]
setenv =
    {[flask_autopatch]setenv}
[testenv:flask_contrib_autopatch-py34-flask10-blinker]
setenv =
    {[flask_autopatch]setenv}
[testenv:flask_contrib_autopatch-py35-flask010-blinker]
setenv =
    {[flask_autopatch]setenv}
[testenv:flask_contrib_autopatch-py35-flask011-blinker]
setenv =
    {[flask_autopatch]setenv}
[testenv:flask_contrib_autopatch-py35-flask012-blinker]
setenv =
    {[flask_autopatch]setenv}
[testenv:flask_contrib_autopatch-py35-flask10-blinker]
setenv =
    {[flask_autopatch]setenv}
[testenv:flask_contrib_autopatch-py36-flask010-blinker]
setenv =
    {[flask_autopatch]setenv}
[testenv:flask_contrib_autopatch-py36-flask011-blinker]
setenv =
    {[flask_autopatch]setenv}
[testenv:flask_contrib_autopatch-py36-flask012-blinker]
setenv =
    {[flask_autopatch]setenv}
[testenv:flask_contrib_autopatch-py36-flask10-blinker]
setenv =
    {[flask_autopatch]setenv}
[testenv:flask_contrib_autopatch-py27-flask010-flaskcache013-memcached-redis210-blinker]
setenv =
    {[flask_autopatch]setenv}
[testenv:flask_contrib_autopatch-py27-flask011-flaskcache013-memcached-redis210-blinker]
setenv =
    {[flask_autopatch]setenv}
[testenv:flask_contrib_autopatch-py27-flask012-flaskcache013-memcached-redis210-blinker]
setenv =
    {[flask_autopatch]setenv}
[testenv:flask_contrib_autopatch-py34-flask010-flaskcache013-memcached-redis210-blinker]
setenv =
    {[flask_autopatch]setenv}
[testenv:flask_contrib_autopatch-py34-flask011-flaskcache013-memcached-redis210-blinker]
setenv =
    {[flask_autopatch]setenv}
[testenv:flask_contrib_autopatch-py34-flask012-flaskcache013-memcached-redis210-blinker]
setenv =
    {[flask_autopatch]setenv}
[testenv:flask_contrib_autopatch-py35-flask010-flaskcache013-memcached-redis210-blinker]
setenv =
    {[flask_autopatch]setenv}
[testenv:flask_contrib_autopatch-py35-flask011-flaskcache013-memcached-redis210-blinker]
setenv =
    {[flask_autopatch]setenv}
[testenv:flask_contrib_autopatch-py35-flask012-flaskcache013-memcached-redis210-blinker]
setenv =
    {[flask_autopatch]setenv}
[testenv:flask_contrib_autopatch-py36-flask010-flaskcache013-memcached-redis210-blinker]
setenv =
    {[flask_autopatch]setenv}
[testenv:flask_contrib_autopatch-py36-flask011-flaskcache013-memcached-redis210-blinker]
setenv =
    {[flask_autopatch]setenv}
[testenv:flask_contrib_autopatch-py36-flask012-flaskcache013-memcached-redis210-blinker]
setenv =
    {[flask_autopatch]setenv}
[testenv:flask_contrib_autopatch-py27-flask010-flaskcache012-memcached-redis210-blinker]
setenv =
    {[flask_autopatch]setenv}
[testenv:flask_contrib_autopatch-py27-flask011-flaskcache012-memcached-redis210-blinker]
setenv =
    {[flask_autopatch]setenv}


[bottle_autopatch]
setenv =
    DATADOG_SERVICE_NAME = bottle-app
[testenv:bottle_contrib_autopatch-py27-bottle11-webtest]
setenv =
    {[bottle_autopatch]setenv}
[testenv:bottle_contrib_autopatch-py34-bottle11-webtest]
setenv =
    {[bottle_autopatch]setenv}
[testenv:bottle_contrib_autopatch-py35-bottle11-webtest]
setenv =
    {[bottle_autopatch]setenv}
[testenv:bottle_contrib_autopatch-py36-bottle11-webtest]
setenv =
    {[bottle_autopatch]setenv}
[testenv:bottle_contrib_autopatch-py27-bottle12-webtest]
setenv =
    {[bottle_autopatch]setenv}
[testenv:bottle_contrib_autopatch-py34-bottle12-webtest]
setenv =
    {[bottle_autopatch]setenv}
[testenv:bottle_contrib_autopatch-py35-bottle12-webtest]
setenv =
    {[bottle_autopatch]setenv}
[testenv:bottle_contrib_autopatch-py36-bottle12-webtest]
setenv =
    {[bottle_autopatch]setenv}


[flake8]
ignore=W391,E231,E201,E202,E203,E261,E302,E128,E126,E124
max-line-length=120
exclude=tests<|MERGE_RESOLUTION|>--- conflicted
+++ resolved
@@ -81,59 +81,6 @@
     {py34,py35,py36}-opentracer_tornado-tornado{40,41,42,43,44}
     {py27}-opentracer_gevent-gevent{10}
     {py27,py34,py35,py36}-opentracer_gevent-gevent{11,12}
-<<<<<<< HEAD
-    {py34,py35,py36}-asyncio
-    {py27}-pylons{096,097,010,10}
-    {py34,py35,py36}-aiohttp{12,13,20,21,22}-aiohttp_jinja{012,013}-yarl
-    {py34,py35,py36}-aiohttp{23}-aiohttp_jinja{015}-yarl10
-    {py27,py34,py35,py36}-tornado{40,41,42,43,44,45}
-    {py27}-tornado{40,41,42,43,44,45}-futures{30,31,32}
-    {py27,py34,py35,py36}-bottle{11,12}-webtest
-    {py27,py34,py35,py36}-bottle-autopatch{11,12}-webtest
-    {py27,py34,py35,py36}-cassandra{35,36,37,38,315}
-    {py27,py34,py35,py36}-celery{31,40,41,42}-redis{210}
-    {py27,py34,py35,py36}-elasticsearch{16,17,18,23,24,51,52,53,54,63}
-    {py27,py34,py35,py36}-falcon{10,11,12,13,14}
-    {py27,py34,py35,py36}-falcon-autopatch{10,11,12,13,14}
-    {py27,py34,py35,py36}-django{18,111}-djangopylibmc06-djangoredis45-pylibmc-redis{210}-memcached
-    {py34,py35,py36}-django{200}-djangopylibmc06-djangoredis45-pylibmc-redis{210}-memcached
-    {py27,py34,py35,py36}-django-autopatch{18,111}-djangopylibmc06-djangoredis45-pylibmc-redis{210}-memcached
-    {py34,py35,py36}-django-autopatch{200}-djangopylibmc06-djangoredis45-pylibmc-redis{210}-memcached
-    {py27,py34,py35,py36}-django-drf{111}-djangorestframework{34,37,38}
-    {py34,py35,py36}-django-drf{200}-djangorestframework{37}
-    {py27,py34,py35,py36}-flask{010,011,012,10}-blinker
-    {py27,py34,py35,py36}-flask-autopatch{010,011,012,10}-blinker
-    {py27,py34,py35,py36}-flask{010,011,012}-flaskcache{013}-memcached-redis{210}-blinker
-    {py27,py34,py35,py36}-flask-autopatch{010,011,012}-flaskcache{013}-memcached-redis{210}-blinker
-# flask_cache 0.12 is not python 3 compatible
-    {py27}-flask{010,011}-flaskcache{012}-memcached-redis{210}-blinker
-    {py27}-flask-autopatch{010,011}-flaskcache{012}-memcached-redis{210}-blinker
-    {py27,py34,py35,py36}-gevent{11,12,13}
-# gevent 1.0 is not python 3 compatible
-    {py27}-gevent{10}
-    {py27,py34,py35,py36}-httplib
-    {py27,py34,py35,py36}-influx{50,51,52}
-    {py27,py34,py35,py36}-mysqlconnector{21}
-    {py27}-mysqldb{12}
-    {py27,py34,py35,py36}-mysqlclient{13}
-    {py27,py34,py35,py36}-pymysql{07,08,09}
-    {py27,py34,py35,py36}-pylibmc{140,150}
-    {py27,py34,py35,py36}-pymongo{30,31,32,33,34,36}-mongoengine{015}
-    {py27,py34,py35,py36}-mongoengine{015}
-    {py27,py34,py35,py36}-pyramid{17,18,19}-webtest
-    {py27,py34,py35,py36}-pyramid-autopatch{17,18,19}-webtest
-    {py27,py34,py35,py36}-requests{208,209,210,211,212,213,219}
-    {py27,py34,py35,py36}-sqlalchemy{10,11,12}-psycopg2{27}-mysqlconnector{21}
-    {py27,py34,py35,py36}-psycopg2{24,25,26,27}
-    {py34,py35,py36}-aiobotocore{02,03,04}
-    {py34,py35,py36}-aiopg{012,015}
-    {py27,py34,py35,py36}-redis{26,27,28,29,210}
-    {py27,py34,py35,py36}-sqlite3
-    {py27,py34}-msgpack{03,04,05}
-    {py27,py34,py35,py36}-pymemcache{130,140}
-    {py27,py34,py35,py36}-pymemcache-autopatch{130,140}
-=======
->>>>>>> ce338483
 
 [testenv]
 basepython =
@@ -226,14 +173,6 @@
     gevent11: gevent>=1.1,<1.2
     gevent12: gevent>=1.2,<1.3
     gevent13: gevent>=1.3,<1.4
-<<<<<<< HEAD
-    flaskcache012: flask_cache>=0.12,<0.13
-    flaskcache013: flask_cache>=0.13,<0.14
-    influx50: influxdb>=5.0,<5.1
-    influx51: influxdb>=5.1,<5.2
-    influx52: influxdb>=5.2,<5.3
-=======
->>>>>>> ce338483
     memcached: python-memcached
     mongoengine015: mongoengine>=0.15<0.16
     msgpack03: msgpack-python>=0.3,<0.4
@@ -362,48 +301,6 @@
     sqlite3_contrib: nosetests {posargs} tests/contrib/sqlite3
     tornado_contrib: nosetests {posargs} tests/contrib/tornado
 # run subsets of the tests for particular library versions
-<<<<<<< HEAD
-    {py27}-pylons{096,097,010,10}: nosetests {posargs} tests/contrib/pylons
-    {py27,py34}-boto: nosetests {posargs} tests/contrib/boto
-    {py27,py34}-botocore: nosetests {posargs} tests/contrib/botocore
-    py{34}-aiobotocore{02,03,04}: nosetests {posargs} --exclude=".*(test_35).*" tests/contrib/aiobotocore
-    py{35,36}-aiobotocore{02,03,04}: nosetests {posargs} tests/contrib/aiobotocore
-    bottle{11,12}: nosetests {posargs} tests/contrib/bottle/test.py
-    bottle-autopatch{11,12}: ddtrace-run nosetests {posargs} tests/contrib/bottle/test_autopatch.py
-    cassandra{35,36,37,38,315}: nosetests {posargs} tests/contrib/cassandra
-    celery{31,40,41,42}: nosetests {posargs} tests/contrib/celery
-    elasticsearch{16,17,18,23,24,25,51,52,53,54,63}: nosetests {posargs} tests/contrib/elasticsearch
-    django{18,111,200}: python tests/contrib/django/runtests.py {posargs}
-    django-autopatch{18,111,200}: ddtrace-run python tests/contrib/django/runtests.py {posargs}
-    django-drf{111,200}: python tests/contrib/djangorestframework/runtests.py {posargs}
-    flaskcache{012,013}: nosetests {posargs} tests/contrib/flask_cache
-    flask{010,011,012,10}: nosetests {posargs} tests/contrib/flask
-    flask-autopatch{010,011,012,10}: ddtrace-run nosetests {posargs} tests/contrib/flask_autopatch
-    falcon{10,11,12,13,14}: nosetests {posargs} tests/contrib/falcon/test_middleware.py tests/contrib/falcon/test_distributed_tracing.py
-    falcon-autopatch{10,11,12,13,14}: ddtrace-run nosetests {posargs} tests/contrib/falcon/test_autopatch.py
-    gevent{11,12,13}: nosetests {posargs} tests/contrib/gevent
-    gevent{10}: nosetests {posargs} tests/contrib/gevent
-    httplib: nosetests {posargs} tests/contrib/httplib
-    influx{30,40,41,50,51,52}: nosetests {posargs} tests/contrib/influx
-    mysqlconnector21: nosetests {posargs} tests/contrib/mysql
-    mysqldb{12}: nosetests {posargs} tests/contrib/mysqldb
-    mysqlclient{13}: nosetests {posargs} tests/contrib/mysqldb
-    pymysql{07,08,09}: nosetests {posargs} tests/contrib/pymysql
-    pylibmc{140,150}: nosetests {posargs} tests/contrib/pylibmc
-    pymongo{30,31,32,33,34,36}: nosetests {posargs} tests/contrib/pymongo
-    pyramid{17,18,19}: nosetests {posargs} tests/contrib/pyramid/test_pyramid.py
-    pyramid-autopatch{17,18,19}: ddtrace-run nosetests {posargs} tests/contrib/pyramid/test_pyramid_autopatch.py
-    mongoengine{015}: nosetests {posargs} tests/contrib/mongoengine
-    psycopg2{24,25,26,27}: nosetests {posargs} tests/contrib/psycopg
-    py{34}-aiopg{012,015}: nosetests {posargs} --exclude=".*(test_aiopg_35).*" tests/contrib/aiopg
-    py{35,36}-aiopg{012,015}: nosetests {posargs} tests/contrib/aiopg
-    redis{26,27,28,29,210}: nosetests {posargs} tests/contrib/redis
-    sqlite3: nosetests {posargs} tests/contrib/sqlite3
-    requests{200,208,209,210,211,212,213,219}: nosetests {posargs} tests/contrib/requests
-    sqlalchemy{10,11,12}: nosetests {posargs} tests/contrib/sqlalchemy
-    threading: nosetests {posargs} tests/contrib/futures
-=======
->>>>>>> ce338483
     ddtracerun: nosetests {posargs} tests/commands/test_runner.py
     test_utils: nosetests {posargs} tests/contrib/test_utils.py
 
