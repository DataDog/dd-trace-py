--- conflicted
+++ resolved
@@ -36,6 +36,7 @@
     aiohttp_contrib-{py34,py35,py36}-aiohttp{12,13,20,21,22}-aiohttp_jinja{012,013}-yarl
     aiohttp_contrib-{py34,py35,py36}-aiohttp{23}-aiohttp_jinja{015}-yarl10
     aiopg_contrib-{py34,py35,py36}-aiopg{012,015}
+    asyncpg_contrib-{py35,py36}--asyncpg{014}
     asyncio_contrib-{py34,py35,py36}
     boto_contrib-{py27,py34}-boto
     botocore_contrib-{py27,py34}-botocore
@@ -55,29 +56,6 @@
     futures_contrib-{py34,py35,py36}
     gevent_contrib-{py27,py34,py35,py36}-gevent{11,12}
 # gevent 1.0 is not python 3 compatible
-<<<<<<< HEAD
-    {py27}-gevent{10}
-    {py27,py34,py35,py36}-httplib
-    {py27,py34,py35,py36}-mysqlconnector{21}
-    {py27}-mysqldb{12}
-    {py27,py34,py35,py36}-mysqlclient{13}
-    {py27,py34,py35,py36}-pymysql{07,08}
-    {py27,py34,py35,py36}-pylibmc{140,150}
-    {py27,py34,py35,py36}-pymongo{30,31,32,33,34}-mongoengine{011}
-    {py27,py34,py35,py36}-pyramid{17,18,19}-webtest
-    {py27,py34,py35,py36}-pyramid-autopatch{17,18,19}-webtest
-    {py27,py34,py35,py36}-requests{208,209,210,211,212,213}
-    {py27,py34,py35,py36}-sqlalchemy{10,11}-psycopg2{27}-mysqlconnector{21}
-    {py27,py34,py35,py36}-psycopg2{24,25,26,27}
-    {py34,py35,py36}-aiobotocore{02,03,04}
-    {py34,py35,py36}-aiopg{012,013}
-    {py35,py36}-asyncpg{014}
-    {py27,py34,py35,py36}-redis{26,27,28,29,210}
-    {py27,py34,py35,py36}-sqlite3
-    {py27,py34}-msgpack{03,04}
-    {py27,py34,py35,py36}-pymemcache{130,140}
-    {py27,py34,py35,py36}-pymemcache-autopatch{130,140}
-=======
     gevent_contrib-{py27}-gevent{10}
     httplib_contrib-{py27,py34,py35,py36}
     mongoengine_contrib-{py27,py34,py35,py36}-mongoengine{015}
@@ -110,7 +88,6 @@
     {py34,py35,py36}-opentracer_tornado-tornado{40,41,42,43,44}
     {py27}-opentracer_gevent-gevent{10}
     {py27,py34,py35,py36}-opentracer_gevent-gevent{11,12}
->>>>>>> 87b9ff74
 
 [testenv]
 basepython =
@@ -290,56 +267,12 @@
     opentracer_gevent: pytest {posargs} tests/opentracer/test_tracer_gevent.py
 # integration tests
     integration: nosetests {posargs} tests/test_integration.py
-<<<<<<< HEAD
-    asyncio: nosetests {posargs} tests/contrib/asyncio
-    aiohttp{12,13,21,22,23}-aiohttp_jinja{012,013}: nosetests {posargs} tests/contrib/aiohttp
-    tornado{40,41,42,43,44}: nosetests {posargs} tests/contrib/tornado
-# run subsets of the tests for particular library versions
-    {py27}-pylons{096,097,010,10}: nosetests {posargs} tests/contrib/pylons
-    {py27,py34}-boto: nosetests {posargs} tests/contrib/boto
-    {py27,py34}-botocore: nosetests {posargs} tests/contrib/botocore
-    py{34}-aiobotocore{02,03,04}: nosetests {posargs} --exclude=".*(test_35).*" tests/contrib/aiobotocore
-    py{35,36}-aiobotocore{02,03,04}: nosetests {posargs} tests/contrib/aiobotocore
-    bottle{11,12}: nosetests {posargs} tests/contrib/bottle/test.py
-    bottle-autopatch{11,12}: ddtrace-run nosetests {posargs} tests/contrib/bottle/test_autopatch.py
-    cassandra{35,36,37,38}: nosetests {posargs} tests/contrib/cassandra
-    celery{31,40,41,42}: nosetests {posargs} tests/contrib/celery
-    elasticsearch{16,17,18,23,24,25,51,52,53,54}: nosetests {posargs} tests/contrib/elasticsearch
-    django{18,19,110,111,200}: python tests/contrib/django/runtests.py {posargs}
-    django-autopatch{18,19,110,111,200}: ddtrace-run python tests/contrib/django/runtests.py {posargs}
-    django-drf{110,111,200}: python tests/contrib/djangorestframework/runtests.py {posargs}
-    flaskcache{012,013}: nosetests {posargs} tests/contrib/flask_cache
-    flask{010,011,012}: nosetests {posargs} tests/contrib/flask
-    flask-autopatch{010,011,012}: ddtrace-run nosetests {posargs} tests/contrib/flask_autopatch
-    falcon{10,11,12}: nosetests {posargs} tests/contrib/falcon/test_middleware.py tests/contrib/falcon/test_distributed_tracing.py
-    falcon-autopatch{10,11,12}: ddtrace-run nosetests {posargs} tests/contrib/falcon/test_autopatch.py
-    gevent{11,12}: nosetests {posargs} tests/contrib/gevent
-    gevent{10}: nosetests {posargs} tests/contrib/gevent
-    httplib: nosetests {posargs} tests/contrib/httplib
-    mysqlconnector21: nosetests {posargs} tests/contrib/mysql
-    mysqldb{12}: nosetests {posargs} tests/contrib/mysqldb
-    mysqlclient{13}: nosetests {posargs} tests/contrib/mysqldb
-    pymysql{07,08}: nosetests {posargs} tests/contrib/pymysql
-    pylibmc{140,150}: nosetests {posargs} tests/contrib/pylibmc
-    pymongo{30,31,32,33,34}: nosetests {posargs} tests/contrib/pymongo
-    pyramid{17,18,19}: nosetests {posargs} tests/contrib/pyramid/test_pyramid.py
-    pyramid-autopatch{17,18,19}: ddtrace-run nosetests {posargs} tests/contrib/pyramid/test_pyramid_autopatch.py
-    mongoengine: nosetests {posargs} tests/contrib/mongoengine
-    psycopg2{24,25,26,27}: nosetests {posargs} tests/contrib/psycopg
-    py{34}-aiopg{012,013}: nosetests {posargs} --exclude=".*(test_aiopg_35).*" tests/contrib/aiopg
-    py{35,36}-aiopg{012,013}: nosetests {posargs} tests/contrib/aiopg
-    py{35,36}-asyncpg{014}: nosetests {posargs} tests/contrib/asyncpg
-    redis{26,27,28,29,210}: nosetests {posargs} tests/contrib/redis
-    sqlite3: nosetests {posargs} tests/contrib/sqlite3
-    requests{200,208,209,210,211,212,213}: nosetests {posargs} tests/contrib/requests
-    sqlalchemy{10,11}: nosetests {posargs} tests/contrib/sqlalchemy
-    threading: nosetests {posargs} tests/contrib/futures
-=======
 # Contribs
     aiobotocore_contrib-{py34}: nosetests {posargs} --exclude=".*(test_35).*" tests/contrib/aiobotocore
     aiobotocore_contrib-{py35,py36}: nosetests {posargs} tests/contrib/aiobotocore
     aiopg_contrib-{py34}: nosetests {posargs} --exclude=".*(test_aiopg_35).*" tests/contrib/aiopg
     aiopg_contrib-{py35,py36}: nosetests {posargs} tests/contrib/aiopg
+    asyncpg_contrib-{py35,py36}: nosetests {posargs} tests/contrib/asyncpg
     aiohttp_contrib: nosetests {posargs} tests/contrib/aiohttp
     asyncio_contrib: nosetests {posargs} tests/contrib/asyncio
     boto_contrib: nosetests {posargs} tests/contrib/boto
@@ -382,7 +315,6 @@
     tornado_contrib: nosetests {posargs} tests/contrib/tornado
     vertica_contrib: pytest tests/contrib/vertica/
 # run subsets of the tests for particular library versions
->>>>>>> 87b9ff74
     ddtracerun: nosetests {posargs} tests/commands/test_runner.py
     test_utils: nosetests {posargs} tests/contrib/test_utils.py
 
