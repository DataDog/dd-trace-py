# the tox file specifies a way of running our test suite
# against different combinations of libraries and python
# versions.

[tox]
# Our various test environments. The py*-all tasks will run the core
# library tests and all contrib tests with the latest library versions.
# The others will test specific versions of libraries.
#
# FIXME[gabin]:
# If the env name is longer than 128 characters (linux kernel limit specified
# in "master/include/linux/binfmts.h"), we'll get a "bad interpreter: No such file or directory" error.
#
#See linux kernel limitation:
# - https://github.com/torvalds/linux/blob/master/include/linux/binfmts.h#L12
#
#See related github topic:
# - https://github.com/pypa/virtualenv/issues/596
envlist =
    wait
    {py27,py35,py36,py37,py38,py39}-profile{,-gevent}
    {py27,py35,py36,py37,py38,py39}-profile-minreqs{,-gevent}
<<<<<<< HEAD
    {py27,py35,py36,py37,py38}-integration{,-v5,-snapshot}
    py{27,35,36,37,38}-vendor
    {py27,py35,py36,py37,py38}-ddtracerun
    {py27,py35,py36,py37,py38}-test_logging
=======
    py{27,35,36,37,38,39}-integration-{v5,latest,snapshot}
    py{27,35,36,37,38,39}-vendor
    py{27,35,36,37,38,39}-ddtracerun
    py{27,35,36,37,38,39}-test_logging
>>>>>>> 0a2f2764
# Integrations environments
    # aiobotocore dropped Python 3.5 support in 0.12
    aiobotocore_contrib-{py35}-aiobotocore{02,03,04,05,07,08,09,010,011}
    aiobotocore_contrib-{py36}-aiobotocore{02,03,04,05,07,08,09,010,011,012}
    # aiobotocore 0.2 and 0.4 do not work because they use async as a reserved keyword
    aiobotocore_contrib-py{37,38,39}-aiobotocore{03,05,07,08,09,010,011,012}
    # Python 3.7 needs at least aiohttp 2.3
    aiohttp_contrib-{py35,py36}-aiohttp{12,13,20,21,22}-aiohttp_jinja{012,013}-yarl-pytest3
    aiohttp_contrib-{py35,py36,py37,py38}-aiohttp23-aiohttp_jinja015-yarl10-pytest3
    aiohttp_contrib-{py35,py36,py37}-aiohttp{30,31,32,33,35,36}-aiohttp_jinja{015}-yarl10-pytest3
    aiohttp_contrib-py38-aiohttp{30,31,32,33,36}-aiohttp_jinja015-yarl10-pytest3
    aiopg_contrib-{py35,py36}-aiopg{012,015}
    aiopg_contrib-py{37,38,39}-aiopg015
    algoliasearch_contrib-py{27,35,36,37,38,39}-algoliasearch{1,2,}
    asgi_contrib-py{36,37,38,39}-asgiref{min,}
    asyncio_contrib-py{35,36,37,38,39}
    bottle_contrib{,_autopatch}-py{27,35,36,37,38,39}-bottle{11,12,}-webtest
    cassandra_contrib-py{27,35,36,37,38,39}-cassandra{35,36,37,38,315}
# Non-4.x celery should be able to use the older redis lib, since it locks to an older kombu
    celery_contrib-py{27,35,36}-celery31-redis210
# 4.x celery bumps kombu to 4.4+, which requires redis 3.2 or later, this tests against
# older redis with an older kombu, and newer kombu/newer redis.
# https://github.com/celery/kombu/blob/3e60e6503a77b9b1a987cf7954659929abac9bac/Changelog#L35
    celery_contrib-py{27,35,36}-celery{40,41}-{redis210-kombu43,redis32-kombu44}-pytest3
# Celery 4.2 is now limited to Kombu 4.3
# https://github.com/celery/celery/commit/1571d414461f01ae55be63a03e2adaa94dbcb15d
    celery_contrib-py{27,35,36}-celery42-redis210-kombu43-pytest3
# Celery 4.3 wants Kombu >= 4.4 and Redis >= 3.2
# Python 3.7 needs Celery 4.3
    celery_contrib-py{27,35,36,37,38,39}-celery43-redis32-kombu44
    consul_contrib-py{27,35,36,37,38,39}-consul{07,10,11,}
    dbapi_contrib-py{27,35,36,37,38,39}
    dogpile_contrib-py{27,35}-dogpilecache{06,07,08,09}
    dogpile_contrib-py{36,37,38,39}-dogpilecache{06,07,08,09,10,}
    elasticsearch_contrib-{py27,py35,py36}-elasticsearch{16,17,18,23,24,51,52,53,54,63,64}
    elasticsearch_contrib-{py27,py35,py36}-elasticsearch1{100}
    elasticsearch_contrib-{py27,py35,py36}-elasticsearch2{50}
    elasticsearch_contrib-{py27,py35,py36}-elasticsearch5{50}
    elasticsearch_contrib-{py27,py35,py36}-elasticsearch6{40}
    falcon_contrib{,_autopatch}-{py27,py35,py36,py37}-falcon{10,11,12,13,14}
    falcon_contrib{,_autopatch}-{py35,py36,py37}-falcon{20}
    flask_contrib{,_autopatch}-{py27,py35,py36}-flask{010,011,012,10}-blinker-pytest3
# Flask <=0.9 does not support Python 3
    flask_contrib{,_autopatch}-{py27}-flask{09}-blinker-pytest3
    flask_cache_contrib-py{27,35,36,37,38,39}-flask{010,011,012}-flaskcache{013}-memcached-redis{210}-blinker-pytest3
    flask_cache_contrib-py27-flask{010,011}-flaskcache{012}-memcached-redis{210}-blinker-pytest3
    futures_contrib-py27-futures{30,31,32,}
    futures_contrib-py{35,36,37,38,39}
    gevent_contrib-py27-gevent{11,12,13}-sslmodules
    gevent_contrib-py{35,36}-gevent{11,12,13}-sslmodules3-sslmodules
    gevent_contrib-py{37,38}-gevent{13,14}-sslmodules3-sslmodules
# gevent 1.0 is not python 3 compatible
    gevent_contrib-py27-gevent10-sslmodules
# use grpcio versions with bdist_wheel packages for python versions
# py27,py35,py36: grpcio>=1.13.0
# py37: grpcio>=1.13.0
# py38: grpcio>=1.24.3
    grpc_contrib-py{27,35,36}-grpc{112,114,118,120,121,122}-googleapis-common-protos
    grpc_contrib-py{37}-grpc{114,118,120,121,122,124,126,128,}-googleapis-common-protos
    grpc_contrib-py{38}-grpc{124,126,128,}-googleapis-common-protos
    httplib_contrib-py{27,35,36,37,38,39}
    jinja2_contrib-py{27,35,36,37,38,39}-jinja{27,28,29,210,211,}
    kombu_contrib-py{27,35,36}-kombu{40,41,42,43,44,45,46,}
# Kombu >= 4.2 only supports Python 3.7+
    kombu_contrib-py{37,38,39}-kombu{42,43,44,45,46,}
    mako_contrib-py{27,35,36,37,38,39}-mako{010,100,110,}
    molten_contrib-py{36,37,38,39}-molten{06,07,10,}
    mongoengine_contrib-py{27,35,36,37,38,39}-mongoengine{015,016,017,018,}-pymongo
    mysql_contrib-py{27,35,36,37,38,39}-mysqlconnector{80,}
    mysqldb_contrib-py27-mysqldb{12,}
    mysqldb_contrib-py{27,35,36,37,38,39}-mysqlclient{13,14,}
    psycopg_contrib-py{27,35,36}-psycopg2{24,25,26,27,28}
    psycopg_contrib-py37-psycopg2{27,28}
# psycopg <2.7 doesn't support Python 3.8: https://github.com/psycopg/psycopg2/issues/854
    psycopg_contrib-py{38,39}-psycopg2{28}
    pylibmc_contrib-py{27,35,36,37,38,39}-pylibmc{140,150,}
    pylons_contrib-py27-pylons{096,097,010,10,}
    pymemcache_contrib{,_autopatch}-{py27,py35,py36,py37,py38}-pymemcache{130,140}
    pymongo_contrib-py{27,35,36,37}-pymongo{30,31,32,33,34,35,36,37,38,39,310,}-mongoengine
# pymongo does not yet support Python 3.8: https://github.com/pymssql/pymssql/issues/586
# but these tests still work.
    pymongo_contrib-py38-pymongo{30,31,32,33,35,36,37,38,39,310,}-mongoengine
    pymysql_contrib-py{27,35,36,37,38}-pymysql{07,08,09,}
    pynamodb_contrib-{py27,py35,py36,py37,py38}-pynamodb{40,41,42,43,}-moto1
    pyodbc_contrib-py{27,35,36,37,38}-pyodbc{3,4}

    pyramid_contrib{,_autopatch}-py{27,35,36,37,38}-pyramid{17,18,19,110,}-webtest
    redis_contrib-py{27,35,36,37,38}-redis{210,30,32,33,34,35,}
    rediscluster_contrib-py{27,35,36,37,38}-rediscluster{135,136,200,}-redis210
    requests_contrib{,_autopatch}-{py27,py35,py36,py37,py38}-requests{208,209,210,211,212,213,219}
    pymemcache_contrib{,_autopatch}-py{27,35,36,37,38,39}-pymemcache{130,140}
    pymysql_contrib-py{27,35,36,37,38,39}-pymysql{07,08,09,}
    pyodbc_contrib-py{27,35,36,37,38,39}-pyodbc{3,4}
    pytest_contrib-py27-pytest4
    pytest_contrib-py{35,36,37,38}-pytest{4,5,6,}
    pyramid_contrib{,_autopatch}-py{27,35,36,37,38,39}-pyramid{17,18,19,110,}-webtest
    redis_contrib-py{27,35,36,37,38,39}-redis{210,30,32,33,34,35,}
    rediscluster_contrib-py{27,35,36,37,38,39}-rediscluster{135,136,200,}-redis210
    sanic_contrib-py{36,37,38,39}-sanic{1906,1909,1912,2003,2006}
    sqlalchemy_contrib-py{27,35,36,37,38,39}-sqlalchemy{10,11,12,13,}-psycopg228-mysqlconnector
    sqlite3_contrib-py{27,35,36,37,38,39}-sqlite3
    tornado_contrib-py{27,35,36,37,38,39}-tornado{44,45}
    tornado_contrib-py{37,38,39}-tornado{50,51,60,}
    tornado_contrib-py27-tornado{44,45}-futures{30,31,32,}
    vertica_contrib-py{27,35,36,37,38,39}-vertica{060,070}
# Opentracer
    py{27,35,36,37,38,39}-opentracer
    py{35,36,37,38}-opentracer_asyncio
    py{35,36,37,38,39}-opentracer_tornado-tornado{44,45,50,60,}
    py27-opentracer_gevent-gevent{10}
    py{27,35,36}-opentracer_gevent-gevent{11,12}
    py{37,38}-opentracer_gevent-gevent{13,14}
    benchmarks-py{27,35,36,37,38,39}

isolated_build = true

requires = virtualenv<=20.2.1

[testenv]
# Wheels for gevent segfault pretty easily
install_command=python -m pip install --no-binary gevent {opts} {packages}
usedevelop = true

setenv =
    profile-gevent: DD_PROFILE_TEST_GEVENT=1
<<<<<<< HEAD
    integration: AGENT_VERSION=latest
    integration-v5: AGENT_VERSION=5
=======
    integration-v5: AGENT_VERSION=v5
    integration-latest: AGENT_VERSION=latest
>>>>>>> 0a2f2764
    integration-snapshot: AGENT_VERSION=testagent
    bottle_contrib_autopatch: DATADOG_SERVICE_NAME=bottle-app
    flask_contrib_autopatch: DATADOG_SERVICE_NAME=test.flask.service
    flask_contrib_autopatch: DATADOG_PATCH_MODULES=jinja2:false
    pyramid_contrib_autopatch: DATADOG_SERVICE_NAME=foobar
    pyramid_contrib_autopatch: DATADOG_PYRAMID_DISTRIBUTED_TRACING=True
    falcon_contrib_autopatch: DATADOG_SERVICE_NAME=my-falcon

extras =
  profile: profiling

deps =
    cython
    coverage
    pytest-cov
    pytest-mock
    opentracing
# test dependencies installed in all envs
    mock
# used to test our custom msgpack encoder
    integration: msgpack
    benchmarks: pytest-benchmark
    profile: pytest-benchmark
    profile-minreqs: protobuf==3.0.0
    profile-minreqs: tenacity==5.0.1
    profile-!minreqs-gevent: gevent
    py27-profile-minreqs-gevent: gevent==1.1.0
    py{35,36,37,38}-profile-minreqs-gevent: gevent==1.4.0
    py39-profile-minreqs-gevent: gevent==20.6.0
    py39-profile-minreqs-gevent: greenlet==0.4.16
# force the downgrade as a workaround
# https://github.com/aio-libs/aiohttp/issues/2662
    yarl: yarl==0.18.0
    yarl10: yarl>=1.0,<1.1
# backports
    py27: enum34
# integrations
    # aiobotocore: aiobotocore>=1.0 not yet supported
    aiobotocore012: aiobotocore>=0.12,<0.13
    aiobotocore011: aiobotocore>=0.11,<0.12
    aiobotocore010: aiobotocore>=0.10,<0.11
    aiobotocore09: aiobotocore>=0.9,<0.10
    aiobotocore08: aiobotocore>=0.8,<0.9
    aiobotocore07: aiobotocore>=0.7,<0.8
    # aiobotocore06 does not work
    aiobotocore05: aiobotocore>=0.5,<0.6
    aiobotocore04: aiobotocore>=0.4,<0.5
    aiobotocore03: aiobotocore>=0.3,<0.4
    aiobotocore02: aiobotocore>=0.2,<0.3
    aiobotocore02: multidict==4.5.2
    aiopg012: aiopg>=0.12,<0.13
    aiopg015: aiopg>=0.15,<0.16
    aiopg: sqlalchemy
    aiohttp12: aiohttp>=1.2,<1.3
    aiohttp13: aiohttp>=1.3,<1.4
    aiohttp20: aiohttp>=2.0,<2.1
    aiohttp21: aiohttp>=2.1,<2.2
    aiohttp22: aiohttp>=2.2,<2.3
    aiohttp23: aiohttp>=2.3,<2.4
    aiohttp30: aiohttp>=3.0,<3.1
    aiohttp31: aiohttp>=3.1,<3.2
    aiohttp32: aiohttp>=3.2,<3.3
    aiohttp33: aiohttp>=3.3,<3.4
    aiohttp34: aiohttp>=3.4,<3.5
    aiohttp35: aiohttp>=3.5,<3.6
    aiohttp36: aiohttp>=3.6,<3.7
    aiohttp_jinja012: aiohttp_jinja2>=0.12,<0.13
    aiohttp_jinja013: aiohttp_jinja2>=0.13,<0.14
    aiohttp_jinja015: aiohttp_jinja2>=0.15,<0.16
    algoliasearch: algoliasearch
    algoliasearch1: algoliasearch>=1.2,<2
    algoliasearch2: algoliasearch>=2,<3
    asgirefmin: asgiref~=3.0.0
    asgiref: asgiref~=3.0
    asgi_contrib: pytest-asyncio
    asgi_contrib: httpx
    blinker: blinker
    bottle: bottle
    bottle11: bottle>=0.11,<0.12
    bottle12: bottle>=0.12,<0.13
    cassandra35: cassandra-driver>=3.5,<3.6
    cassandra36: cassandra-driver>=3.6,<3.7
    cassandra37: cassandra-driver>=3.7,<3.8
    cassandra38: cassandra-driver>=3.8,<3.9
    cassandra315: cassandra-driver>=3.15,<3.16
    celery31: celery>=3.1,<3.2
    celery40: celery>=4.0,<4.1
    celery41: celery>=4.1,<4.2
    celery42: celery>=4.2,<4.3
    celery43: celery>=4.3,<4.4
    celery43: vine==1.3
    consul: python-consul
    consul07: python-consul>=0.7,<1.0
    consul10: python-consul>=1.0,<1.1
    consul11: python-consul>=1.1,<1.2
    ddtracerun: redis
    ddtracerun: gevent
    dogpilecache: dogpile.cache
    dogpilecache06: dogpile.cache==0.6.*
    dogpilecache07: dogpile.cache==0.7.*
    dogpilecache08: dogpile.cache==0.8.*
    dogpilecache09: dogpile.cache==0.9.*
    dogpilecache10: dogpile.cache==1.0.*
    elasticsearch16: elasticsearch>=1.6,<1.7
    elasticsearch17: elasticsearch>=1.7,<1.8
    elasticsearch18: elasticsearch>=1.8,<1.9
    elasticsearch23: elasticsearch>=2.3,<2.4
    elasticsearch24: elasticsearch>=2.4,<2.5
    elasticsearch51: elasticsearch>=5.1,<5.2
    elasticsearch52: elasticsearch>=5.2,<5.3
    elasticsearch53: elasticsearch>=5.3,<5.4
    elasticsearch54: elasticsearch>=5.4,<5.5
    elasticsearch63: elasticsearch>=6.3,<6.4
    elasticsearch64: elasticsearch>=6.4,<6.5
    # elasticsearch1 package
    elasticsearch1100: elasticsearch1>=1.10.0,<1.11.0
    # elasticsearch2 package
    elasticsearch250: elasticsearch2>=2.5.0,<2.6.0
    # elasticsearch5 package
    elasticsearch550: elasticsearch5>=5.5.0,<5.6.0
    # elasticsearch6 package
    elasticsearch640: elasticsearch6>=6.4.0,<6.5.0
    falcon10: falcon>=1.0,<1.1
    falcon11: falcon>=1.1,<1.2
    falcon12: falcon>=1.2,<1.3
    falcon13: falcon>=1.3,<1.4
    falcon14: falcon>=1.4,<1.5
    falcon20: falcon>=2.0,<2.1
    flask09: flask>=0.9,<0.10
    flask09: Werkzeug<1
    flask010: flask>=0.10,<0.11
    flask010: Werkzeug<1
    flask011: flask>=0.11,<0.12
    flask011: Werkzeug<1
    flask012: flask>=0.12,<0.13
    flask10: flask>=1.0,<1.1
    flaskcache012: flask_cache>=0.12,<0.13
    flaskcache013: flask_cache>=0.13,<0.14
    futures: futures
    futures30: futures>=3.0,<3.1
    futures31: futures>=3.1,<3.2
    futures32: futures>=3.2,<3.3
    gevent10: gevent>=1.0,<1.1
    gevent11: gevent>=1.1,<1.2
    gevent12: gevent>=1.2,<1.3
    gevent13: gevent>=1.3,<1.4
    gevent14: gevent>=1.4,<1.5
    grpc: grpcio
    googleapis-common-protos: googleapis-common-protos
    grpc112: grpcio>=1.12,<1.13
    grpc114: grpcio>=1.14,<1.15
    grpc118: grpcio>=1.18,<1.19
    grpc120: grpcio>=1.20,<1.21
    grpc121: grpcio>=1.21,<1.22
    grpc122: grpcio>=1.22,<1.23
    grpc124: grpcio>=1.24,<1.25
    grpc126: grpcio>=1.26,<1.27
    grpc128: grpcio>=1.28,<1.29
    jinja: jinja2
    jinja27: jinja2>=2.7,<2.8
    jinja28: jinja2>=2.8,<2.9
    jinja29: jinja2>=2.9,<2.10
    jinja210: jinja2>=2.10,<2.11
    jinja211: jinja2>=2.11,<2.12
    kombu: kombu
    kombu40: kombu>=4.0,<4.1
    kombu41: kombu>=4.1,<4.2
    kombu42: kombu>=4.2,<4.3
    kombu43: kombu>=4.3,<4.4
    kombu44: kombu>=4.4,<4.5
    kombu45: kombu>=4.5,<4.6
    kombu46: kombu>=4.6,<4.7
    mako: mako
    mako010: mako>=0.1,<1.0
    mako100: mako>=1.0,<1.1
    mako110: mako>=1.1,<1.2
    memcached: python-memcached
    moto: moto
    moto1: moto>=1,<2
    molten: molten
    molten06: molten>=0.6,<0.7
    molten07: molten>=0.7,<0.8
    molten10: molten>=1.0,<1.1
    mongoengine: mongoengine
    mongoengine015: mongoengine>=0.15<0.16
    mongoengine016: mongoengine>=0.16<0.17
    mongoengine017: mongoengine>=0.17<0.18
    mongoengine018: mongoengine>=0.18<0.19
    mongoengine019: mongoengine>=0.19<0.20
    mysqlconnector: mysql-connector-python
    mysqlconnector80: mysql-connector-python>=8.0<8.1
    mysqldb: mysql-python
    mysqldb12: mysql-python>=1.2,<1.3
    mysqlclient: mysqlclient
    mysqlclient13: mysqlclient>=1.3,<1.4
    mysqlclient14: mysqlclient>=1.4,<1.5
    pylibmc: pylibmc
    pylibmc140: pylibmc>=1.4,<1.5
    pylibmc150: pylibmc>=1.5,<1.6
    pylibmc160: pylibmc>=1.6,<1.7
# webob is required for Pylons < 1.0
    pylons: pylons
    pylons096: pylons>=0.9.6,<0.9.7
    pylons096: webob<1.1
    pylons097: pylons>=0.9.7,<0.9.8
    pylons097: webob<1.1
    pylons010: pylons>=0.10,<0.11
    pylons010: webob<1.1
    pylons10: pylons>=1.0,<1.1
    pymemcache130: pymemcache>=1.3.0,<1.4.0
    pymemcache140: pymemcache>=1.4.0,<1.5.0
    pymysql: pymysql
    pymysql07: pymysql>=0.7,<0.8
    pymysql08: pymysql>=0.8,<0.9
    pymysql09: pymysql>=0.9,<0.10
    pyramid: pyramid
    pyramid17: pyramid>=1.7,<1.8
    pyramid18: pyramid>=1.8,<1.9
    pyramid19: pyramid>=1.9,<1.10
    pyramid110: pyramid>=1.10,<1.11
    psycopg224: psycopg2>=2.4,<2.5
    psycopg225: psycopg2>=2.5,<2.6
    psycopg226: psycopg2>=2.6,<2.7
    psycopg227: psycopg2>=2.7,<2.8
    psycopg228: psycopg2>=2.8,<2.9
    pyodbc: pyodbc
    pyodbc4: pyodbc>=4.0,<5.0
    pyodbc3: pyodbc>=3.0,<4.0
    pytest: pytest>=3
    pytest3: pytest>=3.0,<4.0
    pytest4: pytest==4.6  # last 2.7 and 3.4
    pytest5: pytest>=5.0,<6.0
    pytest6: pytest>=6.0,<7.0
    redis: redis
    redis210: redis>=2.10,<2.11
    redis30: redis>=3.0,<3.1
    redis32: redis>=3.2,<3.3
    redis33: redis>=3.3,<3.4
    redis34: redis>=3.4,<3.5
    redis35: redis>=3.5,<3.6
    rediscluster: redis-py-cluster
    rediscluster135: redis-py-cluster>=1.3.5,<1.3.6
    rediscluster136: redis-py-cluster>=1.3.6,<1.3.7
    rediscluster200: redis-py-cluster>=2.0.0,<2.1.0
    rediscluster210: redis-py-cluster>=2.1.0,<2.2.0
    sanic_contrib: pytest-sanic
    sanic_contrib: pytest-asyncio
    sanic1906: sanic~=19.6.0
    sanic1906: httpx
    sanic1909: sanic~=19.9.0
    sanic1909: httpx
    sanic1912: sanic~=19.12.0
    sanic2003: sanic~=20.3.0
    sanic2006: sanic~=20.6.0
    sanic: sanic
    sqlalchemy: sqlalchemy
    sqlalchemy10: sqlalchemy>=1.0,<1.1
    sqlalchemy11: sqlalchemy>=1.1,<1.2
    sqlalchemy12: sqlalchemy>=1.2,<1.3
    sqlalchemy13: sqlalchemy>=1.3,<1.4
    sslmodules3: aiohttp
    sslmodules3: aiobotocore
    sslmodules: botocore
    sslmodules: requests
    sslmodules: elasticsearch
    sslmodules: pynamodb
    tornado: tornado
    tornado44: tornado>=4.4,<4.5
    tornado45: tornado>=4.5,<4.6
    tornado50: tornado>=5.0,<5.1
    tornado51: tornado>=5.1,<5.2
    tornado60: tornado>=6.0,<6.1
    vertica060: vertica-python>=0.6.0,<0.7.0
    vertica070: vertica-python>=0.7.0,<0.8.0
    webtest: WebTest

# pass along test env variables
passenv=
    TEST_*


commands =
# run only essential tests related to the tracing client
    tracer: pytest {posargs} tests/tracer
    profile: python -m tests.profiling.run pytest --capture=no --verbose --benchmark-disable {posargs} tests/profiling
# run only the opentrace tests
    opentracer: pytest {posargs} tests/opentracer/core
    opentracer_asyncio: pytest {posargs} tests/opentracer/test_tracer_asyncio.py
    opentracer_tornado-tornado{40,41,42,43,44}: pytest {posargs} tests/opentracer/test_tracer_tornado.py
    opentracer_gevent: pytest {posargs} tests/opentracer/test_tracer_gevent.py
    integration{,-v5}: pytest --no-cov {posargs} tests/integration/
    vendor: pytest {posargs} tests/vendor/
# Contribs
    aiobotocore_contrib-{py35,py36,py37,py38}: pytest {posargs} tests/contrib/aiobotocore
    aiopg_contrib-{py35,py36,py37,py38}: pytest {posargs} tests/contrib/aiopg
    aiohttp_contrib: pytest {posargs} tests/contrib/aiohttp
    algoliasearch_contrib: pytest {posargs} tests/contrib/algoliasearch
    asgi_contrib: pytest {posargs} tests/contrib/asgi
    asyncio_contrib: pytest {posargs} tests/contrib/asyncio
    bottle_contrib: pytest {posargs} --ignore="tests/contrib/bottle/test_autopatch.py" tests/contrib/bottle/
    bottle_contrib_autopatch: python tests/ddtrace_run.py pytest {posargs} tests/contrib/bottle/test_autopatch.py
    cassandra_contrib: pytest {posargs} tests/contrib/cassandra
    celery_contrib: pytest {posargs} tests/contrib/celery
    consul_contrib: pytest {posargs} tests/contrib/consul
    dbapi_contrib: pytest {posargs} tests/contrib/dbapi
    dogpile_contrib: pytest {posargs} tests/contrib/dogpile_cache
    elasticsearch_contrib: pytest {posargs} tests/contrib/elasticsearch
    falcon_contrib: pytest {posargs} tests/contrib/falcon/test_middleware.py tests/contrib/falcon/test_distributed_tracing.py
    falcon_contrib_autopatch: python tests/ddtrace_run.py pytest {posargs} tests/contrib/falcon/test_autopatch.py
    flask_contrib: pytest {posargs} tests/contrib/flask
    flask_contrib_autopatch: python tests/ddtrace_run.py pytest {posargs} tests/contrib/flask_autopatch
    flask_cache_contrib: pytest {posargs} tests/contrib/flask_cache
    futures_contrib: pytest {posargs} tests/contrib/futures
    gevent_contrib: pytest {posargs} tests/contrib/gevent
    grpc_contrib: pytest {posargs} tests/contrib/grpc
    httplib_contrib: pytest {posargs} tests/contrib/httplib
    jinja2_contrib: pytest {posargs} tests/contrib/jinja2
    mako_contrib: pytest {posargs} tests/contrib/mako
    molten_contrib: pytest {posargs} tests/contrib/molten
    mongoengine_contrib: pytest {posargs} tests/contrib/mongoengine
    mysql_contrib: pytest {posargs} tests/contrib/mysql
    mysqldb_contrib: pytest {posargs} tests/contrib/mysqldb
    psycopg_contrib: pytest {posargs} tests/contrib/psycopg
    pylibmc_contrib: pytest {posargs} tests/contrib/pylibmc
    pylons_contrib: pytest {posargs} tests/contrib/pylons
    pymemcache_contrib: pytest {posargs} --ignore="tests/contrib/pymemcache/autopatch" tests/contrib/pymemcache/
    pymemcache_contrib_autopatch: python tests/ddtrace_run.py pytest {posargs} tests/contrib/pymemcache/autopatch/
    pymysql_contrib: pytest {posargs} tests/contrib/pymysql
    pyodbc_contrib: pytest {posargs} tests/contrib/pyodbc
    pytest_contrib: pytest {posargs} tests/contrib/pytest
    pyramid_contrib: pytest {posargs} tests/contrib/pyramid/test_pyramid.py
    pyramid_contrib_autopatch: python tests/ddtrace_run.py pytest {posargs} tests/contrib/pyramid/test_pyramid_autopatch.py
    redis_contrib: pytest {posargs} tests/contrib/redis
    rediscluster_contrib: pytest {posargs} tests/contrib/rediscluster
    kombu_contrib: pytest {posargs} tests/contrib/kombu
    sanic_contrib: pytest {posargs} tests/contrib/sanic/test_sanic.py
    sanic_contrib: pytest {posargs} tests/contrib/sanic/test_sanic_server.py
    sqlalchemy_contrib: pytest {posargs} tests/contrib/sqlalchemy
    sqlite3_contrib: pytest {posargs} tests/contrib/sqlite3
    tornado_contrib: pytest {posargs} tests/contrib/tornado
    vertica_contrib: pytest {posargs} tests/contrib/vertica/
# run subsets of the tests for particular library versions
    ddtracerun: pytest {posargs} --no-cov tests/commands/test_runner.py
    test_logging: pytest {posargs} tests/contrib/logging/
    benchmarks: pytest {posargs} tests/benchmark.py

[testenv:wait]
skip_install=true
commands=python tests/wait-for-services.py {posargs}
basepython=python
deps=
    cassandra-driver
    psycopg2
    mysql-connector-python!=8.0.18
    redis-py-cluster>=1.3.6,<1.4.0
    vertica-python>=0.6.0,<0.7.0
    kombu>=4.2.0,<4.3.0

# this is somewhat flaky (can fail and still be up) so try the tests anyway
ignore_outcome=true

[testenv:docs]
extras=
  opentracing
deps=
  reno[sphinx]
  sphinx
  sphinxcontrib-spelling
  PyEnchant
commands=reno lint
         sphinx-build -W -b spelling docs docs/_build/html
         sphinx-build -W -b html docs docs/_build/html
basepython=python

# DEV: We use `conftest.py` as a local pytest plugin to configure hooks for collection
[pytest]
# --cov-report is intentionally empty else pytest-cov will default to generating a report
addopts = --cov=ddtrace/ --cov=tests/ --cov-append --cov-report= --durations=10
# DEV: The default is `test_*\.py` which will miss `test.py` files
python_files = test*\.py

[flake8]
max-line-length=120
exclude=
  .ddtox,.tox,
  .git,__pycache__,
  .eggs,*.egg,
  build,
  # We shouldn't lint our vendored dependencies
  ddtrace/vendor/
  ddtrace/profiling/exporter/pprof_pb2.py
  tests/profiling/_ast_test_file.py
  tests/profiling/simple_program_gevent.py
# Ignore:
# A003: XXX is a python builtin, consider renaming the class attribute
# G201 Logging: .exception(...) should be used instead of .error(..., exc_info=True)
# E231,W503: not respected by black
# We ignore most of the D errors because there are too many; the goal is to fix them eventually
ignore = W503,E231,A003,G201,D100,D101,D102,D103,D104,D105,D106,D107,D200,D202,D204,D205,D208,D210,D300,D400,D401,D403,D413,RST301
enable-extensions=G
rst-roles = class,meth,obj,ref
rst-directives = py:data<|MERGE_RESOLUTION|>--- conflicted
+++ resolved
@@ -20,17 +20,10 @@
     wait
     {py27,py35,py36,py37,py38,py39}-profile{,-gevent}
     {py27,py35,py36,py37,py38,py39}-profile-minreqs{,-gevent}
-<<<<<<< HEAD
-    {py27,py35,py36,py37,py38}-integration{,-v5,-snapshot}
-    py{27,35,36,37,38}-vendor
-    {py27,py35,py36,py37,py38}-ddtracerun
-    {py27,py35,py36,py37,py38}-test_logging
-=======
     py{27,35,36,37,38,39}-integration-{v5,latest,snapshot}
     py{27,35,36,37,38,39}-vendor
     py{27,35,36,37,38,39}-ddtracerun
     py{27,35,36,37,38,39}-test_logging
->>>>>>> 0a2f2764
 # Integrations environments
     # aiobotocore dropped Python 3.5 support in 0.12
     aiobotocore_contrib-{py35}-aiobotocore{02,03,04,05,07,08,09,010,011}
@@ -156,13 +149,8 @@
 
 setenv =
     profile-gevent: DD_PROFILE_TEST_GEVENT=1
-<<<<<<< HEAD
-    integration: AGENT_VERSION=latest
-    integration-v5: AGENT_VERSION=5
-=======
     integration-v5: AGENT_VERSION=v5
     integration-latest: AGENT_VERSION=latest
->>>>>>> 0a2f2764
     integration-snapshot: AGENT_VERSION=testagent
     bottle_contrib_autopatch: DATADOG_SERVICE_NAME=bottle-app
     flask_contrib_autopatch: DATADOG_SERVICE_NAME=test.flask.service
@@ -453,7 +441,7 @@
     opentracer_asyncio: pytest {posargs} tests/opentracer/test_tracer_asyncio.py
     opentracer_tornado-tornado{40,41,42,43,44}: pytest {posargs} tests/opentracer/test_tracer_tornado.py
     opentracer_gevent: pytest {posargs} tests/opentracer/test_tracer_gevent.py
-    integration{,-v5}: pytest --no-cov {posargs} tests/integration/
+    integration-{v5,latest,snapshot}: pytest --no-cov {posargs} tests/integration/
     vendor: pytest {posargs} tests/vendor/
 # Contribs
     aiobotocore_contrib-{py35,py36,py37,py38}: pytest {posargs} tests/contrib/aiobotocore
