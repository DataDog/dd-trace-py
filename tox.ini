# the tox file specifies a way of running our test suite
# against different combinations of libraries and python
# versions.

[tox]
# By default the tox process includes a 'dist'->'install'->'test' workflow.
# Instead of creating a dist and install it at every step, some tests can directly use the source code to run
# tests: `skipsdist=True`. This is much faster.
# On the other hand, both autopatch tests and the ddtracerun test cannot use the source code as they required the
# module to be installed.
# This variable can be set to True in our circleci env to speed up the process, but still we default to false so
# locally we can run `tox` without any further requirement.
skipsdist={env:TOX_SKIP_DIST:False}

# Our various test environments. The py*-all tasks will run the core
# library tests and all contrib tests with the latest library versions.
# The others will test specific versions of libraries.
#
# FIXME[gabin]:
# If the env name is longer than 128 characters (linux kernel limit specified
# in "master/include/linux/binfmts.h"), we'll get a "bad interpreter: No such file or directory" error.
#
#See linux kernel limitation:
# - https://github.com/torvalds/linux/blob/master/include/linux/binfmts.h#L12
#
#See related github topic:
# - https://github.com/pypa/virtualenv/issues/596
envlist =
    flake8
    wait
    {py27,py34,py35,py36}-tracer
    {py27,py34,py35,py36}-integration
    {py27,py34,py35,py36}-ddtracerun
    {py27,py34,py35,py36}-test_utils
# Integrations environments
    aiobotocore_contrib-{py34,py35,py36}-aiobotocore{02,03,04}
    aiohttp_contrib-{py34,py35,py36}-aiohttp{12,13,20,21,22}-aiohttp_jinja{012,013}-yarl
    aiohttp_contrib-{py34,py35,py36}-aiohttp{23}-aiohttp_jinja{015}-yarl10
    aiopg_contrib-{py34,py35,py36}-aiopg{012,015}
    asyncio_contrib-{py34,py35,py36}
    boto_contrib-{py27,py34}-boto
    botocore_contrib-{py27,py34,py35,py36}-botocore
    bottle_contrib{,_autopatch}-{py27,py34,py35,py36}-bottle{11,12}-webtest
    cassandra_contrib-{py27,py34,py35,py36}-cassandra{35,36,37,38,315}
    celery_contrib-{py27,py34,py35,py36}-celery{31,40,41,42}-redis{210}
    dbapi_contrib-{py27,py34,py35,py36}
    django_contrib{,_autopatch}-{py27,py34,py35,py36}-django{18,111}-djangopylibmc06-djangoredis45-pylibmc-redis{210}-memcached
    django_contrib{,_autopatch}-{py34,py35,py36}-django{200}-djangopylibmc06-djangoredis45-pylibmc-redis{210}-memcached
    django_drf_contrib-{py27,py34,py35,py36}-django{111}-djangorestframework{34,37,38}
    django_drf_contrib-{py34,py35,py36}-django{200}-djangorestframework{37,38}
    elasticsearch_contrib-{py27,py34,py35,py36}-elasticsearch{16,17,18,23,24,51,52,53,54,63}
    elasticsearch_contrib-{py27,py34,py35,py36}-elasticsearch1{100}
    elasticsearch_contrib-{py27,py34,py35,py36}-elasticsearch2{50}
    elasticsearch_contrib-{py27,py34,py35,py36}-elasticsearch5{50}
    falcon_contrib{,_autopatch}-{py27,py34,py35,py36}-falcon{10,11,12,13,14}
    flask_contrib{,_autopatch}-{py27,py34,py35,py36}-flask{010,011,012,10}-blinker
# Flask <=0.9 does not support Python 3
    flask_contrib{,_autopatch}-{py27}-flask{09}-blinker
    flask_cache_contrib{,_autopatch}-{py27,py34,py35,py36}-flask{010,011,012}-flaskcache{013}-memcached-redis{210}-blinker
    flask_cache_contrib{,_autopatch}-{py27}-flask{010,011}-flaskcache{012}-memcached-redis{210}-blinker
    futures_contrib-{py27}-futures{30,31,32}
    futures_contrib-{py34,py35,py36}
    gevent_contrib-{py27,py34,py35,py36}-gevent{11,12,13}
# gevent 1.0 is not python 3 compatible
    gevent_contrib-{py27}-gevent{10}
    grpc_contrib-{py27,py34,py35,py36}-grpc
    httplib_contrib-{py27,py34,py35,py36}
    jinja2_contrib-{py27,py34,py35,py36}-jinja{27,28,29,210}
    molten_contrib-{py36}-molten{070,072}
    mongoengine_contrib-{py27,py34,py35,py36}-mongoengine{015}
    msgpack_contrib-{py27,py34}-msgpack{03,04,05}
    mysql_contrib-{py27,py34,py35,py36}-mysqlconnector{21}
    mysqldb_contrib-{py27}-mysqldb{12}
    mysqldb_contrib-{py27,py34,py35,py36}-mysqlclient{13}
    psycopg_contrib-{py27,py34,py35,py36}-psycopg2{24,25,26,27}
    pylibmc_contrib-{py27,py34,py35,py36}-pylibmc{140,150}
    pylons_contrib-{py27}-pylons{096,097,010,10}
    pymemcache_contrib{,_autopatch}-{py27,py34,py35,py36}-pymemcache{130,140}
    pymongo_contrib-{py27,py34,py35,py36}-pymongo{30,31,32,33,34,36}-mongoengine{015}
    pymysql_contrib-{py27,py34,py35,py36}-pymysql{07,08,09}
    pyramid_contrib{,_autopatch}-{py27,py34,py35,py36}-pyramid{17,18,19}-webtest
    redis_contrib-{py27,py34,py35,py36}-redis{26,27,28,29,210,300}
    rediscluster_contrib-{py27,py34,py35,py36}-rediscluster{135,136}-redis210
    requests_contrib{,_autopatch}-{py27,py34,py35,py36}-requests{208,209,210,211,212,213,219}
    kombu_contrib-{py27,py34,py35,py36}-kombu{40,41,42}
# python 3.6 requests + gevent regression test
# DEV: This is a known issue for gevent 1.1, suggestion is to upgrade to gevent > 1.2
#      https://github.com/gevent/gevent/issues/903
    requests_gevent_contrib-{py36}-requests{208,209,210,211,212,213,219}-gevent{12,13}
    sqlalchemy_contrib-{py27,py34,py35,py36}-sqlalchemy{10,11,12}-psycopg2{27}-mysqlconnector{21}
    sqlite3_contrib-{py27,py34,py35,py36}-sqlite3
    tornado_contrib-{py27,py34,py35,py36}-tornado{40,41,42,43,44,45}
    tornado_contrib-{py27}-tornado{40,41,42,43,44,45}-futures{30,31,32}
    vertica_contrib-{py27,py34,py35,py36}-vertica{060,070}
# Opentracer
    {py27,py34,py35,py36}-opentracer
    {py34,py35,py36}-opentracer_asyncio
    {py34,py35,py36}-opentracer_tornado-tornado{40,41,42,43,44}
    {py27}-opentracer_gevent-gevent{10}
    {py27,py34,py35,py36}-opentracer_gevent-gevent{11,12}
# Unit tests: pytest based test suite that do not require any additional dependency
    unit_tests-{py27,py34,py35,py36}

[testenv]
basepython =
    py27: python2.7
    py34: python3.4
    py35: python3.5
    py36: python3.6

deps =
# Avoid installing wrapt and msgpack-python, our only packages declared, dependencies, when we are testing the real
# distribution build.
    !ddtracerun: wrapt
    !msgpack03-!msgpack04-!msgpack05-!ddtracerun: msgpack-python
    pytest>=3.0.0,<4.0.0
    opentracing
# test dependencies installed in all envs
    mock
    nose
# force the downgrade as a workaround
# https://github.com/aio-libs/aiohttp/issues/2662
    yarl: yarl==0.18.0
    yarl10: yarl>=1.0,<1.1
# integrations
    aiobotocore04: aiobotocore>=0.4,<0.5
    aiobotocore03: aiobotocore>=0.3,<0.4
    aiobotocore02: aiobotocore>=0.2,<0.3
    aiobotocore{02,03,04}-{py34}: typing
    aiopg012: aiopg>=0.12,<0.13
    aiopg015: aiopg>=0.15,<0.16
    aiopg: sqlalchemy
    aiohttp12: aiohttp>=1.2,<1.3
    aiohttp13: aiohttp>=1.3,<1.4
    aiohttp20: aiohttp>=2.0,<2.1
    aiohttp21: aiohttp>=2.1,<2.2
    aiohttp22: aiohttp>=2.2,<2.3
    aiohttp23: aiohttp>=2.3,<2.4
    aiohttp_jinja012: aiohttp_jinja2>=0.12,<0.13
    aiohttp_jinja013: aiohttp_jinja2>=0.13,<0.14
    aiohttp_jinja015: aiohttp_jinja2>=0.15,<0.16
    blinker: blinker
    boto: boto
    boto: moto<1.0
    botocore: botocore
    botocore: moto>=1.0,<2
    bottle11: bottle>=0.11,<0.12
    bottle12: bottle>=0.12,<0.13
    cassandra35: cassandra-driver>=3.5,<3.6
    cassandra36: cassandra-driver>=3.6,<3.7
    cassandra37: cassandra-driver>=3.7,<3.8
    cassandra38: cassandra-driver>=3.8,<3.9
    cassandra315: cassandra-driver>=3.15,<3.16
    celery31: celery>=3.1,<3.2
    celery40: celery>=4.0,<4.1
    celery41: celery>=4.1,<4.2
    celery42: celery>=4.2,<4.3
    ddtracerun: redis
    django18: django>=1.8,<1.9
    django111: django>=1.11,<1.12
    django200: django>=2.0,<2.1
    djangopylibmc06: django-pylibmc>=0.6,<0.7
    djangoredis45: django-redis>=4.5,<4.6
    djangorestframework34: djangorestframework>=3.4,<3.5
    djangorestframework37: djangorestframework>=3.7,<3.8
    djangorestframework38: djangorestframework>=3.8,<3.9
    elasticsearch16: elasticsearch>=1.6,<1.7
    elasticsearch17: elasticsearch>=1.7,<1.8
    elasticsearch18: elasticsearch>=1.8,<1.9
    elasticsearch23: elasticsearch>=2.3,<2.4
    elasticsearch24: elasticsearch>=2.4,<2.5
    elasticsearch51: elasticsearch>=5.1,<5.2
    elasticsearch52: elasticsearch>=5.2,<5.3
    elasticsearch53: elasticsearch>=5.3,<5.4
    elasticsearch54: elasticsearch>=5.4,<5.5
    elasticsearch63: elasticsearch>=6.3,<6.4
    # elasticsearch1 package
    elasticsearch1100: elasticsearch1>=1.10.0,<1.11.0
    # elasticsearch2 package
    elasticsearch250: elasticsearch2>=2.5.0,<2.6.0
    # elasticsearch5 package
    elasticsearch550: elasticsearch5>=5.5.0,<5.6.0
    falcon10: falcon>=1.0,<1.1
    falcon11: falcon>=1.1,<1.2
    falcon12: falcon>=1.2,<1.3
    falcon13: falcon>=1.3,<1.4
    falcon14: falcon>=1.4,<1.5
    flask09: flask>=0.9,<0.10
    flask010: flask>=0.10,<0.11
    flask011: flask>=0.11,<0.12
    flask012: flask>=0.12,<0.13
    flask10: flask>=1.0,<1.1
    flaskcache012: flask_cache>=0.12,<0.13
    flaskcache013: flask_cache>=0.13,<0.14
    futures: futures
    futures30: futures>=3.0,<3.1
    futures31: futures>=3.1,<3.2
    futures32: futures>=3.2,<3.3
    gevent10: gevent>=1.0,<1.1
    gevent11: gevent>=1.1,<1.2
    gevent12: gevent>=1.2,<1.3
    gevent13: gevent>=1.3,<1.4
    grpc: grpcio>=1.8.0
    grpc: googleapis-common-protos
    jinja27: jinja2>=2.7,<2.8
    jinja28: jinja2>=2.8,<2.9
    jinja29: jinja2>=2.9,<2.10
    jinja210: jinja2>=2.10,<2.11
    memcached: python-memcached
    molten070: molten>=0.7.0,<0.7.2
    molten072: molten>=0.7.2,<0.8.0
    mongoengine015: mongoengine>=0.15<0.16
    msgpack03: msgpack-python>=0.3,<0.4
    msgpack04: msgpack-python>=0.4,<0.5
    msgpack05: msgpack-python>=0.5,<0.6
    mysqlconnector21: mysql-connector>=2.1,<2.2
    mysqldb12: mysql-python>=1.2,<1.3
    mysqlclient13: mysqlclient>=1.3,<1.4
# webob is required for Pylons < 1.0
    pylons096: pylons>=0.9.6,<0.9.7
    pylons096: webob<1.1
    pylons097: pylons>=0.9.7,<0.9.8
    pylons097: webob<1.1
    pylons010: pylons>=0.10,<0.11
    pylons010: webob<1.1
    pylons10: pylons>=1.0,<1.1
    pylibmc: pylibmc
    pylibmc140: pylibmc>=1.4.0,<1.5.0
    pylibmc150: pylibmc>=1.5.0,<1.6.0
    pymemcache130: pymemcache>=1.3.0,<1.4.0
    pymemcache140: pymemcache>=1.4.0,<1.5.0
    pymongo30: pymongo>=3.0,<3.1
    pymongo31: pymongo>=3.1,<3.2
    pymongo32: pymongo>=3.2,<3.3
    pymongo33: pymongo>=3.3,<3.4
    pymongo34: pymongo>=3.4,<3.5
    pymongo36: pymongo>=3.6,<3.7
    pymysql07: pymysql>=0.7,<0.8
    pymysql08: pymysql>=0.8,<0.9
    pymysql09: pymysql>=0.9,<0.10
    pyramid17: pyramid>=1.7,<1.8
    pyramid18: pyramid>=1.8,<1.9
    pyramid19: pyramid>=1.9,<1.10
    psycopg224: psycopg2>=2.4,<2.5
    psycopg225: psycopg2>=2.5,<2.6
    psycopg226: psycopg2>=2.6,<2.7
    psycopg227: psycopg2>=2.7,<2.8
    redis26: redis>=2.6,<2.7
    redis27: redis>=2.7,<2.8
    redis28: redis>=2.8,<2.9
    redis29: redis>=2.9,<2.10
    redis210: redis>=2.10,<2.11
    redis300: redis>=3.0.0,<3.1.0
    rediscluster135: redis-py-cluster>=1.3.5,<1.3.6
    rediscluster136: redis-py-cluster>=1.3.6,<1.3.7
    kombu42:  kombu>=4.2,<4.3
    kombu41:  kombu>=4.1,<4.2
    kombu40:  kombu>=4.0,<4.1
    requests200: requests>=2.0,<2.1
    requests200: requests-mock>=1.3
    requests208: requests>=2.8,<2.9
    requests208: requests-mock>=1.3
    requests209: requests>=2.9,<2.10
    requests209: requests-mock>=1.3
    requests210: requests>=2.10,<2.11
    requests210: requests-mock>=1.3
    requests211: requests>=2.11,<2.12
    requests211: requests-mock>=1.3
    requests212: requests>=2.12,<2.13
    requests212: requests-mock>=1.3
    requests213: requests>=2.13,<2.14
    requests213: requests-mock>=1.3
    requests218: requests>=2.18,<2.19
    requests218: requests-mock>=1.4
    requests219: requests>=2.19,<2.20
    requests219: requests-mock>=1.4
    sqlalchemy10: sqlalchemy>=1.0,<1.1
    sqlalchemy11: sqlalchemy>=1.1,<1.2
    sqlalchemy12: sqlalchemy>=1.2,<1.3
    tornado40: tornado>=4.0,<4.1
    tornado41: tornado>=4.1,<4.2
    tornado42: tornado>=4.2,<4.3
    tornado43: tornado>=4.3,<4.4
    tornado44: tornado>=4.4,<4.5
    tornado45: tornado>=4.5,<4.6
    vertica060: vertica-python>=0.6.0,<0.7.0
    vertica070: vertica-python>=0.7.0,<0.8.0
    webtest: WebTest

# pass along test env variables
passenv=TEST_*

commands =
# run only essential tests related to the tracing client
    tracer: pytest {posargs} --ignore="tests/contrib" --ignore="tests/integration" --ignore="tests/commands" --ignore="tests/opentracer" --ignore="tests/unit" tests
# run only the opentrace tests
    opentracer: pytest {posargs} tests/opentracer/test_tracer.py tests/opentracer/test_span.py tests/opentracer/test_span_context.py tests/opentracer/test_dd_compatibility.py tests/opentracer/test_utils.py
    opentracer_asyncio: pytest {posargs} tests/opentracer/test_tracer_asyncio.py
    opentracer_tornado-tornado{40,41,42,43,44}: pytest {posargs} tests/opentracer/test_tracer_tornado.py
    opentracer_gevent: pytest {posargs} tests/opentracer/test_tracer_gevent.py
# integration tests
    integration: pytest {posargs} tests/test_integration.py
# Contribs
<<<<<<< HEAD
    aiobotocore_contrib-{py34}: nosetests {posargs} --exclude=".*(test_35).*" tests/contrib/aiobotocore
    aiobotocore_contrib-{py35,py36}: nosetests {posargs} tests/contrib/aiobotocore
    aiopg_contrib-{py34}: nosetests {posargs} --exclude=".*(test_aiopg_35).*" tests/contrib/aiopg
    aiopg_contrib-{py35,py36}: nosetests {posargs} tests/contrib/aiopg
    aiohttp_contrib: nosetests {posargs} tests/contrib/aiohttp
    asyncio_contrib: nosetests {posargs} tests/contrib/asyncio
    boto_contrib: nosetests {posargs} tests/contrib/boto
    botocore_contrib: pytest {posargs} tests/contrib/botocore
    bottle_contrib: nosetests {posargs} tests/contrib/bottle/test.py
    bottle_contrib_autopatch: python tests/ddtrace_run.py nosetests {posargs} tests/contrib/bottle/test_autopatch.py
=======
    aiobotocore_contrib-{py34,py35,py36}: pytest {posargs} tests/contrib/aiobotocore
    aiopg_contrib-{py34,py35,py36}: pytest {posargs} tests/contrib/aiopg
    aiohttp_contrib: pytest {posargs} tests/contrib/aiohttp
    asyncio_contrib: pytest {posargs} tests/contrib/asyncio
    boto_contrib: pytest {posargs} tests/contrib/boto
    botocore_contrib: pytest {posargs} tests/contrib/botocore
    bottle_contrib: pytest {posargs} tests/contrib/bottle/test.py
    bottle_contrib_autopatch: python tests/ddtrace_run.py pytest {posargs} tests/contrib/bottle/test_autopatch.py
>>>>>>> bd600cc7
    cassandra_contrib: nosetests {posargs} tests/contrib/cassandra
    celery_contrib: pytest {posargs} tests/contrib/celery
    dbapi_contrib: pytest {posargs} tests/contrib/dbapi
    django_contrib: python tests/contrib/django/runtests.py {posargs}
    django_contrib_autopatch: python tests/ddtrace_run.py python tests/contrib/django/runtests.py {posargs}
    django_drf_contrib: python tests/contrib/djangorestframework/runtests.py {posargs}
    elasticsearch_contrib: pytest {posargs} tests/contrib/elasticsearch
    falcon_contrib: pytest {posargs} tests/contrib/falcon/test_middleware.py tests/contrib/falcon/test_distributed_tracing.py
    falcon_contrib_autopatch: python tests/ddtrace_run.py pytest {posargs} tests/contrib/falcon/test_autopatch.py
    flask_contrib: pytest {posargs} tests/contrib/flask
    flask_contrib_autopatch: python tests/ddtrace_run.py pytest {posargs} tests/contrib/flask_autopatch
    flask_cache_contrib: pytest {posargs} tests/contrib/flask_cache
    futures_contrib: pytest {posargs} tests/contrib/futures
    gevent_contrib: pytest {posargs} tests/contrib/gevent
    grpc_contrib: pytest {posargs} tests/contrib/grpc
    httplib_contrib: pytest {posargs} tests/contrib/httplib
    jinja2_contrib: pytest {posargs} tests/contrib/jinja2
    molten_contrib: pytest {posargs} tests/contrib/molten
    mongoengine_contrib: nosetests {posargs} tests/contrib/mongoengine
    msgpack_contrib: pytest {posargs} tests/test_encoders.py
    mysql_contrib: nosetests {posargs} tests/contrib/mysql
    mysqldb_contrib: nosetests {posargs} tests/contrib/mysqldb
    psycopg_contrib: pytest {posargs} tests/contrib/psycopg
    pylibmc_contrib: nosetests {posargs} tests/contrib/pylibmc
    pylons_contrib: pytest {posargs} tests/contrib/pylons
    pymemcache_contrib: pytest {posargs} --ignore="tests/contrib/pymemcache/autopatch" tests/contrib/pymemcache/
    pymemcache_contrib_autopatch: python tests/ddtrace_run.py pytest {posargs} tests/contrib/pymemcache/autopatch/
    pymongo_contrib: nosetests {posargs} tests/contrib/pymongo
    pymysql_contrib: pytest {posargs} tests/contrib/pymysql
    pyramid_contrib: nosetests {posargs} tests/contrib/pyramid/test_pyramid.py
    pyramid_contrib_autopatch: python tests/ddtrace_run.py nosetests {posargs} tests/contrib/pyramid/test_pyramid_autopatch.py
    redis_contrib: nosetests {posargs} tests/contrib/redis
    rediscluster_contrib: nosetests {posargs} tests/contrib/rediscluster
    requests_contrib: pytest {posargs} tests/contrib/requests
    requests_gevent_contrib: nosetests {posargs} tests/contrib/requests_gevent
    kombu_contrib: nosetests {posargs} tests/contrib/kombu
    sqlalchemy_contrib: pytest {posargs} tests/contrib/sqlalchemy
    sqlite3_contrib: nosetests {posargs} tests/contrib/sqlite3
    tornado_contrib: pytest {posargs} tests/contrib/tornado
    vertica_contrib: pytest {posargs} tests/contrib/vertica/
# run subsets of the tests for particular library versions
    ddtracerun: pytest {posargs} tests/commands/test_runner.py
    test_utils: pytest {posargs} tests/contrib/test_utils.py
# Unit tests: pytest based test suite that do not require any additional dependency.
    unit_tests: pytest {posargs} tests/unit

setenv =
    DJANGO_SETTINGS_MODULE = app.settings

[testenv:wait]
commands=python tests/wait-for-services.py {posargs}
basepython=python
deps=
    cassandra-driver
    psycopg2
    mysql-connector>=2.1,<2.2
    redis-py-cluster>=1.3.6,<1.4.0
    vertica-python>=0.6.0,<0.7.0
    kombu>=4.2.0,<4.3.0


# this is somewhat flaky (can fail and still be up) so try the tests anyway
ignore_outcome=true

[testenv:flake8]
deps=flake8==3.5.0
commands=flake8 .
basepython=python2

[falcon_autopatch]
setenv =
    DATADOG_SERVICE_NAME=my-falcon
[testenv:falcon_contrib_autopatch-py27-falcon10]
setenv =
    {[falcon_autopatch]setenv}
[testenv:falcon_contrib_autopatch-py27-falcon11]
setenv =
    {[falcon_autopatch]setenv}
[testenv:falcon_contrib_autopatch-py27-falcon12]
setenv =
    {[falcon_autopatch]setenv}
[testenv:falcon_contrib_autopatch-py27-falcon13]
setenv =
    {[falcon_autopatch]setenv}
[testenv:falcon_contrib_autopatch-py27-falcon14]
setenv =
    {[falcon_autopatch]setenv}
[testenv:falcon_contrib_autopatch-py34-falcon10]
setenv =
    {[falcon_autopatch]setenv}
[testenv:falcon_contrib_autopatch-py34-falcon11]
setenv =
    {[falcon_autopatch]setenv}
[testenv:falcon_contrib_autopatch-py34-falcon12]
setenv =
    {[falcon_autopatch]setenv}
[testenv:falcon_contrib_autopatch-py34-falcon13]
setenv =
    {[falcon_autopatch]setenv}
[testenv:falcon_contrib_autopatch-py34-falcon14]
setenv =
    {[falcon_autopatch]setenv}
[testenv:falcon_contrib_autopatch-py35-falcon10]
setenv =
    {[falcon_autopatch]setenv}
[testenv:falcon_contrib_autopatch-py35-falcon11]
setenv =
    {[falcon_autopatch]setenv}
[testenv:falcon_contrib_autopatch-py35-falcon12]
setenv =
    {[falcon_autopatch]setenv}
[testenv:falcon_contrib_autopatch-py35-falcon13]
setenv =
    {[falcon_autopatch]setenv}
[testenv:falcon_contrib_autopatch-py35-falcon14]
setenv =
    {[falcon_autopatch]setenv}
[testenv:falcon_contrib_autopatch-py36-falcon10]
setenv =
    {[falcon_autopatch]setenv}
[testenv:falcon_contrib_autopatch-py36-falcon11]
setenv =
    {[falcon_autopatch]setenv}
[testenv:falcon_contrib_autopatch-py36-falcon12]
setenv =
    {[falcon_autopatch]setenv}
[testenv:falcon_contrib_autopatch-py36-falcon13]
setenv =
    {[falcon_autopatch]setenv}
[testenv:falcon_contrib_autopatch-py36-falcon14]
setenv =
    {[falcon_autopatch]setenv}


[pyramid_autopatch]
setenv =
    DATADOG_SERVICE_NAME = foobar
    DATADOG_PYRAMID_DISTRIBUTED_TRACING = True
[testenv:pyramid_contrib_autopatch-py27-pyramid17-webtest]
setenv =
    {[pyramid_autopatch]setenv}

[testenv:pyramid_contrib_autopatch-py27-pyramid18-webtest]
setenv =
    {[pyramid_autopatch]setenv}
[testenv:pyramid_contrib_autopatch-py27-pyramid19-webtest]
setenv =
    {[pyramid_autopatch]setenv}
[testenv:pyramid_contrib_autopatch-py34-pyramid17-webtest]
setenv =
    {[pyramid_autopatch]setenv}
[testenv:pyramid_contrib_autopatch-py34-pyramid18-webtest]
setenv =
    {[pyramid_autopatch]setenv}
[testenv:pyramid_contrib_autopatch-py34-pyramid19-webtest]
setenv =
    {[pyramid_autopatch]setenv}
[testenv:pyramid_contrib_autopatch-py35-pyramid17-webtest]
setenv =
    {[pyramid_autopatch]setenv}
[testenv:pyramid_contrib_autopatch-py35-pyramid18-webtest]
setenv =
    {[pyramid_autopatch]setenv}
[testenv:pyramid_contrib_autopatch-py35-pyramid19-webtest]
setenv =
    {[pyramid_autopatch]setenv}
[testenv:pyramid_contrib_autopatch-py36-pyramid17-webtest]
setenv =
    {[pyramid_autopatch]setenv}
[testenv:pyramid_contrib_autopatch-py36-pyramid18-webtest]
setenv =
    {[pyramid_autopatch]setenv}
[testenv:pyramid_contrib_autopatch-py36-pyramid19-webtest]
setenv =
    {[pyramid_autopatch]setenv}


[flask_autopatch]
setenv =
    DATADOG_SERVICE_NAME = test.flask.service
    DATADOG_PATCH_MODULES = jinja2:false
[testenv:flask_contrib_autopatch-py27-flask010-blinker]
setenv =
    {[flask_autopatch]setenv}
[testenv:flask_contrib_autopatch-py27-flask011-blinker]
setenv =
    {[flask_autopatch]setenv}
[testenv:flask_contrib_autopatch-py27-flask012-blinker]
setenv =
    {[flask_autopatch]setenv}
[testenv:flask_contrib_autopatch-py27-flask10-blinker]
setenv =
    {[flask_autopatch]setenv}
[testenv:flask_contrib_autopatch-py34-flask010-blinker]
setenv =
    {[flask_autopatch]setenv}
[testenv:flask_contrib_autopatch-py34-flask011-blinker]
setenv =
    {[flask_autopatch]setenv}
[testenv:flask_contrib_autopatch-py34-flask012-blinker]
setenv =
    {[flask_autopatch]setenv}
[testenv:flask_contrib_autopatch-py34-flask10-blinker]
setenv =
    {[flask_autopatch]setenv}
[testenv:flask_contrib_autopatch-py35-flask010-blinker]
setenv =
    {[flask_autopatch]setenv}
[testenv:flask_contrib_autopatch-py35-flask011-blinker]
setenv =
    {[flask_autopatch]setenv}
[testenv:flask_contrib_autopatch-py35-flask012-blinker]
setenv =
    {[flask_autopatch]setenv}
[testenv:flask_contrib_autopatch-py35-flask10-blinker]
setenv =
    {[flask_autopatch]setenv}
[testenv:flask_contrib_autopatch-py36-flask010-blinker]
setenv =
    {[flask_autopatch]setenv}
[testenv:flask_contrib_autopatch-py36-flask011-blinker]
setenv =
    {[flask_autopatch]setenv}
[testenv:flask_contrib_autopatch-py36-flask012-blinker]
setenv =
    {[flask_autopatch]setenv}
[testenv:flask_contrib_autopatch-py36-flask10-blinker]
setenv =
    {[flask_autopatch]setenv}
[testenv:flask_contrib_autopatch-py27-flask010-flaskcache013-memcached-redis210-blinker]
setenv =
    {[flask_autopatch]setenv}
[testenv:flask_contrib_autopatch-py27-flask011-flaskcache013-memcached-redis210-blinker]
setenv =
    {[flask_autopatch]setenv}
[testenv:flask_contrib_autopatch-py27-flask012-flaskcache013-memcached-redis210-blinker]
setenv =
    {[flask_autopatch]setenv}
[testenv:flask_contrib_autopatch-py34-flask010-flaskcache013-memcached-redis210-blinker]
setenv =
    {[flask_autopatch]setenv}
[testenv:flask_contrib_autopatch-py34-flask011-flaskcache013-memcached-redis210-blinker]
setenv =
    {[flask_autopatch]setenv}
[testenv:flask_contrib_autopatch-py34-flask012-flaskcache013-memcached-redis210-blinker]
setenv =
    {[flask_autopatch]setenv}
[testenv:flask_contrib_autopatch-py35-flask010-flaskcache013-memcached-redis210-blinker]
setenv =
    {[flask_autopatch]setenv}
[testenv:flask_contrib_autopatch-py35-flask011-flaskcache013-memcached-redis210-blinker]
setenv =
    {[flask_autopatch]setenv}
[testenv:flask_contrib_autopatch-py35-flask012-flaskcache013-memcached-redis210-blinker]
setenv =
    {[flask_autopatch]setenv}
[testenv:flask_contrib_autopatch-py36-flask010-flaskcache013-memcached-redis210-blinker]
setenv =
    {[flask_autopatch]setenv}
[testenv:flask_contrib_autopatch-py36-flask011-flaskcache013-memcached-redis210-blinker]
setenv =
    {[flask_autopatch]setenv}
[testenv:flask_contrib_autopatch-py36-flask012-flaskcache013-memcached-redis210-blinker]
setenv =
    {[flask_autopatch]setenv}
[testenv:flask_contrib_autopatch-py27-flask010-flaskcache012-memcached-redis210-blinker]
setenv =
    {[flask_autopatch]setenv}
[testenv:flask_contrib_autopatch-py27-flask011-flaskcache012-memcached-redis210-blinker]
setenv =
    {[flask_autopatch]setenv}


[bottle_autopatch]
setenv =
    DATADOG_SERVICE_NAME = bottle-app
[testenv:bottle_contrib_autopatch-py27-bottle11-webtest]
setenv =
    {[bottle_autopatch]setenv}
[testenv:bottle_contrib_autopatch-py34-bottle11-webtest]
setenv =
    {[bottle_autopatch]setenv}
[testenv:bottle_contrib_autopatch-py35-bottle11-webtest]
setenv =
    {[bottle_autopatch]setenv}
[testenv:bottle_contrib_autopatch-py36-bottle11-webtest]
setenv =
    {[bottle_autopatch]setenv}
[testenv:bottle_contrib_autopatch-py27-bottle12-webtest]
setenv =
    {[bottle_autopatch]setenv}
[testenv:bottle_contrib_autopatch-py34-bottle12-webtest]
setenv =
    {[bottle_autopatch]setenv}
[testenv:bottle_contrib_autopatch-py35-bottle12-webtest]
setenv =
    {[bottle_autopatch]setenv}
[testenv:bottle_contrib_autopatch-py36-bottle12-webtest]
setenv =
    {[bottle_autopatch]setenv}


# DEV: We use `conftest.py` as a local pytest plugin to configure hooks for collection
[pytest]
# Common directories to ignore
addopts = --ignore "tests/utils" --ignore "tests/base"
# DEV: The default is `test_*\.py` which will miss `test.py` files
python_files = test*\.py

[flake8]
max-line-length=120
exclude=.git,__pycache__,.tox,.ddtox,.eggs,*.egg<|MERGE_RESOLUTION|>--- conflicted
+++ resolved
@@ -301,18 +301,6 @@
 # integration tests
     integration: pytest {posargs} tests/test_integration.py
 # Contribs
-<<<<<<< HEAD
-    aiobotocore_contrib-{py34}: nosetests {posargs} --exclude=".*(test_35).*" tests/contrib/aiobotocore
-    aiobotocore_contrib-{py35,py36}: nosetests {posargs} tests/contrib/aiobotocore
-    aiopg_contrib-{py34}: nosetests {posargs} --exclude=".*(test_aiopg_35).*" tests/contrib/aiopg
-    aiopg_contrib-{py35,py36}: nosetests {posargs} tests/contrib/aiopg
-    aiohttp_contrib: nosetests {posargs} tests/contrib/aiohttp
-    asyncio_contrib: nosetests {posargs} tests/contrib/asyncio
-    boto_contrib: nosetests {posargs} tests/contrib/boto
-    botocore_contrib: pytest {posargs} tests/contrib/botocore
-    bottle_contrib: nosetests {posargs} tests/contrib/bottle/test.py
-    bottle_contrib_autopatch: python tests/ddtrace_run.py nosetests {posargs} tests/contrib/bottle/test_autopatch.py
-=======
     aiobotocore_contrib-{py34,py35,py36}: pytest {posargs} tests/contrib/aiobotocore
     aiopg_contrib-{py34,py35,py36}: pytest {posargs} tests/contrib/aiopg
     aiohttp_contrib: pytest {posargs} tests/contrib/aiohttp
@@ -321,7 +309,6 @@
     botocore_contrib: pytest {posargs} tests/contrib/botocore
     bottle_contrib: pytest {posargs} tests/contrib/bottle/test.py
     bottle_contrib_autopatch: python tests/ddtrace_run.py pytest {posargs} tests/contrib/bottle/test_autopatch.py
->>>>>>> bd600cc7
     cassandra_contrib: nosetests {posargs} tests/contrib/cassandra
     celery_contrib: pytest {posargs} tests/contrib/celery
     dbapi_contrib: pytest {posargs} tests/contrib/dbapi
