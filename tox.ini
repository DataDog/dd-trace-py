# the tox file specifies a way of running our test suite
# against different combinations of libraries and python
# versions.

[tox]
# By default the tox process includes a 'dist'->'install'->'test' workflow.
# Instead of creating a dist and install it at every step, some tests can directly use the source code to run
# tests: `skipsdist=True`. This is much faster.
# On the other hand, both autopatch tests and the ddtracerun test cannot use the source code as they required the
# module to be installed.
# This variable can be set to True in our circleci env to speed up the process, but still we default to false so
# locally we can run `tox` without any further requirement.
skipsdist={env:TOX_SKIP_DIST:False}

# Our various test environments. The py*-all tasks will run the core
# library tests and all contrib tests with the latest library versions.
# The others will test specific versions of libraries.
#
# FIXME[gabin]:
# If the env name is longer than 128 characters (linux kernel limit specified
# in "master/include/linux/binfmts.h"), we'll get a "bad interpreter: No such file or directory" error.
#
#See linux kernel limitation:
# - https://github.com/torvalds/linux/blob/master/include/linux/binfmts.h#L12
#
#See related github topic:
# - https://github.com/pypa/virtualenv/issues/596
envlist =
    flake8
    wait
    {py27,py34,py35,py36}-tracer
    {py27,py34,py35,py36}-internal
    {py27,py34,py35,py36}-integration
    {py27,py34,py35,py36}-ddtracerun
    {py27,py34,py35,py36}-test_utils
    {py27,py34,py35,py36}-test_logging
# Integrations environments
    aiobotocore_contrib-py34-aiobotocore{02,03,04}
    aiobotocore_contrib-{py35,py36}-aiobotocore{02,03,04,05,07,08,09,010}
    aiohttp_contrib-{py34,py35,py36}-aiohttp{12,13,20,21,22}-aiohttp_jinja{012,013}-yarl
    aiohttp_contrib-{py34,py35,py36}-aiohttp{23}-aiohttp_jinja{015}-yarl10
    aiopg_contrib-{py34,py35,py36}-aiopg{012,015}
    asyncio_contrib-{py34,py35,py36}
    boto_contrib-{py27,py34}-boto
    botocore_contrib-{py27,py34,py35,py36}-botocore
    bottle_contrib{,_autopatch}-{py27,py34,py35,py36}-bottle{11,12}-webtest
    cassandra_contrib-{py27,py34,py35,py36}-cassandra{35,36,37,38,315}
# Non-4.x celery should be able to use the older redis lib, since it locks to an older kombu
    celery_contrib-{py27,py34,py35,py36}-celery{31}-redis{210}
# 4.x celery bumps kombu to 4.4+, which requires redis 3.2 or later, this tests against
# older redis with an older kombu, and newer kombu/newer redis.
# https://github.com/celery/kombu/blob/3e60e6503a77b9b1a987cf7954659929abac9bac/Changelog#L35
    celery_contrib-{py27,py34,py35,py36}-celery{40,41}-{redis210-kombu43,redis320-kombu44}
# Celery 4.2 is now limited to Kombu 4.3
# https://github.com/celery/celery/commit/1571d414461f01ae55be63a03e2adaa94dbcb15d
    celery_contrib-{py27,py34,py35,py36}-celery42-redis210-kombu43
# Celery 4.3 wants Kombu >= 4.4 and Redis >= 3.2
    celery_contrib-{py27,py34,py35,py36}-celery43-redis320-kombu44
    dbapi_contrib-{py27,py34,py35,py36}
    django_contrib{,_autopatch}-{py27,py34,py35,py36}-django{18,111}-djangopylibmc06-djangoredis45-pylibmc-redis{210}-memcached
    django_contrib{,_autopatch}-{py34,py35,py36}-django{200}-djangopylibmc06-djangoredis45-pylibmc-redis{210}-memcached
    django_drf_contrib-{py27,py34,py35,py36}-django{111}-djangorestframework{34,37,38}
    django_drf_contrib-{py34,py35,py36}-django{200}-djangorestframework{37,38}
    elasticsearch_contrib-{py27,py34,py35,py36}-elasticsearch{16,17,18,23,24,51,52,53,54,63}
    elasticsearch_contrib-{py27,py34,py35,py36}-elasticsearch1{100}
    elasticsearch_contrib-{py27,py34,py35,py36}-elasticsearch2{50}
    elasticsearch_contrib-{py27,py34,py35,py36}-elasticsearch5{50}
    falcon_contrib{,_autopatch}-{py27,py34,py35,py36}-falcon{10,11,12,13,14}
    flask_contrib{,_autopatch}-{py27,py34,py35,py36}-flask{010,011,012,10}-blinker
# Flask <=0.9 does not support Python 3
    flask_contrib{,_autopatch}-{py27}-flask{09}-blinker
    flask_cache_contrib{,_autopatch}-{py27,py34,py35,py36}-flask{010,011,012}-flaskcache{013}-memcached-redis{210}-blinker
    flask_cache_contrib{,_autopatch}-{py27}-flask{010,011}-flaskcache{012}-memcached-redis{210}-blinker
    futures_contrib-{py27}-futures{30,31,32}
    futures_contrib-{py34,py35,py36}
    gevent_contrib-{py27,py34,py35,py36}-gevent{11,12,13}
# gevent 1.0 is not python 3 compatible
    gevent_contrib-{py27}-gevent{10}
    grpc_contrib-{py27,py34,py35,py36}-grpc
    httplib_contrib-{py27,py34,py35,py36}
    jinja2_contrib-{py27,py34,py35,py36}-jinja{27,28,29,210}
    mako_contrib-{py27,py34,py35,py36}-mako{010,100}
    molten_contrib-{py36}-molten{070,072}
    mongoengine_contrib-{py27,py34,py35,py36}-mongoengine{015}
<<<<<<< HEAD
    msgpack_contrib-{py27,py34}
    mysql_contrib-{py27,py34,py35,py36}-mysqlconnector{21}
=======
    msgpack_contrib-{py27,py34}-msgpack{03,04,05}
    mysql_contrib-{py27,py34,py35,py36}-mysqlconnector
>>>>>>> 549899e8
    mysqldb_contrib-{py27}-mysqldb{12}
    mysqldb_contrib-{py27,py34,py35,py36}-mysqlclient{13}
    psycopg_contrib-{py27,py34,py35,py36}-psycopg2{24,25,26,27}
    pylibmc_contrib-{py27,py34,py35,py36}-pylibmc{140,150}
    pylons_contrib-{py27}-pylons{096,097,010,10}
    pymemcache_contrib{,_autopatch}-{py27,py34,py35,py36}-pymemcache{130,140}
    pymongo_contrib-{py27,py34,py35,py36}-pymongo{30,31,32,33,34,36}-mongoengine{015}
    pymysql_contrib-{py27,py34,py35,py36}-pymysql{07,08,09}
    pyramid_contrib{,_autopatch}-{py27,py34,py35,py36}-pyramid{17,18,19}-webtest
    redis_contrib-{py27,py34,py35,py36}-redis{26,27,28,29,210,300}
    rediscluster_contrib-{py27,py34,py35,py36}-rediscluster{135,136}-redis210
    requests_contrib{,_autopatch}-{py27,py34,py35,py36}-requests{208,209,210,211,212,213,219}
    kombu_contrib-{py27,py34,py35,py36}-kombu{40,41,42}
# python 3.6 requests + gevent regression test
# DEV: This is a known issue for gevent 1.1, suggestion is to upgrade to gevent > 1.2
#      https://github.com/gevent/gevent/issues/903
    requests_gevent_contrib-{py36}-requests{208,209,210,211,212,213,219}-gevent{12,13}
    sqlalchemy_contrib-{py27,py34,py35,py36}-sqlalchemy{10,11,12}-psycopg2{27}-mysqlconnector
    sqlite3_contrib-{py27,py34,py35,py36}-sqlite3
    tornado_contrib-{py27,py34,py35,py36}-tornado{40,41,42,43,44,45}
    tornado_contrib-{py27}-tornado{40,41,42,43,44,45}-futures{30,31,32}
    vertica_contrib-{py27,py34,py35,py36}-vertica{060,070}
# Opentracer
    {py27,py34,py35,py36}-opentracer
    {py34,py35,py36}-opentracer_asyncio
    {py34,py35,py36}-opentracer_tornado-tornado{40,41,42,43,44}
    {py27}-opentracer_gevent-gevent{10}
    {py27,py34,py35,py36}-opentracer_gevent-gevent{11,12}
# Unit tests: pytest based test suite that do not require any additional dependency
    unit_tests-{py27,py34,py35,py36}

[testenv]
basepython =
    py27: python2.7
    py34: python3.4
    py35: python3.5
    py36: python3.6

deps =
    pytest>=3.0.0,<4.0.0
    opentracing
# test dependencies installed in all envs
    mock
    nose
# force the downgrade as a workaround
# https://github.com/aio-libs/aiohttp/issues/2662
    yarl: yarl==0.18.0
    yarl10: yarl>=1.0,<1.1
# integrations
    aiobotocore010: aiobotocore>=0.10,<0.11
    aiobotocore09: aiobotocore>=0.9,<0.10
    aiobotocore08: aiobotocore>=0.8,<0.9
    aiobotocore07: aiobotocore>=0.7,<0.8
    # aiobotocore06 does not work
    aiobotocore05: aiobotocore>=0.5,<0.6
    aiobotocore04: aiobotocore>=0.4,<0.5
    aiobotocore03: aiobotocore>=0.3,<0.4
    aiobotocore02: aiobotocore>=0.2,<0.3
    aiobotocore{02,03,04}-{py34}: typing
    aiopg012: aiopg>=0.12,<0.13
    aiopg015: aiopg>=0.15,<0.16
    aiopg: sqlalchemy
    aiohttp12: aiohttp>=1.2,<1.3
    aiohttp13: aiohttp>=1.3,<1.4
    aiohttp20: aiohttp>=2.0,<2.1
    aiohttp21: aiohttp>=2.1,<2.2
    aiohttp22: aiohttp>=2.2,<2.3
    aiohttp23: aiohttp>=2.3,<2.4
    aiohttp_jinja012: aiohttp_jinja2>=0.12,<0.13
    aiohttp_jinja013: aiohttp_jinja2>=0.13,<0.14
    aiohttp_jinja015: aiohttp_jinja2>=0.15,<0.16
    blinker: blinker
    boto: boto
    boto: moto<1.0
    botocore: botocore
    botocore: moto>=1.0,<2
    bottle11: bottle>=0.11,<0.12
    bottle12: bottle>=0.12,<0.13
    cassandra35: cassandra-driver>=3.5,<3.6
    cassandra36: cassandra-driver>=3.6,<3.7
    cassandra37: cassandra-driver>=3.7,<3.8
    cassandra38: cassandra-driver>=3.8,<3.9
    cassandra315: cassandra-driver>=3.15,<3.16
    celery31: celery>=3.1,<3.2
    celery40: celery>=4.0,<4.1
    celery41: celery>=4.1,<4.2
    celery42: celery>=4.2,<4.3
    celery43: celery>=4.3,<4.4
    ddtracerun: redis
    django18: django>=1.8,<1.9
    django111: django>=1.11,<1.12
    django200: django>=2.0,<2.1
    djangopylibmc06: django-pylibmc>=0.6,<0.7
    djangoredis45: django-redis>=4.5,<4.6
    djangorestframework34: djangorestframework>=3.4,<3.5
    djangorestframework37: djangorestframework>=3.7,<3.8
    djangorestframework38: djangorestframework>=3.8,<3.9
    elasticsearch16: elasticsearch>=1.6,<1.7
    elasticsearch17: elasticsearch>=1.7,<1.8
    elasticsearch18: elasticsearch>=1.8,<1.9
    elasticsearch23: elasticsearch>=2.3,<2.4
    elasticsearch24: elasticsearch>=2.4,<2.5
    elasticsearch51: elasticsearch>=5.1,<5.2
    elasticsearch52: elasticsearch>=5.2,<5.3
    elasticsearch53: elasticsearch>=5.3,<5.4
    elasticsearch54: elasticsearch>=5.4,<5.5
    elasticsearch63: elasticsearch>=6.3,<6.4
    # elasticsearch1 package
    elasticsearch1100: elasticsearch1>=1.10.0,<1.11.0
    # elasticsearch2 package
    elasticsearch250: elasticsearch2>=2.5.0,<2.6.0
    # elasticsearch5 package
    elasticsearch550: elasticsearch5>=5.5.0,<5.6.0
    falcon10: falcon>=1.0,<1.1
    falcon11: falcon>=1.1,<1.2
    falcon12: falcon>=1.2,<1.3
    falcon13: falcon>=1.3,<1.4
    falcon14: falcon>=1.4,<1.5
    flask09: flask>=0.9,<0.10
    flask010: flask>=0.10,<0.11
    flask011: flask>=0.11,<0.12
    flask012: flask>=0.12,<0.13
    flask10: flask>=1.0,<1.1
    flaskcache012: flask_cache>=0.12,<0.13
    flaskcache013: flask_cache>=0.13,<0.14
    futures: futures
    futures30: futures>=3.0,<3.1
    futures31: futures>=3.1,<3.2
    futures32: futures>=3.2,<3.3
    gevent10: gevent>=1.0,<1.1
    gevent11: gevent>=1.1,<1.2
    gevent12: gevent>=1.2,<1.3
    gevent13: gevent>=1.3,<1.4
    grpc: grpcio>=1.8.0,<1.18.0
    grpc: googleapis-common-protos
    jinja27: jinja2>=2.7,<2.8
    jinja28: jinja2>=2.8,<2.9
    jinja29: jinja2>=2.9,<2.10
    jinja210: jinja2>=2.10,<2.11
    mako100: mako>=1.0.0,<1.1.0
    mako010: mako>=0.1.0,<1.0.0
    memcached: python-memcached
    molten070: molten>=0.7.0,<0.7.2
    molten072: molten>=0.7.2,<0.8.0
    mongoengine015: mongoengine>=0.15<0.16
<<<<<<< HEAD
    mysqlconnector21: mysql-connector>=2.1,<2.2
=======
    msgpack03: msgpack-python>=0.3,<0.4
    msgpack04: msgpack-python>=0.4,<0.5
    msgpack05: msgpack-python>=0.5,<0.6
    mysqlconnector: mysql-connector-python
>>>>>>> 549899e8
    mysqldb12: mysql-python>=1.2,<1.3
    mysqlclient13: mysqlclient>=1.3,<1.4
# webob is required for Pylons < 1.0
    pylons096: pylons>=0.9.6,<0.9.7
    pylons096: webob<1.1
    pylons097: pylons>=0.9.7,<0.9.8
    pylons097: webob<1.1
    pylons010: pylons>=0.10,<0.11
    pylons010: webob<1.1
    pylons10: pylons>=1.0,<1.1
    pylibmc: pylibmc
    pylibmc140: pylibmc>=1.4.0,<1.5.0
    pylibmc150: pylibmc>=1.5.0,<1.6.0
    pymemcache130: pymemcache>=1.3.0,<1.4.0
    pymemcache140: pymemcache>=1.4.0,<1.5.0
    pymongo30: pymongo>=3.0,<3.1
    pymongo31: pymongo>=3.1,<3.2
    pymongo32: pymongo>=3.2,<3.3
    pymongo33: pymongo>=3.3,<3.4
    pymongo34: pymongo>=3.4,<3.5
    pymongo36: pymongo>=3.6,<3.7
    pymysql07: pymysql>=0.7,<0.8
    pymysql08: pymysql>=0.8,<0.9
    pymysql09: pymysql>=0.9,<0.10
    pyramid17: pyramid>=1.7,<1.8
    pyramid18: pyramid>=1.8,<1.9
    pyramid19: pyramid>=1.9,<1.10
    psycopg224: psycopg2>=2.4,<2.5
    psycopg225: psycopg2>=2.5,<2.6
    psycopg226: psycopg2>=2.6,<2.7
    psycopg227: psycopg2>=2.7,<2.8
    redis26: redis>=2.6,<2.7
    redis27: redis>=2.7,<2.8
    redis28: redis>=2.8,<2.9
    redis29: redis>=2.9,<2.10
    redis210: redis>=2.10,<2.11
    redis300: redis>=3.0.0,<3.1.0
    redis320: redis>=3.2.0,<3.3.0
    rediscluster135: redis-py-cluster>=1.3.5,<1.3.6
    rediscluster136: redis-py-cluster>=1.3.6,<1.3.7
    kombu44:  kombu>=4.4,<4.5
    kombu43:  kombu>=4.3,<4.4
    kombu42:  kombu>=4.2,<4.3
    kombu41:  kombu>=4.1,<4.2
    kombu40:  kombu>=4.0,<4.1
    requests200: requests>=2.0,<2.1
    requests200: requests-mock>=1.3
    requests208: requests>=2.8,<2.9
    requests208: requests-mock>=1.3
    requests209: requests>=2.9,<2.10
    requests209: requests-mock>=1.3
    requests210: requests>=2.10,<2.11
    requests210: requests-mock>=1.3
    requests211: requests>=2.11,<2.12
    requests211: requests-mock>=1.3
    requests212: requests>=2.12,<2.13
    requests212: requests-mock>=1.3
    requests213: requests>=2.13,<2.14
    requests213: requests-mock>=1.3
    requests218: requests>=2.18,<2.19
    requests218: requests-mock>=1.4
    requests219: requests>=2.19,<2.20
    requests219: requests-mock>=1.4
    sqlalchemy10: sqlalchemy>=1.0,<1.1
    sqlalchemy11: sqlalchemy>=1.1,<1.2
    sqlalchemy12: sqlalchemy>=1.2,<1.3
    tornado40: tornado>=4.0,<4.1
    tornado41: tornado>=4.1,<4.2
    tornado42: tornado>=4.2,<4.3
    tornado43: tornado>=4.3,<4.4
    tornado44: tornado>=4.4,<4.5
    tornado45: tornado>=4.5,<4.6
    vertica060: vertica-python>=0.6.0,<0.7.0
    vertica070: vertica-python>=0.7.0,<0.8.0
    webtest: WebTest

# pass along test env variables
passenv=TEST_*

commands =
# run only essential tests related to the tracing client
    tracer: pytest {posargs} --ignore="tests/contrib" --ignore="tests/integration" --ignore="tests/commands" --ignore="tests/opentracer" --ignore="tests/unit" --ignore="tests/internal" tests
# run only the `ddtrace.internal` tests
    internal: pytest {posargs} tests/internal
# run only the opentrace tests
    opentracer: pytest {posargs} tests/opentracer/test_tracer.py tests/opentracer/test_span.py tests/opentracer/test_span_context.py tests/opentracer/test_dd_compatibility.py tests/opentracer/test_utils.py
    opentracer_asyncio: pytest {posargs} tests/opentracer/test_tracer_asyncio.py
    opentracer_tornado-tornado{40,41,42,43,44}: pytest {posargs} tests/opentracer/test_tracer_tornado.py
    opentracer_gevent: pytest {posargs} tests/opentracer/test_tracer_gevent.py
# integration tests
    integration: pytest {posargs} tests/test_integration.py
# Contribs
    aiobotocore_contrib-{py34,py35,py36}: pytest {posargs} tests/contrib/aiobotocore
    aiopg_contrib-{py34,py35,py36}: pytest {posargs} tests/contrib/aiopg
    aiohttp_contrib: pytest {posargs} tests/contrib/aiohttp
    asyncio_contrib: pytest {posargs} tests/contrib/asyncio
    boto_contrib: pytest {posargs} tests/contrib/boto
    botocore_contrib: pytest {posargs} tests/contrib/botocore
    bottle_contrib: pytest {posargs} --ignore="tests/contrib/bottle/test_autopatch.py" tests/contrib/bottle/
    bottle_contrib_autopatch: python tests/ddtrace_run.py pytest {posargs} tests/contrib/bottle/test_autopatch.py
    cassandra_contrib: nosetests {posargs} tests/contrib/cassandra
    celery_contrib: pytest {posargs} tests/contrib/celery
    dbapi_contrib: pytest {posargs} tests/contrib/dbapi
    django_contrib: python tests/contrib/django/runtests.py {posargs}
    django_contrib_autopatch: python tests/ddtrace_run.py python tests/contrib/django/runtests.py {posargs}
    django_drf_contrib: python tests/contrib/djangorestframework/runtests.py {posargs}
    elasticsearch_contrib: pytest {posargs} tests/contrib/elasticsearch
    falcon_contrib: pytest {posargs} tests/contrib/falcon/test_middleware.py tests/contrib/falcon/test_distributed_tracing.py
    falcon_contrib_autopatch: python tests/ddtrace_run.py pytest {posargs} tests/contrib/falcon/test_autopatch.py
    flask_contrib: pytest {posargs} tests/contrib/flask
    flask_contrib_autopatch: python tests/ddtrace_run.py pytest {posargs} tests/contrib/flask_autopatch
    flask_cache_contrib: pytest {posargs} tests/contrib/flask_cache
    futures_contrib: pytest {posargs} tests/contrib/futures
    gevent_contrib: pytest {posargs} tests/contrib/gevent
    grpc_contrib: pytest {posargs} tests/contrib/grpc
    httplib_contrib: pytest {posargs} tests/contrib/httplib
    jinja2_contrib: pytest {posargs} tests/contrib/jinja2
    mako_contrib: pytest {posargs} tests/contrib/mako
    molten_contrib: pytest {posargs} tests/contrib/molten
    mongoengine_contrib: nosetests {posargs} tests/contrib/mongoengine
    msgpack_contrib: pytest {posargs} tests/test_encoders.py
    mysql_contrib: nosetests {posargs} tests/contrib/mysql
    mysqldb_contrib: nosetests {posargs} tests/contrib/mysqldb
    psycopg_contrib: pytest {posargs} tests/contrib/psycopg
    pylibmc_contrib: nosetests {posargs} tests/contrib/pylibmc
    pylons_contrib: pytest {posargs} tests/contrib/pylons
    pymemcache_contrib: pytest {posargs} --ignore="tests/contrib/pymemcache/autopatch" tests/contrib/pymemcache/
    pymemcache_contrib_autopatch: python tests/ddtrace_run.py pytest {posargs} tests/contrib/pymemcache/autopatch/
    pymongo_contrib: nosetests {posargs} tests/contrib/pymongo
    pymysql_contrib: pytest {posargs} tests/contrib/pymysql
    pyramid_contrib: nosetests {posargs} tests/contrib/pyramid/test_pyramid.py
    pyramid_contrib_autopatch: python tests/ddtrace_run.py nosetests {posargs} tests/contrib/pyramid/test_pyramid_autopatch.py
    redis_contrib: nosetests {posargs} tests/contrib/redis
    rediscluster_contrib: nosetests {posargs} tests/contrib/rediscluster
    requests_contrib: pytest {posargs} tests/contrib/requests
    requests_gevent_contrib: nosetests {posargs} tests/contrib/requests_gevent
    kombu_contrib: nosetests {posargs} tests/contrib/kombu
    sqlalchemy_contrib: pytest {posargs} tests/contrib/sqlalchemy
    sqlite3_contrib: nosetests {posargs} tests/contrib/sqlite3
    tornado_contrib: pytest {posargs} tests/contrib/tornado
    vertica_contrib: pytest {posargs} tests/contrib/vertica/
# run subsets of the tests for particular library versions
    ddtracerun: pytest {posargs} tests/commands/test_runner.py
    test_utils: pytest {posargs} tests/contrib/test_utils.py
    test_logging: pytest {posargs} tests/contrib/logging/
# Unit tests: pytest based test suite that do not require any additional dependency.
    unit_tests: pytest {posargs} tests/unit

setenv =
    DJANGO_SETTINGS_MODULE = app.settings

[testenv:wait]
commands=python tests/wait-for-services.py {posargs}
basepython=python
deps=
    cassandra-driver
    psycopg2
    mysql-connector-python
    redis-py-cluster>=1.3.6,<1.4.0
    vertica-python>=0.6.0,<0.7.0
    kombu>=4.2.0,<4.3.0


# this is somewhat flaky (can fail and still be up) so try the tests anyway
ignore_outcome=true

[testenv:flake8]
deps=flake8>=3.7,<=3.8
commands=flake8 .
basepython=python2

[falcon_autopatch]
setenv =
    DATADOG_SERVICE_NAME=my-falcon
[testenv:falcon_contrib_autopatch-py27-falcon10]
setenv =
    {[falcon_autopatch]setenv}
[testenv:falcon_contrib_autopatch-py27-falcon11]
setenv =
    {[falcon_autopatch]setenv}
[testenv:falcon_contrib_autopatch-py27-falcon12]
setenv =
    {[falcon_autopatch]setenv}
[testenv:falcon_contrib_autopatch-py27-falcon13]
setenv =
    {[falcon_autopatch]setenv}
[testenv:falcon_contrib_autopatch-py27-falcon14]
setenv =
    {[falcon_autopatch]setenv}
[testenv:falcon_contrib_autopatch-py34-falcon10]
setenv =
    {[falcon_autopatch]setenv}
[testenv:falcon_contrib_autopatch-py34-falcon11]
setenv =
    {[falcon_autopatch]setenv}
[testenv:falcon_contrib_autopatch-py34-falcon12]
setenv =
    {[falcon_autopatch]setenv}
[testenv:falcon_contrib_autopatch-py34-falcon13]
setenv =
    {[falcon_autopatch]setenv}
[testenv:falcon_contrib_autopatch-py34-falcon14]
setenv =
    {[falcon_autopatch]setenv}
[testenv:falcon_contrib_autopatch-py35-falcon10]
setenv =
    {[falcon_autopatch]setenv}
[testenv:falcon_contrib_autopatch-py35-falcon11]
setenv =
    {[falcon_autopatch]setenv}
[testenv:falcon_contrib_autopatch-py35-falcon12]
setenv =
    {[falcon_autopatch]setenv}
[testenv:falcon_contrib_autopatch-py35-falcon13]
setenv =
    {[falcon_autopatch]setenv}
[testenv:falcon_contrib_autopatch-py35-falcon14]
setenv =
    {[falcon_autopatch]setenv}
[testenv:falcon_contrib_autopatch-py36-falcon10]
setenv =
    {[falcon_autopatch]setenv}
[testenv:falcon_contrib_autopatch-py36-falcon11]
setenv =
    {[falcon_autopatch]setenv}
[testenv:falcon_contrib_autopatch-py36-falcon12]
setenv =
    {[falcon_autopatch]setenv}
[testenv:falcon_contrib_autopatch-py36-falcon13]
setenv =
    {[falcon_autopatch]setenv}
[testenv:falcon_contrib_autopatch-py36-falcon14]
setenv =
    {[falcon_autopatch]setenv}


[pyramid_autopatch]
setenv =
    DATADOG_SERVICE_NAME = foobar
    DATADOG_PYRAMID_DISTRIBUTED_TRACING = True
[testenv:pyramid_contrib_autopatch-py27-pyramid17-webtest]
setenv =
    {[pyramid_autopatch]setenv}

[testenv:pyramid_contrib_autopatch-py27-pyramid18-webtest]
setenv =
    {[pyramid_autopatch]setenv}
[testenv:pyramid_contrib_autopatch-py27-pyramid19-webtest]
setenv =
    {[pyramid_autopatch]setenv}
[testenv:pyramid_contrib_autopatch-py34-pyramid17-webtest]
setenv =
    {[pyramid_autopatch]setenv}
[testenv:pyramid_contrib_autopatch-py34-pyramid18-webtest]
setenv =
    {[pyramid_autopatch]setenv}
[testenv:pyramid_contrib_autopatch-py34-pyramid19-webtest]
setenv =
    {[pyramid_autopatch]setenv}
[testenv:pyramid_contrib_autopatch-py35-pyramid17-webtest]
setenv =
    {[pyramid_autopatch]setenv}
[testenv:pyramid_contrib_autopatch-py35-pyramid18-webtest]
setenv =
    {[pyramid_autopatch]setenv}
[testenv:pyramid_contrib_autopatch-py35-pyramid19-webtest]
setenv =
    {[pyramid_autopatch]setenv}
[testenv:pyramid_contrib_autopatch-py36-pyramid17-webtest]
setenv =
    {[pyramid_autopatch]setenv}
[testenv:pyramid_contrib_autopatch-py36-pyramid18-webtest]
setenv =
    {[pyramid_autopatch]setenv}
[testenv:pyramid_contrib_autopatch-py36-pyramid19-webtest]
setenv =
    {[pyramid_autopatch]setenv}


[flask_autopatch]
setenv =
    DATADOG_SERVICE_NAME = test.flask.service
    DATADOG_PATCH_MODULES = jinja2:false
[testenv:flask_contrib_autopatch-py27-flask010-blinker]
setenv =
    {[flask_autopatch]setenv}
[testenv:flask_contrib_autopatch-py27-flask011-blinker]
setenv =
    {[flask_autopatch]setenv}
[testenv:flask_contrib_autopatch-py27-flask012-blinker]
setenv =
    {[flask_autopatch]setenv}
[testenv:flask_contrib_autopatch-py27-flask10-blinker]
setenv =
    {[flask_autopatch]setenv}
[testenv:flask_contrib_autopatch-py34-flask010-blinker]
setenv =
    {[flask_autopatch]setenv}
[testenv:flask_contrib_autopatch-py34-flask011-blinker]
setenv =
    {[flask_autopatch]setenv}
[testenv:flask_contrib_autopatch-py34-flask012-blinker]
setenv =
    {[flask_autopatch]setenv}
[testenv:flask_contrib_autopatch-py34-flask10-blinker]
setenv =
    {[flask_autopatch]setenv}
[testenv:flask_contrib_autopatch-py35-flask010-blinker]
setenv =
    {[flask_autopatch]setenv}
[testenv:flask_contrib_autopatch-py35-flask011-blinker]
setenv =
    {[flask_autopatch]setenv}
[testenv:flask_contrib_autopatch-py35-flask012-blinker]
setenv =
    {[flask_autopatch]setenv}
[testenv:flask_contrib_autopatch-py35-flask10-blinker]
setenv =
    {[flask_autopatch]setenv}
[testenv:flask_contrib_autopatch-py36-flask010-blinker]
setenv =
    {[flask_autopatch]setenv}
[testenv:flask_contrib_autopatch-py36-flask011-blinker]
setenv =
    {[flask_autopatch]setenv}
[testenv:flask_contrib_autopatch-py36-flask012-blinker]
setenv =
    {[flask_autopatch]setenv}
[testenv:flask_contrib_autopatch-py36-flask10-blinker]
setenv =
    {[flask_autopatch]setenv}
[testenv:flask_contrib_autopatch-py27-flask010-flaskcache013-memcached-redis210-blinker]
setenv =
    {[flask_autopatch]setenv}
[testenv:flask_contrib_autopatch-py27-flask011-flaskcache013-memcached-redis210-blinker]
setenv =
    {[flask_autopatch]setenv}
[testenv:flask_contrib_autopatch-py27-flask012-flaskcache013-memcached-redis210-blinker]
setenv =
    {[flask_autopatch]setenv}
[testenv:flask_contrib_autopatch-py34-flask010-flaskcache013-memcached-redis210-blinker]
setenv =
    {[flask_autopatch]setenv}
[testenv:flask_contrib_autopatch-py34-flask011-flaskcache013-memcached-redis210-blinker]
setenv =
    {[flask_autopatch]setenv}
[testenv:flask_contrib_autopatch-py34-flask012-flaskcache013-memcached-redis210-blinker]
setenv =
    {[flask_autopatch]setenv}
[testenv:flask_contrib_autopatch-py35-flask010-flaskcache013-memcached-redis210-blinker]
setenv =
    {[flask_autopatch]setenv}
[testenv:flask_contrib_autopatch-py35-flask011-flaskcache013-memcached-redis210-blinker]
setenv =
    {[flask_autopatch]setenv}
[testenv:flask_contrib_autopatch-py35-flask012-flaskcache013-memcached-redis210-blinker]
setenv =
    {[flask_autopatch]setenv}
[testenv:flask_contrib_autopatch-py36-flask010-flaskcache013-memcached-redis210-blinker]
setenv =
    {[flask_autopatch]setenv}
[testenv:flask_contrib_autopatch-py36-flask011-flaskcache013-memcached-redis210-blinker]
setenv =
    {[flask_autopatch]setenv}
[testenv:flask_contrib_autopatch-py36-flask012-flaskcache013-memcached-redis210-blinker]
setenv =
    {[flask_autopatch]setenv}
[testenv:flask_contrib_autopatch-py27-flask010-flaskcache012-memcached-redis210-blinker]
setenv =
    {[flask_autopatch]setenv}
[testenv:flask_contrib_autopatch-py27-flask011-flaskcache012-memcached-redis210-blinker]
setenv =
    {[flask_autopatch]setenv}


[bottle_autopatch]
setenv =
    DATADOG_SERVICE_NAME = bottle-app
[testenv:bottle_contrib_autopatch-py27-bottle11-webtest]
setenv =
    {[bottle_autopatch]setenv}
[testenv:bottle_contrib_autopatch-py34-bottle11-webtest]
setenv =
    {[bottle_autopatch]setenv}
[testenv:bottle_contrib_autopatch-py35-bottle11-webtest]
setenv =
    {[bottle_autopatch]setenv}
[testenv:bottle_contrib_autopatch-py36-bottle11-webtest]
setenv =
    {[bottle_autopatch]setenv}
[testenv:bottle_contrib_autopatch-py27-bottle12-webtest]
setenv =
    {[bottle_autopatch]setenv}
[testenv:bottle_contrib_autopatch-py34-bottle12-webtest]
setenv =
    {[bottle_autopatch]setenv}
[testenv:bottle_contrib_autopatch-py35-bottle12-webtest]
setenv =
    {[bottle_autopatch]setenv}
[testenv:bottle_contrib_autopatch-py36-bottle12-webtest]
setenv =
    {[bottle_autopatch]setenv}


# DEV: We use `conftest.py` as a local pytest plugin to configure hooks for collection
[pytest]
# Common directories to ignore
addopts = --ignore "tests/utils" --ignore "tests/base"
# DEV: The default is `test_*\.py` which will miss `test.py` files
python_files = test*\.py

[flake8]
max-line-length=120
exclude=
  .ddtox,.tox,
  .git,__pycache__,
  .eggs,*.egg,
  # We shouldn't lint our vendored dependencies
  ddtrace/vendor/<|MERGE_RESOLUTION|>--- conflicted
+++ resolved
@@ -82,13 +82,8 @@
     mako_contrib-{py27,py34,py35,py36}-mako{010,100}
     molten_contrib-{py36}-molten{070,072}
     mongoengine_contrib-{py27,py34,py35,py36}-mongoengine{015}
-<<<<<<< HEAD
     msgpack_contrib-{py27,py34}
-    mysql_contrib-{py27,py34,py35,py36}-mysqlconnector{21}
-=======
-    msgpack_contrib-{py27,py34}-msgpack{03,04,05}
     mysql_contrib-{py27,py34,py35,py36}-mysqlconnector
->>>>>>> 549899e8
     mysqldb_contrib-{py27}-mysqldb{12}
     mysqldb_contrib-{py27,py34,py35,py36}-mysqlclient{13}
     psycopg_contrib-{py27,py34,py35,py36}-psycopg2{24,25,26,27}
@@ -234,14 +229,7 @@
     molten070: molten>=0.7.0,<0.7.2
     molten072: molten>=0.7.2,<0.8.0
     mongoengine015: mongoengine>=0.15<0.16
-<<<<<<< HEAD
-    mysqlconnector21: mysql-connector>=2.1,<2.2
-=======
-    msgpack03: msgpack-python>=0.3,<0.4
-    msgpack04: msgpack-python>=0.4,<0.5
-    msgpack05: msgpack-python>=0.5,<0.6
     mysqlconnector: mysql-connector-python
->>>>>>> 549899e8
     mysqldb12: mysql-python>=1.2,<1.3
     mysqlclient13: mysqlclient>=1.3,<1.4
 # webob is required for Pylons < 1.0
