--- conflicted
+++ resolved
@@ -57,13 +57,9 @@
     {py27}-gevent{10}
     {py27,py34,py35,py36}-httplib
     {py27,py34,py35,py36}-mysqlconnector{21}
-<<<<<<< HEAD
-    {py27,py34,py35,py36}-pymysql{07}
-=======
     {py27}-mysqldb{12}
     {py27,py34,py35,py36}-mysqlclient{13}
     {py27,py34,py35,py36}-pymysql{07,08}
->>>>>>> d14f5d5c
     {py27,py34,py35,py36}-pylibmc{140,150}
     {py27,py34,py35,py36}-pymongo{30,31,32,33,34}-mongoengine{011}
     {py27,py34,py35,py36}-pyramid{17,18,19}-webtest
@@ -92,34 +88,6 @@
 # https://github.com/aio-libs/aiohttp/issues/2662
     yarl: yarl==0.18.0
 # integrations
-<<<<<<< HEAD
-    contrib: blinker
-    contrib: bottle
-    contrib: boto
-    contrib: moto<1.0
-    contrib: botocore
-    contrib: celery
-    contrib: elasticsearch
-    contrib: falcon
-    contrib: flask
-    contrib: flask_cache
-    contrib: msgpack-python
-    contrib: mongoengine
-# mysql-connector 2.2+ requires a protobuf configuration
-    contrib: mysql-connector<2.2
-    contrib: pymysql
-    contrib: psycopg2
-    contrib: pylibmc
-    contrib: pymongo
-    contrib: pyramid
-    contrib: python-memcached
-    contrib: redis
-    contrib: requests
-    contrib: sqlalchemy
-    contrib: tornado
-    contrib: WebTest
-=======
->>>>>>> d14f5d5c
     aiobotocore04: aiobotocore>=0.4,<0.5
     aiobotocore03: aiobotocore>=0.3,<0.4
     aiobotocore02: aiobotocore>=0.2,<0.3
@@ -207,10 +175,6 @@
     msgpack04: msgpack-python>=0.4,<0.5
     mongoengine011: mongoengine>=0.11,<0.12
     mysqlconnector21: mysql-connector>=2.1,<2.2
-<<<<<<< HEAD
-    pymysql07: pymysql>=0.7,<0.8
-    pylons: pylons
-=======
     mysqldb12: mysql-python>=1.2,<1.3
     mysqlclient13: mysqlclient>=1.3,<1.4
     pymysql07: pymysql>=0.7,<0.8
@@ -223,7 +187,6 @@
     pylons010: pylons>=0.10,<0.11
     pylons010: webob<1.1
     pylons10: pylons>=1.0,<1.1
->>>>>>> d14f5d5c
     pylibmc: pylibmc
     pylibmc140: pylibmc>=1.4.0,<1.5.0
     pylibmc150: pylibmc>=1.5.0,<1.6.0
@@ -302,13 +265,9 @@
     gevent{10}: nosetests {posargs} tests/contrib/gevent
     httplib: nosetests {posargs} tests/contrib/httplib
     mysqlconnector21: nosetests {posargs} tests/contrib/mysql
-<<<<<<< HEAD
-    pymysql: nosetests {posargs} tests/contrib/pymysql
-=======
     mysqldb{12}: nosetests {posargs} tests/contrib/mysqldb
     mysqlclient{13}: nosetests {posargs} tests/contrib/mysqldb
     pymysql{07,08}: nosetests {posargs} tests/contrib/pymysql
->>>>>>> d14f5d5c
     pylibmc{140,150}: nosetests {posargs} tests/contrib/pylibmc
     pymongo{30,31,32,33,34}: nosetests {posargs} tests/contrib/pymongo
     pyramid{17,18,19}: nosetests {posargs} tests/contrib/pyramid/test_pyramid.py
