--- conflicted
+++ resolved
@@ -38,15 +38,10 @@
     aiohttp_contrib-{py35,py36,py37}-aiohttp{30,31,32,33,35,36}-aiohttp_jinja{015}-yarl10
     aiohttp_contrib-py38-aiohttp{30,31,32,33,36}-aiohttp_jinja015-yarl10
     aiopg_contrib-{py35,py36}-aiopg{012,015}
-<<<<<<< HEAD
     aiopg_contrib-py{37,38}-aiopg{015,100}
     asyncpg_contrib-{py35,py36,py37,py38}-asyncpg{014}
-    algoliasearch_contrib-{py27,py35,py36,py37,py38}-algoliasearch{1,2}
-=======
-    aiopg_contrib-py{37,38}-aiopg015
     algoliasearch_contrib-py{27,35,36,37,38}-algoliasearch{1,2,}
     asgi_contrib-{py36,py37,py38}-asgiref{min,}
->>>>>>> 20ca41bf
     asyncio_contrib-{py35,py36,py37,py38}
 # boto needs moto<1 and moto<1 does not support Python >= 3.7
     boto_contrib-{py27,py35,py36}-boto
@@ -189,18 +184,9 @@
 
 deps =
     cython
-<<<<<<< HEAD
-    pdbpp
-    # 5.4 introduces an issue where it skips many async tests
-    pytest>=3,<5.4
-    pytest-benchmark
-    pytest-cov
-    pytest-django
-=======
 # use pytest >= 3 for all but celery versions
     !celery40-!celery41-!celery42: pytest>=3
     celery40,celery41,celery42: pytest>=3,<4
->>>>>>> 20ca41bf
     pytest-mock
     opentracing
 # test dependencies installed in all envs
