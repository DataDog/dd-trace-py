--- conflicted
+++ resolved
@@ -320,22 +320,13 @@
     falcon_contrib_autopatch: python tests/ddtrace_run.py pytest {posargs} tests/contrib/falcon/test_autopatch.py
     flask_contrib: pytest {posargs} tests/contrib/flask
     flask_contrib_autopatch: python tests/ddtrace_run.py pytest {posargs} tests/contrib/flask_autopatch
-<<<<<<< HEAD
     flask_cache_contrib: pytest {posargs} tests/contrib/flask_cache
     futures_contrib: pytest {posargs} tests/contrib/futures
     gevent_contrib: pytest {posargs} tests/contrib/gevent
     grpc_contrib: pytest {posargs} tests/contrib/grpc
     httplib_contrib: pytest {posargs} tests/contrib/httplib
     jinja2_contrib: pytest {posargs} tests/contrib/jinja2
-=======
-    flask_cache_contrib: nosetests {posargs} tests/contrib/flask_cache
-    futures_contrib: nosetests {posargs} tests/contrib/futures
-    gevent_contrib: nosetests {posargs} tests/contrib/gevent
-    grpc_contrib: nosetests {posargs} tests/contrib/grpc
-    httplib_contrib: nosetests {posargs} tests/contrib/httplib
-    jinja2_contrib: nosetests {posargs} tests/contrib/jinja2
     molten_contrib: pytest {posargs} tests/contrib/molten
->>>>>>> 309742ab
     mongoengine_contrib: nosetests {posargs} tests/contrib/mongoengine
     msgpack_contrib: pytest {posargs} tests/test_encoders.py
     mysql_contrib: nosetests {posargs} tests/contrib/mysql
