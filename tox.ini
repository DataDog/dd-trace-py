--- conflicted
+++ resolved
@@ -100,10 +100,6 @@
     aiopg012: aiopg>=0.12,<0.13
     aiopg013: aiopg>=0.13,<0.14
     aiopg: sqlalchemy
-<<<<<<< HEAD
-    aiopg: asynctest
-=======
->>>>>>> c081d8b2
     aiohttp12: aiohttp>=1.2,<1.3
     aiohttp13: aiohttp>=1.3,<1.4
     aiohttp20: aiohttp>=2.0,<2.1
@@ -208,11 +204,7 @@
 # integration tests
     integration: nosetests {posargs} tests/test_integration.py
 # run all tests for the release jobs except the ones with a different test runner
-<<<<<<< HEAD
-    contrib: nosetests {posargs} --exclude=".*(django|asyncio|aiohttp|aiopg|aiobotocore|gevent|falcon|flask_autopatch|bottle|pylons).*" tests/contrib
-=======
     contrib: nosetests {posargs} --exclude=".*(django|asyncio|aiohttp|aiobotocore|aiopg|gevent|falcon|flask_autopatch|bottle|pylons).*" tests/contrib
->>>>>>> c081d8b2
     asyncio: nosetests {posargs} tests/contrib/asyncio
     aiohttp{12,13,20,21,22}-aiohttp_jinja{012,013}: nosetests {posargs} tests/contrib/aiohttp
     tornado{40,41,42,43,44}: nosetests {posargs} tests/contrib/tornado
@@ -244,12 +236,8 @@
     pyramid-autopatch{17,18}: ddtrace-run nosetests {posargs} tests/contrib/pyramid/test_pyramid_autopatch.py
     mongoengine: nosetests {posargs} tests/contrib/mongoengine
     psycopg2{25,26,27}: nosetests {posargs} tests/contrib/psycopg
-<<<<<<< HEAD
-    aiopg: nosetests {posargs} tests/contrib/aiopg
-=======
     py{34}-aiopg{012,013}: nosetests {posargs} --exclude=".*(test_aiopg_35).*" tests/contrib/aiopg
     py{35,36}-aiopg{012,013}: nosetests {posargs} tests/contrib/aiopg
->>>>>>> c081d8b2
     redis{26,27,28,29,210}: nosetests {posargs} tests/contrib/redis
     sqlite3: nosetests {posargs} tests/contrib/sqlite3
     requests{200,208,209,210,211,212,213}: nosetests {posargs} tests/contrib/requests
