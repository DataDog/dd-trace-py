# the tox file specifies a way of running our test suite
# against different combinations of libraries and python
# versions.

[tox]
# Our various test environments. The py*-all tasks will run the core
# library tests and all contrib tests with the latest library versions.
# The others will test specific versions of libraries.
#
# FIXME[gabin]:
# If the env name is longer than 128 characters (linux kernel limit specified
# in "master/include/linux/binfmts.h"), we'll get a "bad interpreter: No such file or directory" error.
#
#See linux kernel limitation:
# - https://github.com/torvalds/linux/blob/master/include/linux/binfmts.h#L12
#
#See related github topic:
# - https://github.com/pypa/virtualenv/issues/596
envlist =
    wait
    {py27,py35,py36,py37,py38,py39,py310,py311}-profile{,-gevent}
    {py27,py35,py36,py37,py38,py39,py310,py311}-profile-minreqs{,-gevent}
    py{37,38,39,310,311}-profile-protobuf319
# Integrations environments
    algoliasearch_contrib-py{27,35,36,37,38,39,310}-algoliasearch{1,2,}
    asyncio_contrib-py{35,36,37,38,39,310}
    bottle_contrib{,_autopatch}-py{27,35,36,37,38,39}-bottle{11,12,}-webtest
    bottle_contrib{,_autopatch}-py{310}-bottle-webtest
    consul_contrib-py{27,35,36,37,38,39,310}-consul{07,10,11,}
    dbapi_contrib-py{27,35,36,37,38,39,310}
    dogpile_contrib-py{27,35}-dogpilecache{06,07,08,09}
    dogpile_contrib-py{36,37,38,39,310}-dogpilecache{06,07,08,09,10,}
    futures_contrib-py27-futures{30,31,32,}
    futures_contrib-py{35,36,37,38,39,310}
    gevent_contrib-py27-gevent{11,12,13}-sslmodules
    gevent_contrib-py{35,36}-gevent{11,12,13}-sslmodules3-sslmodules
    gevent_contrib-py{37,38}-gevent{13,14}-sslmodules3-sslmodules
    gevent_contrib-py{39}-gevent{209,2012,211}-sslmodules3-sslmodules
    gevent_contrib-py{310}-gevent{218}-sslmodules3-sslmodules
    kombu_contrib-py{27,35,36}-kombu{40,41,42,43,44,45,46,}
# Kombu >= 4.2 only supports Python 3.7+
    kombu_contrib-py{37,38,39}-kombu{42,43,44,45,46,}
    kombu_contrib-py{310}-kombu{43,44,45,46,}
    molten_contrib-py{36,37,38,39,310}-molten{06,07,10,}
    mysqldb_contrib-py{27,35,36,37,38,39}-mysqlclient{13,14,}
    mysqldb_contrib-py{310}-mysqlclient{14,}
    pylibmc_contrib-py{27,35,36,37,38,39,310}-pylibmc{140,150,}
    pymongo_contrib-py{27,35,36,37}-pymongo{30,31,32,33,34,35,36,37,38,39,310,}-mongoengine
# pymongo does not yet support Python 3.8: https://github.com/pymssql/pymssql/issues/586
# but these tests still work.
    pymongo_contrib-py{38,39,310}-pymongo{30,31,32,33,35,36,37,38,39,310,}-mongoengine
    pynamodb_contrib-py{27,35,36,37,38,39,310}-pynamodb{40,41,42,43,}-moto1
    pyodbc_contrib-py{27,35,36,37,38,39}-pyodbc{3,4}
    requests_contrib{,_autopatch}-py{27,35,36,37,38,39,310}-requests{208,209,210,211,212,213,219}
    sqlite3_contrib-py{27,35,36,37,38,39,310}-sqlite3
    tornado_contrib-py{27,35,36,37,38,39}-tornado{44,45}
    tornado_contrib-py{37,38,39}-tornado{50,51,60,}
    tornado_contrib-py{310}-tornado{60,}
    tornado_contrib-py27-tornado{44,45}-futures{30,31,32,}
    vertica_contrib-py{27,35,36,37,38,39}-vertica{060,070}
# Opentracer
    py{27,35,36,37,38,39,310}-opentracer
    py{35,36,37,38,39,310}-opentracer_asyncio
    py{35,36,37,38,39,310}-opentracer_tornado-tornado{44,45,50,60,}
    py{27,35,36}-opentracer_gevent-gevent{11,12}
    py{37,38}-opentracer_gevent-gevent{13,14}
    py{39,310}-opentracer_gevent-gevent{209,2012,211}

isolated_build = true

requires = virtualenv<=20.2.1

[testenv:gevent_contrib-py{37,38}-gevent{13,14}-sslmodules3-sslmodules]
# Wheels for gevent segfault pretty easily
install_command=python -m pip install --no-binary=gevent {opts} {packages}
usedevelop = true

[testenv:py{37,38}-opentracer_gevent-gevent{13,14}]
# Wheels for gevent segfault pretty easily
install_command=python -m pip install --no-binary=gevent {opts} {packages}
usedevelop = true

[testenv:py{37,38}-profile-minreqs-gevent]
# Wheels for gevent segfault pretty easily
install_command=python -m pip install --no-binary=gevent {opts} {packages}
usedevelop = true


[testenv]
install_command=python -m pip install {opts} {packages}
usedevelop = true

setenv =
    DD_TESTING_RAISE=1
    DD_REMOTE_CONFIGURATION_ENABLED=false
    profile-gevent: DD_PROFILE_TEST_GEVENT=1
    bottle_contrib_autopatch: DD_SERVICE=bottle-app

extras =
  profile: profiling

deps =
    cython<=0.29.32
    cmake
    ninja
    pytest-cov
    pytest-mock
    opentracing
# test dependencies installed in all envs
    mock
    hypothesis
# used to test our custom msgpack encoder
    profile: pytest-benchmark
<<<<<<< HEAD
    py{35,36,37,38,39,310,311}-profile: pytest-asyncio
=======
    # pytest-benchmark depends on cpuinfo which dropped support for Python<=3.6 in 9.0
    # See https://github.com/workhorsy/py-cpuinfo/issues/177
    profile: py-cpuinfo==8.0.0
    # TODO: remove py dependency once https://github.com/ionelmc/pytest-benchmark/pull/227 is released
    profile: py
    py{35,36,37,38,39,310}-profile: pytest-asyncio
>>>>>>> 8bdafe55
    py{27,35,36,37,38,39}-profile: uwsgi; sys_platform != 'win32'
    py{27,35,36,37,38,39,310}-profile: gunicorn; sys_platform != 'win32'
    py{27,35,36,37,38,39,310}-profile-gevent: gunicorn[gevent]; sys_platform != 'win32'
    py{27,35,36,37,38,39}-profile-minreqs: protobuf==3.0.0
    py{310,311}-profile-minreqs: protobuf==3.8.0
    profile-minreqs: tenacity==5.0.1
    profile-!minreqs-gevent: gevent
    py27-profile-minreqs-gevent: gevent==1.1.0
    py{35,36,37,38}-profile-minreqs-gevent: gevent==1.4.0
    py39-profile-minreqs-gevent: gevent==20.6.1; sys_platform != 'win32'
    py39-profile-minreqs-gevent: gevent==21.1.2; sys_platform == 'win32'
    py39-profile-minreqs-gevent: greenlet==0.4.16; sys_platform != 'win32'
    py39-profile-minreqs-gevent: greenlet==0.4.17; sys_platform == 'win32'
    py{310,311}-profile-minreqs-gevent: gevent==21.8.0
    py{310,311}-profile-minreqs-gevent: greenlet==1.1.0
    py{37,38,39,310,311}-profile-protobuf319: protobuf<3.19
# backports
    py27: enum34
# integrations
    algoliasearch: algoliasearch
    algoliasearch1: algoliasearch>=1.2,<2
    algoliasearch2: algoliasearch>=2,<3
    blinker: blinker
    bottle: bottle
    bottle11: bottle>=0.11,<0.12
    bottle12: bottle>=0.12,<0.13
    consul: python-consul
    consul07: python-consul>=0.7,<1.0
    consul10: python-consul>=1.0,<1.1
    consul11: python-consul>=1.1,<1.2
# decorator 5 dropped support for Python 2
    dogpile_contrib-py27: decorator<5
    dogpilecache: dogpile.cache
    dogpilecache06: dogpile.cache==0.6.*
    dogpilecache07: dogpile.cache==0.7.*
    dogpilecache08: dogpile.cache==0.8.*
    dogpilecache09: dogpile.cache==0.9.*
    dogpilecache10: dogpile.cache==1.0.*
    futures: futures
    futures30: futures>=3.0,<3.1
    futures31: futures>=3.1,<3.2
    futures32: futures>=3.2,<3.3
    gevent11: gevent>=1.1,<1.2
    gevent12: gevent>=1.2,<1.3
    gevent13: gevent>=1.3,<1.4
    gevent14: gevent>=1.4,<1.5
    gevent209: gevent>=20.9,<20.10
    gevent2012: gevent>=20.12,<20.13
    gevent211: gevent>=21.1,<21.2
    gevent218: gevent>=21.8,<21.9
    # kombu using deprecated shims removed in importlib-metadata 5.0
    kombu{40,41,42,43,44,45,46,}: importlib_metadata<5.0; python_version<'3.8'
    kombu: kombu
    kombu40: kombu>=4.0,<4.1
    kombu41: kombu>=4.1,<4.2
    kombu42: kombu>=4.2,<4.3
    kombu43: kombu>=4.3,<4.4
    kombu44: kombu>=4.4,<4.5
    kombu45: kombu>=4.5,<4.6
    kombu46: kombu>=4.6,<4.7
    memcached: python-memcached
    moto: moto
    moto1: moto>=1,<2
    molten: molten
    molten06: molten>=0.6,<0.7
    molten07: molten>=0.7,<0.8
    molten10: molten>=1.0,<1.1
    mongoengine: mongoengine
    mysqlclient: mysqlclient
    mysqlclient13: mysqlclient>=1.3,<1.4
    mysqlclient14: mysqlclient>=1.4,<1.5
    pylibmc: pylibmc
    pylibmc140: pylibmc>=1.4,<1.5
    pylibmc150: pylibmc>=1.5,<1.6
    pylibmc160: pylibmc>=1.6,<1.7
    pyodbc: pyodbc
    pyodbc4: pyodbc>=4.0,<5.0
    pyodbc3: pyodbc>=3.0,<4.0
    pytest: pytest>=3
    pytest3: pytest>=3.0,<4.0
    redis: redis
    redis210: redis>=2.10,<2.11
    sqlalchemy: sqlalchemy
    sslmodules3: aiohttp
    # 2.3.2 included `tests` module in the distribution, pin to 2.3.1 until this issue is resolved
    # https://github.com/aio-libs/aiobotocore/issues/937
    sslmodules3: aiobotocore<=2.3.1
    sslmodules: botocore
    sslmodules: requests
    sslmodules: elasticsearch
    sslmodules: pynamodb
    tornado: tornado
    tornado44: tornado>=4.4,<4.5
    tornado45: tornado>=4.5,<4.6
    tornado50: tornado>=5.0,<5.1
    tornado51: tornado>=5.1,<5.2
    tornado60: tornado>=6.0,<6.1
    vertica060: vertica-python>=0.6.0,<0.7.0
    vertica070: vertica-python>=0.7.0,<0.8.0
    webtest: WebTest
    asyncio_contrib: pytest-asyncio
    opentracer_asyncio: pytest-asyncio
    aiobotocore_contrib: pytest-asyncio

# pass along test env variables
passenv=
    TEST_*
    # https://circleci.com/docs/2.0/env-vars/#built-in-environment-variables
    CI
    CI_*
    CIRCLECI
    CIRCLE_*
    DD_TRACE_AGENT_URL

commands =
# run only essential tests related to the tracing client
    tracer: python -m pytest {posargs} tests/tracer
    py27-profile: python -m tests.profiling.run pytest --capture=no --verbosity=2 --benchmark-disable --ignore-glob="*asyncio*" {posargs} tests/profiling
    # Coverage is excluded from profile because of an issue with Python 3.5.
    py3{5,6,7,8,9,10,11}-profile: python -m tests.profiling.run pytest --no-cov --capture=no --verbosity=2 --benchmark-disable {posargs} tests/profiling
# run only the opentrace tests
    opentracer: python -m pytest {posargs} tests/opentracer/core
    opentracer_asyncio: python -m pytest {posargs} tests/opentracer/test_tracer_asyncio.py
    opentracer_tornado-tornado{40,41,42,43,44}: python -m pytest {posargs} tests/opentracer/test_tracer_tornado.py
    opentracer_gevent: python -m pytest {posargs} tests/opentracer/test_tracer_gevent.py
# Contribs
    algoliasearch_contrib: python -m pytest {posargs} tests/contrib/algoliasearch
    asyncio_contrib: python -m pytest {posargs} tests/contrib/asyncio
    bottle_contrib: python -m pytest {posargs} --ignore="tests/contrib/bottle/test_autopatch.py" tests/contrib/bottle/
    bottle_contrib_autopatch: python tests/ddtrace_run.py pytest {posargs} tests/contrib/bottle/test_autopatch.py
    consul_contrib: python -m pytest {posargs} tests/contrib/consul
    dbapi_contrib: python -m pytest {posargs} tests/contrib/dbapi
    dogpile_contrib: python -m pytest {posargs} tests/contrib/dogpile_cache
    futures_contrib: python -m pytest {posargs} tests/contrib/futures
    gevent_contrib: python -m pytest {posargs} tests/contrib/gevent
    molten_contrib: python -m pytest {posargs} tests/contrib/molten
    mysql_contrib: python -m pytest {posargs} tests/contrib/mysql
    mysqldb_contrib: python -m pytest {posargs} tests/contrib/mysqldb
    pylibmc_contrib: python -m pytest {posargs} tests/contrib/pylibmc
    pyodbc_contrib: python -m pytest {posargs} tests/contrib/pyodbc
    kombu_contrib: python -m pytest {posargs} tests/contrib/kombu
    sqlite3_contrib: python -m pytest {posargs} tests/contrib/sqlite3
    tornado_contrib: python -m pytest {posargs} tests/contrib/tornado
    vertica_contrib: python -m pytest {posargs} tests/contrib/vertica/

[testenv:wait]
skip_install=true
commands=python tests/wait-for-services.py {posargs}
basepython=python
deps=
    psycopg2
    mysql-connector-python!=8.0.18
    vertica-python>=0.6.0,<0.7.0
    kombu>=4.2.0,<4.3.0

# this is somewhat flaky (can fail and still be up) so try the tests anyway
ignore_outcome=true<|MERGE_RESOLUTION|>--- conflicted
+++ resolved
@@ -111,16 +111,12 @@
     hypothesis
 # used to test our custom msgpack encoder
     profile: pytest-benchmark
-<<<<<<< HEAD
-    py{35,36,37,38,39,310,311}-profile: pytest-asyncio
-=======
     # pytest-benchmark depends on cpuinfo which dropped support for Python<=3.6 in 9.0
     # See https://github.com/workhorsy/py-cpuinfo/issues/177
     profile: py-cpuinfo==8.0.0
     # TODO: remove py dependency once https://github.com/ionelmc/pytest-benchmark/pull/227 is released
     profile: py
-    py{35,36,37,38,39,310}-profile: pytest-asyncio
->>>>>>> 8bdafe55
+    py{35,36,37,38,39,310,311}-profile: pytest-asyncio
     py{27,35,36,37,38,39}-profile: uwsgi; sys_platform != 'win32'
     py{27,35,36,37,38,39,310}-profile: gunicorn; sys_platform != 'win32'
     py{27,35,36,37,38,39,310}-profile-gevent: gunicorn[gevent]; sys_platform != 'win32'
