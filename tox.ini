# the tox file specifies a way of running our test suite
# against different combinations of libraries and python
# versions.

[tox]
# Our various test environments. The py*-all tasks will run the core
# library tests and all contrib tests with the latest library versions.
# The others will test specific versions of libraries.
#
# FIXME[gabin]:
# If the env name is longer than 128 characters (linux kernel limit specified
# in "master/include/linux/binfmts.h"), we'll get a "bad interpreter: No such file or directory" error.
#
#See linux kernel limitation:
# - https://github.com/torvalds/linux/blob/master/include/linux/binfmts.h#L12
#
#See related github topic:
# - https://github.com/pypa/virtualenv/issues/596
envlist =
    wait
    {py27,py35,py36,py37,py38,py39}-profile{,-gevent}
    {py27,py35,py36,py37,py38,py39}-profile-minreqs{,-gevent}
    py{27,35,36,37,38,39}-integration
    py{27,35,36,37,38,39}-vendor
    py{27,35,36,37,38,39}-ddtracerun
    py{27,35,36,37,38,39}-test_logging
# Integrations environments
    # aiobotocore dropped Python 3.5 support in 0.12
    aiobotocore_contrib-{py35}-aiobotocore{02,03,04,05,07,08,09,010,011}
    aiobotocore_contrib-{py36}-aiobotocore{02,03,04,05,07,08,09,010,011,012}
    # aiobotocore 0.2 and 0.4 do not work because they use async as a reserved keyword
    aiobotocore_contrib-py{37,38,39}-aiobotocore{03,05,07,08,09,010,011,012}
    # Python 3.7 needs at least aiohttp 2.3
    aiohttp_contrib-{py35,py36}-aiohttp{12,13,20,21,22}-aiohttp_jinja{012,013}-yarl
    aiohttp_contrib-{py35,py36,py37,py38}-aiohttp23-aiohttp_jinja015-yarl10
    aiohttp_contrib-{py35,py36,py37}-aiohttp{30,31,32,33,35,36}-aiohttp_jinja{015}-yarl10
    aiohttp_contrib-py38-aiohttp{30,31,32,33,36}-aiohttp_jinja015-yarl10
    aiopg_contrib-{py35,py36}-aiopg{012,015}
    aiopg_contrib-py{37,38,39}-aiopg015
    algoliasearch_contrib-py{27,35,36,37,38,39}-algoliasearch{1,2,}
    asgi_contrib-py{36,37,38,39}-asgiref{min,}
    asyncio_contrib-py{35,36,37,38,39}
# boto needs moto<1 and moto<1 does not support Python >= 3.7
    boto_contrib-{py27,py35,py36}-boto
    botocore_contrib-py{27,35,36,37,38,39}-botocore
    bottle_contrib{,_autopatch}-py{27,35,36,37,38,39}-bottle{11,12,}-webtest
    cassandra_contrib-py{27,35,36,37,38,39}-cassandra{35,36,37,38,315}
# Non-4.x celery should be able to use the older redis lib, since it locks to an older kombu
    celery_contrib-py{27,35,36}-celery31-redis210
# 4.x celery bumps kombu to 4.4+, which requires redis 3.2 or later, this tests against
# older redis with an older kombu, and newer kombu/newer redis.
# https://github.com/celery/kombu/blob/3e60e6503a77b9b1a987cf7954659929abac9bac/Changelog#L35
    celery_contrib-py{27,35,36}-celery{40,41}-{redis210-kombu43,redis32-kombu44}
# Celery 4.2 is now limited to Kombu 4.3
# https://github.com/celery/celery/commit/1571d414461f01ae55be63a03e2adaa94dbcb15d
    celery_contrib-py{27,35,36}-celery42-redis210-kombu43
# Celery 4.3 wants Kombu >= 4.4 and Redis >= 3.2
# Python 3.7 needs Celery 4.3
    celery_contrib-py{27,35,36,37,38,39}-celery43-redis32-kombu44
    consul_contrib-py{27,35,36,37,38,39}-consul{07,10,11,}
    dbapi_contrib-py{27,35,36,37,38,39}
    dogpile_contrib-py{27,35}-dogpilecache{06,07,08,09}
    dogpile_contrib-py{36,37,38,39}-dogpilecache{06,07,08,09,10,}
    elasticsearch_contrib-{py27,py35,py36}-elasticsearch{16,17,18,23,24,51,52,53,54,63,64}
    elasticsearch_contrib-{py27,py35,py36}-elasticsearch1{100}
    elasticsearch_contrib-{py27,py35,py36}-elasticsearch2{50}
    elasticsearch_contrib-{py27,py35,py36}-elasticsearch5{50}
    elasticsearch_contrib-{py27,py35,py36}-elasticsearch6{40}
    falcon_contrib{,_autopatch}-{py27,py35,py36,py37}-falcon{10,11,12,13,14}
    falcon_contrib{,_autopatch}-{py35,py36,py37}-falcon{20}
    flask_contrib{,_autopatch}-{py27,py35,py36}-flask{010,011,012,10}-blinker
# Flask <=0.9 does not support Python 3
    flask_contrib{,_autopatch}-{py27}-flask{09}-blinker
    flask_cache_contrib-py{27,35,36,37,38,39}-flask{010,011,012}-flaskcache{013}-memcached-redis{210}-blinker
    flask_cache_contrib-py27-flask{010,011}-flaskcache{012}-memcached-redis{210}-blinker
    futures_contrib-py27-futures{30,31,32,}
    futures_contrib-py{35,36,37,38,39}
    gevent_contrib-py27-gevent{11,12,13}-sslmodules
    gevent_contrib-py{35,36}-gevent{11,12,13}-sslmodules3-sslmodules
    gevent_contrib-py{37,38}-gevent{13,14}-sslmodules3-sslmodules
# gevent 1.0 is not python 3 compatible
    gevent_contrib-py27-gevent10-sslmodules
# use grpcio versions with bdist_wheel packages for python versions
# py27,py35,py36: grpcio>=1.13.0
# py37: grpcio>=1.13.0
# py38: grpcio>=1.24.3
    grpc_contrib-py{27,35,36}-grpc{112,114,118,120,121,122}-googleapis-common-protos
    grpc_contrib-py{37}-grpc{114,118,120,121,122,124,126,128,}-googleapis-common-protos
    grpc_contrib-py{38}-grpc{124,126,128,}-googleapis-common-protos
    httplib_contrib-py{27,35,36,37,38,39}
    jinja2_contrib-py{27,35,36,37,38,39}-jinja{27,28,29,210,211,}
    kombu_contrib-py{27,35,36}-kombu{40,41,42,43,44,45,46,}
# Kombu >= 4.2 only supports Python 3.7+
    kombu_contrib-py{37,38,39}-kombu{42,43,44,45,46,}
    mako_contrib-py{27,35,36,37,38,39}-mako{010,100,110,}
    molten_contrib-py{36,37,38,39}-molten{06,07,10,}
    mongoengine_contrib-py{27,35,36,37,38,39}-mongoengine{015,016,017,018,}-pymongo
    mysql_contrib-py{27,35,36,37,38,39}-mysqlconnector{80,}
    mysqldb_contrib-py27-mysqldb{12,}
    mysqldb_contrib-py{27,35,36,37,38,39}-mysqlclient{13,14,}
    psycopg_contrib-py{27,35,36}-psycopg2{24,25,26,27,28}
    psycopg_contrib-py37-psycopg2{27,28}
# psycopg <2.7 doesn't support Python 3.8: https://github.com/psycopg/psycopg2/issues/854
    psycopg_contrib-py{38,39}-psycopg2{28}
    pylibmc_contrib-py{27,35,36,37,38,39}-pylibmc{140,150,}
    pylons_contrib-py27-pylons{096,097,010,10,}
    pymemcache_contrib{,_autopatch}-py{27,35,36,37,38,39}-pymemcache{130,140}
    pymysql_contrib-py{27,35,36,37,38,39}-pymysql{07,08,09,}
    pyodbc_contrib-py{27,35,36,37,38,39}-pyodbc{3,4}
    pyramid_contrib{,_autopatch}-py{27,35,36,37,38,39}-pyramid{17,18,19,110,}-webtest
    redis_contrib-py{27,35,36,37,38,39}-redis{210,30,32,33,34,35,}
    rediscluster_contrib-py{27,35,36,37,38,39}-rediscluster{135,136,200,}-redis210
    sanic_contrib-py{36,37,38,39}-sanic{1906,1909,1912,2003,2006}
    sqlalchemy_contrib-py{27,35,36,37,38,39}-sqlalchemy{10,11,12,13,}-psycopg228-mysqlconnector
    sqlite3_contrib-py{27,35,36,37,38,39}-sqlite3
    tornado_contrib-py{27,35,36,37,38,39}-tornado{44,45}
    tornado_contrib-py{37,38,39}-tornado{50,51,60,}
    tornado_contrib-py27-tornado{44,45}-futures{30,31,32,}
    vertica_contrib-py{27,35,36,37,38,39}-vertica{060,070}
# Opentracer
    py{27,35,36,37,38,39}-opentracer
    py{35,36,37,38}-opentracer_asyncio
    py{35,36,37,38,39}-opentracer_tornado-tornado{44,45,50,60,}
    py27-opentracer_gevent-gevent{10}
    py{27,35,36}-opentracer_gevent-gevent{11,12}
    py{37,38}-opentracer_gevent-gevent{13,14}
    benchmarks-py{27,35,36,37,38,39}

isolated_build = true

[testenv]
# Wheels for gevent segfault pretty easily
install_command=python -m pip install --no-binary gevent {opts} {packages}
usedevelop = true

setenv =
    profile-gevent: DD_PROFILE_TEST_GEVENT=1
    bottle_contrib_autopatch: DATADOG_SERVICE_NAME=bottle-app
    flask_contrib_autopatch: DATADOG_SERVICE_NAME=test.flask.service
    flask_contrib_autopatch: DATADOG_PATCH_MODULES=jinja2:false
    pyramid_contrib_autopatch: DATADOG_SERVICE_NAME=foobar
    pyramid_contrib_autopatch: DATADOG_PYRAMID_DISTRIBUTED_TRACING=True
    falcon_contrib_autopatch: DATADOG_SERVICE_NAME=my-falcon

extras =
  profile: profiling

deps =
    cython
# use pytest >= 3 for all but celery versions
    !celery40-!celery41-!celery42: pytest>=3
    celery40,celery41,celery42: pytest>=3,<4
    pytest-mock
    opentracing
# test dependencies installed in all envs
    mock
# used to test our custom msgpack encoder
    integration: msgpack
    benchmarks: pytest-benchmark
    profile: pytest-benchmark
    profile-minreqs: protobuf==3.0.0
    profile-minreqs: tenacity==5.0.1
    profile-!minreqs-gevent: gevent
    py27-profile-minreqs-gevent: gevent==1.1.0
    py{35,36,37,38}-profile-minreqs-gevent: gevent==1.4.0
    py39-profile-minreqs-gevent: gevent==20.6.0
    py39-profile-minreqs-gevent: greenlet==0.4.16
# force the downgrade as a workaround
# https://github.com/aio-libs/aiohttp/issues/2662
    yarl: yarl==0.18.0
    yarl10: yarl>=1.0,<1.1
# backports
    py27: enum34
# integrations
    # aiobotocore: aiobotocore>=1.0 not yet supported
    aiobotocore012: aiobotocore>=0.12,<0.13
    aiobotocore011: aiobotocore>=0.11,<0.12
    aiobotocore010: aiobotocore>=0.10,<0.11
    aiobotocore09: aiobotocore>=0.9,<0.10
    aiobotocore08: aiobotocore>=0.8,<0.9
    aiobotocore07: aiobotocore>=0.7,<0.8
    # aiobotocore06 does not work
    aiobotocore05: aiobotocore>=0.5,<0.6
    aiobotocore04: aiobotocore>=0.4,<0.5
    aiobotocore03: aiobotocore>=0.3,<0.4
    aiobotocore02: aiobotocore>=0.2,<0.3
    aiobotocore02: multidict==4.5.2
    aiopg012: aiopg>=0.12,<0.13
    aiopg015: aiopg>=0.15,<0.16
    aiopg: sqlalchemy
    aiohttp12: aiohttp>=1.2,<1.3
    aiohttp13: aiohttp>=1.3,<1.4
    aiohttp20: aiohttp>=2.0,<2.1
    aiohttp21: aiohttp>=2.1,<2.2
    aiohttp22: aiohttp>=2.2,<2.3
    aiohttp23: aiohttp>=2.3,<2.4
    aiohttp30: aiohttp>=3.0,<3.1
    aiohttp31: aiohttp>=3.1,<3.2
    aiohttp32: aiohttp>=3.2,<3.3
    aiohttp33: aiohttp>=3.3,<3.4
    aiohttp34: aiohttp>=3.4,<3.5
    aiohttp35: aiohttp>=3.5,<3.6
    aiohttp36: aiohttp>=3.6,<3.7
    aiohttp_jinja012: aiohttp_jinja2>=0.12,<0.13
    aiohttp_jinja013: aiohttp_jinja2>=0.13,<0.14
    aiohttp_jinja015: aiohttp_jinja2>=0.15,<0.16
    algoliasearch: algoliasearch
    algoliasearch1: algoliasearch>=1.2,<2
    algoliasearch2: algoliasearch>=2,<3
    asgirefmin: asgiref~=3.0.0
    asgiref: asgiref~=3.0
    asgi_contrib: pytest-asyncio
    asgi_contrib: httpx
    blinker: blinker
    boto: boto
    boto: moto<1.0
    botocore: botocore
    botocore: moto>=1.0,<2
    bottle: bottle
    bottle11: bottle>=0.11,<0.12
    bottle12: bottle>=0.12,<0.13
    cassandra35: cassandra-driver>=3.5,<3.6
    cassandra36: cassandra-driver>=3.6,<3.7
    cassandra37: cassandra-driver>=3.7,<3.8
    cassandra38: cassandra-driver>=3.8,<3.9
    cassandra315: cassandra-driver>=3.15,<3.16
    celery31: celery>=3.1,<3.2
    celery40: celery>=4.0,<4.1
    celery41: celery>=4.1,<4.2
    celery42: celery>=4.2,<4.3
    celery43: celery>=4.3,<4.4
    celery43: vine==1.3
    consul: python-consul
    consul07: python-consul>=0.7,<1.0
    consul10: python-consul>=1.0,<1.1
    consul11: python-consul>=1.1,<1.2
    ddtracerun: redis
    dogpilecache: dogpile.cache
    dogpilecache06: dogpile.cache==0.6.*
    dogpilecache07: dogpile.cache==0.7.*
    dogpilecache08: dogpile.cache==0.8.*
    dogpilecache09: dogpile.cache==0.9.*
    dogpilecache10: dogpile.cache==1.0.*
    elasticsearch16: elasticsearch>=1.6,<1.7
    elasticsearch17: elasticsearch>=1.7,<1.8
    elasticsearch18: elasticsearch>=1.8,<1.9
    elasticsearch23: elasticsearch>=2.3,<2.4
    elasticsearch24: elasticsearch>=2.4,<2.5
    elasticsearch51: elasticsearch>=5.1,<5.2
    elasticsearch52: elasticsearch>=5.2,<5.3
    elasticsearch53: elasticsearch>=5.3,<5.4
    elasticsearch54: elasticsearch>=5.4,<5.5
    elasticsearch63: elasticsearch>=6.3,<6.4
    elasticsearch64: elasticsearch>=6.4,<6.5
    # elasticsearch1 package
    elasticsearch1100: elasticsearch1>=1.10.0,<1.11.0
    # elasticsearch2 package
    elasticsearch250: elasticsearch2>=2.5.0,<2.6.0
    # elasticsearch5 package
    elasticsearch550: elasticsearch5>=5.5.0,<5.6.0
    # elasticsearch6 package
    elasticsearch640: elasticsearch6>=6.4.0,<6.5.0
    falcon10: falcon>=1.0,<1.1
    falcon11: falcon>=1.1,<1.2
    falcon12: falcon>=1.2,<1.3
    falcon13: falcon>=1.3,<1.4
    falcon14: falcon>=1.4,<1.5
    falcon20: falcon>=2.0,<2.1
    flask09: flask>=0.9,<0.10
    flask09: Werkzeug<1
    flask010: flask>=0.10,<0.11
    flask010: Werkzeug<1
    flask011: flask>=0.11,<0.12
    flask011: Werkzeug<1
    flask012: flask>=0.12,<0.13
    flask10: flask>=1.0,<1.1
    flaskcache012: flask_cache>=0.12,<0.13
    flaskcache013: flask_cache>=0.13,<0.14
    futures: futures
    futures30: futures>=3.0,<3.1
    futures31: futures>=3.1,<3.2
    futures32: futures>=3.2,<3.3
    gevent10: gevent>=1.0,<1.1
    gevent11: gevent>=1.1,<1.2
    gevent12: gevent>=1.2,<1.3
    gevent13: gevent>=1.3,<1.4
    gevent14: gevent>=1.4,<1.5
    grpc: grpcio
    googleapis-common-protos: googleapis-common-protos
    grpc112: grpcio>=1.12,<1.13
    grpc114: grpcio>=1.14,<1.15
    grpc118: grpcio>=1.18,<1.19
    grpc120: grpcio>=1.20,<1.21
    grpc121: grpcio>=1.21,<1.22
    grpc122: grpcio>=1.22,<1.23
    grpc124: grpcio>=1.24,<1.25
    grpc126: grpcio>=1.26,<1.27
    grpc128: grpcio>=1.28,<1.29
    jinja: jinja2
    jinja27: jinja2>=2.7,<2.8
    jinja28: jinja2>=2.8,<2.9
    jinja29: jinja2>=2.9,<2.10
    jinja210: jinja2>=2.10,<2.11
    jinja211: jinja2>=2.11,<2.12
    kombu: kombu
    kombu40: kombu>=4.0,<4.1
    kombu41: kombu>=4.1,<4.2
    kombu42: kombu>=4.2,<4.3
    kombu43: kombu>=4.3,<4.4
    kombu44: kombu>=4.4,<4.5
    kombu45: kombu>=4.5,<4.6
    kombu46: kombu>=4.6,<4.7
    mako: mako
    mako010: mako>=0.1,<1.0
    mako100: mako>=1.0,<1.1
    mako110: mako>=1.1,<1.2
    memcached: python-memcached
    moto: moto
    moto1: moto>=1,<2
    molten: molten
    molten06: molten>=0.6,<0.7
    molten07: molten>=0.7,<0.8
    molten10: molten>=1.0,<1.1
    mongoengine: mongoengine
    mongoengine015: mongoengine>=0.15<0.16
    mongoengine016: mongoengine>=0.16<0.17
    mongoengine017: mongoengine>=0.17<0.18
    mongoengine018: mongoengine>=0.18<0.19
    mongoengine019: mongoengine>=0.19<0.20
    mysqlconnector: mysql-connector-python
    mysqlconnector80: mysql-connector-python>=8.0<8.1
    mysqldb: mysql-python
    mysqldb12: mysql-python>=1.2,<1.3
    mysqlclient: mysqlclient
    mysqlclient13: mysqlclient>=1.3,<1.4
    mysqlclient14: mysqlclient>=1.4,<1.5
    pylibmc: pylibmc
    pylibmc140: pylibmc>=1.4,<1.5
    pylibmc150: pylibmc>=1.5,<1.6
    pylibmc160: pylibmc>=1.6,<1.7
# webob is required for Pylons < 1.0
    pylons: pylons
    pylons096: pylons>=0.9.6,<0.9.7
    pylons096: webob<1.1
    pylons097: pylons>=0.9.7,<0.9.8
    pylons097: webob<1.1
    pylons010: pylons>=0.10,<0.11
    pylons010: webob<1.1
    pylons10: pylons>=1.0,<1.1
    pymemcache130: pymemcache>=1.3.0,<1.4.0
    pymemcache140: pymemcache>=1.4.0,<1.5.0
    pymysql: pymysql
    pymysql07: pymysql>=0.7,<0.8
    pymysql08: pymysql>=0.8,<0.9
    pymysql09: pymysql>=0.9,<0.10
    pyramid: pyramid
    pyramid17: pyramid>=1.7,<1.8
    pyramid18: pyramid>=1.8,<1.9
    pyramid19: pyramid>=1.9,<1.10
    pyramid110: pyramid>=1.10,<1.11
    psycopg224: psycopg2>=2.4,<2.5
    psycopg225: psycopg2>=2.5,<2.6
    psycopg226: psycopg2>=2.6,<2.7
    psycopg227: psycopg2>=2.7,<2.8
    psycopg228: psycopg2>=2.8,<2.9
    pyodbc: pyodbc
    pyodbc4: pyodbc>=4.0,<5.0
    pyodbc3: pyodbc>=3.0,<4.0
    redis: redis
    redis210: redis>=2.10,<2.11
    redis30: redis>=3.0,<3.1
    redis32: redis>=3.2,<3.3
    redis33: redis>=3.3,<3.4
    redis34: redis>=3.4,<3.5
    redis35: redis>=3.5,<3.6
    rediscluster: redis-py-cluster
    rediscluster135: redis-py-cluster>=1.3.5,<1.3.6
    rediscluster136: redis-py-cluster>=1.3.6,<1.3.7
    rediscluster200: redis-py-cluster>=2.0.0,<2.1.0
    rediscluster210: redis-py-cluster>=2.1.0,<2.2.0
    sanic_contrib: pytest-sanic
    sanic_contrib: pytest-asyncio
    sanic1906: sanic~=19.6.0
    sanic1906: httpx
    sanic1909: sanic~=19.9.0
    sanic1909: httpx
    sanic1912: sanic~=19.12.0
    sanic2003: sanic~=20.3.0
    sanic2006: sanic~=20.6.0
    sanic: sanic
    sqlalchemy: sqlalchemy
    sqlalchemy10: sqlalchemy>=1.0,<1.1
    sqlalchemy11: sqlalchemy>=1.1,<1.2
    sqlalchemy12: sqlalchemy>=1.2,<1.3
    sqlalchemy13: sqlalchemy>=1.3,<1.4
    sslmodules3: aiohttp
    sslmodules3: aiobotocore
    sslmodules: botocore
    sslmodules: requests
    sslmodules: elasticsearch
    sslmodules: pynamodb
<<<<<<< HEAD
    starlette_contrib: httpx
    starlette_contrib: pytest-asyncio
    starlette_contrib: requests
    starlette_contrib: aiofiles
    starlette13: starlette>=0.13.0,<0.14.0
    starlette: starlette
=======
>>>>>>> 65cc78b6
    tornado: tornado
    tornado44: tornado>=4.4,<4.5
    tornado45: tornado>=4.5,<4.6
    tornado50: tornado>=5.0,<5.1
    tornado51: tornado>=5.1,<5.2
    tornado60: tornado>=6.0,<6.1
    vertica060: vertica-python>=0.6.0,<0.7.0
    vertica070: vertica-python>=0.7.0,<0.8.0
    webtest: WebTest

# pass along test env variables
passenv=TEST_*

commands =
# run only essential tests related to the tracing client
    tracer: pytest {posargs} tests/tracer
    profile: python -m tests.profiling.run pytest --capture=no --verbose --benchmark-disable {posargs} tests/profiling
# run only the opentrace tests
    opentracer: pytest {posargs} tests/opentracer/core
    opentracer_asyncio: pytest {posargs} tests/opentracer/test_tracer_asyncio.py
    opentracer_tornado-tornado{40,41,42,43,44}: pytest {posargs} tests/opentracer/test_tracer_tornado.py
    opentracer_gevent: pytest {posargs} tests/opentracer/test_tracer_gevent.py
# integration tests
    integration: pytest {posargs} tests/integration/
    vendor: pytest {posargs} tests/vendor/
# Contribs
    aiobotocore_contrib-{py35,py36,py37,py38}: pytest {posargs} tests/contrib/aiobotocore
    aiopg_contrib-{py35,py36,py37,py38}: pytest {posargs} tests/contrib/aiopg
    aiohttp_contrib: pytest {posargs} tests/contrib/aiohttp
    algoliasearch_contrib: pytest {posargs} tests/contrib/algoliasearch
    asgi_contrib: pytest {posargs} tests/contrib/asgi
    asyncio_contrib: pytest {posargs} tests/contrib/asyncio
    boto_contrib: pytest {posargs} tests/contrib/boto
    botocore_contrib: pytest {posargs} tests/contrib/botocore
    bottle_contrib: pytest {posargs} --ignore="tests/contrib/bottle/test_autopatch.py" tests/contrib/bottle/
    bottle_contrib_autopatch: python tests/ddtrace_run.py pytest {posargs} tests/contrib/bottle/test_autopatch.py
    cassandra_contrib: pytest {posargs} tests/contrib/cassandra
    celery_contrib: pytest {posargs} tests/contrib/celery
    consul_contrib: pytest {posargs} tests/contrib/consul
    dbapi_contrib: pytest {posargs} tests/contrib/dbapi
    dogpile_contrib: pytest {posargs} tests/contrib/dogpile_cache
    elasticsearch_contrib: pytest {posargs} tests/contrib/elasticsearch
    falcon_contrib: pytest {posargs} tests/contrib/falcon/test_middleware.py tests/contrib/falcon/test_distributed_tracing.py
    falcon_contrib_autopatch: python tests/ddtrace_run.py pytest {posargs} tests/contrib/falcon/test_autopatch.py
    flask_contrib: pytest {posargs} tests/contrib/flask
    flask_contrib_autopatch: python tests/ddtrace_run.py pytest {posargs} tests/contrib/flask_autopatch
    flask_cache_contrib: pytest {posargs} tests/contrib/flask_cache
    futures_contrib: pytest {posargs} tests/contrib/futures
    gevent_contrib: pytest {posargs} tests/contrib/gevent
    grpc_contrib: pytest {posargs} tests/contrib/grpc
    httplib_contrib: pytest {posargs} tests/contrib/httplib
    jinja2_contrib: pytest {posargs} tests/contrib/jinja2
    mako_contrib: pytest {posargs} tests/contrib/mako
    molten_contrib: pytest {posargs} tests/contrib/molten
    mongoengine_contrib: pytest {posargs} tests/contrib/mongoengine
    mysql_contrib: pytest {posargs} tests/contrib/mysql
    mysqldb_contrib: pytest {posargs} tests/contrib/mysqldb
    psycopg_contrib: pytest {posargs} tests/contrib/psycopg
    pylibmc_contrib: pytest {posargs} tests/contrib/pylibmc
    pylons_contrib: pytest {posargs} tests/contrib/pylons
    pymemcache_contrib: pytest {posargs} --ignore="tests/contrib/pymemcache/autopatch" tests/contrib/pymemcache/
    pymemcache_contrib_autopatch: python tests/ddtrace_run.py pytest {posargs} tests/contrib/pymemcache/autopatch/
    pymysql_contrib: pytest {posargs} tests/contrib/pymysql
    pyodbc_contrib: pytest {posargs} tests/contrib/pyodbc
    pyramid_contrib: pytest {posargs} tests/contrib/pyramid/test_pyramid.py
    pyramid_contrib_autopatch: python tests/ddtrace_run.py pytest {posargs} tests/contrib/pyramid/test_pyramid_autopatch.py
    redis_contrib: pytest {posargs} tests/contrib/redis
    rediscluster_contrib: pytest {posargs} tests/contrib/rediscluster
    kombu_contrib: pytest {posargs} tests/contrib/kombu
    sanic_contrib: pytest {posargs} tests/contrib/sanic/test_sanic.py
    sanic_contrib: pytest {posargs} tests/contrib/sanic/test_sanic_server.py
    sqlalchemy_contrib: pytest {posargs} tests/contrib/sqlalchemy
    sqlite3_contrib: pytest {posargs} tests/contrib/sqlite3
    tornado_contrib: pytest {posargs} tests/contrib/tornado
    vertica_contrib: pytest {posargs} tests/contrib/vertica/
# run subsets of the tests for particular library versions
    ddtracerun: pytest {posargs} tests/commands/test_runner.py
    test_logging: pytest {posargs} tests/contrib/logging/
    benchmarks: pytest {posargs} tests/benchmark.py

[testenv:wait]
skip_install=true
commands=python tests/wait-for-services.py {posargs}
basepython=python
deps=
    cassandra-driver
    psycopg2
    mysql-connector-python!=8.0.18
    redis-py-cluster>=1.3.6,<1.4.0
    vertica-python>=0.6.0,<0.7.0
    kombu>=4.2.0,<4.3.0

# this is somewhat flaky (can fail and still be up) so try the tests anyway
ignore_outcome=true

[testenv:docs]
extras=
  opentracing
deps=
  reno[sphinx]
  sphinx
  sphinxcontrib-spelling
  PyEnchant
commands=reno lint
         sphinx-build -W -b spelling docs docs/_build/html
         sphinx-build -W -b html docs docs/_build/html
basepython=python

# DEV: We use `conftest.py` as a local pytest plugin to configure hooks for collection
[pytest]
# Common directories to ignore
addopts = --ignore "tests/utils" --ignore "tests/base" --durations=10
# DEV: The default is `test_*\.py` which will miss `test.py` files
python_files = test*\.py

[flake8]
max-line-length=120
exclude=
  .ddtox,.tox,
  .git,__pycache__,
  .eggs,*.egg,
  build,
  # We shouldn't lint our vendored dependencies
  ddtrace/vendor/
  ddtrace/profiling/exporter/pprof_pb2.py
  tests/profiling/_ast_test_file.py
  tests/profiling/simple_program_gevent.py
# Ignore:
# A003: XXX is a python builtin, consider renaming the class attribute
# G201 Logging: .exception(...) should be used instead of .error(..., exc_info=True)
# E231,W503: not respected by black
# We ignore most of the D errors because there are too many; the goal is to fix them eventually
ignore = W503,E231,A003,G201,D100,D101,D102,D103,D104,D105,D106,D107,D200,D202,D204,D205,D208,D210,D300,D400,D401,D403,D413,RST301
enable-extensions=G
rst-roles = class,meth,obj,ref
rst-directives = py:data<|MERGE_RESOLUTION|>--- conflicted
+++ resolved
@@ -399,15 +399,6 @@
     sslmodules: requests
     sslmodules: elasticsearch
     sslmodules: pynamodb
-<<<<<<< HEAD
-    starlette_contrib: httpx
-    starlette_contrib: pytest-asyncio
-    starlette_contrib: requests
-    starlette_contrib: aiofiles
-    starlette13: starlette>=0.13.0,<0.14.0
-    starlette: starlette
-=======
->>>>>>> 65cc78b6
     tornado: tornado
     tornado44: tornado>=4.4,<4.5
     tornado45: tornado>=4.5,<4.6
