# the tox file specifies a way of running our test suite
# against different combinations of libraries and python
# versions.

[tox]
# Our various test environments. The py*-all tasks will run the core
# library tests and all contrib tests with the latest library versions.
# The others will test specific versions of libraries.
#
# FIXME[gabin]:
# If the env name is longer than 128 characters (linux kernel limit specified
# in "master/include/linux/binfmts.h"), we'll get a "bad interpreter: No such file or directory" error.
#
#See linux kernel limitation:
# - https://github.com/torvalds/linux/blob/master/include/linux/binfmts.h#L12
#
#See related github topic:
# - https://github.com/pypa/virtualenv/issues/596
envlist =
    wait
    {py27,py35,py36,py37,py38,py39}-profile{,-gevent}
    {py27,py35,py36,py37,py38,py39}-profile-minreqs{,-gevent}
    py{27,35,36,37,38,39}-integration
    py{27,35,36,37,38,39}-vendor
    py{27,35,36,37,38,39}-ddtracerun
    py{27,35,36,37,38,39}-test_logging
# Integrations environments
    # aiobotocore dropped Python 3.5 support in 0.12
    aiobotocore_contrib-{py35}-aiobotocore{02,03,04,05,07,08,09,010,011}
    aiobotocore_contrib-{py36}-aiobotocore{02,03,04,05,07,08,09,010,011,012}
    # aiobotocore 0.2 and 0.4 do not work because they use async as a reserved keyword
    aiobotocore_contrib-py{37,38,39}-aiobotocore{03,05,07,08,09,010,011,012}
    # Python 3.7 needs at least aiohttp 2.3
    aiohttp_contrib-{py35,py36}-aiohttp{12,13,20,21,22}-aiohttp_jinja{012,013}-yarl-pytest3
    aiohttp_contrib-{py35,py36,py37,py38}-aiohttp23-aiohttp_jinja015-yarl10-pytest3
    aiohttp_contrib-{py35,py36,py37}-aiohttp{30,31,32,33,35,36}-aiohttp_jinja{015}-yarl10-pytest3
    aiohttp_contrib-py38-aiohttp{30,31,32,33,36}-aiohttp_jinja015-yarl10-pytest3
    aiopg_contrib-{py35,py36}-aiopg{012,015}
    aiopg_contrib-py{37,38,39}-aiopg015
    algoliasearch_contrib-py{27,35,36,37,38,39}-algoliasearch{1,2,}
    asgi_contrib-py{36,37,38,39}-asgiref{min,}
    asyncio_contrib-py{35,36,37,38,39}
# boto needs moto<1 and moto<1 does not support Python >= 3.7
    boto_contrib-{py27,py35,py36}-boto
    botocore_contrib-py{27,35,36,37,38,39}-botocore
    bottle_contrib{,_autopatch}-py{27,35,36,37,38,39}-bottle{11,12,}-webtest
    cassandra_contrib-py{27,35,36,37,38,39}-cassandra{35,36,37,38,315}
# Non-4.x celery should be able to use the older redis lib, since it locks to an older kombu
    celery_contrib-py{27,35,36}-celery31-redis210
# 4.x celery bumps kombu to 4.4+, which requires redis 3.2 or later, this tests against
# older redis with an older kombu, and newer kombu/newer redis.
# https://github.com/celery/kombu/blob/3e60e6503a77b9b1a987cf7954659929abac9bac/Changelog#L35
    celery_contrib-py{27,35,36}-celery{40,41}-{redis210-kombu43,redis32-kombu44}-pytest3
# Celery 4.2 is now limited to Kombu 4.3
# https://github.com/celery/celery/commit/1571d414461f01ae55be63a03e2adaa94dbcb15d
    celery_contrib-py{27,35,36}-celery42-redis210-kombu43-pytest3
# Celery 4.3 wants Kombu >= 4.4 and Redis >= 3.2
# Python 3.7 needs Celery 4.3
    celery_contrib-py{27,35,36,37,38,39}-celery43-redis32-kombu44
    consul_contrib-py{27,35,36,37,38,39}-consul{07,10,11,}
    dbapi_contrib-py{27,35,36,37,38,39}
    dogpile_contrib-py{27,35}-dogpilecache{06,07,08,09}
    dogpile_contrib-py{36,37,38,39}-dogpilecache{06,07,08,09,10,}
    elasticsearch_contrib-{py27,py35,py36}-elasticsearch{16,17,18,23,24,51,52,53,54,63,64}
    elasticsearch_contrib-{py27,py35,py36}-elasticsearch1{100}
    elasticsearch_contrib-{py27,py35,py36}-elasticsearch2{50}
    elasticsearch_contrib-{py27,py35,py36}-elasticsearch5{50}
    elasticsearch_contrib-{py27,py35,py36}-elasticsearch6{40}
    falcon_contrib{,_autopatch}-{py27,py35,py36,py37}-falcon{10,11,12,13,14}
    falcon_contrib{,_autopatch}-{py35,py36,py37}-falcon{20}
    flask_contrib{,_autopatch}-{py27,py35,py36}-flask{010,011,012,10}-blinker-pytest3
# Flask <=0.9 does not support Python 3
    flask_contrib{,_autopatch}-{py27}-flask{09}-blinker-pytest3
    flask_cache_contrib-py{27,35,36,37,38,39}-flask{010,011,012}-flaskcache{013}-memcached-redis{210}-blinker-pytest3
    flask_cache_contrib-py27-flask{010,011}-flaskcache{012}-memcached-redis{210}-blinker-pytest3
    futures_contrib-py27-futures{30,31,32,}
    futures_contrib-py{35,36,37,38,39}
    gevent_contrib-py27-gevent{11,12,13}-sslmodules
    gevent_contrib-py{35,36}-gevent{11,12,13}-sslmodules3-sslmodules
    gevent_contrib-py{37,38}-gevent{13,14}-sslmodules3-sslmodules
# gevent 1.0 is not python 3 compatible
    gevent_contrib-py27-gevent10-sslmodules
# use grpcio versions with bdist_wheel packages for python versions
# py27,py35,py36: grpcio>=1.13.0
# py37: grpcio>=1.13.0
# py38: grpcio>=1.24.3
    grpc_contrib-py{27,35,36}-grpc{112,114,118,120,121,122}-googleapis-common-protos
    grpc_contrib-py{37}-grpc{114,118,120,121,122,124,126,128,}-googleapis-common-protos
    grpc_contrib-py{38}-grpc{124,126,128,}-googleapis-common-protos
    httplib_contrib-py{27,35,36,37,38,39}
    jinja2_contrib-py{27,35,36,37,38,39}-jinja{27,28,29,210,211,}
    kombu_contrib-py{27,35,36}-kombu{40,41,42,43,44,45,46,}
# Kombu >= 4.2 only supports Python 3.7+
    kombu_contrib-py{37,38,39}-kombu{42,43,44,45,46,}
    mako_contrib-py{27,35,36,37,38,39}-mako{010,100,110,}
    molten_contrib-py{36,37,38,39}-molten{06,07,10,}
    mongoengine_contrib-py{27,35,36,37,38,39}-mongoengine{015,016,017,018,}-pymongo
    mysql_contrib-py{27,35,36,37,38,39}-mysqlconnector{80,}
    mysqldb_contrib-py27-mysqldb{12,}
    mysqldb_contrib-py{27,35,36,37,38,39}-mysqlclient{13,14,}
    psycopg_contrib-py{27,35,36}-psycopg2{24,25,26,27,28}
    psycopg_contrib-py37-psycopg2{27,28}
# psycopg <2.7 doesn't support Python 3.8: https://github.com/psycopg/psycopg2/issues/854
    psycopg_contrib-py{38,39}-psycopg2{28}
    pylibmc_contrib-py{27,35,36,37,38,39}-pylibmc{140,150,}
    pylons_contrib-py27-pylons{096,097,010,10,}
    pymemcache_contrib{,_autopatch}-{py27,py35,py36,py37,py38}-pymemcache{130,140}
    pymongo_contrib-py{27,35,36,37}-pymongo{30,31,32,33,34,35,36,37,38,39,310,}-mongoengine
# pymongo does not yet support Python 3.8: https://github.com/pymssql/pymssql/issues/586
# but these tests still work.
    pymongo_contrib-py38-pymongo{30,31,32,33,35,36,37,38,39,310,}-mongoengine
    pymysql_contrib-py{27,35,36,37,38}-pymysql{07,08,09,}
    pynamodb_contrib-{py27,py35,py36,py37,py38}-pynamodb{40,41,42,43,}-moto1
    pyodbc_contrib-py{27,35,36,37,38}-pyodbc{3,4}

    pyramid_contrib{,_autopatch}-py{27,35,36,37,38}-pyramid{17,18,19,110,}-webtest
    redis_contrib-py{27,35,36,37,38}-redis{210,30,32,33,34,35,}
    rediscluster_contrib-py{27,35,36,37,38}-rediscluster{135,136,200,}-redis210
    requests_contrib{,_autopatch}-{py27,py35,py36,py37,py38}-requests{208,209,210,211,212,213,219}
    pymemcache_contrib{,_autopatch}-py{27,35,36,37,38,39}-pymemcache{130,140}
    pymysql_contrib-py{27,35,36,37,38,39}-pymysql{07,08,09,}
    pyodbc_contrib-py{27,35,36,37,38,39}-pyodbc{3,4}
    pytest_contrib-py27-pytest4
    pytest_contrib-py{35,36,37,38}-pytest{4,5,6,}
    pyramid_contrib{,_autopatch}-py{27,35,36,37,38,39}-pyramid{17,18,19,110,}-webtest
    redis_contrib-py{27,35,36,37,38,39}-redis{210,30,32,33,34,35,}
    rediscluster_contrib-py{27,35,36,37,38,39}-rediscluster{135,136,200,}-redis210
    sanic_contrib-py{36,37,38,39}-sanic{1906,1909,1912,2003,2006}
    sqlalchemy_contrib-py{27,35,36,37,38,39}-sqlalchemy{10,11,12,13,}-psycopg228-mysqlconnector
    sqlite3_contrib-py{27,35,36,37,38,39}-sqlite3
    tornado_contrib-py{27,35,36,37,38,39}-tornado{44,45}
    tornado_contrib-py{37,38,39}-tornado{50,51,60,}
    tornado_contrib-py27-tornado{44,45}-futures{30,31,32,}
    vertica_contrib-py{27,35,36,37,38,39}-vertica{060,070}
# Opentracer
    py{27,35,36,37,38,39}-opentracer
    py{35,36,37,38}-opentracer_asyncio
    py{35,36,37,38,39}-opentracer_tornado-tornado{44,45,50,60,}
    py27-opentracer_gevent-gevent{10}
    py{27,35,36}-opentracer_gevent-gevent{11,12}
    py{37,38}-opentracer_gevent-gevent{13,14}
    benchmarks-py{27,35,36,37,38,39}

isolated_build = true

[testenv]
# Wheels for gevent segfault pretty easily
install_command=python -m pip install --no-binary gevent {opts} {packages}
usedevelop = true

setenv =
    profile-gevent: DD_PROFILE_TEST_GEVENT=1
    bottle_contrib_autopatch: DATADOG_SERVICE_NAME=bottle-app
    flask_contrib_autopatch: DATADOG_SERVICE_NAME=test.flask.service
    flask_contrib_autopatch: DATADOG_PATCH_MODULES=jinja2:false
    pyramid_contrib_autopatch: DATADOG_SERVICE_NAME=foobar
    pyramid_contrib_autopatch: DATADOG_PYRAMID_DISTRIBUTED_TRACING=True
    falcon_contrib_autopatch: DATADOG_SERVICE_NAME=my-falcon

extras =
  profile: profiling

deps =
    cython
<<<<<<< HEAD
    coverage
    pytest-cov
# use pytest >= 3 for all but celery versions
    !celery40-!celery41-!celery42: pytest>=3
    celery40,celery41,celery42: pytest>=3,<4
=======
>>>>>>> ca388ddc
    pytest-mock
    opentracing
# test dependencies installed in all envs
    mock
# used to test our custom msgpack encoder
    integration: msgpack
    benchmarks: pytest-benchmark
    profile: pytest-benchmark
    profile-minreqs: protobuf==3.0.0
    profile-minreqs: tenacity==5.0.1
    profile-!minreqs-gevent: gevent
    py27-profile-minreqs-gevent: gevent==1.1.0
    py{35,36,37,38}-profile-minreqs-gevent: gevent==1.4.0
    py39-profile-minreqs-gevent: gevent==20.6.0
    py39-profile-minreqs-gevent: greenlet==0.4.16
# force the downgrade as a workaround
# https://github.com/aio-libs/aiohttp/issues/2662
    yarl: yarl==0.18.0
    yarl10: yarl>=1.0,<1.1
# backports
    py27: enum34
# integrations
    # aiobotocore: aiobotocore>=1.0 not yet supported
    aiobotocore012: aiobotocore>=0.12,<0.13
    aiobotocore011: aiobotocore>=0.11,<0.12
    aiobotocore010: aiobotocore>=0.10,<0.11
    aiobotocore09: aiobotocore>=0.9,<0.10
    aiobotocore08: aiobotocore>=0.8,<0.9
    aiobotocore07: aiobotocore>=0.7,<0.8
    # aiobotocore06 does not work
    aiobotocore05: aiobotocore>=0.5,<0.6
    aiobotocore04: aiobotocore>=0.4,<0.5
    aiobotocore03: aiobotocore>=0.3,<0.4
    aiobotocore02: aiobotocore>=0.2,<0.3
    aiobotocore02: multidict==4.5.2
    aiopg012: aiopg>=0.12,<0.13
    aiopg015: aiopg>=0.15,<0.16
    aiopg: sqlalchemy
    aiohttp12: aiohttp>=1.2,<1.3
    aiohttp13: aiohttp>=1.3,<1.4
    aiohttp20: aiohttp>=2.0,<2.1
    aiohttp21: aiohttp>=2.1,<2.2
    aiohttp22: aiohttp>=2.2,<2.3
    aiohttp23: aiohttp>=2.3,<2.4
    aiohttp30: aiohttp>=3.0,<3.1
    aiohttp31: aiohttp>=3.1,<3.2
    aiohttp32: aiohttp>=3.2,<3.3
    aiohttp33: aiohttp>=3.3,<3.4
    aiohttp34: aiohttp>=3.4,<3.5
    aiohttp35: aiohttp>=3.5,<3.6
    aiohttp36: aiohttp>=3.6,<3.7
    aiohttp_jinja012: aiohttp_jinja2>=0.12,<0.13
    aiohttp_jinja013: aiohttp_jinja2>=0.13,<0.14
    aiohttp_jinja015: aiohttp_jinja2>=0.15,<0.16
    algoliasearch: algoliasearch
    algoliasearch1: algoliasearch>=1.2,<2
    algoliasearch2: algoliasearch>=2,<3
    asgirefmin: asgiref~=3.0.0
    asgiref: asgiref~=3.0
    asgi_contrib: pytest-asyncio
    asgi_contrib: httpx
    blinker: blinker
    boto: boto
    boto: moto<1.0
    botocore: botocore
    botocore: moto>=1.0,<2
    bottle: bottle
    bottle11: bottle>=0.11,<0.12
    bottle12: bottle>=0.12,<0.13
    cassandra35: cassandra-driver>=3.5,<3.6
    cassandra36: cassandra-driver>=3.6,<3.7
    cassandra37: cassandra-driver>=3.7,<3.8
    cassandra38: cassandra-driver>=3.8,<3.9
    cassandra315: cassandra-driver>=3.15,<3.16
    celery31: celery>=3.1,<3.2
    celery40: celery>=4.0,<4.1
    celery41: celery>=4.1,<4.2
    celery42: celery>=4.2,<4.3
    celery43: celery>=4.3,<4.4
    celery43: vine==1.3
    consul: python-consul
    consul07: python-consul>=0.7,<1.0
    consul10: python-consul>=1.0,<1.1
    consul11: python-consul>=1.1,<1.2
    ddtracerun: redis
    dogpilecache: dogpile.cache
    dogpilecache06: dogpile.cache==0.6.*
    dogpilecache07: dogpile.cache==0.7.*
    dogpilecache08: dogpile.cache==0.8.*
    dogpilecache09: dogpile.cache==0.9.*
    dogpilecache10: dogpile.cache==1.0.*
    elasticsearch16: elasticsearch>=1.6,<1.7
    elasticsearch17: elasticsearch>=1.7,<1.8
    elasticsearch18: elasticsearch>=1.8,<1.9
    elasticsearch23: elasticsearch>=2.3,<2.4
    elasticsearch24: elasticsearch>=2.4,<2.5
    elasticsearch51: elasticsearch>=5.1,<5.2
    elasticsearch52: elasticsearch>=5.2,<5.3
    elasticsearch53: elasticsearch>=5.3,<5.4
    elasticsearch54: elasticsearch>=5.4,<5.5
    elasticsearch63: elasticsearch>=6.3,<6.4
    elasticsearch64: elasticsearch>=6.4,<6.5
    # elasticsearch1 package
    elasticsearch1100: elasticsearch1>=1.10.0,<1.11.0
    # elasticsearch2 package
    elasticsearch250: elasticsearch2>=2.5.0,<2.6.0
    # elasticsearch5 package
    elasticsearch550: elasticsearch5>=5.5.0,<5.6.0
    # elasticsearch6 package
    elasticsearch640: elasticsearch6>=6.4.0,<6.5.0
    falcon10: falcon>=1.0,<1.1
    falcon11: falcon>=1.1,<1.2
    falcon12: falcon>=1.2,<1.3
    falcon13: falcon>=1.3,<1.4
    falcon14: falcon>=1.4,<1.5
    falcon20: falcon>=2.0,<2.1
    flask09: flask>=0.9,<0.10
    flask09: Werkzeug<1
    flask010: flask>=0.10,<0.11
    flask010: Werkzeug<1
    flask011: flask>=0.11,<0.12
    flask011: Werkzeug<1
    flask012: flask>=0.12,<0.13
    flask10: flask>=1.0,<1.1
    flaskcache012: flask_cache>=0.12,<0.13
    flaskcache013: flask_cache>=0.13,<0.14
    futures: futures
    futures30: futures>=3.0,<3.1
    futures31: futures>=3.1,<3.2
    futures32: futures>=3.2,<3.3
    gevent10: gevent>=1.0,<1.1
    gevent11: gevent>=1.1,<1.2
    gevent12: gevent>=1.2,<1.3
    gevent13: gevent>=1.3,<1.4
    gevent14: gevent>=1.4,<1.5
    grpc: grpcio
    googleapis-common-protos: googleapis-common-protos
    grpc112: grpcio>=1.12,<1.13
    grpc114: grpcio>=1.14,<1.15
    grpc118: grpcio>=1.18,<1.19
    grpc120: grpcio>=1.20,<1.21
    grpc121: grpcio>=1.21,<1.22
    grpc122: grpcio>=1.22,<1.23
    grpc124: grpcio>=1.24,<1.25
    grpc126: grpcio>=1.26,<1.27
    grpc128: grpcio>=1.28,<1.29
    jinja: jinja2
    jinja27: jinja2>=2.7,<2.8
    jinja28: jinja2>=2.8,<2.9
    jinja29: jinja2>=2.9,<2.10
    jinja210: jinja2>=2.10,<2.11
    jinja211: jinja2>=2.11,<2.12
    kombu: kombu
    kombu40: kombu>=4.0,<4.1
    kombu41: kombu>=4.1,<4.2
    kombu42: kombu>=4.2,<4.3
    kombu43: kombu>=4.3,<4.4
    kombu44: kombu>=4.4,<4.5
    kombu45: kombu>=4.5,<4.6
    kombu46: kombu>=4.6,<4.7
    mako: mako
    mako010: mako>=0.1,<1.0
    mako100: mako>=1.0,<1.1
    mako110: mako>=1.1,<1.2
    memcached: python-memcached
    moto: moto
    moto1: moto>=1,<2
    molten: molten
    molten06: molten>=0.6,<0.7
    molten07: molten>=0.7,<0.8
    molten10: molten>=1.0,<1.1
    mongoengine: mongoengine
    mongoengine015: mongoengine>=0.15<0.16
    mongoengine016: mongoengine>=0.16<0.17
    mongoengine017: mongoengine>=0.17<0.18
    mongoengine018: mongoengine>=0.18<0.19
    mongoengine019: mongoengine>=0.19<0.20
    mysqlconnector: mysql-connector-python
    mysqlconnector80: mysql-connector-python>=8.0<8.1
    mysqldb: mysql-python
    mysqldb12: mysql-python>=1.2,<1.3
    mysqlclient: mysqlclient
    mysqlclient13: mysqlclient>=1.3,<1.4
    mysqlclient14: mysqlclient>=1.4,<1.5
    pylibmc: pylibmc
    pylibmc140: pylibmc>=1.4,<1.5
    pylibmc150: pylibmc>=1.5,<1.6
    pylibmc160: pylibmc>=1.6,<1.7
# webob is required for Pylons < 1.0
    pylons: pylons
    pylons096: pylons>=0.9.6,<0.9.7
    pylons096: webob<1.1
    pylons097: pylons>=0.9.7,<0.9.8
    pylons097: webob<1.1
    pylons010: pylons>=0.10,<0.11
    pylons010: webob<1.1
    pylons10: pylons>=1.0,<1.1
    pymemcache130: pymemcache>=1.3.0,<1.4.0
    pymemcache140: pymemcache>=1.4.0,<1.5.0
    pymysql: pymysql
    pymysql07: pymysql>=0.7,<0.8
    pymysql08: pymysql>=0.8,<0.9
    pymysql09: pymysql>=0.9,<0.10
    pyramid: pyramid
    pyramid17: pyramid>=1.7,<1.8
    pyramid18: pyramid>=1.8,<1.9
    pyramid19: pyramid>=1.9,<1.10
    pyramid110: pyramid>=1.10,<1.11
    psycopg224: psycopg2>=2.4,<2.5
    psycopg225: psycopg2>=2.5,<2.6
    psycopg226: psycopg2>=2.6,<2.7
    psycopg227: psycopg2>=2.7,<2.8
    psycopg228: psycopg2>=2.8,<2.9
    pyodbc: pyodbc
    pyodbc4: pyodbc>=4.0,<5.0
    pyodbc3: pyodbc>=3.0,<4.0
    pytest: pytest>=3
    pytest3: pytest>=3.0,<4.0
    pytest4: pytest==4.6  # last 2.7 and 3.4
    pytest5: pytest>=5.0,<6.0
    pytest6: pytest>=6.0,<7.0
    redis: redis
    redis210: redis>=2.10,<2.11
    redis30: redis>=3.0,<3.1
    redis32: redis>=3.2,<3.3
    redis33: redis>=3.3,<3.4
    redis34: redis>=3.4,<3.5
    redis35: redis>=3.5,<3.6
    rediscluster: redis-py-cluster
    rediscluster135: redis-py-cluster>=1.3.5,<1.3.6
    rediscluster136: redis-py-cluster>=1.3.6,<1.3.7
    rediscluster200: redis-py-cluster>=2.0.0,<2.1.0
    rediscluster210: redis-py-cluster>=2.1.0,<2.2.0
    sanic_contrib: pytest-sanic
    sanic_contrib: pytest-asyncio
    sanic1906: sanic~=19.6.0
    sanic1906: httpx
    sanic1909: sanic~=19.9.0
    sanic1909: httpx
    sanic1912: sanic~=19.12.0
    sanic2003: sanic~=20.3.0
    sanic2006: sanic~=20.6.0
    sanic: sanic
    sqlalchemy: sqlalchemy
    sqlalchemy10: sqlalchemy>=1.0,<1.1
    sqlalchemy11: sqlalchemy>=1.1,<1.2
    sqlalchemy12: sqlalchemy>=1.2,<1.3
    sqlalchemy13: sqlalchemy>=1.3,<1.4
    sslmodules3: aiohttp
    sslmodules3: aiobotocore
    sslmodules: botocore
    sslmodules: requests
    sslmodules: elasticsearch
    sslmodules: pynamodb
    tornado: tornado
    tornado44: tornado>=4.4,<4.5
    tornado45: tornado>=4.5,<4.6
    tornado50: tornado>=5.0,<5.1
    tornado51: tornado>=5.1,<5.2
    tornado60: tornado>=6.0,<6.1
    vertica060: vertica-python>=0.6.0,<0.7.0
    vertica070: vertica-python>=0.7.0,<0.8.0
    webtest: WebTest

# pass along test env variables
passenv=
    TEST_*


commands =
# run only essential tests related to the tracing client
    tracer: pytest {posargs} tests/tracer
    profile: python -m tests.profiling.run pytest --capture=no --verbose --benchmark-disable {posargs} tests/profiling
# run only the opentrace tests
    opentracer: pytest {posargs} tests/opentracer/core
    opentracer_asyncio: pytest {posargs} tests/opentracer/test_tracer_asyncio.py
    opentracer_tornado-tornado{40,41,42,43,44}: pytest {posargs} tests/opentracer/test_tracer_tornado.py
    opentracer_gevent: pytest {posargs} tests/opentracer/test_tracer_gevent.py
# integration tests
    integration: pytest {posargs} --no-cov tests/integration/
    vendor: pytest {posargs} tests/vendor/
# Contribs
    aiobotocore_contrib-{py35,py36,py37,py38}: pytest {posargs} tests/contrib/aiobotocore
    aiopg_contrib-{py35,py36,py37,py38}: pytest {posargs} tests/contrib/aiopg
    aiohttp_contrib: pytest {posargs} tests/contrib/aiohttp
    algoliasearch_contrib: pytest {posargs} tests/contrib/algoliasearch
    asgi_contrib: pytest {posargs} tests/contrib/asgi
    asyncio_contrib: pytest {posargs} tests/contrib/asyncio
    boto_contrib: pytest {posargs} tests/contrib/boto
    botocore_contrib: pytest {posargs} tests/contrib/botocore
    bottle_contrib: pytest {posargs} --ignore="tests/contrib/bottle/test_autopatch.py" tests/contrib/bottle/
    bottle_contrib_autopatch: python tests/ddtrace_run.py pytest {posargs} tests/contrib/bottle/test_autopatch.py
    cassandra_contrib: pytest {posargs} tests/contrib/cassandra
    celery_contrib: pytest {posargs} tests/contrib/celery
    consul_contrib: pytest {posargs} tests/contrib/consul
    dbapi_contrib: pytest {posargs} tests/contrib/dbapi
    dogpile_contrib: pytest {posargs} tests/contrib/dogpile_cache
    elasticsearch_contrib: pytest {posargs} tests/contrib/elasticsearch
    falcon_contrib: pytest {posargs} tests/contrib/falcon/test_middleware.py tests/contrib/falcon/test_distributed_tracing.py
    falcon_contrib_autopatch: python tests/ddtrace_run.py pytest {posargs} tests/contrib/falcon/test_autopatch.py
    flask_contrib: pytest {posargs} tests/contrib/flask
    flask_contrib_autopatch: python tests/ddtrace_run.py pytest {posargs} tests/contrib/flask_autopatch
    flask_cache_contrib: pytest {posargs} tests/contrib/flask_cache
    futures_contrib: pytest {posargs} tests/contrib/futures
    gevent_contrib: pytest {posargs} tests/contrib/gevent
    grpc_contrib: pytest {posargs} tests/contrib/grpc
    httplib_contrib: pytest {posargs} tests/contrib/httplib
    jinja2_contrib: pytest {posargs} tests/contrib/jinja2
    mako_contrib: pytest {posargs} tests/contrib/mako
    molten_contrib: pytest {posargs} tests/contrib/molten
    mongoengine_contrib: pytest {posargs} tests/contrib/mongoengine
    mysql_contrib: pytest {posargs} tests/contrib/mysql
    mysqldb_contrib: pytest {posargs} tests/contrib/mysqldb
    psycopg_contrib: pytest {posargs} tests/contrib/psycopg
    pylibmc_contrib: pytest {posargs} tests/contrib/pylibmc
    pylons_contrib: pytest {posargs} tests/contrib/pylons
    pymemcache_contrib: pytest {posargs} --ignore="tests/contrib/pymemcache/autopatch" tests/contrib/pymemcache/
    pymemcache_contrib_autopatch: python tests/ddtrace_run.py pytest {posargs} tests/contrib/pymemcache/autopatch/
    pymysql_contrib: pytest {posargs} tests/contrib/pymysql
    pyodbc_contrib: pytest {posargs} tests/contrib/pyodbc
    pytest_contrib: pytest {posargs} tests/contrib/pytest
    pyramid_contrib: pytest {posargs} tests/contrib/pyramid/test_pyramid.py
    pyramid_contrib_autopatch: python tests/ddtrace_run.py pytest {posargs} tests/contrib/pyramid/test_pyramid_autopatch.py
    redis_contrib: pytest {posargs} tests/contrib/redis
    rediscluster_contrib: pytest {posargs} tests/contrib/rediscluster
    kombu_contrib: pytest {posargs} tests/contrib/kombu
    sanic_contrib: pytest {posargs} tests/contrib/sanic/test_sanic.py
    sanic_contrib: pytest {posargs} tests/contrib/sanic/test_sanic_server.py
    sqlalchemy_contrib: pytest {posargs} tests/contrib/sqlalchemy
    sqlite3_contrib: pytest {posargs} tests/contrib/sqlite3
    tornado_contrib: pytest {posargs} tests/contrib/tornado
    vertica_contrib: pytest {posargs} tests/contrib/vertica/
# run subsets of the tests for particular library versions
    ddtracerun: pytest {posargs} tests/commands/test_runner.py
    test_logging: pytest {posargs} tests/contrib/logging/
    benchmarks: pytest {posargs} tests/benchmark.py

[testenv:wait]
skip_install=true
commands=python tests/wait-for-services.py {posargs}
basepython=python
deps=
    cassandra-driver
    psycopg2
    mysql-connector-python!=8.0.18
    redis-py-cluster>=1.3.6,<1.4.0
    vertica-python>=0.6.0,<0.7.0
    kombu>=4.2.0,<4.3.0

# this is somewhat flaky (can fail and still be up) so try the tests anyway
ignore_outcome=true

[testenv:docs]
extras=
  opentracing
deps=
  reno[sphinx]
  sphinx
  sphinxcontrib-spelling
  PyEnchant
commands=reno lint
         sphinx-build -W -b spelling docs docs/_build/html
         sphinx-build -W -b html docs docs/_build/html
basepython=python

# DEV: We use `conftest.py` as a local pytest plugin to configure hooks for collection
[pytest]
addopts = --cov=ddtrace/ --cov=tests/ --cov-append --cov-report= --durations=10
# DEV: The default is `test_*\.py` which will miss `test.py` files
python_files = test*\.py

[flake8]
max-line-length=120
exclude=
  .ddtox,.tox,
  .git,__pycache__,
  .eggs,*.egg,
  build,
  # We shouldn't lint our vendored dependencies
  ddtrace/vendor/
  ddtrace/profiling/exporter/pprof_pb2.py
  tests/profiling/_ast_test_file.py
  tests/profiling/simple_program_gevent.py
# Ignore:
# A003: XXX is a python builtin, consider renaming the class attribute
# G201 Logging: .exception(...) should be used instead of .error(..., exc_info=True)
# E231,W503: not respected by black
# We ignore most of the D errors because there are too many; the goal is to fix them eventually
ignore = W503,E231,A003,G201,D100,D101,D102,D103,D104,D105,D106,D107,D200,D202,D204,D205,D208,D210,D300,D400,D401,D403,D413,RST301
enable-extensions=G
rst-roles = class,meth,obj,ref
rst-directives = py:data<|MERGE_RESOLUTION|>--- conflicted
+++ resolved
@@ -162,14 +162,8 @@
 
 deps =
     cython
-<<<<<<< HEAD
     coverage
     pytest-cov
-# use pytest >= 3 for all but celery versions
-    !celery40-!celery41-!celery42: pytest>=3
-    celery40,celery41,celery42: pytest>=3,<4
-=======
->>>>>>> ca388ddc
     pytest-mock
     opentracing
 # test dependencies installed in all envs
