# the tox file specifies a way of running our test suite
# against different combinations of libraries and python
# versions.

[tox]
# Our various test environments. The py*-all tasks will run the core
# library tests and all contrib tests with the latest library versions.
# The others will test specific versions of libraries.
#
# FIXME[gabin]:
# If the env name is longer than 128 characters (linux kernel limit specified
# in "master/include/linux/binfmts.h"), we'll get a "bad interpreter: No such file or directory" error.
#
#See linux kernel limitation:
# - https://github.com/torvalds/linux/blob/master/include/linux/binfmts.h#L12
#
#See related github topic:
# - https://github.com/pypa/virtualenv/issues/596
envlist =
    flake8
    wait
    {py27,py34,py35,py36,py37}-tracer
    {py27,py34,py35,py36,py37}-internal
    {py27,py34,py35,py36,py37}-integration
    {py27,py34,py35,py36,py37}-ddtracerun
    {py27,py34,py35,py36,py37}-test_utils
    {py27,py34,py35,py36,py37}-test_logging
# Integrations environments
    aiobotocore_contrib-py34-aiobotocore{02,03,04}
    aiobotocore_contrib-{py35,py36}-aiobotocore{02,03,04,05,07,08,09,010}
    # aiobotocore 0.2 and 0.4 do not work because they use async as a reserved keyword
    aiobotocore_contrib-py37-aiobotocore{03,05,07,08,09,010}
    # Python 3.7 needs at least aiohttp 2.3
    aiohttp_contrib-{py34,py35,py36}-aiohttp{12,13,20,21,22}-aiohttp_jinja{012,013}-yarl
    aiohttp_contrib-{py34,py35,py36,py37}-aiohttp23-aiohttp_jinja{015}-yarl10
    aiohttp_contrib-{py35,py36,py37}-aiohttp{30,31,32,33,34,35}-aiohttp_jinja{015}-yarl10
    aiopg_contrib-{py34,py35,py36}-aiopg{012,015}
<<<<<<< HEAD
    asyncpg_contrib-{py35,py36}-asyncpg{014}
    asyncio_contrib-{py34,py35,py36}
    boto_contrib-{py27,py34}-boto
    botocore_contrib-{py27,py34,py35,py36}-botocore
    bottle_contrib{,_autopatch}-{py27,py34,py35,py36}-bottle{11,12}-webtest
    cassandra_contrib-{py27,py34,py35,py36}-cassandra{35,36,37,38,315}
=======
    aiopg_contrib-py37-aiopg015
    algoliasearch_contrib-{py27,py34,py35,py36,py37}-algoliasearch{1,2}
    asyncio_contrib-{py34,py35,py36,py37}
# boto needs moto<1 and moto<1 does not support Python >= 3.7
    boto_contrib-{py27,py34,py35,py36}-boto
    botocore_contrib-{py27,py34,py35,py36,py37}-botocore
    bottle_contrib{,_autopatch}-{py27,py34,py35,py36,py37}-bottle{11,12}-webtest
    cassandra_contrib-{py27,py34,py35,py36,py37}-cassandra{35,36,37,38,315}
>>>>>>> ccf631aa
# Non-4.x celery should be able to use the older redis lib, since it locks to an older kombu
    celery_contrib-{py27,py34,py35,py36}-celery{31}-redis{210}
# 4.x celery bumps kombu to 4.4+, which requires redis 3.2 or later, this tests against
# older redis with an older kombu, and newer kombu/newer redis.
# https://github.com/celery/kombu/blob/3e60e6503a77b9b1a987cf7954659929abac9bac/Changelog#L35
    celery_contrib-{py27,py34,py35,py36}-celery{40,41}-{redis210-kombu43,redis320-kombu44}
# Celery 4.2 is now limited to Kombu 4.3
# https://github.com/celery/celery/commit/1571d414461f01ae55be63a03e2adaa94dbcb15d
    celery_contrib-{py27,py34,py35,py36}-celery42-redis210-kombu43
# Celery 4.3 wants Kombu >= 4.4 and Redis >= 3.2
# Python 3.7 needs Celery 4.3
    celery_contrib-{py27,py34,py35,py36,py37}-celery43-redis320-kombu44
    dbapi_contrib-{py27,py34,py35,py36}
    django_contrib{,_autopatch}-{py27,py34,py35,py36}-django{18,111}-djangopylibmc06-djangoredis45-pylibmc-redis{210}-memcached
    django_contrib{,_autopatch}-{py34,py35,py36}-django{200}-djangopylibmc06-djangoredis45-pylibmc-redis{210}-memcached
    django_drf_contrib-{py27,py34,py35,py36}-django{111}-djangorestframework{34,37,38}
    django_drf_contrib-{py34,py35,py36}-django{200}-djangorestframework{37,38}
    elasticsearch_contrib-{py27,py34,py35,py36}-elasticsearch{16,17,18,23,24,51,52,53,54,63}
    elasticsearch_contrib-{py27,py34,py35,py36}-elasticsearch1{100}
    elasticsearch_contrib-{py27,py34,py35,py36}-elasticsearch2{50}
    elasticsearch_contrib-{py27,py34,py35,py36}-elasticsearch5{50}
    falcon_contrib{,_autopatch}-{py27,py34,py35,py36}-falcon{10,11,12,13,14}
    flask_contrib{,_autopatch}-{py27,py34,py35,py36}-flask{010,011,012,10}-blinker
# Flask <=0.9 does not support Python 3
    flask_contrib{,_autopatch}-{py27}-flask{09}-blinker
    flask_cache_contrib{,_autopatch}-{py27,py34,py35,py36,py37}-flask{010,011,012}-flaskcache{013}-memcached-redis{210}-blinker
    flask_cache_contrib{,_autopatch}-{py27}-flask{010,011}-flaskcache{012}-memcached-redis{210}-blinker
    futures_contrib-{py27}-futures{30,31,32}
    futures_contrib-{py34,py35,py36,py37}
    gevent_contrib-{py27,py34,py35,py36}-gevent{11,12,13}
    gevent_contrib-py37-gevent{13,14}
# gevent 1.0 is not python 3 compatible
    gevent_contrib-{py27}-gevent{10}
    grpc_contrib-{py27,py34,py35,py36,py37}-grpc
    httplib_contrib-{py27,py34,py35,py36,py37}
    jinja2_contrib-{py27,py34,py35,py36,py37}-jinja{27,28,29,210}
    mako_contrib-{py27,py34,py35,py36,py37}-mako{010,100}
    molten_contrib-py{36,37}-molten{070,072}
    mongoengine_contrib-{py27,py34,py35,py36,py37}-mongoengine{015}
    mysql_contrib-{py27,py34,py35,py36,py37}-mysqlconnector
    mysqldb_contrib-{py27}-mysqldb{12}
    mysqldb_contrib-{py27,py34,py35,py36,py37}-mysqlclient{13}
    psycopg_contrib-{py27,py34,py35,py36}-psycopg2{24,25,26,27,28}
    psycopg_contrib-py37-psycopg2{27,28}
    pylibmc_contrib-{py27,py34,py35,py36,py37}-pylibmc{140,150}
    pylons_contrib-{py27}-pylons{096,097,010,10}
    pymemcache_contrib{,_autopatch}-{py27,py34,py35,py36,py37}-pymemcache{130,140}
    pymongo_contrib-{py27,py34,py35,py36,py37}-pymongo{30,31,32,33,34,36}-mongoengine{015}
    pymysql_contrib-{py27,py34,py35,py36,py37}-pymysql{07,08,09}
    pyramid_contrib{,_autopatch}-{py27,py34,py35,py36,py37}-pyramid{17,18,19}-webtest
    redis_contrib-{py27,py34,py35,py36,py37}-redis{26,27,28,29,210,300}
    rediscluster_contrib-{py27,py34,py35,py36,py37}-rediscluster{135,136}-redis210
    requests_contrib{,_autopatch}-{py27,py34,py35,py36,py37}-requests{208,209,210,211,212,213,219}
    kombu_contrib-{py27,py34,py35,py36}-kombu{40,41,42}
    # Python 3.7 needs Kombu >= 4.2
    kombu_contrib-py37-kombu42
# python 3.6 requests + gevent regression test
# DEV: This is a known issue for gevent 1.1, suggestion is to upgrade to gevent > 1.2
#      https://github.com/gevent/gevent/issues/903
    requests_gevent_contrib-{py36}-requests{208,209,210,211,212,213,219}-gevent{12,13}
    requests_gevent_contrib-py37-requests{208,209,210,211,212,213,219}-gevent13
    sqlalchemy_contrib-{py27,py34,py35,py36,py37}-sqlalchemy{10,11,12}-psycopg228-mysqlconnector
    sqlite3_contrib-{py27,py34,py35,py36,py37}-sqlite3
    tornado_contrib-{py27,py34,py35,py36,py37}-tornado{40,41,42,43,44,45}
    tornado_contrib-{py27}-tornado{40,41,42,43,44,45}-futures{30,31,32}
    vertica_contrib-{py27,py34,py35,py36,py37}-vertica{060,070}
# Opentracer
    {py27,py34,py35,py36,py37}-opentracer
    {py34,py35,py36,py37}-opentracer_asyncio
    {py34,py35,py36,py37}-opentracer_tornado-tornado{40,41,42,43,44}
    {py27}-opentracer_gevent-gevent{10}
    {py27,py34,py35,py36}-opentracer_gevent-gevent{11,12}
    py37-opentracer_gevent-gevent{13,14}
# Unit tests: pytest based test suite that do not require any additional dependency
    unit_tests-{py27,py34,py35,py36,py37}
    benchmarks-{py27,py34,py35,py36,py37}

[testenv]
usedevelop = True
basepython =
    py27: python2.7
    py34: python3.4
    py35: python3.5
    py36: python3.6
    py37: python3.7

deps =
# Avoid installing wrapt and msgpack-python, our only packages declared, dependencies, when we are testing the real
# distribution build.
    !ddtracerun: wrapt
    !msgpack03-!msgpack04-!msgpack05-!ddtracerun: msgpack-python
    pytest>=3
    pytest-benchmark
    opentracing
    psutil
# test dependencies installed in all envs
    mock
# force the downgrade as a workaround
# https://github.com/aio-libs/aiohttp/issues/2662
    yarl: yarl==0.18.0
    yarl10: yarl>=1.0,<1.1
# integrations
    aiobotocore010: aiobotocore>=0.10,<0.11
    aiobotocore09: aiobotocore>=0.9,<0.10
    aiobotocore08: aiobotocore>=0.8,<0.9
    aiobotocore07: aiobotocore>=0.7,<0.8
    # aiobotocore06 does not work
    aiobotocore05: aiobotocore>=0.5,<0.6
    aiobotocore04: aiobotocore>=0.4,<0.5
    aiobotocore03: aiobotocore>=0.3,<0.4
    aiobotocore02: aiobotocore>=0.2,<0.3
    aiobotocore{02,03,04}-{py34}: typing
    aiopg012: aiopg>=0.12,<0.13
    aiopg015: aiopg>=0.15,<0.16
    aiopg: sqlalchemy
    asyncpg014: asyncpg>=0.14,<0.15
    aiohttp12: aiohttp>=1.2,<1.3
    aiohttp13: aiohttp>=1.3,<1.4
    aiohttp20: aiohttp>=2.0,<2.1
    aiohttp21: aiohttp>=2.1,<2.2
    aiohttp22: aiohttp>=2.2,<2.3
    aiohttp23: aiohttp>=2.3,<2.4
    aiohttp30: aiohttp>=3.0,<3.1
    aiohttp31: aiohttp>=3.1,<3.2
    aiohttp32: aiohttp>=3.2,<3.3
    aiohttp33: aiohttp>=3.3,<3.4
    aiohttp34: aiohttp>=3.4,<3.5
    aiohttp35: aiohttp>=3.5,<3.6
    aiohttp_jinja012: aiohttp_jinja2>=0.12,<0.13
    aiohttp_jinja013: aiohttp_jinja2>=0.13,<0.14
    aiohttp_jinja015: aiohttp_jinja2>=0.15,<0.16
    algoliasearch1: algoliasearch>=1.2,<2
    algoliasearch2: algoliasearch>=2,<3
    blinker: blinker
    boto: boto
    boto: moto<1.0
    botocore: botocore
    botocore: moto>=1.0,<2
    bottle11: bottle>=0.11,<0.12
    bottle12: bottle>=0.12,<0.13
    cassandra35: cassandra-driver>=3.5,<3.6
    cassandra36: cassandra-driver>=3.6,<3.7
    cassandra37: cassandra-driver>=3.7,<3.8
    cassandra38: cassandra-driver>=3.8,<3.9
    cassandra315: cassandra-driver>=3.15,<3.16
    celery31: celery>=3.1,<3.2
    celery40: celery>=4.0,<4.1
    celery41: celery>=4.1,<4.2
    celery42: celery>=4.2,<4.3
    celery43: celery>=4.3,<4.4
    ddtracerun: redis
    django18: django>=1.8,<1.9
    django111: django>=1.11,<1.12
    django200: django>=2.0,<2.1
    djangopylibmc06: django-pylibmc>=0.6,<0.7
    djangoredis45: django-redis>=4.5,<4.6
    djangorestframework34: djangorestframework>=3.4,<3.5
    djangorestframework37: djangorestframework>=3.7,<3.8
    djangorestframework38: djangorestframework>=3.8,<3.9
    elasticsearch16: elasticsearch>=1.6,<1.7
    elasticsearch17: elasticsearch>=1.7,<1.8
    elasticsearch18: elasticsearch>=1.8,<1.9
    elasticsearch23: elasticsearch>=2.3,<2.4
    elasticsearch24: elasticsearch>=2.4,<2.5
    elasticsearch51: elasticsearch>=5.1,<5.2
    elasticsearch52: elasticsearch>=5.2,<5.3
    elasticsearch53: elasticsearch>=5.3,<5.4
    elasticsearch54: elasticsearch>=5.4,<5.5
    elasticsearch63: elasticsearch>=6.3,<6.4
    # elasticsearch1 package
    elasticsearch1100: elasticsearch1>=1.10.0,<1.11.0
    # elasticsearch2 package
    elasticsearch250: elasticsearch2>=2.5.0,<2.6.0
    # elasticsearch5 package
    elasticsearch550: elasticsearch5>=5.5.0,<5.6.0
    falcon10: falcon>=1.0,<1.1
    falcon11: falcon>=1.1,<1.2
    falcon12: falcon>=1.2,<1.3
    falcon13: falcon>=1.3,<1.4
    falcon14: falcon>=1.4,<1.5
    flask09: flask>=0.9,<0.10
    flask010: flask>=0.10,<0.11
    flask011: flask>=0.11,<0.12
    flask012: flask>=0.12,<0.13
    flask10: flask>=1.0,<1.1
    flaskcache012: flask_cache>=0.12,<0.13
    flaskcache013: flask_cache>=0.13,<0.14
    futures: futures
    futures30: futures>=3.0,<3.1
    futures31: futures>=3.1,<3.2
    futures32: futures>=3.2,<3.3
    gevent10: gevent>=1.0,<1.1
    gevent11: gevent>=1.1,<1.2
    gevent12: gevent>=1.2,<1.3
    gevent13: gevent>=1.3,<1.4
    gevent14: gevent>=1.4,<1.5
    grpc: grpcio>=1.8.0,<1.18.0
    grpc: googleapis-common-protos
    jinja27: jinja2>=2.7,<2.8
    jinja28: jinja2>=2.8,<2.9
    jinja29: jinja2>=2.9,<2.10
    jinja210: jinja2>=2.10,<2.11
    mako100: mako>=1.0.0,<1.1.0
    mako010: mako>=0.1.0,<1.0.0
    memcached: python-memcached
    molten070: molten>=0.7.0,<0.7.2
    molten072: molten>=0.7.2,<0.8.0
    mongoengine015: mongoengine>=0.15<0.16
    mysqlconnector: mysql-connector-python
    mysqldb12: mysql-python>=1.2,<1.3
    mysqlclient13: mysqlclient>=1.3,<1.4
# webob is required for Pylons < 1.0
    pylons096: pylons>=0.9.6,<0.9.7
    pylons096: webob<1.1
    pylons097: pylons>=0.9.7,<0.9.8
    pylons097: webob<1.1
    pylons010: pylons>=0.10,<0.11
    pylons010: webob<1.1
    pylons10: pylons>=1.0,<1.1
    pylibmc: pylibmc
    pylibmc140: pylibmc>=1.4.0,<1.5.0
    pylibmc150: pylibmc>=1.5.0,<1.6.0
    pymemcache130: pymemcache>=1.3.0,<1.4.0
    pymemcache140: pymemcache>=1.4.0,<1.5.0
    pymongo30: pymongo>=3.0,<3.1
    pymongo31: pymongo>=3.1,<3.2
    pymongo32: pymongo>=3.2,<3.3
    pymongo33: pymongo>=3.3,<3.4
    pymongo34: pymongo>=3.4,<3.5
    pymongo36: pymongo>=3.6,<3.7
    pymysql07: pymysql>=0.7,<0.8
    pymysql08: pymysql>=0.8,<0.9
    pymysql09: pymysql>=0.9,<0.10
    pyramid17: pyramid>=1.7,<1.8
    pyramid18: pyramid>=1.8,<1.9
    pyramid19: pyramid>=1.9,<1.10
    psycopg224: psycopg2>=2.4,<2.5
    psycopg225: psycopg2>=2.5,<2.6
    psycopg226: psycopg2>=2.6,<2.7
    psycopg227: psycopg2>=2.7,<2.8
    psycopg228: psycopg2>=2.8,<2.9
    redis26: redis>=2.6,<2.7
    redis27: redis>=2.7,<2.8
    redis28: redis>=2.8,<2.9
    redis29: redis>=2.9,<2.10
    redis210: redis>=2.10,<2.11
    redis300: redis>=3.0.0,<3.1.0
    redis320: redis>=3.2.0,<3.3.0
    rediscluster135: redis-py-cluster>=1.3.5,<1.3.6
    rediscluster136: redis-py-cluster>=1.3.6,<1.3.7
    kombu44:  kombu>=4.4,<4.5
    kombu43:  kombu>=4.3,<4.4
    kombu42:  kombu>=4.2,<4.3
    kombu41:  kombu>=4.1,<4.2
    kombu40:  kombu>=4.0,<4.1
    requests_contrib: requests-mock>=1.4
    requests200: requests>=2.0,<2.1
    requests208: requests>=2.8,<2.9
    requests209: requests>=2.9,<2.10
    requests210: requests>=2.10,<2.11
    requests211: requests>=2.11,<2.12
    requests212: requests>=2.12,<2.13
    requests213: requests>=2.13,<2.14
    requests218: requests>=2.18,<2.19
    requests219: requests>=2.19,<2.20
    sqlalchemy10: sqlalchemy>=1.0,<1.1
    sqlalchemy11: sqlalchemy>=1.1,<1.2
    sqlalchemy12: sqlalchemy>=1.2,<1.3
    tornado40: tornado>=4.0,<4.1
    tornado41: tornado>=4.1,<4.2
    tornado42: tornado>=4.2,<4.3
    tornado43: tornado>=4.3,<4.4
    tornado44: tornado>=4.4,<4.5
    tornado45: tornado>=4.5,<4.6
    vertica060: vertica-python>=0.6.0,<0.7.0
    vertica070: vertica-python>=0.7.0,<0.8.0
    webtest: WebTest

# pass along test env variables
passenv=TEST_*

commands =
# run only essential tests related to the tracing client
    tracer: pytest {posargs} --ignore="tests/contrib" --ignore="tests/test_integration.py" --ignore="tests/commands" --ignore="tests/opentracer" --ignore="tests/unit" --ignore="tests/internal" tests
# run only the `ddtrace.internal` tests
    internal: pytest {posargs} tests/internal
# run only the opentrace tests
    opentracer: pytest {posargs} tests/opentracer/test_tracer.py tests/opentracer/test_span.py tests/opentracer/test_span_context.py tests/opentracer/test_dd_compatibility.py tests/opentracer/test_utils.py
    opentracer_asyncio: pytest {posargs} tests/opentracer/test_tracer_asyncio.py
    opentracer_tornado-tornado{40,41,42,43,44}: pytest {posargs} tests/opentracer/test_tracer_tornado.py
    opentracer_gevent: pytest {posargs} tests/opentracer/test_tracer_gevent.py
# integration tests
    integration: pytest {posargs} tests/test_integration.py
# Contribs
<<<<<<< HEAD
    aiobotocore_contrib-{py34,py35,py36}: pytest {posargs} tests/contrib/aiobotocore
    aiopg_contrib-{py34,py35,py36}: pytest {posargs} tests/contrib/aiopg
    asyncpg_contrib-{py35,py36}: nosetests {posargs} tests/contrib/asyncpg
=======
    aiobotocore_contrib-{py34,py35,py36,py37}: pytest {posargs} tests/contrib/aiobotocore
    aiopg_contrib-{py34,py35,py36,py37}: pytest {posargs} tests/contrib/aiopg
>>>>>>> ccf631aa
    aiohttp_contrib: pytest {posargs} tests/contrib/aiohttp
    algoliasearch_contrib: pytest {posargs} tests/contrib/algoliasearch
    asyncio_contrib: pytest {posargs} tests/contrib/asyncio
    boto_contrib: pytest {posargs} tests/contrib/boto
    botocore_contrib: pytest {posargs} tests/contrib/botocore
    bottle_contrib: pytest {posargs} --ignore="tests/contrib/bottle/test_autopatch.py" tests/contrib/bottle/
    bottle_contrib_autopatch: python tests/ddtrace_run.py pytest {posargs} tests/contrib/bottle/test_autopatch.py
    cassandra_contrib: pytest {posargs} tests/contrib/cassandra
    celery_contrib: pytest {posargs} tests/contrib/celery
    dbapi_contrib: pytest {posargs} tests/contrib/dbapi
    django_contrib: python tests/contrib/django/runtests.py {posargs}
    django_contrib_autopatch: python tests/ddtrace_run.py python tests/contrib/django/runtests.py {posargs}
    django_drf_contrib: python tests/contrib/djangorestframework/runtests.py {posargs}
    elasticsearch_contrib: pytest {posargs} tests/contrib/elasticsearch
    falcon_contrib: pytest {posargs} tests/contrib/falcon/test_middleware.py tests/contrib/falcon/test_distributed_tracing.py
    falcon_contrib_autopatch: python tests/ddtrace_run.py pytest {posargs} tests/contrib/falcon/test_autopatch.py
    flask_contrib: pytest {posargs} tests/contrib/flask
    flask_contrib_autopatch: python tests/ddtrace_run.py pytest {posargs} tests/contrib/flask_autopatch
    flask_cache_contrib: pytest {posargs} tests/contrib/flask_cache
    futures_contrib: pytest {posargs} tests/contrib/futures
    gevent_contrib: pytest {posargs} tests/contrib/gevent
    grpc_contrib: pytest {posargs} tests/contrib/grpc
    httplib_contrib: pytest {posargs} tests/contrib/httplib
    jinja2_contrib: pytest {posargs} tests/contrib/jinja2
    mako_contrib: pytest {posargs} tests/contrib/mako
    molten_contrib: pytest {posargs} tests/contrib/molten
    mongoengine_contrib: pytest {posargs} tests/contrib/mongoengine
    mysql_contrib: pytest {posargs} tests/contrib/mysql
    mysqldb_contrib: pytest {posargs} tests/contrib/mysqldb
    psycopg_contrib: pytest {posargs} tests/contrib/psycopg
    pylibmc_contrib: pytest {posargs} tests/contrib/pylibmc
    pylons_contrib: pytest {posargs} tests/contrib/pylons
    pymemcache_contrib: pytest {posargs} --ignore="tests/contrib/pymemcache/autopatch" tests/contrib/pymemcache/
    pymemcache_contrib_autopatch: python tests/ddtrace_run.py pytest {posargs} tests/contrib/pymemcache/autopatch/
    pymongo_contrib: pytest {posargs} tests/contrib/pymongo
    pymysql_contrib: pytest {posargs} tests/contrib/pymysql
    pyramid_contrib: pytest {posargs} tests/contrib/pyramid/test_pyramid.py
    pyramid_contrib_autopatch: python tests/ddtrace_run.py pytest {posargs} tests/contrib/pyramid/test_pyramid_autopatch.py
    redis_contrib: pytest {posargs} tests/contrib/redis
    rediscluster_contrib: pytest {posargs} tests/contrib/rediscluster
    requests_contrib: pytest {posargs} tests/contrib/requests
    requests_gevent_contrib: pytest {posargs} tests/contrib/requests_gevent
    kombu_contrib: pytest {posargs} tests/contrib/kombu
    sqlalchemy_contrib: pytest {posargs} tests/contrib/sqlalchemy
    sqlite3_contrib: pytest {posargs} tests/contrib/sqlite3
    tornado_contrib: pytest {posargs} tests/contrib/tornado
    vertica_contrib: pytest {posargs} tests/contrib/vertica/
# run subsets of the tests for particular library versions
    ddtracerun: pytest {posargs} tests/commands/test_runner.py
    test_utils: pytest {posargs} tests/contrib/test_utils.py
    test_logging: pytest {posargs} tests/contrib/logging/
# Unit tests: pytest based test suite that do not require any additional dependency.
    unit_tests: pytest {posargs} tests/unit
    benchmarks: pytest --benchmark-only {posargs} tests/benchmark.py

setenv =
    DJANGO_SETTINGS_MODULE = app.settings

[testenv:wait]
commands=python tests/wait-for-services.py {posargs}
basepython=python
deps=
    cassandra-driver
    psycopg2
    mysql-connector-python
    redis-py-cluster>=1.3.6,<1.4.0
    vertica-python>=0.6.0,<0.7.0
    kombu>=4.2.0,<4.3.0


# this is somewhat flaky (can fail and still be up) so try the tests anyway
ignore_outcome=true

[testenv:flake8]
deps=
  flake8>=3.7,<=3.8
  flake8-quotes==1.0.0
commands=flake8 .
basepython=python3.7
inline-quotes = '

[falcon_autopatch]
setenv =
    DATADOG_SERVICE_NAME=my-falcon
[testenv:falcon_contrib_autopatch-py27-falcon10]
setenv =
    {[falcon_autopatch]setenv}
[testenv:falcon_contrib_autopatch-py27-falcon11]
setenv =
    {[falcon_autopatch]setenv}
[testenv:falcon_contrib_autopatch-py27-falcon12]
setenv =
    {[falcon_autopatch]setenv}
[testenv:falcon_contrib_autopatch-py27-falcon13]
setenv =
    {[falcon_autopatch]setenv}
[testenv:falcon_contrib_autopatch-py27-falcon14]
setenv =
    {[falcon_autopatch]setenv}
[testenv:falcon_contrib_autopatch-py34-falcon10]
setenv =
    {[falcon_autopatch]setenv}
[testenv:falcon_contrib_autopatch-py34-falcon11]
setenv =
    {[falcon_autopatch]setenv}
[testenv:falcon_contrib_autopatch-py34-falcon12]
setenv =
    {[falcon_autopatch]setenv}
[testenv:falcon_contrib_autopatch-py34-falcon13]
setenv =
    {[falcon_autopatch]setenv}
[testenv:falcon_contrib_autopatch-py34-falcon14]
setenv =
    {[falcon_autopatch]setenv}
[testenv:falcon_contrib_autopatch-py35-falcon10]
setenv =
    {[falcon_autopatch]setenv}
[testenv:falcon_contrib_autopatch-py35-falcon11]
setenv =
    {[falcon_autopatch]setenv}
[testenv:falcon_contrib_autopatch-py35-falcon12]
setenv =
    {[falcon_autopatch]setenv}
[testenv:falcon_contrib_autopatch-py35-falcon13]
setenv =
    {[falcon_autopatch]setenv}
[testenv:falcon_contrib_autopatch-py35-falcon14]
setenv =
    {[falcon_autopatch]setenv}
[testenv:falcon_contrib_autopatch-py36-falcon10]
setenv =
    {[falcon_autopatch]setenv}
[testenv:falcon_contrib_autopatch-py36-falcon11]
setenv =
    {[falcon_autopatch]setenv}
[testenv:falcon_contrib_autopatch-py36-falcon12]
setenv =
    {[falcon_autopatch]setenv}
[testenv:falcon_contrib_autopatch-py36-falcon13]
setenv =
    {[falcon_autopatch]setenv}
[testenv:falcon_contrib_autopatch-py36-falcon14]
setenv =
    {[falcon_autopatch]setenv}
[testenv:falcon_contrib_autopatch-py37-falcon10]
setenv =
    {[falcon_autopatch]setenv}
[testenv:falcon_contrib_autopatch-py37-falcon11]
setenv =
    {[falcon_autopatch]setenv}
[testenv:falcon_contrib_autopatch-py37-falcon12]
setenv =
    {[falcon_autopatch]setenv}
[testenv:falcon_contrib_autopatch-py37-falcon13]
setenv =
    {[falcon_autopatch]setenv}
[testenv:falcon_contrib_autopatch-py37-falcon14]
setenv =
    {[falcon_autopatch]setenv}


[pyramid_autopatch]
setenv =
    DATADOG_SERVICE_NAME = foobar
    DATADOG_PYRAMID_DISTRIBUTED_TRACING = True
[testenv:pyramid_contrib_autopatch-py27-pyramid17-webtest]
setenv =
    {[pyramid_autopatch]setenv}

[testenv:pyramid_contrib_autopatch-py27-pyramid18-webtest]
setenv =
    {[pyramid_autopatch]setenv}
[testenv:pyramid_contrib_autopatch-py27-pyramid19-webtest]
setenv =
    {[pyramid_autopatch]setenv}
[testenv:pyramid_contrib_autopatch-py34-pyramid17-webtest]
setenv =
    {[pyramid_autopatch]setenv}
[testenv:pyramid_contrib_autopatch-py34-pyramid18-webtest]
setenv =
    {[pyramid_autopatch]setenv}
[testenv:pyramid_contrib_autopatch-py34-pyramid19-webtest]
setenv =
    {[pyramid_autopatch]setenv}
[testenv:pyramid_contrib_autopatch-py35-pyramid17-webtest]
setenv =
    {[pyramid_autopatch]setenv}
[testenv:pyramid_contrib_autopatch-py35-pyramid18-webtest]
setenv =
    {[pyramid_autopatch]setenv}
[testenv:pyramid_contrib_autopatch-py35-pyramid19-webtest]
setenv =
    {[pyramid_autopatch]setenv}
[testenv:pyramid_contrib_autopatch-py36-pyramid17-webtest]
setenv =
    {[pyramid_autopatch]setenv}
[testenv:pyramid_contrib_autopatch-py36-pyramid18-webtest]
setenv =
    {[pyramid_autopatch]setenv}
[testenv:pyramid_contrib_autopatch-py36-pyramid19-webtest]
setenv =
    {[pyramid_autopatch]setenv}
[testenv:pyramid_contrib_autopatch-py37-pyramid17-webtest]
setenv =
    {[pyramid_autopatch]setenv}
[testenv:pyramid_contrib_autopatch-py37-pyramid18-webtest]
setenv =
    {[pyramid_autopatch]setenv}
[testenv:pyramid_contrib_autopatch-py37-pyramid19-webtest]
setenv =
    {[pyramid_autopatch]setenv}


[flask_autopatch]
setenv =
    DATADOG_SERVICE_NAME = test.flask.service
    DATADOG_PATCH_MODULES = jinja2:false
[testenv:flask_contrib_autopatch-py27-flask010-blinker]
setenv =
    {[flask_autopatch]setenv}
[testenv:flask_contrib_autopatch-py27-flask011-blinker]
setenv =
    {[flask_autopatch]setenv}
[testenv:flask_contrib_autopatch-py27-flask012-blinker]
setenv =
    {[flask_autopatch]setenv}
[testenv:flask_contrib_autopatch-py27-flask10-blinker]
setenv =
    {[flask_autopatch]setenv}
[testenv:flask_contrib_autopatch-py34-flask010-blinker]
setenv =
    {[flask_autopatch]setenv}
[testenv:flask_contrib_autopatch-py34-flask011-blinker]
setenv =
    {[flask_autopatch]setenv}
[testenv:flask_contrib_autopatch-py34-flask012-blinker]
setenv =
    {[flask_autopatch]setenv}
[testenv:flask_contrib_autopatch-py34-flask10-blinker]
setenv =
    {[flask_autopatch]setenv}
[testenv:flask_contrib_autopatch-py35-flask010-blinker]
setenv =
    {[flask_autopatch]setenv}
[testenv:flask_contrib_autopatch-py35-flask011-blinker]
setenv =
    {[flask_autopatch]setenv}
[testenv:flask_contrib_autopatch-py35-flask012-blinker]
setenv =
    {[flask_autopatch]setenv}
[testenv:flask_contrib_autopatch-py35-flask10-blinker]
setenv =
    {[flask_autopatch]setenv}
[testenv:flask_contrib_autopatch-py36-flask010-blinker]
setenv =
    {[flask_autopatch]setenv}
[testenv:flask_contrib_autopatch-py36-flask011-blinker]
setenv =
    {[flask_autopatch]setenv}
[testenv:flask_contrib_autopatch-py36-flask012-blinker]
setenv =
    {[flask_autopatch]setenv}
[testenv:flask_contrib_autopatch-py36-flask10-blinker]
setenv =
    {[flask_autopatch]setenv}
[testenv:flask_contrib_autopatch-py37-flask010-blinker]
setenv =
    {[flask_autopatch]setenv}
[testenv:flask_contrib_autopatch-py37-flask011-blinker]
setenv =
    {[flask_autopatch]setenv}
[testenv:flask_contrib_autopatch-py37-flask012-blinker]
setenv =
    {[flask_autopatch]setenv}
[testenv:flask_contrib_autopatch-py37-flask10-blinker]
setenv =
    {[flask_autopatch]setenv}
[testenv:flask_contrib_autopatch-py27-flask010-flaskcache013-memcached-redis210-blinker]
setenv =
    {[flask_autopatch]setenv}
[testenv:flask_contrib_autopatch-py27-flask011-flaskcache013-memcached-redis210-blinker]
setenv =
    {[flask_autopatch]setenv}
[testenv:flask_contrib_autopatch-py27-flask012-flaskcache013-memcached-redis210-blinker]
setenv =
    {[flask_autopatch]setenv}
[testenv:flask_contrib_autopatch-py34-flask010-flaskcache013-memcached-redis210-blinker]
setenv =
    {[flask_autopatch]setenv}
[testenv:flask_contrib_autopatch-py34-flask011-flaskcache013-memcached-redis210-blinker]
setenv =
    {[flask_autopatch]setenv}
[testenv:flask_contrib_autopatch-py34-flask012-flaskcache013-memcached-redis210-blinker]
setenv =
    {[flask_autopatch]setenv}
[testenv:flask_contrib_autopatch-py35-flask010-flaskcache013-memcached-redis210-blinker]
setenv =
    {[flask_autopatch]setenv}
[testenv:flask_contrib_autopatch-py35-flask011-flaskcache013-memcached-redis210-blinker]
setenv =
    {[flask_autopatch]setenv}
[testenv:flask_contrib_autopatch-py35-flask012-flaskcache013-memcached-redis210-blinker]
setenv =
    {[flask_autopatch]setenv}
[testenv:flask_contrib_autopatch-py36-flask010-flaskcache013-memcached-redis210-blinker]
setenv =
    {[flask_autopatch]setenv}
[testenv:flask_contrib_autopatch-py36-flask011-flaskcache013-memcached-redis210-blinker]
setenv =
    {[flask_autopatch]setenv}
[testenv:flask_contrib_autopatch-py36-flask012-flaskcache013-memcached-redis210-blinker]
setenv =
    {[flask_autopatch]setenv}
[testenv:flask_contrib_autopatch-py37-flask010-flaskcache013-memcached-redis210-blinker]
setenv =
    {[flask_autopatch]setenv}
[testenv:flask_contrib_autopatch-py37-flask011-flaskcache013-memcached-redis210-blinker]
setenv =
    {[flask_autopatch]setenv}
[testenv:flask_contrib_autopatch-py37-flask012-flaskcache013-memcached-redis210-blinker]
setenv =
    {[flask_autopatch]setenv}
[testenv:flask_contrib_autopatch-py27-flask010-flaskcache012-memcached-redis210-blinker]
setenv =
    {[flask_autopatch]setenv}
[testenv:flask_contrib_autopatch-py27-flask011-flaskcache012-memcached-redis210-blinker]
setenv =
    {[flask_autopatch]setenv}


[bottle_autopatch]
setenv =
    DATADOG_SERVICE_NAME = bottle-app
[testenv:bottle_contrib_autopatch-py27-bottle11-webtest]
setenv =
    {[bottle_autopatch]setenv}
[testenv:bottle_contrib_autopatch-py34-bottle11-webtest]
setenv =
    {[bottle_autopatch]setenv}
[testenv:bottle_contrib_autopatch-py35-bottle11-webtest]
setenv =
    {[bottle_autopatch]setenv}
[testenv:bottle_contrib_autopatch-py36-bottle11-webtest]
setenv =
    {[bottle_autopatch]setenv}
[testenv:bottle_contrib_autopatch-py37-bottle11-webtest]
setenv =
    {[bottle_autopatch]setenv}
[testenv:bottle_contrib_autopatch-py27-bottle12-webtest]
setenv =
    {[bottle_autopatch]setenv}
[testenv:bottle_contrib_autopatch-py34-bottle12-webtest]
setenv =
    {[bottle_autopatch]setenv}
[testenv:bottle_contrib_autopatch-py35-bottle12-webtest]
setenv =
    {[bottle_autopatch]setenv}
[testenv:bottle_contrib_autopatch-py36-bottle12-webtest]
setenv =
    {[bottle_autopatch]setenv}
[testenv:bottle_contrib_autopatch-py37-bottle12-webtest]
setenv =
    {[bottle_autopatch]setenv}


# DEV: We use `conftest.py` as a local pytest plugin to configure hooks for collection
[pytest]
# Common directories to ignore
addopts = --ignore "tests/utils" --ignore "tests/base"
# DEV: The default is `test_*\.py` which will miss `test.py` files
python_files = test*\.py

[flake8]
max-line-length=120
exclude=
  .ddtox,.tox,
  .git,__pycache__,
  .eggs,*.egg,
  # We shouldn't lint our vendored dependencies
  ddtrace/vendor/<|MERGE_RESOLUTION|>--- conflicted
+++ resolved
@@ -35,15 +35,8 @@
     aiohttp_contrib-{py34,py35,py36,py37}-aiohttp23-aiohttp_jinja{015}-yarl10
     aiohttp_contrib-{py35,py36,py37}-aiohttp{30,31,32,33,34,35}-aiohttp_jinja{015}-yarl10
     aiopg_contrib-{py34,py35,py36}-aiopg{012,015}
-<<<<<<< HEAD
+    aiopg_contrib-py37-aiopg015
     asyncpg_contrib-{py35,py36}-asyncpg{014}
-    asyncio_contrib-{py34,py35,py36}
-    boto_contrib-{py27,py34}-boto
-    botocore_contrib-{py27,py34,py35,py36}-botocore
-    bottle_contrib{,_autopatch}-{py27,py34,py35,py36}-bottle{11,12}-webtest
-    cassandra_contrib-{py27,py34,py35,py36}-cassandra{35,36,37,38,315}
-=======
-    aiopg_contrib-py37-aiopg015
     algoliasearch_contrib-{py27,py34,py35,py36,py37}-algoliasearch{1,2}
     asyncio_contrib-{py34,py35,py36,py37}
 # boto needs moto<1 and moto<1 does not support Python >= 3.7
@@ -51,7 +44,6 @@
     botocore_contrib-{py27,py34,py35,py36,py37}-botocore
     bottle_contrib{,_autopatch}-{py27,py34,py35,py36,py37}-bottle{11,12}-webtest
     cassandra_contrib-{py27,py34,py35,py36,py37}-cassandra{35,36,37,38,315}
->>>>>>> ccf631aa
 # Non-4.x celery should be able to use the older redis lib, since it locks to an older kombu
     celery_contrib-{py27,py34,py35,py36}-celery{31}-redis{210}
 # 4.x celery bumps kombu to 4.4+, which requires redis 3.2 or later, this tests against
@@ -346,14 +338,9 @@
 # integration tests
     integration: pytest {posargs} tests/test_integration.py
 # Contribs
-<<<<<<< HEAD
-    aiobotocore_contrib-{py34,py35,py36}: pytest {posargs} tests/contrib/aiobotocore
-    aiopg_contrib-{py34,py35,py36}: pytest {posargs} tests/contrib/aiopg
-    asyncpg_contrib-{py35,py36}: nosetests {posargs} tests/contrib/asyncpg
-=======
     aiobotocore_contrib-{py34,py35,py36,py37}: pytest {posargs} tests/contrib/aiobotocore
     aiopg_contrib-{py34,py35,py36,py37}: pytest {posargs} tests/contrib/aiopg
->>>>>>> ccf631aa
+    asyncpg_contrib-{py35,py36}: nosetests {posargs} tests/contrib/asyncpg
     aiohttp_contrib: pytest {posargs} tests/contrib/aiohttp
     algoliasearch_contrib: pytest {posargs} tests/contrib/algoliasearch
     asyncio_contrib: pytest {posargs} tests/contrib/asyncio
