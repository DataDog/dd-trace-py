--- conflicted
+++ resolved
@@ -28,16 +28,6 @@
     # aiobotocore 0.2 and 0.4 do not work because they use async as a reserved keyword
     aiobotocore_contrib-py{37,38}-aiobotocore{03,05,07,08,09,010,011,012}
     aiobotocore_contrib-py39-aiobotocore{010,011,012}
-<<<<<<< HEAD
-    aiopg_contrib-{py35,py36}-aiopg{012,015}
-    aiopg_contrib-py{37,38,39}-aiopg015
-=======
-    # Python 3.7 needs at least aiohttp 2.3
-    aiohttp_contrib-{py35,py36}-aiohttp{20,21,22}-aiohttp_jinja{012,013}-yarl-pytest3
-    aiohttp_contrib-{py35,py36,py37,py38}-aiohttp23-aiohttp_jinja015-yarl10-pytest3
-    aiohttp_contrib-{py35,py36,py37}-aiohttp{30,31,32,33,35,36}-aiohttp_jinja{015}-yarl10-pytest3
-    aiohttp_contrib-py{38,39}-aiohttp{30,31,32,33,36}-aiohttp_jinja015-yarl10-pytest3
->>>>>>> 13bda8dc
     algoliasearch_contrib-py{27,35,36,37,38,39}-algoliasearch{1,2,}
     asyncio_contrib-py{35,36,37,38,39}
     bottle_contrib{,_autopatch}-py{27,35,36,37,38,39}-bottle{11,12,}-webtest
@@ -145,27 +135,6 @@
     aiobotocore03: aiobotocore>=0.3,<0.4
     aiobotocore02: aiobotocore>=0.2,<0.3
     aiobotocore02: multidict==4.5.2
-<<<<<<< HEAD
-    aiopg012: aiopg>=0.12,<0.13
-    aiopg015: aiopg>=0.15,<0.16
-    aiopg: sqlalchemy
-=======
-    aiohttp_contrib: pytest-aiohttp
-    aiohttp20: aiohttp>=2.0,<2.1
-    aiohttp21: aiohttp>=2.1,<2.2
-    aiohttp22: aiohttp>=2.2,<2.3
-    aiohttp23: aiohttp>=2.3,<2.4
-    aiohttp30: aiohttp>=3.0,<3.1
-    aiohttp31: aiohttp>=3.1,<3.2
-    aiohttp32: aiohttp>=3.2,<3.3
-    aiohttp33: aiohttp>=3.3,<3.4
-    aiohttp34: aiohttp>=3.4,<3.5
-    aiohttp35: aiohttp>=3.5,<3.6
-    aiohttp36: aiohttp>=3.6,<3.7
-    aiohttp_jinja012: aiohttp_jinja2>=0.12,<0.13
-    aiohttp_jinja013: aiohttp_jinja2>=0.13,<0.14
-    aiohttp_jinja015: aiohttp_jinja2>=0.15,<0.16
->>>>>>> 13bda8dc
     algoliasearch: algoliasearch
     algoliasearch1: algoliasearch>=1.2,<2
     algoliasearch2: algoliasearch>=2,<3
@@ -320,11 +289,6 @@
     integration-{v5,latest,snapshot}: pytest {posargs} tests/integration/
 # Contribs
     aiobotocore_contrib: pytest {posargs} tests/contrib/aiobotocore
-<<<<<<< HEAD
-    aiopg_contrib: pytest {posargs} tests/contrib/aiopg
-=======
-    aiohttp_contrib: pytest {posargs} tests/contrib/aiohttp
->>>>>>> 13bda8dc
     algoliasearch_contrib: pytest {posargs} tests/contrib/algoliasearch
     asyncio_contrib: pytest {posargs} tests/contrib/asyncio
     bottle_contrib: pytest {posargs} --ignore="tests/contrib/bottle/test_autopatch.py" tests/contrib/bottle/
