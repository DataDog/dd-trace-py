# the tox file specifies a way of running our test suite
# against different combinations of libraries and python
# versions.

[tox]
# Our various test environments. The py*-all tasks will run the core
# library tests and all contrib tests with the latest library versions.
# The others will test specific versions of libraries.
#
# FIXME[gabin]:
# If the env name is longer than 128 characters (linux kernel limit specified
# in "master/include/linux/binfmts.h"), we'll get a "bad interpreter: No such file or directory" error.
#
#See linux kernel limitation:
# - https://github.com/torvalds/linux/blob/master/include/linux/binfmts.h#L12
#
#See related github topic:
# - https://github.com/pypa/virtualenv/issues/596
envlist =
    wait
    {py27,py35,py36,py37,py38,py39}-profile{,-gevent}
    {py27,py35,py36,py37,py38,py39}-profile-minreqs{,-gevent}
    py{27,35,36,37,38,39}-integration
    py{27,35,36,37,38,39}-vendor
    py{27,35,36,37,38,39}-ddtracerun
    py{27,35,36,37,38,39}-test_logging
# Integrations environments
    # aiobotocore dropped Python 3.5 support in 0.12
    aiobotocore_contrib-{py35}-aiobotocore{02,03,04,05,07,08,09,010,011}
    aiobotocore_contrib-{py36}-aiobotocore{02,03,04,05,07,08,09,010,011,012}
    # aiobotocore 0.2 and 0.4 do not work because they use async as a reserved keyword
    aiobotocore_contrib-py{37,38,39}-aiobotocore{03,05,07,08,09,010,011,012}
    # Python 3.7 needs at least aiohttp 2.3
    aiohttp_contrib-{py35,py36}-aiohttp{12,13,20,21,22}-aiohttp_jinja{012,013}-yarl
    aiohttp_contrib-{py35,py36,py37,py38}-aiohttp23-aiohttp_jinja015-yarl10
    aiohttp_contrib-{py35,py36,py37}-aiohttp{30,31,32,33,35,36}-aiohttp_jinja{015}-yarl10
    aiohttp_contrib-py38-aiohttp{30,31,32,33,36}-aiohttp_jinja015-yarl10
    aiopg_contrib-{py35,py36}-aiopg{012,015}
    aiopg_contrib-py{37,38,39}-aiopg015
    algoliasearch_contrib-py{27,35,36,37,38,39}-algoliasearch{1,2,}
    asgi_contrib-py{36,37,38,39}-asgiref{min,}
    asyncio_contrib-py{35,36,37,38,39}
# boto needs moto<1 and moto<1 does not support Python >= 3.7
    boto_contrib-{py27,py35,py36}-boto
    botocore_contrib-py{27,35,36,37,38,39}-botocore
    bottle_contrib{,_autopatch}-py{27,35,36,37,38,39}-bottle{11,12,}-webtest
    cassandra_contrib-py{27,35,36,37,38,39}-cassandra{35,36,37,38,315}
# Non-4.x celery should be able to use the older redis lib, since it locks to an older kombu
    celery_contrib-py{27,35,36}-celery31-redis210
# 4.x celery bumps kombu to 4.4+, which requires redis 3.2 or later, this tests against
# older redis with an older kombu, and newer kombu/newer redis.
# https://github.com/celery/kombu/blob/3e60e6503a77b9b1a987cf7954659929abac9bac/Changelog#L35
    celery_contrib-py{27,35,36}-celery{40,41}-{redis210-kombu43,redis32-kombu44}
# Celery 4.2 is now limited to Kombu 4.3
# https://github.com/celery/celery/commit/1571d414461f01ae55be63a03e2adaa94dbcb15d
    celery_contrib-py{27,35,36}-celery42-redis210-kombu43
# Celery 4.3 wants Kombu >= 4.4 and Redis >= 3.2
# Python 3.7 needs Celery 4.3
    celery_contrib-py{27,35,36,37,38,39}-celery43-redis32-kombu44
    consul_contrib-py{27,35,36,37,38,39}-consul{07,10,11,}
    dbapi_contrib-py{27,35,36,37,38,39}
    dogpile_contrib-py{27,35}-dogpilecache{06,07,08,09}
    dogpile_contrib-py{36,37,38,39}-dogpilecache{06,07,08,09,10,}
    elasticsearch_contrib-{py27,py35,py36}-elasticsearch{16,17,18,23,24,51,52,53,54,63,64}
    elasticsearch_contrib-{py27,py35,py36}-elasticsearch1{100}
    elasticsearch_contrib-{py27,py35,py36}-elasticsearch2{50}
    elasticsearch_contrib-{py27,py35,py36}-elasticsearch5{50}
    elasticsearch_contrib-{py27,py35,py36}-elasticsearch6{40}
    falcon_contrib{,_autopatch}-{py27,py35,py36,py37}-falcon{10,11,12,13,14}
    falcon_contrib{,_autopatch}-{py35,py36,py37}-falcon{20}
    flask_contrib{,_autopatch}-{py27,py35,py36}-flask{010,011,012,10}-blinker
# Flask <=0.9 does not support Python 3
    flask_contrib{,_autopatch}-{py27}-flask{09}-blinker
    flask_cache_contrib-py{27,35,36,37,38,39}-flask{010,011,012}-flaskcache{013}-memcached-redis{210}-blinker
    flask_cache_contrib-py27-flask{010,011}-flaskcache{012}-memcached-redis{210}-blinker
    futures_contrib-py27-futures{30,31,32,}
    futures_contrib-py{35,36,37,38,39}
    gevent_contrib-py27-gevent{11,12,13}-sslmodules
    gevent_contrib-py{35,36}-gevent{11,12,13}-sslmodules3-sslmodules
    gevent_contrib-py{37,38}-gevent{13,14}-sslmodules3-sslmodules
# gevent 1.0 is not python 3 compatible
    gevent_contrib-py27-gevent10-sslmodules
# use grpcio versions with bdist_wheel packages for python versions
# py27,py35,py36: grpcio>=1.13.0
# py37: grpcio>=1.13.0
# py38: grpcio>=1.24.3
    grpc_contrib-py{27,35,36}-grpc{112,114,118,120,121,122}-googleapis-common-protos
    grpc_contrib-py{37}-grpc{114,118,120,121,122,124,126,128,}-googleapis-common-protos
    grpc_contrib-py{38}-grpc{124,126,128,}-googleapis-common-protos
    httplib_contrib-py{27,35,36,37,38,39}
    jinja2_contrib-py{27,35,36,37,38,39}-jinja{27,28,29,210,211,}
    kombu_contrib-py{27,35,36}-kombu{40,41,42,43,44,45,46,}
# Kombu >= 4.2 only supports Python 3.7+
    kombu_contrib-py{37,38,39}-kombu{42,43,44,45,46,}
    mako_contrib-py{27,35,36,37,38,39}-mako{010,100,110,}
    molten_contrib-py{36,37,38,39}-molten{06,07,10,}
    mongoengine_contrib-py{27,35,36,37,38,39}-mongoengine{015,016,017,018,}-pymongo
    mysql_contrib-py{27,35,36,37,38,39}-mysqlconnector{80,}
    mysqldb_contrib-py27-mysqldb{12,}
    mysqldb_contrib-py{27,35,36,37,38,39}-mysqlclient{13,14,}
    psycopg_contrib-py{27,35,36}-psycopg2{24,25,26,27,28}
    psycopg_contrib-py37-psycopg2{27,28}
# psycopg <2.7 doesn't support Python 3.8: https://github.com/psycopg/psycopg2/issues/854
    psycopg_contrib-py{38,39}-psycopg2{28}
    pylibmc_contrib-py{27,35,36,37,38,39}-pylibmc{140,150,}
    pylons_contrib-py27-pylons{096,097,010,10,}
    pymemcache_contrib{,_autopatch}-py{27,35,36,37,38,39}-pymemcache{130,140}
    pymysql_contrib-py{27,35,36,37,38,39}-pymysql{07,08,09,}
    pyodbc_contrib-py{27,35,36,37,38,39}-pyodbc{3,4}
    pyramid_contrib{,_autopatch}-py{27,35,36,37,38,39}-pyramid{17,18,19,110,}-webtest
    redis_contrib-py{27,35,36,37,38,39}-redis{210,30,32,33,34,35,}
    rediscluster_contrib-py{27,35,36,37,38,39}-rediscluster{135,136,200,}-redis210
    requests_contrib{,_autopatch}-py{27,35,36,37,38,39}-requests{208,209,210,211,212,213,219}
# python 3.6 requests + gevent regression test
# DEV: This is a known issue for gevent 1.1, suggestion is to upgrade to gevent > 1.2
#      https://github.com/gevent/gevent/issues/903
    requests_gevent_contrib-{py36}-requests{208,209,210,211,212,213,219}-gevent{12,13}
<<<<<<< HEAD
    requests_gevent_contrib-py37-requests{208,209,210,211,212,213,219}-gevent13
    sqlalchemy_contrib-{py27,py34,py35,py36,py37}-sqlalchemy{10,11,12}-psycopg228-mysqlconnector
    sqlite3_contrib-{py27,py34,py35,py36,py37}-sqlite3
    tornado_contrib-{py27,py34,py35,py36,py37}-tornado{40,41,42,43,44,45}
    tornado_contrib-{py37}-tornado{50,51,60}
    tornado_contrib-{py27}-tornado{40,41,42,43,44,45}-futures{30,31,32}
    vertica_contrib-{py27,py34,py35,py36,py37}-vertica{060,070}
    rq_contrib-{py27,py34,py35,py36,py37}-rq{013,10,11}-redis{300}
=======
    requests_gevent_contrib-py{37,38}-requests{208,209,210,211,212,213,219}-gevent13
    sanic_contrib-py{36,37,38,39}-sanic{1906,1909,1912,2003,2006}
    sqlalchemy_contrib-py{27,35,36,37,38,39}-sqlalchemy{10,11,12,13,}-psycopg228-mysqlconnector
    sqlite3_contrib-py{27,35,36,37,38,39}-sqlite3
    starlette_contrib-py{36,37,38,39}-starlette{13,}
    tornado_contrib-py{27,35,36,37,38,39}-tornado{44,45}
    tornado_contrib-py{37,38,39}-tornado{50,51,60,}
    tornado_contrib-py27-tornado{44,45}-futures{30,31,32,}
    vertica_contrib-py{27,35,36,37,38,39}-vertica{060,070}
>>>>>>> 83b08dee
# Opentracer
    py{27,35,36,37,38,39}-opentracer
    py{35,36,37,38}-opentracer_asyncio
    py{35,36,37,38,39}-opentracer_tornado-tornado{44,45,50,60,}
    py27-opentracer_gevent-gevent{10}
    py{27,35,36}-opentracer_gevent-gevent{11,12}
    py{37,38}-opentracer_gevent-gevent{13,14}
    benchmarks-py{27,35,36,37,38,39}

isolated_build = true

[testenv]
# Wheels for gevent segfault pretty easily
install_command=python -m pip install --no-binary gevent {opts} {packages}
usedevelop = true

setenv =
    profile-gevent: DD_PROFILE_TEST_GEVENT=1
    bottle_contrib_autopatch: DATADOG_SERVICE_NAME=bottle-app
    flask_contrib_autopatch: DATADOG_SERVICE_NAME=test.flask.service
    flask_contrib_autopatch: DATADOG_PATCH_MODULES=jinja2:false
    pyramid_contrib_autopatch: DATADOG_SERVICE_NAME=foobar
    pyramid_contrib_autopatch: DATADOG_PYRAMID_DISTRIBUTED_TRACING=True
    falcon_contrib_autopatch: DATADOG_SERVICE_NAME=my-falcon

extras =
  profile: profiling

deps =
    cython
# use pytest >= 3 for all but celery versions
    !celery40-!celery41-!celery42: pytest>=3
    celery40,celery41,celery42: pytest>=3,<4
    pytest-mock
    opentracing
# test dependencies installed in all envs
    mock
# used to test our custom msgpack encoder
    integration: msgpack
    benchmarks: pytest-benchmark
    profile: pytest-benchmark
    profile-minreqs: protobuf==3.0.0
    profile-minreqs: tenacity==5.0.1
    profile-!minreqs-gevent: gevent
    py27-profile-minreqs-gevent: gevent==1.1.0
    py{35,36,37,38}-profile-minreqs-gevent: gevent==1.4.0
    py39-profile-minreqs-gevent: gevent==20.6.0
    py39-profile-minreqs-gevent: greenlet==0.4.16
# force the downgrade as a workaround
# https://github.com/aio-libs/aiohttp/issues/2662
    yarl: yarl==0.18.0
    yarl10: yarl>=1.0,<1.1
# backports
    py27: enum34
# integrations
    # aiobotocore: aiobotocore>=1.0 not yet supported
    aiobotocore012: aiobotocore>=0.12,<0.13
    aiobotocore011: aiobotocore>=0.11,<0.12
    aiobotocore010: aiobotocore>=0.10,<0.11
    aiobotocore09: aiobotocore>=0.9,<0.10
    aiobotocore08: aiobotocore>=0.8,<0.9
    aiobotocore07: aiobotocore>=0.7,<0.8
    # aiobotocore06 does not work
    aiobotocore05: aiobotocore>=0.5,<0.6
    aiobotocore04: aiobotocore>=0.4,<0.5
    aiobotocore03: aiobotocore>=0.3,<0.4
    aiobotocore02: aiobotocore>=0.2,<0.3
    aiobotocore02: multidict==4.5.2
    aiopg012: aiopg>=0.12,<0.13
    aiopg015: aiopg>=0.15,<0.16
    aiopg: sqlalchemy
    aiohttp12: aiohttp>=1.2,<1.3
    aiohttp13: aiohttp>=1.3,<1.4
    aiohttp20: aiohttp>=2.0,<2.1
    aiohttp21: aiohttp>=2.1,<2.2
    aiohttp22: aiohttp>=2.2,<2.3
    aiohttp23: aiohttp>=2.3,<2.4
    aiohttp30: aiohttp>=3.0,<3.1
    aiohttp31: aiohttp>=3.1,<3.2
    aiohttp32: aiohttp>=3.2,<3.3
    aiohttp33: aiohttp>=3.3,<3.4
    aiohttp34: aiohttp>=3.4,<3.5
    aiohttp35: aiohttp>=3.5,<3.6
    aiohttp36: aiohttp>=3.6,<3.7
    aiohttp_jinja012: aiohttp_jinja2>=0.12,<0.13
    aiohttp_jinja013: aiohttp_jinja2>=0.13,<0.14
    aiohttp_jinja015: aiohttp_jinja2>=0.15,<0.16
    algoliasearch: algoliasearch
    algoliasearch1: algoliasearch>=1.2,<2
    algoliasearch2: algoliasearch>=2,<3
    asgirefmin: asgiref~=3.0.0
    asgiref: asgiref~=3.0
    asgi_contrib: pytest-asyncio
    asgi_contrib: httpx
    blinker: blinker
    boto: boto
    boto: moto<1.0
    botocore: botocore
    botocore: moto>=1.0,<2
    bottle: bottle
    bottle11: bottle>=0.11,<0.12
    bottle12: bottle>=0.12,<0.13
    cassandra35: cassandra-driver>=3.5,<3.6
    cassandra36: cassandra-driver>=3.6,<3.7
    cassandra37: cassandra-driver>=3.7,<3.8
    cassandra38: cassandra-driver>=3.8,<3.9
    cassandra315: cassandra-driver>=3.15,<3.16
    celery31: celery>=3.1,<3.2
    celery40: celery>=4.0,<4.1
    celery41: celery>=4.1,<4.2
    celery42: celery>=4.2,<4.3
    celery43: celery>=4.3,<4.4
    celery43: vine==1.3
    consul: python-consul
    consul07: python-consul>=0.7,<1.0
    consul10: python-consul>=1.0,<1.1
    consul11: python-consul>=1.1,<1.2
    ddtracerun: redis
    dogpilecache: dogpile.cache
    dogpilecache06: dogpile.cache==0.6.*
    dogpilecache07: dogpile.cache==0.7.*
    dogpilecache08: dogpile.cache==0.8.*
    dogpilecache09: dogpile.cache==0.9.*
    dogpilecache10: dogpile.cache==1.0.*
    elasticsearch16: elasticsearch>=1.6,<1.7
    elasticsearch17: elasticsearch>=1.7,<1.8
    elasticsearch18: elasticsearch>=1.8,<1.9
    elasticsearch23: elasticsearch>=2.3,<2.4
    elasticsearch24: elasticsearch>=2.4,<2.5
    elasticsearch51: elasticsearch>=5.1,<5.2
    elasticsearch52: elasticsearch>=5.2,<5.3
    elasticsearch53: elasticsearch>=5.3,<5.4
    elasticsearch54: elasticsearch>=5.4,<5.5
    elasticsearch63: elasticsearch>=6.3,<6.4
    elasticsearch64: elasticsearch>=6.4,<6.5
    # elasticsearch1 package
    elasticsearch1100: elasticsearch1>=1.10.0,<1.11.0
    # elasticsearch2 package
    elasticsearch250: elasticsearch2>=2.5.0,<2.6.0
    # elasticsearch5 package
    elasticsearch550: elasticsearch5>=5.5.0,<5.6.0
    # elasticsearch6 package
    elasticsearch640: elasticsearch6>=6.4.0,<6.5.0
    falcon10: falcon>=1.0,<1.1
    falcon11: falcon>=1.1,<1.2
    falcon12: falcon>=1.2,<1.3
    falcon13: falcon>=1.3,<1.4
    falcon14: falcon>=1.4,<1.5
    falcon20: falcon>=2.0,<2.1
    flask09: flask>=0.9,<0.10
    flask09: Werkzeug<1
    flask010: flask>=0.10,<0.11
    flask010: Werkzeug<1
    flask011: flask>=0.11,<0.12
    flask011: Werkzeug<1
    flask012: flask>=0.12,<0.13
    flask10: flask>=1.0,<1.1
    flaskcache012: flask_cache>=0.12,<0.13
    flaskcache013: flask_cache>=0.13,<0.14
    futures: futures
    futures30: futures>=3.0,<3.1
    futures31: futures>=3.1,<3.2
    futures32: futures>=3.2,<3.3
    gevent10: gevent>=1.0,<1.1
    gevent11: gevent>=1.1,<1.2
    gevent12: gevent>=1.2,<1.3
    gevent13: gevent>=1.3,<1.4
    gevent14: gevent>=1.4,<1.5
    grpc: grpcio
    googleapis-common-protos: googleapis-common-protos
    grpc112: grpcio>=1.12,<1.13
    grpc114: grpcio>=1.14,<1.15
    grpc118: grpcio>=1.18,<1.19
    grpc120: grpcio>=1.20,<1.21
    grpc121: grpcio>=1.21,<1.22
    grpc122: grpcio>=1.22,<1.23
    grpc124: grpcio>=1.24,<1.25
    grpc126: grpcio>=1.26,<1.27
    grpc128: grpcio>=1.28,<1.29
    jinja: jinja2
    jinja27: jinja2>=2.7,<2.8
    jinja28: jinja2>=2.8,<2.9
    jinja29: jinja2>=2.9,<2.10
    jinja210: jinja2>=2.10,<2.11
    jinja211: jinja2>=2.11,<2.12
    kombu: kombu
    kombu40: kombu>=4.0,<4.1
    kombu41: kombu>=4.1,<4.2
    kombu42: kombu>=4.2,<4.3
    kombu43: kombu>=4.3,<4.4
    kombu44: kombu>=4.4,<4.5
    kombu45: kombu>=4.5,<4.6
    kombu46: kombu>=4.6,<4.7
    mako: mako
    mako010: mako>=0.1,<1.0
    mako100: mako>=1.0,<1.1
    mako110: mako>=1.1,<1.2
    memcached: python-memcached
    moto: moto
    moto1: moto>=1,<2
    molten: molten
    molten06: molten>=0.6,<0.7
    molten07: molten>=0.7,<0.8
    molten10: molten>=1.0,<1.1
    mongoengine: mongoengine
    mongoengine015: mongoengine>=0.15<0.16
    mongoengine016: mongoengine>=0.16<0.17
    mongoengine017: mongoengine>=0.17<0.18
    mongoengine018: mongoengine>=0.18<0.19
    mongoengine019: mongoengine>=0.19<0.20
    mysqlconnector: mysql-connector-python
    mysqlconnector80: mysql-connector-python>=8.0<8.1
    mysqldb: mysql-python
    mysqldb12: mysql-python>=1.2,<1.3
    mysqlclient: mysqlclient
    mysqlclient13: mysqlclient>=1.3,<1.4
    mysqlclient14: mysqlclient>=1.4,<1.5
    pylibmc: pylibmc
    pylibmc140: pylibmc>=1.4,<1.5
    pylibmc150: pylibmc>=1.5,<1.6
    pylibmc160: pylibmc>=1.6,<1.7
# webob is required for Pylons < 1.0
    pylons: pylons
    pylons096: pylons>=0.9.6,<0.9.7
    pylons096: webob<1.1
    pylons097: pylons>=0.9.7,<0.9.8
    pylons097: webob<1.1
    pylons010: pylons>=0.10,<0.11
    pylons010: webob<1.1
    pylons10: pylons>=1.0,<1.1
    pymemcache130: pymemcache>=1.3.0,<1.4.0
    pymemcache140: pymemcache>=1.4.0,<1.5.0
    pymysql: pymysql
    pymysql07: pymysql>=0.7,<0.8
    pymysql08: pymysql>=0.8,<0.9
    pymysql09: pymysql>=0.9,<0.10
    pyramid: pyramid
    pyramid17: pyramid>=1.7,<1.8
    pyramid18: pyramid>=1.8,<1.9
    pyramid19: pyramid>=1.9,<1.10
    pyramid110: pyramid>=1.10,<1.11
    psycopg224: psycopg2>=2.4,<2.5
    psycopg225: psycopg2>=2.5,<2.6
    psycopg226: psycopg2>=2.6,<2.7
    psycopg227: psycopg2>=2.7,<2.8
    psycopg228: psycopg2>=2.8,<2.9
    pyodbc: pyodbc
    pyodbc4: pyodbc>=4.0,<5.0
    pyodbc3: pyodbc>=3.0,<4.0
    redis: redis
    redis210: redis>=2.10,<2.11
    redis30: redis>=3.0,<3.1
    redis32: redis>=3.2,<3.3
    redis33: redis>=3.3,<3.4
    redis34: redis>=3.4,<3.5
    redis35: redis>=3.5,<3.6
    rediscluster: redis-py-cluster
    rediscluster135: redis-py-cluster>=1.3.5,<1.3.6
    rediscluster136: redis-py-cluster>=1.3.6,<1.3.7
    rediscluster200: redis-py-cluster>=2.0.0,<2.1.0
    rediscluster210: redis-py-cluster>=2.1.0,<2.2.0
    requests_contrib: requests-mock>=1.4
    requests200: requests>=2.0,<2.1
    requests208: requests>=2.8,<2.9
    requests209: requests>=2.9,<2.10
    requests210: requests>=2.10,<2.11
    requests211: requests>=2.11,<2.12
    requests212: requests>=2.12,<2.13
    requests213: requests>=2.13,<2.14
    requests218: requests>=2.18,<2.19
    requests219: requests>=2.19,<2.20
    sanic_contrib: pytest-sanic
    sanic_contrib: pytest-asyncio
    sanic1906: sanic~=19.6.0
    sanic1906: httpx
    sanic1909: sanic~=19.9.0
    sanic1909: httpx
    sanic1912: sanic~=19.12.0
    sanic2003: sanic~=20.3.0
    sanic2006: sanic~=20.6.0
    sanic: sanic
    sqlalchemy: sqlalchemy
    sqlalchemy10: sqlalchemy>=1.0,<1.1
    sqlalchemy11: sqlalchemy>=1.1,<1.2
    sqlalchemy12: sqlalchemy>=1.2,<1.3
    sqlalchemy13: sqlalchemy>=1.3,<1.4
    sslmodules3: aiohttp
    sslmodules3: aiobotocore
    sslmodules: botocore
    sslmodules: requests
    sslmodules: elasticsearch
    sslmodules: pynamodb
    starlette_contrib: httpx
    starlette_contrib: pytest-asyncio
    starlette_contrib: requests
    starlette_contrib: aiofiles
    starlette_contrib: sqlalchemy
    starlette_contrib: aiosqlite
    starlette_contrib: databases
    starlette13: starlette>=0.13.0,<0.14.0
    starlette: starlette
    tornado: tornado
    tornado44: tornado>=4.4,<4.5
    tornado45: tornado>=4.5,<4.6
    tornado50: tornado>=5.0,<5.1
    tornado51: tornado>=5.1,<5.2
    tornado60: tornado>=6.0,<6.1
    vertica060: vertica-python>=0.6.0,<0.7.0
    vertica070: vertica-python>=0.7.0,<0.8.0
    rq013: rq>=0.13,<1.0.0
    rq10: rq>=1.0.0,<1.1
    rq11: rq>=1.1.0,<1.2
    webtest: WebTest

# pass along test env variables
passenv=TEST_*

commands =
# run only essential tests related to the tracing client
    tracer: pytest {posargs} tests/tracer
    profile: python -m tests.profiling.run pytest --capture=no --verbose --benchmark-disable {posargs} tests/profiling
# run only the opentrace tests
    opentracer: pytest {posargs} tests/opentracer/core
    opentracer_asyncio: pytest {posargs} tests/opentracer/test_tracer_asyncio.py
    opentracer_tornado-tornado{40,41,42,43,44}: pytest {posargs} tests/opentracer/test_tracer_tornado.py
    opentracer_gevent: pytest {posargs} tests/opentracer/test_tracer_gevent.py
# integration tests
    integration: pytest {posargs} tests/integration/
    vendor: pytest {posargs} tests/vendor/
# Contribs
    aiobotocore_contrib-{py35,py36,py37,py38}: pytest {posargs} tests/contrib/aiobotocore
    aiopg_contrib-{py35,py36,py37,py38}: pytest {posargs} tests/contrib/aiopg
    aiohttp_contrib: pytest {posargs} tests/contrib/aiohttp
    algoliasearch_contrib: pytest {posargs} tests/contrib/algoliasearch
    asgi_contrib: pytest {posargs} tests/contrib/asgi
    asyncio_contrib: pytest {posargs} tests/contrib/asyncio
    boto_contrib: pytest {posargs} tests/contrib/boto
    botocore_contrib: pytest {posargs} tests/contrib/botocore
    bottle_contrib: pytest {posargs} --ignore="tests/contrib/bottle/test_autopatch.py" tests/contrib/bottle/
    bottle_contrib_autopatch: python tests/ddtrace_run.py pytest {posargs} tests/contrib/bottle/test_autopatch.py
    cassandra_contrib: pytest {posargs} tests/contrib/cassandra
    celery_contrib: pytest {posargs} tests/contrib/celery
    consul_contrib: pytest {posargs} tests/contrib/consul
    dbapi_contrib: pytest {posargs} tests/contrib/dbapi
    dogpile_contrib: pytest {posargs} tests/contrib/dogpile_cache
    elasticsearch_contrib: pytest {posargs} tests/contrib/elasticsearch
    falcon_contrib: pytest {posargs} tests/contrib/falcon/test_middleware.py tests/contrib/falcon/test_distributed_tracing.py
    falcon_contrib_autopatch: python tests/ddtrace_run.py pytest {posargs} tests/contrib/falcon/test_autopatch.py
    flask_contrib: pytest {posargs} tests/contrib/flask
    flask_contrib_autopatch: python tests/ddtrace_run.py pytest {posargs} tests/contrib/flask_autopatch
    flask_cache_contrib: pytest {posargs} tests/contrib/flask_cache
    futures_contrib: pytest {posargs} tests/contrib/futures
    gevent_contrib: pytest {posargs} tests/contrib/gevent
    grpc_contrib: pytest {posargs} tests/contrib/grpc
    httplib_contrib: pytest {posargs} tests/contrib/httplib
    jinja2_contrib: pytest {posargs} tests/contrib/jinja2
    mako_contrib: pytest {posargs} tests/contrib/mako
    molten_contrib: pytest {posargs} tests/contrib/molten
    mongoengine_contrib: pytest {posargs} tests/contrib/mongoengine
    mysql_contrib: pytest {posargs} tests/contrib/mysql
    mysqldb_contrib: pytest {posargs} tests/contrib/mysqldb
    psycopg_contrib: pytest {posargs} tests/contrib/psycopg
    pylibmc_contrib: pytest {posargs} tests/contrib/pylibmc
    pylons_contrib: pytest {posargs} tests/contrib/pylons
    pymemcache_contrib: pytest {posargs} --ignore="tests/contrib/pymemcache/autopatch" tests/contrib/pymemcache/
    pymemcache_contrib_autopatch: python tests/ddtrace_run.py pytest {posargs} tests/contrib/pymemcache/autopatch/
    pymysql_contrib: pytest {posargs} tests/contrib/pymysql
    pyodbc_contrib: pytest {posargs} tests/contrib/pyodbc
    pyramid_contrib: pytest {posargs} tests/contrib/pyramid/test_pyramid.py
    pyramid_contrib_autopatch: python tests/ddtrace_run.py pytest {posargs} tests/contrib/pyramid/test_pyramid_autopatch.py
    redis_contrib: pytest {posargs} tests/contrib/redis
    rediscluster_contrib: pytest {posargs} tests/contrib/rediscluster
    requests_contrib: pytest {posargs} tests/contrib/requests
    requests_gevent_contrib: pytest {posargs} tests/contrib/requests_gevent
    kombu_contrib: pytest {posargs} tests/contrib/kombu
    sanic_contrib: pytest {posargs} tests/contrib/sanic/test_sanic.py
    sanic_contrib: pytest {posargs} tests/contrib/sanic/test_sanic_server.py
    sqlalchemy_contrib: pytest {posargs} tests/contrib/sqlalchemy
    sqlite3_contrib: pytest {posargs} tests/contrib/sqlite3
    starlette_contrib: pytest {posargs} tests/contrib/starlette
    tornado_contrib: pytest {posargs} tests/contrib/tornado
    vertica_contrib: pytest {posargs} tests/contrib/vertica/
    rq_contrib: pytest {posargs} tests/contrib/rq/
# run subsets of the tests for particular library versions
    ddtracerun: pytest {posargs} tests/commands/test_runner.py
    test_logging: pytest {posargs} tests/contrib/logging/
    benchmarks: pytest {posargs} tests/benchmark.py

[testenv:wait]
skip_install=true
commands=python tests/wait-for-services.py {posargs}
basepython=python
deps=
    cassandra-driver
    psycopg2
    mysql-connector-python!=8.0.18
    redis-py-cluster>=1.3.6,<1.4.0
    vertica-python>=0.6.0,<0.7.0
    kombu>=4.2.0,<4.3.0

# this is somewhat flaky (can fail and still be up) so try the tests anyway
ignore_outcome=true

[testenv:docs]
extras=
  opentracing
deps=
  reno[sphinx]
  sphinx
  sphinxcontrib-spelling
  PyEnchant
commands=reno lint
         sphinx-build -W -b spelling docs docs/_build/html
         sphinx-build -W -b html docs docs/_build/html
basepython=python

# DEV: We use `conftest.py` as a local pytest plugin to configure hooks for collection
[pytest]
# Common directories to ignore
addopts = --ignore "tests/utils" --ignore "tests/base" --durations=10
# DEV: The default is `test_*\.py` which will miss `test.py` files
python_files = test*\.py

[flake8]
max-line-length=120
exclude=
  .ddtox,.tox,
  .git,__pycache__,
  .eggs,*.egg,
  build,
  # We shouldn't lint our vendored dependencies
  ddtrace/vendor/
  ddtrace/profiling/exporter/pprof_pb2.py
  tests/profiling/_ast_test_file.py
  tests/profiling/simple_program_gevent.py
# Ignore:
# A003: XXX is a python builtin, consider renaming the class attribute
# G201 Logging: .exception(...) should be used instead of .error(..., exc_info=True)
# E231,W503: not respected by black
# We ignore most of the D errors because there are too many; the goal is to fix them eventually
ignore = W503,E231,A003,G201,D100,D101,D102,D103,D104,D105,D106,D107,D200,D202,D204,D205,D208,D210,D300,D400,D401,D403,D413,RST301
enable-extensions=G
rst-roles = class,meth,obj,ref
rst-directives = py:data<|MERGE_RESOLUTION|>--- conflicted
+++ resolved
@@ -115,16 +115,6 @@
 # DEV: This is a known issue for gevent 1.1, suggestion is to upgrade to gevent > 1.2
 #      https://github.com/gevent/gevent/issues/903
     requests_gevent_contrib-{py36}-requests{208,209,210,211,212,213,219}-gevent{12,13}
-<<<<<<< HEAD
-    requests_gevent_contrib-py37-requests{208,209,210,211,212,213,219}-gevent13
-    sqlalchemy_contrib-{py27,py34,py35,py36,py37}-sqlalchemy{10,11,12}-psycopg228-mysqlconnector
-    sqlite3_contrib-{py27,py34,py35,py36,py37}-sqlite3
-    tornado_contrib-{py27,py34,py35,py36,py37}-tornado{40,41,42,43,44,45}
-    tornado_contrib-{py37}-tornado{50,51,60}
-    tornado_contrib-{py27}-tornado{40,41,42,43,44,45}-futures{30,31,32}
-    vertica_contrib-{py27,py34,py35,py36,py37}-vertica{060,070}
-    rq_contrib-{py27,py34,py35,py36,py37}-rq{013,10,11}-redis{300}
-=======
     requests_gevent_contrib-py{37,38}-requests{208,209,210,211,212,213,219}-gevent13
     sanic_contrib-py{36,37,38,39}-sanic{1906,1909,1912,2003,2006}
     sqlalchemy_contrib-py{27,35,36,37,38,39}-sqlalchemy{10,11,12,13,}-psycopg228-mysqlconnector
@@ -134,7 +124,6 @@
     tornado_contrib-py{37,38,39}-tornado{50,51,60,}
     tornado_contrib-py27-tornado{44,45}-futures{30,31,32,}
     vertica_contrib-py{27,35,36,37,38,39}-vertica{060,070}
->>>>>>> 83b08dee
 # Opentracer
     py{27,35,36,37,38,39}-opentracer
     py{35,36,37,38}-opentracer_asyncio
@@ -444,9 +433,6 @@
     tornado60: tornado>=6.0,<6.1
     vertica060: vertica-python>=0.6.0,<0.7.0
     vertica070: vertica-python>=0.7.0,<0.8.0
-    rq013: rq>=0.13,<1.0.0
-    rq10: rq>=1.0.0,<1.1
-    rq11: rq>=1.1.0,<1.2
     webtest: WebTest
 
 # pass along test env variables
@@ -517,7 +503,6 @@
     starlette_contrib: pytest {posargs} tests/contrib/starlette
     tornado_contrib: pytest {posargs} tests/contrib/tornado
     vertica_contrib: pytest {posargs} tests/contrib/vertica/
-    rq_contrib: pytest {posargs} tests/contrib/rq/
 # run subsets of the tests for particular library versions
     ddtracerun: pytest {posargs} tests/commands/test_runner.py
     test_logging: pytest {posargs} tests/contrib/logging/
