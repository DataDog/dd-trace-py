# the tox file specifies a way of running our test suite
# against different combinations of libraries and python
# versions.

[tox]
# Our various test environments. The py*-all tasks will run the core
# library tests and all contrib tests with the latest library versions.
# The others will test specific versions of libraries.
#
# FIXME[gabin]:
# If the env name is longer than 128 characters (linux kernel limit specified
# in "master/include/linux/binfmts.h"), we'll get a "bad interpreter: No such file or directory" error.
#
#See linux kernel limitation:
# - https://github.com/torvalds/linux/blob/master/include/linux/binfmts.h#L12
#
#See related github topic:
# - https://github.com/pypa/virtualenv/issues/596

envlist =
    flake8
    wait
    {py27,py34}-boto
    {py27,py34}-botocore
    {py27,py34,py35,py36}-tracer
    {py27,py34,py35,py36}-integration
    {py27,py34,py35,py36}-ddtracerun
    {py34,py35,py36}-asyncio
    {py27}-pylons{096,097,010,10}
    {py34,py35,py36}-aiohttp{12,13,20,21,22}-aiohttp_jinja{012,013}-yarl
    {py27}-tornado{40,41,42,43,44}
    {py27}-tornado{40,41,42,43,44}-futures
    {py34,py35,py36}-tornado{40,41,42,43,44}
    {py27,py34,py35,py36}-bottle{12}-webtest
    {py27,py34,py35,py36}-bottle-autopatch{12}-webtest
    {py27,py34,py35,py36}-cassandra{35,36,37,38}
    {py27,py34,py35,py36}-celery{31,40}-redis{210}
    {py27,py34,py35,py36}-elasticsearch{16,17,18,23,24,51,52,53,54}
    {py27,py34,py35,py36}-falcon{10,11,12}
    {py27,py34,py35,py36}-falcon-autopatch{10,11,12}
    {py27,py34,py35,py36}-django{18,19,110,111}-djangopylibmc06-djangoredis45-pylibmc-redis{210}-memcached
    {py34,py35,py36}-django{200}-djangopylibmc06-djangoredis45-pylibmc-redis{210}-memcached
    {py27,py34,py35,py36}-django-autopatch{18,19,110,111}-djangopylibmc06-djangoredis45-pylibmc-redis{210}-memcached
    {py34,py35,py36}-django-autopatch{200}-djangopylibmc06-djangoredis45-pylibmc-redis{210}-memcached
    {py27,py34,py35,py36}-django-drf{110,111}-djangorestframework{34,35,36,37}
    {py34,py35,py36}-django-drf{200}-djangorestframework{37}
    {py27,py34,py35,py36}-flask{010,011,012}-blinker
    {py27,py34,py35,py36}-flask-autopatch{010,011,012}-blinker
    {py27,py34,py35,py36}-flask{010,011,012}-flaskcache{013}-memcached-redis{210}-blinker
    {py27,py34,py35,py36}-flask-autopatch{010,011,012}-flaskcache{013}-memcached-redis{210}-blinker
# flask_cache 0.12 is not python 3 compatible
    {py27}-flask{010,011}-flaskcache{012}-memcached-redis{210}-blinker
    {py27}-flask-autopatch{010,011}-flaskcache{012}-memcached-redis{210}-blinker
    {py27,py34,py35,py36}-gevent{11,12}
# gevent 1.0 is not python 3 compatible
    {py27}-gevent{10}
    {py27,py34,py35,py36}-httplib
    {py27,py34,py35,py36}-mysqlconnector{21}
    {py27}-mysqldb{12}
    {py27,py34,py35,py36}-mysqlclient{13}
    {py27,py34,py35,py36}-pylibmc{140,150}
    {py27,py34,py35,py36}-pymongo{30,31,32,33,34}-mongoengine{011}
    {py27,py34,py35,py36}-pyramid{17,18,19}-webtest
    {py27,py34,py35,py36}-pyramid-autopatch{17,18,19}-webtest
    {py27,py34,py35,py36}-requests{208,209,210,211,212,213}
    {py27,py34,py35,py36}-sqlalchemy{10,11}-psycopg2{27}-mysqlconnector{21}
<<<<<<< HEAD
    {py27,py34,py35,py36}-psycopg2{27}
=======
    {py27,py34,py35,py36}-psycopg2{24,25,26,27}
>>>>>>> 98f8cb38
    {py34,py35,py36}-aiobotocore{02,03,04}
    {py34,py35,py36}-aiopg{012,013}
    {py35,py36}-asyncpg{014}
    {py27,py34,py35,py36}-redis{26,27,28,29,210}
    {py27,py34,py35,py36}-sqlite3
    {py27,py34}-msgpack{03,04}

[testenv]
basepython =
    py27: python2.7
    py34: python3.4
    py35: python3.5
    py36: python3.6

deps =
# test dependencies installed in all envs
    mock
    nose
# force the downgrade as a workaround
# https://github.com/aio-libs/aiohttp/issues/2662
    yarl: yarl==0.18.0
# integrations
    aiobotocore04: aiobotocore>=0.4,<0.5
    aiobotocore03: aiobotocore>=0.3,<0.4
    aiobotocore02: aiobotocore>=0.2,<0.3
    aiopg012: aiopg>=0.12,<0.13
    aiopg013: aiopg>=0.13,<0.14
    aiopg: sqlalchemy
    asyncpg014: asyncpg>=0.14,<0.15
    aiohttp12: aiohttp>=1.2,<1.3
    aiohttp13: aiohttp>=1.3,<1.4
    aiohttp21: aiohttp>=2.1,<2.2
    aiohttp22: aiohttp>=2.2,<2.3
    aiohttp23: aiohttp>=2.3,<2.4
    tornado40: tornado>=4.0,<4.1
    tornado41: tornado>=4.1,<4.2
    tornado42: tornado>=4.2,<4.3
    tornado43: tornado>=4.3,<4.4
    tornado44: tornado>=4.4,<4.5
    futures: futures>=3.0,<3.1
    aiohttp_jinja012: aiohttp_jinja2>=0.12,<0.13
    aiohttp_jinja013: aiohttp_jinja2>=0.13,<0.14
    aiohttp_jinja014: aiohttp_jinja2>=0.14,<0.15
    blinker: blinker
    boto: boto
    boto: moto<1.0
    botocore: botocore
    botocore: moto<1.0
    bottle12: bottle>=0.12
    bottle-autopatch12: bottle>=0.12
    cassandra35: cassandra-driver>=3.5,<3.6
    cassandra36: cassandra-driver>=3.6,<3.7
    cassandra37: cassandra-driver>=3.7,<3.8
    cassandra38: cassandra-driver>=3.8,<3.9
    celery31: celery>=3.1,<3.2
    celery40: celery>=4.0,<4.1
    ddtracerun: redis
    elasticsearch16: elasticsearch>=1.6,<1.7
    elasticsearch17: elasticsearch>=1.7,<1.8
    elasticsearch18: elasticsearch>=1.8,<1.9
    elasticsearch23: elasticsearch>=2.3,<2.4
    elasticsearch24: elasticsearch>=2.4,<2.5
    elasticsearch51: elasticsearch>=5.1,<5.2
    elasticsearch52: elasticsearch>=5.2,<5.3
    elasticsearch53: elasticsearch>=5.3,<5.4
    elasticsearch54: elasticsearch>=5.4,<5.5
    falcon10: falcon>=1.0,<1.1
    falcon11: falcon>=1.1,<1.2
    falcon12: falcon>=1.2,<1.3
    falcon-autopatch10: falcon>=1.0,<1.1
    falcon-autopatch11: falcon>=1.1,<1.2
    falcon-autopatch12: falcon>=1.2,<1.3
    django18: django>=1.8,<1.9
    django19: django>=1.9,<1.10
    django110: django>=1.10,<1.11
    django111: django>=1.11,<1.12
    django200: django>=2.0,<2.1
    django-autopatch18: django>=1.8,<1.9
    django-autopatch19: django>=1.9,<1.10
    django-autopatch110: django>=1.10,<1.11
    django-autopatch111: django>=1.11,<1.12
    django-autopatch200: django>=2.0,<2.1
    django-drf110: django>=1.10,<1.11
    django-drf111: django>=1.11,<1.12
    django-drf200: django>=2.0,<2.1
    djangopylibmc06: django-pylibmc>=0.6,<0.7
    djangoredis45: django-redis>=4.5,<4.6
    djangorestframework34: djangorestframework>=3.4,<3.5
    djangorestframework35: djangorestframework>=3.5,<3.6
    djangorestframework36: djangorestframework>=3.6,<3.7
    djangorestframework37: djangorestframework>=3.7,<3.8
    flask010: flask>=0.10,<0.11
    flask011: flask>=0.11,<0.12
    flask012: flask>=0.12,<0.13
    flask-autopatch010: flask>=0.10,<0.11
    flask-autopatch011: flask>=0.11,<0.12
    flask-autopatch012: flask>=0.12,<0.13
    gevent10: gevent>=1.0,<1.1
    gevent11: gevent>=1.1,<1.2
    gevent12: gevent>=1.2,<1.3
    flaskcache012: flask_cache>=0.12,<0.13
    flaskcache013: flask_cache>=0.13,<0.14
    memcached: python-memcached
    msgpack03: msgpack-python>=0.3,<0.4
    msgpack04: msgpack-python>=0.4,<0.5
    mongoengine011: mongoengine>=0.11,<0.12
    mysqlconnector21: mysql-connector>=2.1,<2.2
    mysqldb12: mysql-python>=1.2,<1.3
    mysqlclient13: mysqlclient>=1.3,<1.4
# webob is required for Pylons < 1.0
    pylons096: pylons>=0.9.6,<0.9.7
    pylons096: webob<1.1
    pylons097: pylons>=0.9.7,<0.9.8
    pylons097: webob<1.1
    pylons010: pylons>=0.10,<0.11
    pylons010: webob<1.1
    pylons10: pylons>=1.0,<1.1
    pylibmc: pylibmc
    pylibmc140: pylibmc>=1.4.0,<1.5.0
    pylibmc150: pylibmc>=1.5.0,<1.6.0
    pymongo30: pymongo>=3.0,<3.1
    pymongo31: pymongo>=3.1,<3.2
    pymongo32: pymongo>=3.2,<3.3
    pymongo33: pymongo>=3.3,<3.4
    pymongo34: pymongo>=3.4,<3.5
    pyramid17: pyramid>=1.7,<1.8
    pyramid18: pyramid>=1.8,<1.9
    pyramid19: pyramid>=1.9,<1.10
    pyramid-autopatch17: pyramid>=1.7,<1.8
    pyramid-autopatch18: pyramid>=1.8,<1.9
    pyramid-autopatch19: pyramid>=1.9,<1.10
    psycopg224: psycopg2>=2.4,<2.5
    psycopg225: psycopg2>=2.5,<2.6
    psycopg226: psycopg2>=2.6,<2.7
    psycopg227: psycopg2>=2.7,<2.8
    redis26: redis>=2.6,<2.7
    redis27: redis>=2.7,<2.8
    redis28: redis>=2.8,<2.9
    redis29: redis>=2.9,<2.10
    redis210: redis>=2.10,<2.11
    requests200: requests>=2.0,<2.1
    requests200: requests-mock>=1.3
    requests208: requests>=2.8,<2.9
    requests208: requests-mock>=1.3
    requests209: requests>=2.9,<2.10
    requests209: requests-mock>=1.3
    requests210: requests>=2.10,<2.11
    requests210: requests-mock>=1.3
    requests211: requests>=2.11,<2.12
    requests211: requests-mock>=1.3
    requests212: requests>=2.12,<2.13
    requests212: requests-mock>=1.3
    requests213: requests>=2.13,<2.14
    requests213: requests-mock>=1.3
    requests218: requests>=2.18,<2.18
    requests218: requests-mock>=1.4
    sqlalchemy10: sqlalchemy>=1.0,<1.1
    sqlalchemy11: sqlalchemy>=1.1,<1.2
    sqlalchemy12: sqlalchemy>=1.2,<1.3
    webtest: WebTest

# pass along test env variables
passenv=TEST_*

commands =
# run only essential tests related to the tracing client
    tracer: nosetests {posargs} --exclude=".*(contrib|integration|commands).*" tests
# integration tests
    integration: nosetests {posargs} tests/test_integration.py
    asyncio: nosetests {posargs} tests/contrib/asyncio
    aiohttp{12,13,21,22,23}-aiohttp_jinja{012,013}: nosetests {posargs} tests/contrib/aiohttp
    tornado{40,41,42,43,44}: nosetests {posargs} tests/contrib/tornado
# run subsets of the tests for particular library versions
    {py27}-pylons{096,097,010,10}: nosetests {posargs} tests/contrib/pylons
    {py27,py34}-boto: nosetests {posargs} tests/contrib/boto
    {py27,py34}-botocore: nosetests {posargs} tests/contrib/botocore
    py{34}-aiobotocore{02,03,04}: nosetests {posargs} --exclude=".*(test_35).*" tests/contrib/aiobotocore
    py{35,36}-aiobotocore{02,03,04}: nosetests {posargs} tests/contrib/aiobotocore
    bottle{12}: nosetests {posargs} tests/contrib/bottle/test.py
    bottle-autopatch{12}: ddtrace-run nosetests {posargs} tests/contrib/bottle/test_autopatch.py
    cassandra{35,36,37,38}: nosetests {posargs} tests/contrib/cassandra
    celery{31,40}: nosetests {posargs} tests/contrib/celery
    elasticsearch{16,17,18,23,24,25,51,52,53,54}: nosetests {posargs} tests/contrib/elasticsearch
    django{18,19,110,111,200}: python tests/contrib/django/runtests.py {posargs}
    django-autopatch{18,19,110,111,200}: ddtrace-run python tests/contrib/django/runtests.py {posargs}
    django-drf{110,111,200}: python tests/contrib/djangorestframework/runtests.py {posargs}
    flaskcache{012,013}: nosetests {posargs} tests/contrib/flask_cache
    flask{010,011,012}: nosetests {posargs} tests/contrib/flask
    flask-autopatch{010,011,012}: ddtrace-run nosetests {posargs} tests/contrib/flask_autopatch
    falcon{10,11,12}: nosetests {posargs} tests/contrib/falcon/test_middleware.py
    falcon-autopatch{10,11,12}: ddtrace-run nosetests {posargs} tests/contrib/falcon/test_autopatch.py
    gevent{11,12}: nosetests {posargs} tests/contrib/gevent
    gevent{10}: nosetests {posargs} tests/contrib/gevent
    httplib: nosetests {posargs} tests/contrib/httplib
    mysqlconnector21: nosetests {posargs} tests/contrib/mysql
    mysqldb{12}: nosetests {posargs} tests/contrib/mysqldb
    mysqlclient{13}: nosetests {posargs} tests/contrib/mysqldb
    pylibmc{140,150}: nosetests {posargs} tests/contrib/pylibmc
    pymongo{30,31,32,33,34}: nosetests {posargs} tests/contrib/pymongo
    pyramid{17,18,19}: nosetests {posargs} tests/contrib/pyramid/test_pyramid.py
    pyramid-autopatch{17,18,19}: ddtrace-run nosetests {posargs} tests/contrib/pyramid/test_pyramid_autopatch.py
    mongoengine: nosetests {posargs} tests/contrib/mongoengine
<<<<<<< HEAD
    psycopg2{27}: nosetests {posargs} tests/contrib/psycopg
=======
    psycopg2{24,25,26,27}: nosetests {posargs} tests/contrib/psycopg
>>>>>>> 98f8cb38
    py{34}-aiopg{012,013}: nosetests {posargs} --exclude=".*(test_aiopg_35).*" tests/contrib/aiopg
    py{35,36}-aiopg{012,013}: nosetests {posargs} tests/contrib/aiopg
    py{35,36}-asyncpg{014}: nosetests {posargs} tests/contrib/asyncpg
    redis{26,27,28,29,210}: nosetests {posargs} tests/contrib/redis
    sqlite3: nosetests {posargs} tests/contrib/sqlite3
    requests{200,208,209,210,211,212,213}: nosetests {posargs} tests/contrib/requests
    sqlalchemy{10,11}: nosetests {posargs} tests/contrib/sqlalchemy
    ddtracerun: nosetests {posargs} tests/commands/test_runner.py
    msgpack{03,04}: nosetests {posargs} tests/test_encoders.py
    test_utils: nosetests {posargs} tests/contrib/test_utils.py

setenv =
    DJANGO_SETTINGS_MODULE = app.settings

[testenv:wait]
commands=python tests/wait-for-services.py {posargs}
basepython=python
deps=
    cassandra-driver
    psycopg2
    mysql-connector>=2.1,<2.2

# this is somewhat flaky (can fail and still be up) so try the tests anyway
ignore_outcome=true

[testenv:flake8]
deps=flake8==3.2.0
commands=flake8 ddtrace
basepython=python2


[falcon_autopatch]
setenv =
    DATADOG_SERVICE_NAME=my-falcon

[testenv:py27-falcon-autopatch10]
setenv =
    {[falcon_autopatch]setenv}
[testenv:py27-falcon-autopatch11]
setenv =
    {[falcon_autopatch]setenv}
[testenv:py27-falcon-autopatch12]
setenv =
    {[falcon_autopatch]setenv}
[testenv:py34-falcon-autopatch10]
setenv =
    {[falcon_autopatch]setenv}
[testenv:py34-falcon-autopatch11]
setenv =
    {[falcon_autopatch]setenv}
[testenv:py34-falcon-autopatch12]
setenv =
    {[falcon_autopatch]setenv}
[testenv:py35-falcon-autopatch10]
setenv =
    {[falcon_autopatch]setenv}
[testenv:py35-falcon-autopatch11]
setenv =
    {[falcon_autopatch]setenv}
[testenv:py35-falcon-autopatch12]
setenv =
    {[falcon_autopatch]setenv}
[testenv:py36-falcon-autopatch10]
setenv =
    {[falcon_autopatch]setenv}
[testenv:py36-falcon-autopatch11]
setenv =
    {[falcon_autopatch]setenv}
[testenv:py36-falcon-autopatch12]
setenv =
    {[falcon_autopatch]setenv}


[pyramid_autopatch]
setenv =
    DATADOG_SERVICE_NAME = foobar
    DATADOG_PYRAMID_DISTRIBUTED_TRACING = True

[testenv:py27-pyramid-autopatch17-webtest]
setenv =
    {[pyramid_autopatch]setenv}

[testenv:py27-pyramid-autopatch18-webtest]
setenv =
    {[pyramid_autopatch]setenv}

[testenv:py27-pyramid-autopatch19-webtest]
setenv =
    {[pyramid_autopatch]setenv}

[testenv:py34-pyramid-autopatch17-webtest]
setenv =
    {[pyramid_autopatch]setenv}

[testenv:py34-pyramid-autopatch18-webtest]
setenv =
    {[pyramid_autopatch]setenv}

[testenv:py34-pyramid-autopatch19-webtest]
setenv =
    {[pyramid_autopatch]setenv}

[testenv:py35-pyramid-autopatch17-webtest]
setenv =
    {[pyramid_autopatch]setenv}

[testenv:py35-pyramid-autopatch18-webtest]
setenv =
    {[pyramid_autopatch]setenv}

[testenv:py35-pyramid-autopatch19-webtest]
setenv =
    {[pyramid_autopatch]setenv}

[testenv:py36-pyramid-autopatch17-webtest]
setenv =
    {[pyramid_autopatch]setenv}

[testenv:py36-pyramid-autopatch18-webtest]
setenv =
    {[pyramid_autopatch]setenv}

[testenv:py36-pyramid-autopatch19-webtest]
setenv =
    {[pyramid_autopatch]setenv}


[django_autopatch]
setenv =
    DATADOG_ENV = test
    DJANGO_SETTINGS_MODULE = app.settings_untraced

[testenv:py27-django-autopatch18-djangopylibmc06-djangoredis45-pylibmc-redis-memcached]
setenv =
    {[django_autopatch]setenv}

[testenv:py27-django-autopatch19-djangopylibmc06-djangoredis45-pylibmc-redis-memcached]
setenv =
    {[django_autopatch]setenv}
[testenv:py27-django-autopatch110-djangopylibmc06-djangoredis45-pylibmc-redis-memcached]
setenv =
    {[django_autopatch]setenv}
[testenv:py27-django-autopatch111-djangopylibmc06-djangoredis45-pylibmc-redis-memcached]
setenv =
    {[django_autopatch]setenv}
[testenv:py34-django-autopatch18-djangopylibmc06-djangoredis45-pylibmc-redis-memcached]
setenv =
    {[django_autopatch]setenv}
[testenv:py34-django-autopatch19-djangopylibmc06-djangoredis45-pylibmc-redis-memcached]
setenv =
    {[django_autopatch]setenv}
[testenv:py34-django-autopatch110-djangopylibmc06-djangoredis45-pylibmc-redis-memcached]
setenv =
    {[django_autopatch]setenv}
[testenv:py34-django-autopatch111-djangopylibmc06-djangoredis45-pylibmc-redis-memcached]
setenv =
    {[django_autopatch]setenv}
[testenv:py34-django-autopatch200-djangopylibmc06-djangoredis45-pylibmc-redis-memcached]
setenv =
    {[django_autopatch]setenv}
[testenv:py35-django-autopatch18-djangopylibmc06-djangoredis45-pylibmc-redis-memcached]
setenv =
    {[django_autopatch]setenv}
[testenv:py35-django-autopatch19-djangopylibmc06-djangoredis45-pylibmc-redis-memcached]
setenv =
    {[django_autopatch]setenv}
[testenv:py35-django-autopatch110-djangopylibmc06-djangoredis45-pylibmc-redis-memcached]
setenv =
    {[django_autopatch]setenv}
[testenv:py35-django-autopatch111-djangopylibmc06-djangoredis45-pylibmc-redis-memcached]
setenv =
    {[django_autopatch]setenv}
[testenv:py35-django-autopatch200-djangopylibmc06-djangoredis45-pylibmc-redis-memcached]
setenv =
    {[django_autopatch]setenv}
[testenv:py36-django-autopatch18-djangopylibmc06-djangoredis45-pylibmc-redis-memcached]
setenv =
    {[django_autopatch]setenv}
[testenv:py36-django-autopatch19-djangopylibmc06-djangoredis45-pylibmc-redis-memcached]
setenv =
    {[django_autopatch]setenv}
[testenv:py36-django-autopatch110-djangopylibmc06-djangoredis45-pylibmc-redis-memcached]
setenv =
    {[django_autopatch]setenv}
[testenv:py36-django-autopatch111-djangopylibmc06-djangoredis45-pylibmc-redis-memcached]
setenv =
    {[django_autopatch]setenv}
[testenv:py36-django-autopatch200-djangopylibmc06-djangoredis45-pylibmc-redis-memcached]
setenv =
    {[django_autopatch]setenv}

[flask_autopatch]
setenv =
    DATADOG_SERVICE_NAME = test.flask.service

[testenv:py27-flask-autopatch010-blinker]
setenv =
    {[flask_autopatch]setenv}
[testenv:py27-flask-autopatch011-blinker]
setenv =
    {[flask_autopatch]setenv}
[testenv:py27-flask-autopatch012-blinker]
setenv =
    {[flask_autopatch]setenv}
[testenv:py34-flask-autopatch010-blinker]
setenv =
    {[flask_autopatch]setenv}
[testenv:py34-flask-autopatch011-blinker]
setenv =
    {[flask_autopatch]setenv}
[testenv:py34-flask-autopatch012-blinker]
setenv =
    {[flask_autopatch]setenv}
[testenv:py35-flask-autopatch010-blinker]
setenv =
    {[flask_autopatch]setenv}
[testenv:py35-flask-autopatch011-blinker]
setenv =
    {[flask_autopatch]setenv}
[testenv:py35-flask-autopatch012-blinker]
setenv =
    {[flask_autopatch]setenv}
[testenv:py36-flask-autopatch010-blinker]
setenv =
    {[flask_autopatch]setenv}
[testenv:py36-flask-autopatch011-blinker]
setenv =
    {[flask_autopatch]setenv}
[testenv:py36-flask-autopatch012-blinker]
setenv =
    {[flask_autopatch]setenv}
[testenv:py27-flask-autopatch010-flaskcache013-memcached-redis210-blinker]
setenv =
    {[flask_autopatch]setenv}
[testenv:py27-flask-autopatch011-flaskcache013-memcached-redis210-blinker]
setenv =
    {[flask_autopatch]setenv}
[testenv:py27-flask-autopatch012-flaskcache013-memcached-redis210-blinker]
setenv =
    {[flask_autopatch]setenv}
[testenv:py34-flask-autopatch010-flaskcache013-memcached-redis210-blinker]
setenv =
    {[flask_autopatch]setenv}
[testenv:py34-flask-autopatch011-flaskcache013-memcached-redis210-blinker]
setenv =
    {[flask_autopatch]setenv}
[testenv:py34-flask-autopatch012-flaskcache013-memcached-redis210-blinker]
setenv =
    {[flask_autopatch]setenv}
[testenv:py35-flask-autopatch010-flaskcache013-memcached-redis210-blinker]
setenv =
    {[flask_autopatch]setenv}
[testenv:py35-flask-autopatch011-flaskcache013-memcached-redis210-blinker]
setenv =
    {[flask_autopatch]setenv}
[testenv:py35-flask-autopatch012-flaskcache013-memcached-redis210-blinker]
setenv =
    {[flask_autopatch]setenv}
[testenv:py36-flask-autopatch010-flaskcache013-memcached-redis210-blinker]
setenv =
    {[flask_autopatch]setenv}
[testenv:py36-flask-autopatch011-flaskcache013-memcached-redis210-blinker]
setenv =
    {[flask_autopatch]setenv}
[testenv:py36-flask-autopatch012-flaskcache013-memcached-redis210-blinker]
setenv =
    {[flask_autopatch]setenv}
[testenv:py27-flask-autopatch010-flaskcache012-memcached-redis210-blinker]
setenv =
    {[flask_autopatch]setenv}
[testenv:py27-flask-autopatch011-flaskcache012-memcached-redis210-blinker]
setenv =
    {[flask_autopatch]setenv}

[bottle_autopatch]
setenv =
    DATADOG_SERVICE_NAME = bottle-app
[testenv:py27-bottle-autopatch12-webtest]
setenv =
    {[bottle_autopatch]setenv}
[testenv:py34-bottle-autopatch12-webtest]
setenv =
    {[bottle_autopatch]setenv}
[testenv:py35-bottle-autopatch12-webtest]
setenv =
    {[bottle_autopatch]setenv}
[testenv:py36-bottle-autopatch12-webtest]
setenv =
    {[bottle_autopatch]setenv}


[flake8]
ignore=W391,E231,E201,E202,E203,E261,E302,E128,E126,E124
max-line-length=120
exclude=tests<|MERGE_RESOLUTION|>--- conflicted
+++ resolved
@@ -64,11 +64,7 @@
     {py27,py34,py35,py36}-pyramid-autopatch{17,18,19}-webtest
     {py27,py34,py35,py36}-requests{208,209,210,211,212,213}
     {py27,py34,py35,py36}-sqlalchemy{10,11}-psycopg2{27}-mysqlconnector{21}
-<<<<<<< HEAD
     {py27,py34,py35,py36}-psycopg2{27}
-=======
-    {py27,py34,py35,py36}-psycopg2{24,25,26,27}
->>>>>>> 98f8cb38
     {py34,py35,py36}-aiobotocore{02,03,04}
     {py34,py35,py36}-aiopg{012,013}
     {py35,py36}-asyncpg{014}
@@ -271,11 +267,7 @@
     pyramid{17,18,19}: nosetests {posargs} tests/contrib/pyramid/test_pyramid.py
     pyramid-autopatch{17,18,19}: ddtrace-run nosetests {posargs} tests/contrib/pyramid/test_pyramid_autopatch.py
     mongoengine: nosetests {posargs} tests/contrib/mongoengine
-<<<<<<< HEAD
     psycopg2{27}: nosetests {posargs} tests/contrib/psycopg
-=======
-    psycopg2{24,25,26,27}: nosetests {posargs} tests/contrib/psycopg
->>>>>>> 98f8cb38
     py{34}-aiopg{012,013}: nosetests {posargs} --exclude=".*(test_aiopg_35).*" tests/contrib/aiopg
     py{35,36}-aiopg{012,013}: nosetests {posargs} tests/contrib/aiopg
     py{35,36}-asyncpg{014}: nosetests {posargs} tests/contrib/asyncpg
