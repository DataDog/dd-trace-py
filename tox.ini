# the tox file specifies a way of running our test suite
# against different combinations of libraries and python
# versions.

[tox]
# By default the tox process includes a 'dist'->'install'->'test' workflow.
# Instead of creating a dist and install it at every step, some tests can directly use the source code to run
# tests: `skipsdist=True`. This is much faster.
# On the other hand, both autopatch tests and the ddtracerun test cannot use the source code as they required the
# module to be installed.
# This variable can be set to True in our circleci env to speed up the process, but still we default to false so
# locally we can run `tox` without any further requirement.
skipsdist={env:TOX_SKIP_DIST:False}

# Our various test environments. The py*-all tasks will run the core
# library tests and all contrib tests with the latest library versions.
# The others will test specific versions of libraries.
#
# FIXME[gabin]:
# If the env name is longer than 128 characters (linux kernel limit specified
# in "master/include/linux/binfmts.h"), we'll get a "bad interpreter: No such file or directory" error.
#
#See linux kernel limitation:
# - https://github.com/torvalds/linux/blob/master/include/linux/binfmts.h#L12
#
#See related github topic:
# - https://github.com/pypa/virtualenv/issues/596
envlist =
    flake8
    wait
    {py27,py34,py35,py36}-tracer
    {py27,py34,py35,py36}-integration
    {py27,py34,py35,py36}-ddtracerun
# Integrations environments
    aiobotocore_contrib-{py34,py35,py36}-aiobotocore{02,03,04}
    aiohttp_contrib-{py34,py35,py36}-aiohttp{12,13,20,21,22}-aiohttp_jinja{012,013}-yarl
    aiohttp_contrib-{py34,py35,py36}-aiohttp{23}-aiohttp_jinja{015}-yarl10
    aiopg_contrib-{py34,py35,py36}-aiopg{012,015}
    asyncio_contrib-{py34,py35,py36}
    boto_contrib-{py27,py34}-boto
    botocore_contrib-{py27,py34}-botocore
    bottle_contrib{,_autopatch}-{py27,py34,py35,py36}-bottle{11,12}-webtest
    cassandra_contrib-{py27,py34,py35,py36}-cassandra{35,36,37,38,315}
    celery_contrib-{py27,py34,py35,py36}-celery{31,40,41,42}-redis{210}
    django_contrib{,_autopatch}-{py27,py34,py35,py36}-django{18,111}-djangopylibmc06-djangoredis45-pylibmc-redis{210}-memcached
    django_contrib{,_autopatch}-{py34,py35,py36}-django{200}-djangopylibmc06-djangoredis45-pylibmc-redis{210}-memcached
    django_drf_contrib-{py27,py34,py35,py36}-django{111}-djangorestframework{34,37,38}
    django_drf_contrib-{py34,py35,py36}-django{200}-djangorestframework{37,38}
    elasticsearch_contrib-{py27,py34,py35,py36}-elasticsearch{16,17,18,23,24,51,52,53,54,63}
    falcon_contrib{,_autopatch}-{py27,py34,py35,py36}-falcon{10,11,12,13,14}
    flask_contrib{,_autopatch}-{py27,py34,py35,py36}-flask{010,011,012,10}-blinker
    flask_cache_contrib{,_autopatch}-{py27,py34,py35,py36}-flask{010,011,012}-flaskcache{013}-memcached-redis{210}-blinker
    flask_cache_contrib{,_autopatch}-{py27}-flask{010,011}-flaskcache{012}-memcached-redis{210}-blinker
    futures_contrib-{py27}-futures{30,31,32}
    futures_contrib-{py34,py35,py36}
    gevent_contrib-{py27,py34,py35,py36}-gevent{11,12,13}
# gevent 1.0 is not python 3 compatible
    gevent_contrib-{py27}-gevent{10}
    httplib_contrib-{py27,py34,py35,py36}
    mongoengine_contrib-{py27,py34,py35,py36}-mongoengine{015}
    msgpack_contrib-{py27,py34}-msgpack{03,04,05}
    mysql_contrib-{py27,py34,py35,py36}-mysqlconnector{21}
    mysqldb_contrib-{py27}-mysqldb{12}
    mysqldb_contrib-{py27,py34,py35,py36}-mysqlclient{13}
    psycopg_contrib-{py27,py34,py35,py36}-psycopg2{24,25,26,27}
    pylibmc_contrib-{py27,py34,py35,py36}-pylibmc{140,150}
    pylons_contrib-{py27}-pylons{096,097,010,10}
    pymemcache_contrib{,_autopatch}-{py27,py34,py35,py36}-pymemcache{130,140}
    pymongo_contrib-{py27,py34,py35,py36}-pymongo{30,31,32,33,34,36}-mongoengine{015}
    pymysql_contrib-{py27,py34,py35,py36}-pymysql{07,08,09}
    pyramid_contrib{,_autopatch}-{py27,py34,py35,py36}-pyramid{17,18,19}-webtest
    redis_contrib-{py27,py34,py35,py36}-redis{26,27,28,29,210}
    rediscluster_contrib-{py27,py34,py35,py36}-rediscluster{135}
    requests_contrib-{py27,py34,py35,py36}-requests{208,209,210,211,212,213,219}
# python 3.6 requests + gevent regression test
# DEV: This is a known issue for gevent 1.1, suggestion is to upgrade to gevent > 1.2
#      https://github.com/gevent/gevent/issues/903
    requests_gevent_contrib-{py36}-requests{208,209,210,211,212,213,219}-gevent{12,13}
    sqlalchemy_contrib-{py27,py34,py35,py36}-sqlalchemy{10,11,12}-psycopg2{27}-mysqlconnector{21}
    sqlite3_contrib-{py27,py34,py35,py36}-sqlite3
    tornado_contrib-{py27,py34,py35,py36}-tornado{40,41,42,43,44,45}
    tornado_contrib-{py27}-tornado{40,41,42,43,44,45}-futures{30,31,32}
    vertica_contrib-{py27,py34,py35,py36}-vertica{060,070}
# Opentracer
    {py27,py34,py35,py36}-opentracer
    {py34,py35,py36}-opentracer_asyncio
    {py34,py35,py36}-opentracer_tornado-tornado{40,41,42,43,44}
    {py27}-opentracer_gevent-gevent{10}
    {py27,py34,py35,py36}-opentracer_gevent-gevent{11,12}

[testenv]
basepython =
    py27: python2.7
    py34: python3.4
    py35: python3.5
    py36: python3.6

deps =
# Avoid installing wrapt and msgpack-python, our only packages declared, dependencies, when we are testing the real
# distribution build.
    !ddtracerun: wrapt
    !msgpack03-!msgpack04-!msgpack05-!ddtracerun: msgpack-python
    pytest
    opentracing
# test dependencies installed in all envs
    mock
    nose
# force the downgrade as a workaround
# https://github.com/aio-libs/aiohttp/issues/2662
    yarl: yarl==0.18.0
    yarl10: yarl>=1.0,<1.1
# integrations
    aiobotocore04: aiobotocore>=0.4,<0.5
    aiobotocore03: aiobotocore>=0.3,<0.4
    aiobotocore02: aiobotocore>=0.2,<0.3
    aiobotocore{02,03,04}-{py34}: typing
    aiopg012: aiopg>=0.12,<0.13
    aiopg015: aiopg>=0.15,<0.16
    aiopg: sqlalchemy
    aiohttp12: aiohttp>=1.2,<1.3
    aiohttp13: aiohttp>=1.3,<1.4
    aiohttp20: aiohttp>=2.0,<2.1
    aiohttp21: aiohttp>=2.1,<2.2
    aiohttp22: aiohttp>=2.2,<2.3
    aiohttp23: aiohttp>=2.3,<2.4
    aiohttp_jinja012: aiohttp_jinja2>=0.12,<0.13
    aiohttp_jinja013: aiohttp_jinja2>=0.13,<0.14
    aiohttp_jinja015: aiohttp_jinja2>=0.15,<0.16
    blinker: blinker
    boto: boto
    boto: moto<1.0
    botocore: botocore
    botocore: moto<1.0
    bottle11: bottle>=0.11,<0.12
    bottle12: bottle>=0.12,<0.13
    cassandra35: cassandra-driver>=3.5,<3.6
    cassandra36: cassandra-driver>=3.6,<3.7
    cassandra37: cassandra-driver>=3.7,<3.8
    cassandra38: cassandra-driver>=3.8,<3.9
    cassandra315: cassandra-driver>=3.15,<3.16
    celery31: celery>=3.1,<3.2
    celery40: celery>=4.0,<4.1
    celery41: celery>=4.1,<4.2
    celery42: celery>=4.2,<4.3
    ddtracerun: redis
    django18: django>=1.8,<1.9
    django111: django>=1.11,<1.12
    django200: django>=2.0,<2.1
    djangopylibmc06: django-pylibmc>=0.6,<0.7
    djangoredis45: django-redis>=4.5,<4.6
    djangorestframework34: djangorestframework>=3.4,<3.5
    djangorestframework37: djangorestframework>=3.7,<3.8
    djangorestframework38: djangorestframework>=3.8,<3.9
    elasticsearch16: elasticsearch>=1.6,<1.7
    elasticsearch17: elasticsearch>=1.7,<1.8
    elasticsearch18: elasticsearch>=1.8,<1.9
    elasticsearch23: elasticsearch>=2.3,<2.4
    elasticsearch24: elasticsearch>=2.4,<2.5
    elasticsearch51: elasticsearch>=5.1,<5.2
    elasticsearch52: elasticsearch>=5.2,<5.3
    elasticsearch53: elasticsearch>=5.3,<5.4
    elasticsearch54: elasticsearch>=5.4,<5.5
    elasticsearch63: elasticsearch>=6.3,<6.4
    falcon10: falcon>=1.0,<1.1
    falcon11: falcon>=1.1,<1.2
    falcon12: falcon>=1.2,<1.3
    falcon13: falcon>=1.3,<1.4
    falcon14: falcon>=1.4,<1.5
    flask010: flask>=0.10,<0.11
    flask011: flask>=0.11,<0.12
    flask012: flask>=0.12,<0.13
    flask10: flask>=1.0,<1.1
    flaskcache012: flask_cache>=0.12,<0.13
    flaskcache013: flask_cache>=0.13,<0.14
    futures30: futures>=3.0,<3.1
    futures31: futures>=3.1,<3.2
    futures32: futures>=3.2,<3.3
    gevent10: gevent>=1.0,<1.1
    gevent11: gevent>=1.1,<1.2
    gevent12: gevent>=1.2,<1.3
    gevent13: gevent>=1.3,<1.4
    memcached: python-memcached
    mongoengine015: mongoengine>=0.15<0.16
    msgpack03: msgpack-python>=0.3,<0.4
    msgpack04: msgpack-python>=0.4,<0.5
    msgpack05: msgpack-python>=0.5,<0.6
    mysqlconnector21: mysql-connector>=2.1,<2.2
    mysqldb12: mysql-python>=1.2,<1.3
    mysqlclient13: mysqlclient>=1.3,<1.4
# webob is required for Pylons < 1.0
    pylons096: pylons>=0.9.6,<0.9.7
    pylons096: webob<1.1
    pylons097: pylons>=0.9.7,<0.9.8
    pylons097: webob<1.1
    pylons010: pylons>=0.10,<0.11
    pylons010: webob<1.1
    pylons10: pylons>=1.0,<1.1
    pylibmc: pylibmc
    pylibmc140: pylibmc>=1.4.0,<1.5.0
    pylibmc150: pylibmc>=1.5.0,<1.6.0
    pymemcache130: pymemcache>=1.3.0,<1.4.0
    pymemcache140: pymemcache>=1.4.0,<1.5.0
    pymongo30: pymongo>=3.0,<3.1
    pymongo31: pymongo>=3.1,<3.2
    pymongo32: pymongo>=3.2,<3.3
    pymongo33: pymongo>=3.3,<3.4
    pymongo34: pymongo>=3.4,<3.5
    pymongo36: pymongo>=3.6,<3.7
    pymysql07: pymysql>=0.7,<0.8
    pymysql08: pymysql>=0.8,<0.9
    pymysql09: pymysql>=0.9,<0.10
    pyramid17: pyramid>=1.7,<1.8
    pyramid18: pyramid>=1.8,<1.9
    pyramid19: pyramid>=1.9,<1.10
    psycopg224: psycopg2>=2.4,<2.5
    psycopg225: psycopg2>=2.5,<2.6
    psycopg226: psycopg2>=2.6,<2.7
    psycopg227: psycopg2>=2.7,<2.8
    redis26: redis>=2.6,<2.7
    redis27: redis>=2.7,<2.8
    redis28: redis>=2.8,<2.9
    redis29: redis>=2.9,<2.10
    redis210: redis>=2.10,<2.11
    rediscluster135: redis-py-cluster>=1.3.5,<1.3.6
    requests200: requests>=2.0,<2.1
    requests200: requests-mock>=1.3
    requests208: requests>=2.8,<2.9
    requests208: requests-mock>=1.3
    requests209: requests>=2.9,<2.10
    requests209: requests-mock>=1.3
    requests210: requests>=2.10,<2.11
    requests210: requests-mock>=1.3
    requests211: requests>=2.11,<2.12
    requests211: requests-mock>=1.3
    requests212: requests>=2.12,<2.13
    requests212: requests-mock>=1.3
    requests213: requests>=2.13,<2.14
    requests213: requests-mock>=1.3
    requests218: requests>=2.18,<2.19
    requests218: requests-mock>=1.4
    requests219: requests>=2.19,<2.20
    requests219: requests-mock>=1.4
    sqlalchemy10: sqlalchemy>=1.0,<1.1
    sqlalchemy11: sqlalchemy>=1.1,<1.2
    sqlalchemy12: sqlalchemy>=1.2,<1.3
    tornado40: tornado>=4.0,<4.1
    tornado41: tornado>=4.1,<4.2
    tornado42: tornado>=4.2,<4.3
    tornado43: tornado>=4.3,<4.4
    tornado44: tornado>=4.4,<4.5
    tornado45: tornado>=4.5,<4.6
    vertica060: vertica-python>=0.6.0,<0.7.0
    vertica070: vertica-python>=0.7.0,<0.8.0
    webtest: WebTest

# pass along test env variables
passenv=TEST_*

commands =
# run only essential tests related to the tracing client
    tracer: nosetests {posargs} --exclude=".*(contrib|integration|commands|opentracer).*" tests
# run only the opentrace tests
    opentracer: pytest {posargs} tests/opentracer/test_tracer.py tests/opentracer/test_span.py tests/opentracer/test_span_context.py tests/opentracer/test_dd_compatibility.py tests/opentracer/test_utils.py
    opentracer_asyncio: pytest {posargs} tests/opentracer/test_tracer_asyncio.py
    opentracer_tornado-tornado{40,41,42,43,44}: pytest {posargs} tests/opentracer/test_tracer_tornado.py
    opentracer_gevent: pytest {posargs} tests/opentracer/test_tracer_gevent.py
# integration tests
    integration: nosetests {posargs} tests/test_integration.py
# Contribs
    aiobotocore_contrib-{py34}: nosetests {posargs} --exclude=".*(test_35).*" tests/contrib/aiobotocore
    aiobotocore_contrib-{py35,py36}: nosetests {posargs} tests/contrib/aiobotocore
    aiopg_contrib-{py34}: nosetests {posargs} --exclude=".*(test_aiopg_35).*" tests/contrib/aiopg
    aiopg_contrib-{py35,py36}: nosetests {posargs} tests/contrib/aiopg
    aiohttp_contrib: nosetests {posargs} tests/contrib/aiohttp
    asyncio_contrib: nosetests {posargs} tests/contrib/asyncio
    boto_contrib: nosetests {posargs} tests/contrib/boto
    botocore_contrib: nosetests {posargs} tests/contrib/botocore
    bottle_contrib: nosetests {posargs} tests/contrib/bottle/test.py
    bottle_contrib_autopatch: ddtrace-run nosetests {posargs} tests/contrib/bottle/test_autopatch.py
    cassandra_contrib: nosetests {posargs} tests/contrib/cassandra
    celery_contrib: nosetests {posargs} tests/contrib/celery
    django_contrib: python tests/contrib/django/runtests.py {posargs}
    django_contrib_autopatch: ddtrace-run python tests/contrib/django/runtests.py {posargs}
    django_drf_contrib: python tests/contrib/djangorestframework/runtests.py {posargs}
    elasticsearch_contrib: nosetests {posargs} tests/contrib/elasticsearch
    falcon_contrib: nosetests {posargs} tests/contrib/falcon/test_middleware.py tests/contrib/falcon/test_distributed_tracing.py
    falcon_contrib_autopatch: ddtrace-run nosetests {posargs} tests/contrib/falcon/test_autopatch.py
    flask_contrib: nosetests {posargs} tests/contrib/flask
    flask_contrib_autopatch: ddtrace-run nosetests {posargs} tests/contrib/flask_autopatch
    flask_cache_contrib: nosetests {posargs} tests/contrib/flask_cache
    futures_contrib: nosetests {posargs} tests/contrib/futures
    gevent_contrib: nosetests {posargs} tests/contrib/gevent
    httplib_contrib: nosetests {posargs} tests/contrib/httplib
    mongoengine_contrib: nosetests {posargs} tests/contrib/mongoengine
    msgpack_contrib: nosetests {posargs} tests/test_encoders.py
    mysql_contrib: nosetests {posargs} tests/contrib/mysql
    mysqldb_contrib: nosetests {posargs} tests/contrib/mysqldb
    psycopg_contrib: nosetests {posargs} tests/contrib/psycopg
    pylibmc_contrib: nosetests {posargs} tests/contrib/pylibmc
    pylons_contrib: nosetests {posargs} tests/contrib/pylons
    pymemcache_contrib: nosetests {posargs} --exclude="test_autopatch.py" tests/contrib/pymemcache/
    pymemcache_contrib_autopatch: ddtrace-run nosetests {posargs} tests/contrib/pymemcache/test_autopatch.py
    pymongo_contrib: nosetests {posargs} tests/contrib/pymongo
    pymysql_contrib: nosetests {posargs} tests/contrib/pymysql
    pyramid_contrib: nosetests {posargs} tests/contrib/pyramid/test_pyramid.py
    pyramid_contrib_autopatch: ddtrace-run nosetests {posargs} tests/contrib/pyramid/test_pyramid_autopatch.py
    redis_contrib: nosetests {posargs} tests/contrib/redis
    rediscluster_contrib: nosetests {posargs} tests/contrib/rediscluster
    requests_contrib: nosetests {posargs} tests/contrib/requests
    requests_gevent_contrib: nosetests {posargs} tests/contrib/requests_gevent
    sqlalchemy_contrib: nosetests {posargs} tests/contrib/sqlalchemy
    sqlite3_contrib: nosetests {posargs} tests/contrib/sqlite3
    tornado_contrib: nosetests {posargs} tests/contrib/tornado
    vertica_contrib: pytest tests/contrib/vertica/
# run subsets of the tests for particular library versions
    ddtracerun: nosetests {posargs} tests/commands/test_runner.py
    test_utils: nosetests {posargs} tests/contrib/test_utils.py


setenv =
    DJANGO_SETTINGS_MODULE = app.settings

[testenv:wait]
commands=python tests/wait-for-services.py {posargs}
basepython=python
deps=
    cassandra-driver
    psycopg2
    mysql-connector>=2.1,<2.2
<<<<<<< HEAD
    vertica-python>=0.6.0,<0.7.0
=======
    redis-py-cluster>=1.3.5,<1.3.6
>>>>>>> 83626b1f

# this is somewhat flaky (can fail and still be up) so try the tests anyway
ignore_outcome=true

[testenv:flake8]
deps=flake8==3.2.0
commands=flake8 ddtrace
basepython=python2

[falcon_autopatch]
setenv =
    DATADOG_SERVICE_NAME=my-falcon
[testenv:falcon_contrib_autopatch-py27-falcon10]
setenv =
    {[falcon_autopatch]setenv}
[testenv:falcon_contrib_autopatch-py27-falcon11]
setenv =
    {[falcon_autopatch]setenv}
[testenv:falcon_contrib_autopatch-py27-falcon12]
setenv =
    {[falcon_autopatch]setenv}
[testenv:falcon_contrib_autopatch-py27-falcon13]
setenv =
    {[falcon_autopatch]setenv}
[testenv:falcon_contrib_autopatch-py27-falcon14]
setenv =
    {[falcon_autopatch]setenv}
[testenv:falcon_contrib_autopatch-py34-falcon10]
setenv =
    {[falcon_autopatch]setenv}
[testenv:falcon_contrib_autopatch-py34-falcon11]
setenv =
    {[falcon_autopatch]setenv}
[testenv:falcon_contrib_autopatch-py34-falcon12]
setenv =
    {[falcon_autopatch]setenv}
[testenv:falcon_contrib_autopatch-py34-falcon13]
setenv =
    {[falcon_autopatch]setenv}
[testenv:falcon_contrib_autopatch-py34-falcon14]
setenv =
    {[falcon_autopatch]setenv}
[testenv:falcon_contrib_autopatch-py35-falcon10]
setenv =
    {[falcon_autopatch]setenv}
[testenv:falcon_contrib_autopatch-py35-falcon11]
setenv =
    {[falcon_autopatch]setenv}
[testenv:falcon_contrib_autopatch-py35-falcon12]
setenv =
    {[falcon_autopatch]setenv}
[testenv:falcon_contrib_autopatch-py35-falcon13]
setenv =
    {[falcon_autopatch]setenv}
[testenv:falcon_contrib_autopatch-py35-falcon14]
setenv =
    {[falcon_autopatch]setenv}
[testenv:falcon_contrib_autopatch-py36-falcon10]
setenv =
    {[falcon_autopatch]setenv}
[testenv:falcon_contrib_autopatch-py36-falcon11]
setenv =
    {[falcon_autopatch]setenv}
[testenv:falcon_contrib_autopatch-py36-falcon12]
setenv =
    {[falcon_autopatch]setenv}
[testenv:falcon_contrib_autopatch-py36-falcon13]
setenv =
    {[falcon_autopatch]setenv}
[testenv:falcon_contrib_autopatch-py36-falcon14]
setenv =
    {[falcon_autopatch]setenv}


[pyramid_autopatch]
setenv =
    DATADOG_SERVICE_NAME = foobar
    DATADOG_PYRAMID_DISTRIBUTED_TRACING = True
[testenv:pyramid_contrib_autopatch-py27-pyramid17-webtest]
setenv =
    {[pyramid_autopatch]setenv}

[testenv:pyramid_contrib_autopatch-py27-pyramid18-webtest]
setenv =
    {[pyramid_autopatch]setenv}
[testenv:pyramid_contrib_autopatch-py27-pyramid19-webtest]
setenv =
    {[pyramid_autopatch]setenv}
[testenv:pyramid_contrib_autopatch-py34-pyramid17-webtest]
setenv =
    {[pyramid_autopatch]setenv}
[testenv:pyramid_contrib_autopatch-py34-pyramid18-webtest]
setenv =
    {[pyramid_autopatch]setenv}
[testenv:pyramid_contrib_autopatch-py34-pyramid19-webtest]
setenv =
    {[pyramid_autopatch]setenv}
[testenv:pyramid_contrib_autopatch-py35-pyramid17-webtest]
setenv =
    {[pyramid_autopatch]setenv}
[testenv:pyramid_contrib_autopatch-py35-pyramid18-webtest]
setenv =
    {[pyramid_autopatch]setenv}
[testenv:pyramid_contrib_autopatch-py35-pyramid19-webtest]
setenv =
    {[pyramid_autopatch]setenv}
[testenv:pyramid_contrib_autopatch-py36-pyramid17-webtest]
setenv =
    {[pyramid_autopatch]setenv}
[testenv:pyramid_contrib_autopatch-py36-pyramid18-webtest]
setenv =
    {[pyramid_autopatch]setenv}
[testenv:pyramid_contrib_autopatch-py36-pyramid19-webtest]
setenv =
    {[pyramid_autopatch]setenv}


[flask_autopatch]
setenv =
    DATADOG_SERVICE_NAME = test.flask.service
[testenv:flask_contrib_autopatch-py27-flask010-blinker]
setenv =
    {[flask_autopatch]setenv}
[testenv:flask_contrib_autopatch-py27-flask011-blinker]
setenv =
    {[flask_autopatch]setenv}
[testenv:flask_contrib_autopatch-py27-flask012-blinker]
setenv =
    {[flask_autopatch]setenv}
[testenv:flask_contrib_autopatch-py27-flask10-blinker]
setenv =
    {[flask_autopatch]setenv}
[testenv:flask_contrib_autopatch-py34-flask010-blinker]
setenv =
    {[flask_autopatch]setenv}
[testenv:flask_contrib_autopatch-py34-flask011-blinker]
setenv =
    {[flask_autopatch]setenv}
[testenv:flask_contrib_autopatch-py34-flask012-blinker]
setenv =
    {[flask_autopatch]setenv}
[testenv:flask_contrib_autopatch-py34-flask10-blinker]
setenv =
    {[flask_autopatch]setenv}
[testenv:flask_contrib_autopatch-py35-flask010-blinker]
setenv =
    {[flask_autopatch]setenv}
[testenv:flask_contrib_autopatch-py35-flask011-blinker]
setenv =
    {[flask_autopatch]setenv}
[testenv:flask_contrib_autopatch-py35-flask012-blinker]
setenv =
    {[flask_autopatch]setenv}
[testenv:flask_contrib_autopatch-py35-flask10-blinker]
setenv =
    {[flask_autopatch]setenv}
[testenv:flask_contrib_autopatch-py36-flask010-blinker]
setenv =
    {[flask_autopatch]setenv}
[testenv:flask_contrib_autopatch-py36-flask011-blinker]
setenv =
    {[flask_autopatch]setenv}
[testenv:flask_contrib_autopatch-py36-flask012-blinker]
setenv =
    {[flask_autopatch]setenv}
[testenv:flask_contrib_autopatch-py36-flask10-blinker]
setenv =
    {[flask_autopatch]setenv}
[testenv:flask_contrib_autopatch-py27-flask010-flaskcache013-memcached-redis210-blinker]
setenv =
    {[flask_autopatch]setenv}
[testenv:flask_contrib_autopatch-py27-flask011-flaskcache013-memcached-redis210-blinker]
setenv =
    {[flask_autopatch]setenv}
[testenv:flask_contrib_autopatch-py27-flask012-flaskcache013-memcached-redis210-blinker]
setenv =
    {[flask_autopatch]setenv}
[testenv:flask_contrib_autopatch-py34-flask010-flaskcache013-memcached-redis210-blinker]
setenv =
    {[flask_autopatch]setenv}
[testenv:flask_contrib_autopatch-py34-flask011-flaskcache013-memcached-redis210-blinker]
setenv =
    {[flask_autopatch]setenv}
[testenv:flask_contrib_autopatch-py34-flask012-flaskcache013-memcached-redis210-blinker]
setenv =
    {[flask_autopatch]setenv}
[testenv:flask_contrib_autopatch-py35-flask010-flaskcache013-memcached-redis210-blinker]
setenv =
    {[flask_autopatch]setenv}
[testenv:flask_contrib_autopatch-py35-flask011-flaskcache013-memcached-redis210-blinker]
setenv =
    {[flask_autopatch]setenv}
[testenv:flask_contrib_autopatch-py35-flask012-flaskcache013-memcached-redis210-blinker]
setenv =
    {[flask_autopatch]setenv}
[testenv:flask_contrib_autopatch-py36-flask010-flaskcache013-memcached-redis210-blinker]
setenv =
    {[flask_autopatch]setenv}
[testenv:flask_contrib_autopatch-py36-flask011-flaskcache013-memcached-redis210-blinker]
setenv =
    {[flask_autopatch]setenv}
[testenv:flask_contrib_autopatch-py36-flask012-flaskcache013-memcached-redis210-blinker]
setenv =
    {[flask_autopatch]setenv}
[testenv:flask_contrib_autopatch-py27-flask010-flaskcache012-memcached-redis210-blinker]
setenv =
    {[flask_autopatch]setenv}
[testenv:flask_contrib_autopatch-py27-flask011-flaskcache012-memcached-redis210-blinker]
setenv =
    {[flask_autopatch]setenv}


[bottle_autopatch]
setenv =
    DATADOG_SERVICE_NAME = bottle-app
[testenv:bottle_contrib_autopatch-py27-bottle11-webtest]
setenv =
    {[bottle_autopatch]setenv}
[testenv:bottle_contrib_autopatch-py34-bottle11-webtest]
setenv =
    {[bottle_autopatch]setenv}
[testenv:bottle_contrib_autopatch-py35-bottle11-webtest]
setenv =
    {[bottle_autopatch]setenv}
[testenv:bottle_contrib_autopatch-py36-bottle11-webtest]
setenv =
    {[bottle_autopatch]setenv}
[testenv:bottle_contrib_autopatch-py27-bottle12-webtest]
setenv =
    {[bottle_autopatch]setenv}
[testenv:bottle_contrib_autopatch-py34-bottle12-webtest]
setenv =
    {[bottle_autopatch]setenv}
[testenv:bottle_contrib_autopatch-py35-bottle12-webtest]
setenv =
    {[bottle_autopatch]setenv}
[testenv:bottle_contrib_autopatch-py36-bottle12-webtest]
setenv =
    {[bottle_autopatch]setenv}


[flake8]
ignore=W391,E231,E201,E202,E203,E261,E302,E128,E126,E124,W503

max-line-length=120
exclude=tests<|MERGE_RESOLUTION|>--- conflicted
+++ resolved
@@ -327,11 +327,9 @@
     cassandra-driver
     psycopg2
     mysql-connector>=2.1,<2.2
-<<<<<<< HEAD
+    redis-py-cluster>=1.3.5,<1.3.6
     vertica-python>=0.6.0,<0.7.0
-=======
-    redis-py-cluster>=1.3.5,<1.3.6
->>>>>>> 83626b1f
+
 
 # this is somewhat flaky (can fail and still be up) so try the tests anyway
 ignore_outcome=true
