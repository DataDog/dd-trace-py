# the tox file specifies a way of running our test suite
# against different combinations of libraries and python
# versions.

[tox]
# Our various test environments. The py*-all tasks will run the core
# library tests and all contrib tests with the latest library versions.
# The others will test specific versions of libraries.
#
# FIXME[gabin]:
# If the env name is longer than 128 characters (linux kernel limit specified
# in "master/include/linux/binfmts.h"), we'll get a "bad interpreter: No such file or directory" error.
#
#See linux kernel limitation:
# - https://github.com/torvalds/linux/blob/master/include/linux/binfmts.h#L12
#
#See related github topic:
# - https://github.com/pypa/virtualenv/issues/596
envlist =
    wait
<<<<<<< HEAD
    py{27,35,36,37,38,39}-integration-{v5,latest,snapshot}
=======
    {py27,py35,py36,py37,py38,py39,py310}-profile{,-gevent}
    {py27,py35,py36,py37,py38,py39,py310}-profile-minreqs{,-gevent}
    py{27,35,36,37,38,39,310}-integration-{v5,latest,snapshot}
>>>>>>> ed4ee9e2
# Integrations environments
    # Python 3.7 needs at least aiohttp 2.3
    aiohttp_contrib-{py35,py36}-aiohttp{20,21,22}-aiohttp_jinja{012,013}-yarl-pytest3
    aiohttp_contrib-{py35,py36,py37,py38}-aiohttp23-aiohttp_jinja015-yarl10-pytest3
    aiohttp_contrib-{py35,py36,py37}-aiohttp{30,31,32,33,35,36}-aiohttp_jinja{015}-yarl10-pytest3
    aiohttp_contrib-py{38,39}-aiohttp{30,31,32,33,36}-aiohttp_jinja015-yarl10-pytest3
    algoliasearch_contrib-py{27,35,36,37,38,39,310}-algoliasearch{1,2,}
    asyncio_contrib-py{35,36,37,38,39,310}
    bottle_contrib{,_autopatch}-py{27,35,36,37,38,39}-bottle{11,12,}-webtest
    bottle_contrib{,_autopatch}-py{310}-bottle-webtest
    consul_contrib-py{27,35,36,37,38,39,310}-consul{07,10,11,}
    dbapi_contrib-py{27,35,36,37,38,39,310}
    dogpile_contrib-py{27,35}-dogpilecache{06,07,08,09}
    dogpile_contrib-py{36,37,38,39,310}-dogpilecache{06,07,08,09,10,}
    futures_contrib-py27-futures{30,31,32,}
    futures_contrib-py{35,36,37,38,39,310}
    gevent_contrib-py27-gevent{11,12,13}-sslmodules
    gevent_contrib-py{35,36}-gevent{11,12,13}-sslmodules3-sslmodules
    gevent_contrib-py{37,38}-gevent{13,14}-sslmodules3-sslmodules
    gevent_contrib-py{39}-gevent{209,2012,211}-sslmodules3-sslmodules
    gevent_contrib-py{310}-gevent{218}-sslmodules3-sslmodules
    httplib_contrib-py{27,35,36,37,38,39,310}
    kombu_contrib-py{27,35,36}-kombu{40,41,42,43,44,45,46,}
# Kombu >= 4.2 only supports Python 3.7+
    kombu_contrib-py{37,38,39}-kombu{42,43,44,45,46,}
    kombu_contrib-py{310}-kombu{43,44,45,46,}
    molten_contrib-py{36,37,38,39,310}-molten{06,07,10,}
    mysqldb_contrib-py{27,35,36,37,38,39}-mysqlclient{13,14,}
    mysqldb_contrib-py{310}-mysqlclient{14,}
    pylibmc_contrib-py{27,35,36,37,38,39,310}-pylibmc{140,150,}
    pylons_contrib-py27-pylons{096,097,010,10,}
    pymongo_contrib-py{27,35,36,37}-pymongo{30,31,32,33,34,35,36,37,38,39,310,}-mongoengine
# pymongo does not yet support Python 3.8: https://github.com/pymssql/pymssql/issues/586
# but these tests still work.
    pymongo_contrib-py{38,39,310}-pymongo{30,31,32,33,35,36,37,38,39,310,}-mongoengine
    pymysql_contrib-py{27,35,36,37,38,39,310}-pymysql{07,08,09,}
    pynamodb_contrib-py{27,35,36,37,38,39,310}-pynamodb{40,41,42,43,}-moto1
    pyodbc_contrib-py{27,35,36,37,38,39}-pyodbc{3,4}
    pyramid_contrib{,_autopatch}-py{27,35,36,37,38,39,310}-pyramid{17,18,19,110,}-webtest
    requests_contrib{,_autopatch}-py{27,35,36,37,38,39,310}-requests{208,209,210,211,212,213,219}
    pyramid_contrib{,_autopatch}-py{27,35,36,37,38,39,310}-pyramid{17,18,19,110,}-webtest
    sanic_contrib-py{37,38,39}-sanic{1906,1909,1912,2003,2006,2103}
    sanic_contrib-py{310}-sanic{2103}
    sqlite3_contrib-py{27,35,36,37,38,39,310}-sqlite3
    tornado_contrib-py{27,35,36,37,38,39}-tornado{44,45}
    tornado_contrib-py{37,38,39}-tornado{50,51,60,}
    tornado_contrib-py{310}-tornado{60,}
    tornado_contrib-py27-tornado{44,45}-futures{30,31,32,}
    vertica_contrib-py{27,35,36,37,38,39}-vertica{060,070}
# Opentracer
    py{27,35,36,37,38,39,310}-opentracer
    py{35,36,37,38,39,310}-opentracer_asyncio
    py{35,36,37,38,39,310}-opentracer_tornado-tornado{44,45,50,60,}
    py{27,35,36}-opentracer_gevent-gevent{11,12}
    py{37,38}-opentracer_gevent-gevent{13,14}
    py{39,310}-opentracer_gevent-gevent{209,2012,211}

isolated_build = true

requires = virtualenv<=20.2.1

[testenv]
# Wheels for gevent segfault pretty easily
install_command=python -m pip install --no-binary gevent {opts} {packages}
usedevelop = true

setenv =
    DD_TESTING_RAISE=1
    integration-v5: AGENT_VERSION=v5
    integration-latest: AGENT_VERSION=latest
    integration-snapshot: AGENT_VERSION=testagent
    bottle_contrib_autopatch: DATADOG_SERVICE_NAME=bottle-app
    pyramid_contrib_autopatch: DATADOG_SERVICE_NAME=foobar
    pyramid_contrib_autopatch: DATADOG_PYRAMID_DISTRIBUTED_TRACING=True

extras =
  profile: profiling

deps =
    cython
    pytest-cov
    pytest-mock
    opentracing
# test dependencies installed in all envs
    mock
# used to test our custom msgpack encoder
    integration: msgpack
<<<<<<< HEAD
=======
    profile: pytest-benchmark
    py{27,35,36,37,38,39}-profile: uwsgi
    py{27,35,36,37,38,39}-profile-minreqs: protobuf==3.0.0
    py310-profile-minreqs: protobuf==3.8.0
    profile-minreqs: tenacity==5.0.1
    profile-!minreqs-gevent: gevent
    py27-profile-minreqs-gevent: gevent==1.1.0
    py{35,36,37,38}-profile-minreqs-gevent: gevent==1.4.0
    py39-profile-minreqs-gevent: gevent==20.6.0
    py39-profile-minreqs-gevent: greenlet==0.4.16
    py310-profile-minreqs-gevent: gevent==21.8.0
    py310-profile-minreqs-gevent: greenlet==1.1.0
>>>>>>> ed4ee9e2
# force the downgrade as a workaround
# https://github.com/aio-libs/aiohttp/issues/2662
    yarl: yarl==0.18.0
    yarl10: yarl>=1.0,<1.1
# backports
    py27: enum34
# integrations
    aiohttp_contrib: pytest-aiohttp
    aiohttp20: aiohttp>=2.0,<2.1
    aiohttp21: aiohttp>=2.1,<2.2
    aiohttp22: aiohttp>=2.2,<2.3
    aiohttp23: aiohttp>=2.3,<2.4
    aiohttp30: aiohttp>=3.0,<3.1
    aiohttp31: aiohttp>=3.1,<3.2
    aiohttp32: aiohttp>=3.2,<3.3
    aiohttp33: aiohttp>=3.3,<3.4
    aiohttp34: aiohttp>=3.4,<3.5
    aiohttp35: aiohttp>=3.5,<3.6
    aiohttp36: aiohttp>=3.6,<3.7
    aiohttp_jinja012: aiohttp_jinja2>=0.12,<0.13
    aiohttp_jinja013: aiohttp_jinja2>=0.13,<0.14
    aiohttp_jinja015: aiohttp_jinja2>=0.15,<0.16
    algoliasearch: algoliasearch
    algoliasearch1: algoliasearch>=1.2,<2
    algoliasearch2: algoliasearch>=2,<3
    blinker: blinker
    bottle: bottle
    bottle11: bottle>=0.11,<0.12
    bottle12: bottle>=0.12,<0.13
    consul: python-consul
    consul07: python-consul>=0.7,<1.0
    consul10: python-consul>=1.0,<1.1
    consul11: python-consul>=1.1,<1.2
# decorator 5 dropped support for Python 2
    dogpile_contrib-py27: decorator<5
    dogpilecache: dogpile.cache
    dogpilecache06: dogpile.cache==0.6.*
    dogpilecache07: dogpile.cache==0.7.*
    dogpilecache08: dogpile.cache==0.8.*
    dogpilecache09: dogpile.cache==0.9.*
    dogpilecache10: dogpile.cache==1.0.*
    futures: futures
    futures30: futures>=3.0,<3.1
    futures31: futures>=3.1,<3.2
    futures32: futures>=3.2,<3.3
    gevent11: gevent>=1.1,<1.2
    gevent12: gevent>=1.2,<1.3
    gevent13: gevent>=1.3,<1.4
    gevent14: gevent>=1.4,<1.5
    gevent209: gevent>=20.9,<20.10
    gevent2012: gevent>=20.12,<20.13
    gevent211: gevent>=21.1,<21.2
    gevent218: gevent>=21.8,<21.9
    kombu: kombu
    kombu40: kombu>=4.0,<4.1
    kombu41: kombu>=4.1,<4.2
    kombu42: kombu>=4.2,<4.3
    kombu43: kombu>=4.3,<4.4
    kombu44: kombu>=4.4,<4.5
    kombu45: kombu>=4.5,<4.6
    kombu46: kombu>=4.6,<4.7
    memcached: python-memcached
    moto: moto
    moto1: moto>=1,<2
    molten: molten
    molten06: molten>=0.6,<0.7
    molten07: molten>=0.7,<0.8
    molten10: molten>=1.0,<1.1
    mongoengine: mongoengine
    mysqlclient: mysqlclient
    mysqlclient13: mysqlclient>=1.3,<1.4
    mysqlclient14: mysqlclient>=1.4,<1.5
    pylibmc: pylibmc
    pylibmc140: pylibmc>=1.4,<1.5
    pylibmc150: pylibmc>=1.5,<1.6
    pylibmc160: pylibmc>=1.6,<1.7
# webob is required for Pylons < 1.0
    pylons: pylons
# decorator 5 dropped support for Python 2
    pylons_contrib: decorator<5
    pylons096: pylons>=0.9.6,<0.9.7
    pylons096: webob<1.1
    pylons097: pylons>=0.9.7,<0.9.8
    pylons097: webob<1.1
    pylons010: pylons>=0.10,<0.11
    pylons010: webob<1.1
    pylons10: pylons>=1.0,<1.1
    pymysql: pymysql
    pymysql07: pymysql>=0.7,<0.8
    pymysql08: pymysql>=0.8,<0.9
    pymysql09: pymysql>=0.9,<0.10
    pyramid: pyramid
    pyramid17: pyramid>=1.7,<1.8
    pyramid18: pyramid>=1.8,<1.9
    pyramid19: pyramid>=1.9,<1.10
    pyramid110: pyramid>=1.10,<1.11
    pyodbc: pyodbc
    pyodbc4: pyodbc>=4.0,<5.0
    pyodbc3: pyodbc>=3.0,<4.0
    pytest: pytest>=3
    pytest3: pytest>=3.0,<4.0
    redis: redis
    redis210: redis>=2.10,<2.11
    sanic_contrib: pytest-asyncio==0.15.1
    sanic1906: sanic~=19.6.0
    sanic1906: pytest-sanic==1.6.2
    sanic1906: httpx==0.9.3
    sanic1909: sanic~=19.9.0
    sanic1909: pytest-sanic==1.6.2
    sanic1909: httpx==0.9.3
    sanic1912: sanic~=19.12.0
    sanic1912: pytest-sanic==1.6.2
    sanic1912: httpx==0.9.3
    sanic2003: sanic~=20.3.0
    sanic2003: pytest-sanic==1.6.2
    sanic2003: httpx==0.11.1
    sanic2006: sanic~=20.6.0
    sanic2006: pytest-sanic==1.6.2
    sanic2006: httpx==0.11.1
    sanic2103: sanic~=21.3.0
    sanic2103: pytest-sanic==1.7.1
    sanic2103: httpx==0.15.4
    sanic: sanic
    sanic: pytest-sanic==1.8.1
    sanic: httpx==0.15.4
    sqlalchemy: sqlalchemy
    sslmodules3: aiohttp
    sslmodules3: aiobotocore
    sslmodules: botocore
    sslmodules: requests
    sslmodules: elasticsearch
    sslmodules: pynamodb
    tornado: tornado
    tornado44: tornado>=4.4,<4.5
    tornado45: tornado>=4.5,<4.6
    tornado50: tornado>=5.0,<5.1
    tornado51: tornado>=5.1,<5.2
    tornado60: tornado>=6.0,<6.1
    vertica060: vertica-python>=0.6.0,<0.7.0
    vertica070: vertica-python>=0.7.0,<0.8.0
    webtest: WebTest
    asyncio_contrib: pytest-asyncio
    opentracer_asyncio: pytest-asyncio
    aiobotocore_contrib: pytest-asyncio

# pass along test env variables
passenv=
    TEST_*
    # https://circleci.com/docs/2.0/env-vars/#built-in-environment-variables
    CI
    CI_*
    CIRCLECI
    CIRCLE_*
    DD_TRACE_AGENT_URL

commands =
# run only essential tests related to the tracing client
    tracer: pytest {posargs} tests/tracer
<<<<<<< HEAD
=======
    # Coverage is excluded from profile because of an issue with Python 3.5.
    profile: python -m tests.profiling.run pytest --no-cov --capture=no --verbose --benchmark-disable {posargs} tests/profiling
>>>>>>> ed4ee9e2
# run only the opentrace tests
    opentracer: pytest {posargs} tests/opentracer/core
    opentracer_asyncio: pytest {posargs} tests/opentracer/test_tracer_asyncio.py
    opentracer_tornado-tornado{40,41,42,43,44}: pytest {posargs} tests/opentracer/test_tracer_tornado.py
    opentracer_gevent: pytest {posargs} tests/opentracer/test_tracer_gevent.py
    integration-{v5,latest,snapshot}: pytest --no-cov {posargs} tests/integration/
# Contribs
    aiohttp_contrib: pytest {posargs} tests/contrib/aiohttp
    algoliasearch_contrib: pytest {posargs} tests/contrib/algoliasearch
    asyncio_contrib: pytest {posargs} tests/contrib/asyncio
    bottle_contrib: pytest {posargs} --ignore="tests/contrib/bottle/test_autopatch.py" tests/contrib/bottle/
    bottle_contrib_autopatch: python tests/ddtrace_run.py pytest {posargs} tests/contrib/bottle/test_autopatch.py
    consul_contrib: pytest {posargs} tests/contrib/consul
    dbapi_contrib: pytest {posargs} tests/contrib/dbapi
    dogpile_contrib: pytest {posargs} tests/contrib/dogpile_cache
    futures_contrib: pytest {posargs} tests/contrib/futures
    gevent_contrib: pytest {posargs} tests/contrib/gevent
    httplib_contrib: pytest {posargs} tests/contrib/httplib
    molten_contrib: pytest {posargs} tests/contrib/molten
    mysql_contrib: pytest {posargs} tests/contrib/mysql
    mysqldb_contrib: pytest {posargs} tests/contrib/mysqldb
    pylibmc_contrib: pytest {posargs} tests/contrib/pylibmc
    pylons_contrib: python -m pytest {posargs} tests/contrib/pylons
    pymysql_contrib: pytest {posargs} tests/contrib/pymysql
    pyodbc_contrib: pytest {posargs} tests/contrib/pyodbc
    pyramid_contrib: pytest {posargs} tests/contrib/pyramid/test_pyramid.py
    pyramid_contrib_autopatch: python tests/ddtrace_run.py pytest {posargs} tests/contrib/pyramid/test_pyramid_autopatch.py
    kombu_contrib: pytest {posargs} tests/contrib/kombu
    sanic_contrib: pytest {posargs} tests/contrib/sanic/test_sanic.py
    sanic_contrib: pytest {posargs} tests/contrib/sanic/test_sanic_server.py
    sqlite3_contrib: pytest {posargs} tests/contrib/sqlite3
    tornado_contrib: pytest {posargs} tests/contrib/tornado
    vertica_contrib: pytest {posargs} tests/contrib/vertica/

[testenv:wait]
skip_install=true
commands=python tests/wait-for-services.py {posargs}
basepython=python
deps=
    psycopg2
    mysql-connector-python!=8.0.18
    vertica-python>=0.6.0,<0.7.0
    kombu>=4.2.0,<4.3.0

# this is somewhat flaky (can fail and still be up) so try the tests anyway
ignore_outcome=true

# DEV: We use `conftest.py` as a local pytest plugin to configure hooks for collection
[pytest]
# --cov-report is intentionally empty else pytest-cov will default to generating a report
addopts = -p tests.cache.conftest --cov=ddtrace/ --cov=tests/ --cov-append --cov-report= --durations=10 --junitxml=test-results/junit.xml
# DEV: The default is `test_*\.py` which will miss `test.py` files
python_files = test*\.py
filterwarnings =
    # Show any DeprecationWarnings once
    once::DeprecationWarning

[flake8]
max-line-length=120
exclude=
  .ddtox,.tox,.riot,.venv*
  .git,__pycache__,
  .eggs,*.egg,
  build,
  # We shouldn't lint our vendored dependencies
  ddtrace/vendor/
  ddtrace/profiling/exporter/pprof_pb2.py
  ddtrace/profiling/exporter/pprof_pre312_pb2.py
  tests/profiling/simple_program_gevent.py
# Ignore:
# A003: XXX is a python builtin, consider renaming the class attribute
# G201 Logging: .exception(...) should be used instead of .error(..., exc_info=True)
# E231,W503,E203: not respected by black
# We ignore most of the D errors because there are too many; the goal is to fix them eventually
ignore = W503,E231,A003,G201,D100,D101,D102,D103,D104,D105,D106,D107,D200,D202,D204,D205,D208,D210,D300,D400,D401,D403,D413,RST301,B902,E203
enable-extensions=G
rst-roles = class,meth,obj,ref
rst-directives = py:data<|MERGE_RESOLUTION|>--- conflicted
+++ resolved
@@ -18,13 +18,7 @@
 # - https://github.com/pypa/virtualenv/issues/596
 envlist =
     wait
-<<<<<<< HEAD
-    py{27,35,36,37,38,39}-integration-{v5,latest,snapshot}
-=======
-    {py27,py35,py36,py37,py38,py39,py310}-profile{,-gevent}
-    {py27,py35,py36,py37,py38,py39,py310}-profile-minreqs{,-gevent}
     py{27,35,36,37,38,39,310}-integration-{v5,latest,snapshot}
->>>>>>> ed4ee9e2
 # Integrations environments
     # Python 3.7 needs at least aiohttp 2.3
     aiohttp_contrib-{py35,py36}-aiohttp{20,21,22}-aiohttp_jinja{012,013}-yarl-pytest3
@@ -112,21 +106,6 @@
     mock
 # used to test our custom msgpack encoder
     integration: msgpack
-<<<<<<< HEAD
-=======
-    profile: pytest-benchmark
-    py{27,35,36,37,38,39}-profile: uwsgi
-    py{27,35,36,37,38,39}-profile-minreqs: protobuf==3.0.0
-    py310-profile-minreqs: protobuf==3.8.0
-    profile-minreqs: tenacity==5.0.1
-    profile-!minreqs-gevent: gevent
-    py27-profile-minreqs-gevent: gevent==1.1.0
-    py{35,36,37,38}-profile-minreqs-gevent: gevent==1.4.0
-    py39-profile-minreqs-gevent: gevent==20.6.0
-    py39-profile-minreqs-gevent: greenlet==0.4.16
-    py310-profile-minreqs-gevent: gevent==21.8.0
-    py310-profile-minreqs-gevent: greenlet==1.1.0
->>>>>>> ed4ee9e2
 # force the downgrade as a workaround
 # https://github.com/aio-libs/aiohttp/issues/2662
     yarl: yarl==0.18.0
@@ -285,11 +264,6 @@
 commands =
 # run only essential tests related to the tracing client
     tracer: pytest {posargs} tests/tracer
-<<<<<<< HEAD
-=======
-    # Coverage is excluded from profile because of an issue with Python 3.5.
-    profile: python -m tests.profiling.run pytest --no-cov --capture=no --verbose --benchmark-disable {posargs} tests/profiling
->>>>>>> ed4ee9e2
 # run only the opentrace tests
     opentracer: pytest {posargs} tests/opentracer/core
     opentracer_asyncio: pytest {posargs} tests/opentracer/test_tracer_asyncio.py
