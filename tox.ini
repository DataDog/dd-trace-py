--- conflicted
+++ resolved
@@ -63,20 +63,10 @@
     pyodbc_contrib-py{27,35,36,37,38}-pyodbc{3,4}
 
     pyramid_contrib{,_autopatch}-py{27,35,36,37,38}-pyramid{17,18,19,110,}-webtest
-<<<<<<< HEAD
-    redis_contrib-py{27,35,36,37,38}-redis{210,30,32,33,34,35,}
-=======
-    rediscluster_contrib-py{27,35,36,37,38}-rediscluster{135,136,200,}-redis210
->>>>>>> 4f09c823
     requests_contrib{,_autopatch}-{py27,py35,py36,py37,py38}-requests{208,209,210,211,212,213,219}
     pymysql_contrib-py{27,35,36,37,38,39}-pymysql{07,08,09,}
     pyodbc_contrib-py{27,35,36,37,38,39}-pyodbc{3,4}
     pyramid_contrib{,_autopatch}-py{27,35,36,37,38,39}-pyramid{17,18,19,110,}-webtest
-<<<<<<< HEAD
-    redis_contrib-py{27,35,36,37,38,39}-redis{210,30,32,33,34,35,}
-=======
-    rediscluster_contrib-py{27,35,36,37,38,39}-rediscluster{135,136,200,}-redis210
->>>>>>> 4f09c823
     sanic_contrib-py{37,38,39}-sanic{1906,1909,1912,2003,2006,2103,}
     sqlite3_contrib-py{27,35,36,37,38,39}-sqlite3
     tornado_contrib-py{27,35,36,37,38,39}-tornado{44,45}
@@ -246,19 +236,6 @@
     pytest3: pytest>=3.0,<4.0
     redis: redis
     redis210: redis>=2.10,<2.11
-<<<<<<< HEAD
-    redis30: redis>=3.0,<3.1
-    redis32: redis>=3.2,<3.3
-    redis33: redis>=3.3,<3.4
-    redis34: redis>=3.4,<3.5
-    redis35: redis>=3.5,<3.6
-=======
-    rediscluster: redis-py-cluster
-    rediscluster135: redis-py-cluster>=1.3.5,<1.3.6
-    rediscluster136: redis-py-cluster>=1.3.6,<1.3.7
-    rediscluster200: redis-py-cluster>=2.0.0,<2.1.0
-    rediscluster210: redis-py-cluster>=2.1.0,<2.2.0
->>>>>>> 4f09c823
     sanic_contrib: pytest-asyncio==0.15.1
     sanic1906: sanic~=19.6.0
     sanic1906: pytest-sanic==1.6.2
@@ -344,11 +321,6 @@
     pyodbc_contrib: pytest {posargs} tests/contrib/pyodbc
     pyramid_contrib: pytest {posargs} tests/contrib/pyramid/test_pyramid.py
     pyramid_contrib_autopatch: python tests/ddtrace_run.py pytest {posargs} tests/contrib/pyramid/test_pyramid_autopatch.py
-<<<<<<< HEAD
-    redis_contrib: pytest {posargs} tests/contrib/redis
-=======
-    rediscluster_contrib: pytest {posargs} tests/contrib/rediscluster
->>>>>>> 4f09c823
     kombu_contrib: pytest {posargs} tests/contrib/kombu
     sanic_contrib: pytest {posargs} tests/contrib/sanic/test_sanic.py
     sanic_contrib: pytest {posargs} tests/contrib/sanic/test_sanic_server.py
