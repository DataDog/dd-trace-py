version: 2.1

default_resource_class: &default_resource_class medium
ubuntu_base_image: &ubuntu_base_img ubuntu-2004:2023.04.2
cimg_base_image: &cimg_base_image cimg/base:2022.08
python310_image: &python310_image cimg/python:3.10.12
ddtrace_dev_image: &ddtrace_dev_image ghcr.io/datadog/dd-trace-py/testrunner@sha256:4c8afd048321e702f3605b4ae4d206fcd00e74bac708089cfe7f9c24383dc53b
redis_image: &redis_image redis:4.0-alpine@sha256:3e99741f293147ff406657dda7644c2b88564b80a498cd00da8f905743449c9f
memcached_image: &memcached_image memcached:1.5-alpine@sha256:48cb7207e3d34871893fa1628f3a4984375153e9942facf82e25935b0a633c8a
cassandra_image: &cassandra_image cassandra:3.11.7@sha256:495e5752526f7e75d3ad85b6a6bbf3b79714321b17a44255a216c341e3baae11
consul_image: &consul_image consul:1.6.0@sha256:daa6203532fc30d81bf6c5593f79a2c7c23f08e8fde82f1e4bd8069b48b57596
moto_image: &moto_image datadog/docker-library:moto_1_0_1@sha256:58c15f03141073629f4ff2a78910b812205324579c76f8bcac87e8e89af2e673
mysql_image: &mysql_image mysql:5.7@sha256:03b6dcedf5a2754da00e119e2cc6094ed3c884ad36b67bb25fe67be4b4f9bdb1
postgres_image: &postgres_image postgres:12-alpine@sha256:c6704f41eb84be53d5977cb821bf0e5e876064b55eafef1e260c2574de40ad9a
mongo_image: &mongo_image mongo:3.6@sha256:19c11a8f1064fd2bb713ef1270f79a742a184cd57d9bb922efdd2a8eca514af8
httpbin_image: &httpbin_image kennethreitz/httpbin@sha256:2c7abc4803080c22928265744410173b6fea3b898872c01c5fd0f0f9df4a59fb
vertica_image: &vertica_image vertica/vertica-ce:latest
rabbitmq_image: &rabbitmq_image rabbitmq:3.7-alpine
testagent_image: &testagent_image ghcr.io/datadog/dd-apm-test-agent/ddapm-test-agent:v1.17.0

parameters:
  coverage:
    type: boolean
    default: false
  riot_run_latest:
    type: boolean
    default: false

orbs:
  win: circleci/windows@5.0

machine_executor: &machine_executor
  machine:
    image: *ubuntu_base_img
  environment:
    - BOTO_CONFIG: /dev/null
    # https://support.circleci.com/hc/en-us/articles/360045268074-Build-Fails-with-Too-long-with-no-output-exceeded-10m0s-context-deadline-exceeded-
    - PYTHONUNBUFFERED: 1
    - CMAKE_BUILD_PARALLEL_LEVEL: 12
  steps:
    - run: sudo apt-get update && sudo DEBIAN_FRONTEND=noninteractive apt-get install -o Dpkg::Options::="--force-confdef" -o Dpkg::Options::="--force-confold" --force-yes -y --no-install-recommends openssh-client git
    - &pyenv-set-global
      run:
        name: Set global pyenv
        command: |
          pyenv global 3.9.4

contrib_job_large: &contrib_job_large
  executor: ddtrace_dev
  parallelism: 10

contrib_job: &contrib_job
  executor: ddtrace_dev
  parallelism: 2

contrib_job_small: &contrib_job_small
  executor: ddtrace_dev_small
  parallelism: 1

commands:
  save_coverage:
    description: "Save coverage.py results to workspace"
    steps:
      - run: |
          set -ex
          mkdir coverage
          touch ./coverage/empty.$CIRCLE_BUILD_NUM-$CIRCLE_JOB-$CIRCLE_NODE_INDEX.coverage
          if [ -f .coverage ];
          then
            cp .coverage ./coverage/$CIRCLE_BUILD_NUM-$CIRCLE_JOB-$CIRCLE_NODE_INDEX.coverage
          fi
      - persist_to_workspace:
          root: coverage
          paths:
            - "*.coverage"
      - store_artifacts:
          path: coverage

  setup_riot:
    description: "Install riot"
    steps:
      # Make sure we install and run riot on Python 3
      - run: pip3 install riot==0.19.1

  setup_rust:
    description: "Install rust toolchain"
    steps:
      -  run: curl https://sh.rustup.rs -sSf | sh -s -- --default-toolchain stable -y
      -  run: echo 'export PATH="$HOME/.cargo/bin:$PATH"' >> "$BASH_ENV"

  setup_sccache:
    description: "Install and configure sccache"
    steps:
      - run:
          name: "Install sccache"
          command: |
              curl -L https://github.com/mozilla/sccache/releases/download/v0.8.1/sccache-v0.8.1-x86_64-unknown-linux-musl.tar.gz | tar zx --strip-components=1 -C /usr/local/bin/ sccache-v0.8.1-x86_64-unknown-linux-musl/sccache
              echo "export SCCACHE_DIR=/root/.cache/sccache" >> "$BASH_ENV"
              echo "export SCCACHE_CACHE_SIZE=1G" >> "$BASH_ENV"
              echo "export SCCACHE_DIRECT=true" >> "$BASH_ENV"
              echo "export DD_USE_SCCACHE=1" >> "$BASH_ENV"
              /usr/local/bin/sccache --version
      - restore_cache:
          name: Restore sccache cache
          key: v0-sccache-cache-{{ arch }}-{{ .Environment.CIRCLE_JOB }}-{{ .Environment.CIRCLE_NODE_INDEX }}

  save_sccache:
   description: "Save the sccache cache"
   steps:
     - run:
         name: "sccache stats"
         command: /usr/local/bin/sccache --show-stats
     - save_cache:
         name: Save sccache cache
         key: v0-sccache-cache-{{ arch }}-{{ .Environment.CIRCLE_JOB }}-{{ .Environment.CIRCLE_NODE_INDEX }}-{{ epoch }}
         paths:
           - /root/.cache/sccache/

  setup_hatch:
    description: "Install hatch"
    steps:
      - run:
          name: "Install hatch"
          command: |
            curl -L https://github.com/pypa/hatch/releases/download/hatch-v1.12.0/hatch-x86_64-unknown-linux-gnu.tar.gz | tar zx
            sudo install -t /usr/local/bin hatch
            hatch -q

  start_docker_services:
    description: "Start Docker services"
    parameters:
      env:
        type: string
        default: ""
      services:
        type: string
        default: ""
    steps:
      # Retry pulls in case they fail
      - run: for i in {1..3}; do docker-compose pull -q << parameters.services >> && break || sleep 3; done
      - run: << parameters.env >> docker-compose up -d << parameters.services >>
      - run:
          command: docker-compose logs -f
          background: true

  run_test:
    description: "Run tests matching a pattern"
    parameters:
      pattern:
        type: string
        default: ""
      wait:
        type: string
        default: ""
      snapshot:
        type: boolean
        default: false
      docker_services:
        type: string
        default: ""
      store_coverage:
        type: boolean
        default: true
      trace_agent_url:
        type: string
        default: "http://localhost:9126"
      run_agent_checks:
        type: boolean
        default: true
    steps:
      - checkout
      - attach_workspace:
          at: .
      - restore_cache:
          keys:
            - lastsuccess-{{ .Environment.CIRCLE_BRANCH }}-<<parameters.pattern>>-{{ .Environment.CIRCLE_NODE_INDEX }}
      - when:
          condition:
              << parameters.snapshot >>
          steps:
            - setup_riot
            - start_docker_services:
                env: SNAPSHOT_CI=1
                services: testagent << parameters.docker_services >>
            - run:
                environment:
                  DD_TRACE_AGENT_URL: << parameters.trace_agent_url >>
                  RIOT_RUN_RECOMPILE_REQS: "<< pipeline.parameters.riot_run_latest >>"
                no_output_timeout: 5m
                command: |
                  ulimit -c unlimited
                  ./scripts/run-test-suite '<<parameters.pattern>>' <<pipeline.parameters.coverage>> 1
            - run:
                command: |
                  mkdir -p /tmp/core_dumps
                  cp core.* /tmp/core_dumps || true
                  ./scripts/bt
                when: on_fail
            - store_artifacts:
                name: "Store core dumps"
                path: /tmp/core_dumps
      - unless:
          condition:
              << parameters.snapshot >>
          steps:
            - setup_riot
            - when:
                condition:
                  << parameters.wait >>
                steps:
                  - run:
                      name: "Waiting for << parameters.wait >>"
                      command: riot -P -v run -s 'wait' << parameters.wait >>
            - when:
                condition:
                  << parameters.trace_agent_url >> != ""
                steps:
                  - run:
                      command: |
                        echo 'export DD_TRACE_AGENT_URL=<< parameters.trace_agent_url >>' >> "$BASH_ENV"
                        source "$BASH_ENV"
            - run:
                environment:
                  RIOT_RUN_RECOMPILE_REQS: "<< pipeline.parameters.riot_run_latest >>"
                no_output_timeout: 5m
                command: |
                  ulimit -c unlimited
                  ./scripts/run-test-suite '<<parameters.pattern>>' <<pipeline.parameters.coverage>>
            - run:
                command: |
                  mkdir -p /tmp/core_dumps
                  cp core.* /tmp/core_dumps || true
                  ./scripts/bt
                when: on_fail
            - store_artifacts:
                name: "Store core dumps"
                path: /tmp/core_dumps
      - when:
          condition:
            << parameters.store_coverage >>
          steps:
            - save_coverage
      - store_test_results:
          path: test-results
      - store_artifacts:
          path: test-results
      - run:
          name: "Store Test Agent Supported Integrations Data"
          command: |
            if [[ -z "$(curl -s << parameters.trace_agent_url >>/test/integrations/tested_versions)" ]]; then
              # No integrations were tested. Not saving any artifacts
              echo "Response body is empty. Skipping saving integration artifacts."
            else
              # make temporary files to save response data to
              response=$(mktemp) && headers=$(mktemp)
              # create artifacts directory if it doesn't exist
              [ -d "./artifacts" ] || mkdir -p "./artifacts"
              # get tested integrations
              curl -o "$response" -D "$headers" << parameters.trace_agent_url >>/test/integrations/tested_versions
              # get filename representing the name of the tested integration from headers
              filename=$(awk -F': ' '/file-name/{print $2}' "$headers" | tr -d '\r\n')
              # copy data to final file and remove temp files
              mv "$response" "artifacts/${filename}_supported_versions.csv"
              rm "$headers"
            fi
      - store_artifacts:
          path: artifacts
          destination: supported-integrations
      - save_cache:
          key: lastsuccess-{{ .Environment.CIRCLE_BRANCH }}-<<parameters.pattern>>-{{ .Environment.CIRCLE_NODE_INDEX }}-{{ epoch }}
          paths:
            - ./latest-success-commit
      - when:
          condition:
              << parameters.run_agent_checks >>
          steps:
            - run:
                name: Get APM Test Agent Trace Check Results
                command: bash ./scripts/get-test-agent-results.sh

  run_hatch_env_test:
    description: "Run hatch env test"
    parameters:
      env:
        type: string
        default: ""
      snapshot:
        type: boolean
        default: false
      docker_services:
        type: string
        default: ""
      store_coverage:
        type: boolean
        default: true
      trace_agent_url:
        type: string
        default: "http://localhost:9126"
      run_agent_checks:
        type: boolean
        default: true
    steps:
      - checkout
      - attach_workspace:
          at: .
      - restore_cache:
          keys:
            - lastsuccess-{{ .Environment.CIRCLE_BRANCH }}-<<parameters.env>>-{{ .Environment.CIRCLE_NODE_INDEX }}
      - setup_hatch
      - when:
          condition:
              << parameters.snapshot >>
          steps:
            - start_docker_services:
                env: SNAPSHOT_CI=1
                services: testagent << parameters.docker_services >>
            - run:
                name: Run tests
                environment:
                  DD_TRACE_AGENT_URL: << parameters.trace_agent_url >>
                command: |
                  ulimit -c unlimited
                  ./scripts/run-test-suite-hatch '<<parameters.env>>' 1
            - run:
                command: |
                  mkdir -p /tmp/core_dumps
                  cp core.* /tmp/core_dumps || true
                  ./scripts/bt
                when: on_fail
            - store_artifacts:
                name: "Store core dumps"
                path: /tmp/core_dumps
      - unless:
          condition:
              << parameters.snapshot >>
          steps:
            - run:
                name: Run tests
                command: |
                  hatch env show --json | jq -r 'keys[] | select(. | contains("<< parameters.env >>"))' | sort | circleci tests split | xargs -n 1 -I {} hatch run {}:test
      - when:
          condition:
            << parameters.store_coverage >>
          steps:
            - save_coverage
      - store_test_results:
          path: test-results
      - store_artifacts:
          path: test-results
      - save_cache:
          key: lastsuccess-{{ .Environment.CIRCLE_BRANCH }}-<<parameters.env>>-{{ .Environment.CIRCLE_NODE_INDEX }}-{{ epoch }}
          paths:
            - ./latest-success-commit
      - run:
          name: "Store Test Agent Supported Integrations Data"
          command: |
            if [[ -z "$(curl -s << parameters.trace_agent_url >>/test/integrations/tested_versions)" ]]; then
              # No integrations were tested. Not saving any artifacts
              echo "Response body is empty. Skipping saving integration artifacts."
            else
              # make temporary files to save response data to
              response=$(mktemp) && headers=$(mktemp)
              # create artifacts directory if it doesn't exist
              [ -d "./artifacts" ] || mkdir -p "./artifacts"
              # get tested integrations
              curl -o "$response" -D "$headers" << parameters.trace_agent_url >>/test/integrations/tested_versions
              # get filename representing the name of the tested integration from headers
              filename=$(awk -F': ' '/file-name/{print $2}' "$headers" | tr -d '\r\n')
              # copy data to final file and remove temp files
              mv "$response" "artifacts/${filename}_supported_versions.csv"
              rm "$headers"
            fi
      - store_artifacts:
          path: artifacts
          destination: supported-integrations
      - when:
          condition:
              << parameters.run_agent_checks >>
          steps:
            - run:
                name: Get APM Test Agent Trace Check Results
                command: bash ./scripts/get-test-agent-results.sh

executors:
  cimg_base:
    docker:
      - image: *cimg_base_image
        environment:
          - CMAKE_BUILD_PARALLEL_LEVEL: 6
    resource_class: medium
  python310:
    docker:
      - image: *python310_image
        environment:
          - CMAKE_BUILD_PARALLEL_LEVEL: 12
    resource_class: large
  ddtrace_dev:
    docker:
      - image: *ddtrace_dev_image
        environment:
          - CMAKE_BUILD_PARALLEL_LEVEL: 6
    resource_class: *default_resource_class
  ddtrace_dev_small:
    docker:
      - image: *ddtrace_dev_image
        environment:
          - CMAKE_BUILD_PARALLEL_LEVEL: 4
    resource_class: small

# Common configuration blocks as YAML anchors
# See: https://circleci.com/blog/circleci-hacks-reuse-yaml-in-your-circleci-config-with-yaml/
httpbin_local: &httpbin_local
  image: *httpbin_image
  name: httpbin.org

mysql_server: &mysql_server
  image: *mysql_image
  environment:
    - MYSQL_ROOT_PASSWORD=admin
    - MYSQL_PASSWORD=test
    - MYSQL_USER=test
    - MYSQL_DATABASE=test

postgres_server: &postgres_server
  image: *postgres_image
  environment:
    - POSTGRES_PASSWORD=postgres
    - POSTGRES_USER=postgres
    - POSTGRES_DB=postgres

testagent: &testagent
  image: *testagent_image
  environment:
    - LOG_LEVEL=DEBUG
    - SNAPSHOT_DIR=/snapshots
    - PORT=9126
    - SNAPSHOT_CI=1
    - DD_POOL_TRACE_CHECK_FAILURES=true
    - DD_DISABLE_ERROR_RESPONSES=true
    - ENABLED_CHECKS=trace_content_length,trace_stall,meta_tracer_version_header,trace_count_header,trace_peer_service,trace_dd_service

jobs:
  pre_check:
    executor: python310
    steps:
      - checkout
      - setup_hatch
      - run:
          name: "Spelling"
          command: hatch run lint:spelling

  coverage_report:
    executor: python310
    steps:
      - checkout
      - attach_workspace:
          at: .
      - run: pip install -r ci/coverage/requirements.txt
      - run: rm -f empty.*.coverage
      # Combine all job coverage reports into one
      - run: ls -hal *.coverage 2>/dev/null && coverage combine *.coverage || true
      # Upload coverage report to Codecov
      # DEV: Do not use the bash uploader, it cannot be trusted
      - run: codecov
      # Generate and save xml report
      # DEV: "--ignore-errors" to skip over files that are missing
      - run: coverage xml --ignore-errors || true
      - store_artifacts:
          path: coverage.xml
      # Generate and save JSON report
      # DEV: "--ignore-errors" to skip over files that are missing
      - run: coverage json --ignore-errors || true
      - store_artifacts:
          path: coverage.json
      # Print ddtrace/ report to stdout
      # DEV: "--ignore-errors" to skip over files that are missing
      - run: coverage report --ignore-errors --omit='tests/*' || true
      # Print tests/ report to stdout
      # DEV: "--ignore-errors" to skip over files that are missing
      - run: coverage report --ignore-errors --omit='ddtrace/*' || true
      # Print diff-cover report to stdout (compares against origin/1.x)
      - run: diff-cover --compare-branch $(git rev-parse --abbrev-ref origin/HEAD) coverage.xml || true


  build_base_venvs:
    resource_class: large
    docker:
      - image: *ddtrace_dev_image
    parallelism: 6
    steps:
      - checkout
      - setup_riot
      - setup_sccache
      - run:
          name: "Generate base virtual environments."
          # DEV: riot list -i tracer lists all supported Python versions
          command: "riot list -i tracer | circleci tests split | xargs -I PY riot -P -v generate --python=PY"
          environment:
            CMAKE_BUILD_PARALLEL_LEVEL: 12
            PIP_VERBOSE: 1
      - save_sccache
      - persist_to_workspace:
          root: .
          paths:
            - "."

  appsec_iast_packages:
    <<: *machine_executor
    parallelism: 5
    steps:
      - when:
          condition:
            matches: { pattern: "main", value: << pipeline.git.branch >> }
          steps:
            - run_test:
                pattern: 'appsec_iast_packages'
                snapshot: true
      - run: echo "This test is skipped outside of main branch"

  appsec_integrations:
    <<: *machine_executor
    parallelism: 7
    steps:
      - run_test:
          pattern: 'appsec_integrations'
          snapshot: true
          run_agent_checks: false
          docker_services: "pygoat"

  aws_lambda:
    <<: *machine_executor
    steps:
      - run_test:
          pattern: 'aws_lambda'
          snapshot: true

  datastreams:
    <<: *contrib_job_small
    steps:
      - run_test:
          pattern: "datastreams"

  ci_visibility:
    <<: *machine_executor
    parallelism: 4
    steps:
      - run_test:
          pattern: "ci_visibility"
          snapshot: true

  dd_coverage:
    <<: *machine_executor
    parallelism: 6
    steps:
      - run_hatch_env_test:
          env: 'dd_coverage'
          snapshot: true

  llmobs:
    <<: *contrib_job
    steps:
      - run_test:
          pattern: "llmobs"

  subprocess:
    <<: *contrib_job_small
    steps:
      - run_test:
          pattern: "subprocess"

  sourcecode:
    <<: *contrib_job_small
    steps:
      - run_test:
          pattern: "sourcecode"

  debugger:
    <<: *contrib_job
    steps:
      - run_test:
          pattern: "debugger"

  openai:
    <<: *machine_executor
    parallelism: 10
    steps:
      - run_test:
          pattern: 'openai'
          snapshot: true

  opentracer:
    <<: *contrib_job_large
    steps:
      - run_test:
          pattern: 'opentracer'

  opentelemetry:
    parallelism: 4
    <<: *machine_executor
    steps:
      - run_test:
          pattern: 'opentelemetry'
          snapshot: true

  botocore:
    <<: *machine_executor
    parallelism: 6
    steps:
      - run_test:
          pattern: 'botocore'
          snapshot: true
          docker_services: "localstack"

  test_logging:
    <<: *contrib_job
    docker:
      - image: *ddtrace_dev_image
      - *testagent
    steps:
      - run_test:
          pattern: 'test_logging'

  stdlib:
    <<: *contrib_job
    docker:
      - image: *ddtrace_dev_image
      - *testagent
    steps:
      - run_test:
          pattern: 'asyncio$|sqlite3$|futures$|dbapi$|dbapi_async$'

  asyncpg:
    <<: *machine_executor
    steps:
      - run_test:
          pattern: 'asyncpg'
          snapshot: true
          docker_services: 'postgres'

  aiohttp:
    <<: *machine_executor
    parallelism: 3
    steps:
      - run_test:
          pattern: 'aiohttp'  # includes aiohttp_jinja2
          snapshot: true
          docker_services: 'httpbin_local'

  cassandra:
    <<: *contrib_job
    docker:
      - image: *ddtrace_dev_image
        environment:
          CASS_DRIVER_NO_EXTENSIONS: 1
      - image: *cassandra_image
        environment:
          - MAX_HEAP_SIZE=512M
          - HEAP_NEWSIZE=256M
      - *testagent
    steps:
      - run_test:
          wait: cassandra
          pattern: 'cassandra'

  celery:
    <<: *contrib_job_large
    docker:
      - image: *ddtrace_dev_image
      - image: *redis_image
      - image: *rabbitmq_image
      - image: *testagent_image
        environment:
        - LOG_LEVEL=DEBUG
        - SNAPSHOT_DIR=/snapshots
        - PORT=9126
        - SNAPSHOT_CI=1
        - DD_POOL_TRACE_CHECK_FAILURES=true
        - DD_DISABLE_ERROR_RESPONSES=true
        - ENABLED_CHECKS=trace_stall,meta_tracer_version_header,trace_content_length,trace_peer_service,trace_dd_service # disable flaky content length check
    steps:
      - run_test:
          pattern: 'celery'

  consul:
    <<: *contrib_job_small
    docker:
      - image: *ddtrace_dev_image
      - image: *consul_image
      - *testagent
    steps:
      - run_test:
          pattern: 'consul'

  django:
    <<: *machine_executor
    parallelism: 4
    steps:
      - run_test:
          pattern: 'django($|_celery)'
          snapshot: true
          docker_services: "memcached redis postgres"

  django_hosts:
    <<: *machine_executor
    steps:
      - run_test:
          pattern: 'django_hosts$'
          snapshot: true

  djangorestframework:
    <<: *machine_executor
    parallelism: 2
    steps:
      - run_test:
          pattern: 'djangorestframework'
          snapshot: true
          docker_services: "memcached redis"

  dramatiq:
    <<: *machine_executor
    parallelism: 2
    steps:
      - run_test:
          pattern: "dramatiq"
          snapshot: true
          docker_services: "redis"

  flask:
    <<: *machine_executor
    parallelism: 10
    steps:
      - run_test:
          # Run both flask and flask_cache test suites
          # TODO: Re-enable coverage for Flask tests
          snapshot: true
          pattern: "flask"
          docker_services: "memcached redis"

  httplib:
    <<: *machine_executor
    steps:
      - run_test:
          pattern: "httplib"
          snapshot: true
          docker_services: 'httpbin_local'

  httpx:
    <<: *machine_executor
    parallelism: 2
    steps:
      - run_test:
          pattern: 'httpx'
          snapshot: true
          docker_services: 'httpbin_local'

  mariadb:
    <<: *machine_executor
    parallelism: 4
    steps:
      - run_test:
          pattern: 'mariadb$'
          snapshot: true
          docker_services: "mariadb"

  mysqlconnector:
    <<: *contrib_job
    docker:
      - image: *ddtrace_dev_image
      - *mysql_server
      - *testagent
    steps:
      - run_test:
          wait: mysql
          pattern: 'mysql$'

  mysqlpython:
    <<: *contrib_job
    docker:
      - image: *ddtrace_dev_image
      - *mysql_server
      - *testagent
    steps:
      - run_test:
          wait: mysql
          pattern: 'mysqldb$'

  pymysql:
    <<: *contrib_job
    docker:
      - image: *ddtrace_dev_image
      - *mysql_server
      - *testagent
    steps:
      - run_test:
          wait: mysql
          pattern: 'pymysql$'

  pylibmc:
    <<: *contrib_job_small
    docker:
      - image: *ddtrace_dev_image
      - image: *memcached_image
      - *testagent
    steps:
      - run_test:
          pattern: 'pylibmc'

  pytest:
    <<: *machine_executor
    parallelism: 10
    steps:
      - run_test:
          pattern: 'pytest'
          snapshot: true

  pytest_v2:
    <<: *machine_executor
    parallelism: 10
    steps:
     - run_hatch_env_test:
          env: 'pytest_plugin_v2'
          snapshot: true

  unittest:
    <<: *machine_executor
    steps:
      - run_test:
          pattern: 'unittest'
          snapshot: true

  asynctest:
    executor: ddtrace_dev
    steps:
      - run_test:
          pattern: 'asynctest$'

  pymemcache:
    <<: *contrib_job
    docker:
      - image: *ddtrace_dev_image
      - image: *memcached_image
      - *testagent
    steps:
      - run_test:
          pattern: "pymemcache"

  mongoengine:
    <<: *machine_executor
    steps:
      - run_test:
          pattern: 'mongoengine'
          snapshot: true
          docker_services: 'mongo'

  pymongo:
    <<: *contrib_job
    docker:
      - image: *ddtrace_dev_image
      - image: *mongo_image
      - *testagent
    steps:
      - run_test:
          pattern: "pymongo"

  requests:
    <<: *contrib_job
    docker:
      - image: *ddtrace_dev_image
      - *testagent
      - *httpbin_local
    steps:
      - run_test:
          pattern: "requests"

  sqlalchemy:
    <<: *contrib_job_small
    docker:
      - image: *ddtrace_dev_image
      - *testagent
      - *postgres_server
      - *mysql_server
    steps:
      - run_test:
          wait: postgres mysql
          pattern: "sqlalchemy"

  psycopg:
    <<: *machine_executor
    parallelism: 4
    steps:
      - run_test:
          # We want psycopg and psycopg2 collected
          pattern: "psycopg"
          snapshot: true
          docker_services: "postgres"

  aiobotocore:
    <<: *contrib_job
    docker:
      - image: *ddtrace_dev_image
      - image: *moto_image
      - *testagent
    steps:
       - run_test:
          pattern: 'aiobotocore'

  aiomysql:
    <<: *machine_executor
    steps:
      - run_test:
          docker_services: 'mysql'
          wait: mysql
          pattern: 'aiomysql'
          snapshot: true

  aiopg:
    <<: *contrib_job_small
    parallelism: 4
    docker:
      - image: *ddtrace_dev_image
      - *postgres_server
      - *testagent
    steps:
      - run_test:
          wait: postgres
          pattern: 'aiopg'

  aredis:
    <<: *machine_executor
    steps:
      - run_test:
          docker_services: 'redis'
          pattern: 'aredis$'
          snapshot: true

  yaaredis:
    <<: *machine_executor
    steps:
      - run_test:
          docker_services: 'redis'
          pattern: 'yaaredis$'
          snapshot: true

  redis:
    <<: *machine_executor
    parallelism: 5
    steps:
      - run_test:
          docker_services: 'redis rediscluster'
          pattern: 'redis$'
          snapshot: true

  rediscluster:
    <<: *machine_executor
    steps:
      - run_test:
          pattern: 'rediscluster'
          docker_services: 'rediscluster'
          snapshot: true

  rq:
    <<: *machine_executor
    parallelism: 2
    steps:
      - run_test:
          pattern: "rq"
          snapshot: true
          docker_services: "redis"

  urllib3:
    <<: *machine_executor
    steps:
      - run_test:
          pattern: 'urllib3'
          snapshot: true
          docker_services: "httpbin_local"

<<<<<<< HEAD
  wsgi:
    <<: *machine_executor
    steps:
      - run_test:
          pattern: "wsgi"
          snapshot: true

  aiokafka:
    <<: *machine_executor
    parallelism: 6
    steps:
      - run_test:
          pattern: 'aiokafka$'
          snapshot: true
          docker_services: 'kafka'

=======
>>>>>>> 78201905
  kafka:
    <<: *machine_executor
    parallelism: 4
    steps:
      - run_test:
          pattern: 'kafka'
          snapshot: true
          docker_services: 'kafka'

  kombu:
    <<: *contrib_job
    docker:
      - image: *ddtrace_dev_image
      - image: *rabbitmq_image
      - *testagent
    steps:
      - run_test:
          wait: rabbitmq
          pattern: 'kombu'

  langchain:
    <<: *machine_executor
    parallelism: 6
    steps:
      - run_test:
          pattern: "langchain"
          snapshot: true

  anthropic:
    <<: *machine_executor
    parallelism: 3
    steps:
      - run_test:
          pattern: "anthropic"
          snapshot: true

  logbook:
    <<: *machine_executor
    steps:
      - run_test:
          pattern: 'logbook'
          snapshot: true

  loguru:
    <<: *machine_executor
    steps:
      - run_test:
          pattern: 'loguru'
          snapshot: true

  build_docs:
    # build documentation and store as an artifact
    executor: ddtrace_dev
    steps:
      - checkout
      - run:
          command: |
             hatch run docs:build
             mkdir -p /tmp/docs
             cp -r docs/_build/html/* /tmp/docs
      - store_artifacts:
          path: /tmp/docs

requires_pre_check: &requires_pre_check
  requires:
    - pre_check
requires_base_venvs: &requires_base_venvs
  requires:
    - pre_check
    - build_base_venvs
requires_tests: &requires_tests
  requires:


workflows:
  version: 2
  test: &workflow_test
    jobs:
      # Pre-checking before running all jobs
      - pre_check<|MERGE_RESOLUTION|>--- conflicted
+++ resolved
@@ -975,14 +975,6 @@
           snapshot: true
           docker_services: "httpbin_local"
 
-<<<<<<< HEAD
-  wsgi:
-    <<: *machine_executor
-    steps:
-      - run_test:
-          pattern: "wsgi"
-          snapshot: true
-
   aiokafka:
     <<: *machine_executor
     parallelism: 6
@@ -992,8 +984,6 @@
           snapshot: true
           docker_services: 'kafka'
 
-=======
->>>>>>> 78201905
   kafka:
     <<: *machine_executor
     parallelism: 4
