version: 2.1

default_resource_class: &default_resource_class medium
ubuntu_base_image: &ubuntu_base_img ubuntu-2004:2023.04.2
cimg_base_image: &cimg_base_image cimg/base:2022.08
python310_image: &python310_image cimg/python:3.10.12
ddtrace_dev_image: &ddtrace_dev_image ghcr.io/datadog/dd-trace-py/testrunner@sha256:4c8afd048321e702f3605b4ae4d206fcd00e74bac708089cfe7f9c24383dc53b
redis_image: &redis_image redis:4.0-alpine@sha256:3e99741f293147ff406657dda7644c2b88564b80a498cd00da8f905743449c9f
memcached_image: &memcached_image memcached:1.5-alpine@sha256:48cb7207e3d34871893fa1628f3a4984375153e9942facf82e25935b0a633c8a
cassandra_image: &cassandra_image cassandra:3.11.7@sha256:495e5752526f7e75d3ad85b6a6bbf3b79714321b17a44255a216c341e3baae11
consul_image: &consul_image consul:1.6.0@sha256:daa6203532fc30d81bf6c5593f79a2c7c23f08e8fde82f1e4bd8069b48b57596
moto_image: &moto_image datadog/docker-library:moto_1_0_1@sha256:58c15f03141073629f4ff2a78910b812205324579c76f8bcac87e8e89af2e673
mysql_image: &mysql_image mysql:5.7@sha256:03b6dcedf5a2754da00e119e2cc6094ed3c884ad36b67bb25fe67be4b4f9bdb1
postgres_image: &postgres_image postgres:12-alpine@sha256:c6704f41eb84be53d5977cb821bf0e5e876064b55eafef1e260c2574de40ad9a
mongo_image: &mongo_image mongo:3.6@sha256:19c11a8f1064fd2bb713ef1270f79a742a184cd57d9bb922efdd2a8eca514af8
httpbin_image: &httpbin_image kennethreitz/httpbin@sha256:2c7abc4803080c22928265744410173b6fea3b898872c01c5fd0f0f9df4a59fb
vertica_image: &vertica_image vertica/vertica-ce:latest
rabbitmq_image: &rabbitmq_image rabbitmq:3.7-alpine
testagent_image: &testagent_image ghcr.io/datadog/dd-apm-test-agent/ddapm-test-agent:v1.17.0

parameters:
  coverage:
    type: boolean
    default: false
  riot_run_latest:
    type: boolean
    default: false

orbs:
  win: circleci/windows@5.0

machine_executor: &machine_executor
  machine:
    image: *ubuntu_base_img
  environment:
    - BOTO_CONFIG: /dev/null
    # https://support.circleci.com/hc/en-us/articles/360045268074-Build-Fails-with-Too-long-with-no-output-exceeded-10m0s-context-deadline-exceeded-
    - PYTHONUNBUFFERED: 1
    - CMAKE_BUILD_PARALLEL_LEVEL: 12
  steps:
    - run: sudo apt-get update && sudo DEBIAN_FRONTEND=noninteractive apt-get install -o Dpkg::Options::="--force-confdef" -o Dpkg::Options::="--force-confold" --force-yes -y --no-install-recommends openssh-client git
    - &pyenv-set-global
      run:
        name: Set global pyenv
        command: |
          pyenv global 3.9.4

contrib_job_large: &contrib_job_large
  executor: ddtrace_dev
  parallelism: 10

contrib_job: &contrib_job
  executor: ddtrace_dev
  parallelism: 2

contrib_job_small: &contrib_job_small
  executor: ddtrace_dev_small
  parallelism: 1

commands:
  save_coverage:
    description: "Save coverage.py results to workspace"
    steps:
      - run: |
          set -ex
          mkdir coverage
          touch ./coverage/empty.$CIRCLE_BUILD_NUM-$CIRCLE_JOB-$CIRCLE_NODE_INDEX.coverage
          if [ -f .coverage ];
          then
            cp .coverage ./coverage/$CIRCLE_BUILD_NUM-$CIRCLE_JOB-$CIRCLE_NODE_INDEX.coverage
          fi
      - persist_to_workspace:
          root: coverage
          paths:
            - "*.coverage"
      - store_artifacts:
          path: coverage

  setup_riot:
    description: "Install riot"
    steps:
      # Make sure we install and run riot on Python 3
      - run: pip3 install riot==0.19.1

  setup_rust:
    description: "Install rust toolchain"
    steps:
      -  run: curl https://sh.rustup.rs -sSf | sh -s -- --default-toolchain stable -y
      -  run: echo 'export PATH="$HOME/.cargo/bin:$PATH"' >> "$BASH_ENV"

  setup_sccache:
    description: "Install and configure sccache"
    steps:
      - run:
          name: "Install sccache"
          command: |
              curl -L https://github.com/mozilla/sccache/releases/download/v0.8.1/sccache-v0.8.1-x86_64-unknown-linux-musl.tar.gz | tar zx --strip-components=1 -C /usr/local/bin/ sccache-v0.8.1-x86_64-unknown-linux-musl/sccache
              echo "export SCCACHE_DIR=/root/.cache/sccache" >> "$BASH_ENV"
              echo "export SCCACHE_CACHE_SIZE=1G" >> "$BASH_ENV"
              echo "export SCCACHE_DIRECT=true" >> "$BASH_ENV"
              echo "export DD_USE_SCCACHE=1" >> "$BASH_ENV"
              /usr/local/bin/sccache --version
      - restore_cache:
          name: Restore sccache cache
          key: v0-sccache-cache-{{ arch }}-{{ .Environment.CIRCLE_JOB }}-{{ .Environment.CIRCLE_NODE_INDEX }}

  save_sccache:
   description: "Save the sccache cache"
   steps:
     - run:
         name: "sccache stats"
         command: /usr/local/bin/sccache --show-stats
     - save_cache:
         name: Save sccache cache
         key: v0-sccache-cache-{{ arch }}-{{ .Environment.CIRCLE_JOB }}-{{ .Environment.CIRCLE_NODE_INDEX }}-{{ epoch }}
         paths:
           - /root/.cache/sccache/

  setup_hatch:
    description: "Install hatch"
    steps:
      - run:
          name: "Install hatch"
          command: |
            curl -L https://github.com/pypa/hatch/releases/download/hatch-v1.12.0/hatch-x86_64-unknown-linux-gnu.tar.gz | tar zx
            sudo install -t /usr/local/bin hatch
            hatch -q

  start_docker_services:
    description: "Start Docker services"
    parameters:
      env:
        type: string
        default: ""
      services:
        type: string
        default: ""
    steps:
      # Retry pulls in case they fail
      - run: for i in {1..3}; do docker-compose pull -q << parameters.services >> && break || sleep 3; done
      - run: << parameters.env >> docker-compose up -d << parameters.services >>
      - run:
          command: docker-compose logs -f
          background: true

  run_test:
    description: "Run tests matching a pattern"
    parameters:
      pattern:
        type: string
        default: ""
      wait:
        type: string
        default: ""
      snapshot:
        type: boolean
        default: false
      docker_services:
        type: string
        default: ""
      store_coverage:
        type: boolean
        default: true
      trace_agent_url:
        type: string
        default: "http://localhost:9126"
      run_agent_checks:
        type: boolean
        default: true
    steps:
      - checkout
      - attach_workspace:
          at: .
      - restore_cache:
          keys:
            - lastsuccess-{{ .Environment.CIRCLE_BRANCH }}-<<parameters.pattern>>-{{ .Environment.CIRCLE_NODE_INDEX }}
      - when:
          condition:
              << parameters.snapshot >>
          steps:
            - setup_riot
            - start_docker_services:
                env: SNAPSHOT_CI=1
                services: testagent << parameters.docker_services >>
            - run:
                environment:
                  DD_TRACE_AGENT_URL: << parameters.trace_agent_url >>
                  RIOT_RUN_RECOMPILE_REQS: "<< pipeline.parameters.riot_run_latest >>"
                no_output_timeout: 5m
                command: |
                  ulimit -c unlimited
                  ./scripts/run-test-suite '<<parameters.pattern>>' <<pipeline.parameters.coverage>> 1
            - run:
                command: |
                  mkdir -p /tmp/core_dumps
                  cp core.* /tmp/core_dumps || true
                  ./scripts/bt
                when: on_fail
            - store_artifacts:
                name: "Store core dumps"
                path: /tmp/core_dumps
      - unless:
          condition:
              << parameters.snapshot >>
          steps:
            - setup_riot
            - when:
                condition:
                  << parameters.wait >>
                steps:
                  - run:
                      name: "Waiting for << parameters.wait >>"
                      command: riot -P -v run -s 'wait' << parameters.wait >>
            - when:
                condition:
                  << parameters.trace_agent_url >> != ""
                steps:
                  - run:
                      command: |
                        echo 'export DD_TRACE_AGENT_URL=<< parameters.trace_agent_url >>' >> "$BASH_ENV"
                        source "$BASH_ENV"
            - run:
                environment:
                  RIOT_RUN_RECOMPILE_REQS: "<< pipeline.parameters.riot_run_latest >>"
                no_output_timeout: 5m
                command: |
                  ulimit -c unlimited
                  ./scripts/run-test-suite '<<parameters.pattern>>' <<pipeline.parameters.coverage>>
            - run:
                command: |
                  mkdir -p /tmp/core_dumps
                  cp core.* /tmp/core_dumps || true
                  ./scripts/bt
                when: on_fail
            - store_artifacts:
                name: "Store core dumps"
                path: /tmp/core_dumps
      - when:
          condition:
            << parameters.store_coverage >>
          steps:
            - save_coverage
      - store_test_results:
          path: test-results
      - store_artifacts:
          path: test-results
      - run:
          name: "Store Test Agent Supported Integrations Data"
          command: |
            if [[ -z "$(curl -s << parameters.trace_agent_url >>/test/integrations/tested_versions)" ]]; then
              # No integrations were tested. Not saving any artifacts
              echo "Response body is empty. Skipping saving integration artifacts."
            else
              # make temporary files to save response data to
              response=$(mktemp) && headers=$(mktemp)
              # create artifacts directory if it doesn't exist
              [ -d "./artifacts" ] || mkdir -p "./artifacts"
              # get tested integrations
              curl -o "$response" -D "$headers" << parameters.trace_agent_url >>/test/integrations/tested_versions
              # get filename representing the name of the tested integration from headers
              filename=$(awk -F': ' '/file-name/{print $2}' "$headers" | tr -d '\r\n')
              # copy data to final file and remove temp files
              mv "$response" "artifacts/${filename}_supported_versions.csv"
              rm "$headers"
            fi
      - store_artifacts:
          path: artifacts
          destination: supported-integrations
      - save_cache:
          key: lastsuccess-{{ .Environment.CIRCLE_BRANCH }}-<<parameters.pattern>>-{{ .Environment.CIRCLE_NODE_INDEX }}-{{ epoch }}
          paths:
            - ./latest-success-commit
      - when:
          condition:
              << parameters.run_agent_checks >>
          steps:
            - run:
                name: Get APM Test Agent Trace Check Results
                command: bash ./scripts/get-test-agent-results.sh

  run_hatch_env_test:
    description: "Run hatch env test"
    parameters:
      env:
        type: string
        default: ""
      snapshot:
        type: boolean
        default: false
      docker_services:
        type: string
        default: ""
      store_coverage:
        type: boolean
        default: true
      trace_agent_url:
        type: string
        default: "http://localhost:9126"
      run_agent_checks:
        type: boolean
        default: true
    steps:
      - checkout
      - attach_workspace:
          at: .
      - restore_cache:
          keys:
            - lastsuccess-{{ .Environment.CIRCLE_BRANCH }}-<<parameters.env>>-{{ .Environment.CIRCLE_NODE_INDEX }}
      - setup_hatch
      - when:
          condition:
              << parameters.snapshot >>
          steps:
            - start_docker_services:
                env: SNAPSHOT_CI=1
                services: testagent << parameters.docker_services >>
            - run:
                name: Run tests
                environment:
                  DD_TRACE_AGENT_URL: << parameters.trace_agent_url >>
                command: |
                  ulimit -c unlimited
                  ./scripts/run-test-suite-hatch '<<parameters.env>>' 1
            - run:
                command: |
                  mkdir -p /tmp/core_dumps
                  cp core.* /tmp/core_dumps || true
                  ./scripts/bt
                when: on_fail
            - store_artifacts:
                name: "Store core dumps"
                path: /tmp/core_dumps
      - unless:
          condition:
              << parameters.snapshot >>
          steps:
            - run:
                name: Run tests
                command: |
                  hatch env show --json | jq -r 'keys[] | select(. | contains("<< parameters.env >>"))' | sort | circleci tests split | xargs -n 1 -I {} hatch run {}:test
      - when:
          condition:
            << parameters.store_coverage >>
          steps:
            - save_coverage
      - store_test_results:
          path: test-results
      - store_artifacts:
          path: test-results
      - save_cache:
          key: lastsuccess-{{ .Environment.CIRCLE_BRANCH }}-<<parameters.env>>-{{ .Environment.CIRCLE_NODE_INDEX }}-{{ epoch }}
          paths:
            - ./latest-success-commit
      - run:
          name: "Store Test Agent Supported Integrations Data"
          command: |
            if [[ -z "$(curl -s << parameters.trace_agent_url >>/test/integrations/tested_versions)" ]]; then
              # No integrations were tested. Not saving any artifacts
              echo "Response body is empty. Skipping saving integration artifacts."
            else
              # make temporary files to save response data to
              response=$(mktemp) && headers=$(mktemp)
              # create artifacts directory if it doesn't exist
              [ -d "./artifacts" ] || mkdir -p "./artifacts"
              # get tested integrations
              curl -o "$response" -D "$headers" << parameters.trace_agent_url >>/test/integrations/tested_versions
              # get filename representing the name of the tested integration from headers
              filename=$(awk -F': ' '/file-name/{print $2}' "$headers" | tr -d '\r\n')
              # copy data to final file and remove temp files
              mv "$response" "artifacts/${filename}_supported_versions.csv"
              rm "$headers"
            fi
      - store_artifacts:
          path: artifacts
          destination: supported-integrations
      - when:
          condition:
              << parameters.run_agent_checks >>
          steps:
            - run:
                name: Get APM Test Agent Trace Check Results
                command: bash ./scripts/get-test-agent-results.sh

executors:
  cimg_base:
    docker:
      - image: *cimg_base_image
        environment:
          - CMAKE_BUILD_PARALLEL_LEVEL: 6
    resource_class: medium
  python310:
    docker:
      - image: *python310_image
        environment:
          - CMAKE_BUILD_PARALLEL_LEVEL: 12
    resource_class: large
  ddtrace_dev:
    docker:
      - image: *ddtrace_dev_image
        environment:
          - CMAKE_BUILD_PARALLEL_LEVEL: 6
    resource_class: *default_resource_class
  ddtrace_dev_small:
    docker:
      - image: *ddtrace_dev_image
        environment:
          - CMAKE_BUILD_PARALLEL_LEVEL: 4
    resource_class: small

# Common configuration blocks as YAML anchors
# See: https://circleci.com/blog/circleci-hacks-reuse-yaml-in-your-circleci-config-with-yaml/
httpbin_local: &httpbin_local
  image: *httpbin_image
  name: httpbin.org

mysql_server: &mysql_server
  image: *mysql_image
  environment:
    - MYSQL_ROOT_PASSWORD=admin
    - MYSQL_PASSWORD=test
    - MYSQL_USER=test
    - MYSQL_DATABASE=test

postgres_server: &postgres_server
  image: *postgres_image
  environment:
    - POSTGRES_PASSWORD=postgres
    - POSTGRES_USER=postgres
    - POSTGRES_DB=postgres

testagent: &testagent
  image: *testagent_image
  environment:
    - LOG_LEVEL=DEBUG
    - SNAPSHOT_DIR=/snapshots
    - PORT=9126
    - SNAPSHOT_CI=1
    - DD_POOL_TRACE_CHECK_FAILURES=true
    - DD_DISABLE_ERROR_RESPONSES=true
    - ENABLED_CHECKS=trace_content_length,trace_stall,meta_tracer_version_header,trace_count_header,trace_peer_service,trace_dd_service

jobs:
  pre_check:
    executor: python310
    steps:
      - checkout
      - setup_hatch
      - run:
          name: "Spelling"
          command: hatch run lint:spelling

  coverage_report:
    executor: python310
    steps:
      - checkout
      - attach_workspace:
          at: .
      - run: pip install -r ci/coverage/requirements.txt
      - run: rm -f empty.*.coverage
      # Combine all job coverage reports into one
      - run: ls -hal *.coverage 2>/dev/null && coverage combine *.coverage || true
      # Upload coverage report to Codecov
      # DEV: Do not use the bash uploader, it cannot be trusted
      - run: codecov
      # Generate and save xml report
      # DEV: "--ignore-errors" to skip over files that are missing
      - run: coverage xml --ignore-errors || true
      - store_artifacts:
          path: coverage.xml
      # Generate and save JSON report
      # DEV: "--ignore-errors" to skip over files that are missing
      - run: coverage json --ignore-errors || true
      - store_artifacts:
          path: coverage.json
      # Print ddtrace/ report to stdout
      # DEV: "--ignore-errors" to skip over files that are missing
      - run: coverage report --ignore-errors --omit='tests/*' || true
      # Print tests/ report to stdout
      # DEV: "--ignore-errors" to skip over files that are missing
      - run: coverage report --ignore-errors --omit='ddtrace/*' || true
      # Print diff-cover report to stdout (compares against origin/1.x)
      - run: diff-cover --compare-branch $(git rev-parse --abbrev-ref origin/HEAD) coverage.xml || true


  build_base_venvs:
    resource_class: large
    docker:
      - image: *ddtrace_dev_image
    parallelism: 6
    steps:
      - checkout
      - setup_riot
      - setup_sccache
      - run:
          name: "Generate base virtual environments."
          # DEV: riot list -i tracer lists all supported Python versions
          command: "riot list -i tracer | circleci tests split | xargs -I PY riot -P -v generate --python=PY"
          environment:
            CMAKE_BUILD_PARALLEL_LEVEL: 12
            PIP_VERBOSE: 1
      - save_sccache
      - persist_to_workspace:
          root: .
          paths:
            - "."

  appsec_iast_packages:
    <<: *machine_executor
    parallelism: 5
    steps:
      - when:
          condition:
            matches: { pattern: "main", value: << pipeline.git.branch >> }
          steps:
            - run_test:
                pattern: 'appsec_iast_packages'
                snapshot: true
      - run: echo "This test is skipped outside of main branch"

  appsec_integrations:
    <<: *machine_executor
    parallelism: 7
    steps:
      - run_test:
          pattern: 'appsec_integrations'
          snapshot: true
          run_agent_checks: false
          docker_services: "pygoat"

  aws_lambda:
    <<: *machine_executor
    steps:
      - run_test:
          pattern: 'aws_lambda'
          snapshot: true

  datastreams:
    <<: *contrib_job_small
    steps:
      - run_test:
          pattern: "datastreams"

  ci_visibility:
    <<: *machine_executor
    parallelism: 4
    steps:
      - run_test:
          pattern: "ci_visibility"
          snapshot: true

  dd_coverage:
    <<: *machine_executor
    parallelism: 6
    steps:
      - run_hatch_env_test:
          env: 'dd_coverage'
          snapshot: true

  pytest_v2:
    <<: *machine_executor
    parallelism: 10
    steps:
      - run_hatch_env_test:
          env: 'pytest_plugin_v2'
          snapshot: true

  opentelemetry:
    parallelism: 4
    <<: *machine_executor
    steps:
      - run_test:
          pattern: 'opentelemetry'
          snapshot: true

  botocore:
    <<: *machine_executor
    parallelism: 6
    steps:
      - run_test:
          pattern: 'botocore'
          snapshot: true
          docker_services: "localstack"

  asyncpg:
    <<: *machine_executor
    steps:
      - run_test:
          pattern: 'asyncpg'
          snapshot: true
          docker_services: 'postgres'

  cassandra:
    <<: *contrib_job
    docker:
      - image: *ddtrace_dev_image
        environment:
          CASS_DRIVER_NO_EXTENSIONS: 1
      - image: *cassandra_image
        environment:
          - MAX_HEAP_SIZE=512M
          - HEAP_NEWSIZE=256M
      - *testagent
    steps:
      - run_test:
          wait: cassandra
          pattern: 'cassandra'

  celery:
    <<: *contrib_job_large
    docker:
      - image: *ddtrace_dev_image
      - image: *redis_image
      - image: *rabbitmq_image
      - image: *testagent_image
        environment:
        - LOG_LEVEL=DEBUG
        - SNAPSHOT_DIR=/snapshots
        - PORT=9126
        - SNAPSHOT_CI=1
        - DD_POOL_TRACE_CHECK_FAILURES=true
        - DD_DISABLE_ERROR_RESPONSES=true
        - ENABLED_CHECKS=trace_stall,meta_tracer_version_header,trace_content_length,trace_peer_service,trace_dd_service # disable flaky content length check
    steps:
      - run_test:
          pattern: 'celery'

  consul:
    <<: *contrib_job_small
    docker:
      - image: *ddtrace_dev_image
      - image: *consul_image
      - *testagent
    steps:
      - run_test:
          pattern: 'consul'

  django:
    <<: *machine_executor
    parallelism: 4
    steps:
      - run_test:
          pattern: 'django($|_celery)'
          snapshot: true
          docker_services: "memcached redis postgres"

<<<<<<< HEAD
  dramatiq:
=======
  httplib:
    <<: *machine_executor
    steps:
      - run_test:
          pattern: "httplib"
          snapshot: true
          docker_services: 'httpbin_local'

  httpx:
>>>>>>> 65c838b0
    <<: *machine_executor
    parallelism: 2
    steps:
      - run_test:
<<<<<<< HEAD
          pattern: "dramatiq"
          snapshot: true
          docker_services: "redis"
=======
          pattern: 'httpx'
          snapshot: true
          docker_services: 'httpbin_local'
>>>>>>> 65c838b0

  mariadb:
    <<: *machine_executor
    parallelism: 4
    steps:
      - run_test:
          pattern: 'mariadb$'
          snapshot: true
          docker_services: "mariadb"

  mysqlconnector:
    <<: *contrib_job
    docker:
      - image: *ddtrace_dev_image
      - *mysql_server
      - *testagent
    steps:
      - run_test:
          wait: mysql
          pattern: 'mysql$'

  mysqlpython:
    <<: *contrib_job
    docker:
      - image: *ddtrace_dev_image
      - *mysql_server
      - *testagent
    steps:
      - run_test:
          wait: mysql
          pattern: 'mysqldb$'

  pymysql:
    <<: *contrib_job
    docker:
      - image: *ddtrace_dev_image
      - *mysql_server
      - *testagent
    steps:
      - run_test:
          wait: mysql
          pattern: 'pymysql$'

  pytest:
    <<: *machine_executor
    parallelism: 10
    steps:
      - run_test:
          pattern: 'pytest'
          snapshot: true

  mongoengine:
    <<: *machine_executor
    steps:
      - run_test:
          pattern: 'mongoengine'
          snapshot: true
          docker_services: 'mongo'

  sqlalchemy:
    <<: *contrib_job_small
    docker:
      - image: *ddtrace_dev_image
      - *testagent
      - *postgres_server
      - *mysql_server
    steps:
      - run_test:
          wait: postgres mysql
          pattern: "sqlalchemy"

  psycopg:
    <<: *machine_executor
    parallelism: 4
    steps:
      - run_test:
          # We want psycopg and psycopg2 collected
          pattern: "psycopg"
          snapshot: true
          docker_services: "postgres"

  aiobotocore:
    <<: *contrib_job
    docker:
      - image: *ddtrace_dev_image
      - image: *moto_image
      - *testagent
    steps:
       - run_test:
          pattern: 'aiobotocore'

  aiomysql:
    <<: *machine_executor
    steps:
      - run_test:
          docker_services: 'mysql'
          wait: mysql
          pattern: 'aiomysql'
          snapshot: true

  aiopg:
    <<: *contrib_job_small
    parallelism: 4
    docker:
      - image: *ddtrace_dev_image
      - *postgres_server
      - *testagent
    steps:
      - run_test:
          wait: postgres
          pattern: 'aiopg'

  kombu:
    <<: *contrib_job
    docker:
      - image: *ddtrace_dev_image
      - image: *rabbitmq_image
      - *testagent
    steps:
      - run_test:
          wait: rabbitmq
          pattern: 'kombu'

  build_docs:
    # build documentation and store as an artifact
    executor: ddtrace_dev
    steps:
      - checkout
      - run:
          command: |
             hatch run docs:build
             mkdir -p /tmp/docs
             cp -r docs/_build/html/* /tmp/docs
      - store_artifacts:
          path: /tmp/docs

requires_pre_check: &requires_pre_check
  requires:
    - pre_check
requires_base_venvs: &requires_base_venvs
  requires:
    - pre_check
    - build_base_venvs
requires_tests: &requires_tests
  requires:


workflows:
  version: 2
  test: &workflow_test
    jobs:
      # Pre-checking before running all jobs
      - pre_check<|MERGE_RESOLUTION|>--- conflicted
+++ resolved
@@ -643,33 +643,6 @@
           snapshot: true
           docker_services: "memcached redis postgres"
 
-<<<<<<< HEAD
-  dramatiq:
-=======
-  httplib:
-    <<: *machine_executor
-    steps:
-      - run_test:
-          pattern: "httplib"
-          snapshot: true
-          docker_services: 'httpbin_local'
-
-  httpx:
->>>>>>> 65c838b0
-    <<: *machine_executor
-    parallelism: 2
-    steps:
-      - run_test:
-<<<<<<< HEAD
-          pattern: "dramatiq"
-          snapshot: true
-          docker_services: "redis"
-=======
-          pattern: 'httpx'
-          snapshot: true
-          docker_services: 'httpbin_local'
->>>>>>> 65c838b0
-
   mariadb:
     <<: *machine_executor
     parallelism: 4
