--- conflicted
+++ resolved
@@ -967,31 +967,11 @@
           snapshot: true
           docker_services: "redis"
 
-<<<<<<< HEAD
   wsgi:
     <<: *machine_executor
     steps:
       - run_test:
           pattern: "wsgi"
-          snapshot: true
-=======
-  urllib3:
-    <<: *machine_executor
-    steps:
-      - run_test:
-          pattern: 'urllib3'
-          snapshot: true
-          docker_services: "httpbin_local"
-
-  kafka:
-    <<: *machine_executor
-    parallelism: 4
-    steps:
-      - run_test:
-          pattern: 'kafka'
-          snapshot: true
-          docker_services: 'kafka'
->>>>>>> 3c813d6f
 
   kombu:
     <<: *contrib_job
