version: 2.1

default_resource_class: &default_resource_class medium
ubuntu_base_image: &ubuntu_base_img ubuntu-2004:2023.04.2
cimg_base_image: &cimg_base_image cimg/base:2022.08
python310_image: &python310_image cimg/python:3.10.12
ddtrace_dev_image: &ddtrace_dev_image ghcr.io/datadog/dd-trace-py/testrunner@sha256:4c8afd048321e702f3605b4ae4d206fcd00e74bac708089cfe7f9c24383dc53b
redis_image: &redis_image redis:4.0-alpine@sha256:3e99741f293147ff406657dda7644c2b88564b80a498cd00da8f905743449c9f
memcached_image: &memcached_image memcached:1.5-alpine@sha256:48cb7207e3d34871893fa1628f3a4984375153e9942facf82e25935b0a633c8a
cassandra_image: &cassandra_image cassandra:3.11.7@sha256:495e5752526f7e75d3ad85b6a6bbf3b79714321b17a44255a216c341e3baae11
consul_image: &consul_image consul:1.6.0@sha256:daa6203532fc30d81bf6c5593f79a2c7c23f08e8fde82f1e4bd8069b48b57596
moto_image: &moto_image datadog/docker-library:moto_1_0_1@sha256:58c15f03141073629f4ff2a78910b812205324579c76f8bcac87e8e89af2e673
mysql_image: &mysql_image mysql:5.7@sha256:03b6dcedf5a2754da00e119e2cc6094ed3c884ad36b67bb25fe67be4b4f9bdb1
postgres_image: &postgres_image postgres:12-alpine@sha256:c6704f41eb84be53d5977cb821bf0e5e876064b55eafef1e260c2574de40ad9a
mongo_image: &mongo_image mongo:3.6@sha256:19c11a8f1064fd2bb713ef1270f79a742a184cd57d9bb922efdd2a8eca514af8
httpbin_image: &httpbin_image kennethreitz/httpbin@sha256:2c7abc4803080c22928265744410173b6fea3b898872c01c5fd0f0f9df4a59fb
vertica_image: &vertica_image vertica/vertica-ce:latest
rabbitmq_image: &rabbitmq_image rabbitmq:3.7-alpine
testagent_image: &testagent_image ghcr.io/datadog/dd-apm-test-agent/ddapm-test-agent:v1.17.0

parameters:
  coverage:
    type: boolean
    default: false
  riot_run_latest:
    type: boolean
    default: false

orbs:
  win: circleci/windows@5.0

machine_executor: &machine_executor
  machine:
    image: *ubuntu_base_img
  environment:
    - BOTO_CONFIG: /dev/null
    # https://support.circleci.com/hc/en-us/articles/360045268074-Build-Fails-with-Too-long-with-no-output-exceeded-10m0s-context-deadline-exceeded-
    - PYTHONUNBUFFERED: 1
    - CMAKE_BUILD_PARALLEL_LEVEL: 12
  steps:
    - run: sudo apt-get update && sudo DEBIAN_FRONTEND=noninteractive apt-get install -o Dpkg::Options::="--force-confdef" -o Dpkg::Options::="--force-confold" --force-yes -y --no-install-recommends openssh-client git
    - &pyenv-set-global
      run:
        name: Set global pyenv
        command: |
          pyenv global 3.9.4

contrib_job_large: &contrib_job_large
  executor: ddtrace_dev
  parallelism: 10

contrib_job: &contrib_job
  executor: ddtrace_dev
  parallelism: 2

contrib_job_small: &contrib_job_small
  executor: ddtrace_dev_small
  parallelism: 1

commands:
  save_coverage:
    description: "Save coverage.py results to workspace"
    steps:
      - run: |
          set -ex
          mkdir coverage
          touch ./coverage/empty.$CIRCLE_BUILD_NUM-$CIRCLE_JOB-$CIRCLE_NODE_INDEX.coverage
          if [ -f .coverage ];
          then
            cp .coverage ./coverage/$CIRCLE_BUILD_NUM-$CIRCLE_JOB-$CIRCLE_NODE_INDEX.coverage
          fi
      - persist_to_workspace:
          root: coverage
          paths:
            - "*.coverage"
      - store_artifacts:
          path: coverage

  setup_riot:
    description: "Install riot"
    steps:
      # Make sure we install and run riot on Python 3
      - run: pip3 install riot==0.19.1

  setup_rust:
    description: "Install rust toolchain"
    steps:
      -  run: curl https://sh.rustup.rs -sSf | sh -s -- --default-toolchain stable -y
      -  run: echo 'export PATH="$HOME/.cargo/bin:$PATH"' >> "$BASH_ENV"

  setup_sccache:
    description: "Install and configure sccache"
    steps:
      - run:
          name: "Install sccache"
          command: |
              curl -L https://github.com/mozilla/sccache/releases/download/v0.8.1/sccache-v0.8.1-x86_64-unknown-linux-musl.tar.gz | tar zx --strip-components=1 -C /usr/local/bin/ sccache-v0.8.1-x86_64-unknown-linux-musl/sccache
              echo "export SCCACHE_DIR=/root/.cache/sccache" >> "$BASH_ENV"
              echo "export SCCACHE_CACHE_SIZE=1G" >> "$BASH_ENV"
              echo "export SCCACHE_DIRECT=true" >> "$BASH_ENV"
              echo "export DD_USE_SCCACHE=1" >> "$BASH_ENV"
              /usr/local/bin/sccache --version
      - restore_cache:
          name: Restore sccache cache
          key: v0-sccache-cache-{{ arch }}-{{ .Environment.CIRCLE_JOB }}-{{ .Environment.CIRCLE_NODE_INDEX }}

  save_sccache:
   description: "Save the sccache cache"
   steps:
     - run:
         name: "sccache stats"
         command: /usr/local/bin/sccache --show-stats
     - save_cache:
         name: Save sccache cache
         key: v0-sccache-cache-{{ arch }}-{{ .Environment.CIRCLE_JOB }}-{{ .Environment.CIRCLE_NODE_INDEX }}-{{ epoch }}
         paths:
           - /root/.cache/sccache/

  setup_hatch:
    description: "Install hatch"
    steps:
      - run:
          name: "Install hatch"
          command: |
            curl -L https://github.com/pypa/hatch/releases/download/hatch-v1.12.0/hatch-x86_64-unknown-linux-gnu.tar.gz | tar zx
            sudo install -t /usr/local/bin hatch
            hatch -q

  start_docker_services:
    description: "Start Docker services"
    parameters:
      env:
        type: string
        default: ""
      services:
        type: string
        default: ""
    steps:
      # Retry pulls in case they fail
      - run: for i in {1..3}; do docker-compose pull -q << parameters.services >> && break || sleep 3; done
      - run: << parameters.env >> docker-compose up -d << parameters.services >>
      - run:
          command: docker-compose logs -f
          background: true

  run_test:
    description: "Run tests matching a pattern"
    parameters:
      pattern:
        type: string
        default: ""
      wait:
        type: string
        default: ""
      snapshot:
        type: boolean
        default: false
      docker_services:
        type: string
        default: ""
      store_coverage:
        type: boolean
        default: true
      trace_agent_url:
        type: string
        default: "http://localhost:9126"
      run_agent_checks:
        type: boolean
        default: true
    steps:
      - checkout
      - attach_workspace:
          at: .
      - restore_cache:
          keys:
            - lastsuccess-{{ .Environment.CIRCLE_BRANCH }}-<<parameters.pattern>>-{{ .Environment.CIRCLE_NODE_INDEX }}
      - when:
          condition:
              << parameters.snapshot >>
          steps:
            - setup_riot
            - start_docker_services:
                env: SNAPSHOT_CI=1
                services: testagent << parameters.docker_services >>
            - run:
                environment:
                  DD_TRACE_AGENT_URL: << parameters.trace_agent_url >>
                  RIOT_RUN_RECOMPILE_REQS: "<< pipeline.parameters.riot_run_latest >>"
                no_output_timeout: 5m
                command: |
                  ulimit -c unlimited
                  ./scripts/run-test-suite '<<parameters.pattern>>' <<pipeline.parameters.coverage>> 1
            - run:
                command: |
                  mkdir -p /tmp/core_dumps
                  cp core.* /tmp/core_dumps || true
                  ./scripts/bt
                when: on_fail
            - store_artifacts:
                name: "Store core dumps"
                path: /tmp/core_dumps
      - unless:
          condition:
              << parameters.snapshot >>
          steps:
            - setup_riot
            - when:
                condition:
                  << parameters.wait >>
                steps:
                  - run:
                      name: "Waiting for << parameters.wait >>"
                      command: riot -P -v run -s 'wait' << parameters.wait >>
            - when:
                condition:
                  << parameters.trace_agent_url >> != ""
                steps:
                  - run:
                      command: |
                        echo 'export DD_TRACE_AGENT_URL=<< parameters.trace_agent_url >>' >> "$BASH_ENV"
                        source "$BASH_ENV"
            - run:
                environment:
                  RIOT_RUN_RECOMPILE_REQS: "<< pipeline.parameters.riot_run_latest >>"
                no_output_timeout: 5m
                command: |
                  ulimit -c unlimited
                  ./scripts/run-test-suite '<<parameters.pattern>>' <<pipeline.parameters.coverage>>
            - run:
                command: |
                  mkdir -p /tmp/core_dumps
                  cp core.* /tmp/core_dumps || true
                  ./scripts/bt
                when: on_fail
            - store_artifacts:
                name: "Store core dumps"
                path: /tmp/core_dumps
      - when:
          condition:
            << parameters.store_coverage >>
          steps:
            - save_coverage
      - store_test_results:
          path: test-results
      - store_artifacts:
          path: test-results
      - run:
          name: "Store Test Agent Supported Integrations Data"
          command: |
            if [[ -z "$(curl -s << parameters.trace_agent_url >>/test/integrations/tested_versions)" ]]; then
              # No integrations were tested. Not saving any artifacts
              echo "Response body is empty. Skipping saving integration artifacts."
            else
              # make temporary files to save response data to
              response=$(mktemp) && headers=$(mktemp)
              # create artifacts directory if it doesn't exist
              [ -d "./artifacts" ] || mkdir -p "./artifacts"
              # get tested integrations
              curl -o "$response" -D "$headers" << parameters.trace_agent_url >>/test/integrations/tested_versions
              # get filename representing the name of the tested integration from headers
              filename=$(awk -F': ' '/file-name/{print $2}' "$headers" | tr -d '\r\n')
              # copy data to final file and remove temp files
              mv "$response" "artifacts/${filename}_supported_versions.csv"
              rm "$headers"
            fi
      - store_artifacts:
          path: artifacts
          destination: supported-integrations
      - save_cache:
          key: lastsuccess-{{ .Environment.CIRCLE_BRANCH }}-<<parameters.pattern>>-{{ .Environment.CIRCLE_NODE_INDEX }}-{{ epoch }}
          paths:
            - ./latest-success-commit
      - when:
          condition:
              << parameters.run_agent_checks >>
          steps:
            - run:
                name: Get APM Test Agent Trace Check Results
                command: bash ./scripts/get-test-agent-results.sh

  run_hatch_env_test:
    description: "Run hatch env test"
    parameters:
      env:
        type: string
        default: ""
      snapshot:
        type: boolean
        default: false
      docker_services:
        type: string
        default: ""
      store_coverage:
        type: boolean
        default: true
      trace_agent_url:
        type: string
        default: "http://localhost:9126"
      run_agent_checks:
        type: boolean
        default: true
    steps:
      - checkout
      - attach_workspace:
          at: .
      - restore_cache:
          keys:
            - lastsuccess-{{ .Environment.CIRCLE_BRANCH }}-<<parameters.env>>-{{ .Environment.CIRCLE_NODE_INDEX }}
      - setup_hatch
      - when:
          condition:
              << parameters.snapshot >>
          steps:
            - start_docker_services:
                env: SNAPSHOT_CI=1
                services: testagent << parameters.docker_services >>
            - run:
                name: Run tests
                environment:
                  DD_TRACE_AGENT_URL: << parameters.trace_agent_url >>
                command: |
                  ulimit -c unlimited
                  ./scripts/run-test-suite-hatch '<<parameters.env>>' 1
            - run:
                command: |
                  mkdir -p /tmp/core_dumps
                  cp core.* /tmp/core_dumps || true
                  ./scripts/bt
                when: on_fail
            - store_artifacts:
                name: "Store core dumps"
                path: /tmp/core_dumps
      - unless:
          condition:
              << parameters.snapshot >>
          steps:
            - run:
                name: Run tests
                command: |
                  hatch env show --json | jq -r 'keys[] | select(. | contains("<< parameters.env >>"))' | sort | circleci tests split | xargs -n 1 -I {} hatch run {}:test
      - when:
          condition:
            << parameters.store_coverage >>
          steps:
            - save_coverage
      - store_test_results:
          path: test-results
      - store_artifacts:
          path: test-results
      - save_cache:
          key: lastsuccess-{{ .Environment.CIRCLE_BRANCH }}-<<parameters.env>>-{{ .Environment.CIRCLE_NODE_INDEX }}-{{ epoch }}
          paths:
            - ./latest-success-commit
      - run:
          name: "Store Test Agent Supported Integrations Data"
          command: |
            if [[ -z "$(curl -s << parameters.trace_agent_url >>/test/integrations/tested_versions)" ]]; then
              # No integrations were tested. Not saving any artifacts
              echo "Response body is empty. Skipping saving integration artifacts."
            else
              # make temporary files to save response data to
              response=$(mktemp) && headers=$(mktemp)
              # create artifacts directory if it doesn't exist
              [ -d "./artifacts" ] || mkdir -p "./artifacts"
              # get tested integrations
              curl -o "$response" -D "$headers" << parameters.trace_agent_url >>/test/integrations/tested_versions
              # get filename representing the name of the tested integration from headers
              filename=$(awk -F': ' '/file-name/{print $2}' "$headers" | tr -d '\r\n')
              # copy data to final file and remove temp files
              mv "$response" "artifacts/${filename}_supported_versions.csv"
              rm "$headers"
            fi
      - store_artifacts:
          path: artifacts
          destination: supported-integrations
      - when:
          condition:
              << parameters.run_agent_checks >>
          steps:
            - run:
                name: Get APM Test Agent Trace Check Results
                command: bash ./scripts/get-test-agent-results.sh

executors:
  cimg_base:
    docker:
      - image: *cimg_base_image
        environment:
          - CMAKE_BUILD_PARALLEL_LEVEL: 6
    resource_class: medium
  python310:
    docker:
      - image: *python310_image
        environment:
          - CMAKE_BUILD_PARALLEL_LEVEL: 12
    resource_class: large
  ddtrace_dev:
    docker:
      - image: *ddtrace_dev_image
        environment:
          - CMAKE_BUILD_PARALLEL_LEVEL: 6
    resource_class: *default_resource_class
  ddtrace_dev_small:
    docker:
      - image: *ddtrace_dev_image
        environment:
          - CMAKE_BUILD_PARALLEL_LEVEL: 4
    resource_class: small

# Common configuration blocks as YAML anchors
# See: https://circleci.com/blog/circleci-hacks-reuse-yaml-in-your-circleci-config-with-yaml/
httpbin_local: &httpbin_local
  image: *httpbin_image
  name: httpbin.org

mysql_server: &mysql_server
  image: *mysql_image
  environment:
    - MYSQL_ROOT_PASSWORD=admin
    - MYSQL_PASSWORD=test
    - MYSQL_USER=test
    - MYSQL_DATABASE=test

postgres_server: &postgres_server
  image: *postgres_image
  environment:
    - POSTGRES_PASSWORD=postgres
    - POSTGRES_USER=postgres
    - POSTGRES_DB=postgres

testagent: &testagent
  image: *testagent_image
  environment:
    - LOG_LEVEL=DEBUG
    - SNAPSHOT_DIR=/snapshots
    - PORT=9126
    - SNAPSHOT_CI=1
    - DD_POOL_TRACE_CHECK_FAILURES=true
    - DD_DISABLE_ERROR_RESPONSES=true
    - ENABLED_CHECKS=trace_content_length,trace_stall,meta_tracer_version_header,trace_count_header,trace_peer_service,trace_dd_service

jobs:
  pre_check:
    executor: python310
    steps:
      - checkout
      - setup_hatch
      - run:
          name: "Spelling"
          command: hatch run lint:spelling

  coverage_report:
    executor: python310
    steps:
      - checkout
      - attach_workspace:
          at: .
      - run: pip install -r ci/coverage/requirements.txt
      - run: rm -f empty.*.coverage
      # Combine all job coverage reports into one
      - run: ls -hal *.coverage 2>/dev/null && coverage combine *.coverage || true
      # Upload coverage report to Codecov
      # DEV: Do not use the bash uploader, it cannot be trusted
      - run: codecov
      # Generate and save xml report
      # DEV: "--ignore-errors" to skip over files that are missing
      - run: coverage xml --ignore-errors || true
      - store_artifacts:
          path: coverage.xml
      # Generate and save JSON report
      # DEV: "--ignore-errors" to skip over files that are missing
      - run: coverage json --ignore-errors || true
      - store_artifacts:
          path: coverage.json
      # Print ddtrace/ report to stdout
      # DEV: "--ignore-errors" to skip over files that are missing
      - run: coverage report --ignore-errors --omit='tests/*' || true
      # Print tests/ report to stdout
      # DEV: "--ignore-errors" to skip over files that are missing
      - run: coverage report --ignore-errors --omit='ddtrace/*' || true
      # Print diff-cover report to stdout (compares against origin/1.x)
      - run: diff-cover --compare-branch $(git rev-parse --abbrev-ref origin/HEAD) coverage.xml || true


  build_base_venvs:
    resource_class: large
    docker:
      - image: *ddtrace_dev_image
    parallelism: 6
    steps:
      - checkout
      - setup_riot
      - setup_sccache
      - run:
          name: "Generate base virtual environments."
          # DEV: riot list -i tracer lists all supported Python versions
          command: "riot list -i tracer | circleci tests split | xargs -I PY riot -P -v generate --python=PY"
          environment:
            CMAKE_BUILD_PARALLEL_LEVEL: 12
            PIP_VERBOSE: 1
      - save_sccache
      - persist_to_workspace:
          root: .
          paths:
            - "."

  appsec_iast_packages:
    <<: *machine_executor
    parallelism: 5
    steps:
      - when:
          condition:
            matches: { pattern: "main", value: << pipeline.git.branch >> }
          steps:
            - run_test:
                pattern: 'appsec_iast_packages'
                snapshot: true
      - run: echo "This test is skipped outside of main branch"

  appsec_integrations:
    <<: *machine_executor
    parallelism: 7
    steps:
      - run_test:
          pattern: 'appsec_integrations'
          snapshot: true
          run_agent_checks: false
          docker_services: "pygoat"

  aws_lambda:
    <<: *machine_executor
    steps:
      - run_test:
          pattern: 'aws_lambda'
          snapshot: true

  datastreams:
    <<: *contrib_job_small
    steps:
      - run_test:
          pattern: "datastreams"

  ci_visibility:
    <<: *machine_executor
    parallelism: 4
    steps:
      - run_test:
          pattern: "ci_visibility"
          snapshot: true

  dd_coverage:
    <<: *machine_executor
    parallelism: 6
    steps:
      - run_hatch_env_test:
          env: 'dd_coverage'
          snapshot: true

<<<<<<< HEAD
=======
  pytest_v2:
    <<: *machine_executor
    parallelism: 10
    steps:
      - run_hatch_env_test:
          env: 'pytest_plugin_v2'
          snapshot: true

  sourcecode:
    <<: *contrib_job_small
    steps:
      - run_test:
          pattern: "sourcecode"

>>>>>>> b8f8b3db
  opentelemetry:
    parallelism: 4
    <<: *machine_executor
    steps:
      - run_test:
          pattern: 'opentelemetry'
          snapshot: true

  botocore:
    <<: *machine_executor
    parallelism: 6
    steps:
      - run_test:
          pattern: 'botocore'
          snapshot: true
          docker_services: "localstack"

  asyncpg:
    <<: *machine_executor
    steps:
      - run_test:
          pattern: 'asyncpg'
          snapshot: true
          docker_services: 'postgres'

  aiohttp:
    <<: *machine_executor
    parallelism: 3
    steps:
      - run_test:
          pattern: 'aiohttp'  # includes aiohttp_jinja2
          snapshot: true
          docker_services: 'httpbin_local'

  cassandra:
    <<: *contrib_job
    docker:
      - image: *ddtrace_dev_image
        environment:
          CASS_DRIVER_NO_EXTENSIONS: 1
      - image: *cassandra_image
        environment:
          - MAX_HEAP_SIZE=512M
          - HEAP_NEWSIZE=256M
      - *testagent
    steps:
      - run_test:
          wait: cassandra
          pattern: 'cassandra'

  celery:
    <<: *contrib_job_large
    docker:
      - image: *ddtrace_dev_image
      - image: *redis_image
      - image: *rabbitmq_image
      - image: *testagent_image
        environment:
        - LOG_LEVEL=DEBUG
        - SNAPSHOT_DIR=/snapshots
        - PORT=9126
        - SNAPSHOT_CI=1
        - DD_POOL_TRACE_CHECK_FAILURES=true
        - DD_DISABLE_ERROR_RESPONSES=true
        - ENABLED_CHECKS=trace_stall,meta_tracer_version_header,trace_content_length,trace_peer_service,trace_dd_service # disable flaky content length check
    steps:
      - run_test:
          pattern: 'celery'

  consul:
    <<: *contrib_job_small
    docker:
      - image: *ddtrace_dev_image
      - image: *consul_image
      - *testagent
    steps:
      - run_test:
          pattern: 'consul'

  django:
    <<: *machine_executor
    parallelism: 4
    steps:
      - run_test:
          pattern: 'django($|_celery)'
          snapshot: true
          docker_services: "memcached redis postgres"

  djangorestframework:
    <<: *machine_executor
    parallelism: 2
    steps:
      - run_test:
          pattern: 'djangorestframework'
          snapshot: true
          docker_services: "memcached redis"

  dramatiq:
    <<: *machine_executor
    parallelism: 2
    steps:
      - run_test:
          pattern: "dramatiq"
          snapshot: true
          docker_services: "redis"

  httplib:
    <<: *machine_executor
    steps:
      - run_test:
          pattern: "httplib"
          snapshot: true
          docker_services: 'httpbin_local'

  httpx:
    <<: *machine_executor
    parallelism: 2
    steps:
      - run_test:
          pattern: 'httpx'
          snapshot: true
          docker_services: 'httpbin_local'

  mariadb:
    <<: *machine_executor
    parallelism: 4
    steps:
      - run_test:
          pattern: 'mariadb$'
          snapshot: true
          docker_services: "mariadb"

  mysqlconnector:
    <<: *contrib_job
    docker:
      - image: *ddtrace_dev_image
      - *mysql_server
      - *testagent
    steps:
      - run_test:
          wait: mysql
          pattern: 'mysql$'

  mysqlpython:
    <<: *contrib_job
    docker:
      - image: *ddtrace_dev_image
      - *mysql_server
      - *testagent
    steps:
      - run_test:
          wait: mysql
          pattern: 'mysqldb$'

  pymysql:
    <<: *contrib_job
    docker:
      - image: *ddtrace_dev_image
      - *mysql_server
      - *testagent
    steps:
      - run_test:
          wait: mysql
          pattern: 'pymysql$'

  pylibmc:
    <<: *contrib_job_small
    docker:
      - image: *ddtrace_dev_image
      - image: *memcached_image
      - *testagent
    steps:
      - run_test:
          pattern: 'pylibmc'

  pytest:
    <<: *machine_executor
    parallelism: 10
    steps:
      - run_test:
          pattern: 'pytest'
          snapshot: true

  pymemcache:
    <<: *contrib_job
    docker:
      - image: *ddtrace_dev_image
      - image: *memcached_image
      - *testagent
    steps:
      - run_test:
          pattern: "pymemcache"

  mongoengine:
    <<: *machine_executor
    steps:
      - run_test:
          pattern: 'mongoengine'
          snapshot: true
          docker_services: 'mongo'

  requests:
    <<: *contrib_job
    docker:
      - image: *ddtrace_dev_image
      - *testagent
      - *httpbin_local
    steps:
      - run_test:
          pattern: "requests"

  sqlalchemy:
    <<: *contrib_job_small
    docker:
      - image: *ddtrace_dev_image
      - *testagent
      - *postgres_server
      - *mysql_server
    steps:
      - run_test:
          wait: postgres mysql
          pattern: "sqlalchemy"

  psycopg:
    <<: *machine_executor
    parallelism: 4
    steps:
      - run_test:
          # We want psycopg and psycopg2 collected
          pattern: "psycopg"
          snapshot: true
          docker_services: "postgres"

  aiobotocore:
    <<: *contrib_job
    docker:
      - image: *ddtrace_dev_image
      - image: *moto_image
      - *testagent
    steps:
       - run_test:
          pattern: 'aiobotocore'

  aiomysql:
    <<: *machine_executor
    steps:
      - run_test:
          docker_services: 'mysql'
          wait: mysql
          pattern: 'aiomysql'
          snapshot: true

  aiopg:
    <<: *contrib_job_small
    parallelism: 4
    docker:
      - image: *ddtrace_dev_image
      - *postgres_server
      - *testagent
    steps:
      - run_test:
          wait: postgres
          pattern: 'aiopg'

  kombu:
    <<: *contrib_job
    docker:
      - image: *ddtrace_dev_image
      - image: *rabbitmq_image
      - *testagent
    steps:
      - run_test:
          wait: rabbitmq
          pattern: 'kombu'

  build_docs:
    # build documentation and store as an artifact
    executor: ddtrace_dev
    steps:
      - checkout
      - run:
          command: |
             hatch run docs:build
             mkdir -p /tmp/docs
             cp -r docs/_build/html/* /tmp/docs
      - store_artifacts:
          path: /tmp/docs

requires_pre_check: &requires_pre_check
  requires:
    - pre_check
requires_base_venvs: &requires_base_venvs
  requires:
    - pre_check
    - build_base_venvs
requires_tests: &requires_tests
  requires:


workflows:
  version: 2
  test: &workflow_test
    jobs:
      # Pre-checking before running all jobs
      - pre_check<|MERGE_RESOLUTION|>--- conflicted
+++ resolved
@@ -556,8 +556,6 @@
           env: 'dd_coverage'
           snapshot: true
 
-<<<<<<< HEAD
-=======
   pytest_v2:
     <<: *machine_executor
     parallelism: 10
@@ -566,13 +564,6 @@
           env: 'pytest_plugin_v2'
           snapshot: true
 
-  sourcecode:
-    <<: *contrib_job_small
-    steps:
-      - run_test:
-          pattern: "sourcecode"
-
->>>>>>> b8f8b3db
   opentelemetry:
     parallelism: 4
     <<: *machine_executor
