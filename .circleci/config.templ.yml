--- conflicted
+++ resolved
@@ -411,44 +411,6 @@
           pattern: 'opentelemetry'
           snapshot: true
 
-<<<<<<< HEAD
-  consul:
-    <<: *contrib_job_small
-    docker:
-      - image: *ddtrace_dev_image
-      - image: *consul_image
-      - *testagent
-    steps:
-      - run_test:
-          pattern: 'consul'
-
-  mariadb:
-    <<: *machine_executor
-    parallelism: 4
-    steps:
-      - run_test:
-          pattern: 'mariadb$'
-          snapshot: true
-          docker_services: "mariadb"
-
-  mongoengine:
-    <<: *machine_executor
-    steps:
-      - run_test:
-          pattern: 'mongoengine'
-          snapshot: true
-          docker_services: 'mongo'
-=======
-  botocore:
-    <<: *machine_executor
-    parallelism: 6
-    steps:
-      - run_test:
-          pattern: 'botocore'
-          snapshot: true
-          docker_services: "localstack"
->>>>>>> 2ef9f1ed
-
   aiobotocore:
     <<: *contrib_job
     docker:
