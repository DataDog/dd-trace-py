version: 2.1

default_resource_class: &default_resource_class medium
ubuntu_base_image: &ubuntu_base_img ubuntu-2004:2023.04.2
cimg_base_image: &cimg_base_image cimg/base:2022.08
python310_image: &python310_image cimg/python:3.10.12
ddtrace_dev_image: &ddtrace_dev_image ghcr.io/datadog/dd-trace-py/testrunner@sha256:4c8afd048321e702f3605b4ae4d206fcd00e74bac708089cfe7f9c24383dc53b
redis_image: &redis_image redis:4.0-alpine@sha256:3e99741f293147ff406657dda7644c2b88564b80a498cd00da8f905743449c9f
memcached_image: &memcached_image memcached:1.5-alpine@sha256:48cb7207e3d34871893fa1628f3a4984375153e9942facf82e25935b0a633c8a
cassandra_image: &cassandra_image cassandra:3.11.7@sha256:495e5752526f7e75d3ad85b6a6bbf3b79714321b17a44255a216c341e3baae11
consul_image: &consul_image consul:1.6.0@sha256:daa6203532fc30d81bf6c5593f79a2c7c23f08e8fde82f1e4bd8069b48b57596
moto_image: &moto_image datadog/docker-library:moto_1_0_1@sha256:58c15f03141073629f4ff2a78910b812205324579c76f8bcac87e8e89af2e673
mysql_image: &mysql_image mysql:5.7@sha256:03b6dcedf5a2754da00e119e2cc6094ed3c884ad36b67bb25fe67be4b4f9bdb1
postgres_image: &postgres_image postgres:12-alpine@sha256:c6704f41eb84be53d5977cb821bf0e5e876064b55eafef1e260c2574de40ad9a
mongo_image: &mongo_image mongo:3.6@sha256:19c11a8f1064fd2bb713ef1270f79a742a184cd57d9bb922efdd2a8eca514af8
httpbin_image: &httpbin_image kennethreitz/httpbin@sha256:2c7abc4803080c22928265744410173b6fea3b898872c01c5fd0f0f9df4a59fb
vertica_image: &vertica_image vertica/vertica-ce:latest
rabbitmq_image: &rabbitmq_image rabbitmq:3.7-alpine
testagent_image: &testagent_image ghcr.io/datadog/dd-apm-test-agent/ddapm-test-agent:v1.17.0

parameters:
  coverage:
    type: boolean
    default: false
  riot_run_latest:
    type: boolean
    default: false

orbs:
  win: circleci/windows@5.0

machine_executor: &machine_executor
  machine:
    image: *ubuntu_base_img
  environment:
    - BOTO_CONFIG: /dev/null
    # https://support.circleci.com/hc/en-us/articles/360045268074-Build-Fails-with-Too-long-with-no-output-exceeded-10m0s-context-deadline-exceeded-
    - PYTHONUNBUFFERED: 1
    - CMAKE_BUILD_PARALLEL_LEVEL: 12
  steps:
    - run: sudo apt-get update && sudo DEBIAN_FRONTEND=noninteractive apt-get install -o Dpkg::Options::="--force-confdef" -o Dpkg::Options::="--force-confold" --force-yes -y --no-install-recommends openssh-client git
    - &pyenv-set-global
      run:
        name: Set global pyenv
        command: |
          pyenv global 3.9.4

contrib_job_large: &contrib_job_large
  executor: ddtrace_dev
  parallelism: 10

contrib_job: &contrib_job
  executor: ddtrace_dev
  parallelism: 2

contrib_job_small: &contrib_job_small
  executor: ddtrace_dev_small
  parallelism: 1

commands:
  save_coverage:
    description: "Save coverage.py results to workspace"
    steps:
      - run: |
          set -ex
          mkdir coverage
          touch ./coverage/empty.$CIRCLE_BUILD_NUM-$CIRCLE_JOB-$CIRCLE_NODE_INDEX.coverage
          if [ -f .coverage ];
          then
            cp .coverage ./coverage/$CIRCLE_BUILD_NUM-$CIRCLE_JOB-$CIRCLE_NODE_INDEX.coverage
          fi
      - persist_to_workspace:
          root: coverage
          paths:
            - "*.coverage"
      - store_artifacts:
          path: coverage

  setup_riot:
    description: "Install riot"
    steps:
      # Make sure we install and run riot on Python 3
      - run: pip3 install riot==0.19.1

  setup_rust:
    description: "Install rust toolchain"
    steps:
      -  run: curl https://sh.rustup.rs -sSf | sh -s -- --default-toolchain stable -y
      -  run: echo 'export PATH="$HOME/.cargo/bin:$PATH"' >> "$BASH_ENV"

  setup_sccache:
    description: "Install and configure sccache"
    steps:
      - run:
          name: "Install sccache"
          command: |
              curl -L https://github.com/mozilla/sccache/releases/download/v0.8.1/sccache-v0.8.1-x86_64-unknown-linux-musl.tar.gz | tar zx --strip-components=1 -C /usr/local/bin/ sccache-v0.8.1-x86_64-unknown-linux-musl/sccache
              echo "export SCCACHE_DIR=/root/.cache/sccache" >> "$BASH_ENV"
              echo "export SCCACHE_CACHE_SIZE=1G" >> "$BASH_ENV"
              echo "export SCCACHE_DIRECT=true" >> "$BASH_ENV"
              echo "export DD_USE_SCCACHE=1" >> "$BASH_ENV"
              /usr/local/bin/sccache --version
      - restore_cache:
          name: Restore sccache cache
          key: v0-sccache-cache-{{ arch }}-{{ .Environment.CIRCLE_JOB }}-{{ .Environment.CIRCLE_NODE_INDEX }}

  save_sccache:
   description: "Save the sccache cache"
   steps:
     - run:
         name: "sccache stats"
         command: /usr/local/bin/sccache --show-stats
     - save_cache:
         name: Save sccache cache
         key: v0-sccache-cache-{{ arch }}-{{ .Environment.CIRCLE_JOB }}-{{ .Environment.CIRCLE_NODE_INDEX }}-{{ epoch }}
         paths:
           - /root/.cache/sccache/

  setup_hatch:
    description: "Install hatch"
    steps:
      - run:
          name: "Install hatch"
          command: |
            curl -L https://github.com/pypa/hatch/releases/download/hatch-v1.12.0/hatch-x86_64-unknown-linux-gnu.tar.gz | tar zx
            sudo install -t /usr/local/bin hatch
            hatch -q

  start_docker_services:
    description: "Start Docker services"
    parameters:
      env:
        type: string
        default: ""
      services:
        type: string
        default: ""
    steps:
      # Retry pulls in case they fail
      - run: for i in {1..3}; do docker-compose pull -q << parameters.services >> && break || sleep 3; done
      - run: << parameters.env >> docker-compose up -d << parameters.services >>
      - run:
          command: docker-compose logs -f
          background: true

  run_test:
    description: "Run tests matching a pattern"
    parameters:
      pattern:
        type: string
        default: ""
      wait:
        type: string
        default: ""
      snapshot:
        type: boolean
        default: false
      docker_services:
        type: string
        default: ""
      store_coverage:
        type: boolean
        default: true
      trace_agent_url:
        type: string
        default: "http://localhost:9126"
      run_agent_checks:
        type: boolean
        default: true
    steps:
      - checkout
      - attach_workspace:
          at: .
      - restore_cache:
          keys:
            - lastsuccess-{{ .Environment.CIRCLE_BRANCH }}-<<parameters.pattern>>-{{ .Environment.CIRCLE_NODE_INDEX }}
      - when:
          condition:
              << parameters.snapshot >>
          steps:
            - setup_riot
            - start_docker_services:
                env: SNAPSHOT_CI=1
                services: testagent << parameters.docker_services >>
            - run:
                environment:
                  DD_TRACE_AGENT_URL: << parameters.trace_agent_url >>
                  RIOT_RUN_RECOMPILE_REQS: "<< pipeline.parameters.riot_run_latest >>"
                no_output_timeout: 5m
                command: |
                  ulimit -c unlimited
                  ./scripts/run-test-suite '<<parameters.pattern>>' <<pipeline.parameters.coverage>> 1
            - run:
                command: |
                  mkdir -p /tmp/core_dumps
                  cp core.* /tmp/core_dumps || true
                  ./scripts/bt
                when: on_fail
            - store_artifacts:
                name: "Store core dumps"
                path: /tmp/core_dumps
      - unless:
          condition:
              << parameters.snapshot >>
          steps:
            - setup_riot
            - when:
                condition:
                  << parameters.wait >>
                steps:
                  - run:
                      name: "Waiting for << parameters.wait >>"
                      command: riot -P -v run -s 'wait' << parameters.wait >>
            - when:
                condition:
                  << parameters.trace_agent_url >> != ""
                steps:
                  - run:
                      command: |
                        echo 'export DD_TRACE_AGENT_URL=<< parameters.trace_agent_url >>' >> "$BASH_ENV"
                        source "$BASH_ENV"
            - run:
                environment:
                  RIOT_RUN_RECOMPILE_REQS: "<< pipeline.parameters.riot_run_latest >>"
                no_output_timeout: 5m
                command: |
                  ulimit -c unlimited
                  ./scripts/run-test-suite '<<parameters.pattern>>' <<pipeline.parameters.coverage>>
            - run:
                command: |
                  mkdir -p /tmp/core_dumps
                  cp core.* /tmp/core_dumps || true
                  ./scripts/bt
                when: on_fail
            - store_artifacts:
                name: "Store core dumps"
                path: /tmp/core_dumps
      - when:
          condition:
            << parameters.store_coverage >>
          steps:
            - save_coverage
      - store_test_results:
          path: test-results
      - store_artifacts:
          path: test-results
      - run:
          name: "Store Test Agent Supported Integrations Data"
          command: |
            if [[ -z "$(curl -s << parameters.trace_agent_url >>/test/integrations/tested_versions)" ]]; then
              # No integrations were tested. Not saving any artifacts
              echo "Response body is empty. Skipping saving integration artifacts."
            else
              # make temporary files to save response data to
              response=$(mktemp) && headers=$(mktemp)
              # create artifacts directory if it doesn't exist
              [ -d "./artifacts" ] || mkdir -p "./artifacts"
              # get tested integrations
              curl -o "$response" -D "$headers" << parameters.trace_agent_url >>/test/integrations/tested_versions
              # get filename representing the name of the tested integration from headers
              filename=$(awk -F': ' '/file-name/{print $2}' "$headers" | tr -d '\r\n')
              # copy data to final file and remove temp files
              mv "$response" "artifacts/${filename}_supported_versions.csv"
              rm "$headers"
            fi
      - store_artifacts:
          path: artifacts
          destination: supported-integrations
      - save_cache:
          key: lastsuccess-{{ .Environment.CIRCLE_BRANCH }}-<<parameters.pattern>>-{{ .Environment.CIRCLE_NODE_INDEX }}-{{ epoch }}
          paths:
            - ./latest-success-commit
      - when:
          condition:
              << parameters.run_agent_checks >>
          steps:
            - run:
                name: Get APM Test Agent Trace Check Results
                command: bash ./scripts/get-test-agent-results.sh

  run_hatch_env_test:
    description: "Run hatch env test"
    parameters:
      env:
        type: string
        default: ""
      snapshot:
        type: boolean
        default: false
      docker_services:
        type: string
        default: ""
      store_coverage:
        type: boolean
        default: true
      trace_agent_url:
        type: string
        default: "http://localhost:9126"
      run_agent_checks:
        type: boolean
        default: true
    steps:
      - checkout
      - attach_workspace:
          at: .
      - restore_cache:
          keys:
            - lastsuccess-{{ .Environment.CIRCLE_BRANCH }}-<<parameters.env>>-{{ .Environment.CIRCLE_NODE_INDEX }}
      - setup_hatch
      - when:
          condition:
              << parameters.snapshot >>
          steps:
            - start_docker_services:
                env: SNAPSHOT_CI=1
                services: testagent << parameters.docker_services >>
            - run:
                name: Run tests
                environment:
                  DD_TRACE_AGENT_URL: << parameters.trace_agent_url >>
                command: |
                  ulimit -c unlimited
                  ./scripts/run-test-suite-hatch '<<parameters.env>>' 1
            - run:
                command: |
                  mkdir -p /tmp/core_dumps
                  cp core.* /tmp/core_dumps || true
                  ./scripts/bt
                when: on_fail
            - store_artifacts:
                name: "Store core dumps"
                path: /tmp/core_dumps
      - unless:
          condition:
              << parameters.snapshot >>
          steps:
            - run:
                name: Run tests
                command: |
                  hatch env show --json | jq -r 'keys[] | select(. | contains("<< parameters.env >>"))' | sort | circleci tests split | xargs -n 1 -I {} hatch run {}:test
      - when:
          condition:
            << parameters.store_coverage >>
          steps:
            - save_coverage
      - store_test_results:
          path: test-results
      - store_artifacts:
          path: test-results
      - save_cache:
          key: lastsuccess-{{ .Environment.CIRCLE_BRANCH }}-<<parameters.env>>-{{ .Environment.CIRCLE_NODE_INDEX }}-{{ epoch }}
          paths:
            - ./latest-success-commit
      - run:
          name: "Store Test Agent Supported Integrations Data"
          command: |
            if [[ -z "$(curl -s << parameters.trace_agent_url >>/test/integrations/tested_versions)" ]]; then
              # No integrations were tested. Not saving any artifacts
              echo "Response body is empty. Skipping saving integration artifacts."
            else
              # make temporary files to save response data to
              response=$(mktemp) && headers=$(mktemp)
              # create artifacts directory if it doesn't exist
              [ -d "./artifacts" ] || mkdir -p "./artifacts"
              # get tested integrations
              curl -o "$response" -D "$headers" << parameters.trace_agent_url >>/test/integrations/tested_versions
              # get filename representing the name of the tested integration from headers
              filename=$(awk -F': ' '/file-name/{print $2}' "$headers" | tr -d '\r\n')
              # copy data to final file and remove temp files
              mv "$response" "artifacts/${filename}_supported_versions.csv"
              rm "$headers"
            fi
      - store_artifacts:
          path: artifacts
          destination: supported-integrations
      - when:
          condition:
              << parameters.run_agent_checks >>
          steps:
            - run:
                name: Get APM Test Agent Trace Check Results
                command: bash ./scripts/get-test-agent-results.sh

executors:
  cimg_base:
    docker:
      - image: *cimg_base_image
        environment:
          - CMAKE_BUILD_PARALLEL_LEVEL: 6
    resource_class: medium
  python310:
    docker:
      - image: *python310_image
        environment:
          - CMAKE_BUILD_PARALLEL_LEVEL: 12
    resource_class: large
  ddtrace_dev:
    docker:
      - image: *ddtrace_dev_image
        environment:
          - CMAKE_BUILD_PARALLEL_LEVEL: 6
    resource_class: *default_resource_class
  ddtrace_dev_small:
    docker:
      - image: *ddtrace_dev_image
        environment:
          - CMAKE_BUILD_PARALLEL_LEVEL: 4
    resource_class: small

# Common configuration blocks as YAML anchors
# See: https://circleci.com/blog/circleci-hacks-reuse-yaml-in-your-circleci-config-with-yaml/
httpbin_local: &httpbin_local
  image: *httpbin_image
  name: httpbin.org

mysql_server: &mysql_server
  image: *mysql_image
  environment:
    - MYSQL_ROOT_PASSWORD=admin
    - MYSQL_PASSWORD=test
    - MYSQL_USER=test
    - MYSQL_DATABASE=test

postgres_server: &postgres_server
  image: *postgres_image
  environment:
    - POSTGRES_PASSWORD=postgres
    - POSTGRES_USER=postgres
    - POSTGRES_DB=postgres

testagent: &testagent
  image: *testagent_image
  environment:
    - LOG_LEVEL=DEBUG
    - SNAPSHOT_DIR=/snapshots
    - PORT=9126
    - SNAPSHOT_CI=1
    - DD_POOL_TRACE_CHECK_FAILURES=true
    - DD_DISABLE_ERROR_RESPONSES=true
    - ENABLED_CHECKS=trace_content_length,trace_stall,meta_tracer_version_header,trace_count_header,trace_peer_service,trace_dd_service

jobs:
  pre_check:
    executor: python310
    steps:
      - checkout
      - setup_hatch
      - run:
          name: "Spelling"
          command: hatch run lint:spelling

  coverage_report:
    executor: python310
    steps:
      - checkout
      - attach_workspace:
          at: .
      - run: pip install -r ci/coverage/requirements.txt
      - run: rm -f empty.*.coverage
      # Combine all job coverage reports into one
      - run: ls -hal *.coverage 2>/dev/null && coverage combine *.coverage || true
      # Upload coverage report to Codecov
      # DEV: Do not use the bash uploader, it cannot be trusted
      - run: codecov
      # Generate and save xml report
      # DEV: "--ignore-errors" to skip over files that are missing
      - run: coverage xml --ignore-errors || true
      - store_artifacts:
          path: coverage.xml
      # Generate and save JSON report
      # DEV: "--ignore-errors" to skip over files that are missing
      - run: coverage json --ignore-errors || true
      - store_artifacts:
          path: coverage.json
      # Print ddtrace/ report to stdout
      # DEV: "--ignore-errors" to skip over files that are missing
      - run: coverage report --ignore-errors --omit='tests/*' || true
      # Print tests/ report to stdout
      # DEV: "--ignore-errors" to skip over files that are missing
      - run: coverage report --ignore-errors --omit='ddtrace/*' || true
      # Print diff-cover report to stdout (compares against origin/1.x)
      - run: diff-cover --compare-branch $(git rev-parse --abbrev-ref origin/HEAD) coverage.xml || true


  build_base_venvs:
    resource_class: large
    docker:
      - image: *ddtrace_dev_image
    parallelism: 6
    steps:
      - checkout
      - setup_riot
      - setup_sccache
      - run:
          name: "Generate base virtual environments."
          # DEV: riot list -i tracer lists all supported Python versions
          command: "riot list -i tracer | circleci tests split | xargs -I PY riot -P -v generate --python=PY"
          environment:
            CMAKE_BUILD_PARALLEL_LEVEL: 12
            PIP_VERBOSE: 1
      - save_sccache
      - persist_to_workspace:
          root: .
          paths:
            - "."

  appsec_iast_packages:
    <<: *machine_executor
    parallelism: 5
    steps:
      - when:
          condition:
            matches: { pattern: "main", value: << pipeline.git.branch >> }
          steps:
            - run_test:
                pattern: 'appsec_iast_packages'
                snapshot: true
      - run: echo "This test is skipped outside of main branch"

  appsec_integrations:
    <<: *machine_executor
    parallelism: 7
    steps:
      - run_test:
          pattern: 'appsec_integrations'
          snapshot: true
          run_agent_checks: false
          docker_services: "pygoat"

  aws_lambda:
    <<: *machine_executor
    steps:
      - run_test:
          pattern: 'aws_lambda'
          snapshot: true

  datastreams:
    <<: *contrib_job_small
    steps:
      - run_test:
          pattern: "datastreams"

  ci_visibility:
    <<: *machine_executor
    parallelism: 4
    steps:
      - run_test:
          pattern: "ci_visibility"
          snapshot: true

  dd_coverage:
    <<: *machine_executor
    parallelism: 6
    steps:
      - run_hatch_env_test:
          env: 'dd_coverage'
          snapshot: true

  llmobs:
    <<: *contrib_job
    steps:
      - run_test:
          pattern: "llmobs"

  subprocess:
    <<: *contrib_job_small
    steps:
      - run_test:
          pattern: "subprocess"

  sourcecode:
    <<: *contrib_job_small
    steps:
      - run_test:
          pattern: "sourcecode"

  debugger:
    <<: *contrib_job
    steps:
      - run_test:
          pattern: "debugger"

  openai:
    <<: *machine_executor
    parallelism: 10
    steps:
      - run_test:
          pattern: 'openai'
          snapshot: true

  opentracer:
    <<: *contrib_job_large
    steps:
      - run_test:
          pattern: 'opentracer'

  opentelemetry:
    parallelism: 4
    <<: *machine_executor
    steps:
      - run_test:
          pattern: 'opentelemetry'
          snapshot: true

  botocore:
    <<: *machine_executor
    parallelism: 6
    steps:
      - run_test:
          pattern: 'botocore'
          snapshot: true
          docker_services: "localstack"

  test_logging:
    <<: *contrib_job
    docker:
      - image: *ddtrace_dev_image
      - *testagent
    steps:
      - run_test:
          pattern: 'test_logging'

  stdlib:
    <<: *contrib_job
    docker:
      - image: *ddtrace_dev_image
      - *testagent
    steps:
      - run_test:
          pattern: 'asyncio$|sqlite3$|futures$|dbapi$|dbapi_async$'

  asyncpg:
    <<: *machine_executor
    steps:
      - run_test:
          pattern: 'asyncpg'
          snapshot: true
          docker_services: 'postgres'

  aiohttp:
    <<: *machine_executor
    parallelism: 3
    steps:
      - run_test:
          pattern: 'aiohttp'  # includes aiohttp_jinja2
          snapshot: true
          docker_services: 'httpbin_local'

  cassandra:
    <<: *contrib_job
    docker:
      - image: *ddtrace_dev_image
        environment:
          CASS_DRIVER_NO_EXTENSIONS: 1
      - image: *cassandra_image
        environment:
          - MAX_HEAP_SIZE=512M
          - HEAP_NEWSIZE=256M
      - *testagent
    steps:
      - run_test:
          wait: cassandra
          pattern: 'cassandra'

  celery:
    <<: *contrib_job_large
    docker:
      - image: *ddtrace_dev_image
      - image: *redis_image
      - image: *rabbitmq_image
      - image: *testagent_image
        environment:
        - LOG_LEVEL=DEBUG
        - SNAPSHOT_DIR=/snapshots
        - PORT=9126
        - SNAPSHOT_CI=1
        - DD_POOL_TRACE_CHECK_FAILURES=true
        - DD_DISABLE_ERROR_RESPONSES=true
        - ENABLED_CHECKS=trace_stall,meta_tracer_version_header,trace_content_length,trace_peer_service,trace_dd_service # disable flaky content length check
    steps:
      - run_test:
          pattern: 'celery'

  consul:
    <<: *contrib_job_small
    docker:
      - image: *ddtrace_dev_image
      - image: *consul_image
      - *testagent
    steps:
      - run_test:
          pattern: 'consul'

  elasticsearch:
    <<: *machine_executor
    parallelism: 17
    steps:
      - run_test:
          pattern: 'elasticsearch'
          snapshot: true
          docker_services: 'elasticsearch opensearch'

  django:
    <<: *machine_executor
    parallelism: 4
    steps:
      - run_test:
          pattern: 'django($|_celery)'
          snapshot: true
          docker_services: "memcached redis postgres"

  django_hosts:
    <<: *machine_executor
    steps:
      - run_test:
          pattern: 'django_hosts$'
          snapshot: true

  djangorestframework:
    <<: *machine_executor
    parallelism: 2
    steps:
      - run_test:
          pattern: 'djangorestframework'
          snapshot: true
          docker_services: "memcached redis"

  dramatiq:
    <<: *machine_executor
    parallelism: 2
    steps:
      - run_test:
          pattern: "dramatiq"
          snapshot: true
          docker_services: "redis"

  flask:
    <<: *machine_executor
    parallelism: 10
    steps:
      - run_test:
          # Run both flask and flask_cache test suites
          # TODO: Re-enable coverage for Flask tests
          snapshot: true
          pattern: "flask"
          docker_services: "memcached redis"

  httplib:
    <<: *machine_executor
    steps:
      - run_test:
          pattern: "httplib"
          snapshot: true
          docker_services: 'httpbin_local'

  httpx:
    <<: *machine_executor
    parallelism: 2
    steps:
      - run_test:
          pattern: 'httpx'
          snapshot: true
          docker_services: 'httpbin_local'

  mariadb:
    <<: *machine_executor
    parallelism: 4
    steps:
      - run_test:
          pattern: 'mariadb$'
          snapshot: true
          docker_services: "mariadb"

  mysqlconnector:
    <<: *contrib_job
    docker:
      - image: *ddtrace_dev_image
      - *mysql_server
      - *testagent
    steps:
      - run_test:
          wait: mysql
          pattern: 'mysql$'

  mysqlpython:
    <<: *contrib_job
    docker:
      - image: *ddtrace_dev_image
      - *mysql_server
      - *testagent
    steps:
      - run_test:
          wait: mysql
          pattern: 'mysqldb$'

  pymysql:
    <<: *contrib_job
    docker:
      - image: *ddtrace_dev_image
      - *mysql_server
      - *testagent
    steps:
      - run_test:
          wait: mysql
          pattern: 'pymysql$'

  pylibmc:
    <<: *contrib_job_small
    docker:
      - image: *ddtrace_dev_image
      - image: *memcached_image
      - *testagent
    steps:
      - run_test:
          pattern: 'pylibmc'

  pytest:
    <<: *machine_executor
    parallelism: 10
    steps:
      - run_test:
          pattern: 'pytest'
          snapshot: true

  pytest_v2:
    <<: *machine_executor
    parallelism: 10
    steps:
     - run_hatch_env_test:
          env: 'pytest_plugin_v2'
          snapshot: true

  unittest:
    <<: *machine_executor
    steps:
      - run_test:
          pattern: 'unittest'
          snapshot: true

  asynctest:
    executor: ddtrace_dev
    steps:
      - run_test:
          pattern: 'asynctest$'

  pymemcache:
    <<: *contrib_job
    docker:
      - image: *ddtrace_dev_image
      - image: *memcached_image
      - *testagent
    steps:
      - run_test:
          pattern: "pymemcache"

  mongoengine:
    <<: *machine_executor
    steps:
      - run_test:
          pattern: 'mongoengine'
          snapshot: true
          docker_services: 'mongo'

  pymongo:
    <<: *contrib_job
    docker:
      - image: *ddtrace_dev_image
      - image: *mongo_image
      - *testagent
    steps:
      - run_test:
          pattern: "pymongo"

  requests:
    <<: *contrib_job
    docker:
      - image: *ddtrace_dev_image
      - *testagent
      - *httpbin_local
    steps:
      - run_test:
          pattern: "requests"

  sqlalchemy:
    <<: *contrib_job_small
    docker:
      - image: *ddtrace_dev_image
      - *testagent
      - *postgres_server
      - *mysql_server
    steps:
      - run_test:
          wait: postgres mysql
          pattern: "sqlalchemy"

  psycopg:
    <<: *machine_executor
    parallelism: 4
    steps:
      - run_test:
          # We want psycopg and psycopg2 collected
          pattern: "psycopg"
          snapshot: true
          docker_services: "postgres"

  aiobotocore:
    <<: *contrib_job
    docker:
      - image: *ddtrace_dev_image
      - image: *moto_image
      - *testagent
    steps:
       - run_test:
          pattern: 'aiobotocore'

  aiomysql:
    <<: *machine_executor
    steps:
      - run_test:
          docker_services: 'mysql'
          wait: mysql
          pattern: 'aiomysql'
          snapshot: true

  aiopg:
    <<: *contrib_job_small
    parallelism: 4
    docker:
      - image: *ddtrace_dev_image
      - *postgres_server
      - *testagent
    steps:
      - run_test:
          wait: postgres
          pattern: 'aiopg'

<<<<<<< HEAD
  aredis:
    <<: *machine_executor
    steps:
      - run_test:
          docker_services: 'redis'
          pattern: 'aredis$'
          snapshot: true

  yaaredis:
    <<: *machine_executor
    steps:
      - run_test:
          docker_services: 'redis'
          pattern: 'yaaredis$'
          snapshot: true

  redis:
    <<: *machine_executor
    parallelism: 5
    steps:
      - run_test:
          docker_services: 'redis rediscluster'
          pattern: 'redis$'
          snapshot: true

  rediscluster:
    <<: *machine_executor
    steps:
      - run_test:
          pattern: 'rediscluster'
          docker_services: 'rediscluster'
          snapshot: true

  rq:
    <<: *machine_executor
    parallelism: 2
    steps:
      - run_test:
          pattern: "rq"
          snapshot: true
          docker_services: "redis"

  urllib3:
    <<: *machine_executor
    steps:
      - run_test:
          pattern: 'urllib3'
          snapshot: true
          docker_services: "httpbin_local"

  aiokafka:
    <<: *machine_executor
    parallelism: 6
    steps:
      - run_test:
          pattern: 'aiokafka$'
          snapshot: true
          docker_services: 'kafka'

  kafka:
    <<: *machine_executor
    parallelism: 4
    steps:
      - run_test:
          pattern: 'kafka'
          snapshot: true
          docker_services: 'kafka'

=======
>>>>>>> d4a71d7b
  kombu:
    <<: *contrib_job
    docker:
      - image: *ddtrace_dev_image
      - image: *rabbitmq_image
      - *testagent
    steps:
      - run_test:
          wait: rabbitmq
          pattern: 'kombu'

  langchain:
    <<: *machine_executor
    parallelism: 6
    steps:
      - run_test:
          pattern: "langchain"
          snapshot: true

  anthropic:
    <<: *machine_executor
    parallelism: 3
    steps:
      - run_test:
          pattern: "anthropic"
          snapshot: true

  logbook:
    <<: *machine_executor
    steps:
      - run_test:
          pattern: 'logbook'
          snapshot: true

  loguru:
    <<: *machine_executor
    steps:
      - run_test:
          pattern: 'loguru'
          snapshot: true

  build_docs:
    # build documentation and store as an artifact
    executor: ddtrace_dev
    steps:
      - checkout
      - run:
          command: |
             hatch run docs:build
             mkdir -p /tmp/docs
             cp -r docs/_build/html/* /tmp/docs
      - store_artifacts:
          path: /tmp/docs

requires_pre_check: &requires_pre_check
  requires:
    - pre_check
requires_base_venvs: &requires_base_venvs
  requires:
    - pre_check
    - build_base_venvs
requires_tests: &requires_tests
  requires:


workflows:
  version: 2
  test: &workflow_test
    jobs:
      # Pre-checking before running all jobs
      - pre_check<|MERGE_RESOLUTION|>--- conflicted
+++ resolved
@@ -934,57 +934,6 @@
           wait: postgres
           pattern: 'aiopg'
 
-<<<<<<< HEAD
-  aredis:
-    <<: *machine_executor
-    steps:
-      - run_test:
-          docker_services: 'redis'
-          pattern: 'aredis$'
-          snapshot: true
-
-  yaaredis:
-    <<: *machine_executor
-    steps:
-      - run_test:
-          docker_services: 'redis'
-          pattern: 'yaaredis$'
-          snapshot: true
-
-  redis:
-    <<: *machine_executor
-    parallelism: 5
-    steps:
-      - run_test:
-          docker_services: 'redis rediscluster'
-          pattern: 'redis$'
-          snapshot: true
-
-  rediscluster:
-    <<: *machine_executor
-    steps:
-      - run_test:
-          pattern: 'rediscluster'
-          docker_services: 'rediscluster'
-          snapshot: true
-
-  rq:
-    <<: *machine_executor
-    parallelism: 2
-    steps:
-      - run_test:
-          pattern: "rq"
-          snapshot: true
-          docker_services: "redis"
-
-  urllib3:
-    <<: *machine_executor
-    steps:
-      - run_test:
-          pattern: 'urllib3'
-          snapshot: true
-          docker_services: "httpbin_local"
-
   aiokafka:
     <<: *machine_executor
     parallelism: 6
@@ -993,18 +942,6 @@
           pattern: 'aiokafka$'
           snapshot: true
           docker_services: 'kafka'
-
-  kafka:
-    <<: *machine_executor
-    parallelism: 4
-    steps:
-      - run_test:
-          pattern: 'kafka'
-          snapshot: true
-          docker_services: 'kafka'
-
-=======
->>>>>>> d4a71d7b
   kombu:
     <<: *contrib_job
     docker:
