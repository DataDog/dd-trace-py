--- conflicted
+++ resolved
@@ -78,29 +78,11 @@
       # Make sure we install and run riot on Python 3
       - run: pip3 install riot==0.17.7
 
-<<<<<<< HEAD
   setup_hatch:
     description: "Install hatch"
     steps:
       - run: pip3 install hatch==1.7.0 hatch-containers==0.7.0
-
-  save_pip_cache:
-    description: "Save pip cache directory"
-    steps:
-      - save_cache:
-          # DEV: Cache misses can still occur as venvs are not necessarily always created on the same node index
-          key: pip-cache-xdg-{{ .Environment.CIRCLE_JOB }}-{{ .Environment.CIRCLE_NODE_INDEX }}-{{ checksum "riotfile.py" }}-{{ checksum "setup.py" }}
-          paths:
-            - "~/.cache/pip"
-
-  restore_pip_cache:
-    description: "Restore pip cache directory"
-    steps:
-      - restore_cache:
-          key: pip-cache-xdg-{{ .Environment.CIRCLE_JOB }}-{{ .Environment.CIRCLE_NODE_INDEX }}-{{ checksum "riotfile.py" }}-{{ checksum "setup.py" }}
-
-=======
->>>>>>> 543f4583
+      
   start_docker_services:
     description: "Start Docker services"
     parameters:
