version: 2.1

default_resource_class: &default_resource_class medium
ubuntu_base_image: &ubuntu_base_img ubuntu-2004:2023.04.2
cimg_base_image: &cimg_base_image cimg/base:2022.08
python310_image: &python310_image cimg/python:3.10.12
ddtrace_dev_image: &ddtrace_dev_image ghcr.io/datadog/dd-trace-py/testrunner@sha256:4c8afd048321e702f3605b4ae4d206fcd00e74bac708089cfe7f9c24383dc53b
redis_image: &redis_image redis:4.0-alpine@sha256:3e99741f293147ff406657dda7644c2b88564b80a498cd00da8f905743449c9f
memcached_image: &memcached_image memcached:1.5-alpine@sha256:48cb7207e3d34871893fa1628f3a4984375153e9942facf82e25935b0a633c8a
cassandra_image: &cassandra_image cassandra:3.11.7@sha256:495e5752526f7e75d3ad85b6a6bbf3b79714321b17a44255a216c341e3baae11
consul_image: &consul_image consul:1.6.0@sha256:daa6203532fc30d81bf6c5593f79a2c7c23f08e8fde82f1e4bd8069b48b57596
moto_image: &moto_image datadog/docker-library:moto_1_0_1@sha256:58c15f03141073629f4ff2a78910b812205324579c76f8bcac87e8e89af2e673
mysql_image: &mysql_image mysql:5.7@sha256:03b6dcedf5a2754da00e119e2cc6094ed3c884ad36b67bb25fe67be4b4f9bdb1
postgres_image: &postgres_image postgres:12-alpine@sha256:c6704f41eb84be53d5977cb821bf0e5e876064b55eafef1e260c2574de40ad9a
mongo_image: &mongo_image mongo:3.6@sha256:19c11a8f1064fd2bb713ef1270f79a742a184cd57d9bb922efdd2a8eca514af8
httpbin_image: &httpbin_image kennethreitz/httpbin@sha256:2c7abc4803080c22928265744410173b6fea3b898872c01c5fd0f0f9df4a59fb
vertica_image: &vertica_image vertica/vertica-ce:latest
rabbitmq_image: &rabbitmq_image rabbitmq:3.7-alpine
testagent_image: &testagent_image ghcr.io/datadog/dd-apm-test-agent/ddapm-test-agent:v1.17.0

parameters:
  coverage:
    type: boolean
    default: false
  riot_run_latest:
    type: boolean
    default: false

orbs:
  win: circleci/windows@5.0

machine_executor: &machine_executor
  machine:
    image: *ubuntu_base_img
  environment:
    - BOTO_CONFIG: /dev/null
    # https://support.circleci.com/hc/en-us/articles/360045268074-Build-Fails-with-Too-long-with-no-output-exceeded-10m0s-context-deadline-exceeded-
    - PYTHONUNBUFFERED: 1
    - CMAKE_BUILD_PARALLEL_LEVEL: 12
  steps:
    - run: sudo apt-get update && sudo DEBIAN_FRONTEND=noninteractive apt-get install -o Dpkg::Options::="--force-confdef" -o Dpkg::Options::="--force-confold" --force-yes -y --no-install-recommends openssh-client git
    - &pyenv-set-global
      run:
        name: Set global pyenv
        command: |
          pyenv global 3.9.4

contrib_job_large: &contrib_job_large
  executor: ddtrace_dev
  parallelism: 10

contrib_job: &contrib_job
  executor: ddtrace_dev
  parallelism: 2

contrib_job_small: &contrib_job_small
  executor: ddtrace_dev_small
  parallelism: 1

commands:
  save_coverage:
    description: "Save coverage.py results to workspace"
    steps:
      - run: |
          set -ex
          mkdir coverage
          touch ./coverage/empty.$CIRCLE_BUILD_NUM-$CIRCLE_JOB-$CIRCLE_NODE_INDEX.coverage
          if [ -f .coverage ];
          then
            cp .coverage ./coverage/$CIRCLE_BUILD_NUM-$CIRCLE_JOB-$CIRCLE_NODE_INDEX.coverage
          fi
      - persist_to_workspace:
          root: coverage
          paths:
            - "*.coverage"
      - store_artifacts:
          path: coverage

  setup_riot:
    description: "Install riot"
    steps:
      # Make sure we install and run riot on Python 3
      - run: pip3 install riot==0.19.1

  setup_rust:
    description: "Install rust toolchain"
    steps:
      -  run: curl https://sh.rustup.rs -sSf | sh -s -- --default-toolchain stable -y
      -  run: echo 'export PATH="$HOME/.cargo/bin:$PATH"' >> "$BASH_ENV"

  setup_sccache:
    description: "Install and configure sccache"
    steps:
      - run:
          name: "Install sccache"
          command: |
              curl -L https://github.com/mozilla/sccache/releases/download/v0.8.1/sccache-v0.8.1-x86_64-unknown-linux-musl.tar.gz | tar zx --strip-components=1 -C /usr/local/bin/ sccache-v0.8.1-x86_64-unknown-linux-musl/sccache
              echo "export SCCACHE_DIR=/root/.cache/sccache" >> "$BASH_ENV"
              echo "export SCCACHE_CACHE_SIZE=1G" >> "$BASH_ENV"
              echo "export SCCACHE_DIRECT=true" >> "$BASH_ENV"
              echo "export DD_USE_SCCACHE=1" >> "$BASH_ENV"
              /usr/local/bin/sccache --version
      - restore_cache:
          name: Restore sccache cache
          key: v0-sccache-cache-{{ arch }}-{{ .Environment.CIRCLE_JOB }}-{{ .Environment.CIRCLE_NODE_INDEX }}

  save_sccache:
   description: "Save the sccache cache"
   steps:
     - run:
         name: "sccache stats"
         command: /usr/local/bin/sccache --show-stats
     - save_cache:
         name: Save sccache cache
         key: v0-sccache-cache-{{ arch }}-{{ .Environment.CIRCLE_JOB }}-{{ .Environment.CIRCLE_NODE_INDEX }}-{{ epoch }}
         paths:
           - /root/.cache/sccache/

  setup_hatch:
    description: "Install hatch"
    steps:
      - run:
          name: "Install hatch"
          command: |
            curl -L https://github.com/pypa/hatch/releases/download/hatch-v1.12.0/hatch-x86_64-unknown-linux-gnu.tar.gz | tar zx
            sudo install -t /usr/local/bin hatch
            hatch -q

  start_docker_services:
    description: "Start Docker services"
    parameters:
      env:
        type: string
        default: ""
      services:
        type: string
        default: ""
    steps:
      # Retry pulls in case they fail
      - run: for i in {1..3}; do docker-compose pull -q << parameters.services >> && break || sleep 3; done
      - run: << parameters.env >> docker-compose up -d << parameters.services >>
      - run:
          command: docker-compose logs -f
          background: true

  run_test:
    description: "Run tests matching a pattern"
    parameters:
      pattern:
        type: string
        default: ""
      wait:
        type: string
        default: ""
      snapshot:
        type: boolean
        default: false
      docker_services:
        type: string
        default: ""
      store_coverage:
        type: boolean
        default: true
      trace_agent_url:
        type: string
        default: "http://localhost:9126"
      run_agent_checks:
        type: boolean
        default: true
    steps:
      - checkout
      - attach_workspace:
          at: .
      - restore_cache:
          keys:
            - lastsuccess-{{ .Environment.CIRCLE_BRANCH }}-<<parameters.pattern>>-{{ .Environment.CIRCLE_NODE_INDEX }}
      - when:
          condition:
              << parameters.snapshot >>
          steps:
            - setup_riot
            - start_docker_services:
                env: SNAPSHOT_CI=1
                services: testagent << parameters.docker_services >>
            - run:
                environment:
                  DD_TRACE_AGENT_URL: << parameters.trace_agent_url >>
                  RIOT_RUN_RECOMPILE_REQS: "<< pipeline.parameters.riot_run_latest >>"
                no_output_timeout: 5m
                command: |
                  ulimit -c unlimited
                  ./scripts/run-test-suite '<<parameters.pattern>>' <<pipeline.parameters.coverage>> 1
            - run:
                command: |
                  mkdir -p /tmp/core_dumps
                  cp core.* /tmp/core_dumps || true
                  ./scripts/bt
                when: on_fail
            - store_artifacts:
                name: "Store core dumps"
                path: /tmp/core_dumps
      - unless:
          condition:
              << parameters.snapshot >>
          steps:
            - setup_riot
            - when:
                condition:
                  << parameters.wait >>
                steps:
                  - run:
                      name: "Waiting for << parameters.wait >>"
                      command: riot -P -v run -s 'wait' << parameters.wait >>
            - when:
                condition:
                  << parameters.trace_agent_url >> != ""
                steps:
                  - run:
                      command: |
                        echo 'export DD_TRACE_AGENT_URL=<< parameters.trace_agent_url >>' >> "$BASH_ENV"
                        source "$BASH_ENV"
            - run:
                environment:
                  RIOT_RUN_RECOMPILE_REQS: "<< pipeline.parameters.riot_run_latest >>"
                no_output_timeout: 5m
                command: |
                  ulimit -c unlimited
                  ./scripts/run-test-suite '<<parameters.pattern>>' <<pipeline.parameters.coverage>>
            - run:
                command: |
                  mkdir -p /tmp/core_dumps
                  cp core.* /tmp/core_dumps || true
                  ./scripts/bt
                when: on_fail
            - store_artifacts:
                name: "Store core dumps"
                path: /tmp/core_dumps
      - when:
          condition:
            << parameters.store_coverage >>
          steps:
            - save_coverage
      - store_test_results:
          path: test-results
      - store_artifacts:
          path: test-results
      - run:
          name: "Store Test Agent Supported Integrations Data"
          command: |
            if [[ -z "$(curl -s << parameters.trace_agent_url >>/test/integrations/tested_versions)" ]]; then
              # No integrations were tested. Not saving any artifacts
              echo "Response body is empty. Skipping saving integration artifacts."
            else
              # make temporary files to save response data to
              response=$(mktemp) && headers=$(mktemp)
              # create artifacts directory if it doesn't exist
              [ -d "./artifacts" ] || mkdir -p "./artifacts"
              # get tested integrations
              curl -o "$response" -D "$headers" << parameters.trace_agent_url >>/test/integrations/tested_versions
              # get filename representing the name of the tested integration from headers
              filename=$(awk -F': ' '/file-name/{print $2}' "$headers" | tr -d '\r\n')
              # copy data to final file and remove temp files
              mv "$response" "artifacts/${filename}_supported_versions.csv"
              rm "$headers"
            fi
      - store_artifacts:
          path: artifacts
          destination: supported-integrations
      - save_cache:
          key: lastsuccess-{{ .Environment.CIRCLE_BRANCH }}-<<parameters.pattern>>-{{ .Environment.CIRCLE_NODE_INDEX }}-{{ epoch }}
          paths:
            - ./latest-success-commit
      - when:
          condition:
              << parameters.run_agent_checks >>
          steps:
            - run:
                name: Get APM Test Agent Trace Check Results
                command: bash ./scripts/get-test-agent-results.sh

  run_hatch_env_test:
    description: "Run hatch env test"
    parameters:
      env:
        type: string
        default: ""
      snapshot:
        type: boolean
        default: false
      docker_services:
        type: string
        default: ""
      store_coverage:
        type: boolean
        default: true
      trace_agent_url:
        type: string
        default: "http://localhost:9126"
      run_agent_checks:
        type: boolean
        default: true
    steps:
      - checkout
      - attach_workspace:
          at: .
      - restore_cache:
          keys:
            - lastsuccess-{{ .Environment.CIRCLE_BRANCH }}-<<parameters.env>>-{{ .Environment.CIRCLE_NODE_INDEX }}
      - setup_hatch
      - when:
          condition:
              << parameters.snapshot >>
          steps:
            - start_docker_services:
                env: SNAPSHOT_CI=1
                services: testagent << parameters.docker_services >>
            - run:
                name: Run tests
                environment:
                  DD_TRACE_AGENT_URL: << parameters.trace_agent_url >>
                command: |
                  ulimit -c unlimited
                  ./scripts/run-test-suite-hatch '<<parameters.env>>' 1
            - run:
                command: |
                  mkdir -p /tmp/core_dumps
                  cp core.* /tmp/core_dumps || true
                  ./scripts/bt
                when: on_fail
            - store_artifacts:
                name: "Store core dumps"
                path: /tmp/core_dumps
      - unless:
          condition:
              << parameters.snapshot >>
          steps:
            - run:
                name: Run tests
                command: |
                  hatch env show --json | jq -r 'keys[] | select(. | contains("<< parameters.env >>"))' | sort | circleci tests split | xargs -n 1 -I {} hatch run {}:test
      - when:
          condition:
            << parameters.store_coverage >>
          steps:
            - save_coverage
      - store_test_results:
          path: test-results
      - store_artifacts:
          path: test-results
      - save_cache:
          key: lastsuccess-{{ .Environment.CIRCLE_BRANCH }}-<<parameters.env>>-{{ .Environment.CIRCLE_NODE_INDEX }}-{{ epoch }}
          paths:
            - ./latest-success-commit
      - run:
          name: "Store Test Agent Supported Integrations Data"
          command: |
            if [[ -z "$(curl -s << parameters.trace_agent_url >>/test/integrations/tested_versions)" ]]; then
              # No integrations were tested. Not saving any artifacts
              echo "Response body is empty. Skipping saving integration artifacts."
            else
              # make temporary files to save response data to
              response=$(mktemp) && headers=$(mktemp)
              # create artifacts directory if it doesn't exist
              [ -d "./artifacts" ] || mkdir -p "./artifacts"
              # get tested integrations
              curl -o "$response" -D "$headers" << parameters.trace_agent_url >>/test/integrations/tested_versions
              # get filename representing the name of the tested integration from headers
              filename=$(awk -F': ' '/file-name/{print $2}' "$headers" | tr -d '\r\n')
              # copy data to final file and remove temp files
              mv "$response" "artifacts/${filename}_supported_versions.csv"
              rm "$headers"
            fi
      - store_artifacts:
          path: artifacts
          destination: supported-integrations
      - when:
          condition:
              << parameters.run_agent_checks >>
          steps:
            - run:
                name: Get APM Test Agent Trace Check Results
                command: bash ./scripts/get-test-agent-results.sh

executors:
  cimg_base:
    docker:
      - image: *cimg_base_image
        environment:
          - CMAKE_BUILD_PARALLEL_LEVEL: 6
    resource_class: medium
  python310:
    docker:
      - image: *python310_image
        environment:
          - CMAKE_BUILD_PARALLEL_LEVEL: 12
    resource_class: large
  ddtrace_dev:
    docker:
      - image: *ddtrace_dev_image
        environment:
          - CMAKE_BUILD_PARALLEL_LEVEL: 6
    resource_class: *default_resource_class
  ddtrace_dev_small:
    docker:
      - image: *ddtrace_dev_image
        environment:
          - CMAKE_BUILD_PARALLEL_LEVEL: 4
    resource_class: small

# Common configuration blocks as YAML anchors
# See: https://circleci.com/blog/circleci-hacks-reuse-yaml-in-your-circleci-config-with-yaml/
httpbin_local: &httpbin_local
  image: *httpbin_image
  name: httpbin.org

mysql_server: &mysql_server
  image: *mysql_image
  environment:
    - MYSQL_ROOT_PASSWORD=admin
    - MYSQL_PASSWORD=test
    - MYSQL_USER=test
    - MYSQL_DATABASE=test

postgres_server: &postgres_server
  image: *postgres_image
  environment:
    - POSTGRES_PASSWORD=postgres
    - POSTGRES_USER=postgres
    - POSTGRES_DB=postgres

testagent: &testagent
  image: *testagent_image
  environment:
    - LOG_LEVEL=DEBUG
    - SNAPSHOT_DIR=/snapshots
    - PORT=9126
    - SNAPSHOT_CI=1
    - DD_POOL_TRACE_CHECK_FAILURES=true
    - DD_DISABLE_ERROR_RESPONSES=true
    - ENABLED_CHECKS=trace_content_length,trace_stall,meta_tracer_version_header,trace_count_header,trace_peer_service,trace_dd_service

jobs:
  pre_check:
    executor: python310
    steps:
      - checkout
      - setup_hatch
      - run:
          name: "Spelling"
          command: hatch run lint:spelling

  coverage_report:
    executor: python310
    steps:
      - checkout
      - attach_workspace:
          at: .
      - run: pip install -r ci/coverage/requirements.txt
      - run: rm -f empty.*.coverage
      # Combine all job coverage reports into one
      - run: ls -hal *.coverage 2>/dev/null && coverage combine *.coverage || true
      # Upload coverage report to Codecov
      # DEV: Do not use the bash uploader, it cannot be trusted
      - run: codecov
      # Generate and save xml report
      # DEV: "--ignore-errors" to skip over files that are missing
      - run: coverage xml --ignore-errors || true
      - store_artifacts:
          path: coverage.xml
      # Generate and save JSON report
      # DEV: "--ignore-errors" to skip over files that are missing
      - run: coverage json --ignore-errors || true
      - store_artifacts:
          path: coverage.json
      # Print ddtrace/ report to stdout
      # DEV: "--ignore-errors" to skip over files that are missing
      - run: coverage report --ignore-errors --omit='tests/*' || true
      # Print tests/ report to stdout
      # DEV: "--ignore-errors" to skip over files that are missing
      - run: coverage report --ignore-errors --omit='ddtrace/*' || true
      # Print diff-cover report to stdout (compares against origin/1.x)
      - run: diff-cover --compare-branch $(git rev-parse --abbrev-ref origin/HEAD) coverage.xml || true


  build_base_venvs:
    resource_class: large
    docker:
      - image: *ddtrace_dev_image
    parallelism: 6
    steps:
      - checkout
      - setup_riot
      - setup_sccache
      - run:
          name: "Generate base virtual environments."
          # DEV: riot list -i tracer lists all supported Python versions
          command: "riot list -i tracer | circleci tests split | xargs -I PY riot -P -v generate --python=PY"
          environment:
            CMAKE_BUILD_PARALLEL_LEVEL: 12
            PIP_VERBOSE: 1
      - save_sccache
      - persist_to_workspace:
          root: .
          paths:
            - "."

  appsec_iast_packages:
    <<: *machine_executor
    parallelism: 5
    steps:
      - when:
          condition:
            matches: { pattern: "main", value: << pipeline.git.branch >> }
          steps:
            - run_test:
                pattern: 'appsec_iast_packages'
                snapshot: true
      - run: echo "This test is skipped outside of main branch"

  appsec_integrations:
    <<: *machine_executor
    parallelism: 7
    steps:
      - run_test:
          pattern: 'appsec_integrations'
          snapshot: true
          run_agent_checks: false
          docker_services: "pygoat"

  aws_lambda:
    <<: *machine_executor
    steps:
      - run_test:
          pattern: 'aws_lambda'
          snapshot: true

  datastreams:
    <<: *contrib_job_small
    steps:
      - run_test:
          pattern: "datastreams"

  ci_visibility:
    <<: *machine_executor
    parallelism: 4
    steps:
      - run_test:
          pattern: "ci_visibility"
          snapshot: true

  dd_coverage:
    <<: *machine_executor
    parallelism: 6
    steps:
      - run_hatch_env_test:
          env: 'dd_coverage'
          snapshot: true

  llmobs:
    <<: *contrib_job
    steps:
      - run_test:
          pattern: "llmobs"

  subprocess:
    <<: *contrib_job_small
    steps:
      - run_test:
          pattern: "subprocess"

  sourcecode:
    <<: *contrib_job_small
    steps:
      - run_test:
          pattern: "sourcecode"

  debugger:
    <<: *contrib_job
    steps:
      - run_test:
          pattern: "debugger"

  openai:
    <<: *machine_executor
    parallelism: 10
    steps:
      - run_test:
          pattern: 'openai'
          snapshot: true

  opentracer:
    <<: *contrib_job_large
    steps:
      - run_test:
          pattern: 'opentracer'

  opentelemetry:
    parallelism: 4
    <<: *machine_executor
    steps:
      - run_test:
          pattern: 'opentelemetry'
          snapshot: true

  botocore:
    <<: *machine_executor
    parallelism: 6
    steps:
      - run_test:
          pattern: 'botocore'
          snapshot: true
          docker_services: "localstack"

  test_logging:
    <<: *contrib_job
    docker:
      - image: *ddtrace_dev_image
      - *testagent
    steps:
      - run_test:
          pattern: 'test_logging'

  stdlib:
    <<: *contrib_job
    docker:
      - image: *ddtrace_dev_image
      - *testagent
    steps:
      - run_test:
          pattern: 'asyncio$|sqlite3$|futures$|dbapi$|dbapi_async$'

  asyncpg:
    <<: *machine_executor
    steps:
      - run_test:
          pattern: 'asyncpg'
          snapshot: true
          docker_services: 'postgres'

  aiohttp:
    <<: *machine_executor
    parallelism: 3
    steps:
      - run_test:
          pattern: 'aiohttp'  # includes aiohttp_jinja2
          snapshot: true
          docker_services: 'httpbin_local'

  cassandra:
    <<: *contrib_job
    docker:
      - image: *ddtrace_dev_image
        environment:
          CASS_DRIVER_NO_EXTENSIONS: 1
      - image: *cassandra_image
        environment:
          - MAX_HEAP_SIZE=512M
          - HEAP_NEWSIZE=256M
      - *testagent
    steps:
      - run_test:
          wait: cassandra
          pattern: 'cassandra'

  celery:
    <<: *contrib_job_large
    docker:
      - image: *ddtrace_dev_image
      - image: *redis_image
      - image: *rabbitmq_image
      - image: *testagent_image
        environment:
        - LOG_LEVEL=DEBUG
        - SNAPSHOT_DIR=/snapshots
        - PORT=9126
        - SNAPSHOT_CI=1
        - DD_POOL_TRACE_CHECK_FAILURES=true
        - DD_DISABLE_ERROR_RESPONSES=true
        - ENABLED_CHECKS=trace_stall,meta_tracer_version_header,trace_content_length,trace_peer_service,trace_dd_service # disable flaky content length check
    steps:
      - run_test:
          pattern: 'celery'

  consul:
    <<: *contrib_job_small
    docker:
      - image: *ddtrace_dev_image
      - image: *consul_image
      - *testagent
    steps:
      - run_test:
          pattern: 'consul'

  elasticsearch:
    <<: *machine_executor
    parallelism: 17
    steps:
      - run_test:
          pattern: 'elasticsearch'
          snapshot: true
          docker_services: 'elasticsearch opensearch'

  django:
    <<: *machine_executor
    parallelism: 4
    steps:
      - run_test:
          pattern: 'django($|_celery)'
          snapshot: true
          docker_services: "memcached redis postgres"

  django_hosts:
    <<: *machine_executor
    steps:
      - run_test:
          pattern: 'django_hosts$'
          snapshot: true

  djangorestframework:
    <<: *machine_executor
    parallelism: 2
    steps:
      - run_test:
          pattern: 'djangorestframework'
          snapshot: true
          docker_services: "memcached redis"

  dramatiq:
    <<: *machine_executor
    parallelism: 2
    steps:
      - run_test:
          pattern: "dramatiq"
          snapshot: true
          docker_services: "redis"

<<<<<<< HEAD
  gevent:
    <<: *contrib_job_small
    docker:
      - image: *ddtrace_dev_image
      - *testagent
    steps:
      - run_test:
          pattern: 'gevent'

  graphene:
    <<: *machine_executor
    steps:
      - run_test:
          pattern: "graphene"
          snapshot: true

  graphql:
    <<: *machine_executor
    parallelism: 6
    steps:
      - run_test:
          pattern: "graphql"
          snapshot: true

  grpc:
    <<: *machine_executor
    parallelism: 2
    steps:
      - run_test:
          pattern: "grpc"
          snapshot: true

  gunicorn:
    <<: *machine_executor
    parallelism: 8
    steps:
      - run_test:
          pattern: "gunicorn"
          snapshot: true
          docker_services: 'ddagent'
=======
  flask:
    <<: *machine_executor
    parallelism: 10
    steps:
      - run_test:
          # Run both flask and flask_cache test suites
          # TODO: Re-enable coverage for Flask tests
          snapshot: true
          pattern: "flask"
          docker_services: "memcached redis"
>>>>>>> fc5b2df8

  httplib:
    <<: *machine_executor
    steps:
      - run_test:
          pattern: "httplib"
          snapshot: true
          docker_services: 'httpbin_local'

  httpx:
    <<: *machine_executor
    parallelism: 2
    steps:
      - run_test:
          pattern: 'httpx'
          snapshot: true
          docker_services: 'httpbin_local'

  mariadb:
    <<: *machine_executor
    parallelism: 4
    steps:
      - run_test:
          pattern: 'mariadb$'
          snapshot: true
          docker_services: "mariadb"

  mysqlconnector:
    <<: *contrib_job
    docker:
      - image: *ddtrace_dev_image
      - *mysql_server
      - *testagent
    steps:
      - run_test:
          wait: mysql
          pattern: 'mysql$'

  mysqlpython:
    <<: *contrib_job
    docker:
      - image: *ddtrace_dev_image
      - *mysql_server
      - *testagent
    steps:
      - run_test:
          wait: mysql
          pattern: 'mysqldb$'

  pymysql:
    <<: *contrib_job
    docker:
      - image: *ddtrace_dev_image
      - *mysql_server
      - *testagent
    steps:
      - run_test:
          wait: mysql
          pattern: 'pymysql$'

  pylibmc:
    <<: *contrib_job_small
    docker:
      - image: *ddtrace_dev_image
      - image: *memcached_image
      - *testagent
    steps:
      - run_test:
          pattern: 'pylibmc'

  pytest:
    <<: *machine_executor
    parallelism: 10
    steps:
      - run_test:
          pattern: 'pytest'
          snapshot: true

  pytest_v2:
    <<: *machine_executor
    parallelism: 10
    steps:
     - run_hatch_env_test:
          env: 'pytest_plugin_v2'
          snapshot: true

  unittest:
    <<: *machine_executor
    steps:
      - run_test:
          pattern: 'unittest'
          snapshot: true

  asynctest:
    executor: ddtrace_dev
    steps:
      - run_test:
          pattern: 'asynctest$'

  pymemcache:
    <<: *contrib_job
    docker:
      - image: *ddtrace_dev_image
      - image: *memcached_image
      - *testagent
    steps:
      - run_test:
          pattern: "pymemcache"

  mongoengine:
    <<: *machine_executor
    steps:
      - run_test:
          pattern: 'mongoengine'
          snapshot: true
          docker_services: 'mongo'

  pymongo:
    <<: *contrib_job
    docker:
      - image: *ddtrace_dev_image
      - image: *mongo_image
      - *testagent
    steps:
      - run_test:
          pattern: "pymongo"

  requests:
    <<: *contrib_job
    docker:
      - image: *ddtrace_dev_image
      - *testagent
      - *httpbin_local
    steps:
      - run_test:
          pattern: "requests"

  sqlalchemy:
    <<: *contrib_job_small
    docker:
      - image: *ddtrace_dev_image
      - *testagent
      - *postgres_server
      - *mysql_server
    steps:
      - run_test:
          wait: postgres mysql
          pattern: "sqlalchemy"

  psycopg:
    <<: *machine_executor
    parallelism: 4
    steps:
      - run_test:
          # We want psycopg and psycopg2 collected
          pattern: "psycopg"
          snapshot: true
          docker_services: "postgres"

  aiobotocore:
    <<: *contrib_job
    docker:
      - image: *ddtrace_dev_image
      - image: *moto_image
      - *testagent
    steps:
       - run_test:
          pattern: 'aiobotocore'

  aiomysql:
    <<: *machine_executor
    steps:
      - run_test:
          docker_services: 'mysql'
          wait: mysql
          pattern: 'aiomysql'
          snapshot: true

  aiopg:
    <<: *contrib_job_small
    parallelism: 4
    docker:
      - image: *ddtrace_dev_image
      - *postgres_server
      - *testagent
    steps:
      - run_test:
          wait: postgres
          pattern: 'aiopg'

  aredis:
    <<: *machine_executor
    steps:
      - run_test:
          docker_services: 'redis'
          pattern: 'aredis$'
          snapshot: true

  yaaredis:
    <<: *machine_executor
    steps:
      - run_test:
          docker_services: 'redis'
          pattern: 'yaaredis$'
          snapshot: true

  redis:
    <<: *machine_executor
    parallelism: 5
    steps:
      - run_test:
          docker_services: 'redis rediscluster'
          pattern: 'redis$'
          snapshot: true

  rediscluster:
    <<: *machine_executor
    steps:
      - run_test:
          pattern: 'rediscluster'
          docker_services: 'rediscluster'
          snapshot: true

  rq:
    <<: *machine_executor
    parallelism: 2
    steps:
      - run_test:
          pattern: "rq"
          snapshot: true
          docker_services: "redis"

  urllib3:
    <<: *machine_executor
    steps:
      - run_test:
          pattern: 'urllib3'
          snapshot: true
          docker_services: "httpbin_local"

  kafka:
    <<: *machine_executor
    parallelism: 4
    steps:
      - run_test:
          pattern: 'kafka'
          snapshot: true
          docker_services: 'kafka'

  kombu:
    <<: *contrib_job
    docker:
      - image: *ddtrace_dev_image
      - image: *rabbitmq_image
      - *testagent
    steps:
      - run_test:
          wait: rabbitmq
          pattern: 'kombu'

  langchain:
    <<: *machine_executor
    parallelism: 6
    steps:
      - run_test:
          pattern: "langchain"
          snapshot: true

  anthropic:
    <<: *machine_executor
    parallelism: 3
    steps:
      - run_test:
          pattern: "anthropic"
          snapshot: true

  logbook:
    <<: *machine_executor
    steps:
      - run_test:
          pattern: 'logbook'
          snapshot: true

  loguru:
    <<: *machine_executor
    steps:
      - run_test:
          pattern: 'loguru'
          snapshot: true

  build_docs:
    # build documentation and store as an artifact
    executor: ddtrace_dev
    steps:
      - checkout
      - run:
          command: |
             hatch run docs:build
             mkdir -p /tmp/docs
             cp -r docs/_build/html/* /tmp/docs
      - store_artifacts:
          path: /tmp/docs

requires_pre_check: &requires_pre_check
  requires:
    - pre_check
requires_base_venvs: &requires_base_venvs
  requires:
    - pre_check
    - build_base_venvs
requires_tests: &requires_tests
  requires:


workflows:
  version: 2
  test: &workflow_test
    jobs:
      # Pre-checking before running all jobs
      - pre_check<|MERGE_RESOLUTION|>--- conflicted
+++ resolved
@@ -734,60 +734,6 @@
           snapshot: true
           docker_services: "redis"
 
-<<<<<<< HEAD
-  gevent:
-    <<: *contrib_job_small
-    docker:
-      - image: *ddtrace_dev_image
-      - *testagent
-    steps:
-      - run_test:
-          pattern: 'gevent'
-
-  graphene:
-    <<: *machine_executor
-    steps:
-      - run_test:
-          pattern: "graphene"
-          snapshot: true
-
-  graphql:
-    <<: *machine_executor
-    parallelism: 6
-    steps:
-      - run_test:
-          pattern: "graphql"
-          snapshot: true
-
-  grpc:
-    <<: *machine_executor
-    parallelism: 2
-    steps:
-      - run_test:
-          pattern: "grpc"
-          snapshot: true
-
-  gunicorn:
-    <<: *machine_executor
-    parallelism: 8
-    steps:
-      - run_test:
-          pattern: "gunicorn"
-          snapshot: true
-          docker_services: 'ddagent'
-=======
-  flask:
-    <<: *machine_executor
-    parallelism: 10
-    steps:
-      - run_test:
-          # Run both flask and flask_cache test suites
-          # TODO: Re-enable coverage for Flask tests
-          snapshot: true
-          pattern: "flask"
-          docker_services: "memcached redis"
->>>>>>> fc5b2df8
-
   httplib:
     <<: *machine_executor
     steps:
