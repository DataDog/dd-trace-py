version: 2


# Common configuration blocks as YAML anchors
# See: https://circleci.com/blog/circleci-hacks-reuse-yaml-in-your-circleci-config-with-yaml/
httpbin_local: &httpbin_local
  image: kennethreitz/httpbin@sha256:2c7abc4803080c22928265744410173b6fea3b898872c01c5fd0f0f9df4a59fb
  name: httpbin.org
test_runner: &test_runner
  image: datadog/docker-library:ddtrace_py
  env:
    TOX_SKIP_DIST: True
restore_cache_step: &restore_cache_step
  restore_cache:
    keys:
        # In the cache key:
        #   - .Environment.CIRCLE_JOB: We do separate tox environments by job name, so caching and restoring is
        #                              much faster.
        #   - .Environment.CACHE_EXPIRE_HASH: Typically CircleCI discard caches every ~60days. If we see any strange
        #                              behavior in tests and we want to run a build in a clean environment, we should
        #                              still be able to do it. In order to achieve this we can change the value of the
        #                              CACHE_EXPIRE_HASH in our CircleCI's repo settings. Please use the format
        #                              'YYYY-MM-DD'. This way a new push on the branch is not required.
        - tox-cache-{{ .Environment.CIRCLE_JOB }}-{{ .Environment.CACHE_EXPIRE_HASH }}
save_cache_step: &save_cache_step
  save_cache:
    key: tox-cache-{{ .Environment.CIRCLE_JOB }}-{{ .Environment.CACHE_EXPIRE_HASH }}
    paths:
      - .tox
deploy_docs_filters: &deploy_docs_filters
  filters:
    tags:
      only: /(^docs$)|(^v[0-9]+(\.[0-9]+)*$)/
    branches:
      ignore: /.*/


jobs:
  flake8:
    docker:
      - *test_runner
    steps:
      - checkout
      - *restore_cache_step
      - run: tox -e 'flake8' --result-json /tmp/flake8.results
      - persist_to_workspace:
          root: /tmp
          paths:
            - flake8.results
      - *save_cache_step

  tracer:
    docker:
      - *test_runner
    steps:
      - checkout
      - *restore_cache_step
      - run: tox -e '{py27,py34,py35,py36}-tracer' --result-json /tmp/tracer.results
      - persist_to_workspace:
          root: /tmp
          paths:
            - tracer.results
      - *save_cache_step

  opentracer:
    docker:
      - *test_runner
    steps:
      - checkout
      - *restore_cache_step
      - run: tox -e '{py27,py34,py35,py36}-opentracer' --result-json /tmp/opentracer.results
      - run: tox -e '{py34,py35,py36}-opentracer_asyncio' --result-json /tmp/opentracer-asyncio.results
      - run: tox -e '{py34,py35,py36}-opentracer_tornado-tornado{40,41,42,43,44}' --result-json /tmp/opentracer-tornado.results
      - run: tox -e '{py27}-opentracer_gevent-gevent{10}' --result-json /tmp/opentracer-gevent.1.results
      - run: tox -e '{py27,py34,py35,py36}-opentracer_gevent-gevent{11,12}' --result-json /tmp/opentracer-gevent.2.results
      - persist_to_workspace:
          root: /tmp
          paths:
            - opentracer.results
            - opentracer-asyncio.results
            - opentracer-tornado.results
            - opentracer-gevent.1.results
            - opentracer-gevent.2.results
      - *save_cache_step

  integration:
    docker:
      - <<: *test_runner
        env:
          TOX_SKIP_DIST: True
          TEST_DATADOG_INTEGRATION: 1
      - image: datadog/docker-dd-agent
        env:
            - DD_APM_ENABLED=true
            - DD_BIND_HOST=0.0.0.0
            - DD_API_KEY=invalid_key_but_this_is_fine
    steps:
      - checkout
      - *restore_cache_step
      - run: tox -e '{py27,py34,py35,py36}-integration' --result-json /tmp/integration.results
      - persist_to_workspace:
          root: /tmp
          paths:
            - integration.results

      - *save_cache_step

  futures:
    docker:
      - *test_runner
    steps:
      - checkout
      - *restore_cache_step
      - run: tox -e 'futures_contrib-{py27}-futures{30,31,32}' --result-json /tmp/futures.1.results
      - run: tox -e 'futures_contrib-{py34,py35,py36}' --result-json /tmp/futures.2.results
      - persist_to_workspace:
          root: /tmp
          paths:
            - futures.1.results
            - futures.2.results
      - *save_cache_step

  boto:
    docker:
      - *test_runner
    steps:
      - checkout
      - *restore_cache_step
      - run: tox -e 'boto_contrib-{py27,py34}-boto' --result-json /tmp/boto.1.results
      - run: tox -e 'botocore_contrib-{py27,py34}-botocore' --result-json /tmp/boto.2.results
      - persist_to_workspace:
          root: /tmp
          paths:
            - boto.1.results
            - boto.2.results
      - *save_cache_step

  ddtracerun:
    docker:
      - *test_runner
      - image: redis:3.2-alpine
    environment:
      TOX_SKIP_DIST: False
    steps:
      - checkout
      - *restore_cache_step
      - run: tox -e '{py27,py34,py35,py36}-ddtracerun' --result-json /tmp/ddtracerun.results
      - persist_to_workspace:
          root: /tmp
          paths:
            - ddtracerun.results
      - *save_cache_step

  asyncio:
    docker:
      - *test_runner
    steps:
      - checkout
      - *restore_cache_step
      - run: tox -e 'asyncio_contrib-{py34,py35,py36}' --result-json /tmp/asyncio.results
      - persist_to_workspace:
          root: /tmp
          paths:
            - asyncio.results
      - *save_cache_step

  pylons:
    docker:
      - *test_runner
    steps:
      - checkout
      - *restore_cache_step
      - run: tox -e 'pylons_contrib-{py27}-pylons{096,097,010,10}' --result-json /tmp/pylons.results
      - persist_to_workspace:
          root: /tmp
          paths:
            - pylons.results
      - *save_cache_step

  aiohttp:
    docker:
      - *test_runner
    steps:
      - checkout
      - *restore_cache_step
      - run: tox -e 'aiohttp_contrib-{py34,py35,py36}-aiohttp{12,13,20,21,22}-aiohttp_jinja{012,013}-yarl' --result-json /tmp/aiohttp.1.results
      - run: tox -e 'aiohttp_contrib-{py34,py35,py36}-aiohttp{23}-aiohttp_jinja{015}-yarl10' --result-json /tmp/aiohttp.2.results
      - persist_to_workspace:
          root: /tmp
          paths:
            - aiohttp.1.results
            - aiohttp.2.results
      - *save_cache_step

  tornado:
    docker:
      - *test_runner
    steps:
      - checkout
      - *restore_cache_step
      - run: tox -e 'tornado_contrib-{py27,py34,py35,py36}-tornado{40,41,42,43,44,45}' --result-json /tmp/tornado.1.results
      - run: tox -e 'tornado_contrib-{py27}-tornado{40,41,42,43,44,45}-futures{30,31,32}' --result-json /tmp/tornado.2.results
      - persist_to_workspace:
          root: /tmp
          paths:
            - tornado.1.results
            - tornado.2.results
      - *save_cache_step

  bottle:
    docker:
      - *test_runner
    steps:
      - checkout
      - *restore_cache_step
      - run: tox -e 'bottle_contrib-{py27,py34,py35,py36}-bottle{11,12}-webtest' --result-json /tmp/bottle.1.results
      - run: TOX_SKIP_DIST=False tox -e 'bottle_contrib_autopatch-{py27,py34,py35,py36}-bottle{11,12}-webtest' --result-json /tmp/bottle.2.results
      - persist_to_workspace:
          root: /tmp
          paths:
            - bottle.1.results
            - bottle.2.results
      - *save_cache_step

  cassandra:
    docker:
      - <<: *test_runner
        env:
          TOX_SKIP_DIST: True
          CASS_DRIVER_NO_EXTENSIONS: 1
      - image: cassandra:3.11
        env:
          - MAX_HEAP_SIZE=1024M
          - HEAP_NEWSIZE=400M
    steps:
      - checkout
      - *restore_cache_step
      - run: tox -e wait cassandra
      - run: tox -e 'cassandra_contrib-{py27,py34,py35,py36}-cassandra{35,36,37,38,315}' --result-json /tmp/cassandra.results
      - persist_to_workspace:
          root: /tmp
          paths:
            - cassandra.results
      - *save_cache_step

  celery:
    docker:
      - *test_runner
      - image: redis:3.2-alpine
    steps:
      - checkout
      - *restore_cache_step
      - run: TOX_SKIP_DIST=False tox -e 'celery_contrib-{py27,py34,py35,py36}-celery{31,40,41,42}-redis{210}' --result-json /tmp/celery.results
      - persist_to_workspace:
          root: /tmp
          paths:
            - celery.results
      - *save_cache_step

  elasticsearch:
    docker:
      - *test_runner
      - image: elasticsearch:2.3
    steps:
      - checkout
      - *restore_cache_step
      - run: TOX_SKIP_DIST=False tox -e 'elasticsearch_contrib-{py27,py34,py35,py36}-elasticsearch{16,17,18,23,24,51,52,53,54,63}' --result-json /tmp/elasticsearch.results
      - persist_to_workspace:
          root: /tmp
          paths:
            - elasticsearch.results
      - *save_cache_step

  falcon:
    docker:
      - *test_runner
    steps:
      - checkout
      - *restore_cache_step
      - run: tox -e 'falcon_contrib-{py27,py34,py35,py36}-falcon{10,11,12,13,14}' --result-json /tmp/falcon.1.results
      - run: TOX_SKIP_DIST=False tox -e 'falcon_contrib_autopatch-{py27,py34,py35,py36}-falcon{10,11,12,13,14}' --result-json /tmp/falcon.2.results
      - persist_to_workspace:
          root: /tmp
          paths:
            - falcon.1.results
            - falcon.2.results
      - *save_cache_step

  django:
    docker:
      - *test_runner
      - image: redis:3.2-alpine
      - image: memcached:1.5-alpine
      - image: datadog/docker-dd-agent
        env:
            - DD_APM_ENABLED=true
            - DD_BIND_HOST=0.0.0.0
            - DD_API_KEY=invalid_key_but_this_is_fine
    steps:
      - checkout
      - *restore_cache_step
      - run: tox -e 'django_contrib-{py27,py34,py35,py36}-django{18,111}-djangopylibmc06-djangoredis45-pylibmc-redis{210}-memcached' --result-json /tmp/django.1.results
      - run: TOX_SKIP_DIST=False tox -e 'django_contrib_autopatch-{py27,py34,py35,py36}-django{18,111}-djangopylibmc06-djangoredis45-pylibmc-redis{210}-memcached' --result-json /tmp/django.2.results
      - run: tox -e 'django_drf_contrib-{py27,py34,py35,py36}-django{111}-djangorestframework{34,37,38}' --result-json /tmp/django.3.results
      - run: tox -e 'django_contrib-{py34,py35,py36}-django{200}-djangopylibmc06-djangoredis45-pylibmc-redis{210}-memcached' --result-json /tmp/django.4.results
      - run: TOX_SKIP_DIST=False tox -e 'django_contrib_autopatch-{py34,py35,py36}-django{200}-djangopylibmc06-djangoredis45-pylibmc-redis{210}-memcached' --result-json /tmp/django.5.results
      - run: tox -e 'django_drf_contrib-{py34,py35,py36}-django{200}-djangorestframework{37,38}' --result-json /tmp/django.6.results
      - persist_to_workspace:
          root: /tmp
          paths:
            - django.1.results
            - django.2.results
            - django.3.results
            - django.4.results
            - django.5.results
            - django.6.results
      - *save_cache_step

  flask:
    docker:
      - *test_runner
      - image: redis:3.2-alpine
      - image: memcached:1.5-alpine
    steps:
      - checkout
      - *restore_cache_step
      - run: tox -e 'flask_contrib-{py27,py34,py35,py36}-flask{010,011,012,10}-blinker' --result-json /tmp/flask.1.results
      - run: TOX_SKIP_DIST=False tox -e 'flask_contrib_autopatch-{py27,py34,py35,py36}-flask{010,011,012,10}-blinker' --result-json /tmp/flask.2.results
      - run: tox -e 'flask_cache_contrib-{py27,py34,py35,py36}-flask{010,011,012}-flaskcache{013}-memcached-redis{210}-blinker' --result-json /tmp/flask.3.results
      - run: TOX_SKIP_DIST=False tox -e 'flask_cache_contrib_autopatch-{py27,py34,py35,py36}-flask{010,011,012}-flaskcache{013}-memcached-redis{210}-blinker' --result-json /tmp/flask.4.results
      - run: tox -e 'flask_cache_contrib-{py27}-flask{010,011}-flaskcache{012}-memcached-redis{210}-blinker' --result-json /tmp/flask.5.results
      - run: TOX_SKIP_DIST=False tox -e 'flask_cache_contrib_autopatch-{py27}-flask{010,011}-flaskcache{012}-memcached-redis{210}-blinker' --result-json /tmp/flask.6.results
      - persist_to_workspace:
          root: /tmp
          paths:
            - flask.1.results
            - flask.2.results
            - flask.3.results
            - flask.4.results
            - flask.5.results
            - flask.6.results
      - *save_cache_step

  gevent:
    docker:
      - *test_runner
    steps:
      - checkout
      - *restore_cache_step
      - run: tox -e 'gevent_contrib-{py27,py34,py35,py36}-gevent{11,12}' --result-json /tmp/gevent.1.results
      - run: tox -e 'gevent_contrib-{py27}-gevent{10}' --result-json /tmp/gevent.2.results
      - persist_to_workspace:
          root: /tmp
          paths:
            - gevent.1.results
            - gevent.2.results
      - *save_cache_step

  httplib:
    docker:
      - *test_runner
    steps:
      - checkout
      - *restore_cache_step
      - run: tox -e 'httplib_contrib-{py27,py34,py35,py36}' --result-json /tmp/httplib.results
      - persist_to_workspace:
          root: /tmp
          paths:
            - httplib.results
      - *save_cache_step

  mysqlconnector:
    docker:
      - *test_runner
      - image: mysql:5.7
        env:
            - MYSQL_ROOT_PASSWORD=admin
            - MYSQL_PASSWORD=test
            - MYSQL_USER=test
            - MYSQL_DATABASE=test
    steps:
      - checkout
      - *restore_cache_step
      - run: tox -e 'wait' mysql
      - run: tox -e 'mysql_contrib-{py27,py34,py35,py36}-mysqlconnector{21}' --result-json /tmp/mysqlconnector.results
      - persist_to_workspace:
          root: /tmp
          paths:
            - mysqlconnector.results
      - *save_cache_step

  mysqlpython:
    docker:
      - *test_runner
      - image: mysql:5.7
        env:
            - MYSQL_ROOT_PASSWORD=admin
            - MYSQL_PASSWORD=test
            - MYSQL_USER=test
            - MYSQL_DATABASE=test
    steps:
      - checkout
      - *restore_cache_step
      - run: tox -e 'wait' mysql
      - run: tox -e 'mysqldb_contrib-{py27,py34,py35,py36}-mysqlclient{13}' --result-json /tmp/mysqlpython.results
      - persist_to_workspace:
          root: /tmp
          paths:
            - mysqlpython.results
      - *save_cache_step

  mysqldb:
    docker:
      - *test_runner
      - image: mysql:5.7
        env:
            - MYSQL_ROOT_PASSWORD=admin
            - MYSQL_PASSWORD=test
            - MYSQL_USER=test
            - MYSQL_DATABASE=test
    steps:
      - checkout
      - *restore_cache_step
      - run: tox -e 'wait' mysql
      - run: tox -e 'mysqldb_contrib-{py27}-mysqldb{12}' --result-json /tmp/mysqldb.results
      - persist_to_workspace:
          root: /tmp
          paths:
            - mysqldb.results
      - *save_cache_step

  pymysql:
    docker:
      - *test_runner
      - image: mysql:5.7
        env:
            - MYSQL_ROOT_PASSWORD=admin
            - MYSQL_PASSWORD=test
            - MYSQL_USER=test
            - MYSQL_DATABASE=test
    steps:
      - checkout
      - *restore_cache_step
      - run: tox -e 'wait' mysql
      - run: tox -e 'pymysql_contrib-{py27,py34,py35,py36}-pymysql{07,08,09}' --result-json /tmp/pymysql.results
      - persist_to_workspace:
          root: /tmp
          paths:
            - pymysql.results
      - *save_cache_step

  pylibmc:
    docker:
      - *test_runner
      - image: memcached:1.5-alpine
    steps:
      - checkout
      - *restore_cache_step
      - run: tox -e 'pylibmc_contrib-{py27,py34,py35,py36}-pylibmc{140,150}' --result-json /tmp/pylibmc.results
      - persist_to_workspace:
          root: /tmp
          paths:
            - pylibmc.results
      - *save_cache_step

  pymemcache:
    docker:
      - *test_runner
      - image: memcached:1.5-alpine
    steps:
      - checkout
      - *restore_cache_step
      - run: tox -e 'pymemcache_contrib-{py27,py34,py35,py36}-pymemcache{130,140}' --result-json /tmp/pymemcache.1.results
      - run: TOX_SKIP_DIST=False tox -e 'pymemcache_contrib_autopatch-{py27,py34,py35,py36}-pymemcache{130,140}' --result-json /tmp/pymemcache.2.results
      - persist_to_workspace:
          root: /tmp
          paths:
            - pymemcache.1.results
            - pymemcache.2.results
      - *save_cache_step

  mongoengine:
    docker:
      - *test_runner
      - image: mongo:3.6
    steps:
      - checkout
      - *restore_cache_step
      - run: tox -e 'mongoengine_contrib-{py27,py34,py35,py36}-mongoengine{015}' --result-json /tmp/mongoengine.results
      - persist_to_workspace:
          root: /tmp
          paths:
            - mongoengine.results
      - *save_cache_step

  pymongo:
    docker:
      - *test_runner
      - image: mongo:3.6
    steps:
      - checkout
      - *restore_cache_step
      - run: tox -e 'pymongo_contrib-{py27,py34,py35,py36}-pymongo{30,31,32,33,34,36}-mongoengine{015}' --result-json /tmp/pymongo.results
      - persist_to_workspace:
          root: /tmp
          paths:
            - pymongo.results
      - *save_cache_step

  pyramid:
    docker:
      - *test_runner
    steps:
      - checkout
      - *restore_cache_step
      - run: tox -e 'pyramid_contrib-{py27,py34,py35,py36}-pyramid{17,18,19}-webtest' --result-json /tmp/pyramid.1.results
      - run: TOX_SKIP_DIST=False tox -e 'pyramid_contrib_autopatch-{py27,py34,py35,py36}-pyramid{17,18,19}-webtest' --result-json /tmp/pyramid.2.results
      - persist_to_workspace:
          root: /tmp
          paths:
            - pyramid.1.results
            - pyramid.2.results
      - *save_cache_step

  requests:
    docker:
      - *test_runner
      - *httpbin_local
    steps:
      - checkout
      - *restore_cache_step
      - run: tox -e 'requests_contrib-{py27,py34,py35,py36}-requests{208,209,210,211,212,213,219}' --result-json /tmp/requests.results
      - persist_to_workspace:
          root: /tmp
          paths:
            - requests.results
      - *save_cache_step

  requestsgevent:
    docker:
      - *test_runner
      - *httpbin_local
    steps:
      - checkout
      - *restore_cache_step
      - run: tox -e 'requests_gevent_contrib-{py36}-requests{208,209,210,211,212,213,219}-gevent{12,13}' --result-json /tmp/requestsgevent.results
      - persist_to_workspace:
          root: /tmp
          paths:
            - requestsgevent.results
      - *save_cache_step

  sqlalchemy:
    docker:
      - *test_runner
      - image: postgres:10.5-alpine
        env:
            - POSTGRES_PASSWORD=postgres
            - POSTGRES_USER=postgres
            - POSTGRES_DB=postgres
      - image: mysql:5.7
        env:
            - MYSQL_ROOT_PASSWORD=admin
            - MYSQL_PASSWORD=test
            - MYSQL_USER=test
            - MYSQL_DATABASE=test
    steps:
      - checkout
      - *restore_cache_step
      - run: tox -e 'wait' postgres mysql
<<<<<<< HEAD
      - run: tox -e '{py27,py34,py35,py36}-sqlalchemy{10,11}-psycopg2{24,25,26,27}-mysqlconnector{21}' --result-json /tmp/sqlalchemy.results
=======
      - run: tox -e 'sqlalchemy_contrib-{py27,py34,py35,py36}-sqlalchemy{10,11,12}-psycopg2{27}-mysqlconnector{21}' --result-json /tmp/sqlalchemy.results
>>>>>>> 87b9ff74
      - persist_to_workspace:
          root: /tmp
          paths:
            - sqlalchemy.results
      - *save_cache_step

  psycopg:
    docker:
      - *test_runner
      - image: postgres:10.5-alpine
        env:
            - POSTGRES_PASSWORD=postgres
            - POSTGRES_USER=postgres
            - POSTGRES_DB=postgres
    steps:
      - checkout
      - *restore_cache_step
      - run: tox -e 'wait' postgres
      - run: tox -e 'psycopg_contrib-{py27,py34,py35,py36}-psycopg2{24,25,26,27}' --result-json /tmp/psycopg.results
      - persist_to_workspace:
          root: /tmp
          paths:
            - psycopg.results
      - *save_cache_step

  aiobotocore:
    docker:
      - *test_runner
      - image: palazzem/moto:1.0.1
    steps:
      - checkout
      - *restore_cache_step
      - run: tox -e 'aiobotocore_contrib-{py34,py35,py36}-aiobotocore{02,03,04}' --result-json /tmp/aiobotocore.results
      - persist_to_workspace:
          root: /tmp
          paths:
            - aiobotocore.results
      - *save_cache_step

  aiopg:
    docker:
      - *test_runner
      - image: postgres:10.5-alpine
        env:
            - POSTGRES_PASSWORD=postgres
            - POSTGRES_USER=postgres
            - POSTGRES_DB=postgres
    steps:
      - checkout
      - *restore_cache_step
      - run: tox -e 'wait' postgres
      - run: tox -e 'aiopg_contrib-{py34,py35,py36}-aiopg{012,015}' --result-json /tmp/aiopg.results
      - persist_to_workspace:
          root: /tmp
          paths:
            - aiopg.results
      - *save_cache_step

  asyncpg:
    docker:
      - image: datadog/docker-library:dd_trace_py_1_0_0
      - image: postgres:9.5
        env:
            - POSTGRES_PASSWORD=postgres
            - POSTGRES_USER=postgres
            - POSTGRES_DB=postgres
    steps:
      - checkout
      - restore_cache:
          keys:
              - tox-cache-asyncpg-{{ checksum "tox.ini" }}
      - run: tox -e 'wait' postgres
      - run: tox -e '{py35,py36}-asyncpg{014}' --result-json /tmp/asyncpg.results
      - persist_to_workspace:
          root: /tmp
          paths:
            - asyncpg.results
      - save_cache:
          key: tox-cache-asyncpg-{{ checksum "tox.ini" }}
          paths:
            - .tox

  redis:
    docker:
      - *test_runner
      - image: redis:3.2-alpine
    steps:
      - checkout
      - *restore_cache_step
      - run: tox -e 'redis_contrib-{py27,py34,py35,py36}-redis{26,27,28,29,210}' --result-json /tmp/redis.results
      - persist_to_workspace:
          root: /tmp
          paths:
            - redis.results
      - *save_cache_step

  rediscluster:
    docker:
      - *test_runner
      - image: grokzen/redis-cluster:4.0.9
        env:
          - IP=0.0.0.0
    steps:
      - checkout
      - *restore_cache_step
      - run: tox -e wait rediscluster
      - run: tox -e 'rediscluster_contrib-{py27,py34,py35,py36}-rediscluster{135}' --result-json /tmp/rediscluster.results
      - persist_to_workspace:
          root: /tmp
          paths:
            - rediscluster.results
      - *save_cache_step

  vertica:
    docker:
      - *test_runner
      - image: sumitchawla/vertica
        env:
          - VP_TEST_USER=dbadmin
          - VP_TEST_PASSWORD=abc123
          - VP_TEST_DATABASE=docker
    steps:
      - checkout
      - *restore_cache_step
      - run: tox -e wait vertica
      - run: tox -e 'vertica_contrib-{py27,py34,py35,py36}-vertica{060,070}' --result-json /tmp/vertica.results
      - persist_to_workspace:
          root: /tmp
          paths:
            - vertica.results
      - *save_cache_step

  sqlite3:
    docker:
      - *test_runner
    steps:
      - checkout
      - *restore_cache_step
      - run: tox -e 'sqlite3_contrib-{py27,py34,py35,py36}-sqlite3' --result-json /tmp/sqlite3.results
      - persist_to_workspace:
          root: /tmp
          paths:
            - sqlite3.results
      - *save_cache_step

  msgpack:
    docker:
      - *test_runner
    steps:
      - checkout
      - *restore_cache_step
      - run: tox -e 'msgpack_contrib-{py27,py34}-msgpack{03,04,05}' --result-json /tmp/msgpack.results
      - persist_to_workspace:
          root: /tmp
          paths:
            - msgpack.results
      - *save_cache_step

  deploy_dev:
    # build only the nightly package
    docker:
      - image: circleci/python:3.6
    steps:
      - checkout
      - run: sudo apt-get -y install rake
      - run: sudo pip install mkwheelhouse sphinx awscli wrapt
      - run: S3_DIR=trace-dev rake release:docs
      - run: VERSION_SUFFIX=$CIRCLE_BRANCH$CIRCLE_BUILD_NUM S3_DIR=trace-dev rake release:wheel

  deploy_experimental:
    # build the develop branch releasing development docs
    docker:
      - image: circleci/python:3.6
    steps:
      - checkout
      - run: sudo apt-get -y install rake
      - run: sudo pip install mkwheelhouse sphinx awscli wrapt
      - run: VERSION_SUFFIX=$CIRCLE_BRANCH$CIRCLE_BUILD_NUM S3_DIR=trace-dev rake release:wheel

  build_docs:
    # deploy official documentation
    docker:
      - image: circleci/python:3.6
    steps:
      - checkout
      - run: sudo apt-get -y install rake
      # Sphinx 1.7.5 is required otherwise docs are not properly built
      - run: sudo pip install mkwheelhouse sphinx==1.7.5 wrapt
      - run: rake docs
      - run:
          command: |
             mkdir -p /tmp/docs
             cp -r docs/_build/html/* /tmp/docs
      - store_artifacts:
          path: /tmp/docs

  deploy_to_s3:
    # deploy official documentation
    docker:
      - image: circleci/python:3.6
    steps:
      - checkout
      - run: sudo apt-get -y install rake
      # Sphinx 1.7.5 is required otherwise docs are not properly built
      - run: sudo pip install mkwheelhouse sphinx==1.7.5 awscli wrapt
      - run: S3_DIR=trace rake release:docs

  wait_all_tests:
    # this step ensures all `tox` environments are properly executed
    docker:
      - *test_runner
    steps:
      - attach_workspace:
          at: /tmp/workspace
      - checkout
      - run: ls /tmp/workspace/*
        # debug: shows how many time each test was executed
      - run: jq -s ".[]|.testenvs|keys|.[]" /tmp/workspace/* | grep -v GLOB | sed 's/"//g' | sort | uniq -c | sort -rn
        # list all executed test
      - run: jq -s ".[]|.testenvs|keys|.[]" /tmp/workspace/* | grep -v GLOB | sed 's/"//g' | sort | uniq | tee all_executed_tests
        # list all tests in tox.ini
      - run: tox -l | grep -v "^wait$" | sort > all_tests
        # checks that all tests were executed
      - run: diff all_tests all_executed_tests


workflows:
  version: 2

  deploy_docs:
    jobs:
      - build_docs:
          <<: *deploy_docs_filters
      - approve_docs_deployment:
          <<: *deploy_docs_filters
          type: approval
          requires:
            - build_docs
      - deploy_to_s3:
          <<: *deploy_docs_filters
          requires:
            - approve_docs_deployment

  test:
    jobs:
      - flake8
      - tracer
      - opentracer
      - integration
      - futures
      - boto
      - ddtracerun
      - asyncio
      - pylons
      - aiohttp
      - tornado
      - bottle
      - cassandra
      - celery
      - elasticsearch
      - falcon
      - django
      - flask
      - gevent
      - httplib
      - mongoengine
      - mysqlconnector
      - mysqlpython
      - mysqldb
      - pymemcache
      - pymysql
      - pylibmc
      - pymongo
      - pyramid
      - requests
      - requestsgevent
      - sqlalchemy
      - psycopg
      - aiobotocore
      - aiopg
      - asyncpg
      - redis
      - rediscluster
      - sqlite3
      - msgpack
      - vertica
      - build_docs
      - wait_all_tests:
          requires:
            - flake8
            - tracer
            - opentracer
            - integration
            - futures
            - boto
            - ddtracerun
            - asyncio
            - pylons
            - aiohttp
            - tornado
            - bottle
            - cassandra
            - celery
            - elasticsearch
            - falcon
            - django
            - flask
            - gevent
            - httplib
            - mongoengine
            - mysqlconnector
            - mysqlpython
            - mysqldb
            - pymysql
            - pylibmc
            - pymemcache
            - pymongo
            - pyramid
            - requests
            - requestsgevent
            - sqlalchemy
            - psycopg
            - aiobotocore
            - aiopg
            - asyncpg
            - redis
            - rediscluster
            - sqlite3
            - msgpack
            - vertica
            - build_docs
      - deploy_dev:
          requires:
            - wait_all_tests
          filters:
            branches:
              only: /(master)/
      - deploy_experimental:
          requires:
            - wait_all_tests
          filters:
            branches:
              only: /(develop)/<|MERGE_RESOLUTION|>--- conflicted
+++ resolved
@@ -568,11 +568,8 @@
       - checkout
       - *restore_cache_step
       - run: tox -e 'wait' postgres mysql
-<<<<<<< HEAD
-      - run: tox -e '{py27,py34,py35,py36}-sqlalchemy{10,11}-psycopg2{24,25,26,27}-mysqlconnector{21}' --result-json /tmp/sqlalchemy.results
-=======
+
       - run: tox -e 'sqlalchemy_contrib-{py27,py34,py35,py36}-sqlalchemy{10,11,12}-psycopg2{27}-mysqlconnector{21}' --result-json /tmp/sqlalchemy.results
->>>>>>> 87b9ff74
       - persist_to_workspace:
           root: /tmp
           paths:
