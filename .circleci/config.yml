--- conflicted
+++ resolved
@@ -830,7 +830,6 @@
           wait: rediscluster
           pattern: '^rediscluster_contrib-'
 
-<<<<<<< HEAD
   rq:
     <<: *machine_executor
     steps:
@@ -838,7 +837,7 @@
           pattern: "rq"
           snapshot: true
           docker_services: "redis"
-=======
+
   urllib3:
     <<: *machine_executor
     steps:
@@ -848,7 +847,6 @@
       - run_test:
           pattern: 'urllib3'
           snapshot: true
->>>>>>> c0b64cdc
 
   vertica:
     <<: *contrib_job
@@ -947,73 +945,6 @@
     - build_base_venvs
 
 requires_tests: &requires_tests
-<<<<<<< HEAD
-  - build_docs
-  - aiobotocore
-  - aiohttp
-  - aiopg
-  - asyncio
-  - algoliasearch
-  - asgi
-  - benchmarks
-  - boto
-  - bottle
-  - cassandra
-  - celery
-  - consul
-  - dbapi
-  - ddtracerun
-  - dogpile_cache
-  - django
-  - djangorestframework
-  - elasticsearch
-  - falcon
-  - flask
-  - futures
-  - gevent
-  - grpc
-  - httplib
-  - integration
-  - vendor
-  - profile
-  - jinja2
-  - kombu
-  - mako
-  - molten
-  - mongoengine
-  - mysqlconnector
-  - mysqldb
-  - mysqlpython
-  - opentracer
-  - psycopg
-  - pylibmc
-  - pylons
-  - pymemcache
-  - pymongo
-  - pymysql
-  - pynamodb
-  - pyodbc
-  - pyramid
-  - redis
-  - rediscluster
-  - requests
-  - requestsgevent
-  - rq
-  - sqlalchemy
-  - sqlite3
-  - starlette
-  - test_build_alpine
-  - test_build_py38
-  - test_build_py37
-  - test_build_py36
-  - test_build_py35
-  - test_build_py27
-  - test_logging
-  - tracer
-  - tornado
-  - vertica
-  - build-docker-ci-image
-=======
   requires:
     - aiobotocore
     - aiohttp
@@ -1068,6 +999,7 @@
     - redis
     - rediscluster
     - requests
+    - rq
     - sanic
     - sqlalchemy
     - sqlite3
@@ -1078,7 +1010,6 @@
     - urllib3
     - vertica
     - wsgi
->>>>>>> c0b64cdc
 
 workflows:
   version: 2
@@ -1109,75 +1040,6 @@
       - test_build_alpine: *requires_pre_check
 
       # Integration test suites
-<<<<<<< HEAD
-      - aiobotocore: *requires_pre_test
-      - aiohttp: *requires_pre_test
-      - aiopg: *requires_pre_test
-      - asyncio: *requires_pre_test
-      - algoliasearch: *requires_pre_test
-      - asgi: *requires_pre_test
-      - benchmarks: *requires_pre_test
-      - boto: *requires_pre_test
-      - bottle: *requires_pre_test
-      - cassandra: *requires_pre_test
-      - celery: *requires_pre_test
-      - consul: *requires_pre_test
-      - dbapi: *requires_pre_test
-      - ddtracerun: *requires_pre_test
-      - django: *requires_pre_test
-      - djangorestframework: *requires_pre_test
-      - dogpile_cache: *requires_pre_test
-      - elasticsearch: *requires_pre_test
-      - falcon: *requires_pre_test
-      - flask: *requires_pre_test
-      - futures: *requires_pre_test
-      - gevent: *requires_pre_test
-      - grpc: *requires_pre_test
-      - httplib: *requires_pre_test
-      - integration: *requires_pre_test
-      - vendor: *requires_pre_test
-      - profile: *requires_pre_test
-      - jinja2: *requires_pre_test
-      - kombu: *requires_pre_test
-      - mako: *requires_pre_test
-      - molten: *requires_pre_test
-      - mongoengine: *requires_pre_test
-      - mysqlconnector: *requires_pre_test
-      - mysqldb: *requires_pre_test
-      - mysqlpython: *requires_pre_test
-      - opentracer: *requires_pre_test
-      - psycopg: *requires_pre_test
-      - pylibmc: *requires_pre_test
-      - pylons: *requires_pre_test
-      - pymemcache: *requires_pre_test
-      - pymongo: *requires_pre_test
-      - pymysql: *requires_pre_test
-      - pynamodb: *requires_pre_test
-      - pyodbc: *requires_pre_test
-      - pyramid: *requires_pre_test
-      - redis: *requires_pre_test
-      - rediscluster: *requires_pre_test
-      - requests: *requires_pre_test
-      - requestsgevent: *requires_pre_test
-      - rq: *requires_pre_test
-      - sanic: *requires_pre_test
-      - starlette: *requires_pre_test
-      - sqlalchemy: *requires_pre_test
-      - sqlite3: *requires_pre_test
-      - test_logging: *requires_pre_test
-      - tornado: *requires_pre_test
-      - tracer: *requires_pre_test
-      - vertica: *requires_pre_test
-      - build-docker-ci-image: *requires_pre_test
-      - deploy_master:
-          filters:
-            branches:
-              only: master
-      - deploy_staging:
-          filters:
-            branches:
-              only: staging
-=======
       - aiobotocore: *requires_base_venvs
       - aiohttp: *requires_base_venvs
       - aiopg: *requires_base_venvs
@@ -1231,6 +1093,7 @@
       - redis: *requires_base_venvs
       - rediscluster: *requires_base_venvs
       - requests: *requires_base_venvs
+      - rq: *requires_base_venvs
       - sanic: *requires_base_venvs
       - starlette: *requires_base_venvs
       - sqlalchemy: *requires_base_venvs
@@ -1243,5 +1106,4 @@
       - wsgi: *requires_base_venvs
 
       # Final reports
-      # - coverage_report: *requires_tests
->>>>>>> c0b64cdc
+      # - coverage_report: *requires_tests