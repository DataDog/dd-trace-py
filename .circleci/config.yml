version: 2


# Common configuration blocks as YAML anchors
# See: https://circleci.com/blog/circleci-hacks-reuse-yaml-in-your-circleci-config-with-yaml/
httpbin_local: &httpbin_local
  image: kennethreitz/httpbin@sha256:2c7abc4803080c22928265744410173b6fea3b898872c01c5fd0f0f9df4a59fb
  name: httpbin.org
test_runner: &test_runner
  image: datadog/docker-library:ddtrace_py
  env:
    TOX_SKIP_DIST: True
restore_cache_step: &restore_cache_step
  restore_cache:
    keys:
        # In the cache key:
        #   - .Environment.CIRCLE_JOB: We do separate tox environments by job name, so caching and restoring is
        #                              much faster.
        #   - .Environment.CACHE_EXPIRE_HASH: Typically CircleCI discard caches every ~60days. If we see any strange
        #                              behavior in tests and we want to run a build in a clean environment, we should
        #                              still be able to do it. In order to achieve this we can change the value of the
        #                              CACHE_EXPIRE_HASH in our CircleCI's repo settings. Please use the format
        #                              'YYYY-MM-DD'. This way a new push on the branch is not required.
        - tox-cache-{{ .Environment.CIRCLE_JOB }}-{{ .Environment.CACHE_EXPIRE_HASH }}
resource_class: &resource_class small
save_cache_step: &save_cache_step
  save_cache:
    key: tox-cache-{{ .Environment.CIRCLE_JOB }}-{{ .Environment.CACHE_EXPIRE_HASH }}
    paths:
      - .tox
deploy_docs_filters: &deploy_docs_filters
  filters:
    tags:
      only: /(^docs$)|(^v[0-9]+(\.[0-9]+)*$)/
    branches:
      ignore: /.*/


jobs:
  flake8:
    docker:
      - *test_runner
    resource_class: *resource_class
    steps:
      - checkout
      - *restore_cache_step
      - run: tox -e 'flake8' --result-json /tmp/flake8.results
      - persist_to_workspace:
          root: /tmp
          paths:
            - flake8.results
      - *save_cache_step

  tracer:
    docker:
      - *test_runner
    resource_class: *resource_class
    steps:
      - checkout
      - *restore_cache_step
      - run: tox -e '{py27,py34,py35,py36}-tracer' --result-json /tmp/tracer.results
      - persist_to_workspace:
          root: /tmp
          paths:
            - tracer.results
      - *save_cache_step

  opentracer:
    docker:
      - *test_runner
    resource_class: *resource_class
    steps:
      - checkout
      - *restore_cache_step
      - run: tox -e '{py27,py34,py35,py36}-opentracer' --result-json /tmp/opentracer.results
      - run: tox -e '{py34,py35,py36}-opentracer_asyncio' --result-json /tmp/opentracer-asyncio.results
      - run: tox -e '{py34,py35,py36}-opentracer_tornado-tornado{40,41,42,43,44}' --result-json /tmp/opentracer-tornado.results
      - run: tox -e '{py27}-opentracer_gevent-gevent{10}' --result-json /tmp/opentracer-gevent.1.results
      - run: tox -e '{py27,py34,py35,py36}-opentracer_gevent-gevent{11,12}' --result-json /tmp/opentracer-gevent.2.results
      - persist_to_workspace:
          root: /tmp
          paths:
            - opentracer.results
            - opentracer-asyncio.results
            - opentracer-tornado.results
            - opentracer-gevent.1.results
            - opentracer-gevent.2.results
      - *save_cache_step

  integration:
    docker:
      - <<: *test_runner
        env:
          TOX_SKIP_DIST: True
          TEST_DATADOG_INTEGRATION: 1
      - image: datadog/docker-dd-agent
        env:
            - DD_APM_ENABLED=true
            - DD_BIND_HOST=0.0.0.0
            - DD_API_KEY=invalid_key_but_this_is_fine
    resource_class: *resource_class
    steps:
      - checkout
      - *restore_cache_step
      - run: tox -e '{py27,py34,py35,py36}-integration' --result-json /tmp/integration.results
      - persist_to_workspace:
          root: /tmp
          paths:
            - integration.results

      - *save_cache_step

  futures:
    docker:
      - *test_runner
    resource_class: *resource_class
    steps:
      - checkout
      - *restore_cache_step
      - run: tox -e 'futures_contrib-{py27}-futures{30,31,32}' --result-json /tmp/futures.1.results
      - run: tox -e 'futures_contrib-{py34,py35,py36}' --result-json /tmp/futures.2.results
      - persist_to_workspace:
          root: /tmp
          paths:
            - futures.1.results
            - futures.2.results
      - *save_cache_step

  boto:
    docker:
      - *test_runner
    resource_class: *resource_class
    steps:
      - checkout
      - *restore_cache_step
      - run: tox -e 'boto_contrib-{py27,py34}-boto' --result-json /tmp/boto.1.results
      - run: tox -e 'botocore_contrib-{py27,py34,py35,py36}-botocore' --result-json /tmp/boto.2.results
      - persist_to_workspace:
          root: /tmp
          paths:
            - boto.1.results
            - boto.2.results
      - *save_cache_step

  ddtracerun:
    docker:
      - *test_runner
      - image: redis:4.0-alpine
    environment:
      TOX_SKIP_DIST: False
    resource_class: *resource_class
    steps:
      - checkout
      - run: tox -e '{py27,py34,py35,py36}-ddtracerun' --result-json /tmp/ddtracerun.results
      - persist_to_workspace:
          root: /tmp
          paths:
            - ddtracerun.results

  test_utils:
    docker:
      - *test_runner
    resource_class: *resource_class
    steps:
      - checkout
      - *restore_cache_step
      - run: tox -e '{py27,py34,py35,py36}-test_utils' --result-json /tmp/test_utils.results
      - persist_to_workspace:
          root: /tmp
          paths:
            - test_utils.results
      - *save_cache_step

  asyncio:
    docker:
      - *test_runner
    resource_class: *resource_class
    steps:
      - checkout
      - *restore_cache_step
      - run: tox -e 'asyncio_contrib-{py34,py35,py36}' --result-json /tmp/asyncio.results
      - persist_to_workspace:
          root: /tmp
          paths:
            - asyncio.results
      - *save_cache_step

  pylons:
    docker:
      - *test_runner
    resource_class: *resource_class
    steps:
      - checkout
      - *restore_cache_step
      - run: tox -e 'pylons_contrib-{py27}-pylons{096,097,010,10}' --result-json /tmp/pylons.results
      - persist_to_workspace:
          root: /tmp
          paths:
            - pylons.results
      - *save_cache_step

  aiohttp:
    docker:
      - *test_runner
    resource_class: *resource_class
    steps:
      - checkout
      - *restore_cache_step
      - run: tox -e 'aiohttp_contrib-{py34,py35,py36}-aiohttp{12,13,20,21,22}-aiohttp_jinja{012,013}-yarl' --result-json /tmp/aiohttp.1.results
      - run: tox -e 'aiohttp_contrib-{py34,py35,py36}-aiohttp{23}-aiohttp_jinja{015}-yarl10' --result-json /tmp/aiohttp.2.results
      - persist_to_workspace:
          root: /tmp
          paths:
            - aiohttp.1.results
            - aiohttp.2.results
      - *save_cache_step

  tornado:
    docker:
      - *test_runner
    resource_class: *resource_class
    steps:
      - checkout
      - *restore_cache_step
      - run: tox -e 'tornado_contrib-{py27,py34,py35,py36}-tornado{40,41,42,43,44,45}' --result-json /tmp/tornado.1.results
      - run: tox -e 'tornado_contrib-{py27}-tornado{40,41,42,43,44,45}-futures{30,31,32}' --result-json /tmp/tornado.2.results
      - persist_to_workspace:
          root: /tmp
          paths:
            - tornado.1.results
            - tornado.2.results
      - *save_cache_step

  bottle:
    docker:
      - *test_runner
    resource_class: *resource_class
    steps:
      - checkout
      - *restore_cache_step
      - run: tox -e 'bottle_contrib{,_autopatch}-{py27,py34,py35,py36}-bottle{11,12}-webtest' --result-json /tmp/bottle.results
      - persist_to_workspace:
          root: /tmp
          paths:
            - bottle.results
      - *save_cache_step

  cassandra:
    docker:
      - <<: *test_runner
        env:
          TOX_SKIP_DIST: True
          CASS_DRIVER_NO_EXTENSIONS: 1
      - image: cassandra:3.11
        env:
          - MAX_HEAP_SIZE=1024M
          - HEAP_NEWSIZE=400M
    resource_class: *resource_class
    steps:
      - checkout
      - *restore_cache_step
      - run: tox -e wait cassandra
      - run: tox -e 'cassandra_contrib-{py27,py34,py35,py36}-cassandra{35,36,37,38,315}' --result-json /tmp/cassandra.results
      - persist_to_workspace:
          root: /tmp
          paths:
            - cassandra.results
      - *save_cache_step

  celery:
    docker:
      - <<: *test_runner
        env:
          TOX_SKIP_DIST: False
      - image: redis:4.0-alpine
    resource_class: *resource_class
    steps:
      - checkout
      - *restore_cache_step
      - run: tox -e 'celery_contrib-{py27,py34,py35,py36}-celery{31,40,41,42}-redis{210}' --result-json /tmp/celery.results
      - persist_to_workspace:
          root: /tmp
          paths:
            - celery.results
      - *save_cache_step

  elasticsearch:
    docker:
      - *test_runner
      - image: elasticsearch:2.3
    resource_class: *resource_class
    steps:
      - checkout
      - *restore_cache_step
      - run: TOX_SKIP_DIST=False tox -e 'elasticsearch_contrib-{py27,py34,py35,py36}-elasticsearch{16,17,18,23,24,51,52,53,54,63}' --result-json /tmp/elasticsearch.results
      - run: TOX_SKIP_DIST=False tox -e 'elasticsearch_contrib-{py27,py34,py35,py36}-elasticsearch1{100}' --result-json /tmp/elasticsearch1.results
      - run: TOX_SKIP_DIST=False tox -e 'elasticsearch_contrib-{py27,py34,py35,py36}-elasticsearch2{50}' --result-json /tmp/elasticsearch2.results
      - run: TOX_SKIP_DIST=False tox -e 'elasticsearch_contrib-{py27,py34,py35,py36}-elasticsearch5{50}' --result-json /tmp/elasticsearch5.results
      - persist_to_workspace:
          root: /tmp
          paths:
            - elasticsearch.results
            - elasticsearch1.results
            - elasticsearch2.results
            - elasticsearch5.results
      - *save_cache_step

  falcon:
    docker:
      - *test_runner
    resource_class: *resource_class
    steps:
      - checkout
      - *restore_cache_step
      - run: tox -e 'falcon_contrib{,_autopatch}-{py27,py34,py35,py36}-falcon{10,11,12,13,14}' --result-json /tmp/falcon.results
      - persist_to_workspace:
          root: /tmp
          paths:
            - falcon.results
      - *save_cache_step

  django:
    docker:
      - *test_runner
      - image: redis:4.0-alpine
      - image: memcached:1.5-alpine
      - image: datadog/docker-dd-agent
        env:
            - DD_APM_ENABLED=true
            - DD_BIND_HOST=0.0.0.0
            - DD_API_KEY=invalid_key_but_this_is_fine
    resource_class: *resource_class
    steps:
      - checkout
      - *restore_cache_step
      - run: tox -e 'django_contrib{,_autopatch}-{py27,py34,py35,py36}-django{18,111}-djangopylibmc06-djangoredis45-pylibmc-redis{210}-memcached' --result-json /tmp/django.1.results
      - run: tox -e 'django_drf_contrib-{py27,py34,py35,py36}-django{111}-djangorestframework{34,37,38}' --result-json /tmp/django.2.results
      - run: tox -e 'django_contrib{,_autopatch}-{py34,py35,py36}-django{200}-djangopylibmc06-djangoredis45-pylibmc-redis{210}-memcached' --result-json /tmp/django.3.results
      - run: tox -e 'django_drf_contrib-{py34,py35,py36}-django{200}-djangorestframework{37,38}' --result-json /tmp/django.4.results
      - persist_to_workspace:
          root: /tmp
          paths:
            - django.1.results
            - django.2.results
            - django.3.results
            - django.4.results
      - *save_cache_step

  flask:
    docker:
      - *test_runner
      - image: redis:4.0-alpine
      - image: memcached:1.5-alpine
    resource_class: *resource_class
    steps:
      - checkout
      - *restore_cache_step
      - run: tox -e 'flask_contrib-{py27,py34,py35,py36}-flask{010,011,012,10}-blinker' --result-json /tmp/flask.1.results
      - run: TOX_SKIP_DIST=False tox -e 'flask_contrib_autopatch-{py27,py34,py35,py36}-flask{010,011,012,10}-blinker' --result-json /tmp/flask.2.results
      - run: tox -e 'flask_contrib-{py27}-flask{09}-blinker' --result-json /tmp/flask.3.results
      - run: TOX_SKIP_DIST=False tox -e 'flask_contrib_autopatch-{py27}-flask{09}-blinker' --result-json /tmp/flask.4.results
      - run: tox -e 'flask_cache_contrib-{py27,py34,py35,py36}-flask{010,011,012}-flaskcache{013}-memcached-redis{210}-blinker' --result-json /tmp/flask.5.results
      - run: TOX_SKIP_DIST=False tox -e 'flask_cache_contrib_autopatch-{py27,py34,py35,py36}-flask{010,011,012}-flaskcache{013}-memcached-redis{210}-blinker' --result-json /tmp/flask.6.results
      - run: tox -e 'flask_cache_contrib-{py27}-flask{010,011}-flaskcache{012}-memcached-redis{210}-blinker' --result-json /tmp/flask.7.results
      - run: TOX_SKIP_DIST=False tox -e 'flask_cache_contrib_autopatch-{py27}-flask{010,011}-flaskcache{012}-memcached-redis{210}-blinker' --result-json /tmp/flask.8.results
      - persist_to_workspace:
          root: /tmp
          paths:
            - flask.1.results
            - flask.2.results
            - flask.3.results
            - flask.4.results
            - flask.5.results
            - flask.6.results
            - flask.7.results
            - flask.8.results
      - *save_cache_step

  gevent:
    docker:
      - *test_runner
    resource_class: *resource_class
    steps:
      - checkout
      - *restore_cache_step
      - run: tox -e 'gevent_contrib-{py27,py34,py35,py36}-gevent{11,12,13}' --result-json /tmp/gevent.1.results
      - run: tox -e 'gevent_contrib-{py27}-gevent{10}' --result-json /tmp/gevent.2.results
      - persist_to_workspace:
          root: /tmp
          paths:
            - gevent.1.results
            - gevent.2.results
      - *save_cache_step

  httplib:
    docker:
      - *test_runner
    resource_class: *resource_class
    steps:
      - checkout
      - *restore_cache_step
      - run: tox -e 'httplib_contrib-{py27,py34,py35,py36}' --result-json /tmp/httplib.results
      - persist_to_workspace:
          root: /tmp
          paths:
            - httplib.results
      - *save_cache_step

  grpc:
    docker:
      - *test_runner
    resource_class: *resource_class
    steps:
      - checkout
      - *restore_cache_step
      - run: tox -e 'grpc_contrib-{py27,py34,py35,py36}-grpc' --result-json /tmp/grpc.results
      - persist_to_workspace:
          root: /tmp
          paths:
            - grpc.results
      - *save_cache_step

  molten:
    docker:
      - *test_runner
    resource_class: *resource_class
    steps:
      - checkout
      - *restore_cache_step
      - run: tox -e 'molten_contrib-{py36}-molten{070,072}' --result-json /tmp/molten.results
      - persist_to_workspace:
          root: /tmp
          paths:
            - molten.results
      - *save_cache_step

  mysqlconnector:
    docker:
      - *test_runner
      - image: mysql:5.7
        env:
            - MYSQL_ROOT_PASSWORD=admin
            - MYSQL_PASSWORD=test
            - MYSQL_USER=test
            - MYSQL_DATABASE=test
    resource_class: *resource_class
    steps:
      - checkout
      - *restore_cache_step
      - run: tox -e 'wait' mysql
      - run: tox -e 'mysql_contrib-{py27,py34,py35,py36}-mysqlconnector{21}' --result-json /tmp/mysqlconnector.results
      - persist_to_workspace:
          root: /tmp
          paths:
            - mysqlconnector.results
      - *save_cache_step

  mysqlpython:
    docker:
      - *test_runner
      - image: mysql:5.7
        env:
            - MYSQL_ROOT_PASSWORD=admin
            - MYSQL_PASSWORD=test
            - MYSQL_USER=test
            - MYSQL_DATABASE=test
    resource_class: *resource_class
    steps:
      - checkout
      - *restore_cache_step
      - run: tox -e 'wait' mysql
      - run: tox -e 'mysqldb_contrib-{py27,py34,py35,py36}-mysqlclient{13}' --result-json /tmp/mysqlpython.results
      - persist_to_workspace:
          root: /tmp
          paths:
            - mysqlpython.results
      - *save_cache_step

  mysqldb:
    docker:
      - *test_runner
      - image: mysql:5.7
        env:
            - MYSQL_ROOT_PASSWORD=admin
            - MYSQL_PASSWORD=test
            - MYSQL_USER=test
            - MYSQL_DATABASE=test
    resource_class: *resource_class
    steps:
      - checkout
      - *restore_cache_step
      - run: tox -e 'wait' mysql
      - run: tox -e 'mysqldb_contrib-{py27}-mysqldb{12}' --result-json /tmp/mysqldb.results
      - persist_to_workspace:
          root: /tmp
          paths:
            - mysqldb.results
      - *save_cache_step

  pymysql:
    docker:
      - *test_runner
      - image: mysql:5.7
        env:
            - MYSQL_ROOT_PASSWORD=admin
            - MYSQL_PASSWORD=test
            - MYSQL_USER=test
            - MYSQL_DATABASE=test
    resource_class: *resource_class
    steps:
      - checkout
      - *restore_cache_step
      - run: tox -e 'wait' mysql
      - run: tox -e 'pymysql_contrib-{py27,py34,py35,py36}-pymysql{07,08,09}' --result-json /tmp/pymysql.results
      - persist_to_workspace:
          root: /tmp
          paths:
            - pymysql.results
      - *save_cache_step

  pylibmc:
    docker:
      - *test_runner
      - image: memcached:1.5-alpine
    resource_class: *resource_class
    steps:
      - checkout
      - *restore_cache_step
      - run: tox -e 'pylibmc_contrib-{py27,py34,py35,py36}-pylibmc{140,150}' --result-json /tmp/pylibmc.results
      - persist_to_workspace:
          root: /tmp
          paths:
            - pylibmc.results
      - *save_cache_step

  pymemcache:
    docker:
      - *test_runner
      - image: memcached:1.5-alpine
    resource_class: *resource_class
    steps:
      - checkout
      - *restore_cache_step
      - run: tox -e 'pymemcache_contrib{,_autopatch}-{py27,py34,py35,py36}-pymemcache{130,140}' --result-json /tmp/pymemcache.results
      - persist_to_workspace:
          root: /tmp
          paths:
            - pymemcache.results
      - *save_cache_step

  mongoengine:
    docker:
      - *test_runner
      - image: mongo:3.6
    resource_class: *resource_class
    steps:
      - checkout
      - *restore_cache_step
      - run: tox -e 'mongoengine_contrib-{py27,py34,py35,py36}-mongoengine{015}' --result-json /tmp/mongoengine.results
      - persist_to_workspace:
          root: /tmp
          paths:
            - mongoengine.results
      - *save_cache_step

  pymongo:
    docker:
      - *test_runner
      - image: mongo:3.6
    resource_class: *resource_class
    steps:
      - checkout
      - *restore_cache_step
      - run: tox -e 'pymongo_contrib-{py27,py34,py35,py36}-pymongo{30,31,32,33,34,36}-mongoengine{015}' --result-json /tmp/pymongo.results
      - persist_to_workspace:
          root: /tmp
          paths:
            - pymongo.results
      - *save_cache_step

  pyramid:
    docker:
      - *test_runner
    resource_class: *resource_class
    steps:
      - checkout
      - *restore_cache_step
      - run: tox -e 'pyramid_contrib{,_autopatch}-{py27,py34,py35,py36}-pyramid{17,18,19}-webtest' --result-json /tmp/pyramid.results
      - persist_to_workspace:
          root: /tmp
          paths:
            - pyramid.results
      - *save_cache_step

  requests:
    docker:
      - *test_runner
      - *httpbin_local
    resource_class: *resource_class
    steps:
      - checkout
      - *restore_cache_step
      - run: tox -e 'requests_contrib{,_autopatch}-{py27,py34,py35,py36}-requests{208,209,210,211,212,213,219}' --result-json /tmp/requests.results
      - persist_to_workspace:
          root: /tmp
          paths:
            - requests.results
      - *save_cache_step

  requestsgevent:
    docker:
      - *test_runner
      - *httpbin_local
    resource_class: *resource_class
    steps:
      - checkout
      - *restore_cache_step
      - run: tox -e 'requests_gevent_contrib-{py36}-requests{208,209,210,211,212,213,219}-gevent{12,13}' --result-json /tmp/requestsgevent.results
      - persist_to_workspace:
          root: /tmp
          paths:
            - requestsgevent.results
      - *save_cache_step

  sqlalchemy:
    docker:
      - *test_runner
      - image: postgres:10.5-alpine
        env:
            - POSTGRES_PASSWORD=postgres
            - POSTGRES_USER=postgres
            - POSTGRES_DB=postgres
      - image: mysql:5.7
        env:
            - MYSQL_ROOT_PASSWORD=admin
            - MYSQL_PASSWORD=test
            - MYSQL_USER=test
            - MYSQL_DATABASE=test
    resource_class: *resource_class
    steps:
      - checkout
      - *restore_cache_step
      - run: tox -e 'wait' postgres mysql
      - run: tox -e 'sqlalchemy_contrib-{py27,py34,py35,py36}-sqlalchemy{10,11,12}-psycopg2{27}-mysqlconnector{21}' --result-json /tmp/sqlalchemy.results
      - persist_to_workspace:
          root: /tmp
          paths:
            - sqlalchemy.results
      - *save_cache_step

  dbapi:
    docker:
      - *test_runner
    resource_class: *resource_class
    steps:
      - checkout
      - *restore_cache_step
      - run: tox -e 'dbapi_contrib-{py27,py34,py35,py36}' --result-json /tmp/dbapi.results
      - persist_to_workspace:
          root: /tmp
          paths:
            - dbapi.results
      - *save_cache_step

  psycopg:
    docker:
      - *test_runner
      - image: postgres:10.5-alpine
        env:
            - POSTGRES_PASSWORD=postgres
            - POSTGRES_USER=postgres
            - POSTGRES_DB=postgres
    resource_class: *resource_class
    steps:
      - checkout
      - *restore_cache_step
      - run: tox -e 'wait' postgres
      - run: tox -e 'psycopg_contrib-{py27,py34,py35,py36}-psycopg2{24,25,26,27}' --result-json /tmp/psycopg.results
      - persist_to_workspace:
          root: /tmp
          paths:
            - psycopg.results
      - *save_cache_step

  aiobotocore:
    docker:
      - *test_runner
      - image: palazzem/moto:1.0.1
    resource_class: *resource_class
    steps:
      - checkout
      - *restore_cache_step
      - run: tox -e 'aiobotocore_contrib-{py34,py35,py36}-aiobotocore{02,03,04}' --result-json /tmp/aiobotocore.results
      - persist_to_workspace:
          root: /tmp
          paths:
            - aiobotocore.results
      - *save_cache_step

  aiopg:
    docker:
      - *test_runner
      - image: postgres:10.5-alpine
        env:
            - POSTGRES_PASSWORD=postgres
            - POSTGRES_USER=postgres
            - POSTGRES_DB=postgres
    resource_class: *resource_class
    steps:
      - checkout
      - *restore_cache_step
      - run: tox -e 'wait' postgres
      - run: tox -e 'aiopg_contrib-{py34,py35,py36}-aiopg{012,015}' --result-json /tmp/aiopg.results
      - persist_to_workspace:
          root: /tmp
          paths:
            - aiopg.results
      - *save_cache_step

  asyncpg:
    docker:
      - *test_runner
      - image: postgres:10.5-alpine
        env:
            - POSTGRES_PASSWORD=postgres
            - POSTGRES_USER=postgres
            - POSTGRES_DB=postgres
    steps:
      - checkout
      - *restore_cache_step
      - run: tox -e 'wait' postgres
      - run: tox -e 'asyncpg_contrib-{py35,py36}-asyncpg{014}' --result-json /tmp/asyncpg.results
      - persist_to_workspace:
          root: /tmp
          paths:
            - asyncpg.results
      - *save_cache_step

  redis:
    docker:
      - *test_runner
      - image: redis:4.0-alpine
    resource_class: *resource_class
    steps:
      - checkout
      - *restore_cache_step
      - run: tox -e 'redis_contrib-{py27,py34,py35,py36}-redis{26,27,28,29,210,300}' --result-json /tmp/redis.results
      - persist_to_workspace:
          root: /tmp
          paths:
            - redis.results
      - *save_cache_step

  rediscluster:
    docker:
      - *test_runner
      - image: grokzen/redis-cluster:4.0.9
        env:
          - IP=0.0.0.0
    resource_class: *resource_class
    steps:
      - checkout
      - *restore_cache_step
      - run: tox -e wait rediscluster
      - run: tox -e 'rediscluster_contrib-{py27,py34,py35,py36}-rediscluster{135,136}-redis210' --result-json /tmp/rediscluster.results
      - persist_to_workspace:
          root: /tmp
          paths:
            - rediscluster.results
      - *save_cache_step

  vertica:
    docker:
      - *test_runner
      - image: sumitchawla/vertica
        env:
          - VP_TEST_USER=dbadmin
          - VP_TEST_PASSWORD=abc123
          - VP_TEST_DATABASE=docker
    resource_class: *resource_class
    steps:
      - checkout
      - *restore_cache_step
      - run: tox -e wait vertica
      - run: tox -e 'vertica_contrib-{py27,py34,py35,py36}-vertica{060,070}' --result-json /tmp/vertica.results
      - persist_to_workspace:
          root: /tmp
          paths:
            - vertica.results
      - *save_cache_step

  kombu:
    docker:
    - *test_runner
    - image: rabbitmq:3.7-alpine
    resource_class: *resource_class
    steps:
    - checkout
    - *restore_cache_step
    - run: tox -e wait rabbitmq
    - run: tox -e 'kombu_contrib-{py27,py34,py35,py36}-kombu{40,41,42}' --result-json /tmp/kombu.results
    - persist_to_workspace:
        root: /tmp
        paths:
        - kombu.results
    - *save_cache_step

  sqlite3:
    docker:
      - *test_runner
    resource_class: *resource_class
    steps:
      - checkout
      - *restore_cache_step
      - run: tox -e 'sqlite3_contrib-{py27,py34,py35,py36}-sqlite3' --result-json /tmp/sqlite3.results
      - persist_to_workspace:
          root: /tmp
          paths:
            - sqlite3.results
      - *save_cache_step

  msgpack:
    docker:
      - *test_runner
    resource_class: *resource_class
    steps:
      - checkout
      - *restore_cache_step
      - run: tox -e 'msgpack_contrib-{py27,py34}-msgpack{03,04,05}' --result-json /tmp/msgpack.results
      - persist_to_workspace:
          root: /tmp
          paths:
            - msgpack.results
      - *save_cache_step

  unit_tests:
    docker:
      - *test_runner
    resource_class: *resource_class
    steps:
      - checkout
      - *restore_cache_step
      - run: tox -e 'unit_tests-{py27,py34,py35,py36}' --result-json /tmp/unit_tests.results
      - persist_to_workspace:
          root: /tmp
          paths:
            - unit_tests.results
      - *save_cache_step

  deploy_dev:
    # build only the nightly package
    docker:
      - image: circleci/python:3.6
    resource_class: *resource_class
    steps:
      - checkout
      - run: sudo apt-get -y install rake
      - run: sudo pip install mkwheelhouse sphinx awscli wrapt
      - run: S3_DIR=trace-dev rake release:docs
      - run: VERSION_SUFFIX=$CIRCLE_BRANCH$CIRCLE_BUILD_NUM S3_DIR=trace-dev rake release:wheel

  deploy_experimental:
    # build the *-dev branch releasing development docs
    docker:
      - image: circleci/python:3.6
    resource_class: *resource_class
    steps:
      - checkout
      - run: sudo apt-get -y install rake
      - run: sudo pip install mkwheelhouse sphinx awscli wrapt
      - run: VERSION_SUFFIX=$CIRCLE_BRANCH$CIRCLE_BUILD_NUM S3_DIR=trace-dev rake release:wheel

  jinja2:
    docker:
      - *test_runner
    resource_class: *resource_class
    steps:
      - checkout
      - *restore_cache_step
      - run: tox -e 'jinja2_contrib-{py27,py34,py35,py36}-jinja{27,28,29,210}' --result-json /tmp/jinja2.results
      - persist_to_workspace:
          root: /tmp
          paths:
            - jinja2.results
      - *save_cache_step

  build_docs:
    # deploy official documentation
    docker:
      - image: circleci/python:3.6
    resource_class: *resource_class
    steps:
      - checkout
      - run: sudo apt-get -y install rake
      # Sphinx 1.7.5 is required otherwise docs are not properly built
      - run: sudo pip install mkwheelhouse sphinx==1.7.5 wrapt
      - run: rake docs
      - run:
          command: |
             mkdir -p /tmp/docs
             cp -r docs/_build/html/* /tmp/docs
      - store_artifacts:
          path: /tmp/docs

  deploy_to_s3:
    # deploy official documentation
    docker:
      - image: circleci/python:3.6
    resource_class: *resource_class
    steps:
      - checkout
      - run: sudo apt-get -y install rake
      # Sphinx 1.7.5 is required otherwise docs are not properly built
      - run: sudo pip install mkwheelhouse sphinx==1.7.5 awscli wrapt
      - run: S3_DIR=trace rake release:docs

  wait_all_tests:
    # this step ensures all `tox` environments are properly executed
    docker:
      - *test_runner
    resource_class: *resource_class
    steps:
      - attach_workspace:
          at: /tmp/workspace
      - checkout
      - run: ls /tmp/workspace/*
        # debug: shows how many time each test was executed
      - run: jq -s ".[]|.testenvs|keys|.[]" /tmp/workspace/* | grep -v GLOB | sed 's/"//g' | sort | uniq -c | sort -rn
        # list all executed test
      - run: jq -s ".[]|.testenvs|keys|.[]" /tmp/workspace/* | grep -v GLOB | sed 's/"//g' | sort | uniq | tee all_executed_tests
        # list all tests in tox.ini
      - run: tox -l | grep -v "^wait$" | sort > all_tests
        # checks that all tests were executed
      - run: diff all_tests all_executed_tests


workflows:
  version: 2

  deploy_docs:
    jobs:
      - build_docs:
          <<: *deploy_docs_filters
      - approve_docs_deployment:
          <<: *deploy_docs_filters
          type: approval
          requires:
            - build_docs
      - deploy_to_s3:
          <<: *deploy_docs_filters
          requires:
            - approve_docs_deployment

  test:
    jobs:
<<<<<<< HEAD
      - flake8
      - tracer
      - opentracer
      - integration
      - futures
      - boto
      - ddtracerun
      - asyncio
      - pylons
      - aiohttp
      - tornado
      - bottle
      - cassandra
      - celery
      - elasticsearch
      - falcon
      - django
      - flask
      - gevent
      - httplib
      - mongoengine
      - mysqlconnector
      - mysqlpython
      - mysqldb
      - pymemcache
      - pymysql
      - pylibmc
      - pymongo
      - pyramid
      - requests
      - requestsgevent
      - sqlalchemy
      - psycopg
      - aiobotocore
      - aiopg
      - asyncpg
      - redis
      - rediscluster
      - sqlite3
      - msgpack
      - vertica
=======
>>>>>>> a0bdd482
      - build_docs
      - flake8
      - aiobotocore:
          requires:
            - flake8
      - aiohttp:
          requires:
            - flake8
      - aiopg:
          requires:
            - flake8
      - asyncio:
          requires:
            - flake8
      - boto:
          requires:
            - flake8
      - bottle:
          requires:
            - flake8
      - cassandra:
          requires:
            - flake8
      - celery:
          requires:
            - flake8
      - dbapi:
          requires:
            - flake8
      - ddtracerun:
          requires:
            - flake8
      - django:
          requires:
            - flake8
      - elasticsearch:
          requires:
            - flake8
      - falcon:
          requires:
            - flake8
      - flask:
          requires:
            - flake8
      - futures:
          requires:
            - flake8
      - gevent:
          requires:
            - flake8
      - grpc:
          requires:
            - flake8
      - httplib:
          requires:
            - flake8
      - integration:
          requires:
            - flake8
      - jinja2:
          requires:
            - flake8
      - kombu:
          requires:
            - flake8
      - molten:
          requires:
            - flake8
      - mongoengine:
          requires:
            - flake8
      - msgpack:
          requires:
            - flake8
      - mysqlconnector:
          requires:
            - flake8
      - mysqldb:
          requires:
            - flake8
      - mysqlpython:
          requires:
            - flake8
      - opentracer:
          requires:
            - flake8
      - psycopg:
          requires:
            - flake8
      - pylibmc:
          requires:
            - flake8
      - pylons:
          requires:
            - flake8
      - pymemcache:
          requires:
            - flake8
      - pymongo:
          requires:
            - flake8
      - pymysql:
          requires:
            - flake8
      - pyramid:
          requires:
            - flake8
      - redis:
          requires:
            - flake8
      - rediscluster:
          requires:
            - flake8
      - requests:
          requires:
            - flake8
      - requestsgevent:
          requires:
            - flake8
      - sqlalchemy:
          requires:
            - flake8
      - sqlite3:
          requires:
            - flake8
      - test_utils:
          requires:
            - flake8
      - tornado:
          requires:
            - flake8
      - tracer:
          requires:
            - flake8
      - unit_tests:
          requires:
            - flake8
      - vertica:
          requires:
            - flake8
      - wait_all_tests:
          requires:
            - build_docs
            - flake8
            - aiobotocore
            - aiohttp
            - aiopg
            - asyncio
            - boto
            - bottle
            - cassandra
            - celery
            - dbapi
            - ddtracerun
            - django
            - elasticsearch
            - falcon
            - flask
            - futures
            - gevent
            - grpc
            - httplib
            - integration
            - jinja2
            - kombu
            - molten
            - mongoengine
            - msgpack
            - mysqlconnector
            - mysqldb
            - mysqlpython
            - opentracer
            - psycopg
            - pylibmc
            - pylons
            - pymemcache
            - pymongo
            - pymysql
            - pyramid
            - redis
            - rediscluster
            - requests
            - requestsgevent
            - sqlalchemy
<<<<<<< HEAD
            - psycopg
            - aiobotocore
            - aiopg
            - asyncpg
            - redis
            - rediscluster
=======
>>>>>>> a0bdd482
            - sqlite3
            - test_utils
            - tornado
            - tracer
            - unit_tests
            - vertica
      - deploy_dev:
          requires:
            - wait_all_tests
          filters:
            branches:
              only: /(master)/
      - deploy_experimental:
          requires:
            - wait_all_tests
          filters:
            branches:
              only: /(.*-dev)/<|MERGE_RESOLUTION|>--- conflicted
+++ resolved
@@ -953,50 +953,6 @@
 
   test:
     jobs:
-<<<<<<< HEAD
-      - flake8
-      - tracer
-      - opentracer
-      - integration
-      - futures
-      - boto
-      - ddtracerun
-      - asyncio
-      - pylons
-      - aiohttp
-      - tornado
-      - bottle
-      - cassandra
-      - celery
-      - elasticsearch
-      - falcon
-      - django
-      - flask
-      - gevent
-      - httplib
-      - mongoengine
-      - mysqlconnector
-      - mysqlpython
-      - mysqldb
-      - pymemcache
-      - pymysql
-      - pylibmc
-      - pymongo
-      - pyramid
-      - requests
-      - requestsgevent
-      - sqlalchemy
-      - psycopg
-      - aiobotocore
-      - aiopg
-      - asyncpg
-      - redis
-      - rediscluster
-      - sqlite3
-      - msgpack
-      - vertica
-=======
->>>>>>> a0bdd482
       - build_docs
       - flake8
       - aiobotocore:
@@ -1008,6 +964,9 @@
       - aiopg:
           requires:
             - flake8
+      - asyncpg:
+          requires:
+            - flake8
       - asyncio:
           requires:
             - flake8
@@ -1144,6 +1103,7 @@
             - aiobotocore
             - aiohttp
             - aiopg
+            - asyncpg
             - asyncio
             - boto
             - bottle
@@ -1181,15 +1141,6 @@
             - requests
             - requestsgevent
             - sqlalchemy
-<<<<<<< HEAD
-            - psycopg
-            - aiobotocore
-            - aiopg
-            - asyncpg
-            - redis
-            - rediscluster
-=======
->>>>>>> a0bdd482
             - sqlite3
             - test_utils
             - tornado
