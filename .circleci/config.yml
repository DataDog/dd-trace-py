--- conflicted
+++ resolved
@@ -503,16 +503,8 @@
           command: "./scripts/ddtest riot -v run -s 'django$'"
 
   djangorestframework:
-<<<<<<< HEAD
     <<: *machine_executor
-=======
-    <<: *contrib_job
-    docker:
-      - image: *ddtrace_dev_image
-      - image: *redis_image
-      - image: *memcached_image
-      - *datadog_agent
->>>>>>> 8c450b56
+    parallelism: 4
     steps:
       - attach_workspace:
           at: .
