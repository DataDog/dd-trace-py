--- conflicted
+++ resolved
@@ -992,73 +992,6 @@
     - build_base_venvs
 
 requires_tests: &requires_tests
-<<<<<<< HEAD
-  - build_docs
-  - aiobotocore
-  - aiohttp
-  - aiopg
-  - asyncio
-  - algoliasearch
-  - asgi
-  - benchmarks
-  - boto
-  - bottle
-  - cassandra
-  - celery
-  - consul
-  - dbapi
-  - ddtracerun
-  - dogpile_cache
-  - django
-  - djangorestframework
-  - elasticsearch
-  - falcon
-  - flask
-  - futures
-  - gevent
-  - grpc
-  - httplib
-  - integration
-  - vendor
-  - profile
-  - jinja2
-  - kombu
-  - mako
-  - molten
-  - mongoengine
-  - mysqlconnector
-  - mysqldb
-  - mysqlpython
-  - opentracer
-  - psycopg
-  - pylibmc
-  - pylons
-  - pymemcache
-  - pymongo
-  - pymysql
-  - pynamodb
-  - pyodbc
-  - pyramid
-  - pytest
-  - redis
-  - rediscluster
-  - requests
-  - sqlalchemy
-  - sqlite3
-  - starlette
-  - test_build_alpine
-  - test_build_py38
-  - test_build_py37
-  - test_build_py36
-  - test_build_py35
-  - test_build_py27
-  - test_logging
-  - tracer
-  - tornado
-  - vertica
-  - wsgi
-  - build-docker-ci-image
-=======
   requires:
     - build_docs
     - aiobotocore
@@ -1127,8 +1060,8 @@
     - tracer
     - tornado
     - vertica
+    - wsgi
     - build-docker-ci-image
->>>>>>> 387abf13
 
 workflows:
   version: 2
