--- conflicted
+++ resolved
@@ -641,7 +641,22 @@
             - redis.results
       - *save_cache_step
 
-<<<<<<< HEAD
+  rediscluster:
+    docker:
+      - *test_runner
+      - image: grokzen/redis-cluster:4.0.9
+        env:
+          - IP=0.0.0.0
+    steps:
+      - checkout
+      - *restore_cache_step
+      - run: tox -e 'rediscluster_contrib-{py27,py34,py35,py36}-rediscluster{135}' --result-json /tmp/rediscluster.results
+      - persist_to_workspace:
+          root: /tmp
+          paths:
+            - rediscluster.results
+      - *save_cache_step
+      
   vertica:
     docker:
       - *test_runner
@@ -658,23 +673,6 @@
           root: /tmp
           paths:
             - vertica.results
-=======
-  rediscluster:
-    docker:
-      - *test_runner
-      - image: grokzen/redis-cluster:4.0.9
-        env:
-          - IP=0.0.0.0
-    steps:
-      - checkout
-      - *restore_cache_step
-      - run: tox -e 'rediscluster_contrib-{py27,py34,py35,py36}-rediscluster{135}' --result-json /tmp/rediscluster.results
-      - persist_to_workspace:
-          root: /tmp
-          paths:
-            - rediscluster.results
->>>>>>> ca95f630
-      - *save_cache_step
 
   sqlite3:
     docker:
