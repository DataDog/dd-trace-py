version: 2.1

s3_dir_dev: &s3_dir_dev trace-dev
s3_dir_prod: &s3_dir_prod trace
s3_bucket: &s3_bucket pypi.datadoghq.com

resource_class: &resource_class medium
cimg_base_image: &cimg_base_image cimg/base:stable
python38-alpine_image: &python38-alpine_image python:3.8-alpine
python38_image: &python38_image circleci/python:3.8
python37_image: &python37_image circleci/python:3.7
python36_image: &python36_image circleci/python:3.6
python35_image: &python35_image circleci/python:3.5
python27_image: &python27_image circleci/python:2.7
ddtrace_dev_image: &ddtrace_dev_image datadog/dd-trace-py:latest
datadog_agent_image: &datadog_agent_image datadog/docker-dd-agent:latest
redis_image: &redis_image redis:4.0-alpine
rediscluster_image: &rediscluster_image grokzen/redis-cluster:4.0.9
memcached_image: &memcached_image memcached:1.5-alpine
cassandra_image: &cassandra_image cassandra:3.11.7
consul_image: &consul_image consul:1.6.0
moto_image: &moto_image palazzem/moto:1.0.1
localstack_image: &localstack_image localstack/localstack:0.12.1
elasticsearch_image: &elasticsearch_image elasticsearch:2.3
mysql_image: &mysql_image mysql:5.7
postgres_image: &postgres_image postgres:10.5-alpine
mongo_image: &mongo_image mongo:3.6
httpbin_image: &httpbin_image kennethreitz/httpbin@sha256:2c7abc4803080c22928265744410173b6fea3b898872c01c5fd0f0f9df4a59fb
vertica_image: &vertica_image sumitchawla/vertica:latest
rabbitmq_image: &rabbitmq_image rabbitmq:3.7-alpine

orbs:
  win: circleci/windows@2.2.0

machine_executor: &machine_executor
  machine:
    image: ubuntu-1604:201903-01
  environment:
    - BOTO_CONFIG: /dev/null
  steps:
    - &pyenv-set-global
      run:
        name: Set global pyenv
        command: |
          pyenv global 3.6.5

contrib_job: &contrib_job
  executor: ddtrace_dev
  parallelism: 4

commands:
  deploy_docs:
    description: "Deploy docs"
    parameters:
      s3_dir:
        type: string
      s3_bucket:
        type: string
        default: *s3_bucket
    steps:
      - build_docs
      - run: pip install awscli
      - run:
          name: Release docs
          command: aws s3 cp --recursive docs/_build/html/ "s3://<< parameters.s3_bucket >>/<< parameters.s3_dir >>/docs/"

  deploy_wheels:
    description: "Deploy wheels"
    parameters:
      s3_dir:
        type: string
        default: *s3_dir_dev
      s3_bucket:
        type: string
        default: *s3_bucket
    steps:
      - run: pip install awscli cython mkwheelhouse
      - run:
          name: Release wheels to dev site
          command: scripts/mkwheelhouse
          environment:
            S3_DIR: << parameters.s3_dir >>
            S3_BUCKET: << parameters.s3_bucket >>

  save_codecov:
    description: "Push code coverage results to codecov.io"
    steps:
      - run: bash <(curl -s https://codecov.io/bash)

  setup_tox:
    description: "Install tox"
    steps:
      - run: pip install -U tox

  restore_tox_cache:
    description: "Restore .tox directory from previous runs for faster installs"
    steps:
      - restore_cache:
          # In the cache key:
          #   - .Environment.CIRCLE_JOB: We do separate tox environments by job name, so caching and restoring is
          #                              much faster.
          key: tox-cache-{{ .Environment.CIRCLE_JOB }}-{{ checksum "tox.ini" }}

  save_tox_cache:
    description: "Save .tox directory into cache for faster installs next time"
    steps:
      - save_cache:
          # In the cache key:
          #   - .Environment.CIRCLE_JOB: We do separate tox environments by job name, so caching and restoring is
          #                              much faster.
          key: tox-cache-{{ .Environment.CIRCLE_JOB }}-{{ checksum "tox.ini" }}
          paths:
            - ".tox"

  run_test:
    description: "Run tests matching a pattern"
    parameters:
      pattern:
        type: string
        default: ""
      wait:
        type: string
        default: ""
      snapshot:
        type: boolean
        default: false
      docker_services:
        type: string
        default: ""
    steps:
      - attach_workspace:
          at: .
      - checkout
      - when:
          condition:
              << parameters.snapshot >>
          steps:
            - run: SNAPSHOT_CI=1 docker-compose up -d testagent << parameters.docker_services >>
            - run:
<<<<<<< HEAD
                name: "Waiting for << parameters.wait >>"
                command: pip install tox && tox -e 'wait' << parameters.wait >>
      - run:
          name: "Running tests matching '<< parameters.pattern >>'"
          command: "echo -p2.7,-p3.5,-p3.6,-p3.7,-p3.8,-p3.9 | tr ',' '\n' | circleci tests split | xargs riot -v run -s '<< parameters.pattern >>'"
      - save_codecov
=======
                command: docker-compose logs -f
                background: true
            - run:
                command: "echo -p2.7,-p3.5,-p3.6,-p3.7,-p3.8,-p3.9 | tr ',' '\n' | circleci tests split | xargs ./scripts/ddtest riot -v run -s '<< parameters.pattern >>'"
      - unless:
          condition:
              << parameters.snapshot >>
          steps:
            - run: pip3 install riot
            - when:
                condition:
                  << parameters.wait >>
                steps:
                  - run:
                      name: "Waiting for << parameters.wait >>"
                      command: pip install tox && tox -e 'wait' << parameters.wait >>
            - run:
                command: "echo -p2.7,-p3.5,-p3.6,-p3.7,-p3.8,-p3.9 | tr ',' '\n' | circleci tests split | xargs riot -v run -s '<< parameters.pattern >>'"
>>>>>>> a88e7b9e

  run_tox_scenario:
    description: "Run scripts/run-tox-scenario with setup, caching and persistence"
    parameters:
      pattern:
        type: string
      wait:
        type: string
        default: ""
    steps:
      - checkout
      - setup_tox
      - restore_tox_cache
      - when:
          condition:
            << parameters.wait >>
          steps:
            - run:
                name: "Waiting for << parameters.wait >>"
                command: tox -e 'wait' << parameters.wait >>
      - run:
          name: "Run scripts/run-tox-scenario"
          command: scripts/run-tox-scenario '<< parameters.pattern >>'
      - save_tox_cache
      - save_codecov

  test_build:
    description: "Build the package extensions and wheel to validate builds work"
    steps:
      - checkout
      - run:
          name: Run test build
          command: .circleci/scripts/test_build.sh

  build_docs:
    steps:
      - setup_tox
      - run: |
          sudo apt-get update
          sudo apt-get install -y --no-install-recommends libenchant-dev
      - run: tox -e docs

executors:
  cimg_base:
    docker:
      - image: *cimg_base_image
    resource_class: *resource_class
  python38-alpine:
    docker:
      - image: *python38-alpine_image
    resource_class: *resource_class
  python38:
    docker:
      - image: *python38_image
    resource_class: *resource_class
  python37:
    docker:
      - image: *python37_image
    resource_class: *resource_class
  python36:
    docker:
      - image: *python36_image
    resource_class: *resource_class
  python35:
    docker:
      - image: *python35_image
    resource_class: *resource_class
  python27:
    docker:
      - image: *python27_image
    resource_class: *resource_class
  ddtrace_dev:
    docker:
      - image: *ddtrace_dev_image
    resource_class: *resource_class

# Common configuration blocks as YAML anchors
# See: https://circleci.com/blog/circleci-hacks-reuse-yaml-in-your-circleci-config-with-yaml/
httpbin_local: &httpbin_local
  image: *httpbin_image
  name: httpbin.org

deploy_docs_filters: &deploy_docs_filters
  filters:
    tags:
      only: /(^docs$)|(^v[0-9]+(\.[0-9]+)*$)/
    branches:
      ignore: /.*/

datadog_agent: &datadog_agent
  image: *datadog_agent_image
  environment:
    DD_APM_ENABLED: true
    DD_BIND_HOST: 0.0.0.0
    DD_API_KEY: invalid_key_but_this_is_fine

mysql_server: &mysql_server
  image: *mysql_image
  environment:
    - MYSQL_ROOT_PASSWORD=admin
    - MYSQL_PASSWORD=test
    - MYSQL_USER=test
    - MYSQL_DATABASE=test

postgres_server: &postgres_server
  image: *postgres_image
  environment:
    - POSTGRES_PASSWORD=postgres
    - POSTGRES_USER=postgres
    - POSTGRES_DB=postgres

jobs:
  black:
    executor: python38
    steps:
      - run_test:
          pattern: "black"

  ccheck:
    executor: cimg_base
    steps:
      - checkout
      - run: sudo apt-get update
      - run: sudo apt-get install --yes clang-format gcc-10 python3 python3-setuptools cython3
      - run: scripts/cformat.sh
      - run: DD_COMPILE_DEBUG=1 CC=gcc-10 python3 setup.py build_ext

  flake8:
    executor: python38
    steps:
      - run_test:
          pattern: "flake8"

  build_base_venvs:
    executor: ddtrace_dev
    parallelism: 6
    steps:
      - checkout
      - run: pip install riot
      - run:
          name: "Generate base virtual environments."
          command: "echo '2.7,3.5,3.6,3.7,3.8,3.9' | tr ',' '\n' | circleci tests split | xargs -I PY riot -v generate --python=PY"
      - persist_to_workspace:
          root: .
          paths:
            - "."

  build-docker-ci-image:
    executor: cimg_base
    steps:
      - checkout
      - setup_remote_docker:
          docker_layer_caching: true
      - run: |
          docker build .

  test_build_alpine:
    executor: python38-alpine
    steps:
      - run: apk add git gcc musl-dev libffi-dev openssl-dev bash
      - test_build
  test_build_py38:
    executor: python38
    steps:
      - test_build
  test_build_py37:
    executor: python37
    steps:
      - test_build
  test_build_py36:
    executor: python36
    steps:
      - test_build
  test_build_py35:
    executor: python35
    steps:
      - test_build
  test_build_py27:
    executor: python27
    steps:
      - test_build
  test_build_win_py38: &test_build_win
    executor:
      name: win/default
      size: *resource_class
      shell: bash.exe
    environment:
      PYTHON_VERSION: 3.8.3
    working_directory: ~/repo
    steps:
      - checkout
      - test_build
  test_build_win_py37:
    <<: *test_build_win
    environment:
      PYTHON_VERSION: 3.7.7
  test_build_win_py36:
    <<: *test_build_win
    environment:
      PYTHON_VERSION: 3.6.8
  test_build_win_py35:
    <<: *test_build_win
    environment:
      PYTHON_VERSION: 3.5.4

  tracer:
    <<: *contrib_job
    steps:
      - run_test:
          pattern: "tracer"

  opentracer:
    <<: *contrib_job
    steps:
      - run_tox_scenario:
          pattern: '^py..-opentracer'

  profile:
    <<: *contrib_job
    parallelism: 6
    steps:
      - run_tox_scenario:
          pattern: '^py..-profile'

  integration:
    <<: *contrib_job
    docker:
      - image: *ddtrace_dev_image
        environment:
          TEST_DATADOG_INTEGRATION: 1
      - *datadog_agent
    steps:
      - run_tox_scenario:
          pattern: '^py..-integration'

  vendor:
    <<: *contrib_job
    docker:
      - image: *ddtrace_dev_image
    steps:
      - run_tox_scenario:
          pattern: '^py..-vendor'

  futures:
    <<: *contrib_job
    steps:
      - run_tox_scenario:
          pattern: '^futures_contrib-'

  boto:
    <<: *machine_executor
    parallelism: 4
    steps:
      - checkout
      - run: SNAPSHOT_CI=1 docker-compose up -d localstack testagent
      - run:
          command: docker-compose logs -f
          background: true
      - run:
          command: ./scripts/ddtest scripts/run-tox-scenario '^boto\(core\)\?_contrib-'

  ddtracerun:
    <<: *contrib_job
    docker:
      - image: *ddtrace_dev_image
      - image: *redis_image
    steps:
      - run_tox_scenario:
          pattern: '^py..-ddtracerun$'

  test_logging:
    <<: *contrib_job
    steps:
      - run_tox_scenario:
          pattern: '^py..-test_logging$'

  asyncio:
    <<: *contrib_job
    steps:
      - run_tox_scenario:
          pattern: '^asyncio_contrib-'

  pylons:
    <<: *contrib_job
    steps:
      - run_tox_scenario:
          pattern: '^pylons_contrib-'

  aiohttp:
    <<: *contrib_job
    steps:
      - run_tox_scenario:
          pattern: '^aiohttp_contrib-'

  asgi:
    <<: *contrib_job
    steps:
      - run_tox_scenario:
          pattern: '^asgi_contrib-'

  tornado:
    <<: *contrib_job
    steps:
      - run_tox_scenario:
          pattern: '^tornado_contrib-'

  bottle:
    <<: *contrib_job
    steps:
      - run_tox_scenario:
          pattern: '^bottle_contrib\(_autopatch\)\?-'

  cassandra:
    <<: *contrib_job
    docker:
      - image: *ddtrace_dev_image
        environment:
          CASS_DRIVER_NO_EXTENSIONS: 1
      - image: *cassandra_image
        environment:
          - MAX_HEAP_SIZE=512M
          - HEAP_NEWSIZE=256M
    steps:
      - run_tox_scenario:
          wait: cassandra
          pattern: '^cassandra_contrib-'

  celery:
    <<: *contrib_job
    parallelism: 6
    docker:
      - image: *ddtrace_dev_image
      - image: redis:4.0-alpine
    steps:
      - run_tox_scenario:
          pattern: '^celery_contrib-'

  consul:
    <<: *contrib_job
    docker:
      - image: *ddtrace_dev_image
      - image: *consul_image
    steps:
      - run_tox_scenario:
          pattern: '^consul_contrib-'

  dogpile_cache:
    <<: *contrib_job
    steps:
      - run_tox_scenario:
          pattern: '^dogpile_contrib-'

  elasticsearch:
    <<: *contrib_job
    docker:
      - image: *ddtrace_dev_image
      - image: *elasticsearch_image
    steps:
      - run_tox_scenario:
          pattern: '^elasticsearch_contrib-'

  falcon:
    <<: *contrib_job
    steps:
      - run_tox_scenario:
          pattern: '^falcon_contrib'

  django:
    <<: *machine_executor
    parallelism: 6
    steps:
      - run_test:
          pattern: 'django$'
          snapshot: true
          docker_services: "memcached redis"

  djangorestframework:
    <<: *machine_executor
    parallelism: 6
    steps:
      - run_test:
          pattern: 'djangorestframework'
          snapshot: true
          docker_services: "memcached redis"

  flask:
    <<: *contrib_job
    docker:
      - image: *ddtrace_dev_image
      - image: *redis_image
      - image: *memcached_image
    steps:
      - run_tox_scenario:
          pattern: '^flask_\(cache_\)\?contrib\(_autopatch\)\?-'

  gevent:
    <<: *contrib_job
    steps:
      - run_tox_scenario:
          pattern: '^gevent_contrib-'

  httplib:
    <<: *contrib_job
    steps:
      - run_tox_scenario:
          pattern: '^httplib_contrib'

  grpc:
    <<: *contrib_job
    steps:
      - run_tox_scenario:
          pattern: '^grpc_contrib-'

  molten:
    <<: *contrib_job
    steps:
      - run_tox_scenario:
          pattern: '^molten_contrib-'

  mysqlconnector:
    <<: *contrib_job
    docker:
      - image: *ddtrace_dev_image
      - *mysql_server
    steps:
      - run_tox_scenario:
          wait: mysql
          pattern: '^mysql_contrib-.*-mysqlconnector'

  mysqlpython:
    <<: *contrib_job
    docker:
      - image: *ddtrace_dev_image
      - *mysql_server
    steps:
      - run_tox_scenario:
          wait: mysql
          pattern: '^mysqldb_contrib-.*-mysqlclient'

  mysqldb:
    executor: ddtrace_dev
    docker:
      - image: *ddtrace_dev_image
      - *mysql_server
    steps:
      - run_tox_scenario:
          wait: mysql
          pattern: '^mysqldb_contrib-.*-mysqldb'

  pymysql:
    <<: *contrib_job
    docker:
      - image: *ddtrace_dev_image
      - *mysql_server
    steps:
      - run_tox_scenario:
          wait: mysql
          pattern: '^pymysql_contrib-'

  pylibmc:
    <<: *contrib_job
    docker:
      - image: *ddtrace_dev_image
      - image: *memcached_image
    steps:
      - run_tox_scenario:
          pattern: '^pylibmc_contrib-'

  pymemcache:
    <<: *contrib_job
    docker:
      - image: *ddtrace_dev_image
      - image: *memcached_image
    steps:
      - run_tox_scenario:
          pattern: '^pymemcache_contrib\(_autopatch\)\?-'

  mongoengine:
    <<: *contrib_job
    docker:
      - image: *ddtrace_dev_image
      - image: *mongo_image
    steps:
      - run_tox_scenario:
          pattern: '^mongoengine_contrib-'

  pymongo:
    <<: *contrib_job
    docker:
      - image: *ddtrace_dev_image
      - image: *mongo_image
    steps:
      - run_test:
          pattern: "pymongo"

  pynamodb:
    <<: *contrib_job
    steps:
      - run_test:
          pattern: "pynamodb"

  pyodbc:
    <<: *contrib_job
    docker:
      - image: *ddtrace_dev_image
    steps:
      - run_tox_scenario:
          pattern: '^pyodbc_contrib-'

  pyramid:
    <<: *contrib_job
    steps:
      - run_tox_scenario:
          pattern: '^pyramid_contrib\(_autopatch\)\?-'

  requests:
    <<: *contrib_job
    docker:
      - image: *ddtrace_dev_image
      - *httpbin_local
    steps:
      - run_test:
          pattern: "requests"

  requestsgevent:
    <<: *contrib_job
    steps:
      - run_tox_scenario:
          pattern: '^requests_gevent_contrib-'

  sanic:
    <<: *contrib_job
    steps:
      - run_tox_scenario:
          pattern: '^sanic_contrib-'

  starlette:
    <<: *machine_executor
    steps:
      - run_test:
          pattern: "starlette"
          snapshot: true

  sqlalchemy:
    <<: *contrib_job
    docker:
      - image: *ddtrace_dev_image
      - *postgres_server
      - *mysql_server
    steps:
      - run_tox_scenario:
          wait: postgres mysql
          pattern: '^sqlalchemy_contrib-'

  dbapi:
    <<: *contrib_job
    steps:
      - run_tox_scenario:
          pattern: '^dbapi_contrib-'

  psycopg:
    <<: *contrib_job
    docker:
      - image: *ddtrace_dev_image
      - *postgres_server
    steps:
      - run_tox_scenario:
          wait: postgres
          pattern: '^psycopg_contrib-'

  aiobotocore:
    <<: *contrib_job
    docker:
      - image: *ddtrace_dev_image
      - image: *moto_image
    steps:
      - run_tox_scenario:
          pattern: '^aiobotocore_contrib'

  aiopg:
    <<: *contrib_job
    docker:
      - image: *ddtrace_dev_image
      - *postgres_server
    steps:
      - run_tox_scenario:
          wait: postgres
          pattern: '^aiopg_contrib-'

  redis:
    <<: *machine_executor
    parallelism: 4
    steps:
      - checkout
      - run: SNAPSHOT_CI=1 docker-compose up -d redis testagent
      - run:
          command: docker-compose logs -f
          background: true
      - run:
          command: ./scripts/ddtest scripts/run-tox-scenario '^redis_contrib-'

  rediscluster:
    <<: *contrib_job
    docker:
      - image: *ddtrace_dev_image
      - image: *rediscluster_image
        environment:
          - IP=0.0.0.0
    steps:
      - run_tox_scenario:
          wait: rediscluster
          pattern: '^rediscluster_contrib-'

  vertica:
    <<: *contrib_job
    docker:
      - image: *ddtrace_dev_image
      - image: *vertica_image
        environment:
          - VP_TEST_USER=dbadmin
          - VP_TEST_PASSWORD=abc123
          - VP_TEST_DATABASE=docker
    steps:
      - run_tox_scenario:
          wait: vertica
          pattern: '^vertica_contrib-'

  kombu:
    <<: *contrib_job
    docker:
      - image: *ddtrace_dev_image
      - image: *rabbitmq_image
    steps:
      - run_tox_scenario:
          wait: rabbitmq
          pattern: '^kombu_contrib-'

  sqlite3:
    <<: *contrib_job
    steps:
      - run_tox_scenario:
          pattern: '^sqlite3_contrib-'

  benchmarks:
    executor: ddtrace_dev
    steps:
      - checkout
      - setup_tox
      - restore_tox_cache
      - run:
          command: |
            mkdir -p /tmp/test-reports
            tox -e 'benchmarks-{py27,py35,py36,py37,py38}'
      - save_tox_cache

  deploy_master:
    # build the master branch releasing development docs and wheels
    <<: *machine_executor
    steps:
      - checkout
      - *pyenv-set-global
      - deploy_docs:
          s3_dir: *s3_dir_dev
      - deploy_wheels

  deploy_staging:
    <<: *machine_executor
    steps:
      - checkout
      - *pyenv-set-global
      - deploy_wheels

  jinja2:
    <<: *contrib_job
    steps:
      - run_tox_scenario:
          pattern: '^jinja2_contrib-'

  mako:
    <<: *contrib_job
    steps:
      - run_tox_scenario:
          pattern: '^mako_contrib-'

  algoliasearch:
    <<: *contrib_job
    steps:
      - run_tox_scenario:
          pattern: '^algoliasearch_contrib-'

  build_docs:
    # deploy official documentation
    <<: *machine_executor
    steps:
      - checkout
      - *pyenv-set-global
      - build_docs
      - run:
          command: |
             mkdir -p /tmp/docs
             cp -r docs/_build/html/* /tmp/docs
      - store_artifacts:
          path: /tmp/docs

  deploy_docs:
    # deploy official documentation
    executor: python38
    steps:
      - checkout
      - deploy_docs:
          s3_dir: *s3_dir_prod

requires_pre_test: &requires_pre_test
  requires:
    - black
    - flake8
      # - ccheck
    - build_base_venvs

requires_tests: &requires_tests
  - build_docs
  - aiobotocore
  - aiohttp
  - aiopg
  - asyncio
  - algoliasearch
  - asgi
  - benchmarks
  - boto
  - bottle
  - cassandra
  - celery
  - consul
  - dbapi
  - ddtracerun
  - dogpile_cache
  - django
  - djangorestframework
  - elasticsearch
  - falcon
  - flask
  - futures
  - gevent
  - grpc
  - httplib
   integration
  - vendor
  - profile
  - jinja2
  - kombu
  - mako
  - molten
  - mongoengine
  - mysqlconnector
  - mysqldb
  - mysqlpython
  - opentracer
  - psycopg
  - pylibmc
  - pylons
  - pymemcache
  - pymongo
  - pymysql
  - pynamodb
  - pyodbc
  - pyramid
  - redis
  - rediscluster
  - requests
  - sqlalchemy
  - sqlite3
  - starlette
  - test_build_alpine
  - test_build_py38
  - test_build_py37
  - test_build_py36
  - test_build_py35
  - test_build_py27
  - test_logging
  - tracer
  - tornado
  - vertica
  - build-docker-ci-image

workflows:
  version: 2

  deploy_docs:
    jobs:
      - build_docs:
          <<: *deploy_docs_filters
      - approve_docs_deployment:
          <<: *deploy_docs_filters
          type: approval
          requires:
            - build_docs
      - deploy_docs:
          <<: *deploy_docs_filters
          requires:
            - approve_docs_deployment
  test:
    jobs:
      # Jobs that should run before individual integration test suites
      - build_docs
      - black
      - flake8
      - ccheck
      - build_base_venvs

      # Test building the package
      - test_build_alpine: *requires_pre_test
      - test_build_py38: *requires_pre_test
      - test_build_py37: *requires_pre_test
      - test_build_py36: *requires_pre_test
      - test_build_py35: *requires_pre_test
      - test_build_py27: *requires_pre_test
      - test_build_win_py38: *requires_pre_test
      - test_build_win_py37: *requires_pre_test
      - test_build_win_py36: *requires_pre_test
      - test_build_win_py35: *requires_pre_test

      # Integration test suites
      - aiobotocore: *requires_pre_test
      - aiohttp: *requires_pre_test
      - aiopg: *requires_pre_test
      - asyncio: *requires_pre_test
      - algoliasearch: *requires_pre_test
      - asgi: *requires_pre_test
      - benchmarks: *requires_pre_test
      - boto: *requires_pre_test
      - bottle: *requires_pre_test
      - cassandra: *requires_pre_test
      - celery: *requires_pre_test
      - consul: *requires_pre_test
      - dbapi: *requires_pre_test
      - ddtracerun: *requires_pre_test
      - django: *requires_pre_test
      - djangorestframework: *requires_pre_test
      - dogpile_cache: *requires_pre_test
      - elasticsearch: *requires_pre_test
      - falcon: *requires_pre_test
      - flask: *requires_pre_test
      - futures: *requires_pre_test
      - gevent: *requires_pre_test
      - grpc: *requires_pre_test
      - httplib: *requires_pre_test
      - integration: *requires_pre_test
      - vendor: *requires_pre_test
      - profile: *requires_pre_test
      - jinja2: *requires_pre_test
      - kombu: *requires_pre_test
      - mako: *requires_pre_test
      - molten: *requires_pre_test
      - mongoengine: *requires_pre_test
      - mysqlconnector: *requires_pre_test
      - mysqldb: *requires_pre_test
      - mysqlpython: *requires_pre_test
      - opentracer: *requires_pre_test
      - psycopg: *requires_pre_test
      - pylibmc: *requires_pre_test
      - pylons: *requires_pre_test
      - pymemcache: *requires_pre_test
      - pymongo: *requires_pre_test
      - pymysql: *requires_pre_test
      - pynamodb: *requires_pre_test
      - pyodbc: *requires_pre_test
      - pyramid: *requires_pre_test
      - redis: *requires_pre_test
      - rediscluster: *requires_pre_test
      - requests: *requires_pre_test
      - sanic: *requires_pre_test
      - starlette: *requires_pre_test
      - sqlalchemy: *requires_pre_test
      - sqlite3: *requires_pre_test
      - test_logging: *requires_pre_test
      - tornado: *requires_pre_test
      - tracer: *requires_pre_test
      - vertica: *requires_pre_test
      - build-docker-ci-image: *requires_pre_test
      - deploy_master:
          filters:
            branches:
              only: master
      - deploy_staging:
          filters:
            branches:
              only: staging<|MERGE_RESOLUTION|>--- conflicted
+++ resolved
@@ -137,14 +137,6 @@
           steps:
             - run: SNAPSHOT_CI=1 docker-compose up -d testagent << parameters.docker_services >>
             - run:
-<<<<<<< HEAD
-                name: "Waiting for << parameters.wait >>"
-                command: pip install tox && tox -e 'wait' << parameters.wait >>
-      - run:
-          name: "Running tests matching '<< parameters.pattern >>'"
-          command: "echo -p2.7,-p3.5,-p3.6,-p3.7,-p3.8,-p3.9 | tr ',' '\n' | circleci tests split | xargs riot -v run -s '<< parameters.pattern >>'"
-      - save_codecov
-=======
                 command: docker-compose logs -f
                 background: true
             - run:
@@ -163,7 +155,7 @@
                       command: pip install tox && tox -e 'wait' << parameters.wait >>
             - run:
                 command: "echo -p2.7,-p3.5,-p3.6,-p3.7,-p3.8,-p3.9 | tr ',' '\n' | circleci tests split | xargs riot -v run -s '<< parameters.pattern >>'"
->>>>>>> a88e7b9e
+            - save_codecov
 
   run_tox_scenario:
     description: "Run scripts/run-tox-scenario with setup, caching and persistence"
