version: 2


# Common configuration blocks as YAML anchors
# See: https://circleci.com/blog/circleci-hacks-reuse-yaml-in-your-circleci-config-with-yaml/
httpbin_local: &httpbin_local
  image: kennethreitz/httpbin@sha256:2c7abc4803080c22928265744410173b6fea3b898872c01c5fd0f0f9df4a59fb
  name: httpbin.org
test_runner: &test_runner
  image: datadog/docker-library:ddtrace_py
  env:
    TOX_SKIP_DIST: True
restore_cache_step: &restore_cache_step
  restore_cache:
    keys:
        # In the cache key:
        #   - .Environment.CIRCLE_JOB: We do separate tox environments by job name, so caching and restoring is
        #                              much faster.
        #   - .Environment.CACHE_EXPIRE_HASH: Typically CircleCI discard caches every ~60days. If we see any strange
        #                              behavior in tests and we want to run a build in a clean environment, we should
        #                              still be able to do it. In order to achieve this we can change the value of the
        #                              CACHE_EXPIRE_HASH in our CircleCI's repo settings. Please use the format
        #                              'YYYY-MM-DD'. This way a new push on the branch is not required.
        - tox-cache-{{ .Environment.CIRCLE_JOB }}-{{ .Environment.CACHE_EXPIRE_HASH }}
save_cache_step: &save_cache_step
  save_cache:
    key: tox-cache-{{ .Environment.CIRCLE_JOB }}-{{ .Environment.CACHE_EXPIRE_HASH }}
    paths:
      - .tox
deploy_docs_filters: &deploy_docs_filters
  filters:
    tags:
      only: /(^docs$)|(^v[0-9]+(\.[0-9]+)*$)/
    branches:
      ignore: /.*/


jobs:
  flake8:
    docker:
      - *test_runner
    steps:
      - checkout
      - *restore_cache_step
      - run: tox -e 'flake8' --result-json /tmp/flake8.results
      - persist_to_workspace:
          root: /tmp
          paths:
            - flake8.results
      - *save_cache_step

  tracer:
    docker:
      - *test_runner
    steps:
      - checkout
      - *restore_cache_step
      - run: tox -e '{py27,py34,py35,py36}-tracer' --result-json /tmp/tracer.results
      - persist_to_workspace:
          root: /tmp
          paths:
            - tracer.results
      - *save_cache_step

  opentracer:
    docker:
      - *test_runner
    steps:
      - checkout
      - *restore_cache_step
      - run: tox -e '{py27,py34,py35,py36}-opentracer' --result-json /tmp/opentracer.results
      - run: tox -e '{py34,py35,py36}-opentracer_asyncio' --result-json /tmp/opentracer-asyncio.results
      - run: tox -e '{py34,py35,py36}-opentracer_tornado-tornado{40,41,42,43,44}' --result-json /tmp/opentracer-tornado.results
      - run: tox -e '{py27}-opentracer_gevent-gevent{10}' --result-json /tmp/opentracer-gevent.1.results
      - run: tox -e '{py27,py34,py35,py36}-opentracer_gevent-gevent{11,12}' --result-json /tmp/opentracer-gevent.2.results
      - persist_to_workspace:
          root: /tmp
          paths:
            - opentracer.results
            - opentracer-asyncio.results
            - opentracer-tornado.results
            - opentracer-gevent.1.results
            - opentracer-gevent.2.results
      - *save_cache_step

  integration:
    docker:
      - <<: *test_runner
        env:
          TOX_SKIP_DIST: True
          TEST_DATADOG_INTEGRATION: 1
      - image: datadog/docker-dd-agent
        env:
            - DD_APM_ENABLED=true
            - DD_BIND_HOST=0.0.0.0
            - DD_API_KEY=invalid_key_but_this_is_fine
    steps:
      - checkout
      - *restore_cache_step
      - run: tox -e '{py27,py34,py35,py36}-integration' --result-json /tmp/integration.results
      - persist_to_workspace:
          root: /tmp
          paths:
            - integration.results

      - *save_cache_step

  futures:
    docker:
      - *test_runner
    steps:
      - checkout
      - *restore_cache_step
      - run: tox -e 'futures_contrib-{py27}-futures{30,31,32}' --result-json /tmp/futures.1.results
      - run: tox -e 'futures_contrib-{py34,py35,py36}' --result-json /tmp/futures.2.results
      - persist_to_workspace:
          root: /tmp
          paths:
            - futures.1.results
            - futures.2.results
      - *save_cache_step

  boto:
    docker:
      - *test_runner
    steps:
      - checkout
      - *restore_cache_step
      - run: tox -e 'boto_contrib-{py27,py34}-boto' --result-json /tmp/boto.1.results
      - run: tox -e 'botocore_contrib-{py27,py34}-botocore' --result-json /tmp/boto.2.results
      - persist_to_workspace:
          root: /tmp
          paths:
            - boto.1.results
            - boto.2.results
      - *save_cache_step

  ddtracerun:
    docker:
      - *test_runner
      - image: redis:3.2-alpine
    environment:
      TOX_SKIP_DIST: False
    steps:
      - checkout
      - *restore_cache_step
      - run: tox -e '{py27,py34,py35,py36}-ddtracerun' --result-json /tmp/ddtracerun.results
      - persist_to_workspace:
          root: /tmp
          paths:
            - ddtracerun.results
      - *save_cache_step

  asyncio:
    docker:
      - *test_runner
    steps:
      - checkout
      - *restore_cache_step
      - run: tox -e 'asyncio_contrib-{py34,py35,py36}' --result-json /tmp/asyncio.results
      - persist_to_workspace:
          root: /tmp
          paths:
            - asyncio.results
      - *save_cache_step

  pylons:
    docker:
      - *test_runner
    steps:
      - checkout
      - *restore_cache_step
      - run: tox -e 'pylons_contrib-{py27}-pylons{096,097,010,10}' --result-json /tmp/pylons.results
      - persist_to_workspace:
          root: /tmp
          paths:
            - pylons.results
      - *save_cache_step

  aiohttp:
    docker:
      - *test_runner
    steps:
      - checkout
      - *restore_cache_step
      - run: tox -e 'aiohttp_contrib-{py34,py35,py36}-aiohttp{12,13,20,21,22}-aiohttp_jinja{012,013}-yarl' --result-json /tmp/aiohttp.1.results
      - run: tox -e 'aiohttp_contrib-{py34,py35,py36}-aiohttp{23}-aiohttp_jinja{015}-yarl10' --result-json /tmp/aiohttp.2.results
      - persist_to_workspace:
          root: /tmp
          paths:
            - aiohttp.1.results
            - aiohttp.2.results
      - *save_cache_step

  tornado:
    docker:
      - *test_runner
    steps:
      - checkout
      - *restore_cache_step
      - run: tox -e 'tornado_contrib-{py27,py34,py35,py36}-tornado{40,41,42,43,44,45}' --result-json /tmp/tornado.1.results
      - run: tox -e 'tornado_contrib-{py27}-tornado{40,41,42,43,44,45}-futures{30,31,32}' --result-json /tmp/tornado.2.results
      - persist_to_workspace:
          root: /tmp
          paths:
            - tornado.1.results
            - tornado.2.results
      - *save_cache_step

  bottle:
    docker:
      - *test_runner
    steps:
      - checkout
      - *restore_cache_step
      - run: tox -e 'bottle_contrib-{py27,py34,py35,py36}-bottle{11,12}-webtest' --result-json /tmp/bottle.1.results
      - run: TOX_SKIP_DIST=False tox -e 'bottle_contrib_autopatch-{py27,py34,py35,py36}-bottle{11,12}-webtest' --result-json /tmp/bottle.2.results
      - persist_to_workspace:
          root: /tmp
          paths:
            - bottle.1.results
            - bottle.2.results
      - *save_cache_step

  cassandra:
    docker:
      - <<: *test_runner
        env:
          TOX_SKIP_DIST: True
          CASS_DRIVER_NO_EXTENSIONS: 1
      - image: cassandra:3.11
        env:
          - MAX_HEAP_SIZE=1024M
          - HEAP_NEWSIZE=400M
    steps:
      - checkout
      - *restore_cache_step
      - run: tox -e wait cassandra
      - run: tox -e 'cassandra_contrib-{py27,py34,py35,py36}-cassandra{35,36,37,38,315}' --result-json /tmp/cassandra.results
      - persist_to_workspace:
          root: /tmp
          paths:
            - cassandra.results
      - *save_cache_step

  celery:
    docker:
      - *test_runner
      - image: redis:3.2-alpine
    steps:
      - checkout
      - *restore_cache_step
      - run: TOX_SKIP_DIST=False tox -e 'celery_contrib-{py27,py34,py35,py36}-celery{31,40,41,42}-redis{210}' --result-json /tmp/celery.results
      - persist_to_workspace:
          root: /tmp
          paths:
            - celery.results
      - *save_cache_step

  elasticsearch:
    docker:
      - *test_runner
      - image: elasticsearch:2.3
    steps:
      - checkout
      - *restore_cache_step
      - run: TOX_SKIP_DIST=False tox -e 'elasticsearch_contrib-{py27,py34,py35,py36}-elasticsearch{16,17,18,23,24,51,52,53,54,63}' --result-json /tmp/elasticsearch.results
      - persist_to_workspace:
          root: /tmp
          paths:
            - elasticsearch.results
      - *save_cache_step

  falcon:
    docker:
      - *test_runner
    steps:
      - checkout
      - *restore_cache_step
      - run: tox -e 'falcon_contrib-{py27,py34,py35,py36}-falcon{10,11,12,13,14}' --result-json /tmp/falcon.1.results
      - run: TOX_SKIP_DIST=False tox -e 'falcon_contrib_autopatch-{py27,py34,py35,py36}-falcon{10,11,12,13,14}' --result-json /tmp/falcon.2.results
      - persist_to_workspace:
          root: /tmp
          paths:
            - falcon.1.results
            - falcon.2.results
      - *save_cache_step

  django:
    docker:
      - *test_runner
      - image: redis:3.2-alpine
      - image: memcached:1.5-alpine
      - image: datadog/docker-dd-agent
        env:
            - DD_APM_ENABLED=true
            - DD_BIND_HOST=0.0.0.0
            - DD_API_KEY=invalid_key_but_this_is_fine
    steps:
      - checkout
      - *restore_cache_step
      - run: tox -e 'django_contrib-{py27,py34,py35,py36}-django{18,111}-djangopylibmc06-djangoredis45-pylibmc-redis{210}-memcached' --result-json /tmp/django.1.results
      - run: TOX_SKIP_DIST=False tox -e 'django_contrib_autopatch-{py27,py34,py35,py36}-django{18,111}-djangopylibmc06-djangoredis45-pylibmc-redis{210}-memcached' --result-json /tmp/django.2.results
      - run: tox -e 'django_drf_contrib-{py27,py34,py35,py36}-django{111}-djangorestframework{34,37,38}' --result-json /tmp/django.3.results
      - run: tox -e 'django_contrib-{py34,py35,py36}-django{200}-djangopylibmc06-djangoredis45-pylibmc-redis{210}-memcached' --result-json /tmp/django.4.results
      - run: TOX_SKIP_DIST=False tox -e 'django_contrib_autopatch-{py34,py35,py36}-django{200}-djangopylibmc06-djangoredis45-pylibmc-redis{210}-memcached' --result-json /tmp/django.5.results
      - run: tox -e 'django_drf_contrib-{py34,py35,py36}-django{200}-djangorestframework{37,38}' --result-json /tmp/django.6.results
      - persist_to_workspace:
          root: /tmp
          paths:
            - django.1.results
            - django.2.results
            - django.3.results
            - django.4.results
            - django.5.results
            - django.6.results
      - *save_cache_step

  flask:
    docker:
      - *test_runner
      - image: redis:3.2-alpine
      - image: memcached:1.5-alpine
    steps:
      - checkout
      - *restore_cache_step
      - run: tox -e 'flask_contrib-{py27,py34,py35,py36}-flask{010,011,012,10}-blinker' --result-json /tmp/flask.1.results
      - run: TOX_SKIP_DIST=False tox -e 'flask_contrib_autopatch-{py27,py34,py35,py36}-flask{010,011,012,10}-blinker' --result-json /tmp/flask.2.results
      - run: tox -e 'flask_cache_contrib-{py27,py34,py35,py36}-flask{010,011,012}-flaskcache{013}-memcached-redis{210}-blinker' --result-json /tmp/flask.3.results
      - run: TOX_SKIP_DIST=False tox -e 'flask_cache_contrib_autopatch-{py27,py34,py35,py36}-flask{010,011,012}-flaskcache{013}-memcached-redis{210}-blinker' --result-json /tmp/flask.4.results
      - run: tox -e 'flask_cache_contrib-{py27}-flask{010,011}-flaskcache{012}-memcached-redis{210}-blinker' --result-json /tmp/flask.5.results
      - run: TOX_SKIP_DIST=False tox -e 'flask_cache_contrib_autopatch-{py27}-flask{010,011}-flaskcache{012}-memcached-redis{210}-blinker' --result-json /tmp/flask.6.results
      - persist_to_workspace:
          root: /tmp
          paths:
            - flask.1.results
            - flask.2.results
            - flask.3.results
            - flask.4.results
            - flask.5.results
            - flask.6.results
      - *save_cache_step

  gevent:
    docker:
      - *test_runner
    steps:
      - checkout
      - *restore_cache_step
      - run: tox -e 'gevent_contrib-{py27,py34,py35,py36}-gevent{11,12}' --result-json /tmp/gevent.1.results
      - run: tox -e 'gevent_contrib-{py27}-gevent{10}' --result-json /tmp/gevent.2.results
      - persist_to_workspace:
          root: /tmp
          paths:
            - gevent.1.results
            - gevent.2.results
      - *save_cache_step

  httplib:
    docker:
      - *test_runner
    steps:
      - checkout
      - *restore_cache_step
      - run: tox -e 'httplib_contrib-{py27,py34,py35,py36}' --result-json /tmp/httplib.results
      - persist_to_workspace:
          root: /tmp
          paths:
            - httplib.results
      - *save_cache_step

  mysqlconnector:
    docker:
      - *test_runner
      - image: mysql:5.7
        env:
            - MYSQL_ROOT_PASSWORD=admin
            - MYSQL_PASSWORD=test
            - MYSQL_USER=test
            - MYSQL_DATABASE=test
    steps:
      - checkout
      - *restore_cache_step
      - run: tox -e 'wait' mysql
      - run: tox -e 'mysql_contrib-{py27,py34,py35,py36}-mysqlconnector{21}' --result-json /tmp/mysqlconnector.results
      - persist_to_workspace:
          root: /tmp
          paths:
            - mysqlconnector.results
      - *save_cache_step

  mysqlpython:
    docker:
      - *test_runner
      - image: mysql:5.7
        env:
            - MYSQL_ROOT_PASSWORD=admin
            - MYSQL_PASSWORD=test
            - MYSQL_USER=test
            - MYSQL_DATABASE=test
    steps:
      - checkout
      - *restore_cache_step
      - run: tox -e 'wait' mysql
      - run: tox -e 'mysqldb_contrib-{py27,py34,py35,py36}-mysqlclient{13}' --result-json /tmp/mysqlpython.results
      - persist_to_workspace:
          root: /tmp
          paths:
            - mysqlpython.results
      - *save_cache_step

  mysqldb:
    docker:
      - *test_runner
      - image: mysql:5.7
        env:
            - MYSQL_ROOT_PASSWORD=admin
            - MYSQL_PASSWORD=test
            - MYSQL_USER=test
            - MYSQL_DATABASE=test
    steps:
      - checkout
      - *restore_cache_step
      - run: tox -e 'wait' mysql
      - run: tox -e 'mysqldb_contrib-{py27}-mysqldb{12}' --result-json /tmp/mysqldb.results
      - persist_to_workspace:
          root: /tmp
          paths:
            - mysqldb.results
      - *save_cache_step

  pymysql:
    docker:
      - *test_runner
      - image: mysql:5.7
        env:
            - MYSQL_ROOT_PASSWORD=admin
            - MYSQL_PASSWORD=test
            - MYSQL_USER=test
            - MYSQL_DATABASE=test
    steps:
      - checkout
      - *restore_cache_step
      - run: tox -e 'wait' mysql
      - run: tox -e 'pymysql_contrib-{py27,py34,py35,py36}-pymysql{07,08,09}' --result-json /tmp/pymysql.results
      - persist_to_workspace:
          root: /tmp
          paths:
            - pymysql.results
      - *save_cache_step

  pylibmc:
    docker:
      - *test_runner
      - image: memcached:1.5-alpine
    steps:
      - checkout
      - *restore_cache_step
      - run: tox -e 'pylibmc_contrib-{py27,py34,py35,py36}-pylibmc{140,150}' --result-json /tmp/pylibmc.results
      - persist_to_workspace:
          root: /tmp
          paths:
            - pylibmc.results
      - *save_cache_step

  pymemcache:
    docker:
      - *test_runner
      - image: memcached:1.5-alpine
    steps:
      - checkout
      - *restore_cache_step
      - run: tox -e 'pymemcache_contrib-{py27,py34,py35,py36}-pymemcache{130,140}' --result-json /tmp/pymemcache.1.results
      - run: TOX_SKIP_DIST=False tox -e 'pymemcache_contrib_autopatch-{py27,py34,py35,py36}-pymemcache{130,140}' --result-json /tmp/pymemcache.2.results
      - persist_to_workspace:
          root: /tmp
          paths:
            - pymemcache.1.results
            - pymemcache.2.results
      - *save_cache_step

  mongoengine:
    docker:
      - *test_runner
      - image: mongo:3.6
    steps:
      - checkout
      - *restore_cache_step
      - run: tox -e 'mongoengine_contrib-{py27,py34,py35,py36}-mongoengine{015}' --result-json /tmp/mongoengine.results
      - persist_to_workspace:
          root: /tmp
          paths:
            - mongoengine.results
      - *save_cache_step

  pymongo:
    docker:
      - *test_runner
      - image: mongo:3.6
    steps:
      - checkout
      - *restore_cache_step
      - run: tox -e 'pymongo_contrib-{py27,py34,py35,py36}-pymongo{30,31,32,33,34,36}-mongoengine{015}' --result-json /tmp/pymongo.results
      - persist_to_workspace:
          root: /tmp
          paths:
            - pymongo.results
      - *save_cache_step

  pyramid:
    docker:
      - *test_runner
    steps:
      - checkout
      - *restore_cache_step
      - run: tox -e 'pyramid_contrib-{py27,py34,py35,py36}-pyramid{17,18,19}-webtest' --result-json /tmp/pyramid.1.results
      - run: TOX_SKIP_DIST=False tox -e 'pyramid_contrib_autopatch-{py27,py34,py35,py36}-pyramid{17,18,19}-webtest' --result-json /tmp/pyramid.2.results
      - persist_to_workspace:
          root: /tmp
          paths:
            - pyramid.1.results
            - pyramid.2.results
      - *save_cache_step

  requests:
    docker:
      - *test_runner
      - *httpbin_local
    steps:
      - checkout
      - *restore_cache_step
      - run: tox -e 'requests_contrib-{py27,py34,py35,py36}-requests{208,209,210,211,212,213,219}' --result-json /tmp/requests.results
      - persist_to_workspace:
          root: /tmp
          paths:
            - requests.results
      - *save_cache_step

  requestsgevent:
    docker:
      - *test_runner
      - *httpbin_local
    steps:
      - checkout
      - *restore_cache_step
      - run: tox -e 'requests_gevent_contrib-{py36}-requests{208,209,210,211,212,213,219}-gevent{12,13}' --result-json /tmp/requestsgevent.results
      - persist_to_workspace:
          root: /tmp
          paths:
            - requestsgevent.results
      - *save_cache_step

  sqlalchemy:
    docker:
      - *test_runner
      - image: postgres:10.5-alpine
        env:
            - POSTGRES_PASSWORD=postgres
            - POSTGRES_USER=postgres
            - POSTGRES_DB=postgres
      - image: mysql:5.7
        env:
            - MYSQL_ROOT_PASSWORD=admin
            - MYSQL_PASSWORD=test
            - MYSQL_USER=test
            - MYSQL_DATABASE=test
    steps:
      - checkout
      - *restore_cache_step
      - run: tox -e 'wait' postgres mysql
<<<<<<< HEAD
      - run: tox -e '{py27,py34,py35,py36}-sqlalchemy{10,11}-psycopg2{24,25,26,27}-mysqlconnector{21}' --result-json /tmp/sqlalchemy.results
=======
      - run: tox -e 'sqlalchemy_contrib-{py27,py34,py35,py36}-sqlalchemy{10,11,12}-psycopg2{27}-mysqlconnector{21}' --result-json /tmp/sqlalchemy.results
>>>>>>> 87b9ff74
      - persist_to_workspace:
          root: /tmp
          paths:
            - sqlalchemy.results
      - *save_cache_step

  psycopg:
    docker:
      - *test_runner
      - image: postgres:10.5-alpine
        env:
            - POSTGRES_PASSWORD=postgres
            - POSTGRES_USER=postgres
            - POSTGRES_DB=postgres
    steps:
      - checkout
      - *restore_cache_step
      - run: tox -e 'wait' postgres
      - run: tox -e 'psycopg_contrib-{py27,py34,py35,py36}-psycopg2{24,25,26,27}' --result-json /tmp/psycopg.results
      - persist_to_workspace:
          root: /tmp
          paths:
            - psycopg.results
      - *save_cache_step

  aiobotocore:
    docker:
      - *test_runner
      - image: palazzem/moto:1.0.1
    steps:
      - checkout
      - *restore_cache_step
      - run: tox -e 'aiobotocore_contrib-{py34,py35,py36}-aiobotocore{02,03,04}' --result-json /tmp/aiobotocore.results
      - persist_to_workspace:
          root: /tmp
          paths:
            - aiobotocore.results
      - *save_cache_step

  aiopg:
    docker:
      - *test_runner
      - image: postgres:10.5-alpine
        env:
            - POSTGRES_PASSWORD=postgres
            - POSTGRES_USER=postgres
            - POSTGRES_DB=postgres
    steps:
      - checkout
      - *restore_cache_step
      - run: tox -e 'wait' postgres
      - run: tox -e 'aiopg_contrib-{py34,py35,py36}-aiopg{012,015}' --result-json /tmp/aiopg.results
      - persist_to_workspace:
          root: /tmp
          paths:
            - aiopg.results
      - *save_cache_step

  asyncpg:
    docker:
      - image: datadog/docker-library:dd_trace_py_1_0_0
      - image: postgres:9.5
        env:
            - POSTGRES_PASSWORD=postgres
            - POSTGRES_USER=postgres
            - POSTGRES_DB=postgres
    steps:
      - checkout
      - restore_cache:
          keys:
              - tox-cache-asyncpg-{{ checksum "tox.ini" }}
      - run: tox -e 'wait' postgres
      - run: tox -e '{py35,py36}-asyncpg{014}' --result-json /tmp/asyncpg.results
      - persist_to_workspace:
          root: /tmp
          paths:
            - asyncpg.results
      - save_cache:
          key: tox-cache-asyncpg-{{ checksum "tox.ini" }}
          paths:
            - .tox

  redis:
    docker:
      - *test_runner
      - image: redis:3.2-alpine
    steps:
      - checkout
      - *restore_cache_step
      - run: tox -e 'redis_contrib-{py27,py34,py35,py36}-redis{26,27,28,29,210}' --result-json /tmp/redis.results
      - persist_to_workspace:
          root: /tmp
          paths:
            - redis.results
      - *save_cache_step

  rediscluster:
    docker:
      - *test_runner
      - image: grokzen/redis-cluster:4.0.9
        env:
          - IP=0.0.0.0
    steps:
      - checkout
      - *restore_cache_step
      - run: tox -e wait rediscluster
      - run: tox -e 'rediscluster_contrib-{py27,py34,py35,py36}-rediscluster{135}' --result-json /tmp/rediscluster.results
      - persist_to_workspace:
          root: /tmp
          paths:
            - rediscluster.results
      - *save_cache_step

  vertica:
    docker:
      - *test_runner
      - image: sumitchawla/vertica
        env:
          - VP_TEST_USER=dbadmin
          - VP_TEST_PASSWORD=abc123
          - VP_TEST_DATABASE=docker
    steps:
      - checkout
      - *restore_cache_step
      - run: tox -e wait vertica
      - run: tox -e 'vertica_contrib-{py27,py34,py35,py36}-vertica{060,070}' --result-json /tmp/vertica.results
      - persist_to_workspace:
          root: /tmp
          paths:
            - vertica.results
      - *save_cache_step

  sqlite3:
    docker:
      - *test_runner
    steps:
      - checkout
      - *restore_cache_step
      - run: tox -e 'sqlite3_contrib-{py27,py34,py35,py36}-sqlite3' --result-json /tmp/sqlite3.results
      - persist_to_workspace:
          root: /tmp
          paths:
            - sqlite3.results
      - *save_cache_step

  msgpack:
    docker:
      - *test_runner
    steps:
      - checkout
      - *restore_cache_step
      - run: tox -e 'msgpack_contrib-{py27,py34}-msgpack{03,04,05}' --result-json /tmp/msgpack.results
      - persist_to_workspace:
          root: /tmp
          paths:
            - msgpack.results
      - *save_cache_step

  deploy_dev:
    # build only the nightly package
    docker:
      - image: circleci/python:3.6
    steps:
      - checkout
      - run: sudo apt-get -y install rake
      - run: sudo pip install mkwheelhouse sphinx awscli wrapt
      - run: S3_DIR=trace-dev rake release:docs
      - run: VERSION_SUFFIX=$CIRCLE_BRANCH$CIRCLE_BUILD_NUM S3_DIR=trace-dev rake release:wheel

  deploy_experimental:
    # build the develop branch releasing development docs
    docker:
      - image: circleci/python:3.6
    steps:
      - checkout
      - run: sudo apt-get -y install rake
      - run: sudo pip install mkwheelhouse sphinx awscli wrapt
      - run: VERSION_SUFFIX=$CIRCLE_BRANCH$CIRCLE_BUILD_NUM S3_DIR=trace-dev rake release:wheel

  build_docs:
    # deploy official documentation
    docker:
      - image: circleci/python:3.6
    steps:
      - checkout
      - run: sudo apt-get -y install rake
      # Sphinx 1.7.5 is required otherwise docs are not properly built
      - run: sudo pip install mkwheelhouse sphinx==1.7.5 wrapt
      - run: rake docs
      - run:
          command: |
             mkdir -p /tmp/docs
             cp -r docs/_build/html/* /tmp/docs
      - store_artifacts:
          path: /tmp/docs

  deploy_to_s3:
    # deploy official documentation
    docker:
      - image: circleci/python:3.6
    steps:
      - checkout
      - run: sudo apt-get -y install rake
      # Sphinx 1.7.5 is required otherwise docs are not properly built
      - run: sudo pip install mkwheelhouse sphinx==1.7.5 awscli wrapt
      - run: S3_DIR=trace rake release:docs

  wait_all_tests:
    # this step ensures all `tox` environments are properly executed
    docker:
      - *test_runner
    steps:
      - attach_workspace:
          at: /tmp/workspace
      - checkout
      - run: ls /tmp/workspace/*
        # debug: shows how many time each test was executed
      - run: jq -s ".[]|.testenvs|keys|.[]" /tmp/workspace/* | grep -v GLOB | sed 's/"//g' | sort | uniq -c | sort -rn
        # list all executed test
      - run: jq -s ".[]|.testenvs|keys|.[]" /tmp/workspace/* | grep -v GLOB | sed 's/"//g' | sort | uniq | tee all_executed_tests
        # list all tests in tox.ini
      - run: tox -l | grep -v "^wait$" | sort > all_tests
        # checks that all tests were executed
      - run: diff all_tests all_executed_tests


workflows:
  version: 2

  deploy_docs:
    jobs:
      - build_docs:
          <<: *deploy_docs_filters
      - approve_docs_deployment:
          <<: *deploy_docs_filters
          type: approval
          requires:
            - build_docs
      - deploy_to_s3:
          <<: *deploy_docs_filters
          requires:
            - approve_docs_deployment

  test:
    jobs:
      - flake8
      - tracer
      - opentracer
      - integration
      - futures
      - boto
      - ddtracerun
      - asyncio
      - pylons
      - aiohttp
      - tornado
      - bottle
      - cassandra
      - celery
      - elasticsearch
      - falcon
      - django
      - flask
      - gevent
      - httplib
      - mongoengine
      - mysqlconnector
      - mysqlpython
      - mysqldb
      - pymemcache
      - pymysql
      - pylibmc
      - pymongo
      - pyramid
      - requests
      - requestsgevent
      - sqlalchemy
      - psycopg
      - aiobotocore
      - aiopg
      - asyncpg
      - redis
      - rediscluster
      - sqlite3
      - msgpack
      - vertica
      - build_docs
      - wait_all_tests:
          requires:
            - flake8
            - tracer
            - opentracer
            - integration
            - futures
            - boto
            - ddtracerun
            - asyncio
            - pylons
            - aiohttp
            - tornado
            - bottle
            - cassandra
            - celery
            - elasticsearch
            - falcon
            - django
            - flask
            - gevent
            - httplib
            - mongoengine
            - mysqlconnector
            - mysqlpython
            - mysqldb
            - pymysql
            - pylibmc
            - pymemcache
            - pymongo
            - pyramid
            - requests
            - requestsgevent
            - sqlalchemy
            - psycopg
            - aiobotocore
            - aiopg
            - asyncpg
            - redis
            - rediscluster
            - sqlite3
            - msgpack
            - vertica
            - build_docs
      - deploy_dev:
          requires:
            - wait_all_tests
          filters:
            branches:
              only: /(master)/
      - deploy_experimental:
          requires:
            - wait_all_tests
          filters:
            branches:
              only: /(develop)/<|MERGE_RESOLUTION|>--- conflicted
+++ resolved
@@ -568,11 +568,7 @@
       - checkout
       - *restore_cache_step
       - run: tox -e 'wait' postgres mysql
-<<<<<<< HEAD
-      - run: tox -e '{py27,py34,py35,py36}-sqlalchemy{10,11}-psycopg2{24,25,26,27}-mysqlconnector{21}' --result-json /tmp/sqlalchemy.results
-=======
       - run: tox -e 'sqlalchemy_contrib-{py27,py34,py35,py36}-sqlalchemy{10,11,12}-psycopg2{27}-mysqlconnector{21}' --result-json /tmp/sqlalchemy.results
->>>>>>> 87b9ff74
       - persist_to_workspace:
           root: /tmp
           paths:
@@ -633,27 +629,22 @@
 
   asyncpg:
     docker:
-      - image: datadog/docker-library:dd_trace_py_1_0_0
-      - image: postgres:9.5
+      - *test_runner
+      - image: postgres:10.5-alpine
         env:
             - POSTGRES_PASSWORD=postgres
             - POSTGRES_USER=postgres
             - POSTGRES_DB=postgres
     steps:
       - checkout
-      - restore_cache:
-          keys:
-              - tox-cache-asyncpg-{{ checksum "tox.ini" }}
+      - *restore_cache_step
       - run: tox -e 'wait' postgres
-      - run: tox -e '{py35,py36}-asyncpg{014}' --result-json /tmp/asyncpg.results
+      - run: tox -e 'asyncpg_contrib-{py35,py36}-asyncpg{014}' --result-json /tmp/asyncpg.results
       - persist_to_workspace:
           root: /tmp
           paths:
             - asyncpg.results
-      - save_cache:
-          key: tox-cache-asyncpg-{{ checksum "tox.ini" }}
-          paths:
-            - .tox
+      - *save_cache_step
 
   redis:
     docker:
