version: 2


# Common configuration blocks as YAML anchors
# See: https://circleci.com/blog/circleci-hacks-reuse-yaml-in-your-circleci-config-with-yaml/
httpbin_local: &httpbin_local
  image: kennethreitz/httpbin@sha256:2c7abc4803080c22928265744410173b6fea3b898872c01c5fd0f0f9df4a59fb
  name: httpbin.org
test_runner: &test_runner
  image: datadog/docker-library:ddtrace_py
  env:
    TOX_SKIP_DIST: True
restore_cache_step: &restore_cache_step
  restore_cache:
    keys:
        # In the cache key:
        #   - .Environment.CIRCLE_JOB: We do separate tox environments by job name, so caching and restoring is
        #                              much faster.
        #   - .Environment.CACHE_EXPIRE_HASH: Typically CircleCI discard caches every ~60days. If we see any strange
        #                              behavior in tests and we want to run a build in a clean environment, we should
        #                              still be able to do it. In order to achieve this we can change the value of the
        #                              CACHE_EXPIRE_HASH in our CircleCI's repo settings. Please use the format
        #                              'YYYY-MM-DD'. This way a new push on the branch is not required.
        - tox-cache-{{ .Environment.CIRCLE_JOB }}-{{ .Environment.CACHE_EXPIRE_HASH }}
save_cache_step: &save_cache_step
  save_cache:
    key: tox-cache-{{ .Environment.CIRCLE_JOB }}-{{ .Environment.CACHE_EXPIRE_HASH }}
    paths:
      - .tox
deploy_docs_filters: &deploy_docs_filters
  filters:
    tags:
      only: /(^docs$)|(^v[0-9]+(\.[0-9]+)*$)/
    branches:
      ignore: /.*/


jobs:
  flake8:
    docker:
      - *test_runner
    steps:
      - checkout
      - *restore_cache_step
      - run: tox -e 'flake8' --result-json /tmp/flake8.results
      - persist_to_workspace:
          root: /tmp
          paths:
            - flake8.results
      - *save_cache_step

  tracer:
    docker:
      - *test_runner
    steps:
      - checkout
      - *restore_cache_step
      - run: tox -e '{py27,py34,py35,py36}-tracer' --result-json /tmp/tracer.results
      - persist_to_workspace:
          root: /tmp
          paths:
            - tracer.results
      - *save_cache_step

  opentracer:
    docker:
      - *test_runner
    steps:
      - checkout
      - *restore_cache_step
      - run: tox -e '{py27,py34,py35,py36}-opentracer' --result-json /tmp/opentracer.results
      - run: tox -e '{py34,py35,py36}-opentracer_asyncio' --result-json /tmp/opentracer-asyncio.results
      - run: tox -e '{py34,py35,py36}-opentracer_tornado-tornado{40,41,42,43,44}' --result-json /tmp/opentracer-tornado.results
      - run: tox -e '{py27}-opentracer_gevent-gevent{10}' --result-json /tmp/opentracer-gevent.1.results
      - run: tox -e '{py27,py34,py35,py36}-opentracer_gevent-gevent{11,12}' --result-json /tmp/opentracer-gevent.2.results
      - persist_to_workspace:
          root: /tmp
          paths:
            - opentracer.results
            - opentracer-asyncio.results
            - opentracer-tornado.results
            - opentracer-gevent.1.results
            - opentracer-gevent.2.results
      - *save_cache_step

  integration:
    docker:
      - <<: *test_runner
        env:
          TOX_SKIP_DIST: True
          TEST_DATADOG_INTEGRATION: 1
      - image: datadog/docker-dd-agent
        env:
            - DD_APM_ENABLED=true
            - DD_BIND_HOST=0.0.0.0
            - DD_API_KEY=invalid_key_but_this_is_fine
    steps:
      - checkout
      - *restore_cache_step
      - run: tox -e '{py27,py34,py35,py36}-integration' --result-json /tmp/integration.results
      - persist_to_workspace:
          root: /tmp
          paths:
            - integration.results

      - *save_cache_step

  futures:
    docker:
      - *test_runner
    steps:
      - checkout
      - *restore_cache_step
      - run: tox -e 'futures_contrib-{py27}-futures{30,31,32}' --result-json /tmp/futures.1.results
      - run: tox -e 'futures_contrib-{py34,py35,py36}' --result-json /tmp/futures.2.results
      - persist_to_workspace:
          root: /tmp
          paths:
            - futures.1.results
            - futures.2.results
      - *save_cache_step

  boto:
    docker:
      - *test_runner
    steps:
      - checkout
      - *restore_cache_step
      - run: tox -e 'boto_contrib-{py27,py34}-boto' --result-json /tmp/boto.1.results
      - run: tox -e 'botocore_contrib-{py27,py34}-botocore' --result-json /tmp/boto.2.results
      - persist_to_workspace:
          root: /tmp
          paths:
            - boto.1.results
            - boto.2.results
      - *save_cache_step

  ddtracerun:
    docker:
      - *test_runner
      - image: redis:3.2-alpine
    environment:
      TOX_SKIP_DIST: False
    steps:
      - checkout
      - run: tox -e '{py27,py34,py35,py36}-ddtracerun' --result-json /tmp/ddtracerun.results
      - persist_to_workspace:
          root: /tmp
          paths:
            - ddtracerun.results

  test_utils:
    docker:
      - *test_runner
    steps:
      - checkout
      - *restore_cache_step
      - run: tox -e '{py27,py34,py35,py36}-test_utils' --result-json /tmp/test_utils.results
      - persist_to_workspace:
          root: /tmp
          paths:
            - test_utils.results
      - *save_cache_step

  asyncio:
    docker:
      - *test_runner
    steps:
      - checkout
      - *restore_cache_step
      - run: tox -e 'asyncio_contrib-{py34,py35,py36}' --result-json /tmp/asyncio.results
      - persist_to_workspace:
          root: /tmp
          paths:
            - asyncio.results
      - *save_cache_step

  pylons:
    docker:
      - *test_runner
    steps:
      - checkout
      - *restore_cache_step
      - run: tox -e 'pylons_contrib-{py27}-pylons{096,097,010,10}' --result-json /tmp/pylons.results
      - persist_to_workspace:
          root: /tmp
          paths:
            - pylons.results
      - *save_cache_step

  aiohttp:
    docker:
      - *test_runner
    steps:
      - checkout
      - *restore_cache_step
      - run: tox -e 'aiohttp_contrib-{py34,py35,py36}-aiohttp{12,13,20,21,22}-aiohttp_jinja{012,013}-yarl' --result-json /tmp/aiohttp.1.results
      - run: tox -e 'aiohttp_contrib-{py34,py35,py36}-aiohttp{23}-aiohttp_jinja{015}-yarl10' --result-json /tmp/aiohttp.2.results
      - persist_to_workspace:
          root: /tmp
          paths:
            - aiohttp.1.results
            - aiohttp.2.results
      - *save_cache_step

  tornado:
    docker:
      - *test_runner
    steps:
      - checkout
      - *restore_cache_step
      - run: tox -e 'tornado_contrib-{py27,py34,py35,py36}-tornado{40,41,42,43,44,45}' --result-json /tmp/tornado.1.results
      - run: tox -e 'tornado_contrib-{py27}-tornado{40,41,42,43,44,45}-futures{30,31,32}' --result-json /tmp/tornado.2.results
      - persist_to_workspace:
          root: /tmp
          paths:
            - tornado.1.results
            - tornado.2.results
      - *save_cache_step

  bottle:
    docker:
      - *test_runner
    steps:
      - checkout
      - *restore_cache_step
      - run: tox -e 'bottle_contrib{,_autopatch}-{py27,py34,py35,py36}-bottle{11,12}-webtest' --result-json /tmp/bottle.results
      - persist_to_workspace:
          root: /tmp
          paths:
            - bottle.results
      - *save_cache_step

  cassandra:
    docker:
      - <<: *test_runner
        env:
          TOX_SKIP_DIST: True
          CASS_DRIVER_NO_EXTENSIONS: 1
      - image: cassandra:3.11
        env:
          - MAX_HEAP_SIZE=1024M
          - HEAP_NEWSIZE=400M
    steps:
      - checkout
      - *restore_cache_step
      - run: tox -e wait cassandra
      - run: tox -e 'cassandra_contrib-{py27,py34,py35,py36}-cassandra{35,36,37,38,315}' --result-json /tmp/cassandra.results
      - persist_to_workspace:
          root: /tmp
          paths:
            - cassandra.results
      - *save_cache_step

  celery:
    docker:
      - <<: *test_runner
        env:
          TOX_SKIP_DIST: False
      - image: redis:3.2-alpine
    steps:
      - checkout
      - *restore_cache_step
      - run: tox -e 'celery_contrib-{py27,py34,py35,py36}-celery{31,40,41,42}-redis{210}' --result-json /tmp/celery.results
      - persist_to_workspace:
          root: /tmp
          paths:
            - celery.results
      - *save_cache_step

  elasticsearch:
    docker:
      - *test_runner
      - image: elasticsearch:2.3
    steps:
      - checkout
      - *restore_cache_step
<<<<<<< HEAD
      - run: TOX_SKIP_DIST=False tox -e 'elasticsearch_contrib-{py27,py34,py35,py36}-elasticsearch{16,17,18,23,24,51,52,53,54,63}' --result-json /tmp/elasticsearch.results
      - run: TOX_SKIP_DIST=False tox -e 'elasticsearch_contrib-{py27,py34,py35,py36}-elasticsearch1{100}' --result-json /tmp/elasticsearch1.results
      - run: TOX_SKIP_DIST=False tox -e 'elasticsearch_contrib-{py27,py34,py35,py36}-elasticsearch2{50}' --result-json /tmp/elasticsearch2.results
      - run: TOX_SKIP_DIST=False tox -e 'elasticsearch_contrib-{py27,py34,py35,py36}-elasticsearch5{50}' --result-json /tmp/elasticsearch5.results
=======
      - run: tox -e 'elasticsearch_contrib-{py27,py34,py35,py36}-elasticsearch{16,17,18,23,24,51,52,53,54,63}' --result-json /tmp/elasticsearch.results
>>>>>>> 4e5acbd8
      - persist_to_workspace:
          root: /tmp
          paths:
            - elasticsearch.results
            - elasticsearch1.results
            - elasticsearch2.results
            - elasticsearch5.results
      - *save_cache_step

  falcon:
    docker:
      - *test_runner
    steps:
      - checkout
      - *restore_cache_step
      - run: tox -e 'falcon_contrib{,_autopatch}-{py27,py34,py35,py36}-falcon{10,11,12,13,14}' --result-json /tmp/falcon.results
      - persist_to_workspace:
          root: /tmp
          paths:
            - falcon.results
      - *save_cache_step

  django:
    docker:
      - *test_runner
      - image: redis:3.2-alpine
      - image: memcached:1.5-alpine
      - image: datadog/docker-dd-agent
        env:
            - DD_APM_ENABLED=true
            - DD_BIND_HOST=0.0.0.0
            - DD_API_KEY=invalid_key_but_this_is_fine
    steps:
      - checkout
      - *restore_cache_step
      - run: tox -e 'django_contrib{,_autopatch}-{py27,py34,py35,py36}-django{18,111}-djangopylibmc06-djangoredis45-pylibmc-redis{210}-memcached' --result-json /tmp/django.1.results
      - run: tox -e 'django_drf_contrib-{py27,py34,py35,py36}-django{111}-djangorestframework{34,37,38}' --result-json /tmp/django.2.results
      - run: tox -e 'django_contrib{,_autopatch}-{py34,py35,py36}-django{200}-djangopylibmc06-djangoredis45-pylibmc-redis{210}-memcached' --result-json /tmp/django.3.results
      - run: tox -e 'django_drf_contrib-{py34,py35,py36}-django{200}-djangorestframework{37,38}' --result-json /tmp/django.4.results
      - persist_to_workspace:
          root: /tmp
          paths:
            - django.1.results
            - django.2.results
            - django.3.results
            - django.4.results
      - *save_cache_step

  flask:
    docker:
      - *test_runner
      - image: redis:3.2-alpine
      - image: memcached:1.5-alpine
    steps:
      - checkout
      - *restore_cache_step
      - run: tox -e 'flask_contrib-{py27,py34,py35,py36}-flask{010,011,012,10}-blinker' --result-json /tmp/flask.1.results
      - run: TOX_SKIP_DIST=False tox -e 'flask_contrib_autopatch-{py27,py34,py35,py36}-flask{010,011,012,10}-blinker' --result-json /tmp/flask.2.results
      - run: tox -e 'flask_contrib-{py27}-flask{09}-blinker' --result-json /tmp/flask.3.results
      - run: TOX_SKIP_DIST=False tox -e 'flask_contrib_autopatch-{py27}-flask{09}-blinker' --result-json /tmp/flask.4.results
      - run: tox -e 'flask_cache_contrib-{py27,py34,py35,py36}-flask{010,011,012}-flaskcache{013}-memcached-redis{210}-blinker' --result-json /tmp/flask.5.results
      - run: TOX_SKIP_DIST=False tox -e 'flask_cache_contrib_autopatch-{py27,py34,py35,py36}-flask{010,011,012}-flaskcache{013}-memcached-redis{210}-blinker' --result-json /tmp/flask.6.results
      - run: tox -e 'flask_cache_contrib-{py27}-flask{010,011}-flaskcache{012}-memcached-redis{210}-blinker' --result-json /tmp/flask.7.results
      - run: TOX_SKIP_DIST=False tox -e 'flask_cache_contrib_autopatch-{py27}-flask{010,011}-flaskcache{012}-memcached-redis{210}-blinker' --result-json /tmp/flask.8.results
      - persist_to_workspace:
          root: /tmp
          paths:
            - flask.1.results
            - flask.2.results
            - flask.3.results
            - flask.4.results
            - flask.5.results
            - flask.6.results
            - flask.7.results
            - flask.8.results
      - *save_cache_step

  gevent:
    docker:
      - *test_runner
    steps:
      - checkout
      - *restore_cache_step
      - run: tox -e 'gevent_contrib-{py27,py34,py35,py36}-gevent{11,12,13}' --result-json /tmp/gevent.1.results
      - run: tox -e 'gevent_contrib-{py27}-gevent{10}' --result-json /tmp/gevent.2.results
      - persist_to_workspace:
          root: /tmp
          paths:
            - gevent.1.results
            - gevent.2.results
      - *save_cache_step

  httplib:
    docker:
      - *test_runner
    steps:
      - checkout
      - *restore_cache_step
      - run: tox -e 'httplib_contrib-{py27,py34,py35,py36}' --result-json /tmp/httplib.results
      - persist_to_workspace:
          root: /tmp
          paths:
            - httplib.results
      - *save_cache_step

  grpc:
    docker:
      - *test_runner
    steps:
      - checkout
      - *restore_cache_step
      - run: tox -e 'grpc_contrib-{py27,py34,py35,py36}-grpc' --result-json /tmp/grpc.results
      - persist_to_workspace:
          root: /tmp
          paths:
            - grpc.results
      - *save_cache_step

  mysqlconnector:
    docker:
      - *test_runner
      - image: mysql:5.7
        env:
            - MYSQL_ROOT_PASSWORD=admin
            - MYSQL_PASSWORD=test
            - MYSQL_USER=test
            - MYSQL_DATABASE=test
    steps:
      - checkout
      - *restore_cache_step
      - run: tox -e 'wait' mysql
      - run: tox -e 'mysql_contrib-{py27,py34,py35,py36}-mysqlconnector{21}' --result-json /tmp/mysqlconnector.results
      - persist_to_workspace:
          root: /tmp
          paths:
            - mysqlconnector.results
      - *save_cache_step

  mysqlpython:
    docker:
      - *test_runner
      - image: mysql:5.7
        env:
            - MYSQL_ROOT_PASSWORD=admin
            - MYSQL_PASSWORD=test
            - MYSQL_USER=test
            - MYSQL_DATABASE=test
    steps:
      - checkout
      - *restore_cache_step
      - run: tox -e 'wait' mysql
      - run: tox -e 'mysqldb_contrib-{py27,py34,py35,py36}-mysqlclient{13}' --result-json /tmp/mysqlpython.results
      - persist_to_workspace:
          root: /tmp
          paths:
            - mysqlpython.results
      - *save_cache_step

  mysqldb:
    docker:
      - *test_runner
      - image: mysql:5.7
        env:
            - MYSQL_ROOT_PASSWORD=admin
            - MYSQL_PASSWORD=test
            - MYSQL_USER=test
            - MYSQL_DATABASE=test
    steps:
      - checkout
      - *restore_cache_step
      - run: tox -e 'wait' mysql
      - run: tox -e 'mysqldb_contrib-{py27}-mysqldb{12}' --result-json /tmp/mysqldb.results
      - persist_to_workspace:
          root: /tmp
          paths:
            - mysqldb.results
      - *save_cache_step

  pymysql:
    docker:
      - *test_runner
      - image: mysql:5.7
        env:
            - MYSQL_ROOT_PASSWORD=admin
            - MYSQL_PASSWORD=test
            - MYSQL_USER=test
            - MYSQL_DATABASE=test
    steps:
      - checkout
      - *restore_cache_step
      - run: tox -e 'wait' mysql
      - run: tox -e 'pymysql_contrib-{py27,py34,py35,py36}-pymysql{07,08,09}' --result-json /tmp/pymysql.results
      - persist_to_workspace:
          root: /tmp
          paths:
            - pymysql.results
      - *save_cache_step

  pylibmc:
    docker:
      - *test_runner
      - image: memcached:1.5-alpine
    steps:
      - checkout
      - *restore_cache_step
      - run: tox -e 'pylibmc_contrib-{py27,py34,py35,py36}-pylibmc{140,150}' --result-json /tmp/pylibmc.results
      - persist_to_workspace:
          root: /tmp
          paths:
            - pylibmc.results
      - *save_cache_step

  pymemcache:
    docker:
      - *test_runner
      - image: memcached:1.5-alpine
    steps:
      - checkout
      - *restore_cache_step
      - run: tox -e 'pymemcache_contrib{,_autopatch}-{py27,py34,py35,py36}-pymemcache{130,140}' --result-json /tmp/pymemcache.results
      - persist_to_workspace:
          root: /tmp
          paths:
            - pymemcache.results
      - *save_cache_step

  mongoengine:
    docker:
      - *test_runner
      - image: mongo:3.6
    steps:
      - checkout
      - *restore_cache_step
      - run: tox -e 'mongoengine_contrib-{py27,py34,py35,py36}-mongoengine{015}' --result-json /tmp/mongoengine.results
      - persist_to_workspace:
          root: /tmp
          paths:
            - mongoengine.results
      - *save_cache_step

  pymongo:
    docker:
      - *test_runner
      - image: mongo:3.6
    steps:
      - checkout
      - *restore_cache_step
      - run: tox -e 'pymongo_contrib-{py27,py34,py35,py36}-pymongo{30,31,32,33,34,36}-mongoengine{015}' --result-json /tmp/pymongo.results
      - persist_to_workspace:
          root: /tmp
          paths:
            - pymongo.results
      - *save_cache_step

  pyramid:
    docker:
      - *test_runner
    steps:
      - checkout
      - *restore_cache_step
      - run: tox -e 'pyramid_contrib{,_autopatch}-{py27,py34,py35,py36}-pyramid{17,18,19}-webtest' --result-json /tmp/pyramid.results
      - persist_to_workspace:
          root: /tmp
          paths:
            - pyramid.results
      - *save_cache_step

  requests:
    docker:
      - *test_runner
      - *httpbin_local
    steps:
      - checkout
      - *restore_cache_step
      - run: tox -e 'requests_contrib{,_autopatch}-{py27,py34,py35,py36}-requests{208,209,210,211,212,213,219}' --result-json /tmp/requests.results
      - persist_to_workspace:
          root: /tmp
          paths:
            - requests.results
      - *save_cache_step

  requestsgevent:
    docker:
      - *test_runner
      - *httpbin_local
    steps:
      - checkout
      - *restore_cache_step
      - run: tox -e 'requests_gevent_contrib-{py36}-requests{208,209,210,211,212,213,219}-gevent{12,13}' --result-json /tmp/requestsgevent.results
      - persist_to_workspace:
          root: /tmp
          paths:
            - requestsgevent.results
      - *save_cache_step

  sqlalchemy:
    docker:
      - *test_runner
      - image: postgres:10.5-alpine
        env:
            - POSTGRES_PASSWORD=postgres
            - POSTGRES_USER=postgres
            - POSTGRES_DB=postgres
      - image: mysql:5.7
        env:
            - MYSQL_ROOT_PASSWORD=admin
            - MYSQL_PASSWORD=test
            - MYSQL_USER=test
            - MYSQL_DATABASE=test
    steps:
      - checkout
      - *restore_cache_step
      - run: tox -e 'wait' postgres mysql
      - run: tox -e 'sqlalchemy_contrib-{py27,py34,py35,py36}-sqlalchemy{10,11,12}-psycopg2{27}-mysqlconnector{21}' --result-json /tmp/sqlalchemy.results
      - persist_to_workspace:
          root: /tmp
          paths:
            - sqlalchemy.results
      - *save_cache_step

  psycopg:
    docker:
      - *test_runner
      - image: postgres:10.5-alpine
        env:
            - POSTGRES_PASSWORD=postgres
            - POSTGRES_USER=postgres
            - POSTGRES_DB=postgres
    steps:
      - checkout
      - *restore_cache_step
      - run: tox -e 'wait' postgres
      - run: tox -e 'psycopg_contrib-{py27,py34,py35,py36}-psycopg2{24,25,26,27}' --result-json /tmp/psycopg.results
      - persist_to_workspace:
          root: /tmp
          paths:
            - psycopg.results
      - *save_cache_step

  aiobotocore:
    docker:
      - *test_runner
      - image: palazzem/moto:1.0.1
    steps:
      - checkout
      - *restore_cache_step
      - run: tox -e 'aiobotocore_contrib-{py34,py35,py36}-aiobotocore{02,03,04}' --result-json /tmp/aiobotocore.results
      - persist_to_workspace:
          root: /tmp
          paths:
            - aiobotocore.results
      - *save_cache_step

  aiopg:
    docker:
      - *test_runner
      - image: postgres:10.5-alpine
        env:
            - POSTGRES_PASSWORD=postgres
            - POSTGRES_USER=postgres
            - POSTGRES_DB=postgres
    steps:
      - checkout
      - *restore_cache_step
      - run: tox -e 'wait' postgres
      - run: tox -e 'aiopg_contrib-{py34,py35,py36}-aiopg{012,015}' --result-json /tmp/aiopg.results
      - persist_to_workspace:
          root: /tmp
          paths:
            - aiopg.results
      - *save_cache_step

  redis:
    docker:
      - *test_runner
      - image: redis:3.2-alpine
    steps:
      - checkout
      - *restore_cache_step
      - run: tox -e 'redis_contrib-{py27,py34,py35,py36}-redis{26,27,28,29,210}' --result-json /tmp/redis.results
      - persist_to_workspace:
          root: /tmp
          paths:
            - redis.results
      - *save_cache_step

  rediscluster:
    docker:
      - *test_runner
      - image: grokzen/redis-cluster:4.0.9
        env:
          - IP=0.0.0.0
    steps:
      - checkout
      - *restore_cache_step
      - run: tox -e wait rediscluster
      - run: tox -e 'rediscluster_contrib-{py27,py34,py35,py36}-rediscluster{135}' --result-json /tmp/rediscluster.results
      - persist_to_workspace:
          root: /tmp
          paths:
            - rediscluster.results
      - *save_cache_step

  vertica:
    docker:
      - *test_runner
      - image: sumitchawla/vertica
        env:
          - VP_TEST_USER=dbadmin
          - VP_TEST_PASSWORD=abc123
          - VP_TEST_DATABASE=docker
    steps:
      - checkout
      - *restore_cache_step
      - run: tox -e wait vertica
      - run: tox -e 'vertica_contrib-{py27,py34,py35,py36}-vertica{060,070}' --result-json /tmp/vertica.results
      - persist_to_workspace:
          root: /tmp
          paths:
            - vertica.results
      - *save_cache_step

  kombu:
    docker:
    - *test_runner
    - image: rabbitmq:3.7-alpine
    steps:
    - checkout
    - *restore_cache_step
    - run: tox -e wait rabbitmq
    - run: tox -e 'kombu_contrib-{py27,py34,py35,py36}-kombu{40,41,42}' --result-json /tmp/kombu.results
    - persist_to_workspace:
        root: /tmp
        paths:
        - kombu.results
    - *save_cache_step

  sqlite3:
    docker:
      - *test_runner
    steps:
      - checkout
      - *restore_cache_step
      - run: tox -e 'sqlite3_contrib-{py27,py34,py35,py36}-sqlite3' --result-json /tmp/sqlite3.results
      - persist_to_workspace:
          root: /tmp
          paths:
            - sqlite3.results
      - *save_cache_step

  msgpack:
    docker:
      - *test_runner
    steps:
      - checkout
      - *restore_cache_step
      - run: tox -e 'msgpack_contrib-{py27,py34}-msgpack{03,04,05}' --result-json /tmp/msgpack.results
      - persist_to_workspace:
          root: /tmp
          paths:
            - msgpack.results
      - *save_cache_step

  deploy_dev:
    # build only the nightly package
    docker:
      - image: circleci/python:3.6
    steps:
      - checkout
      - run: sudo apt-get -y install rake
      - run: sudo pip install mkwheelhouse sphinx awscli wrapt
      - run: S3_DIR=trace-dev rake release:docs
      - run: VERSION_SUFFIX=$CIRCLE_BRANCH$CIRCLE_BUILD_NUM S3_DIR=trace-dev rake release:wheel

  deploy_experimental:
    # build the develop branch releasing development docs
    docker:
      - image: circleci/python:3.6
    steps:
      - checkout
      - run: sudo apt-get -y install rake
      - run: sudo pip install mkwheelhouse sphinx awscli wrapt
      - run: VERSION_SUFFIX=$CIRCLE_BRANCH$CIRCLE_BUILD_NUM S3_DIR=trace-dev rake release:wheel

  jinja2:
    docker:
      - *test_runner
    steps:
      - checkout
      - *restore_cache_step
      - run: tox -e 'jinja2_contrib-{py27,py34,py35,py36}-jinja{27,28,29,210}' --result-json /tmp/jinja2.results
      - persist_to_workspace:
          root: /tmp
          paths:
            - jinja2.results
      - *save_cache_step

  build_docs:
    # deploy official documentation
    docker:
      - image: circleci/python:3.6
    steps:
      - checkout
      - run: sudo apt-get -y install rake
      # Sphinx 1.7.5 is required otherwise docs are not properly built
      - run: sudo pip install mkwheelhouse sphinx==1.7.5 wrapt
      - run: rake docs
      - run:
          command: |
             mkdir -p /tmp/docs
             cp -r docs/_build/html/* /tmp/docs
      - store_artifacts:
          path: /tmp/docs

  deploy_to_s3:
    # deploy official documentation
    docker:
      - image: circleci/python:3.6
    steps:
      - checkout
      - run: sudo apt-get -y install rake
      # Sphinx 1.7.5 is required otherwise docs are not properly built
      - run: sudo pip install mkwheelhouse sphinx==1.7.5 awscli wrapt
      - run: S3_DIR=trace rake release:docs

  wait_all_tests:
    # this step ensures all `tox` environments are properly executed
    docker:
      - *test_runner
    steps:
      - attach_workspace:
          at: /tmp/workspace
      - checkout
      - run: ls /tmp/workspace/*
        # debug: shows how many time each test was executed
      - run: jq -s ".[]|.testenvs|keys|.[]" /tmp/workspace/* | grep -v GLOB | sed 's/"//g' | sort | uniq -c | sort -rn
        # list all executed test
      - run: jq -s ".[]|.testenvs|keys|.[]" /tmp/workspace/* | grep -v GLOB | sed 's/"//g' | sort | uniq | tee all_executed_tests
        # list all tests in tox.ini
      - run: tox -l | grep -v "^wait$" | sort > all_tests
        # checks that all tests were executed
      - run: diff all_tests all_executed_tests


workflows:
  version: 2

  deploy_docs:
    jobs:
      - build_docs:
          <<: *deploy_docs_filters
      - approve_docs_deployment:
          <<: *deploy_docs_filters
          type: approval
          requires:
            - build_docs
      - deploy_to_s3:
          <<: *deploy_docs_filters
          requires:
            - approve_docs_deployment

  test:
    jobs:
      - flake8
      - tracer
      - opentracer
      - integration
      - futures
      - boto
      - ddtracerun
      - test_utils
      - asyncio
      - pylons
      - aiohttp
      - tornado
      - bottle
      - cassandra
      - celery
      - elasticsearch
      - falcon
      - django
      - flask
      - gevent
      - httplib
      - grpc
      - mongoengine
      - mysqlconnector
      - mysqlpython
      - mysqldb
      - pymemcache
      - pymysql
      - pylibmc
      - pymongo
      - pyramid
      - requests
      - requestsgevent
      - sqlalchemy
      - psycopg
      - aiobotocore
      - aiopg
      - redis
      - rediscluster
      - kombu
      - sqlite3
      - msgpack
      - vertica
      - jinja2
      - build_docs
      - wait_all_tests:
          requires:
            - flake8
            - tracer
            - opentracer
            - integration
            - futures
            - boto
            - ddtracerun
            - test_utils
            - asyncio
            - pylons
            - aiohttp
            - tornado
            - bottle
            - cassandra
            - celery
            - elasticsearch
            - falcon
            - django
            - flask
            - gevent
            - grpc
            - httplib
            - mongoengine
            - mysqlconnector
            - mysqlpython
            - mysqldb
            - pymysql
            - pylibmc
            - pymemcache
            - pymongo
            - pyramid
            - requests
            - requestsgevent
            - sqlalchemy
            - psycopg
            - aiobotocore
            - aiopg
            - redis
            - rediscluster
            - kombu
            - sqlite3
            - msgpack
            - vertica
            - jinja2
            - build_docs
      - deploy_dev:
          requires:
            - wait_all_tests
          filters:
            branches:
              only: /(master)/
      - deploy_experimental:
          requires:
            - wait_all_tests
          filters:
            branches:
              only: /(develop)/<|MERGE_RESOLUTION|>--- conflicted
+++ resolved
@@ -275,14 +275,10 @@
     steps:
       - checkout
       - *restore_cache_step
-<<<<<<< HEAD
       - run: TOX_SKIP_DIST=False tox -e 'elasticsearch_contrib-{py27,py34,py35,py36}-elasticsearch{16,17,18,23,24,51,52,53,54,63}' --result-json /tmp/elasticsearch.results
       - run: TOX_SKIP_DIST=False tox -e 'elasticsearch_contrib-{py27,py34,py35,py36}-elasticsearch1{100}' --result-json /tmp/elasticsearch1.results
       - run: TOX_SKIP_DIST=False tox -e 'elasticsearch_contrib-{py27,py34,py35,py36}-elasticsearch2{50}' --result-json /tmp/elasticsearch2.results
       - run: TOX_SKIP_DIST=False tox -e 'elasticsearch_contrib-{py27,py34,py35,py36}-elasticsearch5{50}' --result-json /tmp/elasticsearch5.results
-=======
-      - run: tox -e 'elasticsearch_contrib-{py27,py34,py35,py36}-elasticsearch{16,17,18,23,24,51,52,53,54,63}' --result-json /tmp/elasticsearch.results
->>>>>>> 4e5acbd8
       - persist_to_workspace:
           root: /tmp
           paths:
