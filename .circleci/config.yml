--- conflicted
+++ resolved
@@ -837,165 +837,6 @@
       - build_docs
       - black
       - flake8
-<<<<<<< HEAD
-      - test_build
-      - aiobotocore:
-          requires:
-            - flake8
-      - aiohttp:
-          requires:
-            - flake8
-      - aiopg:
-          requires:
-            - flake8
-      - asyncpg:
-          requires:
-            - flake8
-      - asyncio:
-          requires:
-            - flake8
-      - algoliasearch:
-          requires:
-            - flake8
-      - benchmarks:
-          requires:
-            - flake8
-      - boto:
-          requires:
-            - flake8
-      - bottle:
-          requires:
-            - flake8
-      - cassandra:
-          requires:
-            - flake8
-      - celery:
-          requires:
-            - flake8
-      - dbapi:
-          requires:
-            - flake8
-      - ddtracerun:
-          requires:
-            - flake8
-      - django:
-          requires:
-            - flake8
-      - elasticsearch:
-          requires:
-            - flake8
-      - falcon:
-          requires:
-            - flake8
-      - flask:
-          requires:
-            - flake8
-      - futures:
-          requires:
-            - flake8
-      - gevent:
-          requires:
-            - flake8
-      - grpc:
-          requires:
-            - flake8
-      - httplib:
-          requires:
-            - flake8
-      - integration:
-          requires:
-            - flake8
-      - internal:
-          requires:
-            - flake8
-      - jinja2:
-          requires:
-            - flake8
-      - kombu:
-          requires:
-            - flake8
-      - mako:
-          requires:
-            - flake8
-      - molten:
-          requires:
-            - flake8
-      - mongoengine:
-          requires:
-            - flake8
-      - mysqlconnector:
-          requires:
-            - flake8
-      - mysqldb:
-          requires:
-            - flake8
-      - mysqlpython:
-          requires:
-            - flake8
-      - opentracer:
-          requires:
-            - flake8
-      - psycopg:
-          requires:
-            - flake8
-      - pylibmc:
-          requires:
-            - flake8
-      - pylons:
-          requires:
-            - flake8
-      - pymemcache:
-          requires:
-            - flake8
-      - pymongo:
-          requires:
-            - flake8
-      - pymysql:
-          requires:
-            - flake8
-      - pyramid:
-          requires:
-            - flake8
-      - redis:
-          requires:
-            - flake8
-      - rediscluster:
-          requires:
-            - flake8
-      - requests:
-          requires:
-            - flake8
-      - requestsgevent:
-          requires:
-            - flake8
-      - sqlalchemy:
-          requires:
-            - flake8
-      - sqlite3:
-          requires:
-            - flake8
-      - test_utils:
-          requires:
-            - flake8
-      - test_logging:
-          requires:
-            - flake8
-      - tornado:
-          requires:
-            - flake8
-      - tracer:
-          requires:
-            - flake8
-      - unit_tests:
-          requires:
-            - flake8
-      - vertica:
-          requires:
-            - flake8
-      - wait_all_tests:
-          requires:
-            # Initial jobs
-=======
 
       # Test building the package
       - test_build_py38: *requires_pre_test
@@ -1009,6 +850,7 @@
       - aiobotocore: *requires_pre_test
       - aiohttp: *requires_pre_test
       - aiopg: *requires_pre_test
+      - asyncpg: *requires_pre_test
       - asyncio: *requires_pre_test
       - algoliasearch: *requires_pre_test
       - benchmarks: *requires_pre_test
@@ -1065,7 +907,6 @@
       - verify_all_tests_ran:
           requires:
             # Individual tests do not need this to start running
->>>>>>> 1933a15a
             - build_docs
 
             # flake8 dependent jobs
