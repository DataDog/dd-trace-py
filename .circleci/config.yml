version: 2.1

s3_dir_dev: &s3_dir_dev trace-dev
s3_dir_prod: &s3_dir_prod trace
s3_bucket: &s3_bucket pypi.datadoghq.com

resource_class: &resource_class medium
busybox_image: &busybox_image busybox:latest
cimg_base_image: &cimg_base_image cimg/base:2020.01
python38_image: &python38_image circleci/python:3.8
python37_image: &python37_image circleci/python:3.7
python36_image: &python36_image circleci/python:3.6
python35_image: &python35_image circleci/python:3.5
# The circleci/python:3.4 images are broken, we cannot do `pip install <package>`
# https://github.com/circleci/circleci-images/issues/466
python34_image: &python34_image python:3.4
python27_image: &python27_image circleci/python:2.7
ddtrace_dev_image: &ddtrace_dev_image datadog/docker-library:ddtrace_py
datadog_agent_image: &datadog_agent_image datadog/docker-dd-agent:latest
redis_image: &redis_image redis:4.0-alpine
rediscluster_image: &rediscluster_image grokzen/redis-cluster:4.0.9
memcached_image: &memcached_image memcached:1.5-alpine
cassandra_image: &cassandra_image spotify/cassandra:latest
consul_image: &consul_image consul:1.6.0
moto_image: &moto_image palazzem/moto:1.0.1
elasticsearch_image: &elasticsearch_image elasticsearch:2.3
mysql_image: &mysql_image mysql:5.7
postgres_image: &postgres_image postgres:10.5-alpine
mongo_image: &mongo_image mongo:3.6
httpbin_image: &httpbin_image kennethreitz/httpbin@sha256:2c7abc4803080c22928265744410173b6fea3b898872c01c5fd0f0f9df4a59fb
vertica_image: &vertica_image sumitchawla/vertica:latest
rabbitmq_image: &rabbitmq_image rabbitmq:3.7-alpine

machine_executor: &machine_executor
  machine:
    image: ubuntu-1604:201903-01
  environment:
    - BOTO_CONFIG: /dev/null
  steps:
    - &pyenv-set-global
      run:
        name: Set global pyenv
        command: |
          pyenv global 3.6.5

commands:
  deploy_docs:
    description: "Deploy docs"
    parameters:
      s3_dir:
        type: string
      s3_bucket:
        type: string
        default: *s3_bucket
    steps:
      - setup_tox
      - run: pip install awscli
      - run: tox -e docs
      - run:
          name: Release docs
          command: aws s3 cp --recursive docs/_build/html/ "s3://<< parameters.s3_bucket >>/<< parameters.s3_dir >>/docs/"

  deploy_wheels:
    description: "Deploy wheels"
    parameters:
      s3_dir:
        type: string
        default: *s3_dir_dev
      s3_bucket:
        type: string
        default: *s3_bucket
    steps:
      - run: pip install awscli cython mkwheelhouse
      - run:
          name: Release wheels to dev site
          command: scripts/mkwheelhouse
          environment:
            S3_DIR: << parameters.s3_dir >>
            S3_BUCKET: << parameters.s3_bucket >>

  setup_tox:
    description: "Install tox"
    steps:
      # We should be doing `pip install tox`
      # But since ddtrace_py image has already tox, we need to force the
      # upgrade here
      # FIXME: remove tox from the base image
      - run: pip install -U tox virtualenv

  restore_tox_cache:
    description: "Restore .tox directory from previous runs for faster installs"
    steps:
      - restore_cache:
          # In the cache key:
          #   - .Environment.CIRCLE_JOB: We do separate tox environments by job name, so caching and restoring is
          #                              much faster.
          key: tox-cache-{{ .Environment.CIRCLE_JOB }}-{{ checksum "tox.ini" }}

  save_tox_cache:
    description: "Save .tox directory into cache for faster installs next time"
    steps:
      - save_cache:
          # In the cache key:
          #   - .Environment.CIRCLE_JOB: We do separate tox environments by job name, so caching and restoring is
          #                              much faster.
          key: tox-cache-{{ .Environment.CIRCLE_JOB }}-{{ checksum "tox.ini" }}
          paths:
            - ".tox"

  save_results:
    description: "Persist tox *.results files to /tmp directory"
    steps:
      - persist_to_workspace:
          root: /tmp
          paths:
            - "*.results"

  run_tox_scenario:
    description: "Run scripts/run-tox-scenario with setup, caching and persistence"
    parameters:
      pattern:
        type: string
      wait:
        type: string
        default: ""
    steps:
      - checkout
      - setup_tox
      - restore_tox_cache
      - when:
          condition:
            << parameters.wait >>
          steps:
            - run:
                name: "Waiting for << parameters.wait >>"
                command: tox -e 'wait' << parameters.wait >>
      - run:
          name: "Run scripts/run-tox-scenario"
          command: scripts/run-tox-scenario '<< parameters.pattern >>'
      - save_results
      - save_tox_cache

  test_build:
    description: "Build the package extensions and wheel to validate builds work"
    steps:
      - checkout

      # Install required dependencies
      # DEV: `pyopenssl` needed until the following PR is released
      #      https://github.com/pypa/twine/pull/447
      # DEV: `wheel` is needed to run `bdist_wheel`
      - run: pip install twine readme_renderer[md] pyopenssl wheel cython
      # Ensure we didn't cache from previous runs
      - run: rm -rf build/ dist/
      # Manually build any extensions to ensure they succeed
      # DEV: `DDTRACE_BUILD_RAISE=TRUE` will ensure we don't swallow any build errors
      - run: DDTRACE_BUILD_RAISE=TRUE python setup.py build_ext --force
      # Ensure source package will build
      - run: python setup.py sdist
      # Ensure wheel will build
      # DEV: `DDTRACE_BUILD_RAISE=TRUE` will ensure we don't swallow any build errors
      - run: DDTRACE_BUILD_RAISE=TRUE python setup.py bdist_wheel
      # Ensure package long description is valid and will render
      # https://github.com/pypa/twine/tree/6c4d5ecf2596c72b89b969ccc37b82c160645df8#twine-check
      - run: twine check dist/*


executors:
  cimg_base:
    docker:
      - image: *cimg_base_image
    resource_class: *resource_class
  python38:
    docker:
      - image: *python38_image
    resource_class: *resource_class
  python37:
    docker:
      - image: *python37_image
    resource_class: *resource_class
  python36:
    docker:
      - image: *python36_image
    resource_class: *resource_class
  python35:
    docker:
      - image: *python35_image
    resource_class: *resource_class
  python34:
    docker:
      - image: *python34_image
    resource_class: *resource_class
  python27:
    docker:
      - image: *python27_image
    resource_class: *resource_class
  ddtrace_dev:
    docker:
      - image: *ddtrace_dev_image
    resource_class: *resource_class

# Common configuration blocks as YAML anchors
# See: https://circleci.com/blog/circleci-hacks-reuse-yaml-in-your-circleci-config-with-yaml/
httpbin_local: &httpbin_local
  image: *httpbin_image
  name: httpbin.org

deploy_docs_filters: &deploy_docs_filters
  filters:
    tags:
      only: /(^docs$)|(^v[0-9]+(\.[0-9]+)*$)/
    branches:
      ignore: /.*/

datadog_agent: &datadog_agent
  image: *datadog_agent_image
  environment:
    DD_APM_ENABLED: true
    DD_BIND_HOST: 0.0.0.0
    DD_API_KEY: invalid_key_but_this_is_fine

mysql_server: &mysql_server
  image: *mysql_image
  environment:
    - MYSQL_ROOT_PASSWORD=admin
    - MYSQL_PASSWORD=test
    - MYSQL_USER=test
    - MYSQL_DATABASE=test

postgres_server: &postgres_server
  image: *postgres_image
  environment:
    - POSTGRES_PASSWORD=postgres
    - POSTGRES_USER=postgres
    - POSTGRES_DB=postgres

jobs:
  black:
    executor: python38
    steps:
      - checkout
      - setup_tox
      - run: tox -e 'black' --result-json /tmp/black.results
      - save_results

  flake8:
    executor: python38
    steps:
      - checkout
      - setup_tox
      - run: tox -e 'flake8' --result-json /tmp/flake8.results
      - save_results

  build-docker-ci-image:
    executor: cimg_base
    steps:
      - checkout
      - setup_remote_docker:
          docker_layer_caching: true
      - run: |
          docker build .

  test_build_py38:
    executor: python38
    steps:
      - test_build
  test_build_py37:
    executor: python37
    steps:
      - test_build
  test_build_py36:
    executor: python36
    steps:
      - test_build
  test_build_py35:
    executor: python35
    steps:
      - test_build
  test_build_py34:
    executor: python34
    steps:
      - test_build
  test_build_py27:
    executor: python27
    steps:
      - test_build

  tracer:
    executor: ddtrace_dev
    steps:
      - run_tox_scenario:
          pattern: '^py..-tracer'

  internal:
    executor: ddtrace_dev
    steps:
      - run_tox_scenario:
          pattern: '^py..-internal'

  opentracer:
    executor: ddtrace_dev
    steps:
      - run_tox_scenario:
          pattern: '^py..-opentracer'

  profile:
    executor: ddtrace_dev
    steps:
      - run_tox_scenario:
          pattern: '^py..-profile'

  integration:
    executor: ddtrace_dev
    docker:
      - image: *ddtrace_dev_image
        environment:
          TEST_DATADOG_INTEGRATION: 1
      - *datadog_agent
    steps:
      - run_tox_scenario:
          pattern: '^py..-integration'

  futures:
    executor: ddtrace_dev
    steps:
      - run_tox_scenario:
          pattern: '^futures_contrib-'

  boto:
    executor: ddtrace_dev
    steps:
      - run_tox_scenario:
          pattern: '^boto\(core\)\?_contrib-'

  ddtracerun:
    executor: ddtrace_dev
    docker:
      - image: *ddtrace_dev_image
      - image: *redis_image
    steps:
      - run_tox_scenario:
          pattern: '^py..-ddtracerun$'

  test_utils:
    executor: ddtrace_dev
    steps:
      - run_tox_scenario:
          pattern: '^py..-test_utils$'

  test_logging:
    executor: ddtrace_dev
    steps:
      - run_tox_scenario:
          pattern: '^py..-test_logging$'

  asyncio:
    executor: ddtrace_dev
    steps:
      - run_tox_scenario:
          pattern: '^asyncio_contrib-'

  pylons:
    executor: ddtrace_dev
    steps:
      - run_tox_scenario:
          pattern: '^pylons_contrib-'

  aiohttp:
    executor: ddtrace_dev
    steps:
      - run_tox_scenario:
          pattern: '^aiohttp_contrib-'

  tornado:
    executor: ddtrace_dev
    steps:
      - run_tox_scenario:
          pattern: '^tornado_contrib-'

  bottle:
    executor: ddtrace_dev
    steps:
      - run_tox_scenario:
          pattern: '^bottle_contrib\(_autopatch\)\?-'

  cassandra:
    executor: ddtrace_dev
    docker:
      - image: *ddtrace_dev_image
        environment:
          CASS_DRIVER_NO_EXTENSIONS: 1
      - image: *cassandra_image
        environment:
          - MAX_HEAP_SIZE=512M
          - HEAP_NEWSIZE=256M
    steps:
      - run_tox_scenario:
          wait: cassandra
          pattern: '^cassandra_contrib-'

  celery:
    executor: ddtrace_dev
    docker:
      - image: *ddtrace_dev_image
      - image: redis:4.0-alpine
    steps:
      - run_tox_scenario:
          pattern: '^celery_contrib-'

  consul:
    executor: ddtrace_dev
    docker:
      - image: *ddtrace_dev_image
      - image: *consul_image
    steps:
      - run_tox_scenario:
          pattern: '^consul_contrib-'

  dogpile_cache:
    executor: ddtrace_dev
    steps:
      - run_tox_scenario:
          pattern: '^dogpile_contrib-'

  elasticsearch:
    executor: ddtrace_dev
    docker:
      - image: *ddtrace_dev_image
      - image: *elasticsearch_image
    steps:
      - run_tox_scenario:
          pattern: '^elasticsearch_contrib-'

  falcon:
    executor: ddtrace_dev
    steps:
      - run_tox_scenario:
          pattern: '^falcon_contrib'

  django:
    executor: ddtrace_dev
    docker:
      - image: *ddtrace_dev_image
      - image: *redis_image
      - image: *memcached_image
      - *datadog_agent
    steps:
      - run_tox_scenario:
          pattern: '^django_contrib'

  djangorestframework:
    executor: ddtrace_dev
    docker:
      - image: *ddtrace_dev_image
      - image: *redis_image
      - image: *memcached_image
      - *datadog_agent
    steps:
      - run_tox_scenario:
          pattern: '^django_drf_contrib'

  flask:
    executor: ddtrace_dev
    docker:
      - image: *ddtrace_dev_image
      - image: *redis_image
      - image: *memcached_image
    steps:
      - run_tox_scenario:
          pattern: '^flask_\(cache_\)\?contrib\(_autopatch\)\?-'

  gevent:
    executor: ddtrace_dev
    steps:
      - run_tox_scenario:
          pattern: '^gevent_contrib-'

  httplib:
    executor: ddtrace_dev
    steps:
      - run_tox_scenario:
          pattern: '^httplib_contrib'

  grpc:
    executor: ddtrace_dev
    steps:
      - run_tox_scenario:
          pattern: '^grpc_contrib-'

  molten:
    executor: ddtrace_dev
    steps:
      - run_tox_scenario:
          pattern: '^molten_contrib-'

  mysqlconnector:
    executor: ddtrace_dev
    docker:
      - image: *ddtrace_dev_image
      - *mysql_server
    steps:
      - run_tox_scenario:
          wait: mysql
          pattern: '^mysql_contrib-.*-mysqlconnector'

  mysqlpython:
    executor: ddtrace_dev
    docker:
      - image: *ddtrace_dev_image
      - *mysql_server
    steps:
      - run_tox_scenario:
          wait: mysql
          pattern: '^mysqldb_contrib-.*-mysqlclient'

  mysqldb:
    executor: ddtrace_dev
    docker:
      - image: *ddtrace_dev_image
      - *mysql_server
    steps:
      - run_tox_scenario:
          wait: mysql
          pattern: '^mysqldb_contrib-.*-mysqldb'

  pymysql:
    executor: ddtrace_dev
    docker:
      - image: *ddtrace_dev_image
      - *mysql_server
    steps:
      - run_tox_scenario:
          wait: mysql
          pattern: '^pymysql_contrib-'

  pylibmc:
    executor: ddtrace_dev
    docker:
      - image: *ddtrace_dev_image
      - image: *memcached_image
    steps:
      - run_tox_scenario:
          pattern: '^pylibmc_contrib-'

  pymemcache:
    executor: ddtrace_dev
    docker:
      - image: *ddtrace_dev_image
      - image: *memcached_image
    steps:
      - run_tox_scenario:
          pattern: '^pymemcache_contrib\(_autopatch\)\?-'

  mongoengine:
    executor: ddtrace_dev
    docker:
      - image: *ddtrace_dev_image
      - image: *mongo_image
    steps:
      - run_tox_scenario:
          pattern: '^mongoengine_contrib-'

  pymongo:
    executor: ddtrace_dev
    docker:
      - image: *ddtrace_dev_image
      - image: *mongo_image
    steps:
      - run_tox_scenario:
          pattern: '^pymongo_contrib-'

  pyramid:
    executor: ddtrace_dev
    steps:
      - run_tox_scenario:
          pattern: '^pyramid_contrib\(_autopatch\)\?-'

  requests:
    executor: ddtrace_dev
    docker:
      - image: *ddtrace_dev_image
      - *httpbin_local
    steps:
      - run_tox_scenario:
          pattern: '^requests_contrib\(_autopatch\)\?-'

  requestsgevent:
    executor: ddtrace_dev
    steps:
      - run_tox_scenario:
          pattern: '^requests_gevent_contrib-'

  sqlalchemy:
    executor: ddtrace_dev
    docker:
      - image: *ddtrace_dev_image
      - *postgres_server
      - *mysql_server
    steps:
      - run_tox_scenario:
          wait: postgres mysql
          pattern: '^sqlalchemy_contrib-'

  dbapi:
    executor: ddtrace_dev
    steps:
      - run_tox_scenario:
          pattern: '^dbapi_contrib-'

  psycopg:
    executor: ddtrace_dev
    docker:
      - image: *ddtrace_dev_image
      - *postgres_server
    steps:
      - run_tox_scenario:
          wait: postgres
          pattern: '^psycopg_contrib-'

  aiobotocore:
    executor: ddtrace_dev
    docker:
      - image: *ddtrace_dev_image
      - image: *moto_image
    steps:
      - run_tox_scenario:
          pattern: '^aiobotocore_contrib'

  aiopg:
    executor: ddtrace_dev
    docker:
      - image: *ddtrace_dev_image
      - *postgres_server
    steps:
      - run_tox_scenario:
          wait: postgres
          pattern: '^aiopg_contrib-'

  redis:
    executor: ddtrace_dev
    docker:
      - image: *ddtrace_dev_image
      - image: *redis_image
    steps:
      - run_tox_scenario:
          pattern: '^redis_contrib-'

  rediscluster:
    executor: ddtrace_dev
    docker:
      - image: *ddtrace_dev_image
      - image: *rediscluster_image
        environment:
          - IP=0.0.0.0
    steps:
      - run_tox_scenario:
          wait: rediscluster
          pattern: '^rediscluster_contrib-'

  vertica:
    executor: ddtrace_dev
    docker:
      - image: *ddtrace_dev_image
      - image: *vertica_image
        environment:
          - VP_TEST_USER=dbadmin
          - VP_TEST_PASSWORD=abc123
          - VP_TEST_DATABASE=docker
    steps:
      - run_tox_scenario:
          wait: vertica
          pattern: '^vertica_contrib-'

  kombu:
    executor: ddtrace_dev
    docker:
      - image: *ddtrace_dev_image
      - image: *rabbitmq_image
    steps:
      - run_tox_scenario:
          wait: rabbitmq
          pattern: '^kombu_contrib-'

  sqlite3:
    executor: ddtrace_dev
    steps:
      - run_tox_scenario:
          pattern: '^sqlite3_contrib-'

  unit_tests:
    executor: ddtrace_dev
    steps:
      - run_tox_scenario:
          pattern: '^unit_tests-'

  benchmarks:
    executor: ddtrace_dev
    steps:
      - checkout
      - setup_tox
      - restore_tox_cache
      - run:
          command: |
            mkdir -p /tmp/test-reports
            tox -e 'benchmarks-{py27,py34,py35,py36,py37,py38}' --result-json /tmp/benchmarks.results -- --benchmark-storage=file:///tmp/test-reports/ --benchmark-autosave
      - store_test_results:
          path: /tmp/test-reports
      - store_artifacts:
          path: /tmp/test-reports
      - save_results
      - save_tox_cache

  deploy_master:
    # build the master branch releasing development docs and wheels
    <<: *machine_executor
    steps:
      - checkout
      - *pyenv-set-global
      - deploy_docs:
          s3_dir: *s3_dir_dev
      - deploy_wheels

  deploy_staging:
    <<: *machine_executor
    steps:
      - checkout
      - *pyenv-set-global
      - deploy_wheels

  jinja2:
    executor: ddtrace_dev
    steps:
      - run_tox_scenario:
          pattern: '^jinja2_contrib-'

  mako:
    executor: ddtrace_dev
    steps:
      - run_tox_scenario:
          pattern: '^mako_contrib-'

  algoliasearch:
    executor: ddtrace_dev
    steps:
      - run_tox_scenario:
          pattern: '^algoliasearch_contrib-'

  build_docs:
    # deploy official documentation
    executor: python38
    steps:
      - checkout
      - setup_tox
      - run: tox -e docs
      - run:
          command: |
             mkdir -p /tmp/docs
             cp -r docs/_build/html/* /tmp/docs
      - store_artifacts:
          path: /tmp/docs

  deploy_docs:
    # deploy official documentation
    <<: *machine_executor
    steps:
      - checkout
      - *pyenv-set-global
      - deploy_docs:
          s3_dir: *s3_dir_prod

  verify_all_tests_ran:
    executor: python38
    steps:
      - attach_workspace:
          at: /tmp/workspace
      - checkout
      - setup_tox
      - run: ls /tmp/workspace/*
        # debug: shows how many time each test was executed
      - run: jq -s ".[]|.testenvs|keys|.[]" /tmp/workspace/* | grep -v GLOB | sed 's/"//g' | sort | uniq -c | sort -rn
        # list all executed test
      - run: jq -s ".[]|.testenvs|keys|.[]" /tmp/workspace/* | grep -v GLOB | grep -v .package | sed 's/"//g' | sort | uniq | tee all_executed_tests
        # list all tests in tox.ini
      - run: tox -l | grep -v -E "^(wait$|\.)" | sort > all_tests
        # checks that all tests were executed
      - run: diff -u all_tests all_executed_tests


requires_pre_test: &requires_pre_test
  requires:
    - black
    - flake8

workflows:
  version: 2

  deploy_docs:
    jobs:
      - build_docs:
          <<: *deploy_docs_filters
      - approve_docs_deployment:
          <<: *deploy_docs_filters
          type: approval
          requires:
            - build_docs
      - deploy_docs:
          <<: *deploy_docs_filters
          requires:
            - approve_docs_deployment
  test:
    jobs:
      # Jobs that should run before individual integration test suites
      - build_docs
      - black
      - flake8

      # Test building the package
      - test_build_py38: *requires_pre_test
      - test_build_py37: *requires_pre_test
      - test_build_py36: *requires_pre_test
      - test_build_py35: *requires_pre_test
      - test_build_py34: *requires_pre_test
      - test_build_py27: *requires_pre_test

      # Integration test suites
      - aiobotocore: *requires_pre_test
      - aiohttp: *requires_pre_test
      - aiopg: *requires_pre_test
      - asyncio: *requires_pre_test
      - algoliasearch: *requires_pre_test
      - benchmarks: *requires_pre_test
      - boto: *requires_pre_test
      - bottle: *requires_pre_test
      - cassandra: *requires_pre_test
      - celery: *requires_pre_test
      - consul: *requires_pre_test
      - dbapi: *requires_pre_test
      - ddtracerun: *requires_pre_test
      - django: *requires_pre_test
      - djangorestframework: *requires_pre_test
      - dogpile_cache: *requires_pre_test
      - elasticsearch: *requires_pre_test
      - falcon: *requires_pre_test
      - flask: *requires_pre_test
      - futures: *requires_pre_test
      - gevent: *requires_pre_test
      - grpc: *requires_pre_test
      - httplib: *requires_pre_test
      - integration: *requires_pre_test
      - internal: *requires_pre_test
      - profile: *requires_pre_test
      - jinja2: *requires_pre_test
      - kombu: *requires_pre_test
      - mako: *requires_pre_test
      - molten: *requires_pre_test
      - mongoengine: *requires_pre_test
      - mysqlconnector: *requires_pre_test
      - mysqldb: *requires_pre_test
      - mysqlpython: *requires_pre_test
      - opentracer: *requires_pre_test
      - psycopg: *requires_pre_test
      - pylibmc: *requires_pre_test
      - pylons: *requires_pre_test
      - pymemcache: *requires_pre_test
      - pymongo: *requires_pre_test
      - pymysql: *requires_pre_test
      - pyramid: *requires_pre_test
      - redis: *requires_pre_test
      - rediscluster: *requires_pre_test
      - requests: *requires_pre_test
      - requestsgevent: *requires_pre_test
      - sqlalchemy: *requires_pre_test
      - sqlite3: *requires_pre_test
      - test_utils: *requires_pre_test
      - test_logging: *requires_pre_test
      - tornado: *requires_pre_test
      # tracer
      - tracer: *requires_pre_test
      - unit_tests: *requires_pre_test
      - vertica: *requires_pre_test
      - build-docker-ci-image: *requires_pre_test
      - verify_all_tests_ran:
          requires:
            # Individual tests do not need this to start running
            - build_docs

            # flake8 dependent jobs
            - aiobotocore
            - aiohttp
            - aiopg
            - asyncio
            - algoliasearch
            - benchmarks
            - boto
            - bottle
            - cassandra
            - celery
            - consul
            - dbapi
            - ddtracerun
            - dogpile_cache
            - django
            - djangorestframework
            - elasticsearch
            - falcon
            - flask
            - futures
            - gevent
            - grpc
            - httplib
            - integration
            - internal
            - profile
            - jinja2
            - kombu
            - mako
            - molten
            - mongoengine
            - mysqlconnector
            - mysqldb
            - mysqlpython
            - opentracer
            - psycopg
            - pylibmc
            - pylons
            - pymemcache
            - pymongo
            - pymysql
            - pyramid
            - redis
            - rediscluster
            - requests
            - requestsgevent
            - sqlalchemy
            - sqlite3
            - test_build_py38
            - test_build_py37
            - test_build_py36
            - test_build_py35
            - test_build_py34
            - test_build_py27
            - test_utils
            - test_logging
            - tracer
            - tornado
            - unit_tests
            - vertica
<<<<<<< HEAD
            - build-docker-ci-image
      - deploy_dev:
=======
      - deploy_master:
          requires:
            - verify_all_tests_ran
          filters:
            branches:
              only: master
      - deploy_staging:
>>>>>>> 82eacf78
          requires:
            - verify_all_tests_ran
          filters:
            branches:
              only: staging<|MERGE_RESOLUTION|>--- conflicted
+++ resolved
@@ -945,10 +945,7 @@
             - tornado
             - unit_tests
             - vertica
-<<<<<<< HEAD
             - build-docker-ci-image
-      - deploy_dev:
-=======
       - deploy_master:
           requires:
             - verify_all_tests_ran
@@ -956,7 +953,6 @@
             branches:
               only: master
       - deploy_staging:
->>>>>>> 82eacf78
           requires:
             - verify_all_tests_ran
           filters:
