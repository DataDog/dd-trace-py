--- conflicted
+++ resolved
@@ -724,19 +724,9 @@
   pyramid:
     <<: *machine_executor
     steps:
-<<<<<<< HEAD
-<<<<<<< HEAD
-      - run_tox_scenario:
-          pattern: '^pyramid_contrib\(_autopatch\)\?-'
-=======
       - run_test:
           pattern: 'pyramid'
           snapshot: true
->>>>>>> b1e5902a (Fix Pyramid integration caller_package level (#2950))
-=======
-      - run_test:
-          pattern: 'pyramid'
->>>>>>> f46f6240
 
   requests:
     <<: *contrib_job
