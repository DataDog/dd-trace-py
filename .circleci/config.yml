version: 2.1

default_resource_class: &default_resource_class medium
cimg_base_image: &cimg_base_image cimg/base:stable
python39-alpine_image: &python39-alpine_image python:3.9-alpine
python39_image: &python39_image cimg/python:3.9
ddtrace_dev_image: &ddtrace_dev_image datadog/dd-trace-py:buster
datadog_agent_image: &datadog_agent_image datadog/agent:latest
redis_image: &redis_image redis:4.0-alpine
rediscluster_image: &rediscluster_image grokzen/redis-cluster:6.2.0
memcached_image: &memcached_image memcached:1.5-alpine
cassandra_image: &cassandra_image cassandra:3.11.7
consul_image: &consul_image consul:1.6.0
moto_image: &moto_image palazzem/moto:1.0.1
elasticsearch_image: &elasticsearch_image elasticsearch:2.3
mysql_image: &mysql_image mysql:5.7
postgres_image: &postgres_image postgres:10.5-alpine
mongo_image: &mongo_image mongo:3.6
httpbin_image: &httpbin_image kennethreitz/httpbin@sha256:2c7abc4803080c22928265744410173b6fea3b898872c01c5fd0f0f9df4a59fb
vertica_image: &vertica_image sumitchawla/vertica:latest
rabbitmq_image: &rabbitmq_image rabbitmq:3.7-alpine

orbs:
  win: circleci/windows@2.2.0

machine_executor: &machine_executor
  machine:
    image: ubuntu-1604:201903-01
  environment:
    - BOTO_CONFIG: /dev/null
    # https://support.circleci.com/hc/en-us/articles/360045268074-Build-Fails-with-Too-long-with-no-output-exceeded-10m0s-context-deadline-exceeded-
    - PYTHONUNBUFFERED: 1
  steps:
    - &pyenv-set-global
      run:
        name: Set global pyenv
        command: |
          pyenv global 3.6.5

contrib_job: &contrib_job
  executor: ddtrace_dev
  parallelism: 4

contrib_job_small: &contrib_job_small
  executor: ddtrace_dev_small
  parallelism: 1

commands:
  save_coverage:
    description: "Save coverage.py results to workspace"
    steps:
      - run: |
          set -ex
          mkdir coverage
          if [ -f .coverage ];
          then
            cp .coverage ./coverage/$CIRCLE_BUILD_NUM-$CIRCLE_JOB-$CIRCLE_NODE_INDEX.coverage
          fi
      - persist_to_workspace:
          root: coverage
          paths:
            - "*.coverage"
      - store_artifacts:
          path: coverage

  setup_tox:
    description: "Install tox"
    steps:
      - run: pip install -U tox

  setup_riot:
    description: "Install riot"
    steps:
      # Make sure we install and run riot on Python 3
      - run: pip3 install -U riot

  restore_tox_cache:
    description: "Restore .tox directory from previous runs for faster installs"
    steps:
      - restore_cache:
          # In the cache key:
          #   - .Environment.CIRCLE_JOB: We do separate tox environments by job name, so caching and restoring is
          #                              much faster.
          key: tox-cache-{{ .Environment.CIRCLE_JOB }}-{{ checksum "tox.ini" }}-{{ checksum "setup.py" }}

  save_tox_cache:
    description: "Save .tox directory into cache for faster installs next time"
    steps:
      - save_cache:
          # In the cache key:
          #   - .Environment.CIRCLE_JOB: We do separate tox environments by job name, so caching and restoring is
          #                              much faster.
          key: tox-cache-{{ .Environment.CIRCLE_JOB }}-{{ checksum "tox.ini" }}-{{ checksum "setup.py" }}
          paths:
            - ".tox"

  run_test:
    description: "Run tests matching a pattern"
    parameters:
      pattern:
        type: string
        default: ""
      wait:
        type: string
        default: ""
      snapshot:
        type: boolean
        default: false
      docker_services:
        type: string
        default: ""
      store_coverage:
        type: boolean
        default: false
    steps:
      - attach_workspace:
          at: .
      - checkout
      - when:
          condition:
              << parameters.snapshot >>
          steps:
            - run: SNAPSHOT_CI=1 docker-compose up -d testagent << parameters.docker_services >>
            - run:
                command: docker-compose logs -f
                background: true
            - run:
                environment:
                  DD_TRACE_AGENT_URL: http://localhost:9126
                  DD_TESTING_RAISE: true

                command: "echo -p2.7,-p3.5,-p3.6,-p3.7,-p3.8,-p3.9 | tr ',' '\n' | circleci tests split | xargs ./scripts/ddtest riot -v run --exitfirst --pass-env -s '<< parameters.pattern >>'"
      - unless:
          condition:
              << parameters.snapshot >>
          steps:
            - when:
                condition:
                  << parameters.wait >>
                steps:
                  - setup_tox
                  - run:
                      name: "Waiting for << parameters.wait >>"
                      command: tox -e 'wait' << parameters.wait >>
            - setup_riot
            - run:
                command: "echo -p2.7,-p3.5,-p3.6,-p3.7,-p3.8,-p3.9 | tr ',' '\n' | circleci tests split | xargs riot -v run --exitfirst --pass-env -s '<< parameters.pattern >>'"
      - when:
          condition:
            << parameters.store_coverage >>
          steps:
            - save_coverage
      - store_test_results:
          path: test-results
      - store_artifacts:
          path: test-results

  run_tox_scenario_with_testagent:
    description: Run scripts/run-tox-scenario with setup, caching persistence and the testagent
    parameters:
      pattern:
        type: string
      wait:
        type: string
        default: ""
    steps:
      - checkout
      - restore_tox_cache
      - when:
          condition:
            << parameters.wait >>
          steps:
            - run:
                name: "Waiting for << parameters.wait >>"
                command: tox -e 'wait' << parameters.wait >>
      - run: SNAPSHOT_CI=1 docker-compose up -d memcached redis testagent
      - run:
          command: docker-compose logs -f
          background: true
      - run:
          name: "Run scripts/run-tox-scenario"
          environment:
            DD_TRACE_AGENT_URL: http://localhost:9126
            DD_TESTING_RAISE: true
          command: ./scripts/ddtest scripts/run-tox-scenario '<< parameters.pattern >>'
      - save_tox_cache

  run_tox_scenario:
    description: "Run scripts/run-tox-scenario with setup, caching and persistence"
    parameters:
      pattern:
        type: string
      wait:
        type: string
        default: ""
      store_coverage:
        type: boolean
        default: false
    steps:
      - checkout
      - setup_tox
      - restore_tox_cache
      - when:
          condition:
            << parameters.wait >>
          steps:
            - run:
                name: "Waiting for << parameters.wait >>"
                command: tox -e 'wait' << parameters.wait >>
      - run:
          name: "Run scripts/run-tox-scenario"
          command: scripts/run-tox-scenario '<< parameters.pattern >>'
      - save_tox_cache
      - when:
          condition:
            << parameters.store_coverage >>
          steps:
            - save_coverage
      - store_test_results:
          path: test-results
      - store_artifacts:
          path: test-results

  test_build:
    description: "Build the package extensions and wheel to validate builds work"
    steps:
      - checkout
      - run:
          name: Run test build
          command: .circleci/scripts/test_build.sh

  build_docs:
    steps:
      - setup_riot
      - run: |
          sudo apt-get update
          sudo apt-get install -y --no-install-recommends libenchant-dev
      - run: riot run docs

executors:
  cimg_base:
    docker:
      - image: *cimg_base_image
    resource_class: small
  python39-alpine:
    docker:
      - image: *python39-alpine_image
    resource_class: small
  python39:
    docker:
      - image: *python39_image
    resource_class: small
  ddtrace_dev:
    docker:
      - image: *ddtrace_dev_image
    resource_class: *default_resource_class
  ddtrace_dev_small:
    docker:
      - image: *ddtrace_dev_image
    resource_class: small

# Common configuration blocks as YAML anchors
# See: https://circleci.com/blog/circleci-hacks-reuse-yaml-in-your-circleci-config-with-yaml/
httpbin_local: &httpbin_local
  image: *httpbin_image
  name: httpbin.org

datadog_agent: &datadog_agent
  image: *datadog_agent_image
  environment:
    DD_API_KEY: invalid_key_but_this_is_fine
    DD_APM_ENABLED: true
    DD_APM_RECEIVER_SOCKET: /tmp/ddagent/trace.sock
    DD_BIND_HOST: 0.0.0.0
    DD_LOG_LEVEL: DEBUG

mysql_server: &mysql_server
  image: *mysql_image
  environment:
    - MYSQL_ROOT_PASSWORD=admin
    - MYSQL_PASSWORD=test
    - MYSQL_USER=test
    - MYSQL_DATABASE=test

postgres_server: &postgres_server
  image: *postgres_image
  environment:
    - POSTGRES_PASSWORD=postgres
    - POSTGRES_USER=postgres
    - POSTGRES_DB=postgres

jobs:
  pre_check:
    executor: python39
    steps:
      - checkout
      - setup_riot
      - run:
          name: "Black check"
          command: riot run -s black --check .
      - run:
          name: "Flake8 check"
          command: riot run -s flake8
      - run:
          name: "Mypy check"
          command: riot run mypy

  ccheck:
    executor: cimg_base
    steps:
      - checkout
      - run: sudo apt-get update
      - run: sudo apt-get install --yes clang-format gcc-10 python3 python3-setuptools cython3
      - run: scripts/cformat.sh
      - run: DD_COMPILE_DEBUG=1 CC=gcc-10 python3 setup.py build_ext

  coverage_report:
    executor: python39
    steps:
      - checkout
      - attach_workspace:
          at: .
      - run: pip install coverage codecov diff_cover
      - run: ls -hal *.coverage
      # Combine all job coverage reports into one
      - run: coverage combine *.coverage
      # Upload coverage report to Codecov
      # DEV: Do not use the bash uploader, it cannot be trusted
      - run: codecov
      # Generate and save xml report
      # DEV: "--ignore-errors" to skip over files that are missing
      - run: coverage xml --ignore-errors
      - store_artifacts:
          path: coverage.xml
      # Generate and save JSON report
      # DEV: "--ignore-errors" to skip over files that are missing
      - run: coverage json --ignore-errors
      - store_artifacts:
          path: coverage.json
      # Generate and save HTML report
      # DEV: "--ignore-errors" to skip over files that are missing
      - run: coverage html --ignore-errors
      - store_artifacts:
          path: htmlcov
      # Print ddtrace/ report to stdout
      # DEV: "--ignore-errors" to skip over files that are missing
      - run: coverage report --ignore-errors --omit=tests/
      # Print tests/ report to stdout
      # DEV: "--ignore-errors" to skip over files that are missing
      - run: coverage report --ignore-errors --omit=ddtrace/
      # Print diff-cover report to stdout (compares against origin/master)
      - run: diff-cover coverage.xml

  build_base_venvs:
    executor: ddtrace_dev
    parallelism: 6
    steps:
      - checkout
      - setup_riot
      - run:
          name: "Run riotfile.py tests"
          command: riot run -s riot-helpers
      - run:
          name: "Generate base virtual environments."
          command: "echo '2.7,3.5,3.6,3.7,3.8,3.9' | tr ',' '\n' | circleci tests split | xargs -I PY riot -v generate --python=PY"
      - persist_to_workspace:
          root: .
          paths:
            - "."

<<<<<<< HEAD
=======
  build-docker-ci-image:
    executor: cimg_base
    steps:
      - checkout
      - setup_remote_docker:
          docker_layer_caching: true
      - run: |
          docker build -f Dockerfile.buster .

>>>>>>> b6ec7a56
  # alpine is the only environment not built/tested by cibuildwheel
  test_build_alpine:
    executor: python39-alpine
    steps:
      # Rust + Cargo are needed for Cryptography
      - run: apk add git gcc musl-dev libffi-dev openssl-dev bash rust cargo
      - test_build

  tracer:
    <<: *contrib_job
    steps:
      - run_test:
          pattern: "tracer"

  opentracer:
    <<: *contrib_job
    steps:
      - run_tox_scenario:
          pattern: '^py..-opentracer'

  profile:
    <<: *contrib_job
    parallelism: 6
    steps:
      - run_tox_scenario:
          pattern: '^py..-profile'

  integration_agent5:
    <<: *machine_executor
    steps:
      - checkout
      - run: docker-compose up -d ddagent5
      - run:
          command: docker-compose logs -f
          background: true
      - run:
          command: ./scripts/ddtest scripts/run-tox-scenario '^py..-integration-v5'

  integration_agent:
    <<: *machine_executor
    steps:
      - checkout
      - run: docker-compose up -d ddagent
      - run:
          command: docker-compose logs -f
          background: true
      - run:
          command: ./scripts/ddtest scripts/run-tox-scenario '^py..-integration-latest'

  integration_testagent:
    <<: *machine_executor
    steps:
      - checkout
      - run: SNAPSHOT_CI=1 docker-compose up -d testagent
      - run:
          command: docker-compose logs -f
          background: true
      - run:
          environment:
            DD_TRACE_AGENT_URL: http://localhost:9126
          command: ./scripts/ddtest scripts/run-tox-scenario '^py..-integration-snapshot'

  vendor:
    <<: *contrib_job_small
    docker:
      - image: *ddtrace_dev_image
    steps:
      - run_test:
          pattern: 'vendor'

  futures:
    <<: *contrib_job_small
    steps:
      - run_tox_scenario:
          pattern: '^futures_contrib-'

  boto:
    <<: *machine_executor
    parallelism: 4
    steps:
      - run_test:
          pattern: '^boto'  # run boto and botocore
          snapshot: true
          docker_services: "localstack"

  ddtracerun:
    <<: *contrib_job
    docker:
      - image: *ddtrace_dev_image
      - image: *redis_image
    steps:
      - run_test:
          store_coverage: false
          pattern: 'ddtracerun'

  test_logging:
    <<: *contrib_job_small
    steps:
      - run_test:
          pattern: 'test_logging'

  asyncio:
    <<: *contrib_job_small
    steps:
      - run_tox_scenario:
          pattern: '^asyncio_contrib-'

  pylons:
    <<: *contrib_job
    steps:
      - run_tox_scenario:
          pattern: '^pylons_contrib-'

  aiohttp:
    <<: *contrib_job
    steps:
      - run_tox_scenario:
          pattern: '^aiohttp_contrib-'

  asgi:
    <<: *contrib_job_small
    steps:
      - run_test:
          pattern: 'asgi$'

  tornado:
    <<: *contrib_job
    steps:
      - run_tox_scenario:
          pattern: '^tornado_contrib-'

  bottle:
    <<: *contrib_job
    steps:
      - run_tox_scenario:
          pattern: '^bottle_contrib\(_autopatch\)\?-'

  cassandra:
    <<: *contrib_job
    docker:
      - image: *ddtrace_dev_image
        environment:
          CASS_DRIVER_NO_EXTENSIONS: 1
      - image: *cassandra_image
        environment:
          - MAX_HEAP_SIZE=512M
          - HEAP_NEWSIZE=256M
    steps:
      - run_tox_scenario:
          wait: cassandra
          pattern: '^cassandra_contrib-'

  celery:
    <<: *contrib_job
    parallelism: 6
    docker:
      - image: *ddtrace_dev_image
      - image: redis:4.0-alpine
    steps:
      - run_test:
          pattern: 'celery'

  cherrypy:
    <<: *machine_executor
    parallelism: 6
    steps:
      - run_test:
          pattern: 'cherrypy'
          snapshot: true

  consul:
    <<: *contrib_job
    docker:
      - image: *ddtrace_dev_image
      - image: *consul_image
    steps:
      - run_tox_scenario:
          pattern: '^consul_contrib-'

  dogpile_cache:
    <<: *contrib_job
    steps:
      - run_tox_scenario:
          pattern: '^dogpile_contrib-'

  elasticsearch:
    <<: *machine_executor
    parallelism: 4
    steps:
      - run_test:
          pattern: 'elasticsearch'
          snapshot: true
          docker_services: 'elasticsearch'

  falcon:
    <<: *contrib_job
    steps:
      - run_test:
          pattern: 'falcon'

  django:
    <<: *machine_executor
    parallelism: 6
    steps:
      - run_test:
          pattern: 'django$'
          snapshot: true
          docker_services: "memcached redis postgres"

  djangorestframework:
    <<: *machine_executor
    parallelism: 6
    steps:
      - run_test:
          pattern: 'djangorestframework'
          snapshot: true
          docker_services: "memcached redis"

  fastapi:
    <<: *machine_executor
    steps:
      - run_test:
          pattern: "fastapi"
          snapshot: true

  flask:
    <<: *contrib_job
    docker:
      - image: *ddtrace_dev_image
      - image: *redis_image
      - image: *memcached_image
    steps:
      - run_test:
          # Run both flask and flask_cache test suites
          pattern: 'flask(_cache)?'

  gevent:
    <<: *contrib_job
    steps:
      - run_tox_scenario:
          pattern: '^gevent_contrib-'

  httplib:
    <<: *contrib_job
    steps:
      - run_tox_scenario:
          pattern: '^httplib_contrib'

  grpc:
    <<: *machine_executor
    parallelism: 6
    steps:
      - run_test:
          pattern: "grpc"
          snapshot: true

  molten:
    <<: *contrib_job
    steps:
      - run_tox_scenario:
          pattern: '^molten_contrib-'

  mysqlconnector:
    <<: *contrib_job
    docker:
      - image: *ddtrace_dev_image
      - *mysql_server
    steps:
      - run_test:
          wait: mysql
          pattern: 'mysql'

  mysqlpython:
    <<: *contrib_job
    docker:
      - image: *ddtrace_dev_image
      - *mysql_server
    steps:
      - run_tox_scenario:
          wait: mysql
          pattern: '^mysqldb_contrib-.*-mysqlclient'

  pymysql:
    <<: *contrib_job
    docker:
      - image: *ddtrace_dev_image
      - *mysql_server
    steps:
      - run_tox_scenario:
          wait: mysql
          pattern: '^pymysql_contrib-'

  pylibmc:
    <<: *contrib_job
    docker:
      - image: *ddtrace_dev_image
      - image: *memcached_image
    steps:
      - run_tox_scenario:
          pattern: '^pylibmc_contrib-'

  pytest:
    executor: ddtrace_dev
    steps:
      - run_test:
          pattern: 'pytest'

  pymemcache:
    <<: *contrib_job
    docker:
      - image: *ddtrace_dev_image
      - image: *memcached_image
    steps:
      - run_test:
          pattern: "pymemcache"

  mongoengine:
    <<: *machine_executor
    parallelism: 1
    steps:
      - run_test:
          pattern: 'mongoengine'
          snapshot: true
          docker_services: 'mongo'

  pymongo:
    <<: *contrib_job
    docker:
      - image: *ddtrace_dev_image
      - image: *mongo_image
    steps:
      - run_test:
          pattern: "pymongo"

  pynamodb:
    <<: *contrib_job
    steps:
      - run_test:
          pattern: "pynamodb"

  pyodbc:
    <<: *contrib_job
    docker:
      - image: *ddtrace_dev_image
    steps:
      - run_tox_scenario:
          pattern: '^pyodbc_contrib-'

  pyramid:
    <<: *contrib_job
    steps:
      - run_tox_scenario:
          pattern: '^pyramid_contrib\(_autopatch\)\?-'

  requests:
    <<: *contrib_job
    docker:
      - image: *ddtrace_dev_image
      - *httpbin_local
    steps:
      - run_test:
          pattern: "requests"

  requestsgevent:
    <<: *contrib_job
    steps:
      - run_tox_scenario:
          pattern: '^requests_gevent_contrib-'

  sanic:
    <<: *contrib_job
    steps:
      - run_tox_scenario:
          pattern: '^sanic_contrib-'

  starlette:
    <<: *machine_executor
    steps:
      - run_test:
          pattern: "starlette"
          snapshot: true

  sqlalchemy:
    <<: *contrib_job
    docker:
      - image: *ddtrace_dev_image
      - *postgres_server
      - *mysql_server
    steps:
      - run_test:
          wait: postgres mysql
          pattern: "sqlalchemy"

  dbapi:
    <<: *contrib_job
    steps:
      - run_tox_scenario:
          pattern: '^dbapi_contrib-'

  psycopg:
    <<: *machine_executor
    parallelism: 4
    steps:
      - run_test:
          pattern: "psycopg"
          snapshot: true
          docker_services: "postgres"

  aiobotocore:
    <<: *contrib_job
    docker:
      - image: *ddtrace_dev_image
      - image: *moto_image
    steps:
      - run_tox_scenario:
          pattern: '^aiobotocore_contrib'

  aiopg:
    <<: *contrib_job
    docker:
      - image: *ddtrace_dev_image
      - *postgres_server
    steps:
      - run_tox_scenario:
          wait: postgres
          pattern: '^aiopg_contrib-'

  redis:
    <<: *machine_executor
    parallelism: 4
    steps:
      - run_tox_scenario_with_testagent:
          pattern: '^redis_contrib-'

  rediscluster:
    <<: *contrib_job
    docker:
      - image: *ddtrace_dev_image
      - image: *rediscluster_image
        environment:
          - IP=0.0.0.0
    steps:
      - run_tox_scenario:
          wait: rediscluster
          pattern: '^rediscluster_contrib-'

  urllib3:
    <<: *machine_executor
    steps:
      - checkout
      # `snapshot: true` will run `docker-compose logs -f` for us
      - run: docker-compose up -d httpbin_local
      - run_test:
          pattern: 'urllib3'
          snapshot: true

  vertica:
    <<: *contrib_job
    docker:
      - image: *ddtrace_dev_image
      - image: *vertica_image
        environment:
          - VP_TEST_USER=dbadmin
          - VP_TEST_PASSWORD=abc123
          - VP_TEST_DATABASE=docker
    steps:
      - run_tox_scenario:
          wait: vertica
          pattern: '^vertica_contrib-'

  wsgi:
    <<: *machine_executor
    steps:
      - run_test:
          pattern: "wsgi"
          snapshot: true

  kombu:
    <<: *contrib_job
    docker:
      - image: *ddtrace_dev_image
      - image: *rabbitmq_image
    steps:
      - run_tox_scenario:
          wait: rabbitmq
          pattern: '^kombu_contrib-'

  sqlite3:
    <<: *contrib_job
    steps:
      - run_tox_scenario:
          pattern: '^sqlite3_contrib-'

  benchmarks:
    <<: *contrib_job
    steps:
      - run_test:
          store_coverage: false
          pattern: '^benchmarks'

  jinja2:
    <<: *contrib_job
    steps:
      - run_tox_scenario:
          pattern: '^jinja2_contrib-'

  mako:
    <<: *contrib_job_small
    steps:
      - run_test:
          pattern: 'mako'

  algoliasearch:
    <<: *contrib_job
    steps:
      - run_tox_scenario:
          pattern: '^algoliasearch_contrib-'

  build_docs:
    # build documentation and store as an artifact
    <<: *machine_executor
    steps:
      - checkout
      - *pyenv-set-global
      - build_docs
      - run:
          command: |
             mkdir -p /tmp/docs
             cp -r docs/_build/html/* /tmp/docs
      - store_artifacts:
          path: /tmp/docs

requires_pre_check: &requires_pre_check
  requires:
    - pre_check
    - ccheck

requires_base_venvs: &requires_base_venvs
  requires:
    - build_base_venvs

requires_tests: &requires_tests
  requires:
    - aiobotocore
    - aiohttp
    - aiopg
    - asyncio
    - algoliasearch
    - asgi
    - benchmarks
    - boto
    - bottle
    - cassandra
    - celery
    - cherrypy
    - consul
    - dbapi
    - ddtracerun
    - dogpile_cache
    - django
    - djangorestframework
    - elasticsearch
    - falcon
    - fastapi
    - flask
    - futures
    - gevent
    - grpc
    - httplib
    - integration_agent5
    - integration_agent
    - integration_testagent
    - vendor
    - profile
    - jinja2
    - kombu
    - mako
    - molten
    - mongoengine
    - mysqlconnector
    - mysqlpython
    - opentracer
    - psycopg
    - pylibmc
    - pylons
    - pymemcache
    - pymongo
    - pymysql
    - pynamodb
    - pyodbc
    - pyramid
    - pytest
    - redis
    - rediscluster
    - requests
    - sanic
    - sqlalchemy
    - sqlite3
    - starlette
    - test_logging
    - tracer
    - tornado
    - urllib3
    - vertica
    - wsgi

workflows:
  version: 2
  test:
    jobs:
      # Pre-checking before running all jobs
      - pre_check
      - ccheck

      # Docs
      - build_docs: *requires_pre_check

      # Build necessary base venvs for integration tests
      - build_base_venvs: *requires_pre_check

      # Test building the package
      - test_build_alpine: *requires_pre_check

      # Integration test suites
      - aiobotocore: *requires_base_venvs
      - aiohttp: *requires_base_venvs
      - aiopg: *requires_base_venvs
      - asyncio: *requires_base_venvs
      - algoliasearch: *requires_base_venvs
      - asgi: *requires_base_venvs
      - benchmarks: *requires_base_venvs
      - boto: *requires_base_venvs
      - bottle: *requires_base_venvs
      - cassandra: *requires_base_venvs
      - celery: *requires_base_venvs
      - cherrypy: *requires_base_venvs
      - consul: *requires_base_venvs
      - dbapi: *requires_base_venvs
      - ddtracerun: *requires_base_venvs
      - django: *requires_base_venvs
      - djangorestframework: *requires_base_venvs
      - dogpile_cache: *requires_base_venvs
      - elasticsearch: *requires_base_venvs
      - falcon: *requires_base_venvs
      - fastapi: *requires_base_venvs
      - flask: *requires_base_venvs
      - futures: *requires_base_venvs
      - gevent: *requires_base_venvs
      - grpc: *requires_base_venvs
      - httplib: *requires_base_venvs
      - integration_agent5: *requires_base_venvs
      - integration_agent: *requires_base_venvs
      - integration_testagent: *requires_base_venvs
      - vendor: *requires_base_venvs
      - profile: *requires_base_venvs
      - jinja2: *requires_base_venvs
      - kombu: *requires_base_venvs
      - mako: *requires_base_venvs
      - molten: *requires_base_venvs
      - mongoengine: *requires_base_venvs
      - mysqlconnector: *requires_base_venvs
      - mysqlpython: *requires_base_venvs
      - opentracer: *requires_base_venvs
      - psycopg: *requires_base_venvs
      - pylibmc: *requires_base_venvs
      - pylons: *requires_base_venvs
      - pymemcache: *requires_base_venvs
      - pymongo: *requires_base_venvs
      - pymysql: *requires_base_venvs
      - pynamodb: *requires_base_venvs
      - pyodbc: *requires_base_venvs
      - pyramid: *requires_base_venvs
      - pytest: *requires_base_venvs
      - redis: *requires_base_venvs
      - rediscluster: *requires_base_venvs
      - requests: *requires_base_venvs
      - sanic: *requires_base_venvs
      - starlette: *requires_base_venvs
      - sqlalchemy: *requires_base_venvs
      - sqlite3: *requires_base_venvs
      - test_logging: *requires_base_venvs
      - tornado: *requires_base_venvs
      - tracer: *requires_base_venvs
      - urllib3: *requires_base_venvs
      - vertica: *requires_base_venvs
      - wsgi: *requires_base_venvs

      # Final reports
      # - coverage_report: *requires_tests<|MERGE_RESOLUTION|>--- conflicted
+++ resolved
@@ -368,18 +368,7 @@
           paths:
             - "."
 
-<<<<<<< HEAD
-=======
-  build-docker-ci-image:
-    executor: cimg_base
-    steps:
-      - checkout
-      - setup_remote_docker:
-          docker_layer_caching: true
-      - run: |
-          docker build -f Dockerfile.buster .
-
->>>>>>> b6ec7a56
+
   # alpine is the only environment not built/tested by cibuildwheel
   test_build_alpine:
     executor: python39-alpine
