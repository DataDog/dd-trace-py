--- conflicted
+++ resolved
@@ -144,12 +144,8 @@
                 command: pip install tox && tox -e 'wait' << parameters.wait >>
       - run:
           name: "Running tests matching '<< parameters.pattern >>'"
-<<<<<<< HEAD
-          command: "riot -v run -s '<< parameters.pattern >>'"
+          command: "echo -p2.7,-p3.5,-p3.6,-p3.7,-p3.8,-p3.9 | tr ',' '\n' | circleci tests split | xargs riot -v run -s '<< parameters.pattern >>'"
       - save_codecov
-=======
-          command: "echo -p2.7,-p3.5,-p3.6,-p3.7,-p3.8,-p3.9 | tr ',' '\n' | circleci tests split | xargs riot -v run -s '<< parameters.pattern >>'"
->>>>>>> b8f30b9a
 
   run_tox_scenario:
     description: "Run scripts/run-tox-scenario with setup, caching and persistence"
