version: 2.1

default_resource_class: &default_resource_class medium
cimg_base_image: &cimg_base_image cimg/base:stable
python310_image: &python310_image cimg/python:3.10
ddtrace_dev_image: &ddtrace_dev_image datadog/dd-trace-py:buster
redis_image: &redis_image redis:4.0-alpine
memcached_image: &memcached_image memcached:1.5-alpine
cassandra_image: &cassandra_image cassandra:3.11.7
consul_image: &consul_image consul:1.6.0
moto_image: &moto_image palazzem/moto:1.0.1
mysql_image: &mysql_image mysql:5.7
postgres_image: &postgres_image postgres:11-alpine
mongo_image: &mongo_image mongo:3.6
httpbin_image: &httpbin_image kennethreitz/httpbin@sha256:2c7abc4803080c22928265744410173b6fea3b898872c01c5fd0f0f9df4a59fb
vertica_image: &vertica_image sumitchawla/vertica:latest
rabbitmq_image: &rabbitmq_image rabbitmq:3.7-alpine

orbs:
  win: circleci/windows@5.0

machine_executor: &machine_executor
  machine:
    image: ubuntu-2004:current
  environment:
    - BOTO_CONFIG: /dev/null
    # https://support.circleci.com/hc/en-us/articles/360045268074-Build-Fails-with-Too-long-with-no-output-exceeded-10m0s-context-deadline-exceeded-
    - PYTHONUNBUFFERED: 1
  steps:
    - &pyenv-set-global
      run:
        name: Set global pyenv
        command: |
          pyenv global 3.9.4

contrib_job: &contrib_job
  executor: ddtrace_dev
  parallelism: 4

contrib_job_small: &contrib_job_small
  executor: ddtrace_dev_small
  parallelism: 1

commands:
  save_coverage:
    description: "Save coverage.py results to workspace"
    steps:
      - run: |
          set -ex
          mkdir coverage
          if [ -f .coverage ];
          then
            cp .coverage ./coverage/$CIRCLE_BUILD_NUM-$CIRCLE_JOB-$CIRCLE_NODE_INDEX.coverage
          fi
      - persist_to_workspace:
          root: coverage
          paths:
            - "*.coverage"
      - store_artifacts:
          path: coverage

  setup_tox:
    description: "Install tox"
    steps:
      - run: pip install -U "tox<4"

  setup_riot:
    description: "Install riot"
    steps:
      # Make sure we install and run riot on Python 3
      - run: pip3 install riot

  restore_tox_cache:
    description: "Restore .tox directory from previous runs for faster installs"
    steps:
      - restore_cache:
          # In the cache key:
          #   - .Environment.CIRCLE_JOB: We do separate tox environments by job name, so caching and restoring is
          #                              much faster.
          key: tox-cache-{{ .Environment.CIRCLE_JOB }}-{{ checksum "tox.ini" }}-{{ checksum "setup.py" }}

  save_tox_cache:
    description: "Save .tox directory into cache for faster installs next time"
    steps:
      - save_cache:
          # In the cache key:
          #   - .Environment.CIRCLE_JOB: We do separate tox environments by job name, so caching and restoring is
          #                              much faster.
          key: tox-cache-{{ .Environment.CIRCLE_JOB }}-{{ checksum "tox.ini" }}-{{ checksum "setup.py" }}
          paths:
            - ".tox"

  save_pip_cache:
    description: "Save pip cache directory"
    steps:
      - save_cache:
          # DEV: Cache misses can still occur as venvs are not necessarily always created on the same node index
          key: pip-cache-{{ .Environment.CIRCLE_JOB }}-{{ .Environment.CIRCLE_NODE_INDEX }}-{{ checksum "riotfile.py" }}-{{ checksum "setup.py" }}
          paths:
            - ".cache/pip"

  restore_pip_cache:
    description: "Restore pip cache directory"
    steps:
      - restore_cache:
          key: pip-cache-{{ .Environment.CIRCLE_JOB }}-{{ .Environment.CIRCLE_NODE_INDEX }}-{{ checksum "riotfile.py" }}-{{ checksum "setup.py" }}

  start_docker_services:
    description: "Start Docker services"
    parameters:
      env:
        type: string
        default: ""
      services:
        type: string
        default: ""
    steps:
      # Retry pulls in case they fail
      - run: for i in {1..3}; do docker-compose pull -q << parameters.services >> && break || sleep 3; done
      - run: << parameters.env >> docker-compose up -d << parameters.services >>
      - run:
          command: docker-compose logs -f
          background: true

  run_test:
    description: "Run tests matching a pattern"
    parameters:
      pattern:
        type: string
        default: ""
      wait:
        type: string
        default: ""
      snapshot:
        type: boolean
        default: false
      docker_services:
        type: string
        default: ""
      store_coverage:
        type: boolean
        default: true
    steps:
      - attach_workspace:
          at: .
      - checkout
      - restore_pip_cache
      - when:
          condition:
              << parameters.snapshot >>
          steps:
            - setup_riot
            - start_docker_services:
                env: SNAPSHOT_CI=1
                services: testagent << parameters.docker_services >>
            - run:
                environment:
                  DD_TRACE_AGENT_URL: http://localhost:9126

                command: |
                  mv .riot .ddriot
                  riot list --hash-only '<<parameters.pattern>>' | shuf | circleci tests split | xargs -n 1 ./scripts/ddtest riot -v run --exitfirst --pass-env -s
      - unless:
          condition:
              << parameters.snapshot >>
          steps:
            - setup_riot
            - when:
                condition:
                  << parameters.wait >>
                steps:
                  - run:
                      name: "Waiting for << parameters.wait >>"
                      command: riot -v run 'wait' << parameters.wait >>

            - run:
                command: "riot list --hash-only '<<parameters.pattern>>' | shuf | circleci tests split | xargs -n 1 riot -v run --exitfirst --pass-env -s"
      - save_pip_cache
      - when:
          condition:
            << parameters.store_coverage >>
          steps:
            - save_coverage
      - store_test_results:
          path: test-results
      - store_artifacts:
          path: test-results

  run_tox_scenario_with_testagent:
    description: Run scripts/run-tox-scenario with setup, caching persistence and the testagent
    parameters:
      pattern:
        type: string
      wait:
        type: string
        default: ""
    steps:
      - checkout
      - restore_tox_cache
      - when:
          condition:
            << parameters.wait >>
          steps:
            - setup_riot
            - run:
                name: "Waiting for << parameters.wait >>"
                command: riot -v run 'wait' << parameters.wait >>
      - start_docker_services:
          env: SNAPSHOT_CI=1
          services: memcached redis testagent
      - run:
          name: "Run scripts/run-tox-scenario"
          environment:
            DD_TRACE_AGENT_URL: http://localhost:9126
          command: ./scripts/ddtest scripts/run-tox-scenario '<< parameters.pattern >>'
      - save_tox_cache

  run_tox_scenario:
    description: "Run scripts/run-tox-scenario with setup, caching and persistence"
    parameters:
      pattern:
        type: string
      wait:
        type: string
        default: ""
      store_coverage:
        type: boolean
        default: true
    steps:
      - checkout
      - setup_tox
      - restore_tox_cache
      - when:
          condition:
            << parameters.wait >>
          steps:
            - setup_riot
            - run:
                name: "Waiting for << parameters.wait >>"
                command: riot -v run 'wait' << parameters.wait >>
      - run:
          name: "Run scripts/run-tox-scenario"
          command: scripts/run-tox-scenario '<< parameters.pattern >>'
      - save_tox_cache
      - when:
          condition:
            << parameters.store_coverage >>
          steps:
            - save_coverage
      - store_test_results:
          path: test-results
      - store_artifacts:
          path: test-results

executors:
  cimg_base:
    docker:
      - image: *cimg_base_image
    resource_class: medium
  python310:
    docker:
      - image: *python310_image
    resource_class: large
  ddtrace_dev:
    docker:
      - image: *ddtrace_dev_image
    resource_class: *default_resource_class
  ddtrace_dev_small:
    docker:
      - image: *ddtrace_dev_image
    resource_class: small

# Common configuration blocks as YAML anchors
# See: https://circleci.com/blog/circleci-hacks-reuse-yaml-in-your-circleci-config-with-yaml/
httpbin_local: &httpbin_local
  image: *httpbin_image
  name: httpbin.org

mysql_server: &mysql_server
  image: *mysql_image
  environment:
    - MYSQL_ROOT_PASSWORD=admin
    - MYSQL_PASSWORD=test
    - MYSQL_USER=test
    - MYSQL_DATABASE=test

postgres_server: &postgres_server
  image: *postgres_image
  environment:
    - POSTGRES_PASSWORD=postgres
    - POSTGRES_USER=postgres
    - POSTGRES_DB=postgres

jobs:
  pre_check:
    executor: python310
    steps:
      - checkout
      - setup_riot
      - run:
          name: "Formatting check"
          command: riot run -s fmt && git diff --exit-code
      - run:
          name: "Flake8 check"
          command: riot run -s flake8
      - run:
          name: "Slots check"
          command: riot run -s slotscheck
      - run:
          name: "Mypy check"
          command: riot run -s mypy
      - run:
          name: "Codespell check"
          command: riot run -s codespell
      - run:
          name: "Run riotfile.py tests"
          command: riot run -s riot-helpers
      - run:
          name: "Test agent snapshot check"
          command: riot run -s snapshot-fmt && git diff --exit-code
      - run:
          name: "Run scripts/*.py tests"
          command: riot run -s scripts

  ccheck:
    executor: cimg_base
    steps:
      - checkout
      - run: sudo apt-get update
      - run: sudo apt-get install --yes clang-format gcc-10 g++-10 python3 python3-setuptools python3-pip cppcheck
      - run: scripts/cformat.sh
      - run: scripts/cppcheck.sh
      - run: DD_COMPILE_DEBUG=1 DD_TESTING_RAISE=1 CC=gcc-10 CXX=g++-10 pip -vvv install .

  coverage_report:
    executor: python310
    steps:
      - checkout
      - attach_workspace:
          at: .
      - run: pip install coverage codecov diff_cover
      - run: ls -hal *.coverage
      # Combine all job coverage reports into one
      - run: coverage combine *.coverage
      # Upload coverage report to Codecov
      # DEV: Do not use the bash uploader, it cannot be trusted
      - run: codecov
      # Generate and save xml report
      # DEV: "--ignore-errors" to skip over files that are missing
      - run: coverage xml --ignore-errors
      - store_artifacts:
          path: coverage.xml
      # Generate and save JSON report
      # DEV: "--ignore-errors" to skip over files that are missing
      - run: coverage json --ignore-errors
      - store_artifacts:
          path: coverage.json
      # Print ddtrace/ report to stdout
      # DEV: "--ignore-errors" to skip over files that are missing
      - run: coverage report --ignore-errors --omit=tests/
      # Print tests/ report to stdout
      # DEV: "--ignore-errors" to skip over files that are missing
      - run: coverage report --ignore-errors --omit=ddtrace/
      # Print diff-cover report to stdout (compares against origin/1.x)
      - run: diff-cover --compare-branch $(git rev-parse --abbrev-ref origin/HEAD) coverage.xml

  build_base_venvs:
    resource_class: large
    docker:
      - image: *ddtrace_dev_image
    parallelism: 8
    steps:
      - checkout
      - setup_riot
      - run:
          name: "Generate base virtual environments."
          # DEV: riot list -i tracer lists all supported Python versions
          command: "riot list -i tracer | circleci tests split | xargs -I PY riot -v generate --python=PY"
      - persist_to_workspace:
          root: .
          paths:
            - "."

  appsec:
    <<: *machine_executor
    steps:
      - run_test:
          pattern: 'appsec'
          snapshot: true

  internal:
    <<: *contrib_job
    steps:
      - run_test:
          pattern: "internal"

  tracer:
    <<: *contrib_job
    parallelism: 8
    steps:
      - run_test:
          pattern: "tracer"
      - run_tox_scenario:
          # Riot venvs break with Py 3.11 importlib, specifically with hypothesis (test_http.py).
          # We skip the test_http.py tests in riot and run the test_http.py tests through tox.
          pattern: '^py.\+-tracer_test_http'

  telemetry:
    <<: *machine_executor
    steps:
      - run_test:
          pattern: "telemetry"
          snapshot: true
          store_coverage: false

  debugger:
    <<: *contrib_job
    parallelism: 7
    steps:
      - run_test:
          pattern: "debugger"

  opentracer:
    <<: *contrib_job
    steps:
      - run_test:
          pattern: 'opentracer'

  # Building gevent (for which we never want wheels because they crash)
  # on Python 2.7 requires Microsoft Visual C++ 9.0 which is not installed. :(
  # which is not installed.
  # profile-windows-27:
  #   executor:
  #     name: win/default
  #     shell: bash.exe
  #   # This is the number of tox envs for this job
  #   parallelism: 4
  #   steps:
  #     - run: choco install python2
  #     - run_tox_scenario:
  #         store_coverage: false
  #         pattern: '^py27-profile'

  profile-windows-35:
    executor:
      name: win/default
      shell: bash.exe
    # This is the number of tox envs for this job
    parallelism: 4
    steps:
      - run: choco install -y python --version=3.5.4 --side-by-side
      - run_tox_scenario:
          store_coverage: false
          pattern: '^py35-profile'

  profile-windows-36:
    executor:
      name: win/default
      shell: bash.exe
    # This is the number of tox envs for this job
    parallelism: 4
    steps:
      - run: choco install -y python --version=3.6.8 --side-by-side
      - run_tox_scenario:
          store_coverage: false
          pattern: '^py36-profile'

  # For whatever reason, choco does not install Python 3.7 correctly on Windows
  # profile-windows-37:
  #   executor:
  #     name: win/default
  #     shell: bash.exe
  #   # This is the number of tox envs for this job
  #   parallelism: 5
  #   steps:
  #     - run: choco install python --version=3.7.9
  #     - run_tox_scenario:
  #         store_coverage: false
  #         pattern: '^py37-profile'

  # This requires the machine to reboot :(
  # profile-windows-38:
  #   executor:
  #     name: win/default
  #     shell: bash.exe
  #   # This is the number of tox envs for this job
  #   parallelism: 5
  #   steps:
  #     - run: choco install -y python --version=3.8.10 --side-by-side
  #     - run_tox_scenario:
  #         store_coverage: false
  #         pattern: '^py38-profile'

  # This requires the machine to reboot :(
  # profile-windows-39:
  #   executor:
  #     name: win/default
  #     shell: bash.exe
  #   # This is the number of tox envs for this job
  #   parallelism: 5
  #   steps:
  #     - run: choco install -y python --version=3.9.12 --side-by-side
  #     - run_tox_scenario:
  #         store_coverage: false
  #         pattern: '^py39-profile'

  profile-windows-310:
    executor:
      name: win/default
      shell: bash.exe
    # This is the number of tox envs for this job
    parallelism: 5
    steps:
      # circleci/windows@5.0 orb includes python 3.10.6
      - run_tox_scenario:
          store_coverage: false
          pattern: '^py310-profile'

  profile-windows-311:
    executor:
      name: win/default
      shell: bash.exe
    steps:
      - run: choco install -y python --version=3.11.0 --side-by-side
      - run_tox_scenario:
          store_coverage: false
          pattern: '^py311-profile'

  profile:
    <<: *contrib_job
    resource_class: large
    parallelism: 15
    steps:
      - run_tox_scenario:
          store_coverage: false
          pattern: '^py.\+-profile'

  integration_agent:
    <<: *machine_executor
    steps:
      - attach_workspace:
          at: .
      - checkout
      - start_docker_services:
          services: ddagent
      - run:
          command: |
            mv .riot .ddriot
            ./scripts/ddtest riot -v run --pass-env -s 'integration-latest'

  integration_testagent:
    <<: *machine_executor
    steps:
      - attach_workspace:
          at: .
      - checkout
      - start_docker_services:
          env: SNAPSHOT_CI=1
          services: testagent
      - run:
          environment:
            DD_TRACE_AGENT_URL: http://localhost:9126
          command: |
            mv .riot .ddriot
            ./scripts/ddtest riot -v run --pass-env -s 'integration-snapshot'

  vendor:
    <<: *contrib_job_small
    docker:
      - image: *ddtrace_dev_image
    steps:
      - run_test:
          pattern: 'vendor'

  boto:
    <<: *machine_executor
    parallelism: 4
    steps:
      - run_test:
          pattern: '^boto'  # run boto and botocore
          snapshot: true
          docker_services: "localstack"

  ddtracerun:
    <<: *contrib_job
    docker:
      - image: *ddtrace_dev_image
      - image: *redis_image
    steps:
      - run_test:
          store_coverage: false
          pattern: 'ddtracerun'

  test_logging:
    <<: *contrib_job_small
    steps:
      - run_test:
          pattern: 'test_logging'

  stdlib:
    <<: *contrib_job_small
    steps:
      - run_test:
          pattern: 'asyncio$|sqlite3$|futures$|dbapi$'

  asyncpg:
    <<: *machine_executor
    steps:
      - run_test:
          pattern: 'asyncpg'
          snapshot: true
          docker_services: 'postgres'

  pylons:
    <<: *contrib_job_small
    steps:
      - run_test:
          pattern: 'pylons'

  aiohttp:
    <<: *machine_executor
    parallelism: 6
    steps:
      - run_test:
          pattern: 'aiohttp'  # includes aiohttp_jinja2
          snapshot: true
          docker_services: 'httpbin_local'

  asgi:
    <<: *contrib_job_small
    steps:
      - run_test:
          pattern: 'asgi$'

  tornado:
    <<: *contrib_job
    steps:
      - run_test:
          pattern: 'tornado'

  bottle:
    <<: *contrib_job
    steps:
      - run_test:
          pattern: 'bottle'

  cassandra:
    <<: *contrib_job
    docker:
      - image: *ddtrace_dev_image
        environment:
          CASS_DRIVER_NO_EXTENSIONS: 1
      - image: *cassandra_image
        environment:
          - MAX_HEAP_SIZE=512M
          - HEAP_NEWSIZE=256M
    steps:
      - run_test:
          wait: cassandra
          pattern: 'cassandra'

  celery:
    <<: *contrib_job
    parallelism: 7
    docker:
      - image: *ddtrace_dev_image
      - image: redis:4.0-alpine
      - image: *rabbitmq_image
    steps:
      - run_test:
          pattern: 'celery'

  cherrypy:
    <<: *machine_executor
    parallelism: 6
    steps:
      - run_test:
          pattern: 'cherrypy'
          snapshot: true

  consul:
    <<: *contrib_job
    docker:
      - image: *ddtrace_dev_image
      - image: *consul_image
    steps:
      - run_test:
          pattern: 'consul'

  dogpile_cache:
    <<: *contrib_job
    steps:
      - run_test:
          pattern: 'dogpile_cache'

  elasticsearch:
    <<: *machine_executor
    parallelism: 4
    steps:
      - run_test:
          pattern: 'elasticsearch'
          snapshot: true
          docker_services: 'elasticsearch'

  falcon:
    <<: *contrib_job
    steps:
      - run_test:
          pattern: 'falcon'

  django:
    <<: *machine_executor
    parallelism: 8
    steps:
      - run_test:
          pattern: 'django$'
          snapshot: true
          docker_services: "memcached redis postgres"

  django_hosts:
    <<: *machine_executor
    steps:
      - run_test:
          pattern: 'django_hosts$'
          snapshot: true

  djangorestframework:
    <<: *machine_executor
    parallelism: 6
    steps:
      - run_test:
          pattern: 'djangorestframework'
          snapshot: true
          docker_services: "memcached redis"

  fastapi:
    <<: *machine_executor
    steps:
      - run_test:
          pattern: "fastapi"
          snapshot: true

  flask:
    <<: *machine_executor
    parallelism: 8
    steps:
      - run_test:
          # Run both flask and flask_cache test suites
          # TODO: Re-enable coverage for Flask tests
          store_coverage: false
          snapshot: true
          pattern: "flask"
          docker_services: "memcached redis"

  gevent:
    <<: *contrib_job
    parallelism: 8
    steps:
      - run_test:
          pattern: 'gevent'

  graphene:
    <<: *machine_executor
    steps:
      - run_test:
          pattern: "graphene"
          snapshot: true

  graphql:
    <<: *machine_executor
    steps:
      - run_test:
          pattern: "graphql"
          snapshot: true

  grpc:
    <<: *machine_executor
    parallelism: 8
    steps:
      - run_test:
          pattern: "grpc"
          snapshot: true

  httplib:
    <<: *machine_executor
    steps:
      - run_test:
          pattern: "httplib"
          snapshot: true
          docker_services: 'httpbin_local'

  httpx:
    <<: *machine_executor
    parallelism: 4
    steps:
      - run_test:
          pattern: 'httpx'
          snapshot: true
          docker_services: 'httpbin_local'

  mariadb:
    <<: *machine_executor
    steps:
      - run_test:
          pattern: 'mariadb$'
          snapshot: true
          docker_services: "mariadb"

  molten:
    <<: *contrib_job
    steps:
      - run_test:
          pattern: 'molten'

  mysqlconnector:
    <<: *contrib_job
    docker:
      - image: *ddtrace_dev_image
      - *mysql_server
    steps:
      - run_test:
          wait: mysql
          pattern: 'mysql'

  mysqlpython:
    <<: *contrib_job
    docker:
      - image: *ddtrace_dev_image
      - *mysql_server
    steps:
      - run_test:
          wait: mysql
          pattern: 'mysqldb'

  pymysql:
    <<: *contrib_job
    docker:
      - image: *ddtrace_dev_image
      - *mysql_server
    steps:
      - run_test:
          wait: mysql
          pattern: 'pymysql'

  pylibmc:
    <<: *contrib_job
    docker:
      - image: *ddtrace_dev_image
      - image: *memcached_image
    steps:
      - run_test:
          pattern: 'pylibmc'

  pytest:
    executor: ddtrace_dev
    parallelism: 8
    steps:
      - run_test:
          pattern: 'pytest$'

  asynctest:
    executor: ddtrace_dev
    steps:
      - run_test:
          pattern: 'asynctest$'

  pytestbdd:
    executor: ddtrace_dev
    steps:
      - run_test:
          pattern: 'pytest-bdd'

  pymemcache:
    <<: *contrib_job
    docker:
      - image: *ddtrace_dev_image
      - image: *memcached_image
    steps:
      - run_test:
          pattern: "pymemcache"

  mongoengine:
    <<: *machine_executor
    parallelism: 4
    steps:
      - run_test:
          pattern: 'mongoengine'
          snapshot: true
          docker_services: 'mongo'

  pymongo:
    <<: *contrib_job
    docker:
      - image: *ddtrace_dev_image
      - image: *mongo_image
    steps:
      - run_test:
          pattern: "pymongo"

  pynamodb:
    <<: *contrib_job
    steps:
      - run_test:
          pattern: "pynamodb"

  pyodbc:
    <<: *contrib_job
    docker:
      - image: *ddtrace_dev_image
    steps:
      - run_test:
          pattern: 'pyodbc'

  pyramid:
    <<: *machine_executor
    steps:
      - run_test:
          pattern: 'pyramid'
          snapshot: true

  requests:
    <<: *contrib_job
    docker:
      - image: *ddtrace_dev_image
      - *httpbin_local
    steps:
      - run_test:
          pattern: "requests"

  sanic:
    <<: *machine_executor
    parallelism: 4
    steps:
      - run_test:
          pattern: "sanic"
          snapshot: true

  snowflake:
    <<: *machine_executor
    parallelism: 4
    steps:
      - run_test:
          pattern: "snowflake"
          snapshot: true

  starlette:
    <<: *machine_executor
    steps:
      - run_test:
          pattern: "starlette"
          snapshot: true

  sqlalchemy:
    <<: *contrib_job
    docker:
      - image: *ddtrace_dev_image
      - *postgres_server
      - *mysql_server
    steps:
      - run_test:
          wait: postgres mysql
          pattern: "sqlalchemy"

  psycopg:
    <<: *machine_executor
    parallelism: 4
    steps:
      - run_test:
          pattern: "psycopg"
          snapshot: true
          docker_services: "postgres"

  aiobotocore:
    <<: *contrib_job
    docker:
      - image: *ddtrace_dev_image
      - image: *moto_image
    steps:
       - run_test:
          pattern: 'aiobotocore'

  aiomysql:
    <<: *machine_executor
    steps:
      - run_test:
          docker_services: 'mysql'
          wait: mysql
          pattern: 'aiomysql'
          snapshot: true

  aiopg:
    <<: *contrib_job
    docker:
      - image: *ddtrace_dev_image
      - *postgres_server
    steps:
      - run_test:
          wait: postgres
          pattern: 'aiopg'

  aioredis:
    <<: *machine_executor
    parallelism: 4
    steps:
      - run_test:
          docker_services: 'redis'
          pattern: 'aioredis$'
          snapshot: true

  aredis:
    <<: *machine_executor
    parallelism: 4
    steps:
      - run_test:
          docker_services: 'redis'
          pattern: 'aredis$'
          snapshot: true

  yaaredis:
    <<: *machine_executor
    parallelism: 4
    steps:
      - run_test:
          docker_services: 'redis'
          pattern: 'yaaredis$'
          snapshot: true

  redis:
    <<: *machine_executor
    parallelism: 4
    steps:
      - run_test:
          docker_services: 'redis'
          pattern: 'redis$'
          snapshot: true

  rediscluster:
    <<: *machine_executor
    steps:
      - run_test:
          pattern: 'rediscluster'
          docker_services: 'rediscluster'
          snapshot: true

  rq:
    <<: *machine_executor
    parallelism: 4
    steps:
      - run_test:
          pattern: "rq"
          snapshot: true
          docker_services: "redis"

  urllib3:
    <<: *machine_executor
    steps:
      - run_test:
          pattern: 'urllib3'
          snapshot: true
          docker_services: "httpbin_local"

  vertica:
    <<: *contrib_job
    docker:
      - image: *ddtrace_dev_image
      - image: *vertica_image
        environment:
          - VP_TEST_USER=dbadmin
          - VP_TEST_PASSWORD=abc123
          - VP_TEST_DATABASE=docker
    steps:
      - run_tox_scenario:
          wait: vertica
          pattern: '^vertica_contrib-'

  wsgi:
    <<: *machine_executor
    steps:
      - run_test:
          pattern: "wsgi"
          snapshot: true

  kombu:
    <<: *contrib_job
    parallelism: 8
    docker:
      - image: *ddtrace_dev_image
      - image: *rabbitmq_image
    steps:
      - run_test:
          wait: rabbitmq
          pattern: 'kombu'

  benchmarks:
    <<: *contrib_job
    steps:
      - run_test:
          store_coverage: false
          pattern: '^benchmarks'

  jinja2:
    <<: *contrib_job
    steps:
      - run_test:
          pattern: 'jinja2'

  mako:
    <<: *contrib_job_small
    steps:
      - run_test:
          pattern: 'mako'

  algoliasearch:
    <<: *contrib_job
    steps:
      - run_test:
          pattern: 'algoliasearch'

  build_docs:
    # build documentation and store as an artifact
    executor: ddtrace_dev
    steps:
      - setup_riot
      - checkout
      - run:
          command: |
             riot -v run docs
             mkdir -p /tmp/docs
             cp -r docs/_build/html/* /tmp/docs
      - store_artifacts:
          path: /tmp/docs

requires_pre_check: &requires_pre_check
  requires:
    - pre_check
    - ccheck

requires_base_venvs: &requires_base_venvs
  requires:
    - pre_check
    - ccheck
    - build_base_venvs

requires_tests: &requires_tests
  requires:
    - aiobotocore
    - aiohttp
    - aiomysql
    - aiopg
    - aioredis
    - asyncpg
    - algoliasearch
    - asgi
    - benchmarks
    - boto
    - bottle
    - cassandra
    - celery
    - cherrypy
    - consul
    - ddtracerun
    - dogpile_cache
    - django
    - django_hosts
    - djangorestframework
    - elasticsearch
    - falcon
    - fastapi
    - flask
    - gevent
    - graphql
    - grpc
    - httplib
    - httpx
    - integration_agent
    - integration_testagent
    - vendor
    - profile
    - jinja2
    - kombu
    - mako
    - mariadb
    - molten
    - mongoengine
    - mysqlconnector
    - mysqlpython
    - opentracer
    - psycopg
    - pylibmc
    - pylons
    - pymemcache
    - pymongo
    - pymysql
    - pynamodb
    - pyodbc
    - pyramid
    - pytest
    - asynctest
    - pytestbdd
    - aredis
    - yaaredis
    - redis
    - rediscluster
    - requests
    - rq
    - sanic
    - snowflake
    - sqlalchemy
    - starlette
    - stdlib
    - test_logging
    - tracer
    - telemetry
    - debugger
    - appsec
    - tornado
    - urllib3
    - vertica
    - wsgi
    # - profile-windows-27
    # - profile-windows-35
    # - profile-windows-36
    # - profile-windows-37
    # - profile-windows-38
    # - profile-windows-39
    # - profile-windows-310
    # - profile-windows-311

workflows:
  version: 2
  test: &workflow_test
    jobs:
      # Pre-checking before running all jobs
      - pre_check
      - ccheck

      # Build necessary base venvs for integration tests
      - build_base_venvs

      # Docs
      - build_docs: *requires_pre_check

      # Integration test suites
      - aiobotocore: *requires_base_venvs
      - aiohttp: *requires_base_venvs
      - aiomysql: *requires_base_venvs
      - aiopg: *requires_base_venvs
      - aioredis: *requires_base_venvs
      - asyncpg: *requires_base_venvs
      - algoliasearch: *requires_base_venvs
      - asgi: *requires_base_venvs
      - benchmarks: *requires_base_venvs
      - boto: *requires_base_venvs
      - bottle: *requires_base_venvs
      - cassandra: *requires_base_venvs
      - celery: *requires_base_venvs
      - cherrypy: *requires_base_venvs
      - consul: *requires_base_venvs
      - ddtracerun: *requires_base_venvs
      - django: *requires_base_venvs
      - django_hosts: *requires_base_venvs
      - djangorestframework: *requires_base_venvs
      - dogpile_cache: *requires_base_venvs
      - elasticsearch: *requires_base_venvs
      - falcon: *requires_base_venvs
      - fastapi: *requires_base_venvs
      - flask: *requires_base_venvs
      - gevent: *requires_base_venvs
      - graphene: *requires_base_venvs
      - graphql: *requires_base_venvs
      - grpc: *requires_base_venvs
      - httplib: *requires_base_venvs
      - httpx: *requires_base_venvs
      - integration_agent: *requires_base_venvs
      - integration_testagent: *requires_base_venvs
      - internal: *requires_base_venvs
      - vendor: *requires_base_venvs
      - profile: *requires_base_venvs
      - jinja2: *requires_base_venvs
      - kombu: *requires_base_venvs
      - mako: *requires_base_venvs
      - mariadb: *requires_base_venvs
      - molten: *requires_base_venvs
      - mongoengine: *requires_base_venvs
      - mysqlconnector: *requires_base_venvs
      - mysqlpython: *requires_base_venvs
      - opentracer: *requires_base_venvs
      - psycopg: *requires_base_venvs
      - pylibmc: *requires_base_venvs
      - pylons: *requires_base_venvs
      - pymemcache: *requires_base_venvs
      - pymongo: *requires_base_venvs
      - pymysql: *requires_base_venvs
      - pynamodb: *requires_base_venvs
      - pyodbc: *requires_base_venvs
      - pyramid: *requires_base_venvs
      - pytest: *requires_base_venvs
      - asynctest: *requires_base_venvs
      - pytestbdd: *requires_base_venvs
      - aredis: *requires_base_venvs
      - yaaredis: *requires_base_venvs
      - redis: *requires_base_venvs
      - rediscluster: *requires_base_venvs
      - requests: *requires_base_venvs
      - rq: *requires_base_venvs
      - sanic: *requires_base_venvs
      - snowflake: *requires_base_venvs
      - starlette: *requires_base_venvs
      - stdlib: *requires_base_venvs
      - sqlalchemy: *requires_base_venvs
      - test_logging: *requires_base_venvs
      - tornado: *requires_base_venvs
      - tracer: *requires_base_venvs
      - telemetry: *requires_base_venvs
      - debugger: *requires_base_venvs
      - appsec: *requires_base_venvs
      - urllib3: *requires_base_venvs
      - vertica: *requires_base_venvs
      - wsgi: *requires_base_venvs
      # - profile-windows-27: *requires_pre_check
      # - profile-windows-35: *requires_pre_check
      # - profile-windows-36: *requires_pre_check
      # - profile-windows-37: *requires_pre_check
      # - profile-windows-38: *requires_pre_check
      # - profile-windows-39: *requires_pre_check
      # - profile-windows-310: *requires_pre_check
      # - profile-windows-311: *requires_pre_check
      # Final reports
<<<<<<< HEAD
      - coverage_report: *requires_tests

  test_latest:
    <<: *workflow_test

  test_nightly:
    <<: *workflow_test
    triggers:
      - schedule:
          cron: "0 0 * * *"
          filters:
            branches:
              only:
                - 0.x
                - 1.x
=======
      - coverage_report: *requires_tests
>>>>>>> cc603ebd
<|MERGE_RESOLUTION|>--- conflicted
+++ resolved
@@ -1326,22 +1326,7 @@
       # - profile-windows-310: *requires_pre_check
       # - profile-windows-311: *requires_pre_check
       # Final reports
-<<<<<<< HEAD
       - coverage_report: *requires_tests
 
   test_latest:
     <<: *workflow_test
-
-  test_nightly:
-    <<: *workflow_test
-    triggers:
-      - schedule:
-          cron: "0 0 * * *"
-          filters:
-            branches:
-              only:
-                - 0.x
-                - 1.x
-=======
-      - coverage_report: *requires_tests
->>>>>>> cc603ebd
