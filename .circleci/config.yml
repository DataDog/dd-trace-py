--- conflicted
+++ resolved
@@ -792,7 +792,6 @@
   - grpc
   - httplib
   - integration
-  - internal
   - profile
   - jinja2
   - kombu
@@ -826,7 +825,6 @@
   - test_logging
   - tracer
   - tornado
-  - unit_tests
   - vertica
   - build-docker-ci-image
 
@@ -922,75 +920,6 @@
       - tracer: *requires_pre_test
       - vertica: *requires_pre_test
       - build-docker-ci-image: *requires_pre_test
-<<<<<<< HEAD
-      - verify_all_tests_ran:
-          requires:
-            # Individual tests do not need this to start running
-            - build_docs
-
-            # flake8 dependent jobs
-            - aiobotocore
-            - aiohttp
-            - aiopg
-            - asyncio
-            - algoliasearch
-            - asgi
-            - benchmarks
-            - boto
-            - bottle
-            - cassandra
-            - celery
-            - consul
-            - dbapi
-            - ddtracerun
-            - dogpile_cache
-            - django
-            - djangorestframework
-            - elasticsearch
-            - falcon
-            - flask
-            - futures
-            - gevent
-            - grpc
-            - httplib
-            - integration
-            - profile
-            - jinja2
-            - kombu
-            - mako
-            - molten
-            - mongoengine
-            - mysqlconnector
-            - mysqldb
-            - mysqlpython
-            - opentracer
-            - psycopg
-            - pylibmc
-            - pylons
-            - pymemcache
-            - pymongo
-            - pymysql
-            - pyramid
-            - redis
-            - rediscluster
-            - requests
-            - requestsgevent
-            - sqlalchemy
-            - sqlite3
-            - test_build_alpine
-            - test_build_py38
-            - test_build_py37
-            - test_build_py36
-            - test_build_py35
-            - test_build_py27
-            - test_utils
-            - test_logging
-            - tracer
-            - tornado
-            - vertica
-            - build-docker-ci-image
-=======
->>>>>>> 6f1bffb9
       - deploy_master:
           requires: *requires_tests
           filters:
