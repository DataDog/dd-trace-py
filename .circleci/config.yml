--- conflicted
+++ resolved
@@ -571,24 +571,23 @@
       - run_tox_scenario:
           pattern: '^tornado_contrib-'
 
-<<<<<<< HEAD
   twisted:
-=======
+    <<: *machine_executor
+    parallelism: 4
+    steps:
+      - run_test:
+    pattern: 'twisted'
+    snapshot: true
+    docker_services: 'mysql'
+
   txredisapi:
->>>>>>> 799351ab
     <<: *machine_executor
     parallelism: 4
     steps:
       - run_test:
-<<<<<<< HEAD
-          pattern: 'twisted'
-          snapshot: true
-          docker_services: 'mysql'
-=======
           pattern: 'txredisapi'
           snapshot: true
           docker_services: 'redis'
->>>>>>> 799351ab
 
   bottle:
     <<: *contrib_job
