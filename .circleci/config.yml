version: 2.1

s3_dir_dev: &s3_dir_dev trace-dev
s3_dir_prod: &s3_dir_prod trace
s3_bucket: &s3_bucket pypi.datadoghq.com

resource_class: &resource_class medium
cimg_base_image: &cimg_base_image cimg/base:stable
python38-alpine_image: &python38-alpine_image python:3.8-alpine
python38_image: &python38_image circleci/python:3.8
python37_image: &python37_image circleci/python:3.7
python36_image: &python36_image circleci/python:3.6
python35_image: &python35_image circleci/python:3.5
python27_image: &python27_image circleci/python:2.7
ddtrace_dev_image: &ddtrace_dev_image datadog/dd-trace-py:latest
datadog_agent_image: &datadog_agent_image datadog/docker-dd-agent:latest
redis_image: &redis_image redis:4.0-alpine
rediscluster_image: &rediscluster_image grokzen/redis-cluster:4.0.9
memcached_image: &memcached_image memcached:1.5-alpine
cassandra_image: &cassandra_image cassandra:3.11.7
consul_image: &consul_image consul:1.6.0
moto_image: &moto_image palazzem/moto:1.0.1
localstack_image: &localstack_image localstack/localstack:0.12.1
elasticsearch_image: &elasticsearch_image elasticsearch:2.3
mysql_image: &mysql_image mysql:5.7
postgres_image: &postgres_image postgres:10.5-alpine
mongo_image: &mongo_image mongo:3.6
httpbin_image: &httpbin_image kennethreitz/httpbin@sha256:2c7abc4803080c22928265744410173b6fea3b898872c01c5fd0f0f9df4a59fb
vertica_image: &vertica_image sumitchawla/vertica:latest
rabbitmq_image: &rabbitmq_image rabbitmq:3.7-alpine

orbs:
  win: circleci/windows@2.2.0

machine_executor: &machine_executor
  machine:
    image: ubuntu-1604:201903-01
  environment:
    - BOTO_CONFIG: /dev/null
  steps:
    - &pyenv-set-global
      run:
        name: Set global pyenv
        command: |
          pyenv global 3.6.5

contrib_job: &contrib_job
  executor: ddtrace_dev
  parallelism: 4

commands:
  deploy_docs:
    description: "Deploy docs"
    parameters:
      s3_dir:
        type: string
      s3_bucket:
        type: string
        default: *s3_bucket
    steps:
      - build_docs
      - run: pip install awscli
      - run:
          name: Release docs
          command: aws s3 cp --recursive docs/_build/html/ "s3://<< parameters.s3_bucket >>/<< parameters.s3_dir >>/docs/"

  deploy_wheels:
    description: "Deploy wheels"
    parameters:
      s3_dir:
        type: string
        default: *s3_dir_dev
      s3_bucket:
        type: string
        default: *s3_bucket
    steps:
      - run: pip install awscli cython mkwheelhouse
      - run:
          name: Release wheels to dev site
          command: scripts/mkwheelhouse
          environment:
            S3_DIR: << parameters.s3_dir >>
            S3_BUCKET: << parameters.s3_bucket >>

  setup_tox:
    description: "Install tox"
    steps:
      - run: pip install -U tox

  restore_tox_cache:
    description: "Restore .tox directory from previous runs for faster installs"
    steps:
      - restore_cache:
          # In the cache key:
          #   - .Environment.CIRCLE_JOB: We do separate tox environments by job name, so caching and restoring is
          #                              much faster.
          key: tox-cache-{{ .Environment.CIRCLE_JOB }}-{{ checksum "tox.ini" }}

  save_tox_cache:
    description: "Save .tox directory into cache for faster installs next time"
    steps:
      - save_cache:
          # In the cache key:
          #   - .Environment.CIRCLE_JOB: We do separate tox environments by job name, so caching and restoring is
          #                              much faster.
          key: tox-cache-{{ .Environment.CIRCLE_JOB }}-{{ checksum "tox.ini" }}
          paths:
            - ".tox"

  run_test:
    description: "Run tests matching a pattern"
    parameters:
      pattern:
        type: string
        default: ""
      wait:
        type: string
        default: ""
    steps:
      - attach_workspace:
          at: .
      - checkout
      - run: pip3 install riot
      - when:
          condition:
            << parameters.wait >>
          steps:
            - run:
                name: "Waiting for << parameters.wait >>"
                command: pip install tox && tox -e 'wait' << parameters.wait >>
      - run:
          name: "Running tests matching '<< parameters.pattern >>'"
          command: "echo -p2.7,-p3.5,-p3.6,-p3.7,-p3.8,-p3.9 | tr ',' '\n' | circleci tests split | xargs riot -v run -s '<< parameters.pattern >>'"

  run_tox_scenario:
    description: "Run scripts/run-tox-scenario with setup, caching and persistence"
    parameters:
      pattern:
        type: string
      wait:
        type: string
        default: ""
    steps:
      - checkout
      - setup_tox
      - restore_tox_cache
      - when:
          condition:
            << parameters.wait >>
          steps:
            - run:
                name: "Waiting for << parameters.wait >>"
                command: tox -e 'wait' << parameters.wait >>
      - run:
          name: "Run scripts/run-tox-scenario"
          command: scripts/run-tox-scenario '<< parameters.pattern >>'
      - save_tox_cache

  test_build:
    description: "Build the package extensions and wheel to validate builds work"
    steps:
      - checkout
      - run:
          name: Run test build
          command: .circleci/scripts/test_build.sh

  build_docs:
    steps:
      - setup_tox
      - run: |
          sudo apt-get update
          sudo apt-get install -y --no-install-recommends libenchant-dev
      - run: tox -e docs

executors:
  cimg_base:
    docker:
      - image: *cimg_base_image
    resource_class: *resource_class
  python38-alpine:
    docker:
      - image: *python38-alpine_image
    resource_class: *resource_class
  python38:
    docker:
      - image: *python38_image
    resource_class: *resource_class
  python37:
    docker:
      - image: *python37_image
    resource_class: *resource_class
  python36:
    docker:
      - image: *python36_image
    resource_class: *resource_class
  python35:
    docker:
      - image: *python35_image
    resource_class: *resource_class
  python27:
    docker:
      - image: *python27_image
    resource_class: *resource_class
  ddtrace_dev:
    docker:
      - image: *ddtrace_dev_image
    resource_class: *resource_class

# Common configuration blocks as YAML anchors
# See: https://circleci.com/blog/circleci-hacks-reuse-yaml-in-your-circleci-config-with-yaml/
httpbin_local: &httpbin_local
  image: *httpbin_image
  name: httpbin.org

deploy_docs_filters: &deploy_docs_filters
  filters:
    tags:
      only: /(^docs$)|(^v[0-9]+(\.[0-9]+)*$)/
    branches:
      ignore: /.*/

datadog_agent: &datadog_agent
  image: *datadog_agent_image
  environment:
    DD_APM_ENABLED: true
    DD_BIND_HOST: 0.0.0.0
    DD_API_KEY: invalid_key_but_this_is_fine

mysql_server: &mysql_server
  image: *mysql_image
  environment:
    - MYSQL_ROOT_PASSWORD=admin
    - MYSQL_PASSWORD=test
    - MYSQL_USER=test
    - MYSQL_DATABASE=test

postgres_server: &postgres_server
  image: *postgres_image
  environment:
    - POSTGRES_PASSWORD=postgres
    - POSTGRES_USER=postgres
    - POSTGRES_DB=postgres

jobs:
  black:
    executor: python38
    steps:
      - run_test:
          pattern: "black"

  ccheck:
    executor: cimg_base
    steps:
      - checkout
      - run: sudo apt-get update
      - run: sudo apt-get install --yes clang-format gcc-10 python3 python3-setuptools cython3
      - run: scripts/cformat.sh
      - run: DD_COMPILE_DEBUG=1 CC=gcc-10 python3 setup.py build_ext

  flake8:
    executor: python38
    steps:
      - run_test:
          pattern: "flake8"

  build_base_venvs:
    executor: ddtrace_dev
    parallelism: 6
    steps:
      - checkout
      - run: pip install riot
      - run:
          name: "Generate base virtual environments."
          command: "echo '2.7,3.5,3.6,3.7,3.8,3.9' | tr ',' '\n' | circleci tests split | xargs -I PY riot -v generate --python=PY"
      - persist_to_workspace:
          root: .
          paths:
            - "."

  build-docker-ci-image:
    executor: cimg_base
    steps:
      - checkout
      - setup_remote_docker:
          docker_layer_caching: true
      - run: |
          docker build .

  test_build_alpine:
    executor: python38-alpine
    steps:
      - run: apk add git gcc musl-dev libffi-dev openssl-dev bash
      - test_build
  test_build_py38:
    executor: python38
    steps:
      - test_build
  test_build_py37:
    executor: python37
    steps:
      - test_build
  test_build_py36:
    executor: python36
    steps:
      - test_build
  test_build_py35:
    executor: python35
    steps:
      - test_build
  test_build_py27:
    executor: python27
    steps:
      - test_build
  test_build_win_py38: &test_build_win
    executor:
      name: win/default
      size: *resource_class
      shell: bash.exe
    environment:
      PYTHON_VERSION: 3.8.3
    working_directory: ~/repo
    steps:
      - checkout
      - test_build
  test_build_win_py37:
    <<: *test_build_win
    environment:
      PYTHON_VERSION: 3.7.7
  test_build_win_py36:
    <<: *test_build_win
    environment:
      PYTHON_VERSION: 3.6.8
  test_build_win_py35:
    <<: *test_build_win
    environment:
      PYTHON_VERSION: 3.5.4

  tracer:
    <<: *contrib_job
    steps:
      - run_test:
          pattern: "tracer"

  opentracer:
    <<: *contrib_job
    steps:
      - run_tox_scenario:
          pattern: '^py..-opentracer'

  profile:
    <<: *contrib_job
    parallelism: 6
    steps:
      - run_tox_scenario:
          pattern: '^py..-profile'

  integration:
    <<: *contrib_job
    docker:
      - image: *ddtrace_dev_image
        environment:
          TEST_DATADOG_INTEGRATION: 1
      - *datadog_agent
    steps:
      - run_tox_scenario:
          pattern: '^py..-integration'

  vendor:
    <<: *contrib_job
    docker:
      - image: *ddtrace_dev_image
    steps:
      - run_tox_scenario:
          pattern: '^py..-vendor'

  futures:
    <<: *contrib_job
    steps:
      - run_tox_scenario:
          pattern: '^futures_contrib-'

  boto:
    <<: *machine_executor
    parallelism: 4
    steps:
      - checkout
      - run: SNAPSHOT_CI=1 docker-compose up -d localstack testagent
      - run:
          command: docker-compose logs -f
          background: true
      - run:
          command: ./scripts/ddtest scripts/run-tox-scenario '^boto\(core\)\?_contrib-'

  ddtracerun:
    <<: *contrib_job
    docker:
      - image: *ddtrace_dev_image
      - image: *redis_image
    steps:
      - run_tox_scenario:
          pattern: '^py..-ddtracerun$'

  test_logging:
    <<: *contrib_job
    steps:
      - run_tox_scenario:
          pattern: '^py..-test_logging$'

  asyncio:
    <<: *contrib_job
    steps:
      - run_tox_scenario:
          pattern: '^asyncio_contrib-'

  pylons:
    <<: *contrib_job
    steps:
      - run_tox_scenario:
          pattern: '^pylons_contrib-'

  aiohttp:
    <<: *contrib_job
    steps:
      - run_tox_scenario:
          pattern: '^aiohttp_contrib-'

  asgi:
    <<: *contrib_job
    steps:
      - run_tox_scenario:
          pattern: '^asgi_contrib-'

  tornado:
    <<: *contrib_job
    steps:
      - run_tox_scenario:
          pattern: '^tornado_contrib-'

  bottle:
    <<: *contrib_job
    steps:
      - run_tox_scenario:
          pattern: '^bottle_contrib\(_autopatch\)\?-'

  cassandra:
    <<: *contrib_job
    docker:
      - image: *ddtrace_dev_image
        environment:
          CASS_DRIVER_NO_EXTENSIONS: 1
      - image: *cassandra_image
        environment:
          - MAX_HEAP_SIZE=512M
          - HEAP_NEWSIZE=256M
    steps:
      - run_tox_scenario:
          wait: cassandra
          pattern: '^cassandra_contrib-'

  celery:
    <<: *contrib_job
    docker:
      - image: *ddtrace_dev_image
      - image: redis:4.0-alpine
    steps:
      - run_tox_scenario:
          pattern: '^celery_contrib-'

  consul:
    <<: *contrib_job
    docker:
      - image: *ddtrace_dev_image
      - image: *consul_image
    steps:
      - run_tox_scenario:
          pattern: '^consul_contrib-'

  dogpile_cache:
    <<: *contrib_job
    steps:
      - run_tox_scenario:
          pattern: '^dogpile_contrib-'

  elasticsearch:
    <<: *contrib_job
    docker:
      - image: *ddtrace_dev_image
      - image: *elasticsearch_image
    steps:
      - run_tox_scenario:
          pattern: '^elasticsearch_contrib-'

  falcon:
    <<: *contrib_job
    steps:
      - run_tox_scenario:
          pattern: '^falcon_contrib'

  django:
    <<: *machine_executor
    parallelism: 4
    steps:
      - checkout
      - run: SNAPSHOT_CI=1 docker-compose up -d memcached redis testagent
      - run:
          command: docker-compose logs -f
          background: true
      - run:
          command: ./scripts/ddtest scripts/run-tox-scenario '^django_contrib-'

  djangorestframework:
    <<: *contrib_job
    docker:
      - image: *ddtrace_dev_image
      - image: *redis_image
      - image: *memcached_image
      - *datadog_agent
    steps:
      - run_tox_scenario:
          pattern: '^django_drf_contrib'

  flask:
    <<: *contrib_job
    docker:
      - image: *ddtrace_dev_image
      - image: *redis_image
      - image: *memcached_image
    steps:
      - run_tox_scenario:
          pattern: '^flask_\(cache_\)\?contrib\(_autopatch\)\?-'

  gevent:
    <<: *contrib_job
    steps:
      - run_tox_scenario:
          pattern: '^gevent_contrib-'

  httplib:
    <<: *contrib_job
    steps:
      - run_tox_scenario:
          pattern: '^httplib_contrib'

  grpc:
    <<: *contrib_job
    steps:
      - run_tox_scenario:
          pattern: '^grpc_contrib-'

  molten:
    <<: *contrib_job
    steps:
      - run_tox_scenario:
          pattern: '^molten_contrib-'

  mysqlconnector:
    <<: *contrib_job
    docker:
      - image: *ddtrace_dev_image
      - *mysql_server
    steps:
      - run_tox_scenario:
          wait: mysql
          pattern: '^mysql_contrib-.*-mysqlconnector'

  mysqlpython:
    <<: *contrib_job
    docker:
      - image: *ddtrace_dev_image
      - *mysql_server
    steps:
      - run_tox_scenario:
          wait: mysql
          pattern: '^mysqldb_contrib-.*-mysqlclient'

  mysqldb:
    executor: ddtrace_dev
    docker:
      - image: *ddtrace_dev_image
      - *mysql_server
    steps:
      - run_tox_scenario:
          wait: mysql
          pattern: '^mysqldb_contrib-.*-mysqldb'

  pymysql:
    <<: *contrib_job
    docker:
      - image: *ddtrace_dev_image
      - *mysql_server
    steps:
      - run_tox_scenario:
          wait: mysql
          pattern: '^pymysql_contrib-'

  pylibmc:
    <<: *contrib_job
    docker:
      - image: *ddtrace_dev_image
      - image: *memcached_image
    steps:
      - run_tox_scenario:
          pattern: '^pylibmc_contrib-'

  pymemcache:
    <<: *contrib_job
    docker:
      - image: *ddtrace_dev_image
      - image: *memcached_image
    steps:
      - run_tox_scenario:
          pattern: '^pymemcache_contrib\(_autopatch\)\?-'

  mongoengine:
    <<: *contrib_job
    docker:
      - image: *ddtrace_dev_image
      - image: *mongo_image
    steps:
      - run_tox_scenario:
          pattern: '^mongoengine_contrib-'

  pymongo:
    <<: *contrib_job
    docker:
      - image: *ddtrace_dev_image
      - image: *mongo_image
    steps:
      - run_test:
          pattern: "pymongo"

  pynamodb:
    <<: *contrib_job
    steps:
      - run_tox_scenario:
          pattern: '^pynamodb_contrib-'

  pyodbc:
    <<: *contrib_job
    docker:
      - image: *ddtrace_dev_image
    steps:
      - run_tox_scenario:
          pattern: '^pyodbc_contrib-'

  pyramid:
    <<: *contrib_job
    steps:
      - run_tox_scenario:
          pattern: '^pyramid_contrib\(_autopatch\)\?-'

  requests:
    <<: *contrib_job
    docker:
      - image: *ddtrace_dev_image
      - *httpbin_local
    steps:
      - run_tox_scenario:
          pattern: '^requests_contrib\(_autopatch\)\?-'

  requestsgevent:
    <<: *contrib_job
    steps:
      - run_tox_scenario:
          pattern: '^requests_gevent_contrib-'

  sanic:
    <<: *contrib_job
    steps:
      - run_tox_scenario:
          pattern: '^sanic_contrib-'
  
  starlette:
<<<<<<< HEAD
    <<: *machine_executor
=======
    <<: *contrib_job
>>>>>>> 2ca17063
    steps:
      - checkout
      - run: SNAPSHOT_CI=1 docker-compose up -d testagent
      - run:
          command: docker-compose logs -f
          background: true
      - run:
          command: ./scripts/ddtest scripts/run-tox-scenario '^starlette_contrib-'

  sqlalchemy:
    <<: *contrib_job
    docker:
      - image: *ddtrace_dev_image
      - *postgres_server
      - *mysql_server
    steps:
      - run_tox_scenario:
          wait: postgres mysql
          pattern: '^sqlalchemy_contrib-'

  dbapi:
    <<: *contrib_job
    steps:
      - run_tox_scenario:
          pattern: '^dbapi_contrib-'

  psycopg:
    <<: *contrib_job
    docker:
      - image: *ddtrace_dev_image
      - *postgres_server
    steps:
      - run_tox_scenario:
          wait: postgres
          pattern: '^psycopg_contrib-'

  aiobotocore:
    <<: *contrib_job
    docker:
      - image: *ddtrace_dev_image
      - image: *moto_image
    steps:
      - run_tox_scenario:
          pattern: '^aiobotocore_contrib'

  aiopg:
    <<: *contrib_job
    docker:
      - image: *ddtrace_dev_image
      - *postgres_server
    steps:
      - run_tox_scenario:
          wait: postgres
          pattern: '^aiopg_contrib-'

  redis:
    <<: *machine_executor
    parallelism: 4
    steps:
      - checkout
      - run: SNAPSHOT_CI=1 docker-compose up -d redis testagent
      - run:
          command: docker-compose logs -f
          background: true
      - run:
          command: ./scripts/ddtest scripts/run-tox-scenario '^redis_contrib-'

  rediscluster:
    <<: *contrib_job
    docker:
      - image: *ddtrace_dev_image
      - image: *rediscluster_image
        environment:
          - IP=0.0.0.0
    steps:
      - run_tox_scenario:
          wait: rediscluster
          pattern: '^rediscluster_contrib-'

  vertica:
    <<: *contrib_job
    docker:
      - image: *ddtrace_dev_image
      - image: *vertica_image
        environment:
          - VP_TEST_USER=dbadmin
          - VP_TEST_PASSWORD=abc123
          - VP_TEST_DATABASE=docker
    steps:
      - run_tox_scenario:
          wait: vertica
          pattern: '^vertica_contrib-'

  kombu:
    <<: *contrib_job
    docker:
      - image: *ddtrace_dev_image
      - image: *rabbitmq_image
    steps:
      - run_tox_scenario:
          wait: rabbitmq
          pattern: '^kombu_contrib-'

  sqlite3:
    <<: *contrib_job
    steps:
      - run_tox_scenario:
          pattern: '^sqlite3_contrib-'

  benchmarks:
    executor: ddtrace_dev
    steps:
      - checkout
      - setup_tox
      - restore_tox_cache
      - run:
          command: |
            mkdir -p /tmp/test-reports
            tox -e 'benchmarks-{py27,py35,py36,py37,py38}'
      - save_tox_cache

  deploy_master:
    # build the master branch releasing development docs and wheels
    <<: *machine_executor
    steps:
      - checkout
      - *pyenv-set-global
      - deploy_docs:
          s3_dir: *s3_dir_dev
      - deploy_wheels

  deploy_staging:
    <<: *machine_executor
    steps:
      - checkout
      - *pyenv-set-global
      - deploy_wheels

  jinja2:
    <<: *contrib_job
    steps:
      - run_tox_scenario:
          pattern: '^jinja2_contrib-'

  mako:
    <<: *contrib_job
    steps:
      - run_tox_scenario:
          pattern: '^mako_contrib-'

  algoliasearch:
    <<: *contrib_job
    steps:
      - run_tox_scenario:
          pattern: '^algoliasearch_contrib-'

  build_docs:
    # deploy official documentation
    <<: *machine_executor
    steps:
      - checkout
      - *pyenv-set-global
      - build_docs
      - run:
          command: |
             mkdir -p /tmp/docs
             cp -r docs/_build/html/* /tmp/docs
      - store_artifacts:
          path: /tmp/docs

  deploy_docs:
    # deploy official documentation
    executor: python38
    steps:
      - checkout
      - deploy_docs:
          s3_dir: *s3_dir_prod

requires_pre_test: &requires_pre_test
  requires:
    - black
    - flake8
    - ccheck
    - build_base_venvs

requires_tests: &requires_tests
  - build_docs
  - aiobotocore
  - aiohttp
  - aiopg
  - asyncio
  - algoliasearch
  - asgi
  - benchmarks
  - boto
  - bottle
  - cassandra
  - celery
  - consul
  - dbapi
  - ddtracerun
  - dogpile_cache
  - django
  - djangorestframework
  - elasticsearch
  - falcon
  - flask
  - futures
  - gevent
  - grpc
  - httplib
  - integration
  - vendor
  - profile
  - jinja2
  - kombu
  - mako
  - molten
  - mongoengine
  - mysqlconnector
  - mysqldb
  - mysqlpython
  - opentracer
  - psycopg
  - pylibmc
  - pylons
  - pymemcache
  - pymongo
  - pymysql
  - pynamodb
  - pyodbc
  - pyramid
  - redis
  - rediscluster
  - requests
  - requestsgevent
  - sqlalchemy
  - sqlite3
  - starlette
  - test_build_alpine
  - test_build_py38
  - test_build_py37
  - test_build_py36
  - test_build_py35
  - test_build_py27
  - test_logging
  - tracer
  - tornado
  - vertica
  - build-docker-ci-image

workflows:
  version: 2

  deploy_docs:
    jobs:
      - build_docs:
          <<: *deploy_docs_filters
      - approve_docs_deployment:
          <<: *deploy_docs_filters
          type: approval
          requires:
            - build_docs
      - deploy_docs:
          <<: *deploy_docs_filters
          requires:
            - approve_docs_deployment
  test:
    jobs:
      # Jobs that should run before individual integration test suites
      - build_docs
      - black
      - flake8
      - ccheck
      - build_base_venvs

      # Test building the package
      - test_build_alpine: *requires_pre_test
      - test_build_py38: *requires_pre_test
      - test_build_py37: *requires_pre_test
      - test_build_py36: *requires_pre_test
      - test_build_py35: *requires_pre_test
      - test_build_py27: *requires_pre_test
      - test_build_win_py38: *requires_pre_test
      - test_build_win_py37: *requires_pre_test
      - test_build_win_py36: *requires_pre_test
      - test_build_win_py35: *requires_pre_test

      # Integration test suites
      - aiobotocore: *requires_pre_test
      - aiohttp: *requires_pre_test
      - aiopg: *requires_pre_test
      - asyncio: *requires_pre_test
      - algoliasearch: *requires_pre_test
      - asgi: *requires_pre_test
      - benchmarks: *requires_pre_test
      - boto: *requires_pre_test
      - bottle: *requires_pre_test
      - cassandra: *requires_pre_test
      - celery: *requires_pre_test
      - consul: *requires_pre_test
      - dbapi: *requires_pre_test
      - ddtracerun: *requires_pre_test
      - django: *requires_pre_test
      - djangorestframework: *requires_pre_test
      - dogpile_cache: *requires_pre_test
      - elasticsearch: *requires_pre_test
      - falcon: *requires_pre_test
      - flask: *requires_pre_test
      - futures: *requires_pre_test
      - gevent: *requires_pre_test
      - grpc: *requires_pre_test
      - httplib: *requires_pre_test
      - integration: *requires_pre_test
      - vendor: *requires_pre_test
      - profile: *requires_pre_test
      - jinja2: *requires_pre_test
      - kombu: *requires_pre_test
      - mako: *requires_pre_test
      - molten: *requires_pre_test
      - mongoengine: *requires_pre_test
      - mysqlconnector: *requires_pre_test
      - mysqldb: *requires_pre_test
      - mysqlpython: *requires_pre_test
      - opentracer: *requires_pre_test
      - psycopg: *requires_pre_test
      - pylibmc: *requires_pre_test
      - pylons: *requires_pre_test
      - pymemcache: *requires_pre_test
      - pymongo: *requires_pre_test
      - pymysql: *requires_pre_test
      - pynamodb: *requires_pre_test
      - pyodbc: *requires_pre_test
      - pyramid: *requires_pre_test
      - redis: *requires_pre_test
      - rediscluster: *requires_pre_test
      - requests: *requires_pre_test
      - requestsgevent: *requires_pre_test
      - sanic: *requires_pre_test
      - starlette: *requires_pre_test
      - sqlalchemy: *requires_pre_test
      - sqlite3: *requires_pre_test
      - test_logging: *requires_pre_test
      - tornado: *requires_pre_test
      - tracer: *requires_pre_test
      - vertica: *requires_pre_test
      - build-docker-ci-image: *requires_pre_test
      - deploy_master:
          filters:
            branches:
              only: master
      - deploy_staging:
          filters:
            branches:
              only: staging<|MERGE_RESOLUTION|>--- conflicted
+++ resolved
@@ -671,11 +671,7 @@
           pattern: '^sanic_contrib-'
   
   starlette:
-<<<<<<< HEAD
     <<: *machine_executor
-=======
-    <<: *contrib_job
->>>>>>> 2ca17063
     steps:
       - checkout
       - run: SNAPSHOT_CI=1 docker-compose up -d testagent
