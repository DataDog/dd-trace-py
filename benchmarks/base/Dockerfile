FROM debian:buster-slim as base

ARG PYTHON_VERSION=3.9.6
ARG PYENV_VERSION=2.0.4
RUN apt-get update && apt-get install --no-install-recommends -y \
    make build-essential libssl-dev zlib1g-dev \
    libbz2-dev libreadline-dev libsqlite3-dev wget curl llvm \
    libncursesw5-dev xz-utils tk-dev libxml2-dev libxmlsec1-dev libffi-dev liblzma-dev \
    git ca-certificates
ENV PYENV_ROOT "/pyenv"
WORKDIR "$PYENV_ROOT"
ENV PATH "$PYENV_ROOT/shims:$PYENV_ROOT/bin:$PATH"
RUN git clone --depth 1 https://github.com/pyenv/pyenv.git --branch "v$PYENV_VERSION" --single-branch "$PYENV_ROOT"
RUN pyenv install "$PYTHON_VERSION"

FROM debian:buster-slim
ARG PYTHON_VERSION=3.9.6

COPY --from=base /pyenv /pyenv
ENV PYENV_ROOT "/pyenv"
ENV PATH "$PYENV_ROOT/shims:$PYENV_ROOT/bin:$PATH"
RUN pyenv global "$PYTHON_VERSION"

ARG SCENARIO=base

ENV PYTHONUNBUFFERED 1
ENV PYTHONDONTWRITEBYTECODE 1

WORKDIR /app

# Install required system dependencies
RUN apt-get update && apt-get install --no-install-recommends -y \
  curl \
<<<<<<< HEAD
  git ca-certificates \
=======
  git \
  ca-certificates \
>>>>>>> 6cdf2bdb
  # ddtrace includes c extensions
  build-essential \
  # uuid is used to generate identifier for run if one is not provided
  uuid-runtime \
  # provides ab for testing
  apache2-utils \
  # cleaning up unused files
  && apt-get purge -y --auto-remove -o APT::AutoRemove::RecommendsImportant=false \
  && rm -rf /var/lib/apt/lists/*

# Add base common files used by all scenarios
COPY ./base/ /app/

# Add scenario code, overriding anything from base
COPY ./${SCENARIO}/ /app/

# Create venv for scenario requirements (other than ddtrace)
ENV VIRTUAL_ENV=/app/.venv
RUN python -m venv $VIRTUAL_ENV
ENV PATH="$VIRTUAL_ENV/bin:$PATH"
RUN pip install -r requirements.txt

# Use separate venvs for the two versions of the library being compared
ENV VENV_DDTRACE_V1=/app/.venv_ddtrace_v1/
ENV VENV_DDTRACE_V2=/app/.venv_ddtrace_v2/
ENV SCENARIO=${SCENARIO}

ENTRYPOINT ["/app/entrypoint"]
CMD ["/app/benchmark"]<|MERGE_RESOLUTION|>--- conflicted
+++ resolved
@@ -31,12 +31,8 @@
 # Install required system dependencies
 RUN apt-get update && apt-get install --no-install-recommends -y \
   curl \
-<<<<<<< HEAD
-  git ca-certificates \
-=======
   git \
   ca-certificates \
->>>>>>> 6cdf2bdb
   # ddtrace includes c extensions
   build-essential \
   # uuid is used to generate identifier for run if one is not provided
