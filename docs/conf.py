--- conflicted
+++ resolved
@@ -21,141 +21,7 @@
 ]
 
 html_theme = 'alabaster'
-<<<<<<< HEAD
 
-# Theme options are theme-specific and customize the look and feel of a theme
-# further.  For a list of options available for each theme, see the
-# documentation.
-#
-# html_theme_options = {}
-
-# Add any paths that contain custom themes here, relative to this directory.
-# html_theme_path = []
-
-# The name for this set of Sphinx documents.
-# "<project> v<release> documentation" by default.
-#
-# html_title = u'ddtrace v0.2'
-
-# A shorter title for the navigation bar.  Default is the same as html_title.
-#
-# html_short_title = None
-
-# The name of an image file (relative to this directory) to place at the top
-# of the sidebar.
-#
-# html_logo = None
-
-# The name of an image file (relative to this directory) to use as a favicon of
-# the docs.  This file should be a Windows icon file (.ico) being 16x16 or 32x32
-# pixels large.
-#
-# html_favicon = None
-
-# Add any paths that contain custom static files (such as style sheets) here,
-# relative to this directory. They are copied after the builtin static files,
-# so a file named "default.css" will overwrite the builtin "default.css".
-# html_static_path = ['_static']
-
-# Add any extra paths that contain custom files (such as robots.txt or
-# .htaccess) here, relative to this directory. These files are copied
-# directly to the root of the documentation.
-#
-# html_extra_path = []
-
-# If not None, a 'Last updated on:' timestamp is inserted at every page
-# bottom, using the given strftime format.
-# The empty string is equivalent to '%b %d, %Y'.
-#
-# html_last_updated_fmt = None
-
-# If true, SmartyPants will be used to convert quotes and dashes to
-# typographically correct entities.
-#
-# html_use_smartypants = True
-
-# Custom sidebar templates, maps document names to template names.
-#
-# html_sidebars = {}
-
-# Additional templates that should be rendered to pages, maps page names to
-# template names.
-#
-# html_additional_pages = {}
-
-# If false, no module index is generated.
-#
-# html_domain_indices = True
-
-# If false, no index is generated.
-#
-# html_use_index = True
-
-# If true, the index is split into individual pages for each letter.
-#
-# html_split_index = False
-
-# If true, links to the reST sources are added to the pages.
-#
-# html_show_sourcelink = True
-
-# If true, "Created using Sphinx" is shown in the HTML footer. Default is True.
-#
-# html_show_sphinx = True
-
-# If true, "(C) Copyright ..." is shown in the HTML footer. Default is True.
-#
-# html_show_copyright = True
-
-# If true, an OpenSearch description file will be output, and all pages will
-# contain a <link> tag referring to it.  The value of this option must be the
-# base URL from which the finished HTML is served.
-#
-# html_use_opensearch = ''
-
-# This is the file name suffix for HTML files (e.g. ".xhtml").
-# html_file_suffix = None
-
-# Language to be used for generating the HTML full-text search index.
-# Sphinx supports the following languages:
-#   'da', 'de', 'en', 'es', 'fi', 'fr', 'hu', 'it', 'ja'
-#   'nl', 'no', 'pt', 'ro', 'ru', 'sv', 'tr', 'zh'
-#
-# html_search_language = 'en'
-
-# A dictionary with options for the search language support, empty by default.
-# 'ja' uses this config value.
-# 'zh' user can custom change `jieba` dictionary path.
-#
-# html_search_options = {'type': 'default'}
-
-# The name of a javascript file (relative to the configuration directory) that
-# implements a search results scorer. If empty, the default will be used.
-#
-# html_search_scorer = 'scorer.js'
-
-# Output file base name for HTML help builder.
-htmlhelp_basename = 'ddtracedoc'
-
-# -- Options for LaTeX output ---------------------------------------------
-
-latex_elements = {
-     # The paper size ('letterpaper' or 'a4paper').
-     #
-     # 'papersize': 'letterpaper',
-
-     # The font size ('10pt', '11pt' or '12pt').
-     #
-     # 'pointsize': '10pt',
-
-     # Additional stuff for the LaTeX preamble.
-     #
-     # 'preamble': '',
-
-     # Latex figure (float) alignment
-     #
-     # 'figure_align': 'htbp',
-=======
 html_sidebars = {
     '**': [
         'about.html',
@@ -167,7 +33,6 @@
 html_theme_options = {
     'description': 'Datadog\'s Python tracing client',
     'fixed_sidebar': True,
->>>>>>> ab5792ac
 }
 
 
